--- conflicted
+++ resolved
@@ -77,15 +77,11 @@
       'process.env.BACKEND_URL': JSON.stringify(process.env.BACKEND_URL),
       'process.env.MOCK': JSON.stringify(process.env.MOCK),
     }),
-<<<<<<< HEAD
     new webpack.EnvironmentPlugin(['GOOGLE_OAUTH_CLIENT_ID', 'BACKEND_URL', 'MOCK']),
-=======
-    new webpack.EnvironmentPlugin(['GOOGLE_OAUTH_CLIENT_ID', 'BACKEND_URL']),
     new webpack.ProvidePlugin({
       process: 'process/browser',
       Buffer: ['buffer', 'Buffer'],
     }),
->>>>>>> 79c99226
   ],
 }
 
