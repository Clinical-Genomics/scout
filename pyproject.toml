--- conflicted
+++ resolved
@@ -63,12 +63,7 @@
 	"importlib_resources",
 	# webapp login
 	"authlib",
-<<<<<<< HEAD
-	"flask_login",
-=======
 	"flask-login",
-	"flask-ldapconn",
->>>>>>> 8bc144e1
 	# Parsing
 	"cyvcf2",
 	"configobj",
