--- conflicted
+++ resolved
@@ -9,14 +9,10 @@
 
 # Install Scout dependencies
 COPY requirements.txt .
-<<<<<<< HEAD
-RUN pip install --upgrade pip
-=======
 # No wheel for indirect pycairo dependency so need build env for it to install
 RUN apt-get update && \
     apt-get -y upgrade && \
     apt-get -y install --no-install-recommends gcc libcairo2-dev pkg-config python3-dev
->>>>>>> 8d121b48
 RUN pip install --no-cache-dir -r requirements.txt gunicorn
 
 
@@ -33,9 +29,7 @@
 # Install base dependencies
 RUN apt-get update && \
      apt-get -y upgrade && \
-     apt-get -y install pkg-config libcairo2-dev python3-dev && \
      apt-get -y install -y --no-install-recommends wkhtmltopdf libpango-1.0-0 libpangocairo-1.0-0 && \
-    apt-get -y install cairosvg && \
      apt-get clean && \
      rm -rf /var/lib/apt/lists/*
 
