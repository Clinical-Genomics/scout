# Everything needed in production

<<<<<<< HEAD
werkzeug<=2.0
Flask>=2.0
=======
werkzeug
Flask>=0.10
>>>>>>> 2a27d359
Flask-Bootstrap
Flask-CORS
path.py
Flask-Markdown
WTForms<3
Flask-WTF
Flask-Mail
coloredlogs<=14.0
query_phenomizer
Flask-Babel
livereload
python-dateutil
pymongo>=3.7,<4.0
pathlib
pdfkit
xlsxwriter
click
cryptography<3.4
defusedxml
svglib
cairosvg

# webapp login
authlib
flask_login
flask-ldapconn

# Parsing
cyvcf2
ped_parser
pydantic
PyYaml>=5.1

# extras
intervaltree==3.0.2
anytree

# chanjo-report
python-dateutil


# Required by scripts
tabulate<|MERGE_RESOLUTION|>--- conflicted
+++ resolved
@@ -1,12 +1,6 @@
 # Everything needed in production
-
-<<<<<<< HEAD
-werkzeug<=2.0
+werkzeug
 Flask>=2.0
-=======
-werkzeug
-Flask>=0.10
->>>>>>> 2a27d359
 Flask-Bootstrap
 Flask-CORS
 path.py
