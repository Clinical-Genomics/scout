--- conflicted
+++ resolved
@@ -12,13 +12,8 @@
 
 from .acmg import (ACMG_COMPLETE_MAP, ACMG_OPTIONS, ACMG_CRITERIA, ACMG_MAP, REV_ACMG_MAP)
 from .so_terms import (SO_TERMS, SO_TERM_KEYS, SEVERE_SO_TERMS)
-<<<<<<< HEAD
-from .variant_tags import (CONSEQUENCE, CONSERVATION, FEATURE_TYPES, SPIDEX_LEVELS,
-                           SPIDEX_HUMAN, SV_TYPES,
-=======
 from .variant_tags import (CONSEQUENCE, CONSERVATION, DISMISS_VARIANT_OPTIONS,
                            FEATURE_TYPES, SPIDEX_LEVELS, SPIDEX_HUMAN, SV_TYPES,
->>>>>>> 570cdba7
                            GENETIC_MODELS, VARIANT_CALL, MANUAL_RANK_OPTIONS)
 from .case_tags import (ANALYSIS_TYPES, SEX_MAP, REV_SEX_MAP, PHENOTYPE_MAP,
                         REV_PHENOTYPE_MAP, CASE_STATUSES)
