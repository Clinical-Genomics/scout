# These inheritance models are distinct from the official OMIM models of inheritance for variants
# which are specified by GENETIC_MODELS (in variant_tags.py).
# The following models are used while describing inheritance of genes in gene panels
# It's a custom-compiled list of values
GENE_PANELS_INHERITANCE_MODELS = (
    ("AD", "AD - Autosomal Dominant"),
    ("AR", "AR - Autosomal recessive"),
    ("XL", "XL - X Linked"),
    ("XD", "XD - X Linked Dominant"),
    ("XR", "XR - X Linked Recessive"),
    ("NA", "NA - not available"),
    ("AD (imprinting)", "AD (imprinting) - Autosomal Dominant (imprinting)"),
    ("digenic", "digenic - Digenic"),
    ("AEI", "AEI - Allelic expression imbalance"),
    ("other", "other - Other"),
)

# Associates an inheritance model with a color, for displaying inheritance on Variant page
<<<<<<< HEAD
# The colors of this palette are the same as the MatPlotLib Tableau palette (https://matplotlib.org/3.4.1/gallery/color/named_colors.html)
INHERITANCE_PALETTE = {
    "AD": {"color": "#1f77b4", "text_color": "text-white"},
    "AR": {"color": "#ff7f0e", "text_color": "text-white"},
    "XL": {"color": "#2ca02c", "text_color": "text-white"},
    "XD": {"color": "#d62728", "text_color": "text-white"},
    "XR": {"color": "#9467bd", "text_color": "text-white"},
    "NA": {"color": "#8c564b", "text_color": "text-white"},
    "AD (imprinting)": {"color": "#e377c2", "text_color": "text-dark"},
    "digenic": {"color": "#7f7f7f", "text_color": "text-white"},
    "AEI": {"color": "#bcbd22", "text_color": "text-dark"},
    "other": {"color": "#17becf", "text_color": "text-dark"},
=======
INHERITANCE_PALETTE = {
    "AD": {"bgcolor": "bg-red", "text_color": "text-white"},
    "AR": {"bgcolor": "bg-blue", "text_color": "text-white"},
    "XL": {"bgcolor": "bg-purple", "text_color": "text-white"},
    "XD": {"bgcolor": "bg-teal", "text_color": "text-dark"},
    "XR": {"bgcolor": "bg-green", "text_color": "text-white"},
    "NA": {"bgcolor": "bg-gray", "text_color": "text-white"},
    "AD (imprinting)": {"bgcolor": "bg-pink", "text_color": "text-dark"},
    "digenic": {"bgcolor": "bg-cyan", "text_color": "text-dark"},
    "AEI": {"bgcolor": "bg-gray-dark", "text_color": "text-white"},
    "other": {"bgcolor": "bg-yellow", "text_color": "text-dark"},
>>>>>>> d2e69035
}

VALID_MODELS = ("AR", "AD", "MT", "XD", "XR", "X", "Y")

INCOMPLETE_PENETRANCE_MAP = {"unknown": None, "Complete": None, "Incomplete": True}

MODELS_MAP = {
    "monoallelic_not_imprinted": ["AD"],
    "monoallelic_maternally_imprinted": ["AD"],
    "monoallelic_paternally_imprinted": ["AD"],
    "monoallelic": ["AD"],
    "biallelic": ["AR"],
    "monoallelic_and_biallelic": ["AD", "AR"],
    "monoallelic_and_more_severe_biallelic": ["AD", "AR"],
    "xlinked_biallelic": ["XR"],
    "xlinked_monoallelic": ["XD"],
    "mitochondrial": ["MT"],
    "unknown": [],
}

PANEL_GENE_INFO_TRANSCRIPTS = [
    "disease_associated_transcripts",
    "disease_associated_transcript",
    "transcripts",
]

PANEL_GENE_INFO_MODELS = [
    "genetic_disease_models",
    "genetic_disease_model",
    "inheritance_models",
    "genetic_inheritance_models",
]

# Values can be the real resource or the Scout demo one
UPDATE_GENES_RESOURCES = {
    "mim2genes": ["mim2genes.txt", "mim2gene_reduced.txt"],
    "genemap2": ["genemap2.txt", "genemap2_reduced.txt"],
    "hpo_genes": ["genes_to_phenotype.txt", "genes_to_phenotype_reduced.txt"],
    "hgnc_lines": ["hgnc.txt", "hgnc_reduced_set.txt"],
    "exac_lines": [
        "fordist_cleaned_exac_r03_march16_z_pli_rec_null_data.txt",
        "forweb_cleaned_exac_r03_march16_z_data_pLI_reduced.txt",
    ],
    "ensembl_genes_37": ["ensembl_genes_37.txt", "ensembl_genes_37_reduced.txt"],
    "ensembl_genes_38": ["ensembl_genes_38.txt", "ensembl_genes_38_reduced.txt"],
    "ensembl_transcripts_37": [
        "ensembl_transcripts_37.txt",
        "ensembl_transcripts_37_reduced.txt",
    ],
    "ensembl_transcripts_38": [
        "ensembl_transcripts_38.txt",
        "ensembl_transcripts_38_reduced.txt",
    ],
}

PANELAPP_CONFIDENCE_EXCLUDE = {
    "green": ["ModerateEvidence", "LowEvidence"],
    "amber": ["LowEvidence"],
    "red": [],
}<|MERGE_RESOLUTION|>--- conflicted
+++ resolved
@@ -16,20 +16,6 @@
 )
 
 # Associates an inheritance model with a color, for displaying inheritance on Variant page
-<<<<<<< HEAD
-# The colors of this palette are the same as the MatPlotLib Tableau palette (https://matplotlib.org/3.4.1/gallery/color/named_colors.html)
-INHERITANCE_PALETTE = {
-    "AD": {"color": "#1f77b4", "text_color": "text-white"},
-    "AR": {"color": "#ff7f0e", "text_color": "text-white"},
-    "XL": {"color": "#2ca02c", "text_color": "text-white"},
-    "XD": {"color": "#d62728", "text_color": "text-white"},
-    "XR": {"color": "#9467bd", "text_color": "text-white"},
-    "NA": {"color": "#8c564b", "text_color": "text-white"},
-    "AD (imprinting)": {"color": "#e377c2", "text_color": "text-dark"},
-    "digenic": {"color": "#7f7f7f", "text_color": "text-white"},
-    "AEI": {"color": "#bcbd22", "text_color": "text-dark"},
-    "other": {"color": "#17becf", "text_color": "text-dark"},
-=======
 INHERITANCE_PALETTE = {
     "AD": {"bgcolor": "bg-red", "text_color": "text-white"},
     "AR": {"bgcolor": "bg-blue", "text_color": "text-white"},
@@ -41,7 +27,6 @@
     "digenic": {"bgcolor": "bg-cyan", "text_color": "text-dark"},
     "AEI": {"bgcolor": "bg-gray-dark", "text_color": "text-white"},
     "other": {"bgcolor": "bg-yellow", "text_color": "text-dark"},
->>>>>>> d2e69035
 }
 
 VALID_MODELS = ("AR", "AD", "MT", "XD", "XR", "X", "Y")
