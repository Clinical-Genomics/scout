--- conflicted
+++ resolved
@@ -98,7 +98,6 @@
     ("XD_dn", "X Linked Dominant De Novo"),
 )
 
-<<<<<<< HEAD
 # Associates an inheritance model with a color, using the same colors categories as scout.constants.gene_tags.INHERITANCE_PALETTE
 # The colors of this palette are the same as the MatPlotLib Tableau palette (https://matplotlib.org/3.4.1/gallery/color/named_colors.html)
 GENETIC_MODELS_PALETTE = {
@@ -113,7 +112,7 @@
     "XD": INHERITANCE_PALETTE["XD"],
     "XD_dn": INHERITANCE_PALETTE["XD"],
 }
-=======
+
 # Used for filtering variants in blueprints.variants
 VARIANT_GENOTYPES = (
     ("", ""),
@@ -123,7 +122,6 @@
     ("./.", "Both alleles missing (./.)"),
     ("other", "Other"),
 )
->>>>>>> 13431e69
 
 VARIANT_CALL = ("Pass", "Filtered", "Not Found", "Not Used")
 
