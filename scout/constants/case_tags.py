--- conflicted
+++ resolved
@@ -157,16 +157,9 @@
         "label": "Similar Phenotype",
         "prefix": "similar_pheno:",
     },
-<<<<<<< HEAD
-    "pinned": {"label": "Pinned gene", "prefix": "pinned:"},
-    "causative": {"label": "Causative gene", "prefix": "causative:"},
-    "user": {"label": "Assigned user", "prefix": "user:"},
-}
-
-TRACKS = ["rare", "cancer"]
-=======
     "pinned": {"label": "Pinned Gene", "prefix": "pinned:"},
     "causative": {"label": "Causative Gene", "prefix": "causative:"},
     "user": {"label": "Assigned User", "prefix": "user:"},
 }
->>>>>>> 00a30a75
+
+TRACKS = ["rare", "cancer"]