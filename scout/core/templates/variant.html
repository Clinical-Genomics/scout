--- conflicted
+++ resolved
@@ -423,9 +423,9 @@
 
       <div id="comments" class="md-card is-main">
         <div class="md-card-header">Comments</div>
-        <div class="md-card-body-list mod-scrollable">
+        <div class="md-card-body-list">
           <div class="activity-feed">
-            {% for comment in variant.comments|reverse %}
+            {% for comment in comments|reverse %}
               <div class="activity-feed-item">
                 <div class="activity-feed-item-event">
                   <div class="activity-feed-item-event-body">
@@ -441,11 +441,10 @@
                     {% set form_id = 'delete-comment-%s' % loop.index %}
                     <form class="activity-feed-delete"
                           accept-charset="UTF-8"
-                          action="{{ url_for('api.variant_event',
+                          action="{{ url_for('api.delete_event',
                                              institute_id=institute_id,
                                              case_id=case_id,
-                                             variant_id=variant_id,
-                                             event_id=loop.index) }}"
+                                             event_id=comment.id) }}"
                           method="DELETE">
                       <core-icon class="activity-feed-delete-button" onclick="document.querySelector('#{{ form_id }}').click();" icon="highlight-remove"></core-icon>
                       <button id="{{ form_id }}" class="is-hidden"></button>
@@ -470,32 +469,29 @@
         </div>
       </div>
 
-      <form id="comment-box"
-            class="md-card is-aside"
-            accept-charset="UTF-8"
-            method="POST"
-            action="{{ url_for('api.variant_event',
-                            institute_id=institute_id,
-                            case_id=case_id,
-                            variant_id=variant_id) }}">
+      <div id="comment-box" class="md-card is-aside">
         <div class="md-card-body--padded">
-          <input type="hidden"
-                 name="link"
-                 value="{{ url_for('core.variant',
-                                    institute_id=institute_id,
-                                    case_id=case_id,
-                                    variant_id=variant_id) }}">
-          <input type="hidden" name="verb" value="commented on">
-          <input type="hidden"
-                 name="subject"
-                 value="{{ variant.display_name }}">
-          <textarea name="content"
-                    placeholder="Leave a comment"></textarea>
-        </div>
-        <div class="md-card-footer">
-          <button class="md-button-flat" type="submit">Comment</button>
-        </div>
-      </form>
+          <div class="feed-toolbar">
+            <form class="comment-box"
+                  action="{{ url_for('api.create_event', institute_id=institute_id, case_id=case_id, variant_id=variant_id) }}"
+                  method="POST">
+              <input type="hidden" name="link"
+                     value="{{ url_for('core.case', institute_id="", case_id="") }}">
+              <textarea class="comment-box-input" name="content" placeholder="Write comment..."></textarea>
+              <div class="comment-box-toolbar">
+                <div class="comment-box-toolbar-setting">
+                  <input name="level" type="checkbox" value="global">
+                  <label for="level">Comment globally</label>
+                </div>
+
+                <div class="comment-box-toolbar-action">
+                  <button class="md-button" type="submit">Comment</button>
+                </div>
+              </div>
+            </form>
+          </div>
+        </div>
+      </div>
     </div>
 
     <div id="gt-call" class="variant-segments-row">
@@ -753,83 +749,6 @@
       </div>
     {% endfor %}
 
-<<<<<<< HEAD
-    <div id="comments" class="variant-segments-row">
-      <div class="md-card is-main">
-        <div class="md-card-header">Comments</div>
-        <div class="md-card-body-list">
-          <div class="activity-feed">
-            {% for comment in comments|reverse %}
-              <div class="activity-feed-item">
-                <div class="activity-feed-item-event">
-                  <div class="activity-feed-item-event-body">
-                    <strong>{{ comment.author.name }}</strong>
-                    {{ comment.verb }}
-                    <a href="{{ comment.link }}">{{ comment.subject }}</a>
-                    <span class="timestamp">
-                      {{ comment.created_at|human_date }}
-                    </span>
-                  </div>
-
-                  {% if comment.author.id == current_user.id %}
-                    {% set form_id = 'delete-comment-%s' % loop.index %}
-                    <form class="activity-feed-delete"
-                          accept-charset="UTF-8"
-                          action="{{ url_for('api.delete_event',
-                                             institute_id=institute_id,
-                                             case_id=case_id,
-                                             event_id=comment.id) }}"
-                          method="DELETE">
-                      <core-icon class="activity-feed-delete-button" onclick="document.querySelector('#{{ form_id }}').click();" icon="highlight-remove"></core-icon>
-                      <button id="{{ form_id }}" class="is-hidden"></button>
-                    </form>
-                  {% endif %}
-                </div>
-
-                {% if comment.content %}
-                  <div class="activity-feed-item-body">
-                    {{ comment.content }}
-                  </div>
-                {% endif %}
-              </div>
-            {% else %}
-              <div class="activity-feed-item">
-                <div class="activity-feed-item-event">
-                  No variant comments yet.
-                </div>
-              </div>
-            {% endfor %}
-          </div>
-        </div>
-      </div>
-
-      <div id="comment-box" class="md-card is-aside">
-        <div class="md-card-body--padded">
-          <div class="feed-toolbar">
-            <form class="comment-box"
-                  action="{{ url_for('api.create_event', institute_id=institute_id, case_id=case_id, variant_id=variant_id) }}"
-                  method="POST">
-              <input type="hidden" name="link"
-                     value="{{ url_for('core.case', institute_id="", case_id="") }}">
-              <textarea class="comment-box-input" name="content" placeholder="Write comment..."></textarea>
-              <div class="comment-box-toolbar">
-                <div class="comment-box-toolbar-setting">
-                  <input name="level" type="checkbox" value="global">
-                  <label for="level">Comment globally</label>
-                </div>
-
-                <div class="comment-box-toolbar-action">
-                  <button class="md-button" type="submit">Comment</button>
-                </div>
-              </div>
-            </form>
-          </div>
-        </div>
-      </div>
-    </div>
-
-=======
->>>>>>> a987d97d
     <div id="activity" class="variant-segments-row">
       <div class="md-card">
         <div class="md-card-header">Activity</div>
