--- conflicted
+++ resolved
@@ -1,8 +1,5 @@
-<<<<<<< HEAD
-from .database import (DatabaseError,IntegrityError,OperationalError,DataNotFoundError)
-=======
-from .database import (DatabaseError,IntegrityError,OperationalError,ValidationError)
->>>>>>> 3879bba8
+from .database import (DatabaseError, IntegrityError, OperationalError, DataError,
+                       DataNotFoundError)
 from .pedigree import PedigreeError
 from .vcf import VcfError
 from .config import ConfigError