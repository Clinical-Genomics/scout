# coding=UTF-8

<<<<<<< HEAD
from typing import Optional

from scout.constants import ACMG_COMPLETE_MAP
=======
>>>>>>> 040862ae
from scout.constants.acmg import ACMG_POTENTIAL_CONFLICTS


def is_pathogenic(pvs, ps_terms, pm_terms, pp_terms):
    """Check if the criterias for Pathogenic is fullfilled

    The following are descriptions of Pathogenic clasification from ACMG paper:

    Pathogenic
      (i) 1 Very strong (PVS1) AND
        (a) ≥1 Strong (PS1–PS4) OR
        (b) ≥2 Moderate (PM1–PM6) OR
        (c) 1 Moderate (PM1–PM6) and 1 supporting (PP1–PP5) OR
        (d) ≥2 Supporting (PP1–PP5)
      (ii) ≥2 Strong (PS1–PS4) OR
      (iii) 1 Strong (PS1–PS4) AND
        (a)≥3 Moderate (PM1–PM6) OR
        (b)2 Moderate (PM1–PM6) AND ≥2 Supporting (PP1–PP5) OR
        (c)1 Moderate (PM1–PM6) AND ≥4 supporting (PP1–PP5)

    Args:
        pvs(bool): Pathogenic Very Strong
        ps_terms(list(str)): Pathogenic Strong terms
        pm_terms(list(str)): Pathogenic Moderate terms
        pp_terms(list(str)): Pathogenic Supporting terms

    Returns:
        bool: if classification indicates Pathogenic level
    """
    if pvs:
        # Pathogenic (i)(a):
        if ps_terms:
            return True
        if pm_terms:
            # Pathogenic (i)(c):
            if pp_terms:
                return True
            # Pathogenic (i)(b):
            if len(pm_terms) >= 2:
                return True
        # Pathogenic (i)(d):
        if len(pp_terms) >= 2:
            return True
    if ps_terms:
        # Pathogenic (ii):
        if len(ps_terms) >= 2:
            return True
        # Pathogenic (iii)(a):
        if pm_terms:
            if len(pm_terms) >= 3:
                return True
            elif len(pm_terms) >= 2:
                if len(pp_terms) >= 2:
                    return True
            elif len(pp_terms) >= 4:
                return True
    return False


def is_likely_pathogenic(pvs, ps_terms, pm_terms, pp_terms):
    """Check if the criterias for Likely Pathogenic is fullfilled

    The following are descriptions of Likely Pathogenic clasification from ACMG paper:

    Likely pathogenic
      (i) 1 Very strong (PVS1) AND 1 moderate (PM1– PM6) OR
      (ii) 1 Strong (PS1–PS4) AND 1–2 moderate (PM1–PM6) OR
      (iii) 1 Strong (PS1–PS4) AND ≥2 supporting (PP1–PP5) OR
      (iv)  ≥3 Moderate (PM1–PM6) OR
      (v) 2 Moderate (PM1–PM6) AND ≥2 supporting (PP1–PP5) OR
      (vi) 1 Moderate (PM1–PM6) AND ≥4 supportin (PP1–PP5)

    Args:
        pvs(bool): Pathogenic Very Strong
        ps_terms(list(str)): Pathogenic Strong terms
        pm_terms(list(str)): Pathogenic Moderate terms
        pp_terms(list(str)): Pathogenic Supporting terms

    Returns:
        bool: if classification indicates Likely Pathogenic level
    """
    if pvs:
        # Likely Pathogenic (i):
        if pm_terms:
            return True

    if ps_terms:
        # Likely Pathogenic (ii):
        if pm_terms:
            return True
        # Likely Pathogenic (iii):
        if len(pp_terms) >= 2:
            return True

    if pm_terms:
        # Likely Pathogenic (iv):
        if len(pm_terms) >= 3:
            return True
        # Likely Pathogenic (v):
        elif len(pm_terms) >= 2:
            if len(pp_terms) >= 2:
                return True
        # Likely Pathogenic (vi):
        elif len(pp_terms) >= 4:
            return True

    return False


def is_benign(ba, bs_terms):
    """Check if criterias for Benign are fullfilled

    The following are descriptions of Benign clasification from ACMG paper:

    Benign
      (i) 1 Stand-alone (BA1) OR
      (ii) ≥2 Strong (BS1–BS4)

    Args:
        ba(bool): Stand Alone term for evidence of benign impact
        bs_terms(list(str)): Terms that indicate strong evidence for benign variant

    Returns:
        bool: if classification indicates Benign level
    """
    # Benign (i)
    if ba:
        return True
    # Benign (ii)
    if len(bs_terms) >= 2:
        return True
    return False


def is_likely_benign(bs_terms, bp_terms):
    """Check if criterias for Likely Benign are fullfilled

    The following are descriptions of Likely Benign clasification from ACMG paper:

    Likely Benign
      (i) 1 Strong (BS1–BS4) and 1 supporting (BP1– BP7) OR
      (ii) ≥2 Supporting (BP1–BP7)

    Args:
        bs_terms(list(str)): Terms that indicate strong evidence for benign variant
        bp_terms(list(str)): Terms that indicate supporting evidence for benign variant

    Returns:
        bool: if classification indicates Benign level
    """
    if bs_terms:
        # Likely Benign (i)
        if bp_terms:
            return True
    # Likely Benign (ii)
    if len(bp_terms) >= 2:
        return True

    return False


def get_acmg_criteria(acmg_terms: set) -> tuple:
    """
    Given a set of ACMG evidence criteria terms, that may be strength modified with suffixes.
    For each term,
        first, Strength modified criteria suffixes should count towards their modified score.
        then, we need to see if we match any of the two stand-alone terms. If so, set their respective booleans.
        finally, check remaining prefixes if no suffix match or stand-alone criteria match

    Return a tuple with
        pvs: This variable indicates if Pathogenicity Very Strong exists
        ps_terms: Collection of terms with Pathogenicity Strong
        pm_terms: Collection of terms with Pathogenicity moderate
        pp_terms: Collection of terms with Pathogenicity supporting
        ba: This variable indicates if Benign impact stand-alone exists
        bs_terms: Collection of terms with Benign evidence Strong
        bp_terms: Collection of terms with supporting Benign evidence
    """

    pvs = False
    ps_terms = []
    pm_terms = []
    pp_terms = []

    ba = False
    bs_terms = []
    bp_terms = []

    suffix_map = {
        "_Strong": {"P": ps_terms, "B": bs_terms},
        "_Moderate": {"P": pm_terms},
        "_Supporting": {"P": pp_terms, "B": bp_terms},
    }

    prefix_map = {
        "PS": ps_terms,
        "PM": pm_terms,
        "PP": pp_terms,
        "BS": bs_terms,
        "BP": bp_terms,
    }

    for term in acmg_terms:
        for suffix, prefix_dict in suffix_map.items():
            if term.endswith(suffix):
                for prefix, term_list in prefix_dict.items():
                    if term.startswith(prefix):
                        term_list.append(term)
                        break
                else:
                    continue
                break
        else:
            if term.startswith("PVS"):
                pvs = True
            elif term.startswith("BA"):
                ba = True
            else:
                for prefix, term_list in prefix_map.items():
                    if term.startswith(prefix):
                        term_list.append(term)
                        break

    return (pvs, ps_terms, pm_terms, pp_terms, ba, bs_terms, bp_terms)


def get_acmg(acmg_terms: set) -> Optional[str]:
    """Use the algorithm described in ACMG paper (Richards 2015) to get a ACMG classification

    Modifying strength of a term is possible by adding a string describing its new level: "PP1_Strong" or
    "PVS1_Moderate".

    BA is considered fully Stand Alone.

    If no terms return None

    Args:
        acmg_terms(set(str)): A collection of prediction terms

    Returns:
        prediction(str): in ['uncertain_significance','benign','likely_benign',
                             'likely_pathogenic','pathogenic']

    """
    if not acmg_terms:
        return None

    (pvs, ps_terms, pm_terms, pp_terms, ba, bs_terms, bp_terms) = get_acmg_criteria(acmg_terms)

    if ba:
        return "benign"

    prediction = "uncertain_significance"

    pathogenic = is_pathogenic(pvs, ps_terms, pm_terms, pp_terms)
    likely_pathogenic = is_likely_pathogenic(pvs, ps_terms, pm_terms, pp_terms)
    benign = is_benign(ba, bs_terms)
    likely_benign = is_likely_benign(bs_terms, bp_terms)

    if pathogenic or likely_pathogenic:
        if benign or likely_benign:
            prediction = "uncertain_significance"
        elif pathogenic:
            prediction = "pathogenic"
        else:
            prediction = "likely_pathogenic"
    else:
        if benign:
            prediction = "benign"
        if likely_benign:
            prediction = "likely_benign"

    return prediction


<<<<<<< HEAD
def get_acmg_temperature(acmg_terms: set) -> Optional[dict]:
    """
    Use the algorithm described in Tavtigian 2020 to classifiy variants.

    PVS 8 points, S 4, M 2, P 1.
    This gives:

    P > 10
    LP 6 < p < 9
    VUS 0 < p < 5
    LB -1 < p < -6
    B < -7

    If no terms return None

    Args:
        acmg_terms(set(str)): A collection of prediction terms

    Returns:
        dict:
            temperature:
        (points, temperature, point_classification)

    """
    TEMPERATURE_STRINGS = {
        -1: {"label": "B/LB", "color": "success", "icon": "fa-times"},
        0: {"label": "Ice cold", "color": "info", "icon": "fa-icicles"},
        1: {"label": "Cold", "color": "info", "icon": "fa-snowman"},
        2: {"label": "Cold", "color": "info", "icon": "fa-snowflake"},
        3: {"label": "Tepid", "color": "yellow", "icon": "fa-temperature-half"},
        4: {"label": "Warm", "color": "orange", "icon": "fa-mug-hot"},
        5: {"label": "Hot", "color": "red", "icon": "fa-pepper-hot"},
        6: {"label": "LP/P", "color": "danger", "icon": "fa-stethoscope"},
    }

    if not acmg_terms:
        return {}

    (pvs, ps_terms, pm_terms, pp_terms, ba, bs_terms, bp_terms) = get_acmg_criteria(acmg_terms)

    if ba:
        points = -8
    else:
        points = (
            8 * pvs
            + 4 * len(ps_terms)
            + 2 * len(pm_terms)
            + len(pp_terms)
            - 4 * len(bs_terms)
            - len(bp_terms)
        )

    if points <= -7:
        point_classification = "benign"
        temperature_icon = TEMPERATURE_STRINGS[-1].get("icon")
    elif points <= -1:
        point_classification = "likely_benign"
        temperature_icon = TEMPERATURE_STRINGS[-1].get("icon")
    elif points <= 5:
        point_classification = "uncertain_significance"
    elif points <= 9:
        point_classification = "likely_pathogenic"
        temperature_icon = TEMPERATURE_STRINGS[6].get("icon")
    elif points >= 10:
        point_classification = "pathogenic"
        temperature_icon = TEMPERATURE_STRINGS[6].get("icon")

    temperature_class = ACMG_COMPLETE_MAP[point_classification].get("color")
    temperature = ACMG_COMPLETE_MAP[point_classification].get("label")

    if point_classification == "uncertain_significance":
        temperature_class = TEMPERATURE_STRINGS[points].get("color")
        temperature = TEMPERATURE_STRINGS[points].get("label")
        temperature_icon = TEMPERATURE_STRINGS[points].get("icon")

    return {
        "points": points,
        "temperature": temperature,
        "temperature_class": temperature_class,
        "temperature_icon": temperature_icon,
        "point_classification": ACMG_COMPLETE_MAP[point_classification].get("short"),
    }


=======
>>>>>>> 040862ae
def get_acmg_conflicts(acmg_terms: set) -> list:
    """Check potential conflict paris, return list of reference strings."""

    conflicts = []
    for t1, t2, reference in ACMG_POTENTIAL_CONFLICTS:
        if t1 in acmg_terms and t2 in acmg_terms:
            conflicts.append(reference)

    return conflicts<|MERGE_RESOLUTION|>--- conflicted
+++ resolved
@@ -1,11 +1,9 @@
 # coding=UTF-8
 
-<<<<<<< HEAD
+
 from typing import Optional
 
 from scout.constants import ACMG_COMPLETE_MAP
-=======
->>>>>>> 040862ae
 from scout.constants.acmg import ACMG_POTENTIAL_CONFLICTS
 
 
@@ -281,7 +279,6 @@
     return prediction
 
 
-<<<<<<< HEAD
 def get_acmg_temperature(acmg_terms: set) -> Optional[dict]:
     """
     Use the algorithm described in Tavtigian 2020 to classifiy variants.
@@ -366,8 +363,6 @@
     }
 
 
-=======
->>>>>>> 040862ae
 def get_acmg_conflicts(acmg_terms: set) -> list:
     """Check potential conflict paris, return list of reference strings."""
 
