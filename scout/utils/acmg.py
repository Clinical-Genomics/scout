--- conflicted
+++ resolved
@@ -222,17 +222,17 @@
                         term_list.append(term)
                         break
 
-<<<<<<< HEAD
     return (pvs, ps_terms, pm_terms, pp_terms, ba, bs_terms, bp_terms)
 
 
 def get_acmg(acmg_terms: set) -> Optional[str]:
-    """Use the algorithm described in ACMG paper to get a ACMG calssification
-
+    """Use the algorithm described in ACMG paper (Richards 2015) to get a ACMG classification
 
     Modifying strength of a term is possible by adding a string describing its new level: "PP1_Strong" or
     "PVS1_Moderate".
 
+    BA is considered fully Stand Alone.
+
     If no terms return None
 
     Args:
@@ -248,14 +248,11 @@
 
     (pvs, ps_terms, pm_terms, pp_terms, ba, bs_terms, bp_terms) = get_acmg_criteria(acmg_terms)
 
-    prediction = "uncertain_significance"
-
-    # We need to start by checking for Pathogenicity
-=======
     if ba:
         return "benign"
 
->>>>>>> 7a2d0b20
+    prediction = "uncertain_significance"
+
     pathogenic = is_pathogenic(pvs, ps_terms, pm_terms, pp_terms)
     likely_pathogenic = is_likely_pathogenic(pvs, ps_terms, pm_terms, pp_terms)
     benign = is_benign(ba, bs_terms)
