--- conflicted
+++ resolved
@@ -322,21 +322,6 @@
     return mim_files
 
 
-<<<<<<< HEAD
-def fetch_orpha_files(product6=False):
-    """Fetch the necessary files
-    https://www.orphadata.com/data/xml/en_product{nr}.xml
-    Returns:
-        orpha_files(dict): A dictionary with selected files from orphadata
-    """
-    LOG.info("Fetching orpha files from github or orphadata")
-
-    orphadata_en_product6_url = "https://www.orphadata.com/data/xml/en_product6.xml"
-
-    orpha_files = {}
-    if product6 is True:
-        orpha_files["orphadata_en_product6"] = fetch_resource(orphadata_en_product6_url)
-=======
 def fetch_orpha_files() -> Dict:
     """Fetch the requested files from orphadata
     https://www.orphadata.com/data/xml/en_product{nr}.xml
@@ -347,7 +332,6 @@
 
     orpha_files["orphadata_en_product4"] = fetch_resource(ORPHA_URLS["orpha_to_hpo"])
     orpha_files["orphadata_en_product6"] = fetch_resource(ORPHA_URLS["orpha_to_genes"])
->>>>>>> 2649410a
 
     return orpha_files
 
