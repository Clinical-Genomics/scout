"""scout/load/setup.py

Sets up a scout database.
This means add a default institute, a user and the internal definitions such as gene objects,
transcripts, hpo terms etc

"""
import datetime
import logging

import yaml
from pymongo.errors import ConnectionFailure, ServerSelectionTimeoutError

from scout.build import build_institute

# Case files
# Gene panel
from scout.demo import load_path, panel_path

### Import demo files ###
from scout.demo.resources import demo_files
from scout.load import load_cytobands, load_hgnc_genes, load_hpo, load_transcripts

# Resources
from scout.parse.case import parse_case_data
from scout.parse.panel import parse_gene_panel
from scout.resources import cytoband_files
from scout.utils.handle import get_file_handle
from scout.utils.scout_requests import (
    fetch_ensembl_genes,
    fetch_ensembl_transcripts,
    fetch_exac_constraint,
    fetch_genes_to_hpo_to_disease,
    fetch_hgnc,
    fetch_mim_files,
)

LOG = logging.getLogger(__name__)


def setup_scout(
    adapter,
    institute_id="cust000",
    user_name="Clark Kent",
    user_mail="clark.kent@mail.com",
    api_key=None,
    demo=False,
    resource_files=None,
):
    """Function to setup a working scout instance.

    WARNING: If the instance is populated all collections will be deleted

    Build insert a institute and an admin user.
    There are multiple sources of information that is used by scout and that needs to exist for
    scout to work proper.

    Genes:
         Scout uses HGNC as the source for gene identifiers en ensembl as source for coordinates.
         Additional information of disease connections for genes if fetched from OMIM.
         Link between hpo terms and genes is fetched from HPO
         For more details check the documentation.

    """

    LOG.info("Check if there was a database, delete if existing")
    existing_database = False
    for collection_name in adapter.db.list_collection_names():
        if collection_name.startswith("system"):
            continue
        LOG.info("Deleting collection %s", collection_name)
        adapter.db.drop_collection(collection_name)
        existing_database = True

    if existing_database:
        LOG.info("Database deleted")

    institute_obj = build_institute(
        internal_id=institute_id,
        display_name=institute_id,
        sanger_recipients=[user_mail],
    )
    adapter.add_institute(institute_obj)

    user_obj = dict(
        _id=user_mail,
        email=user_mail,
        name=user_name,
        roles=["admin"],
        institutes=[institute_id],
    )

    adapter.add_user(user_obj)

    resource_files = resource_files or {}
    if demo:
        resource_files = demo_files

    # Load diseases
    mim2gene_lines = None
    genemap_lines = None
    mim2gene_path = resource_files.get("mim2gene_path")
    genemap_path = resource_files.get("genemap2_path")
<<<<<<< HEAD

=======
>>>>>>> 5a5231f9
    if genemap_path and mim2gene_path:
        mim2gene_lines = [line for line in get_file_handle(mim2gene_path)]
        genemap_lines = [line for line in get_file_handle(genemap_path)]

    if (genemap_lines is None) and api_key:
        try:
            mim_files = fetch_mim_files(api_key, mim2genes=True, genemap2=True)
        except Exception as err:
            LOG.warning(err)
            raise err
        mim2gene_lines = mim_files["mim2genes"]
        genemap_lines = mim_files["genemap2"]

    if resource_files.get("hpogenes_path"):
        hpo_gene_lines = [line for line in get_file_handle(resource_files.get("hpogenes_path"))]
    else:
        hpo_gene_lines = fetch_genes_to_hpo_to_disease()

    if resource_files.get("hgnc_path"):
        hgnc_lines = [line for line in get_file_handle(resource_files.get("hgnc_path"))]
    else:
        hgnc_lines = fetch_hgnc()

    if resource_files.get("exac_path"):
        exac_lines = [line for line in get_file_handle(resource_files.get("exac_path"))]
    else:
        exac_lines = fetch_exac_constraint()

    # Load cytobands into cytoband collection
    for genome_build, cytobands_path in cytoband_files.items():
        load_cytobands(cytobands_path, genome_build, adapter)

    builds = ["37", "38"]
    for build in builds:
        genes_path = "genes{}_path".format(build)
        if resource_files.get(genes_path):
            ensembl_genes = get_file_handle(resource_files[genes_path])
        else:
            ensembl_genes = fetch_ensembl_genes(build=build)

        hgnc_genes = load_hgnc_genes(
            adapter=adapter,
            ensembl_lines=ensembl_genes,
            hgnc_lines=hgnc_lines,
            exac_lines=exac_lines,
            mim2gene_lines=mim2gene_lines,
            genemap_lines=genemap_lines,
            hpo_lines=hpo_gene_lines,
            build=build,
        )

        # Create a map from ensembl ids to gene objects
        ensembl_genes = {}
        for gene_obj in hgnc_genes:
            ensembl_id = gene_obj["ensembl_id"]
            ensembl_genes[ensembl_id] = gene_obj

        tx_path = "transcripts{}_path".format(build)
        if resource_files.get(tx_path):
            ensembl_transcripts = get_file_handle(resource_files[tx_path])
        else:
            ensembl_transcripts = fetch_ensembl_transcripts(build=build)
        # Load the transcripts for a certain build
        transcripts = load_transcripts(adapter, ensembl_transcripts, build, ensembl_genes)

    hpo_terms_handle = None
    if resource_files.get("hpoterms_path"):
        hpo_terms_handle = get_file_handle(resource_files["hpoterms_path"])

    hpo_to_genes_handle = None
    if resource_files.get("hpo_to_genes_path"):
        hpo_to_genes_handle = get_file_handle(resource_files["hpo_to_genes_path"])

    hpo_disease_handle = None
    if resource_files.get("hpo_disease_path"):
        hpo_disease_handle = get_file_handle(resource_files["hpo_disease_path"])

    load_hpo(
        adapter=adapter,
        disease_lines=genemap_lines,
        hpo_lines=hpo_terms_handle,
        hpo_gene_lines=hpo_to_genes_handle,
    )

    # If demo we load a gene panel and some case information
    if demo:
        parsed_panel = parse_gene_panel(
            path=panel_path,
            institute="cust000",
            panel_id="panel1",
            version=1.0,
            display_name="Test panel",
        )
        adapter.load_panel(parsed_panel)

        case_handle = get_file_handle(load_path)
        case_data = yaml.load(case_handle, Loader=yaml.SafeLoader)
        config_data = parse_case_data(config=case_data)
        adapter.load_case(config_data)

    LOG.info("Creating indexes")
    adapter.load_indexes()
    LOG.info("Scout instance setup successful")<|MERGE_RESOLUTION|>--- conflicted
+++ resolved
@@ -101,10 +101,7 @@
     genemap_lines = None
     mim2gene_path = resource_files.get("mim2gene_path")
     genemap_path = resource_files.get("genemap2_path")
-<<<<<<< HEAD
-
-=======
->>>>>>> 5a5231f9
+    
     if genemap_path and mim2gene_path:
         mim2gene_lines = [line for line in get_file_handle(mim2gene_path)]
         genemap_lines = [line for line in get_file_handle(genemap_path)]
