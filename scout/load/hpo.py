--- conflicted
+++ resolved
@@ -27,11 +27,7 @@
         disease_lines(iterable(str)): These are the omim genemap2 information
         hpo_lines(iterable(str)): lines from file http://purl.obolibrary.org/obo/hp.obo
         hpo_gene_lines(iterable(str)): lines from file
-<<<<<<< HEAD
-            http://purl.obolibrary.org/obo/hp/hpoa/phenotype_to_genes.txt
-=======
             https://ci.monarchinitiative.org/view/hpo/job/hpo.annotations/lastSuccessfulBuild/artifact/rare-diseases/util/annotation/phenotype_to_genes.txt
->>>>>>> 7d8fdfc2
 
     """
     # Create a map from gene aliases to gene objects
