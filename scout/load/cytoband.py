--- conflicted
+++ resolved
@@ -1,8 +1,5 @@
 import logging
-<<<<<<< HEAD
-=======
 
->>>>>>> d5e6434b
 from os import path
 
 from scout.utils.md5 import generate_md5_key
