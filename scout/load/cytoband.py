import logging
from scout.utils.md5 import generate_md5_key

LOG = logging.getLogger(__name__)


def load_cytobands(resource, build, adapter):
    """Parse and load cytobands from file.

    Args:
        resource(str): path to cytobands file (either build 37 or 38)
        build(str): "37" or "38"
        adapter(MongoAdapter)

    """
    cytobands = []
    LOG.debug(f"Reading cytoband file for genome build {build}")
<<<<<<< HEAD

    with open(resource) as cytob_file:
        for nline, line in enumerate(cytob_file):
            # Line will look like this:
            # 3	58600000	63800000	p14.2	gneg
            fields = line.split("\t")
            chrom = fields[0]
            band = fields[3]

            cytoband_obj = dict(
                _id=generate_md5_key([build, chrom, band]),
                band=band,
                chrom=chrom,  # 3
                start=int(fields[1]) + 1,  # 58600000
                stop=int(fields[2]) + 1,  # 63800000
                build=build,  # "37" or "38"
            )
            cytobands.append(cytoband_obj)
=======
    for line in open(resource):
        # Line will look like this:
        # 3	58600000	63800000	p14.2	gneg
        fields = line.split("\t")
        chrom = fields[0]
        band = fields[3]

        cytoband_obj = dict(
            _id=generate_md5_key([build, chrom, band]),
            band=band,
            chrom=chrom,  # 3
            start=int(fields[1]) + 1,  # 58600000
            stop=int(fields[2]) + 1,  # 63800000
            build=build,  # "37" or "38"
        )
        cytobands.append(cytoband_obj)
>>>>>>> d7c61c31

    adapter.add_cytobands(cytobands)<|MERGE_RESOLUTION|>--- conflicted
+++ resolved
@@ -15,7 +15,6 @@
     """
     cytobands = []
     LOG.debug(f"Reading cytoband file for genome build {build}")
-<<<<<<< HEAD
 
     with open(resource) as cytob_file:
         for nline, line in enumerate(cytob_file):
@@ -29,28 +28,10 @@
                 _id=generate_md5_key([build, chrom, band]),
                 band=band,
                 chrom=chrom,  # 3
-                start=int(fields[1]) + 1,  # 58600000
-                stop=int(fields[2]) + 1,  # 63800000
+                start=int(fields[1])+1,  # 58600000
+                stop=int(fields[2])+1,  # 63800000
                 build=build,  # "37" or "38"
             )
             cytobands.append(cytoband_obj)
-=======
-    for line in open(resource):
-        # Line will look like this:
-        # 3	58600000	63800000	p14.2	gneg
-        fields = line.split("\t")
-        chrom = fields[0]
-        band = fields[3]
-
-        cytoband_obj = dict(
-            _id=generate_md5_key([build, chrom, band]),
-            band=band,
-            chrom=chrom,  # 3
-            start=int(fields[1]) + 1,  # 58600000
-            stop=int(fields[2]) + 1,  # 63800000
-            build=build,  # "37" or "38"
-        )
-        cytobands.append(cytoband_obj)
->>>>>>> d7c61c31
 
     adapter.add_cytobands(cytobands)