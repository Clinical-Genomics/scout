--- conflicted
+++ resolved
@@ -574,19 +574,11 @@
         """Return all panels and versions that contain given gene"""
         LOG.debug("SEARCH STRING: {}".format(search_string))
 
-        # TODO: wider search with wildcards or regexp?
+        # Try to cast search string to integer for searching hgnc_id:s.
         try:
             search_int = int(search_string)
         except ValueError as err:
-            # this is excpected to occur often, we can still search
             search_int = search_string
         query = {"$or": [{"genes.hgnc_id": search_int}, {"genes.symbol": search_string}]}
         result = self.panel_collection.find(query)
-<<<<<<< HEAD
         return [[element["panel_name"], element["version"]] for element in result]
-
-
-        
-=======
-        return [element["panel_name"] for element in result]
->>>>>>> c369361a
