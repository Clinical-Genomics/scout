import logging
import re
from datetime import datetime, timedelta
from typing import List, Optional, Union

from scout.constants import (
    CLINSIG_MAP,
    FUNDAMENTAL_CRITERIA,
    PRIMARY_CRITERIA,
    SECONDARY_CRITERIA,
    SPIDEX_HUMAN,
    TRUSTED_REVSTAT_LEVEL,
)

CRITERION_EXCLUDE_OPERATOR = {False: "$in", True: "$nin"}
EXISTS = {"$exists": True}
NOT_EXISTS = {"$exists": False}
LOG = logging.getLogger(__name__)


class QueryHandler(object):
    def build_case_query(
        self,
        case_ids: Optional[List[str]],
        institute_id: Optional[List[str]],
        status: Optional[List[str]],
        older_than: Optional[int],
        analysis_type: Optional[List[str]],
    ) -> dict:
        """Build case query based on case id, status and analysis date."""
        case_query = {}
        if case_ids:
            case_query["_id"] = {"$in": case_ids}
        if institute_id:
            case_query["owner"] = institute_id
        if analysis_type:
            case_query["individuals.analysis_type"] = {"$in": analysis_type}
        if older_than:
            older_than_date = datetime.now() - timedelta(weeks=older_than * 4)  # 4 weeks in a month
            case_query["analysis_date"] = {"$lt": older_than_date}
        if status:
            case_query["status"] = {"$in": list(status)}

        return case_query

    def delete_variants_query(
        self, case_id, variants_to_keep=[], min_rank_threshold=None, keep_ctg=[]
    ) -> dict:
        """Build a query to delete variants from a case

        Args:
            case_id(str): id of a case
            variants_to_keep(list): a list of variant ids
            min_rank_threshold(int): remove variants with rank lower than this number
            keep_ctg(list): exclude one of more variants categories from deletion. Example ["cancer", "cancer_sv"]

        Return:
            variant_query(dict): query dictionary
        """
        variants_query = {}
        case_subquery = {"case_id": case_id}

        # Create query to delete all variants that shouldn't be kept or with rank higher than min_rank_threshold
        if variants_to_keep or min_rank_threshold or keep_ctg:
            variants_query["$and"] = [case_subquery]
            if variants_to_keep:
                variants_query["$and"].append({"_id": {"$nin": variants_to_keep}})
            if keep_ctg:
                variants_query["$and"].append({"category": {"$nin": keep_ctg}})
            if min_rank_threshold:
                variants_query["$and"].append({"rank_score": {"$lt": min_rank_threshold}})
        else:
            variants_query = case_subquery

        return variants_query

    def build_variant_query(
        self,
        query: Optional[dict] = None,
        institute_ids: Optional[list] = [],
        category: Optional[Union[str, list]] = "snv",
        variant_type: Optional[list] = ["clinical"],
    ):
        """Build a mongo query across multiple cases.
        Translate query options from a form into a complete mongo query dictionary.

        Beware that unindexed queries against a large variant collection will
        be extremely slow.

        Currently indexed query options:
            hgnc_symbols
            rank_score
            variant_type
            category

        Args:
            query(dict): A query dictionary for the database, from a query form.
            institute_ids: a list of institute _ids
            category(str): 'snv', 'sv', 'str' 'cancer_sv' or 'cancer' OR a LIST(str) of the same
            variant_type(str): 'clinical' or 'research'

        Possible query dict keys:
            phenotype_terms
            phenotype_groups
            cohorts

        Returns:
            mongo_query : A dictionary in the mongo query format.
        """

        query = query or {}
        mongo_variant_query = {}

        LOG.debug("Building a mongo query for %s" % query)

        mongo_variant_query["hgnc_symbols"] = {"$in": query["hgnc_symbols"]}
        mongo_variant_query["variant_type"] = {"$in": variant_type}

        if not category:
            category = "snv"
        mongo_variant_query["category"] = (
            {"$in": category} if isinstance(category, list) else category
        )

        select_cases = None
        select_case_obj = None
        mongo_case_query = {}

        if query.get("phenotype_terms"):
            mongo_case_query["phenotype_terms.phenotype_id"] = {"$in": query["phenotype_terms"]}

        if query.get("phenotype_groups"):
            mongo_case_query["phenotype_groups.phenotype_id"] = {"$in": query["phenotype_groups"]}

        if query.get("cohorts"):
            mongo_case_query["cohorts"] = {"$in": query["cohorts"]}

        if mongo_case_query != {} or institute_ids:
            mongo_case_query["collaborators"] = {"$in": institute_ids}
            LOG.debug("Search cases for selection set, using query {0}".format(mongo_case_query))
            select_case_objs = self.case_collection.find(mongo_case_query)
            select_cases = [case_id.get("_id") for case_id in select_case_objs]

        if query.get("similar_case"):
            select_cases = self._get_similar_cases(query, institute_ids)

        if (
            select_cases is not None
        ):  # Could be an empty list, and in that case the search would not return variants
            mongo_variant_query["case_id"] = {"$in": select_cases}

        rank_score = query.get("rank_score") or 15
        mongo_variant_query["rank_score"] = {"$gte": rank_score}

        LOG.debug("Querying %s" % mongo_variant_query)

        return mongo_variant_query

    def _get_similar_cases(self, query, institute_ids):
        """Get a list of cases similar to the given one
        Args:
            query(dict): A query dictionary for the database, from a query form.
            institute_ids: a list of institute _ids

        Returns:
            select_cases(list): a list of case dictionaries
        """
        select_cases = []
        similar_case_display_name = query["similar_case"][0]
        for institute_id in institute_ids:
            case_obj = self.case(display_name=similar_case_display_name, institute_id=institute_id)
            if case_obj is None:
                continue
            LOG.debug("Search for cases similar to %s", case_obj.get("display_name"))

            hpo_terms = []
            for term in case_obj.get("phenotype_terms", []):
                hpo_terms.append(term.get("phenotype_id"))

            similar_cases = (
                self.cases_by_phenotype(hpo_terms, case_obj["owner"], case_obj["_id"]) or []
            )
            LOG.debug("Similar cases: %s", similar_cases)
            select_cases += [similar[0] for similar in similar_cases]
        return select_cases

    def build_query(
        self, case_id, query=None, variant_ids=None, category="snv", build="37"
    ) -> dict:
        """Build a mongo query

        These are the different query options:
            {
                'thousand_genomes_frequency': float,
                'exac_frequency': float,
                'clingen_ngi': int,
                'cadd_score': float,
                'cadd_inclusive": boolean,
                'tumor_frequency': float,
                'genetic_models': list(str),
                "genotypes": str,
                'hgnc_symbols': list,
                'region_annotations': list,
                'functional_annotations': list,
                'clinsig': list,
                'clinsig_exclude': bool,
                'clinsig_confident_always_returned': boolean,
                'variant_type': str(('research', 'clinical')),
                'chrom': str or list of str,
                'start': int,
                'end': int,
                'svtype': list,
                'size': int,
                'size_shorter': boolean,
                'gene_panels': list(str),
                'mvl_tag": boolean,
                'clinvar_tag': boolean,
                'cosmic_tag' boolean,
                'decipher": boolean,
                'hide_dismissed': boolean
            }

        Arguments:
            case_id(str)
            query(dict): a dictionary of query filters specified by the users
            variant_ids(list(str)): A list of md5 variant ids

        Returns:
            mongo_query : A dictionary in the mongo query format

        """
        query = query or {}
        mongo_query = {}
        coordinate_query = None

        ##### Base query params

        # set up the fundamental query params: case_id, category, type and
        # restrict to list of variants (if var list is provided)
        for criterion in FUNDAMENTAL_CRITERIA:
            if criterion == "case_id":
                LOG.debug("Building a mongo query for %s" % case_id)
                mongo_query["case_id"] = case_id
                continue

            if criterion == "variant_ids" and variant_ids:
                LOG.debug("Adding variant_ids %s to query" % ", ".join(variant_ids))
                mongo_query["variant_id"] = {"$in": variant_ids}
                continue

            if criterion == "category":
                LOG.debug("Querying category %s" % category)
                mongo_query["category"] = category
                continue

            if criterion == "variant_type":
                mongo_query["variant_type"] = query.get("variant_type", "clinical")
                LOG.debug("Set variant type to %s", mongo_query["variant_type"])
                continue

            # Requests to filter based on gene panels, hgnc_symbols or
            # coordinate ranges must always be honored. They are always added to
            # query as top level, implicit '$and'. When hgnc_symbols or gene panels
            # are used, addition of relative gene symbols is delayed until after
            # the rest of the query content is clear.

            if criterion in ["hgnc_symbols", "gene_panels"]:
                gene_query = self.gene_filter(query, build=build)
                if len(gene_query) > 0 or "hpo" in query.get("gene_panels", []):
                    mongo_query["hgnc_ids"] = {
                        CRITERION_EXCLUDE_OPERATOR[
                            bool(query.get("gene_panels_exclude"))
                        ]: gene_query
                    }
                continue

            if criterion == "chrom" and query.get("chrom"):  # filter by coordinates
                query_chrom = query.get("chrom")
                if isinstance(query_chrom, list):
                    if "" in query_chrom or query_chrom == []:
                        LOG.debug(f"Query chrom {query_chrom} has All selected")
                        continue
                    if len(query_chrom) == 1:
                        query["chrom"] = query_chrom[0]
                    else:
                        mongo_query["chromosome"] = {"$in": query_chrom}
                        continue
                coordinate_query = None
                if category in ["snv", "cancer"]:
                    mongo_query["chromosome"] = query.get("chrom")
                    if query.get("start") and query.get("end"):
                        self.coordinate_filter(query, mongo_query)
                else:  # sv
                    coordinate_query = [self.sv_coordinate_query(query)]
                continue

            if criterion == "variant_ids" and variant_ids:
                LOG.debug("Adding variant_ids %s to query" % ", ".join(variant_ids))
                mongo_query["variant_id"] = {"$in": variant_ids}
                continue

            # Do not retrieve dismissed variants if hide_dismissed checkbox is checked in filter form
            if criterion == "hide_dismissed" and query.get(criterion) is True:
                mongo_query["dismiss_variant"] = {"$in": [None, []]}

            gt_query = _get_query_genotype(query)
            if criterion == "show_unaffected" and query.get(criterion) is False:
                self.affected_inds_query(mongo_query, case_id, gt_query)

            ##### end of fundamental query params

        ##### start of the custom query params
        # there is only 'clinsig' criterion among the primary terms right now
        primary_terms = False

        # gnomad_frequency, local_obs, local_obs_freq, clingen_ngi, swegen, swegen_freq, spidex_human, cadd_score, genetic_models, mvl_tag, clinvar_tag, cosmic_tag
        # functional_annotations, region_annotations, size, svtype, decipher, depth, alt_count, somatic_score, control_frequency, tumor_frequency
        secondary_terms = False

        # check if any of the primary criteria was specified in the query
        for term in PRIMARY_CRITERIA:
            if query.get(term):
                primary_terms = True
                break

        # check if any of the secondary criteria was specified in the query:
        for term in SECONDARY_CRITERIA:
            if query.get(term):
                secondary_terms = True
                break

        if primary_terms is True:
<<<<<<< HEAD
            clinsign_filter = self.clinsig_query(query)
=======
            clinsign_filter: dict = self.clinsig_query(query)
>>>>>>> 2bcf0377

        # Secondary, excluding filter criteria will hide variants in general,
        # but can be overridden by an including, major filter criteria
        # such as a Pathogenic ClinSig.

        if secondary_terms is True:
            secondary_filter = self.secondary_query(query, mongo_query)
            # If there are no primary criteria given, all secondary criteria are added as a
            # top level '$and' to the query.
            if secondary_filter and primary_terms is False:
                mongo_query["$and"] = secondary_filter

            # If there is only one primary criterion given without any secondary, it will also be
            # added as a top level '$and'.
            # Otherwise, primary criteria are added as a high level '$or' and all secondary criteria
            # are joined together with them as a single lower level '$and'.
            if primary_terms is True:  # clinsig is specified
                # Given a request to always return confident clinical variants,
                # add the clnsig query as a major criteria, but only
                # trust clnsig entries with trusted revstat levels.
                if query.get("clinsig_confident_always_returned") is True:
                    mongo_query["$or"] = [
                        {"$and": secondary_filter},
                        clinsign_filter,
                    ]
                else:  # clisig terms are provided but no need for trusted revstat levels
                    secondary_filter.append(clinsign_filter)
                    mongo_query["$and"] = secondary_filter

        elif primary_terms is True:  # clnsig is provided without secondary terms query
            # use implicit and
            if query.get("clinsig_exclude"):
                mongo_query["$or"] = [
                    {"clnsig": {"$exists": False}},
                    {"clnsig": {"$not": clinsign_filter["clnsig"]}},
                ]
            else:
                mongo_query["clnsig"] = clinsign_filter["clnsig"]

        # if chromosome coordinates exist in query, add them as first element of the mongo_query['$and']
        if coordinate_query:
            if mongo_query.get("$and"):
                mongo_query["$and"] = coordinate_query + mongo_query["$and"]
            else:
                mongo_query["$and"] = coordinate_query

        LOG.warning(mongo_query)
        return mongo_query

    def affected_inds_query(self, mongo_query, case_id, gt_query):
        """Add info to variants query to filter out variants which are only in unaffected individuals

        Accepts:
            mongo_query(dict): a dictionary containing a query key/values
            case_id(str): _id of a case
            gt_selected(dict or None): dict if user specified a genotype value in genotypes form field, else None
        """
        CASE_AFFECTED_INDS_PROJECTION = {"individuals": 1}
        case_obj = self.case(case_id=case_id, projection=CASE_AFFECTED_INDS_PROJECTION)
        case_inds = case_obj.get("individuals", [])

        gt_query = gt_query or {"$nin": ["0/0", "./.", "./0", "0/."]}

        if len(case_inds) == 1:  # No point in adding this filter
            return

        affected_query = {
            "$elemMatch": {
                "$or": []
            }  # At least one of the affected individuals should harbor the variant
        }
        for ind in case_inds:
            if ind["phenotype"] in [1, "unaffected"]:  # 1=unaffected, 2=affected
                continue
            affected_match = {
                "sample_id": ind["individual_id"],
                "genotype_call": gt_query,
            }
            affected_query["$elemMatch"]["$or"].append(affected_match)

        if affected_query["$elemMatch"][
            "$or"
        ]:  # Consider situation where all individuals are unaffected
            mongo_query["samples"] = affected_query

    def clinsig_query(self, query: dict) -> dict:
        """Add clinsig filter values to the mongo query object"""
<<<<<<< HEAD

        trusted_revision_level = TRUSTED_REVSTAT_LEVEL
        rank = []
        str_rank = []

        for item in query["clinsig"]:
            rank.append(int(item))
            # search for human readable clinsig values in newer cases
            rank.append(CLINSIG_MAP[int(item)])
            str_rank.append(CLINSIG_MAP[int(item)])

        elem_match_value = {
            "$or": [
                {"value": {"$in": rank}},
                {"value": re.compile("|".join(str_rank))},
            ]
        }

        if query.get("clinsig_confident_always_returned") is True:
            clnsig_query = {
                "clnsig": {
                    "$elemMatch": {
                        "$and": [
                            elem_match_value,
                            {"revstat": re.compile("|".join(trusted_revision_level))},
                        ]
                    }
                }
            }
        else:
            clnsig_query = {"clnsig": {"$elemMatch": elem_match_value}}
=======

        clnsig_query = {"clnsig": {}}

        if query.get("clinsig"):  # If any ClinVar significance was selected in the form multiselect
            rank = []
            str_rank = []
            for item in query["clinsig"]:
                rank.append(int(item))
                # search for human readable clinsig values in newer cases
                rank.append(CLINSIG_MAP[int(item)])
                str_rank.append(CLINSIG_MAP[int(item)])

            elem_match_or = {
                "$or": [
                    {"value": {"$in": rank}},
                    {"value": re.compile("|".join(str_rank))},
                ]
            }

            if query.get("clinsig_confident_always_returned") is True:
                clnsig_query["clnsig"] = {
                    "$elemMatch": {
                        "$and": [
                            elem_match_or,
                            {"revstat": re.compile("|".join(TRUSTED_REVSTAT_LEVEL))},
                        ]
                    }
                }
            else:
                clnsig_query["clnsig"] = {"$elemMatch": elem_match_or}

        if query.get("clinvar_tag"):
            clnsig_query["clnsig"]["$exists"] = True
            clnsig_query["clnsig"]["$ne"] = None
>>>>>>> 2bcf0377

        return clnsig_query

    def coordinate_filter(self, query, mongo_query):
        """Adds genomic coordinated-related filters to the query object
            This method is called to buid coordinate query for non-sv variants

        Args:
            query(dict): a dictionary of query filters specified by the users
            mongo_query(dict): the query that is going to be submitted to the database

        Returns:
            mongo_query(dict): returned object contains coordinate filters

        """
        start_pos = max(int(query["start"]), 1)
        end_pos = max(int(query["end"]), 1)
        mongo_query["position"] = {"$lte": end_pos}
        mongo_query["end"] = {"$gte": start_pos}

        return mongo_query

    def get_position_query(self, chrom: str, start: int, end: int) -> dict:
        """Helper function that returns a dictionary containing start and stop coordinates.

        The position query consists of 3 parts, each of them elements of the $or
        First part applies to searches when chromosome and end_chrom are the same.
        Here are the possible overlapping search scenarios:
        # Case 1
        # filter                 xxxxxxxxx
        # Variant           xxxxxxxx

        # Case 2
        # filter                 xxxxxxxxx
        # Variant                    xxxxxxxx

        # Case 3
        # filter                 xxxxxxxxx
        # Variant                   xx

        # Case 4
        # filter                 xxxxxxxxx
        # Variant             xxxxxxxxxxxxxx

        Second and third elements of the $or cover queries for variants where chromosome != end_chrom.
        In this situation there are the following scenarios:
        - Case chromosome != end_chrom, position matching 'chromosome'
        - Case chromosome != end_chrom, position matching 'end_chrom'
        """

        return {
            "$or": [
                # Case chromosome == end_chrom
                {
                    "$and": [
                        {"chromosome": chrom},
                        {"end_chrom": chrom},
                        {
                            "$or": [
                                # Overlapping cases 1-4 (chromosome == end_chrom)
                                {"end": {"$gte": start, "$lte": end}},  # Case 1
                                {"position": {"$gte": start, "$lte": end}},  # Case 2
                                {
                                    "$and": [
                                        {"position": {"$lte": start}},
                                        {"end": {"$gte": end}},
                                    ]
                                },  # Case 3
                                {
                                    "$and": [
                                        {"position": {"$gte": start}},
                                        {"end": {"$lte": end}},
                                    ]
                                },  # Case 4
                            ]
                        },
                    ]
                },
                # Case chromosome != end_chrom, position matching 'chromosome'
                {
                    "$and": [
                        {"chromosome": chrom},
                        {"end_chrom": {"$ne": chrom}},
                        {"position": {"$gte": start}},
                        {"position": {"$lte": end}},
                    ]
                },
                # Case chromosome != end_chrom, position matching 'end_chrom'
                {
                    "$and": [
                        {"chromosome": {"$ne": chrom}},
                        {"end_chrom": chrom},
                        {"end": {"$gte": start}},
                        {"end": {"$lte": end}},
                    ]
                },
            ]
        }

    def sv_coordinate_query(self, query: dict) -> dict:
        """Adds genomic coordinated-related filters to the query object
        This method is called to build coordinate query for sv variants
        """
        if (
            query.get("start") is not None and query.get("end") is not None
        ):  # query contains full coordinates
            chrom = query["chrom"]
            start = max(int(query["start"]), 1)
            end = max(int(query["end"]), 1)
            coordinate_query = self.get_position_query(chrom=chrom, start=start, end=end)
        else:  # query contains only chromosome info
            coordinate_query = {
                "$or": [{"chromosome": query["chrom"]}, {"end_chrom": query["chrom"]}]
            }
        return coordinate_query

    def gene_filter(self, query, build="37"):
        """Adds gene symbols to the query. Gene symbols query is a list of combined hgnc_symbols and genes included in the given panels

        Args:
            query(dict): a dictionary of query filters specified by the users

        Returns:
            hgnc_ids: The hgnc_ids of genes to filter by

        """
        LOG.debug("Adding panel and genes-related parameters to the query")
        hgnc_symbols = set(query.get("hgnc_symbols", []))

        hgnc_ids = set([self.hgnc_id(symbol, build=build) for symbol in hgnc_symbols])

        for panel in query.get("gene_panels", []):
            if panel == "hpo":
                continue  # HPO genes are already provided in the eventual hgnc_symbols fields
            hgnc_ids.update(self.panel_to_genes(panel_name=panel, gene_format="hgnc_id"))

        return list(hgnc_ids)

    def secondary_query(self, query, mongo_query, secondary_filter=None):
        """Creates a secondary query object based on secondary parameters specified by user

        Args:
            query(dict): a dictionary of query filters specified by the users
            mongo_query(dict): the query that is going to be submitted to the database

        Returns:
            mongo_secondary_query(list): a dictionary with secondary query parameters

        """
        LOG.debug("Creating a query object with secondary parameters")

        mongo_secondary_query = []

        # loop over secondary query criteria
        for criterion in SECONDARY_CRITERIA:
            if not query.get(criterion):
                continue

            if criterion == "gnomad_frequency":
                gnomad = query.get("gnomad_frequency")
                mongo_secondary_query.append(
                    {
                        "$or": [
                            {"gnomad_frequency": {"$lt": float(gnomad)}},
                            {"gnomad_frequency": NOT_EXISTS},
                        ]
                    }
                )

            for local_obs_old_type in [
                "local_obs_old",
                "local_obs_cancer_germline_old",
                "local_obs_cancer_somatic_old",
            ]:
                if criterion == local_obs_old_type:
                    local_obs = query.get(local_obs_old_type)
                    mongo_secondary_query.append(
                        {
                            "$or": [
                                {local_obs_old_type: None},
                                {local_obs_old_type: {"$lt": local_obs + 1}},
                            ]
                        }
                    )

            if criterion == "local_obs_freq":
                local_obs_freq = query.get("local_obs_freq")
                mongo_secondary_query.append(
                    {
                        "$or": [
                            {"local_obs_old_freq": None},
                            {"local_obs_old_freq": {"$lt": local_obs_freq}},
                        ]
                    }
                )

            if criterion == "swegen_freq":
                swegen = query.get("swegen_freq")
                mongo_secondary_query.append(
                    {
                        "$or": [
                            {"swegen_mei_max": {"$lt": float(swegen)}},
                            {"swegen_mei_max": NOT_EXISTS},
                        ]
                    }
                )

            if criterion in ["clingen_ngi", "swegen"]:
                mongo_secondary_query.append(
                    {
                        "$or": [
                            {criterion: NOT_EXISTS},
                            {criterion: {"$lt": query[criterion] + 1}},
                        ]
                    }
                )

            if criterion == "spidex_human":
                # construct spidex query. Build the or part starting with empty SPIDEX values
                spidex_human = query["spidex_human"]

                spidex_query_or_part = []
                if "not_reported" in spidex_human:
                    spidex_query_or_part.append({"spidex": NOT_EXISTS})

                for spidex_level in SPIDEX_HUMAN:
                    if spidex_level in spidex_human:
                        spidex_query_or_part.append(
                            {
                                "$or": [
                                    {
                                        "$and": [
                                            {
                                                "spidex": {
                                                    "$gt": SPIDEX_HUMAN[spidex_level]["neg"][0]
                                                }
                                            },
                                            {
                                                "spidex": {
                                                    "$lt": SPIDEX_HUMAN[spidex_level]["neg"][1]
                                                }
                                            },
                                        ]
                                    },
                                    {
                                        "$and": [
                                            {
                                                "spidex": {
                                                    "$gt": SPIDEX_HUMAN[spidex_level]["pos"][0]
                                                }
                                            },
                                            {
                                                "spidex": {
                                                    "$lt": SPIDEX_HUMAN[spidex_level]["pos"][1]
                                                }
                                            },
                                        ]
                                    },
                                ]
                            }
                        )

                mongo_secondary_query.append({"$or": spidex_query_or_part})

            if criterion == "revel":
                revel = query["revel"]
                revel_query = {"revel": {"$gt": float(revel)}}
                revel_query = {"$or": [revel_query, {"revel": NOT_EXISTS}]}

                mongo_secondary_query.append(revel_query)

            if criterion == "rank_score":
                rank_score_query = {
                    "$or": [
                        {"rank_score": {"$gte": float(query["rank_score"])}},
                        {"rank_score": NOT_EXISTS},
                    ]
                }
                mongo_secondary_query.append(rank_score_query)

            if criterion == "cadd_score":
                cadd = query["cadd_score"]
                cadd_query = {"cadd_score": {"$gt": float(cadd)}}

                if query.get("cadd_inclusive") is True:
                    cadd_query = {"$or": [cadd_query, {"cadd_score": NOT_EXISTS}]}

                mongo_secondary_query.append(cadd_query)

            gt_query = _get_query_genotype(query)
            if gt_query and query.get("show_unaffected") is True:
                mongo_secondary_query.append({"samples.genotype_call": gt_query})

            if criterion in [
                "genetic_models",
                "functional_annotations",
                "region_annotations",
            ]:
                criterion_values = query[criterion]
                if criterion == "genetic_models":
                    mongo_secondary_query.append({criterion: {"$in": criterion_values}})
                else:
                    # filter key will be genes.[criterion (minus final char)]
                    mongo_secondary_query.append(
                        {".".join(["genes", criterion[:-1]]): {"$in": criterion_values}}
                    )

            if criterion == "size":
                size = query["size"]
                size_selector = query.get("size_selector")

                size_query = {
                    "$or": [
                        {"$expr": {size_selector: [{"$abs": "$length"}, size]}},
                        {"length": NOT_EXISTS},  # Include documents where 'length' is missing
                    ]
                }

                mongo_secondary_query.append(size_query)

            if criterion == "svtype":
                svtype = query["svtype"]
                mongo_secondary_query.append({"sub_category": {"$in": svtype}})

            if criterion == "decipher":
                mongo_query["decipher"] = EXISTS

            if criterion == "depth":
                mongo_secondary_query.append({"tumor.read_depth": {"$gt": query.get("depth")}})

            if criterion == "alt_count":
                mongo_secondary_query.append({"tumor.alt_depth": {"$gt": query.get("alt_count")}})

            if criterion == "somatic_score":
                mongo_secondary_query.append(
                    {
                        "$or": [
                            {"somatic_score": {"$gt": query.get("somatic_score")}},
                            {"somatic_score": NOT_EXISTS},
                        ]
                    }
                )

            if criterion == "control_frequency":
                mongo_secondary_query.append(
                    {"normal.alt_freq": {"$lt": float(query.get("control_frequency"))}}
                )

            if criterion == "tumor_frequency":
                mongo_secondary_query.append(
                    {"tumor.alt_freq": {"$gt": float(query.get("tumor_frequency"))}}
                )

            if criterion == "mvl_tag":
                mongo_secondary_query.append({"mvl_tag": EXISTS})

            if criterion == "cosmic_tag":
                mongo_secondary_query.append({"cosmic_ids": EXISTS})
                mongo_secondary_query.append({"cosmic_ids": {"$ne": None}})

            if criterion == "fusion_score":
                mongo_secondary_query.append(
                    {"fusion_score": {"$gte": float(query.get("fusion_score"))}}
                )
            if criterion == "ffpm":
                mongo_secondary_query.append({"samples.0.ffpm": {"$gte": float(query.get("ffpm"))}})
            if criterion == "junction_reads":
                mongo_secondary_query.append(
                    {"samples.0.read_depth": {"$gte": int(query.get("junction_reads"))}}
                )
            if criterion == "split_reads":
                mongo_secondary_query.append(
                    {"samples.0.split_read": {"$gte": int(query.get("split_reads"))}}
                )
            if criterion == "fusion_caller":
                fusion_caller_query = []
                for caller in query.get("fusion_caller", []):
                    fusion_caller_query.append({caller: "Pass"})
                mongo_secondary_query.append({"$or": fusion_caller_query})

        return mongo_secondary_query


def _get_query_genotype(query):
    """Query helper that returns the specific genotype selected by the user for a variantS query

    Args:
        query(dict): form dictionary with variantS query terms
    """
    q_value = query.get("genotypes")
    if q_value == "other":
        return {"$nin": ["0/1", "1/1", "0/0", "1/0", "./."]}
    elif q_value == "0/1 or 1/0":
        return {"$in": ["0/1", "1/0"]}
    elif q_value:
        return q_value<|MERGE_RESOLUTION|>--- conflicted
+++ resolved
@@ -203,15 +203,15 @@
                 'region_annotations': list,
                 'functional_annotations': list,
                 'clinsig': list,
+                'clinsig_confident_always_returned': boolean,
                 'clinsig_exclude': bool,
-                'clinsig_confident_always_returned': boolean,
                 'variant_type': str(('research', 'clinical')),
                 'chrom': str or list of str,
                 'start': int,
                 'end': int,
                 'svtype': list,
                 'size': int,
-                'size_shorter': boolean,
+                'size_selector': str,
                 'gene_panels': list(str),
                 'mvl_tag": boolean,
                 'clinvar_tag': boolean,
@@ -330,11 +330,7 @@
                 break
 
         if primary_terms is True:
-<<<<<<< HEAD
-            clinsign_filter = self.clinsig_query(query)
-=======
             clinsign_filter: dict = self.clinsig_query(query)
->>>>>>> 2bcf0377
 
         # Secondary, excluding filter criteria will hide variants in general,
         # but can be overridden by an including, major filter criteria
@@ -360,19 +356,13 @@
                         {"$and": secondary_filter},
                         clinsign_filter,
                     ]
-                else:  # clisig terms are provided but no need for trusted revstat levels
+                else:  # clnsig terms are provided but no need for trusted revstat levels
                     secondary_filter.append(clinsign_filter)
                     mongo_query["$and"] = secondary_filter
 
-        elif primary_terms is True:  # clnsig is provided without secondary terms query
+        elif primary_terms is True:  # clisig is provided without secondary terms query
             # use implicit and
-            if query.get("clinsig_exclude"):
-                mongo_query["$or"] = [
-                    {"clnsig": {"$exists": False}},
-                    {"clnsig": {"$not": clinsign_filter["clnsig"]}},
-                ]
-            else:
-                mongo_query["clnsig"] = clinsign_filter["clnsig"]
+            mongo_query["clnsig"] = clinsign_filter["clnsig"]
 
         # if chromosome coordinates exist in query, add them as first element of the mongo_query['$and']
         if coordinate_query:
@@ -381,7 +371,6 @@
             else:
                 mongo_query["$and"] = coordinate_query
 
-        LOG.warning(mongo_query)
         return mongo_query
 
     def affected_inds_query(self, mongo_query, case_id, gt_query):
@@ -422,74 +411,33 @@
 
     def clinsig_query(self, query: dict) -> dict:
         """Add clinsig filter values to the mongo query object"""
-<<<<<<< HEAD
-
-        trusted_revision_level = TRUSTED_REVSTAT_LEVEL
-        rank = []
-        str_rank = []
-
-        for item in query["clinsig"]:
-            rank.append(int(item))
-            # search for human readable clinsig values in newer cases
-            rank.append(CLINSIG_MAP[int(item)])
-            str_rank.append(CLINSIG_MAP[int(item)])
-
-        elem_match_value = {
-            "$or": [
-                {"value": {"$in": rank}},
-                {"value": re.compile("|".join(str_rank))},
-            ]
-        }
-
-        if query.get("clinsig_confident_always_returned") is True:
-            clnsig_query = {
-                "clnsig": {
-                    "$elemMatch": {
-                        "$and": [
-                            elem_match_value,
-                            {"revstat": re.compile("|".join(trusted_revision_level))},
-                        ]
-                    }
-                }
-            }
-        else:
-            clnsig_query = {"clnsig": {"$elemMatch": elem_match_value}}
-=======
-
-        clnsig_query = {"clnsig": {}}
-
-        if query.get("clinsig"):  # If any ClinVar significance was selected in the form multiselect
-            rank = []
-            str_rank = []
-            for item in query["clinsig"]:
-                rank.append(int(item))
-                # search for human readable clinsig values in newer cases
-                rank.append(CLINSIG_MAP[int(item)])
-                str_rank.append(CLINSIG_MAP[int(item)])
-
-            elem_match_or = {
-                "$or": [
+        clnsig_query = {}
+
+        if query.get("clinsig"):  # If any ClinVar significance was selected
+            rank = [int(item) for item in query["clinsig"]]
+            str_rank = [CLINSIG_MAP[item] for item in rank]
+            rank += str_rank  # Merge numeric and string representations
+
+            elem_match = {
+                ("$nor" if query.get("clinsig_exclude") else "$or"): [
                     {"value": {"$in": rank}},
                     {"value": re.compile("|".join(str_rank))},
                 ]
             }
 
-            if query.get("clinsig_confident_always_returned") is True:
-                clnsig_query["clnsig"] = {
-                    "$elemMatch": {
-                        "$and": [
-                            elem_match_or,
-                            {"revstat": re.compile("|".join(TRUSTED_REVSTAT_LEVEL))},
-                        ]
-                    }
+            if query.get("clinsig_confident_always_returned"):
+                elem_match = {
+                    "$and": [
+                        elem_match,
+                        {"revstat": re.compile("|".join(TRUSTED_REVSTAT_LEVEL))}
+                    ]
                 }
-            else:
-                clnsig_query["clnsig"] = {"$elemMatch": elem_match_or}
+
+            clnsig_query["clnsig"] = {"$elemMatch": elem_match}
 
         if query.get("clinvar_tag"):
-            clnsig_query["clnsig"]["$exists"] = True
-            clnsig_query["clnsig"]["$ne"] = None
->>>>>>> 2bcf0377
+            clnsig_query.setdefault("clnsig", {})  # Ensure key exists
+            clnsig_query["clnsig"].update({"$exists": True, "$ne": None})
 
         return clnsig_query
 
