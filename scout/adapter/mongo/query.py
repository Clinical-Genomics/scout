import logging

logger = logging.getLogger(__name__)

class QueryHandler(object):

    def build_query(self, case_id, query=None, variant_ids=None, category='snv'):
        """Build a mongo query

        These are the different query options:
            {
                'genetic_models': list,
                'thousand_genomes_frequency': float,
                'exac_frequency': float,
                'cadd_score': float,
                'cadd_inclusive": boolean,
                'genetic_models': list(str),
                'hgnc_symbols': list,
                'region_annotations': list,
                'functional_annotations': list,
<<<<<<< HEAD
                'clinsig': list,
                'clinsig_confident_always_returned': boolean,
=======
>>>>>>> ce5f8936
                'variant_type': str(('research', 'clinical')),
                'chrom': str,
                'start': int,
                'end': int,
                'gene_panels': list(str),
            }

        Arguments:
            case_id(str)
            query(dict): A dictionary with querys for the database
            variant_ids(list(str)): A list of md5 variant ids

        Returns:
            mongo_query : A dictionary in the mongo query format

        """
        query = query or {}
        mongo_query = {}
        logger.info("Building a mongo query for %s" % case_id)
        mongo_query['case_id'] = case_id
        logger.debug("Querying category %s" % category)
        mongo_query['category'] = category

        # We need to check if there is any query specified in the input query
        mongo_query['variant_type'] = query.get('variant_type', 'clinical')
        logger.debug("Set variant type to %s", mongo_query['variant_type'])

        # Requests to filter based on gene panels, hgnc_symbols or
        # coordinate ranges must always be honored. They are always added to 
        # query as top level, implicit '$and'.

        if query.get('hgnc_symbols') and query.get('gene_panels'):
            gene_query = [
                        {'hgnc_symbols': {'$in': query['hgnc_symbols']}},
                        {'panels': {'$in': query['gene_panels']}}
                    ]
            mongo_query['$or']=gene_query
        else:
            if query.get('hgnc_symbols'):
                hgnc_symbols = query['hgnc_symbols']
                mongo_query['hgnc_symbols'] = {'$in': hgnc_symbols}
                logger.debug("Adding hgnc_symbols: %s to query" %
                             ', '.join(hgnc_symbols))

            if query.get('gene_panels'):
                gene_panels = query['gene_panels']
                mongo_query['panels'] = {'$in': gene_panels}
 
        if query.get('chrom'):
            chromosome = query['chrom']
            mongo_query['chromosome'] = chromosome
            #Only check coordinates if there is a chromosome
            if (query.get('start') and query.get('end')):
                mongo_query['position'] = {
                                                '$lte': int(query['end'])
                                        }

                mongo_query['end'] = {
                                        '$gte': int(query['start'])
                                    }

        # A minor, excluding filter criteria will hide variants in general,
        # but can be overridden by an including, major filter criteria 
        # such as a Pathogenic ClinSig. 
        # If there are no major criteria given, all minor criteria are added as a
        # top level '$and' to the query. 
        # If there is only one major criteria given without any minor, it will also be
        # added as a top level '$and'.
        # Otherwise, major criteria are added as a high level '$or' and all minor criteria 
        # are joined together with them as a single lower level '$and'.

        mongo_query_minor = []

        if query.get('thousand_genomes_frequency') is not None:
            thousandg = query.get('thousand_genomes_frequency')
            if thousandg == '-1':
                mongo_query['thousand_genomes_frequency'] = {
                                                                '$exists': False
                                                            }

            else:
                # Replace comma with dot
                mongo_query_minor.append(
                    {
                        '$or': [
                            {
                                'thousand_genomes_frequency':
                                    {
                                        '$lt': float(thousandg)
                                    }
                                },
                            {
                                'thousand_genomes_frequency':
                                    {
                                        '$exists': False
                                    }
                            }
                        ]
                    }
                )
            logger.debug("Adding thousand_genomes_frequency to query")

        if query.get('exac_frequency') is not None:
            exac = query['exac_frequency']
            if exac == '-1':
                mongo_query['exac_frequency'] = {'$exists': False}
            else:
                mongo_query_minor.append({
                    '$or': [
                        {'exac_frequency': {'$lt': float(exac)}},
                        {'exac_frequency': {'$exists': False}}
                    ]
                })

        if query.get('local_obs') is not None:
            mongo_query_minor.append({
                '$or': [
                    {'local_obs_old': {'$exists': False}},
                    {'local_obs_old': {'$lt': query['local_obs'] + 1}},
                ]
            })

        if query.get('cadd_score') is not None:
            cadd = query['cadd_score']
            cadd_query = {'cadd_score': {'$gt': float(cadd)}}
            logger.debug("Adding cadd_score: %s to query" % cadd)

            if query.get('cadd_inclusive') == 'yes':
                cadd_query = {
                    '$or': [
                        cadd_query,
                        {'cadd_score': {'$exists': False}}
                    ]}
                logger.debug("Adding cadd inclusive to query")

<<<<<<< HEAD
            mongo_query_minor.append(cadd_query)
                    
=======
            mongo_query['$and'].append(cadd_query)

>>>>>>> ce5f8936
        if query.get('genetic_models'):
            models = query['genetic_models']
            mongo_query_minor.append({'genetic_models': {'$in': models}})

            logger.debug("Adding genetic_models: %s to query" %
                         ', '.join(models))

        if query.get('functional_annotations'):
            functional = query['functional_annotations']
            mongo_query_minor.append({'genes.functional_annotation': {'$in': functional}})

            logger.debug("Adding functional_annotations %s to query" %
                         ', '.join(functional))

        if query.get('region_annotations'):
            region = query['region_annotations']
            mongo_query_minor.append({'genes.region_annotation': {'$in': region}})

            logger.debug("Adding region_annotations %s to query" %
                         ', '.join(region))

        if query.get('size'):
            size = query['size']
            size_query = {'length': {'$gt': int(size)}}
            logger.debug("Adding length: %s to query" % size)

            if query.get('size_inclusive') == 'yes':
                size_query = {
                    '$or': [
                        size_query,
                        {'length': {'$exists': False}}

                    ]}
                logger.debug("Adding size inclusive to query.")

            mongo_query_minor.append(size_query)

        if query.get('svtype'):
            svtype = query['svtype']
            mongo_query_minor.append({'sub_category': {'$in': svtype}})
            logger.debug("Adding SV_type %s to query" %
                         ', '.join(svtype))

<<<<<<< HEAD
=======
        if query.get('clinsig'):
            rank = query['clinsig']
            logger.debug("add CLINSIG filter for rank: %s", rank)
            mongo_query['clnsig.value'] = rank

>>>>>>> ce5f8936
        if query.get('depth'):
            logger.debug("add depth filter")
            mongo_query_minor.append({
                'tumor.read_depth': {
                    '$gt': query.get('depth'),
                }
            })

        if query.get('alt_count'):
            logger.debug("add min alt count filter")
            mongo_query_minor.append({
                'tumor.alt_depth': {
                    '$gt': query.get('alt_count'),
                }
            })

        if query.get('control_frequency'):
            logger.debug("add minimum control frequency filter")
            mongo_query_minor.append({
                'normal.alt_freq': {
                    '$lt': float(query.get('control_frequency')),
                }
            })

        mongo_query_major = None

        # Given a request to always return confident clinical variants, 
        # add the clnsig query as a major criteria, but only
        # trust clnsig entries with trusted revstat levels.

        if query.get('clinsig'):
            rank = [int(item) for item in query['clinsig']]

            if query.get('clinsig_confident_always_returned') == True:

                trusted_revision_level = ['mult', 'single', 'exp', 'guideline']

                mongo_query_major = { "clnsig": 
                        { 
                            '$elemMatch': { 'value': 
                                            { '$in': rank }, 
                                            'revstat': 
                                            { '$in': trusted_revision_level }
                                          } 
                         }
                    }                

            else:
                logger.debug("add CLINSIG filter for rank: %s" %
                             ', '.join(str(query['clinsig'])))
                if mongo_query_minor:
                    mongo_query_minor.append({'clnsig.value': {'$in': rank}})
                else:
                    # if this is the only minor critera, use implicit and.
                    mongo_query['clnsig.value'] = {'$in': rank}

        if mongo_query_minor and mongo_query_major:
            mongo_query['$or'] = [ {'$and': mongo_query_minor }, mongo_query_major ]
        elif mongo_query_minor:
            mongo_query['$and'] = mongo_query_minor
        elif mongo_query_major:
            mongo_query['clnsig'] = mongo_query_major['clnsig']

        if variant_ids:
            mongo_query['variant_id'] = {'$in': variant_ids}

            logger.debug("Adding variant_ids %s to query" % ', '.join(variant_ids))
<<<<<<< HEAD
            
            
        logger.debug("mongo query: %s", mongo_query)
=======

        if not mongo_query['$and']:
            del mongo_query['$and']
>>>>>>> ce5f8936

        return mongo_query<|MERGE_RESOLUTION|>--- conflicted
+++ resolved
@@ -18,11 +18,8 @@
                 'hgnc_symbols': list,
                 'region_annotations': list,
                 'functional_annotations': list,
-<<<<<<< HEAD
                 'clinsig': list,
                 'clinsig_confident_always_returned': boolean,
-=======
->>>>>>> ce5f8936
                 'variant_type': str(('research', 'clinical')),
                 'chrom': str,
                 'start': int,
@@ -158,13 +155,9 @@
                     ]}
                 logger.debug("Adding cadd inclusive to query")
 
-<<<<<<< HEAD
+
             mongo_query_minor.append(cadd_query)
-                    
-=======
-            mongo_query['$and'].append(cadd_query)
-
->>>>>>> ce5f8936
+                 
         if query.get('genetic_models'):
             models = query['genetic_models']
             mongo_query_minor.append({'genetic_models': {'$in': models}})
@@ -208,14 +201,6 @@
             logger.debug("Adding SV_type %s to query" %
                          ', '.join(svtype))
 
-<<<<<<< HEAD
-=======
-        if query.get('clinsig'):
-            rank = query['clinsig']
-            logger.debug("add CLINSIG filter for rank: %s", rank)
-            mongo_query['clnsig.value'] = rank
-
->>>>>>> ce5f8936
         if query.get('depth'):
             logger.debug("add depth filter")
             mongo_query_minor.append({
@@ -283,14 +268,7 @@
             mongo_query['variant_id'] = {'$in': variant_ids}
 
             logger.debug("Adding variant_ids %s to query" % ', '.join(variant_ids))
-<<<<<<< HEAD
-            
-            
+
         logger.debug("mongo query: %s", mongo_query)
-=======
-
-        if not mongo_query['$and']:
-            del mongo_query['$and']
->>>>>>> ce5f8936
 
         return mongo_query