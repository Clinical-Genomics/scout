--- conflicted
+++ resolved
@@ -823,24 +823,14 @@
             # collect all variants with user actions for this case
             return list(self.evaluated_variants(case_obj["_id"], institute_obj["_id"]))
 
-<<<<<<< HEAD
     def load_case(
         self,
-        config_data,
-        update=False,
-        keep_actions=True,
+        config_data: dict,
+        update: bool = False,
+        keep_actions: bool = True,
         threads=LOADER_THREADS,
         cyvcf2threads=CYVCF2_THREADS,
     ):
-=======
-    def update_case_data_sharing(self, old_case: dict, new_case: dict):
-        """Update data sharing info for a case that is re-runned/re-uploaded."""
-        for key in ["beacon", "mme_submission"]:
-            if key in old_case:
-                new_case[key] = old_case[key]
-
-    def load_case(self, config_data: dict, update: bool = False, keep_actions: bool = True) -> dict:
->>>>>>> 93f75dfd
         """Load a case into the database
 
         Check if the owner and the institute exists.
