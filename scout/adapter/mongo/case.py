--- conflicted
+++ resolved
@@ -662,14 +662,12 @@
         old_evaluated_variants = self.check_existing_data(
             case_obj, existing_case, institute_obj, update, keep_actions
         )
-<<<<<<< HEAD
-=======
+
         if existing_case and keep_actions:
             # collect all variants with user actions for this case
             old_evaluated_variants = list(
                 self.evaluated_variants(case_obj["_id"], case_obj["owner"])
             )
->>>>>>> dc30b16a
 
         files = [
             {"file_name": "vcf_snv", "variant_type": "clinical", "category": "snv"},
