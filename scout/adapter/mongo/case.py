--- conflicted
+++ resolved
@@ -78,37 +78,21 @@
         query_value: str,
         institute_id: str,
     ):
-        """Adds query parameters when search is performed by case or phenotype similarity
-
-        Args:
-            query(dict): cases search query
-            query_field(str) example:"status"
-            query_value(str) example:"active"
-            name_query(dict) args provided by users in cases filter search
-            institute_id(str): institute to search cases for
-        """
+        """Adds query parameters when search is performed by case or phenotype similarity."""
         hpo_terms = []
         CASE_SIMILAR_PROJECTION = {"phenotype_terms": 1}
 
         if query_field == "similar_case":
-<<<<<<< HEAD
-            case_obj = self.case(
-                display_name=query_value,
-                institute_id=institute_id,
-                projection=CASE_SIMILAR_PROJECTION,
-            )
-=======
             temp_query_or = {
                 "$or": [
-                    {"display_name": query_term},
-                    {"individuals.display_name": query_term},
-                    {"individuals.subject_id": query_term},
-                    {"_id": query_term},
+                    {"display_name": query_value},
+                    {"individuals.display_name": query_value},
+                    {"individuals.subject_id": query_value},
+                    {"_id": query_value},
                 ]
             }
             temp_query = {"$and": [{"owner": institute_id}, temp_query_or]}
             case_obj = self.case_collection.find_one(temp_query, CASE_SIMILAR_PROJECTION)
->>>>>>> 4547e4a6
             if case_obj is None:
                 query["_id"] = {"$in": []}  # No result should be returned by query
                 return
@@ -121,18 +105,15 @@
             hpo_terms = list(query_value.replace(" ", "").split(","))
             similar_cases = self.cases_by_phenotype(hpo_terms, institute_id, None)
 
-<<<<<<< HEAD
-        if len(similar_cases) == 0:  # No cases similar to given phenotype
-            query["_id"] = {"$in": []}  # No result should be returned by query
-            return
-
-        similar_case_ids = []
-        for i in similar_cases:
-            similar_case_ids.append(i[0])
-        self._update_case_id_query(query, similar_case_ids)
-=======
-        query["_id"] = {"$in": [similar_case[0] for similar_case in similar_cases]}
->>>>>>> 4547e4a6
+        similar_case_ids = [
+            similar_case[0] for similar_case in similar_cases
+        ]  # These are sorted by the most similar to the least
+        self._update_case_id_query(
+            query, similar_case_ids
+        )  # This might mess up the order of the _ids
+        query["_id"]["$in"] = sorted(
+            query["_id"]["$in"], key=lambda idx: similar_case_ids.index(idx)
+        )  # Sort them again by similarity
 
     def _set_genes_of_interest_query(
         self, query: Dict[str, Any], query_field: str, query_value: str
@@ -231,7 +212,6 @@
         else:
             query["synopsis"] = ""
 
-<<<<<<< HEAD
     def update_case_query_or_options(self, query: dict, or_options: List[dict]):
         """Populates the available options in the query $and field"""
         if not or_options:
@@ -262,17 +242,6 @@
                 "causative": set_causative_gene_query,
                 "user": set_user_query,
             }
-=======
-    def _populate_name_query(
-        self,
-        query: Dict[str, Any],
-        query_field: str,
-        query_term: str,
-        owner: dict = None,
-        collaborator: dict = None,
-    ):
-        """Parses and adds query parameters provided by users in cases search filter."""
->>>>>>> 4547e4a6
 
             handler = handlers.get(query_field)
             if handler:
@@ -316,16 +285,11 @@
                 query, "similar_pheno", query_value, owner or collaborator
             )
 
-<<<<<<< HEAD
         def set_pinned_gene_query(query: dict, query_value: str):
             """Updates the query with a certain value."""
             self._set_genes_of_interest_query(
                 query=query, query_field="pinned", query_value=query_value
             )
-=======
-        if query_term != "" and query_field in ["similar_case", "similar_pheno"]:
-            self._set_similar_phenotype_query(query, query_field, query_term, owner or collaborator)
->>>>>>> 4547e4a6
 
         def set_causative_gene_query(query: dict, query_value: str):
             """Updates the query with a certain value."""
@@ -342,7 +306,6 @@
             users = self.user_collection.find(user_query)
             query["assignees"] = {"$in": [user["_id"] for user in users]}
 
-<<<<<<< HEAD
         if isinstance(name_query, str):
             # Example: status -> Comes from a GET request from dashboard cases
             query_field, query_value = name_query.split(":", 1)
@@ -362,11 +325,11 @@
                 "track",
                 "pheno_group",
                 "cohort",
-                "similar_case",
-                "similar_pheno",
                 "pinned",
                 "causative",
                 "user",
+                "similar_case",  # In order to be able to sort results by phenotype similarity, keep this at the bottom
+                "similar_pheno",  # In order to be able to sort results by phenotype similarity, keep this at the bottom
             ]:
                 query_value = name_query.get(query_field)
                 if query_value not in ["", None]:
@@ -374,8 +337,6 @@
                         query=query, query_field=query_field, query_value=query_value.strip()
                     )
 
-=======
->>>>>>> 4547e4a6
     def _update_case_id_query(self, query, id_list):
         """Update a case query ["_id"]["$in"] values using an additional list of case _ids
 
@@ -388,6 +349,7 @@
             query["_id"]["$in"] = list(
                 set(preselected_ids).intersection(set(id_list))
             )  # limit also by case _ids present in id_list
+
         else:  # use id_list for filtering
             query["_id"] = {"$in": id_list}
 
@@ -564,20 +526,8 @@
         )
 
         if name_query:
-<<<<<<< HEAD
             # Case search filter form query
             self.populate_case_query(query, name_query, owner, collaborator)
-=======
-            query_field = name_query.split(":")[0]  # example:status
-            query_term = name_query[name_query.index(":") + 1 :].strip()
-            self._populate_name_query(
-                query=query,
-                query_field=query_field,
-                query_term=query_term,
-                owner=owner,
-                collaborator=collaborator,
-            )
->>>>>>> 4547e4a6
 
         if within_days:
             query["_id"] = {
@@ -606,16 +556,24 @@
         if yield_query:
             return query
 
-<<<<<<< HEAD
-=======
-        if name_query and query_field in ["similar_case", "similar_pheno"]:
+        LOG.error(query)
+        if name_query and self.is_pheno_similarity_query(name_query):
+            LOG.warning("HELLO BITCHES")
             result_order: list = query["_id"]["$in"]
             results = self.case_collection.find(query, projection)
             # Return the result in order of descending phenotype similarity (the same order or the _ids provided in the query)
             return sorted(list(results), key=lambda res: result_order.index(res["_id"]))
 
->>>>>>> 4547e4a6
         return self.case_collection.find(query, projection).sort("updated_at", -1)
+
+    def is_pheno_similarity_query(self, name_query: Union[str, ImmutableMultiDict]) -> bool:
+        """Return True if the user query contains 'similar_case' or 'similar_pheno' fields."""
+        similar_pheno_keys = ["similar_case", "similar_pheno"]
+
+        if isinstance(name_query, str):
+            return any(key in name_query for key in similar_pheno_keys)
+
+        return any(name_query.get(key) not in [None, ""] for key in similar_pheno_keys)
 
     def rna_cases(self, owner):
         """Retrieve all cases with RNA-seq data for a given institute
