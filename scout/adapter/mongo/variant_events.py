--- conflicted
+++ resolved
@@ -1,10 +1,6 @@
 import logging
 from collections import Counter
-<<<<<<< HEAD
 from typing import Dict, List, Optional
-=======
-from typing import Dict, List
->>>>>>> 3a3cf202
 
 import pymongo
 
