--- conflicted
+++ resolved
@@ -46,11 +46,8 @@
 from .clinvar import ClinVarHandler
 from .matchmaker import MMEHandler
 from .filter import FilterHandler
-<<<<<<< HEAD
+from .cytoband import CytobandHandler
 from .managed_variant import ManagedVariantHandler
-=======
-from .cytoband import CytobandHandler
->>>>>>> 0d33c142
 
 log = logging.getLogger(__name__)
 
@@ -72,11 +69,8 @@
     MMEHandler,
     TranscriptHandler,
     FilterHandler,
-<<<<<<< HEAD
+    CytobandHandler,
     ManagedVariantHandler,
-=======
-    CytobandHandler,
->>>>>>> 0d33c142
 ):
 
     """Adapter for cummunication with a mongo database."""
@@ -111,11 +105,8 @@
         self.exon_collection = database.exon
         self.transcript_collection = database.transcript
         self.filter_collection = database.filter
-<<<<<<< HEAD
+        self.cytoband_collection = database.cytoband
         self.managed_variant_collection = database.managed_variant
-=======
-        self.cytoband_collection = database.cytoband
->>>>>>> 0d33c142
 
     def collections(self):
         """Return all collection names
