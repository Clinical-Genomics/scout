#!/usr/bin/env python
# encoding: utf-8
"""
pymongo.py

This is the new mongo adapter for scout that skips mongoengine and uses pymongo,
it is a communicator for quering and updating the mongodatabase.


This is best practice:

 uri = "mongodb://%s:%s@%s" % (
        quote_plus(user), quote_plus(password), host)
    client = MongoClient(uri)

This is to check if server is available:

from pymongo.errors import ConnectionFailure
    client = MongoClient()
    try:
        # The ismaster command is cheap and does not require auth.
        client.admin.command('ismaster')
    except ConnectionFailure:
        print("Server not available")

Created by Måns Magnusson on 2017-02-15.
Copyright (c) 2017 __MoonsoInc__. All rights reserved.

"""
import logging
from datetime import datetime

from .hgnc import GeneHandler
from .transcript import TranscriptHandler
from .case import CaseHandler
from .institute import InstituteHandler
from .event import EventHandler
from .hpo import HpoHandler
from .omim import DiagnosisHandler
from .panel import PanelHandler
from .query import QueryHandler
from .variant import VariantHandler
from .user import UserHandler
from .acmg import ACMGHandler
from .index import IndexHandler
from .clinvar import ClinVarHandler
from .matchmaker import MMEHandler
from .filter import FilterHandler
from .cytoband import CytobandHandler
from .managed_variant import ManagedVariantHandler


log = logging.getLogger(__name__)


class MongoAdapter(
    GeneHandler,
    CaseHandler,
    InstituteHandler,
    EventHandler,
    HpoHandler,
    DiagnosisHandler,
    PanelHandler,
    QueryHandler,
    VariantHandler,
    UserHandler,
    ACMGHandler,
    IndexHandler,
    ClinVarHandler,
    MMEHandler,
    TranscriptHandler,
    FilterHandler,
    ManagedVariantHandler,
    CytobandHandler,
):

    """Adapter for cummunication with a mongo database."""

    def __init__(self, database=None):
        if database:
            self.setup(database)

    def init_app(self, app):
        """Setup via Flask."""
        host = app.config.get("MONGO_HOST", "localhost")
        port = app.config.get("MONGO_PORT", 27017)
        dbname = app.config["MONGO_DBNAME"]
        log.info("connecting to database: %s:%s/%s", host, port, dbname)
        self.setup(app.config["MONGO_DATABASE"])

    def setup(self, database):
        """Setup connection to database."""
        self.db = database
        self.hgnc_collection = database.hgnc_gene
        self.user_collection = database.user
        self.institute_collection = database.institute
        self.event_collection = database.event
        self.case_collection = database.case
        self.panel_collection = database.gene_panel
        self.hpo_term_collection = database.hpo_term
        self.disease_term_collection = database.disease_term
        self.variant_collection = database.variant
        self.acmg_collection = database.acmg
        self.clinvar_collection = database.clinvar
        self.clinvar_submission_collection = database.clinvar_submission
        self.exon_collection = database.exon
        self.transcript_collection = database.transcript
        self.filter_collection = database.filter
        self.cytoband_collection = database.cytoband
<<<<<<< HEAD
        self.phenomodel_collection = database.phenomodel
=======
        self.managed_variant_collection = database.managed_variant
>>>>>>> 0181d7b0

    def collections(self):
        """Return all collection names

        Returns:
            collection_names(list(str))
        """
        return self.db.collection_names(include_system_collections=False)

    def __str__(self):
        return "MongoAdapter(db={0})".format(self.db)<|MERGE_RESOLUTION|>--- conflicted
+++ resolved
@@ -107,11 +107,8 @@
         self.transcript_collection = database.transcript
         self.filter_collection = database.filter
         self.cytoband_collection = database.cytoband
-<<<<<<< HEAD
+        self.managed_variant_collection = database.managed_variant
         self.phenomodel_collection = database.phenomodel
-=======
-        self.managed_variant_collection = database.managed_variant
->>>>>>> 0181d7b0
 
     def collections(self):
         """Return all collection names
