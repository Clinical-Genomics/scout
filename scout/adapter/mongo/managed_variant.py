--- conflicted
+++ resolved
@@ -58,12 +58,9 @@
                 {"_id": ObjectId(original_obj_id)},
                 {"$set": managed_variant_obj},
             )
-<<<<<<< HEAD
             LOG.debug("RESULT: {}".format(result))
             return True
-=======
-            return result
->>>>>>> fa33bf97
+
 
         # edit from file, write if key construction values are unchanged
         if collision:
@@ -81,11 +78,8 @@
                 LOG.debug(
                     "Collision -variant already exists but no original id given! Leaving variant unmodified."
                 )
-<<<<<<< HEAD
+
             return False
-=======
-            return
->>>>>>> fa33bf97
 
         try:
             LOG.debug("Update NEW")
