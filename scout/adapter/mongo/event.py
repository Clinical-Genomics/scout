import logging
from datetime import datetime

import pymongo
from bson import ObjectId

<<<<<<< HEAD
=======
from scout.constants import CASE_STATUSES

>>>>>>> de122dac
from .case_events import CaseEventHandler
from .variant_events import VariantEventHandler

COMMENT_LEVELS = ["global", "specific"]

LOG = logging.getLogger(__name__)


class EventHandler(CaseEventHandler, VariantEventHandler):
    """Class to handle events for the mongo adapter"""

    def user_timeline(self, user_email, limit=100):
        """Retrieve the last events created by a user, grouped by institute, case_name, category, verb and date
           and ordered by descending date (from the newest). Return 100 groups of these events

        Args:
            user_email(string): email of a logged user
            limit(int): 100 to display latest events or -1 to display all events

        Returns:
            pymongo.Cursor: query results
        """
        # Build the query pipeline
        match_query = {
            "$match": {
                "user_id": user_email,
            }
        }  # Return only events created by given user
        add_fields = {
            "$addFields": {
                "yearMonthDay": {"$dateToString": {"format": "%Y-%m-%d", "date": "$updated_at"}},
            }
        }  # Create an additional field: yearMonthDay to group and display events better later
        group = {
            "$group": {
                "_id": {
                    "institute": "$institute",
                    "case_id": "$case",
                    "category": "$category",
                    "verb": "$verb",
                    "yearMonthDay": "$yearMonthDay",
                },
                "count": {"$sum": 1},
            }
        }  # Group events by institute, case_name, category, verb and date
        sort = {
            "$sort": {"_id.yearMonthDay": -1, "_id.institute": 1, "_id.case_id": 1}
        }  # Sort by date desc, institute and case asc

        pipeline = [match_query, add_fields, group, sort]

        if limit > 0:  # Limit number of events to be displayed
            pipeline.append({"$limit": limit})  # 100 events by default

        return self.event_collection.aggregate(pipeline)

    def delete_event(self, event_id):
        """Delete a event

        Arguments:
            event_id (str): The database key for the event
        """
        LOG.info("Deleting event{0}".format(event_id))
        if not isinstance(event_id, ObjectId):
            event_id = ObjectId(event_id)
        self.event_collection.delete_one({"_id": event_id})
        LOG.debug("Event {0} deleted".format(event_id))

    def create_event(
        self,
        institute,
        case,
        user,
        link,
        category,
        verb,
        subject,
        level="specific",
        variant=None,
        content=None,
        panel=None,
        individuals=[],
        hpo_term=None,
    ):
        """Create a Event with the parameters given.

        Arguments:
            institute (dict): A institute
            case (dict): A case
            user (dict): A User
            link (str): The url to be used in the event
            category (str): case or variant
            verb (str): What type of event
            subject (str): What is operated on
            level (str): 'specific' or 'global'. Default is 'specific'
            variant (dict): A variant
            content (str): The content of the comment
            panel(str): gene panel name
            individuals(list): list of case individuals updated with a feature
            hpo_term(str): an HPO term

        Returns:
            event(dict): The inserted event
        """
        variant = variant or {}
        event = dict(
            institute=institute["_id"],
            case=case["_id"],
            user_id=user["_id"],
            user_name=user["name"],
            link=link,
            category=category,
            verb=verb,
            subject=subject,
            level=level,
            variant_id=variant.get("variant_id"),
            content=content,
            panel=panel,
            created_at=datetime.now(),
            updated_at=datetime.now(),
        )
        if individuals:
            event["individuals"] = individuals
        if hpo_term:
            event["hpo_term"] = hpo_term

        LOG.debug("Saving Event")
        self.event_collection.insert_one(event)
        LOG.debug("Event Saved")
        return event

    def events(
        self,
        institute,
        case=None,
        variant_id=None,
        level=None,
        comments=False,
        panel=None,
    ):
        """Fetch events from the database.

        Args:
          institute (dict): An institute
          case (dict): A case
          variant_id (str, optional): global variant id
          level (str, optional): restrict comments to 'specific' or 'global'
          comments (bool, optional): restrict events to include only comments
          audits (bool, optional): restrict events to include only audits
          panel (str): A panel name

        Returns:
            pymongo.Cursor: Query result
        """

        query = {}

        if variant_id:
            if comments:
                # If it's comment-related event collect global and variant-specific comment events
                LOG.debug(
                    "Fetching all comments for institute {0} case {1} variant {2}".format(
                        institute["_id"], case["_id"], variant_id
                    )
                )
                query = {
                    "$or": [
                        {
                            "category": "variant",
                            "variant_id": variant_id,
                            "verb": "comment",
                            "level": "global",
                        },
                        {
                            "category": "variant",
                            "variant_id": variant_id,
                            "institute": institute["_id"],
                            "case": case["_id"],
                            "verb": "comment",
                            "level": "specific",
                        },
                    ]
                }
            else:  # Collect other variant-specific events which are not comments
                query["institute"] = institute["_id"]
                query["category"] = "variant"
                query["variant_id"] = variant_id
                query["case"] = case["_id"]
        else:
            query["institute"] = institute["_id"]
            if panel:
                query["panel"] = panel
            # If no variant_id or panel we know that it is a case level comment
            else:
                query["category"] = "case"

                if case:
                    query["case"] = case["_id"]

                if comments:
                    query["verb"] = "comment"

        return self.event_collection.find(query).sort("created_at", pymongo.DESCENDING)

    def events_by_variant_id(
        self,
        variant_id,
        verb=None,
        institute=None,
    ):
        """Return all events for variant_id, optionally selected for verb.
        Note that this is across all cases. Otherwise use events().

        Args:
            variant_id: md5 hash simple id chr_pos_ref_alt

        Returns:
            pymongo.Cursor: Query results

        """

        query = {"variant_id": variant_id}

        if verb:
            query["verb"] = verb

        if institute:
            query["institute"] = institute

        return self.event_collection.find(query)

    def case_events_by_verb(self, category, institute, case, verb):
        """Return events with a specific verb for a case of an institute
        Args:
            category (str): "case" or "variant"
            institute (dict): an institute id
            case (dict): a case id
            verb (dict): an event action verb, example: "dismiss_variant"

        Returns:
            pymongo.Cursor: Query results
        """
        query = {
            "category": category,
            "institute": institute["_id"],
            "case": case["_id"],
            "verb": verb,
        }
        return self.event_collection.find(query)

    def user_events(self, user_obj=None):
        """Fetch all events by a specific user."""
        query = dict(user_id=user_obj["_id"]) if user_obj else dict()
        return self.event_collection.find(query)

    def add_phenotype(
        self,
        institute,
        case,
        user,
        link,
        hpo_term=None,
        omim_term=None,
        is_group=False,
        phenotype_inds=[],
    ):
        """Add a new phenotype term to a case

        Create a phenotype term and event with the given information

        Args:
            institute (Institute): A Institute object
            case (Case): Case object
            user (User): A User object
            link (str): The url to be used in the event
            hpo_term (str): A hpo id
            omim_term (str): A omim id
            is_group (bool): is phenotype term a group?
            phenotype_inds(list): list of case individuals showing a phenotype

        """
        hpo_results = []

        if hpo_term:  # User specified an HPO term
            hpo_results = [hpo_term]
        elif omim_term:  # User specified an OMIM diagnosys, collect its associated HPO terms
            disease_obj = self.disease_term(omim_term)
            if disease_obj:
                for term in disease_obj.get("hpo_terms", []):
                    hpo_results.append(term)

        if not hpo_results:
            raise ValueError(
                "Must supply either an HPO term or an OMIM diagnosis with associated HPO terms"
            )

        existing_terms = set(term["phenotype_id"] for term in case.get("phenotype_terms", []))

        updated_case = case
        phenotype_terms = []
        for term in hpo_results:
            hpo_obj = self.hpo_term(term)
            if hpo_obj is None:
                raise ValueError("Hpo term: %s does not exist in database" % term)

            phenotype_id = hpo_obj["_id"]
            description = hpo_obj["description"]
            if phenotype_id in existing_terms:
                continue

            phenotype_term = dict(phenotype_id=phenotype_id, feature=description)
            if phenotype_inds:
                phenotype_term["individuals"] = [
                    {
                        "individual_id": ind.split("|")[0],
                        "individual_name": ind.split("|")[1],
                    }
                    for ind in phenotype_inds
                ]
            phenotype_terms.append(phenotype_term)

            LOG.info(
                "Creating event for adding phenotype term for case"
                " {0}".format(case["display_name"])
            )

            self.create_event(
                institute=institute,
                case=case,
                user=user,
                link=link,
                category="case",
                verb="add_phenotype",
                subject=case["display_name"],
                content=phenotype_id,
                hpo_term=phenotype_id,
                individuals=[
                    pheno_ind["individual_name"]
                    for pheno_ind in phenotype_term.get("individuals", [])
                ],
            )

            if is_group:
                updated_case = self.case_collection.find_one_and_update(
                    {"_id": case["_id"]},
                    {
                        "$addToSet": {
                            "phenotype_terms": {"$each": phenotype_terms},
                            "phenotype_groups": {"$each": phenotype_terms},
                        }
                    },
                    return_document=pymongo.ReturnDocument.AFTER,
                )
            else:
                updated_case = self.case_collection.find_one_and_update(
                    {"_id": case["_id"]},
                    {
                        "$addToSet": {"phenotype_terms": {"$each": phenotype_terms}},
                    },
                    return_document=pymongo.ReturnDocument.AFTER,
                )

        LOG.debug("Case updated")
        return updated_case

    def remove_phenotype(self, institute, case, user, link, phenotype_id, is_group=False):
        """Remove an existing phenotype from a case

        Args:
            institute (dict): A Institute object
            case (dict): Case object
            user (dict): A User object
            link (dict): The url to be used in the event
            phenotype_id (str): A phenotype id

        Returns:
            updated_case(dict)
        """
        LOG.info("Removing HPO term from case {0}".format(case["display_name"]))

        if is_group:
            updated_case = self.case_collection.find_one_and_update(
                {"_id": case["_id"]},
                {
                    "$pull": {
                        "phenotype_terms": {"phenotype_id": phenotype_id},
                        "phenotype_groups": {"phenotype_id": phenotype_id},
                    }
                },
                return_document=pymongo.ReturnDocument.AFTER,
            )

        else:
            updated_case = self.case_collection.find_one_and_update(
                {"_id": case["_id"]},
                {"$pull": {"phenotype_terms": {"phenotype_id": phenotype_id}}},
                return_document=pymongo.ReturnDocument.AFTER,
            )

        LOG.info(
            "Creating event for removing phenotype term {0}"
            " from case {1}".format(phenotype_id, case["display_name"])
        )

        self.create_event(
            institute=institute,
            case=case,
            user=user,
            link=link,
            category="case",
            verb="remove_phenotype",
            subject=case["display_name"],
        )

        LOG.debug("Case updated")
        return updated_case

    def comment(
        self,
        institute,
        case,
        user,
        link,
        variant=None,
        content="",
        comment_level="specific",
    ):
        """Add a comment to a variant or a case.

        This function will create an Event to log that a user have commented on
        a variant. If a variant id is given it will be a variant comment.
        A variant comment can be 'global' or specific. The global comments will
        be shown for this variation in all cases while the specific comments
        will only be shown for a specific case.

        Arguments:
            institute (dict): A Institute object
            case (dict): A Case object
            user (dict): A User object
            link (str): The url to be used in the event
            variant (dict): A variant object
            content (str): The content of the comment
            comment_level (str): Any one of 'specific' or 'global'.
                                 Default is 'specific'

        Return:
            comment(dict): The comment event that was inserted
        """
        if comment_level not in COMMENT_LEVELS:
            raise SyntaxError("Comment levels can only be in {}".format(",".join(COMMENT_LEVELS)))

        if variant:
            LOG.info(
                "Creating event for a {0} comment on variant {1}".format(
                    comment_level, variant["display_name"]
                )
            )

            comment = self.create_event(
                institute=institute,
                case=case,
                user=user,
                link=link,
                category="variant",
                verb="comment",
                level=comment_level,
                variant=variant,
                subject=variant["display_name"],
                content=content,
            )

        else:
            LOG.info("Creating event for a comment on case {0}".format(case["display_name"]))

            comment = self.create_event(
                institute=institute,
                case=case,
                user=user,
                link=link,
                category="case",
                verb="comment",
                subject=case["display_name"],
                content=content,
            )
        return comment

    def update_comment(self, comment_id, new_content, level="specific"):
        """Update a case or variant comment

        Args:
            comment_id(str): id of comment event
            new_content(str): updated content of the comment
            level (str): 'specific' (default) or 'global'

        Returns:
            updated_comment(dict): The comment event that was updated
        """
        updated_comment = self.event_collection.find_one_and_update(
            {"_id": ObjectId(comment_id)},
            {
                "$set": {
                    "content": new_content,
                    "level": level,  # This may change while editing variants comments
                    "updated_at": datetime.now(),
                }
            },
        )
        # create an event to register that user has updated a comment
        event = dict(
            institute=updated_comment["institute"],
            case=updated_comment["case"],
            user_id=updated_comment["user_id"],
            user_name=updated_comment["user_name"],
            link=updated_comment["link"],
            category=updated_comment["category"],
            verb="comment_update",
            subject=updated_comment["subject"],
            level=updated_comment["level"],
            variant_id=updated_comment.get("variant_id", None),
            content=None,
            panel=None,
            created_at=datetime.now(),
            updated_at=datetime.now(),
        )
        self.event_collection.insert_one(event)
        return updated_comment

    def comments_reupload(self, old_var, new_var, institute_obj, case_obj):
        """Creates comments for a new variant after variant reupload

        Accepts:
            old_var(Variant): the deleted variant
            new_var(Variant): the new variant replacing old_var
            institute_obj(dict): an institute object
            case_obj(dict): a case object

        Returns:
            new_comments(int): the number of created comments
        """
        new_comments = 0

        if new_var["_id"] == old_var["_id"]:
            return new_comments

        link = "/{0}/{1}/{2}".format(new_var["institute"], case_obj["display_name"], new_var["_id"])

        # collect all comments for the old variant
        comments_query = self.events(
            variant_id=old_var["variant_id"],
            comments=True,
            institute=institute_obj,
            case=case_obj,
        )

        # and create the same comment for the new variant
        for old_comment in comments_query:

            comment_user = self.user(old_comment["user_id"])
            if comment_user is None:
                continue

            updated_comment = self.comment(
                institute=institute_obj,
                case=case_obj,
                user=comment_user,
                link=link,
                variant=new_var,
                content=old_comment.get("content"),
                comment_level=old_comment.get("level"),
            )
            if updated_comment:
                new_comments += 1

        return new_comments<|MERGE_RESOLUTION|>--- conflicted
+++ resolved
@@ -4,11 +4,6 @@
 import pymongo
 from bson import ObjectId
 
-<<<<<<< HEAD
-=======
-from scout.constants import CASE_STATUSES
-
->>>>>>> de122dac
 from .case_events import CaseEventHandler
 from .variant_events import VariantEventHandler
 
