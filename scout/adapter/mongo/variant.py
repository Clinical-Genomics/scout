--- conflicted
+++ resolved
@@ -44,7 +44,7 @@
             gene_panels(list(dict)): List of panels from database
         """
         gene_panels = gene_panels or []
-        
+
         # Add a variable that checks if there are any refseq transcripts
         variant_obj['has_refseq'] = False
 
@@ -251,7 +251,6 @@
                                                variant_obj['position'])
         return variant_obj
 
-<<<<<<< HEAD
     def gene_variants(self, institute_obj=None, query=None,
                    category='snv', variant_type='clinical',
                    nr_of_variants=50, skip=0):
@@ -283,7 +282,6 @@
             ).sort(sorting).skip(skip).limit(nr_of_variants)
 
         return result
-=======
 
     def verified(self, institute_id):
         """Return all verified variants for a given institute
@@ -313,8 +311,6 @@
             res.append(var_obj)
 
         return res
->>>>>>> 8c7d2214
-
 
     def get_causatives(self, institute_id, case_id=None):
         """Return all causative variants for an institute
