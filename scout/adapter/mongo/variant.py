# -*- coding: utf-8 -*-
# stdlib modules
import logging
import pathlib
import re
import tempfile
from datetime import datetime
from pprint import pprint as pp

# Third party modules
import pymongo
from cyvcf2 import VCF
from intervaltree import IntervalTree
from pymongo.errors import BulkWriteError, DuplicateKeyError

from scout.build import build_variant
from scout.exceptions import IntegrityError
from scout.parse.variant import parse_variant

# Local modules
from scout.parse.variant.rank_score import parse_rank_score
from scout.utils.coordinates import is_par

from .variant_loader import VariantLoader

LOG = logging.getLogger(__name__)


class VariantHandler(VariantLoader):

    """Methods to handle variants in the mongo adapter"""

    def add_gene_info(self, variant_obj, gene_panels=None, build=None):
        """Add extra information about genes from gene panels

        Args:
            variant_obj(dict): A variant from the database
            gene_panels(list(dict)): List of panels from database
            build(str): chromosome build 37 or 38
        """
        gene_panels = gene_panels or []

        # Add a variable that checks if there are any refseq transcripts
        variant_obj["has_refseq"] = False
        # We need to check if there are any additional information in the gene panels

        # extra_info will hold information from gene panels
        # Collect all extra info from the panels in a dictionary with hgnc_id as keys
        extra_info = {}
        for panel_obj in gene_panels:
            for gene_info in panel_obj["genes"]:
                hgnc_id = gene_info["hgnc_id"]
                if hgnc_id not in extra_info:
                    extra_info[hgnc_id] = []

                extra_info[hgnc_id].append(gene_info)

        # Loop over the genes in the variant object to add information
        # from hgnc_genes and panel genes to the variant object
        for variant_gene in variant_obj.get("genes", []):
            hgnc_id = variant_gene["hgnc_id"]
            # Get the hgnc_gene
            hgnc_gene = self.hgnc_gene(hgnc_id, build)

            if not hgnc_gene:
                continue

            # Create a dictionary with transcripts information
            # Use ensembl transcript id as keys
            transcripts_dict = {}
            # Add transcript information from the hgnc gene
            for transcript in hgnc_gene.get("transcripts", []):
                tx_id = transcript["ensembl_transcript_id"]
                transcripts_dict[tx_id] = transcript

            # Add the transcripts to the gene object
            hgnc_gene["transcripts_dict"] = transcripts_dict

            if hgnc_gene.get("incomplete_penetrance"):
                variant_gene["omim_penetrance"] = True

            ############# PANEL SPECIFIC INFORMATION #############
            # Panels can have extra information about genes and transcripts
            panel_info = extra_info.get(hgnc_id, [])

            # Manually annotated disease associated transcripts
            disease_associated = set()
            # We need to strip the version to compare against others
            disease_associated_no_version = set()
            manual_penetrance = False
            mosaicism = False
            manual_inheritance = set()

            # We need to loop since there can be information from multiple panels
            for gene_info in panel_info:
                # Check if there are manually annotated disease transcripts
                for tx in gene_info.get("disease_associated_transcripts", []):
                    # We remove the version of transcript at this stage
                    stripped = re.sub(r"\.[0-9]", "", tx)
                    disease_associated_no_version.add(stripped)
                    disease_associated.add(tx)

                if gene_info.get("reduced_penetrance"):
                    manual_penetrance = True

                if gene_info.get("mosaicism"):
                    mosaicism = True

                manual_inheritance.update(gene_info.get("inheritance_models", []))

            variant_gene["disease_associated_transcripts"] = list(disease_associated)
            variant_gene["manual_penetrance"] = manual_penetrance
            variant_gene["mosaicism"] = mosaicism
            variant_gene["manual_inheritance"] = list(manual_inheritance)

            # Now add the information from hgnc and panels
            # to the transcripts on the variant

            # First loop over the variants transcripts
            for transcript in variant_gene.get("transcripts", []):
                tx_id = transcript["transcript_id"]
                if not tx_id in transcripts_dict:
                    continue

                # This is the common information about the transcript
                hgnc_transcript = transcripts_dict[tx_id]

                # Check in the common information if it is a primary transcript
                if hgnc_transcript.get("is_primary"):
                    transcript["is_primary"] = True
                # If the transcript has a ref seq identifier we add that
                # to the variants transcript
                if not hgnc_transcript.get("refseq_id"):
                    continue

                refseq_id = hgnc_transcript["refseq_id"]
                transcript["refseq_id"] = refseq_id
                variant_obj["has_refseq"] = True
                # Check if the refseq id are disease associated
                if refseq_id in disease_associated_no_version:
                    transcript["is_disease_associated"] = True

                # Since a ensemble transcript can have multiple refseq identifiers we add all of
                # those
                transcript["refseq_identifiers"] = hgnc_transcript.get("refseq_identifiers", [])

            variant_gene["common"] = hgnc_gene
            # Add the associated disease terms
            variant_gene["disease_terms"] = self.disease_terms(hgnc_id)

        return variant_obj

    def variants(
        self,
        case_id,
        query=None,
        variant_ids=None,
        category="snv",
        nr_of_variants=10,
        skip=0,
        sort_key="variant_rank",
    ):
        """Returns variants specified in question for a specific case.

        If skip not equal to 0 skip the first n variants.

        Arguments:
            case_id(str): A string that represents the case
            query(dict): A dictionary with querys for the database
            variant_ids(List[str])
            category(str): 'sv', 'str', 'snv', 'cancer' or 'cancer_sv'
            nr_of_variants(int): if -1 return all variants
            skip(int): How many variants to skip
            sort_key: ['variant_rank', 'rank_score', 'position']

        Returns:
             pymongo.cursor
        """
        LOG.debug("Fetching variants from {0}".format(case_id))

        if variant_ids:
            nr_of_variants = len(variant_ids)

        elif nr_of_variants == -1:
            nr_of_variants = 0  # This will return all variants

        else:
            nr_of_variants = skip + nr_of_variants

        mongo_query = self.build_query(
            case_id, query=query, variant_ids=variant_ids, category=category
        )
        sorting = []
        if sort_key == "variant_rank":
            sorting = [("variant_rank", pymongo.ASCENDING)]
        if sort_key == "rank_score":
            sorting = [("rank_score", pymongo.DESCENDING)]
        if sort_key == "position":
            sorting = [("position", pymongo.ASCENDING)]

        result = self.variant_collection.find(mongo_query, skip=skip, limit=nr_of_variants).sort(
            sorting
        )

        return result

<<<<<<< HEAD

    def variants_count(
        self,
        case_id,
        query=None,
        variant_ids=None,
        category="snv"
    ):
        """ Count number of variants
        Replace deprecated pymongo.cursor.count()   """
        mongo_query = self.build_query(
            case_id, query=query, variant_ids=variant_ids, category=category
        )
        result = self.variant_collection.count_documents(mongo_query)

        return result


=======
>>>>>>> f350945b
    def get_query(self, case_id, query, variant_ids, category):
        LOG.debug(
            "get_query CASE_ID: {} QUERY: {} VARIANT_IDS: {} CATEGORY: {}".format(
                case_id, query, variant_ids, category
            )
        )
        return self.build_query(case_id, query=query, variant_ids=variant_ids, category=category)

<<<<<<< HEAD


=======
>>>>>>> f350945b
    def sanger_variants(self, institute_id=None, case_id=None):
        """Return all variants with sanger information

        Args:
            institute_id(str)
            case_id(str)

        Returns:
            res(pymongo.Cursor): A Cursor with all variants with sanger activity
        """
        query = {"validation": {"$exists": True}}
        if institute_id:
            query["institute_id"] = institute_id
        if case_id:
            query["case_id"] = case_id

        return self.variant_collection.find(query)

    def variant(
        self,
        document_id=None,
        gene_panels=None,
        case_id=None,
        simple_id=None,
        variant_type="clinical",
    ):
        """Returns the specified variant.

        Arguments:
            document_id : A md5 key that represents the variant or "variant_id"
            gene_panels(List[GenePanel])
            case_id (str): case id (will search with "variant_id")
            simple_id (str): a variant simple_id (example: 1_161184089_G_GTA)
            variant_type(str): 'research' or 'clinical' - default 'clinical'

        Returns:
            variant_object(Variant): A odm variant object
        """
        query = {}
        if case_id and document_id:
            # search for a variant in a case by variant_id
            query["case_id"] = case_id
            query["variant_id"] = document_id
        elif case_id and simple_id:
            # search for a variant in a case by its simple_id
            query["case_id"] = case_id
            query["simple_id"] = simple_id
            query["variant_type"] = variant_type
        else:
            # search with a unique id
            query["_id"] = document_id

        variant_obj = self.variant_collection.find_one(query)
        if not variant_obj:
            return variant_obj
        case_obj = self.case(case_id=variant_obj["case_id"])

        if case_obj:
            variant_obj = self.add_gene_info(
                variant_obj=variant_obj,
                gene_panels=gene_panels,
                build=case_obj["genome_build"],
            )
        else:
            variant_obj = self.add_gene_info(variant_obj=variant_obj, gene_panels=gene_panels)

        if variant_obj["chromosome"] in ["X", "Y"]:
            # TO DO add the build here
            variant_obj["is_par"] = is_par(variant_obj["chromosome"], variant_obj["position"])

        return variant_obj

    def gene_variants(
        self,
        query=None,
        category="snv",
        variant_type=["clinical"],
        institute_id=None,
        nr_of_variants=50,
        skip=0,
    ):
        """Return all variants seen in a given gene.

        If skip not equal to 0 skip the first n variants.

        Arguments:
            query(dict): A dictionary with querys for the database, including
            variant_type: 'clinical', 'research'
            category(str): 'sv', 'str', 'snv', 'cancer' or 'cancer_sv'
            institute_id: institute ID (required for similarity query)
            nr_of_variants(int): if -1 return all variants
            skip(int): How many variants to skip

        Query can contain:
            phenotype_terms,
            phenotype_groups,
            similar_case,
            cohorts
        """
        mongo_variant_query = self.build_variant_query(
            query=query,
            institute_id=institute_id,
            category=category,
            variant_type=variant_type,
        )

        sorting = [("rank_score", pymongo.DESCENDING)]

        if nr_of_variants == -1:
            nr_of_variants = 0  # This will return all variants
        else:
            nr_of_variants = skip + nr_of_variants

        result = (
            self.variant_collection.find(mongo_variant_query)
            .sort(sorting)
            .skip(skip)
            .limit(nr_of_variants)
        )

        return result

    def verified(self, institute_id):
        """Return all verified variants for a given institute

        Args:
            institute_id(str): institute id

        Returns:
            res(list): a list with validated variants
        """
        query = {"verb": "validate", "institute": institute_id}
        res = []
        validate_events = self.event_collection.find(query)
        for validated in list(validate_events):
            case_id = validated["case"]
            var_obj = self.variant(case_id=case_id, document_id=validated["variant_id"])
            case_obj = self.case(case_id=case_id)
            if not case_obj or not var_obj:
                continue  # Take into account that stuff might have been removed from database
            var_obj["case_obj"] = {
                "display_name": case_obj["display_name"],
                "individuals": case_obj["individuals"],
            }
            res.append(var_obj)

        return res

    def get_causatives(self, institute_id, case_id=None):
        """Return all causative variants for an institute

        Args:
            institute_id(str)
            case_id(str)

        Yields:
            str: variant document id
        """

        causatives = []

        if case_id:

            case_obj = self.case_collection.find_one({"_id": case_id})
            causatives = [causative for causative in case_obj["causatives"]]

        elif institute_id:

            query = self.case_collection.aggregate(
                [
                    {
                        "$match": {
                            "collaborators": institute_id,
                            "causatives": {"$exists": True},
                        }
                    },
                    {"$unwind": "$causatives"},
                    {"$group": {"_id": "$causatives"}},
                ]
            )
            causatives = [item["_id"] for item in query]

        return causatives

    def check_managed(self, case_obj=None, institute_obj=None, limit_genes=None):
        """Check if there are any variants in case that match a managed variant.

            Given a case, limit search to affected individuals.

        Args:
            case_obj (dict): A Case object
            institute_obj (dict): check across the whole institute
            limit_genes (list): list of gene hgnc_ids to limit the search to

        Returns:
            managed_variants(iterable(Variant))
        """

        institute_id = case_obj["owner"] if case_obj else institute_obj["_id"]

        positional_variant_ids = self.get_managed_variants(institute_id)

        if len(positional_variant_ids) == 0:
            return []

        return self.match_affected_gt(case_obj, institute_obj, positional_variant_ids, limit_genes)

    def _find_affected(self, case_obj):
        """Internal method to find affected individuals.

        Assumes an affected individual has phenotype == 2

        Args:
            case_obj (dict): A Case object

        Returns:
            affected (list): a list of affected IDs.
        """

        # affected is phenotype == 2; assume
        affected_ids = []
        if case_obj:
            for subject in case_obj.get("individuals"):
                if subject.get("phenotype") == 2:
                    affected_ids.append(subject.get("individual_id"))

        return affected_ids

    def match_affected_gt(self, case_obj, institute_obj, positional_variant_ids, limit_genes):
        """Match positional_variant_ids against variants from affected individuals
        in a case, ensuring that they at least are carriers.

        Args:
            case_obj (dict): A Case object.
            institute_obj (dict): An Institute object.
            positional_variant_ids (iterable): A set of possible positional variant ids to look for
            limit_genes (list): list of gene hgnc_ids to limit the search to

        Returns:
            causatives(iterable(Variant))
        """

        if len(positional_variant_ids) == 0:
            return []

        filters = {"variant_id": {"$in": list(positional_variant_ids)}}
        if case_obj:
            affected_ids = self._find_affected(case_obj)
            if len(affected_ids) == 0:
                return []

            filters["case_id"] = case_obj["_id"]
            filters["samples"] = {
                "$elemMatch": {
                    "sample_id": {"$in": affected_ids},
                    "genotype_call": {"$regex": "1"},
                }
            }
        else:
            filters["institute"] = institute_obj["_id"]
        if limit_genes:
            filters["genes.hgnc_id"] = {"$in": limit_genes}

        LOG.debug("Attempting filtered matching causatives query: %s", filters)
        return self.variant_collection.find(filters)

    def check_causatives(self, case_obj=None, institute_obj=None, limit_genes=None):
        """Check if there are any variants that are previously marked causative

        Loop through all variants that are marked 'causative' for an
        institute and check if any of the variants are present in the
        current case.

        Args:
            case_obj (dict): A Case object
            institute_obj (dict): check across the whole institute
            limit_genes (list): list of gene hgnc_ids to limit the search to

        Returns:
            causatives(iterable(Variant))
        """
        institute_id = case_obj["owner"] if case_obj else institute_obj["_id"]
        var_causative_events = self.event_collection.find(
            {"institute": institute_id, "verb": "mark_causative", "category": "variant"}
        )
        positional_variant_ids = set()
        for var_event in var_causative_events:
            if case_obj and var_event["case"] == case_obj["_id"]:
                # exclude causatives from the same case
                continue
            other_case = self.case(var_event["case"])
            if other_case is None:
                # Other variant belongs to a case that doesn't exist any more
                continue
            other_link = var_event["link"]
            # link contains other variant ID
            other_causative_id = other_link.split("/")[-1]

            if other_causative_id in other_case.get("causatives", []):
                positional_variant_ids.add(var_event["variant_id"])

        return self.match_affected_gt(case_obj, institute_obj, positional_variant_ids, limit_genes)

    def other_causatives(self, case_obj, variant_obj):
        """Find the same variant marked causative in other cases.

        Args:
            case_obj(dict)
            variant_obj(dict)

        Yields:
            other_causative(dict)
        """
        # variant id without "*_[variant_type]"
        variant_prefix = variant_obj["simple_id"]
        clinical_variant = "".join([variant_prefix, "_clinical"])
        research_variant = "".join([variant_prefix, "_research"])

        var_causative_events = self.event_collection.find(
            {
                "verb": "mark_causative",
                "subject": {"$in": [clinical_variant, research_variant]},
                "category": "variant",
            }
        )

        for var_event in var_causative_events:
            if var_event["case"] == case_obj["_id"]:
                # This is the variant the search started from, do not collect it
                continue
            other_case = self.case(var_event["case"])
            if other_case is None:
                # Other variant belongs to a case that doesn't exist any more
                continue
            if variant_obj["institute"] not in other_case.get("collaborators"):
                # User doesn't have access to this case/variant
                continue

            other_case_causatives = other_case.get("causatives", [])
            other_link = var_event["link"]
            # link contains other variant ID
            other_causative_id = other_link.split("/")[-1]

            # if variant is still causative for that case:
            if other_causative_id in other_case_causatives:
                other_causative = {
                    "_id": other_causative_id,
                    "case_id": other_case["_id"],
                    "case_display_name": other_case["display_name"],
                }
                yield other_causative

    def delete_variants(self, case_id, variant_type, category=None):
        """Delete variants of one type for a case

        This is used when a case is reanalyzed

        Args:
            case_id(str): The case id
            variant_type(str): 'research' or 'clinical'
            category(str): 'snv', 'sv', 'cancer' or 'cancer_sv'
        """
        category = category or ""
        LOG.info(
            "Deleting old {0} {1} variants for case {2}".format(variant_type, category, case_id)
        )
        query = {"case_id": case_id, "variant_type": variant_type}
        if category:
            query["category"] = category
        result = self.variant_collection.delete_many(query)
        LOG.info("{0} variants deleted".format(result.deleted_count))

    def overlapping(self, variant_obj):
        """Return overlapping variants.

        Look at the genes that a variant overlaps to.
        Then return all variants that overlap these genes.

        If variant_obj is sv it will return the overlapping snvs and oposite
        There is a problem when SVs are huge since there are to many overlapping variants.

        Args:
            variant_obj(dict)

        Returns:
            variants(iterable(dict))
        """
        # This is the category of the variants that we want to collect
        category = "snv" if variant_obj["category"] == "sv" else "sv"
        variant_type = variant_obj.get("variant_type", "clinical")
        hgnc_ids = variant_obj["hgnc_ids"]

        query = {
            "$and": [
                {"case_id": variant_obj["case_id"]},
                {"category": category},
                {"variant_type": variant_type},
                {"hgnc_ids": {"$in": hgnc_ids}},
            ]
        }
        sort_key = [("rank_score", pymongo.DESCENDING)]
        # We collect the 30 most severe overlapping variants
        variants = self.variant_collection.find(query).sort(sort_key).limit(30)

        return variants

    def evaluated_variants(self, case_id):
        """Returns variants that have been evaluated

        Return all variants, snvs/indels and svs from case case_id
        which have a entry for 'acmg_classification', 'manual_rank', 'dismiss_variant',
        'cancer_tier' or if they are commented.

        Args:
            case_id(str)

        Returns:
            variants(iterable(Variant))
        """
        # Get all variants that have been evaluated in some way for a case
        query = {
            "$and": [
                {"case_id": case_id},
                {
                    "$or": [
                        {"acmg_classification": {"$exists": True}},
                        {"manual_rank": {"$exists": True}},
                        {"cancer_tier": {"$exists": True}},
                        {"dismiss_variant": {"$exists": True}},
                        {"mosaic_tags": {"$exists": True}},
                    ]
                },
            ]
        }

        # Collect the result in a dictionary
        variants = {}
        case_obj = self.case(case_id=case_id)  # case exists since it's used in the query above
        for var in self.variant_collection.find(query):
            variants[var["variant_id"]] = self.add_gene_info(
                variant_obj=var, build=case_obj["genome_build"]
            )

        # Collect all variant comments from the case
        event_query = {"$and": [{"case": case_id}, {"category": "variant"}, {"verb": "comment"}]}

        # Get all variantids for commented variants
        comment_variants = {
            event["variant_id"] for event in self.event_collection.find(event_query)
        }

        # Get the variant objects for commented variants, if they exist
        for var_id in comment_variants:
            # Skip if we already added the variant
            if var_id in variants:
                continue
            # Get the variant with variant_id (not _id!)
            variant_obj = self.variant(var_id, case_id=case_id)

            # There could be cases with comments that refers to non existing variants
            # if a case has been reanalysed
            if not variant_obj:
                continue

            variant_obj["is_commented"] = True
            variants[var_id] = variant_obj

        # Return a list with the variant objects
        return variants.values()

    def get_region_vcf(
        self,
        case_obj,
        chrom=None,
        start=None,
        end=None,
        gene_obj=None,
        variant_type="clinical",
        category="snv",
        rank_threshold=None,
    ):
        """Produce a reduced vcf with variants from the specified coordinates
           This is used for the alignment viewer.

        Args:
            case_obj(dict): A case from the scout database
            variant_type(str): 'clinical' or 'research'. Default: 'clinical'
            category(str): 'snv' or 'sv'. Default: 'snv'
            rank_threshold(float): Only load variants above this score. Default: 5
            chrom(str): Load variants from a certain chromosome
            start(int): Specify the start position
            end(int): Specify the end position
            gene_obj(dict): A gene object from the database

        Returns:
            file_name(str): Path to the temporary file
        """
        rank_threshold = rank_threshold or -100

        variant_file = None
        if variant_type == "clinical":
            if category == "snv":
                variant_file = case_obj["vcf_files"].get("vcf_snv")
            elif category == "sv":
                variant_file = case_obj["vcf_files"].get("vcf_sv")
            elif category == "str":
                variant_file = case_obj["vcf_files"].get("vcf_str")
            elif category == "cancer":
                variant_file = case_obj["vcf_files"].get("vcf_cancer")
        elif variant_type == "research":
            if category == "snv":
                variant_file = case_obj["vcf_files"].get("vcf_snv_research")
            elif category == "sv":
                variant_file = case_obj["vcf_files"].get("vcf_sv_research")

        if not variant_file:
            raise FileNotFoundError("VCF file does not seem to exist")

        try:
            vcf_obj = VCF(variant_file)
        except Exception:
            raise FileNotFoundError(
                "Could not access {}. The file is missing or malformed".format(variant_file)
            )

        region = ""

        if gene_obj:
            chrom = gene_obj["chromosome"]
            start = gene_obj["start"]
            end = gene_obj["end"]

        if chrom:
            if start and end:
                region = "{0}:{1}-{2}".format(chrom, start, end)
            else:
                region = "{0}".format(chrom)

        else:
            rank_threshold = rank_threshold or 5

        with tempfile.NamedTemporaryFile(mode="w", delete=False) as temp:
            file_name = str(pathlib.Path(temp.name))
            for header_line in vcf_obj.raw_header.split("\n"):
                if len(header_line) > 3:
                    temp.write(header_line + "\n")
            try:
                for variant in vcf_obj(region):
                    temp.write(str(variant))
            except Exception:
                raise FileNotFoundError("Could not find index for {}".format(variant_file))

        return file_name


    def case_variants_count(self, case_id, institute_id):
        """Returns the sum of all variants for a case by type

        Args:
            case_id(str): _id of a case
            institute_id(str): id of an institute

        Returns:
            variants_by_type(dict). A dictionary like this:
                {
                    "clinical": {
                        "snv": 789, (or "cancer")
                        "sv": 63 (or "cancer-sv")
                    },
                    "research":{
                        "snv": 789, (or "cancer")
                        "sv": 63 (or "cancer-sv")
                    }
                }
        """
        LOG.info(
            "Retrieving variants by categori for case: {0}, institute: {1}".format(
                case_id, institute_id
            )
        )
        # Build query
        match = {"$match": {"case_id": case_id, "institute": institute_id}}
        group = {
            "$group": {
                "_id": {"type": "$variant_type", "category": "$category"},
                "total": {"$sum": 1},
            }
        }
        pipeline = [match, group]
        results = self.variant_collection.aggregate(pipeline)

        variants_by_type = {}
        for item in results:
            var_type = item["_id"]["type"]
            var_category = item["_id"]["category"]
            # classify by type (clinical or research)
            if var_type in variants_by_type:
                # classify by category (snv, sv, str, cancer, cancer-sv)
                variants_by_type[var_type][var_category] = item["total"]
            else:
                variants_by_type[var_type] = {var_category: item["total"]}
        return variants_by_type

    def sample_variants(self, variants, sample_name, category="snv"):
        """Given a list of variants get variant objects found in a specific patient

        Args:
            variants(list): a list of variant ids
            sample_name(str): a sample display name
            category(str): 'snv', 'sv' ..

        Returns:
            result(iterable(Variant))
        """
        LOG.info("Retrieving variants for subject : {0}".format(sample_name))
        has_allele = re.compile(
            "1|2"
        )  # a non wild-type allele is called at least once in this sample

        query = {
            "$and": [
                {"_id": {"$in": variants}},
                {"category": category},
                {
                    "samples": {
                        "$elemMatch": {
                            "display_name": sample_name,
                            "genotype_call": {"$regex": has_allele},
                        }
                    }
                },
            ]
        }

        result = self.variant_collection.find(query)
        return result<|MERGE_RESOLUTION|>--- conflicted
+++ resolved
@@ -204,7 +204,7 @@
 
         return result
 
-<<<<<<< HEAD
+
 
     def variants_count(
         self,
@@ -223,8 +223,6 @@
         return result
 
 
-=======
->>>>>>> f350945b
     def get_query(self, case_id, query, variant_ids, category):
         LOG.debug(
             "get_query CASE_ID: {} QUERY: {} VARIANT_IDS: {} CATEGORY: {}".format(
@@ -233,11 +231,7 @@
         )
         return self.build_query(case_id, query=query, variant_ids=variant_ids, category=category)
 
-<<<<<<< HEAD
-
-
-=======
->>>>>>> f350945b
+
     def sanger_variants(self, institute_id=None, case_id=None):
         """Return all variants with sanger information
 
