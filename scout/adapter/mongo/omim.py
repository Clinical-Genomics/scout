# -*- coding: utf-8 -*-
import logging

from pymongo import ASCENDING, ReturnDocument
from pymongo.errors import DuplicateKeyError

from scout.exceptions import IntegrityError

LOG = logging.getLogger(__name__)


class DiagnosisHandler(object):
    """Class for handling OMIM and disease-related database objects"""

    def query_omim(self, query=None, limit=None):
        """Return all OMIM terms

        If a query is sent omim_id will try to match with regex on term or
        description.

        Args:
            query(str): Part of a OMIM term or description
            limit(int): the number of desired results

        Returns:
            result(pymongo.Cursor): A cursor with OMIM terms
        """

        query_dict = {}
        search_term = None
        if query:
            query_dict = {
                "$or": [
                    {"disease_nr": {"$regex": query, "$options": "i"}},
                    {"description": {"$regex": query, "$options": "i"}},
                ]
            }

        limit = limit or int(10e10)
        res = (
            self.disease_term_collection.find(query_dict).limit(limit).sort("disease_nr", ASCENDING)
        )
        return res

    def convert_diagnoses_format(self, case_obj):
        """Convert case OMIM diagnoses from a list of integers (OMIM number) to a list of OMIM terms dictionaries
        Args:
            case_obj(dict)

        Returns:
            updated_case(dict)
        """
        updated_diagnoses = []
        for disease_nr in case_obj.get("diagnosis_phenotypes", []):
            disease_term = self.disease_term(disease_identifier=disease_nr)
            if disease_term is None:
                continue
            updated_diagnoses.append(
                {
                    "disease_nr": disease_nr,
                    "disease_id": disease_term.get("disease_id"),
                    "description": disease_term.get("description"),
                }
            )
        return self.case_collection.find_one_and_update(
            {"_id": case_obj["_id"]},
            {"$set": {"diagnosis_phenotypes": updated_diagnoses}},
            return_document=ReturnDocument.AFTER,
        )

    def case_omim_diagnoses(self, case_diagnoses):
        """Return all complete OMIM diagnoses for a case

        Args:
            case_diagnoses(list) list of case diagnoses dictionaries

        Returns:
            result(pymongo.Cursor): A cursor with OMIM terms

        """
        omim_ids = [dia["disease_id"] for dia in case_diagnoses]
        res = self.disease_term_collection.find({"disease_id": {"$in": omim_ids}}).sort(
            "disease_nr", ASCENDING
        )
        return res

    def omim_to_genes(self, omim_obj):
        """Gets all genes associated to an OMIM term

        Args:
            omim_obj(dict): an OMIM object

        Returns:
            gene_objs(list): a list of gene objects

        """
        gene_objs = []
        if omim_obj:
            gene_objs = [self.hgnc_gene_caption(hgnc_id) for hgnc_id in omim_obj.get("genes", [])]
        return gene_objs

    def disease_term(self, disease_identifier):
        """Return a disease term

        Checks if the identifier is a disease number or a id

        Args:
            disease_identifier(str)

        Returns:
            disease_obj(dict)
        """
        query = {}
        try:
            disease_identifier = int(disease_identifier)
            query["disease_nr"] = disease_identifier
        except ValueError:
            query["disease_id"] = disease_identifier

        return self.disease_term_collection.find_one(query)

    def disease_terms(self, hgnc_id=None):
        """Return all disease terms that overlaps a gene

            If no gene, return all disease terms

        Args:
            hgnc_id(int)

        Returns:
            iterable(dict): A list with all disease terms that match
        """
        query = {}
        if hgnc_id:
            LOG.debug("Fetching all diseases for gene %s", hgnc_id)
            query["genes"] = hgnc_id
        else:
            LOG.info("Fetching all disease terms")

        return list(self.disease_term_collection.find(query))

    def load_disease_term(self, disease_obj):
        """Load a disease term into the database

        Args:
            disease_obj(dict)
        """
<<<<<<< HEAD
        LOG.debug("Loading disease term %s into database", disease_obj["disease_id"])
=======
>>>>>>> a67ab19c
        try:
            self.disease_term_collection.insert_one(disease_obj)
        except DuplicateKeyError as err:
            raise IntegrityError(
<<<<<<< HEAD
                "Disease term %s already exists in database".format(disease_obj["disease_id"])
            )

        LOG.debug("Disease term saved")
=======
                "Disease term %s already exists in database".format(disease_obj["_id"])
            )
>>>>>>> a67ab19c
<|MERGE_RESOLUTION|>--- conflicted
+++ resolved
@@ -145,20 +145,9 @@
         Args:
             disease_obj(dict)
         """
-<<<<<<< HEAD
-        LOG.debug("Loading disease term %s into database", disease_obj["disease_id"])
-=======
->>>>>>> a67ab19c
         try:
             self.disease_term_collection.insert_one(disease_obj)
         except DuplicateKeyError as err:
             raise IntegrityError(
-<<<<<<< HEAD
                 "Disease term %s already exists in database".format(disease_obj["disease_id"])
-            )
-
-        LOG.debug("Disease term saved")
-=======
-                "Disease term %s already exists in database".format(disease_obj["_id"])
-            )
->>>>>>> a67ab19c
+            )