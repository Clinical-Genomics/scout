--- conflicted
+++ resolved
@@ -21,19 +21,8 @@
 ]
 
 
-<<<<<<< HEAD
-def build_individual(ind):
-    """Build a Individual object
-
-    Args:
-        ind (dict): A dictionary with individual information
-
-    Returns:
-        ind_obj (dict): A Individual object
-=======
 def build_individual(ind: dict) -> dict:
     """Build an Individual object
->>>>>>> eb69aade
 
     Raises:
         PedigreeError: if sex is unknown,
