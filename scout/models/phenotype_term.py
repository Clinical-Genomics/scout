--- conflicted
+++ resolved
@@ -16,11 +16,7 @@
     ancestors: List = []
     all_ancestors: List = []
     children: List = []
-<<<<<<< HEAD
     genes: List = [] # List with integers that are hgnc_ids
-=======
-    genes: List = []  # List with integers that are hgnc_ids
->>>>>>> 7256c010
 
     @validator("hpo_number", always=True)
     def get_hpo_number(cls, _, values) -> int:
