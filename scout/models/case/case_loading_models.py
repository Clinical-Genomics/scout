import logging
import re
from datetime import datetime
from fractions import Fraction
from glob import glob
from pathlib import Path

import path

LOG = logging.getLogger(__name__)

from enum import Enum
from typing import Optional, Union, List, Dict, Literal, Tuple

from pydantic import BaseModel, field_validator, model_validator, Field
from scout.constants import ANALYSIS_TYPES

SAMPLES_FILE_PATH_CHECKS = [
    "bam_file",
    "mitodel_file",
    "rhocall_bed",
    "rhocall_wig",
    "rna_coverage_bigwig",
    "splice_junctions_bed",
    "tiddit_coverage_wig",
    "upd_regions_bed",
    "upd_sites_bed",
    "vcf2cytosure",
]

CASE_FILE_PATH_CHECKS = [
    "cnv_report",
    "coverage_qc_report",
    "delivery_report",
    "gene_fusion_report",
    "gene_fusion_report_research",
    "madeline_info",
    "multiqc",
    "multiqc_rna",
    "peddy_ped",
    "peddy_ped_check",
    "peddy_sex_check",
    "RNAfusion_inspector",
    "RNAfusion_report",
    "RNAfusion_report_research"
]

VCF_FILE_PATH_CHECKS = [
    "vcf_cancer",
    "vcf_cancer_research",
    "vcf_cancer_sv",
    "vcf_cancer_sv_research",
    "vcf_snv",
    "vcf_snv_research",
    "vcf_mei",
    "vcf_mei_research",
    "vcf_str",
    "vcf_sv",
    "vcf_sv_research"
]

GENOME_BUILDS = ["37", "38"]
TRACKS = ["rare", "cancer"]


class PhenoType(str, Enum):
    affected = "affected"
    unaffected = "unaffected"


class Sex(str, Enum):
    male = "male"
    female = "female"
    unknown = "unknown"


def _get_demo_file_absolute_path(partial_path: str) -> str:
    """returns the absolute path to a given demo file."""
    APP_ROOT: str = path.abspath(path.join(path.dirname(__file__), ".."))
    return path.join(APP_ROOT, partial_path)


def _is_string_path(string_path: str) -> bool:
    try:
        path = Path(string_path) or Path(_get_demo_file_absolute_path(partial_path=string_path))
        return path.is_file()
    except AttributeError:
        return False


<<<<<<< HEAD
#### VCF files class ####

class VcfFiles(BaseModel):
    vcf_cancer: Optional[str] = None
    vcf_cancer_research: Optional[str] = None
    vcf_cancer_sv: Optional[str] = None
    vcf_cancer_sv_research: Optional[str] = None
    vcf_snv: Optional[str] = None
    vcf_snv_research: Optional[str] = None
    vcf_mei: Optional[str] = None
    vcf_mei_research: Optional[str] = None
    vcf_str: Optional[str] = None
    vcf_sv: Optional[str] = None
    vcf_sv_research: Optional[str] = None

    @model_validator(mode="before")
    def validate_file_path(cls, values: Dict) -> "VcfFiles":
        LOG.warning(values)
        for item in VCF_FILE_PATH_CHECKS:
            item_path: str = values.get(item)
            LOG.warning(item_path)
            if item_path and _is_string_path(values[item]) is False:
                raise ValueError(f"{item} path '{values[item]}' is not valid.")

        return values

=======
>>>>>>> 267f7035
#### Samples - related pydantic models ####


class BioNanoAccess(BaseModel):
    project: Optional[str] = None
    sample: Optional[str] = None


class ChromographImages(BaseModel):
    autozygous: Optional[str] = None
    coverage: Optional[str] = None
    upd_regions: Optional[str] = None
    upd_sites: Optional[str] = None


class Mitodel(BaseModel):
    discordant: Optional[int] = None
    normal: Optional[int] = None
    ratioppk: Optional[float] = None


class REViewer(BaseModel):
    alignment: Optional[str] = None
    alignment_index: Optional[str] = None
    vcf: Optional[str] = None
    catalog: Optional[str] = None
    reference: Optional[str] = None
    reference_index: Optional[str] = None


class SampleLoader(BaseModel):
    alignment_path: Optional[str] = None
    analysis_type: Literal[ANALYSIS_TYPES] = None
    bam_file: Optional[str] = ""
    bam_path: Optional[str] = None
    bionano_access: Optional[BioNanoAccess] = None
    capture_kits: Optional[Union[str, List]] = Field(alias="capture_kit")
    chromograph_images: Optional[ChromographImages] = ChromographImages()
    confirmed_parent: Optional[bool] = None
    confirmed_sex: Optional[bool] = None
    display_name: Optional[str] = None
    father: Optional[str] = None
    individual_id: str = Field(alias="sample_id")
    is_sma: Optional[str] = None
    is_sma_carrier: Optional[str] = None
    mitodel_file: Optional[str] = None
    mitodel: Optional[Mitodel] = Mitodel()
    mother: Optional[str] = None
    msi: Optional[str] = None
    mt_bam: Optional[str] = None
    phenotype: Literal["affected", "unaffected", "unknown"]
    predicted_ancestry: Optional[str] = None
    reviewer: Optional[REViewer] = REViewer()
    rhocall_bed: Optional[str] = None
    rhocall_wig: Optional[str] = None
    rna_coverage_bigwig: Optional[str] = None
    sample_name: Optional[str] = None
    sex: Literal["unknown", "female", "male"]
    smn1_cn: Optional[int] = None
    smn2_cn: Optional[int] = None
    smn2delta78_cn: Optional[int] = None
    smn_27134_cn: Optional[int] = None
    splice_junctions_bed: Optional[str] = None
    tiddit_coverage_wig: Optional[str] = None
    tissue_type: Optional[str] = None
    tmb: Optional[str] = None
    tumor_purity: Optional[float] = 0.0
    tumor_type: Optional[str] = None
    upd_regions_bed: Optional[str] = None
    upd_sites_bed: Optional[str] = None
    vcf2cytosure: Optional[str] = None


    @field_validator("tumor_purity", mode="before")
    @classmethod
    def set_tumor_purity(cls, value: Union[str, float]) -> float:
        if isinstance(value, str):
            return float(Fraction(value))
        return value

    @model_validator(mode="before")
    def set_sample_display_name(cls, values) -> "SampleLoader":
        values.update(
            {
                "display_name": values.get(
                    "display_name", values.get("sample_name", values.get("individual_id"))
                )
            }
        )
        return values

    @model_validator(mode="before")
    def set_alignment_path(cls, values) -> "SampleLoader":
        values.update(
            {
                "bam_file": values.get(
                    "alignment_path", values.get("bam_file", values.get("bam_path"))
                )
            }
        )
        return values

    @model_validator(mode="before")
    def validate_file_path(cls, values: Dict) -> "SampleLoader":
        for item in SAMPLES_FILE_PATH_CHECKS:
            item_path: str = values.get(item)
            if item_path and _is_string_path(values[item]) is False:
                raise ValueError(f"{item} path '{values[item]}' is not valid.")

        return values

    @field_validator("capture_kits", mode="before")
    @classmethod
    def set_capture_kits(cls, value: Union[str, List[str]]) -> List:
        if isinstance(value, str):
            return [value]
        return value


#### Custom images - related classes ####


class Image(BaseModel):
    data: Optional[bytes] = None
    description: Optional[str] = None
    height: Optional[int] = None
    format: Optional[str] = None
    path: str = None
    str_repid: Optional[str] = None
    title: str = None
    width: Optional[int] = None


def set_custom_images(images: List[Image]) -> List[Image]:
    """Fix custom image's path and data."""

    def _glob_wildcard(path) -> Tuple[Dict]:
        """Search for multiple files using a path with wildcard."""
        wildcard = re.search(r"{([A-Za-z0-9_-]+)}", path)
        # make proper wildcard path
        glob_path = path[: wildcard.start()] + "*" + path[wildcard.end() :]
        wildcard_end = len(path) - wildcard.end()
        matches = tuple(
            {
                "repid": match[wildcard.start() : -wildcard_end],
                "path": Path(match),
            }
            for match in glob(glob_path)
        )
        return matches

    def _set_image_content(image: Image) -> Optional[Image]:
        """Sets the content (data) and the format of each custom image."""

        if _is_string_path(image.path):
            path = Path(image.path)
            with open(path, "rb") as file_handle:
                image.data = bytes(file_handle.read())
                image.format = "svg+xml" if path.suffix[1:] == "svg" else path.suffix[1:]
        return image

    real_folder_images: List[Image] = []
    for image in images:
        if image.str_repid == "{REPID}":  # This will be more than one image in a folder
            for match in _glob_wildcard(path=image.path):
                new_image: Dict = {
                    "data": None,
                    "description": image.description.replace("{REPID}", match["repid"]),
                    "height": image.height,
                    "format": None,
                    "path": str(match["path"]),
                    "str_repid": match["repid"],
                    "title": image.title.replace("{REPID}", match["repid"]),
                    "width": image.width,
                }
                real_folder_images.append(Image(**new_image))
        real_folder_images.append(image)  # append other non-repid images

    real_folder_images = [_set_image_content(image) for image in real_folder_images]

    return real_folder_images


class RawCustomImages(BaseModel):
    """This class makes a preliminary check that custom_images in the load config file has the expected structure."""

    variant_custom_images: List[Image] = []
    case_custom_images: Dict[str, List[Image]] = {}

    @model_validator(mode="before")
    def set_custom_image(cls, values: Dict) -> "RawCustomImages":
        values["variant_custom_images"] = values.get("variant_custom_images", values.get("str"))
        values["case_custom_images"] = values.get("case_custom_images", values.get("case"))
        return values


class ParsedCustomImages(BaseModel):
    """This class corresponds to the parsed fields of the custom_images config item."""

    variant_custom_images: List[Image] = []
    case_custom_images: Dict[str, List[Image]] = {}


#### Case - related pydantic models ####


class CaseLoader(BaseModel):
    analysis_date: Optional[datetime] = datetime.now()
    assignee: Optional[str] = None
    case_id: str = Field(alias="family")
    cnv_report: Optional[str] = None
    cohorts: Optional[List[str]] = None
    collaborators: Optional[List[str]] = None
    coverage_qc_report: Optional[str] = None
    custom_images: Optional[Union[RawCustomImages, ParsedCustomImages]] = None
    default_panels: Optional[List[str]] = Field([], alias="default_gene_panels")
    delivery_report: Optional[str] = None
    display_name: Optional[str] = Field(alias="family_name")
    exe_ver: Optional[str] = None
    family: str = None
    gene_fusion_report: Optional[str] = None
    gene_fusion_report_research: Optional[str] = None
    gene_panels: Optional[List[str]] = []
    genome_build: Union[str, int] = Field(38, alias="human_genome_build")
    individuals: Union[List[SampleLoader]] = Field([], alias="samples")
    lims_id: Optional[str] = None
    madeline_info: Optional[str] = Field(None, alias="madeline")
    multiqc: Optional[str] = None
    multiqc_rna: Optional[str] = None
    owner: str = None
    peddy_ped: Optional[str] = None  # Soon to be deprecated
    peddy_ped_check: Optional[str] = Field(None, alias="peddy_check")  # Soon to be deprecated
    peddy_sex_check: Optional[str] = Field(None, alias="peddy_sex")  # Soon to be deprecated
    phenotype_terms: Optional[List[str]] = None
    rank_model_version: Optional[str] = None
    rank_score_threshold: Optional[int] = 0
    reference_info: Optional[str] = None
    RNAfusion_inspector: Optional[str] = None
    RNAfusion_inspector_research: Optional[str] = None
    RNAfusion_report: Optional[str] = None
    RNAfusion_report_research: Optional[str] = None
    smn_tsv: Optional[str] = None
    sv_rank_model_version: Optional[str] = None
    synopsis: Union[List[str], str] = None
    track: Literal["rare", "cancer"] = "rare"
    vcf_files: Optional[VcfFiles]

    def __init__(self, **data):
        """Override init() for handling nested vcf_files dicts.
        Use try/except to handle TypeError if `vcf_files`is already set in
        previous call `parse_case_data()` or `parse_case()`."""
        vcfs = VcfFiles(**data)
        try:
            super().__init__(vcf_files=vcfs, **data)
        except TypeError as err:
            super().__init__(**data)

    @model_validator(mode="before")
    def set_case_id(cls, values) -> "CaseLoader":
        values.update({"case_id": values.get("case_id", values.get("family"))})
        return values

    @field_validator("synopsis", mode="before")
    @classmethod
    def set_synopsis(cls, value: Optional[Union[str, List]]) -> Optional[str]:
        if isinstance(value, List):
            value = ". ".join(value)
        return value

    @field_validator("genome_build", mode="before")
    @classmethod
    def format_build(cls, value: Union[str, int]) -> str:
        str_build: str = str(value)
        if str_build in GENOME_BUILDS:
            return str_build
        else:
            raise ValueError("Genome build must be either '37' or '38'.")

    @model_validator(mode="before")
    def validate_file_path(cls, values: Dict) -> "SampleLoader":
        for item in CASE_FILE_PATH_CHECKS:
            item_path: str = values.get(item)
            if item_path and _is_string_path(values[item]) is False:
                raise ValueError(f"{item} path '{values[item]}' is not valid.")

        return values

    @field_validator("custom_images", mode="after")
    def parse_custom_images(cls, value: RawCustomImages) -> ParsedCustomImages:
        """Fixes image path and image data for each custom image in variant_custom_images and case_custom_images."""

        value.variant_custom_images = set_custom_images(images=value.variant_custom_images)

        for key, images in value.case_custom_images.items():
            value.case_custom_images[key] = set_custom_images(images=value.case_custom_images[key])

        return value<|MERGE_RESOLUTION|>--- conflicted
+++ resolved
@@ -88,7 +88,6 @@
         return False
 
 
-<<<<<<< HEAD
 #### VCF files class ####
 
 class VcfFiles(BaseModel):
@@ -115,8 +114,7 @@
 
         return values
 
-=======
->>>>>>> 267f7035
+
 #### Samples - related pydantic models ####
 
 
