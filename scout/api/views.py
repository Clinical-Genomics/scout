--- conflicted
+++ resolved
@@ -7,11 +7,8 @@
 from flask.ext.login import current_user
 import markdown as md
 
-<<<<<<< HEAD
 from scout.core.utils import validate_user
-=======
-from ..models.case import STATUS_ORDER
->>>>>>> a987d97d
+from ..models.case import STATUS as STATUS_ORDER
 from ..extensions import omim, store
 from ..models import Institute, Case, Event
 from ..helpers import get_document_or_404
