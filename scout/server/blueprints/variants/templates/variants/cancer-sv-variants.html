{% extends "layout_bs4.html" %}
{% from "utils.html" import comments_table %}
{% from "variants/utils.html" import sv_filters,cell_rank, pagination_footer, pagination_hidden_div %}
{% from "variant/buttons.html" import dismiss_variant_table_button %}


{% block title %}
  {{ super() }} - {{ institute.display_name }} - {{ case.display_name }} - SV variants
{% endblock %}

{% block css %}
{{ super() }}
<link rel="stylesheet" href="https://cdn.jsdelivr.net/npm/bootstrap-select@1.13.9/dist/css/bootstrap-select.min.css">
{% endblock %}

{% block top_nav %}
  {{ super() }}
  <li class="nav-item">
    <a class="nav-link text-nowrap" href="{{ url_for('cases.index') }}">Institutes</a>
  </li>
  <li class="nav-item">
    <a class="nav-link text-nowrap" href="{{ url_for('overview.cases', institute_id=institute._id) }}">
      {{ institute.display_name }}
    </a>
  </li>
  <li class="nav-item">
    <a class="nav-link text-nowrap" href="{{ url_for('cases.case', institute_id=institute._id, case_name=case.display_name) }}">
      {{ case.display_name }}
    </a>
  </li>
  <li class="nav-item active">
    <span class="navbar-text">{{ variant_type|capitalize }}  Structural variants</span>
  </li>
{% endblock %}

{% block top_nav_right %}
  <li class="nav-item text-nowrap"><p class="navbar-text">Panels: {{ (form.gene_panels.data or ['All'])|join(',') }}</p></li>
  {{ super() }}
{% endblock %}

{% block content_main %}
  <div class="container-float">
<<<<<<< HEAD
 <form method="POST" id="filters_form" action="{{url_for('variants.cancer_sv_variants', institute_id=institute._id, case_name=case.display_name)}}" >
=======
    <form method="POST" id="filters_form" action="{{url_for('variants.cancer_sv_variants', institute_id=institute._id, case_name=case.display_name)}}" >
      {{ pagination_hidden_div(page) }}
>>>>>>> c7933009
      <div class="card panel-default" id="accordion">
        <div class="card-header">
          <strong><a data-toggle="collapse" data-parent="#accordion" href="#collapseFilters">SvFilters</a></strong>
        </div>
        <!--Expand filters form if filters were used in a previous POST request-->
        <div id="collapseFilters" class="card-body panel-collapse collapse {{ 'show' if expand_search == 'True' }}">
          <div class="card-body">{{ sv_filters(form, institute, case) }}</div>
        </div>
        <div class="card-footer text-center py-3">
          {% if "all_variants" in session %}
            Showing {{session['filtered_variants']}} / {{session["all_variants"]}} variants
          {% endif %}
        </div>
      </div>
    </form>
  </div>
  <div class="card mt-3">
    <table id="variantsTable" class="table table-hover table-bordered">
      <thead>
        <tr>
          <th>Index</th>
          <th style="width:18%" title="Dismiss variant">Dismiss variant</th>
          <th>Score</th>
          <th>Type</th>
          <th>Chr</th>
          <th>Start loc</th>
          <th>Stop loc</th>
          <th>Length</th>
          <th>Region</th>
          <th>Function</th>
          <th>Frequency</th>
          <th>Gene(s)</th>
        </tr>
      </thead>
      <tbody>
        {% for variant in variants %}
          {{ variant_row(variant) }}
        {% else %}
          <tr>
              <td colspan="10">No matching variants</td>
          </tr>
        {% endfor %}
      </tbody>
    </table>
  </div>
  <div class="container-fluid">
    {{ pagination_footer() }}
  </div>
{% endblock %}

{% macro filters_form() %}
    <input type="hidden" name="variant_type" value="{{ variant_type }}">
      <div class="row">
        <div class="col-2">
          {{ form.gene_panels.label(class="control-label") }}
          <div class="btn-group d-flex">
            <a class="btn btn-outline-secondary btn-sm " href="{{ url_for('variants.cancer_sv_variants', institute_id=institute._id,
              case_name=case.display_name, variant_type=form.variant_type.data,
              gene_panels=['hpo']) }}">HPO gene list</a>
          </div>
        </div>
        <div class="col-2">
          {{ form.gene_panels(class="selectpicker") }}
        </div>
        <div class="col-3">
          {{ form.region_annotations.label(class="control-label") }}
          {{ form.region_annotations(class="selectpicker") }}
        </div>
        <div class="col-2">
          {{ form.functional_annotations.label(class="control-label") }}
          {{ form.functional_annotations(class="selectpicker") }}
        </div>
        <div class="col-3">
          {{ form.genetic_models.label(class="control-label") }}
          {{ form.genetic_models(class="selectpicker") }}
        </div>
      </div>
    <div class="form-group">
      <div class="row">
        <div class="col-3">
          {{ form.hgnc_symbols.label(class="control-label") }}
          {{ form.hgnc_symbols(class="form-control") }}
        </div>
        <div class="col-2">
          {{ form.size.label(class="control-label") }}
          {{ form.size(class="form-control", type="number") }}
        </div>
        <div class="col-2">
          {{ form.size_shorter.label(class="control-label") }}
          <div>{{ form.size_shorter() }}</div>
        </div>
        <div class="col-2">
          {{ form.decipher.label(class="control-label") }}
          <div>{{ form.decipher() }}</div>
        </div>
        <div class="col-3">
          {{ form.clinsig.label(class="control-label") }}
          {{ form.clinsig(class="selectpicker") }}
        </div>
      </div>
    </div>
    <div class="form-group">
      <div class="row">
        <div class="col-3">
          {{ form.chrom.label(class="control-label") }}
          {{ form.chrom(class="form-control") }}
        </div>
        <div class="col-2">
          {{ form.gnomad_frequency.label(class="control-label") }}
          {{ form.gnomad_frequency(class="form-control") }}
        </div>
        <div class="col-2">
	         {{ form.clingen_ngi.label(class="control-label") }}
	          {{ form.clingen_ngi(class="form-control") }}
        </div>
        <div class="col-2">
          {{ form.swegen.label(class="control-label") }}
          {{ form.swegen(class="form-control") }}
        </div>
        <div class="col-3">
          {{ form.svtype.label(class="control-label") }}
          {{ form.svtype(class="form-control selectpicker") }}
        </div>
      </div>
    </div>
    <div class="row">
      <div class="col-2">
        <a href="{{ url_for('variants.cancer_sv_variants', institute_id=institute._id,
          case_name=case.display_name, variant_type='clinical',
          gene_panels=case.panels|selectattr('is_default')|map(attribute='panel_name')|list) }}"
          class="btn btn-secondary btn-sm" style="color: #ffffff !important;">
          reset filters
        </a>
      </div>
      <div class="col-10 form-group d-flex">
        {{ form.filter_variants(class_="btn btn-primary form-control") }}
        {{ form.clinical_filter(class_="btn btn-outline-secondary form-control") }}
        {{ form.export(class_="btn btn-warning form-control") }}
      </div>
    </div>
{% endmacro %}

{% macro variant_row(variant) %}
  {% if variant.dismiss_variant %}
  <tr class="dismiss">
  {% elif variant._id in case.causatives %}
  <tr class="causative">
  {% else %}
  <tr>
  {% endif %}
    <td>
      {{ cell_rank(variant, institute, case, form, manual_rank_options) }}
    </td>
    <td>{{ dismiss_variant_table_button(variant, institute, case, dismiss_variant_options) }}</td>
    <td>{{ variant.rank_score|int }}</td>
    <td>{{ variant.sub_category|upper }}</td>
    <td>{{ variant.chromosome if variant.chromosome == variant.end_chrom else variant.chromosome+'-'+variant.end_chrom }}</td>
    <td>{{ variant.position }}</td>
    <td>{{ 'inf' if variant.end == 100000000000 else variant.end }}</td>
    <td>{{ variant.length }}</td>
    <td>
      {% if 'region_annotations' in variant %}
        {% for annotation in variant.region_annotations[:3] %}
          <div>{{ annotation }}</div>
        {% endfor %}
      {% endif %}
    </td>
    <td>
      {% if 'functional_annotations' in variant %}
        {% for annotation in variant.functional_annotations[:3] %}
          <div>{{ annotation }}</div>
        {% endfor %}
      {% endif %}
    </td>
    <td>
      {% if variant.gnomad_frequency %}
        {{ variant.gnomad_frequency|human_decimal }}
      {% endif %}
    </td>
    <td>
      <div class="d-flex justify-content-between align-items-center">
        <div>
          {% if variant.hgnc_symbols|length >= 5 %}
            {{ variant.hgnc_symbols[:2]|join(', ') }} [...] {{ variant.hgnc_symbols[-2:]|join(', ') }}
          {% else %}
            {% for symbol in variant.hgnc_symbols %}
              <div>{{ symbol }}</div>
            {% endfor %}
          {% endif %}
        </div>
        {% if variant.hgnc_symbols %}
          <span class="badge badge-secondary">{{ variant.hgnc_symbols|length }}</span>
        {% endif %}
      </div>
    </td>
  </tr>
{% endmacro %}

{% block scripts %}
  {{ super() }}
  <script src="https://cdnjs.cloudflare.com/ajax/libs/dompurify/1.0.11/purify.min.js"></script>
  <script src="https://cdnjs.cloudflare.com/ajax/libs/sticky-table-headers/0.1.19/js/jquery.stickytableheaders.min.js"></script>
  <script src="https://cdn.jsdelivr.net/npm/bootstrap-select@1.13.9/dist/js/bootstrap-select.min.js"></script>
  <script src="{{ url_for('variants.static', filename='form_scripts.js') }}"></script>
  <script type="text/javascript">

    var startElem = document.getElementById("start");
    var endElem = document.getElementById("end");

    var chromSel = document.getElementById("chrom");
    chromSel.addEventListener("change", function() {
      populateCytobands({{cytobands|safe}});
    });

    var cytoStart = document.getElementById("cytoband_start");
    initSearchConstraints(cytoStart, startElem)

    var cytoEnd = document.getElementById("cytoband_end");
    initSearchConstraints(cytoEnd, endElem)

    window.onload=function() {
        populateCytobands({{cytobands|safe}});
    }

    $('select[multiple]').selectpicker({
      width: '100%'
    });
    $(function () {
      $('[data-toggle="tooltip"]').tooltip();
      $('[data-toggle="popover"]').popover({
        sanitizeFn: function (content) {
          return DOMPurify.sanitize(content)
        },
        container: 'body',
      });
    })
  </script>
{% endblock %}<|MERGE_RESOLUTION|>--- conflicted
+++ resolved
@@ -40,12 +40,8 @@
 
 {% block content_main %}
   <div class="container-float">
-<<<<<<< HEAD
- <form method="POST" id="filters_form" action="{{url_for('variants.cancer_sv_variants', institute_id=institute._id, case_name=case.display_name)}}" >
-=======
     <form method="POST" id="filters_form" action="{{url_for('variants.cancer_sv_variants', institute_id=institute._id, case_name=case.display_name)}}" >
       {{ pagination_hidden_div(page) }}
->>>>>>> c7933009
       <div class="card panel-default" id="accordion">
         <div class="card-header">
           <strong><a data-toggle="collapse" data-parent="#accordion" href="#collapseFilters">SvFilters</a></strong>
