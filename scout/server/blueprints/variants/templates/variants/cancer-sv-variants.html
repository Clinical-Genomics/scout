--- conflicted
+++ resolved
@@ -40,21 +40,7 @@
 
 {% block content_main %}
   <div class="container-float">
-<<<<<<< HEAD
-    <div class="card panel-default" id="accordion">
-      <div class="card-header">
-        <strong><a data-toggle="collapse" data-parent="#accordion" href="#collapseFilters">SvFilters</a></strong>
-      </div>
-      <!--Expand filters form if filters were used in a previous POST request-->
-      <div id="collapseFilters" class="card-body panel-collapse collapse {{ 'show' if expand_search == 'True' }}">
-        <div class="card-body">{{ sv_filters(form, institute, case) }}</div>
-      </div>
-      <div class="card-footer text-center py-3">
-        {% if "all_variants" in session %}
-          Showing {{session['filtered_variants']}} / {{session["all_variants"]}} variants
-        {% endif %}
-=======
-    <form method="POST" id="filters_form" action="{{url_for('variants.cancer_sv_variants', institute_id=institute._id, case_name=case.display_name)}}" >
+ <form method="POST" id="filters_form" action="{{url_for('variants.cancer_sv_variants', institute_id=institute._id, case_name=case.display_name)}}" >
       <div class="card panel-default" id="accordion">
         <div class="card-header">
           <strong><a data-toggle="collapse" data-parent="#accordion" href="#collapseFilters">SvFilters</a></strong>
@@ -68,7 +54,6 @@
             Filtered {{session['filtered_variants']}} / {{session["all_variants"]}} variants
           {% endif %}
         </div>
->>>>>>> dec995c4
       </div>
     </form>
   </div>
