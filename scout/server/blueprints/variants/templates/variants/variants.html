--- conflicted
+++ resolved
@@ -138,20 +138,17 @@
     <span class="badge badge-secondary pull-right" title="{{ variant.acmg_classification.label }}">
       {{ variant.acmg_classification.short }}
     </span>
-  
+
   {% elif variant.manual_rank %}
-<<<<<<< HEAD
+
     <span class="badge badge-secondary pull-right" title="Manual rank">{{ variant.manual_rank }}</span>
-=======
-    <span class="badge pull-right" title="Manual rank">{{ variant.manual_rank }}</span>
-
-  {% elif variant.evaluations %}
+  {% endif %}
+  {% if variant.evaluations %}
     {% for evaluation in (variant.evaluations or []) %}
-      <span class="label label-primary pull-right" style="margin-left:1px" title="Previously classified as {{ evaluation.classification.label }}">
+      <span class="badge badge-primary pull-right" style="margin-left:1px" title="Previously classified as {{ evaluation.classification.label }}">
       {{ evaluation.classification.short }}
       </span>
     {% endfor %}
->>>>>>> 2a714c4c
   {% endif %}
 
   {% if comment_count > 0 %}
