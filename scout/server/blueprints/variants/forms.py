--- conflicted
+++ resolved
@@ -105,11 +105,7 @@
     export = SubmitField(label='Filter and export')
 
 class StrFiltersForm(FlaskForm):
-<<<<<<< HEAD
-    """Placeholder filters form for CancerFiltersForm (**unused**)"""
-=======
     """docstring for StrFiltersForm"""
->>>>>>> 2f4a03fb
     variant_type = HiddenField(default='clinical')
 
     chrom = TextField('Chromosome')
