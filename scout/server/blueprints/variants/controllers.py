--- conflicted
+++ resolved
@@ -86,16 +86,7 @@
         variant_obj["clinical_assessments"] = get_manual_assessments(clinical_var_obj)
         variants.append(
             parse_variant(
-<<<<<<< HEAD
-                store,
-                institute_obj,
-                case_obj,
-                variant_obj,
-                update=True,
-                genome_build=genome_build,
-=======
                 store, institute_obj, case_obj, variant_obj, update=True, genome_build=genome_build
->>>>>>> bef1825b
             )
         )
 
@@ -276,14 +267,7 @@
         variant_obj = store.update_variant(variant_obj)
 
     variant_obj["comments"] = store.events(
-<<<<<<< HEAD
-        institute_obj,
-        case=case_obj,
-        variant_id=variant_obj["variant_id"],
-        comments=True,
-=======
         institute_obj, case=case_obj, variant_id=variant_obj["variant_id"], comments=True
->>>>>>> bef1825b
     )
 
     if variant_genes:
@@ -337,13 +321,7 @@
     )
     # return a csv with the exported variants
     return Response(
-<<<<<<< HEAD
-        generate(",".join(document_header), export_lines),
-        mimetype="text/csv",
-        headers=headers,
-=======
         generate(",".join(document_header), export_lines), mimetype="text/csv", headers=headers
->>>>>>> bef1825b
     )
 
 
@@ -865,11 +843,6 @@
 
         user_obj = store.user(current_user.email)
         case_link = url_for(
-<<<<<<< HEAD
-            "cases.case",
-            institute_id=institute_obj["_id"],
-            case_name=case_obj["display_name"],
-=======
             "cases.case", institute_id=institute_obj["_id"], case_name=case_obj["display_name"]
         )
         store.update_status(institute_obj, case_obj, user_obj, "active", case_link)
@@ -897,7 +870,6 @@
             institute_id=institute_obj["_id"],
             case_name=case_obj["_id"],
             variant_id=variant_id,
->>>>>>> bef1825b
         )
         # dismiss variant
         store.update_dismiss_variant(
