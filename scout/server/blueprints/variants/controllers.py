import datetime
import logging
import os.path
import re
from datetime import date

import bson
from flask import Response, flash, url_for
from flask_login import current_user
from pymongo.errors import DocumentTooLarge
from werkzeug.datastructures import Headers, MultiDict
from xlsxwriter import Workbook

from scout.constants import (
    ACMG_COMPLETE_MAP,
    ACMG_MAP,
    CALLERS,
    CANCER_SPECIFIC_VARIANT_DISMISS_OPTIONS,
    CANCER_TIER_OPTIONS,
    CHROMOSOMES,
    CHROMOSOMES_38,
    CLINSIG_MAP,
    DISMISS_VARIANT_OPTIONS,
    MANUAL_RANK_OPTIONS,
    MOSAICISM_OPTIONS,
    SPIDEX_HUMAN,
    VARIANT_FILTERS,
)
from scout.constants.variants_export import EXPORT_HEADER, VERIFIED_VARIANTS_HEADER
from scout.export.variant import export_verified_variants
from scout.server.blueprints.variant.utils import (
    clinsig_human,
    predictions,
    update_representative_gene,
)
from scout.server.links import add_gene_links, cosmic_links, str_source_link
from scout.server.utils import (
    case_has_alignments,
    case_has_mt_alignments,
    institute_and_case,
    user_institutes,
)

<<<<<<< HEAD
from .forms import CancerFiltersForm  # noqa: F401; noqa: F401
from .forms import (
    FILTERSFORMCLASS,
    CancerSvFiltersForm,
    FiltersForm,
    StrFiltersForm,
    SvFiltersForm,
    VariantFiltersForm,
)
=======
from .forms import CancerFiltersForm  # noqa: F401
from .forms import FILTERSFORMCLASS, CancerSvFiltersForm, SvFiltersForm
>>>>>>> 3a248583

LOG = logging.getLogger(__name__)


def populate_chrom_choices(form, case_obj):
    """Populate the option of the chromosome select according to the case genome build"""
    # Populate chromosome choices
    chromosomes = CHROMOSOMES if "37" in str(case_obj.get("genome_build")) else CHROMOSOMES_38
    form.chrom.choices = [(chrom, chrom) for chrom in chromosomes]


def variants(
    store,
    institute_obj,
    case_obj,
    variants_query,
    variant_count,
    page=1,
    per_page=50,
    query_form=None,
):
    """Pre-process list of variants."""

    skip_count = per_page * max(page - 1, 0)
    more_variants = variant_count > (skip_count + per_page)
    variant_res = variants_query.skip(skip_count).limit(per_page)

    genome_build = str(case_obj.get("genome_build", "37"))
    if genome_build not in ["37", "38"]:
        genome_build = "37"

    case_dismissed_vars = store.case_dismissed_variants(institute_obj, case_obj)

    variants = []
    for variant_obj in variant_res:
        overlapping_svs = list(store.overlapping(variant_obj))
        variant_obj["overlapping"] = overlapping_svs or None

        evaluations = []
        is_research = variant_obj["variant_type"] == "research"
        # Get previous ACMG evalautions of the variant from other cases
        for evaluation_obj in store.get_evaluations(variant_obj):
            if evaluation_obj["case_id"] == case_obj["_id"]:
                continue

            classification = evaluation_obj["classification"]

            if is_research or classification not in ["pathogenic", "likely_pathogenic"]:
                evaluation_obj["classification"] = ACMG_COMPLETE_MAP.get(classification)
                evaluations.append(evaluation_obj)

        variant_obj["evaluations"] = evaluations

        clinical_var_obj = variant_obj
        if is_research:
            variant_obj["research_assessments"] = get_manual_assessments(variant_obj)

            clinical_var_obj = store.variant(
                case_id=case_obj["_id"],
                simple_id=variant_obj["simple_id"],
                variant_type="clinical",
            )

        variant_obj["clinical_assessments"] = get_manual_assessments(clinical_var_obj)

        if case_obj.get("group"):
            variant_obj["group_assessments"] = _get_group_assessments(store, case_obj, variant_obj)

        variants.append(
            parse_variant(
                store,
                institute_obj,
                case_obj,
                variant_obj,
                update=True,
                genome_build=genome_build,
                case_dismissed_vars=case_dismissed_vars,
                query_form=query_form,
            )
        )

    return {"variants": variants, "more_variants": more_variants}


def _get_group_assessments(store, case_obj, variant_obj):
    """Return manual variant assessments for other cases grouped with this one.

    Args:
        case_obj
    Returns:
        group_assessments(list(dict))
    """
    group_assessments = []

    group_case_ids = set()
    for group_id in case_obj.get("group"):
        group_case_ids.update(store.case_ids_from_group_id(group_id))

        for group_case_id in group_case_ids:
            # Returning an extra assessment for variants from the same case is pointless
            if group_case_id == case_obj["_id"]:
                continue

            cohort_var_obj = store.variant(
                case_id=group_case_id,
                simple_id=variant_obj["simple_id"],
                variant_type=variant_obj["variant_type"],
            )
            group_assessments.extend(get_manual_assessments(cohort_var_obj))

    return group_assessments


def sv_variants(store, institute_obj, case_obj, variants_query, variant_count, page=1, per_page=50):
    """Pre-process list of SV variants."""
    skip_count = per_page * max(page - 1, 0)

    more_variants = variant_count > (skip_count + per_page)
    variants = []
    genome_build = str(case_obj.get("genome_build", "37"))
    if genome_build not in ["37", "38"]:
        genome_build = "37"

    case_dismissed_vars = store.case_dismissed_variants(institute_obj, case_obj)

    for variant_obj in variants_query.skip(skip_count).limit(per_page):
        # show previous classifications for research variants
        clinical_var_obj = variant_obj
        if variant_obj["variant_type"] == "research":
            clinical_var_obj = store.variant(
                case_id=case_obj["_id"],
                simple_id=variant_obj["simple_id"],
                variant_type="clinical",
            )
        if clinical_var_obj is not None:
            variant_obj["clinical_assessments"] = get_manual_assessments(clinical_var_obj)

        variants.append(
            parse_variant(
                store,
                institute_obj,
                case_obj,
                variant_obj,
                genome_build=genome_build,
                case_dismissed_vars=case_dismissed_vars,
            )
        )

    return {"variants": variants, "more_variants": more_variants}


def str_variants(
    store, institute_obj, case_obj, variants_query, variant_count, page=1, per_page=50
):
    """Pre-process list of STR variants."""

    return_view_data = {}

    # Provide basic info on alignment files availability for this case
    case_has_alignments(case_obj)
    case_has_mt_alignments(case_obj)

    return_view_data.update(
        variants(
            store,
            institute_obj,
            case_obj,
            variants_query,
            variant_count,
            page=page,
            per_page=per_page,
        )
    )

    return return_view_data


def get_manual_assessments(variant_obj):
    """Return manual assessments ready for display.

    An assessment dict of str has keys "title", "label" and "display_class".

    args:
        variant_obj(variant)

    returns:
        assessments(array(dict))
    """

    ## display manual input of interest: classified, commented, tagged, mosaicism or dismissed.
    assessment_keywords = [
        "acmg_classification",
        "manual_rank",
        "cancer_tier",
        "dismiss_variant",
        "mosaic_tags",
    ]

    assessments = []

    if variant_obj is None:
        return assessments

    for assessment_type in assessment_keywords:
        assessment = {}
        if variant_obj.get(assessment_type) is not None:
            if assessment_type == "manual_rank":
                manual_rank = variant_obj[assessment_type]
                assessment["title"] = "Manual rank: {}".format(
                    MANUAL_RANK_OPTIONS[manual_rank]["description"]
                )
                assessment["label"] = MANUAL_RANK_OPTIONS[manual_rank]["label"]
                assessment["display_class"] = MANUAL_RANK_OPTIONS[manual_rank]["label_class"]

            if assessment_type == "cancer_tier":
                cancer_tier = variant_obj[assessment_type]
                assessment["title"] = "Cancer tier: {}".format(
                    CANCER_TIER_OPTIONS[cancer_tier]["description"]
                )
                assessment["label"] = CANCER_TIER_OPTIONS[cancer_tier]["label"]
                assessment["display_class"] = CANCER_TIER_OPTIONS[cancer_tier]["label_class"]

            if assessment_type == "acmg_classification":
                classification = variant_obj[assessment_type]
                if isinstance(classification, int):
                    acmg_code = ACMG_MAP[classification]
                    classification = ACMG_COMPLETE_MAP[acmg_code]

                assessment["title"] = "ACMG: {}".format(classification["label"])
                assessment["label"] = classification["short"]
                assessment["display_class"] = classification["color"]

            if assessment_type == "dismiss_variant":
                dismiss_variant_options = {
                    **DISMISS_VARIANT_OPTIONS,
                    **CANCER_SPECIFIC_VARIANT_DISMISS_OPTIONS,
                }
                assessment["label"] = "Dismissed"
                assessment["title"] = "dismiss:<br>"
                for reason in variant_obj[assessment_type]:
                    reason = int(reason)
                    assessment["title"] += "<strong>{}</strong> - {}<br><br>".format(
                        dismiss_variant_options[reason]["label"],
                        dismiss_variant_options[reason]["description"],
                    )
                assessment["display_class"] = "secondary"

            if assessment_type == "mosaic_tags":
                assessment["label"] = "Mosaicism"
                assessment["title"] = "mosaicism:<br>"
                for reason in variant_obj[assessment_type]:
                    if not isinstance(reason, int):
                        reason = int(reason)
                    assessment["title"] += "<strong>{}</strong> - {}<br><br>".format(
                        MOSAICISM_OPTIONS[reason]["label"],
                        MOSAICISM_OPTIONS[reason]["description"],
                    )
                assessment["display_class"] = "secondary"

            assessments.append(assessment)

    return assessments


def compounds_need_updating(compounds, dismissed):
    """Checks if the list of compounds for a variant needs to be updated.
     Returns True or False.

    Args:
      compounds (list): list of compounds dictionaries
      dismissed (list): list of case dismissed variant ids

    Returns:
      True or False (bool)
    """
    for compound in compounds:
        if "not_loaded" not in compound:  # This key should be always present
            return True

        if compound["variant"] in dismissed and compound.get("is_dismissed") is not True:
            return True

        if compound.get("is_dismissed") and compound["variant"] not in dismissed:
            return True

    return False


def update_compounds(store, variant_obj, case_dismissed_vars):
    """Check if gene symbol or compound info needs updating and sort compounds.
    Args:
        store(scout.adapter.MongoAdapter)
        variant_obj(scout.models.Variant)
        case_dismissed_variants(list): dismissed vars for this case
    Returns:
        has_changed(boolean)
    """
    has_changed = False
    compounds = variant_obj.get("compounds", [])

    if compounds:
        # Check if we need to update compound information
        if compounds_need_updating(compounds, case_dismissed_vars):
            new_compounds = store.update_variant_compounds(variant_obj)
            variant_obj["compounds"] = new_compounds
            has_changed = True

        # sort compounds on combined rank score
        variant_obj["compounds"] = sorted(
            variant_obj["compounds"], key=lambda compound: -compound["combined_score"]
        )

    return has_changed


def update_variant_genes(store, variant_obj, genome_build):
    """Check if variant gene symbols or phenotype needs updating.
    We update the variant if some information was missing from loading.
    Or if gene symbols in reference genes have changed.
    Args:
        store(scout.adapter.MongoAdapter)
        variant_obj(scout.models.Variant)
        genome_build(str)
    Returns:
        has_changed(boolean)
    """
    has_changed = False

    # Update the hgnc symbols if they are incorrect
    variant_genes = variant_obj.get("genes")

    # use hgnc_ids to populate variant genes if missing, e.g. for STR variants
    if not variant_genes and variant_obj.get("hgnc_ids"):
        variant_obj["genes"] = []
        for hgnc_id in variant_obj.get("hgnc_ids"):
            has_changed = True
            variant_gene = {"hgnc_id": hgnc_id}
            variant_obj["genes"].append(variant_gene)

    if variant_genes is not None:
        for gene_obj in variant_genes:
            # If there is no hgnc id there is nothin we can do
            if not gene_obj["hgnc_id"]:
                continue
            # Else we collect the gene object and check the id
            if gene_obj.get("hgnc_symbol") is None or gene_obj.get("phenotypes") is None:
                hgnc_gene = store.hgnc_gene(gene_obj["hgnc_id"], build=genome_build)
                if not hgnc_gene:
                    continue
                has_changed = True
                gene_obj["hgnc_symbol"] = hgnc_gene["hgnc_symbol"]
                # phenotypes may not exist for the hgnc_gene either, but try
                gene_obj["phenotypes"] = hgnc_gene.get("phenotypes")
            add_gene_links(gene_obj, genome_build)

    return has_changed


def update_variant_store(store, variant_obj):
    """
    Update variants in db store if anything changed.
    Args:
        store(scout.adapter.MongoAdapter)
        variant_obj(scout.models.Variant)

        update(boolean): upsert only if this is set true

        get_compounds(bool): if compounds should be added to added to the returned variant object

    """
    try:
        variant_obj = store.update_variant(variant_obj)
    except DocumentTooLarge:
        flash(
            f"An error occurred while updating info for variant: {variant_obj['_id']} (pymongo_errors.DocumentTooLarge: {len(bson.BSON.encode(variant_obj))})",
            "warning",
        )


def _compound_follow_filter_freq(compound, compound_var_obj, query_form):
    """When compound follow filter is selected, apply relevant settings from the query filter onto dismissing compounds.

    There are some similarities between how the query options are filtered that we can reuse, e.g. the freq items
    are filtered the same way.
    Args:
        compound(dict)
        compound_variant_obj(scout.models.Variant)
        query_form(VariantFiltersForm)
    """

    # keys as in form, values as on variant_obj
    compound_follow_freq_items = {
        "gnomad_frequency": "gnomad_frequency",
        "local_obs": "local_obs_old",
        "clingen_ngi": "clingen_ngi",
        "swegen": "swegen",
    }

    for item, compound_item_name in compound_follow_freq_items.items():
        query_form_item = query_form.get(item)
        if query_form_item is None:
            continue

        compound_item = compound_var_obj.get(compound_item_name)
        if compound_item is None:
            continue

        if compound_item >= query_form_item:
            compound["is_dismissed"] = True
            return True

    return False


def _compound_follow_filter_lt(compound, compound_var_obj, query_form):
    """When compound follow filter is selected, apply relevant settings from the query filter onto dismissing compounds.

    There are some similarities between how the query options are filtered that we can reuse, e.g. the positions.

    Args:
        compound(dict)
        compound_variant_obj(scout.models.Variant)
        query_form(VariantFiltersForm)
    Returns boolean, true if the compound was hidden.
    """
    compound_follow_lt_items = ["cadd_score", "end"]

    for item in compound_follow_lt_items:
        query_form_item = query_form.get(item)
        if query_form_item is not None:
            compound_item = compound_var_obj.get(item)
            if compound_item is None or compound_item < query_form_item:
                compound["is_dismissed"] = True
                return True

    return False


def _compound_follow_filter_gt(compound, compound_var_obj, query_form):
    """When compound follow filter is selected, apply relevant settings from the query filter onto dismissing compounds.

    There are some similarities between how the query options are filtered that we can reuse, e.g. the positions.

    Args:
        compound(dict)
        compound_variant_obj(scout.models.Variant)
        query_form(VariantFiltersForm)
    Returns boolean, true if the compound was hidden.
    """

    compound_follow_gt_items = ["position"]

    for item in compound_follow_gt_items:
        query_form_item = query_form.get(item)
        if query_form_item is not None:
            compound_item = compound_var_obj.get(item)
            if compound_item is None or compound_item > query_form_item:
                compound["is_dismissed"] = True
                return True

    return False


def _compound_follow_filter_in(compound, compound_var_obj, query_form):
    """When compound follow filter is selected, apply relevant settings from the query filter onto dismissing compounds.

    There are some similarities between how the query options are filtered that we can reuse, e.g. the ones with
    multiple categories such as sv_type or clin_sig.

    Args:
        compound(dict)
        compound_variant_obj(scout.models.Variant)
        query_form(VariantFiltersForm)
    Returns boolean, true if the compound was hidden.
    """

    # keys as in form, values as on variant_obj
    compound_follow_in_items = {
        "svtype": "sub_category",
    }
    for item, compound_item_name in compound_follow_in_items.items():
        query_form_items = query_form.get(item)
        if query_form_items:
            compound_items = []
            compound_items.append(compound_var_obj.get(compound_item_name))

            LOG.info(
                "item %s compound item %s compound items %s query_form items %s",
                item,
                compound_item_name,
                compound_items,
                query_form_items,
            )
            if not compound_items:
                compound["is_dismissed"] = True
                LOG.info("dismissing it!")
                return True

            if set(compound_items).isdisjoint(set(query_form_items)):
                compound["is_dismissed"] = True
                LOG.info("dismissing it disjoint!")
                return True
    return False


def _compound_follow_filter_in_compound(compound, compound_var_obj, query_form):
    """When compound follow filter is selected, apply relevant settings from the query filter onto dismissing compounds.

    There are some similarities between how the query options are filtered that we can reuse, e.g. the ones with
    multiple categories such as region and functional annotations. These are transferred to the compound dict itself
    upon creation, from the compound_var_obj genes and transcripts.

    Args:
        compound(dict)
        compound_variant_obj(scout.models.Variant)
        query_form(VariantFiltersForm)
    Returns boolean, true if the compound was hidden.
    """
    compound_follow_in_items = [
        "region_annotations",
        "functional_annotations",
    ]
    for item in compound_follow_in_items:
        query_form_items = query_form.get(item)
        if query_form_items:
            compound_items = compound.get(item)
            if not compound_items:
                compound["is_dismissed"] = True
                return True

            if set(compound_items).isdisjoint(set(query_form_items)):
                compound["is_dismissed"] = True
                return True
    return False


def _compound_follow_filter_clnsig(compound, compound_var_obj, query_form):
    """When compound follow filter is selected, apply relevant settings from the query filter onto dismissing compounds.

    There are some filter options that are rather unique, like the ClinVar one.

    If clinsig_confident_always_returned is checked, variants are currently never dismissed on ClinSig alone.

    Args:
        compound(dict)
        compound_variant_obj(scout.models.Variant)
        query_form(VariantFiltersForm)
    Returns boolean, true if the compound was hidden.
    """
    query_rank = []
    query_str_rank = []

    clinsig_always_returned = query_form.get("clinsig_confident_always_returned")
    if clinsig_always_returned:
        return False

    clinsig = query_form.get("clinsig")
    if clinsig:
        for item in clinsig:
            query_rank.append(int(item))
            # also search for human readable clinsig values
            query_rank.append(CLINSIG_MAP[int(item)])
            query_str_rank.append(CLINSIG_MAP[int(item)])

        str_re = re.compile("|".join(query_str_rank))

        compound_clnsig = compound_var_obj.get("clnsig")
        LOG.debug("compound_var_obj %s", compound_var_obj)
        if compound_clnsig:
            for compound_clnsig_item in compound_clnsig:
                clnsig_value = compound_clnsig_item.get("value")
                if clnsig_value in query_rank or (
                    isinstance(clnsig_value, str) and str_re.match(clnsig_value)
                ):
                    return False

        compound["is_dismissed"] = True
        return True

    return False


def _compound_follow_filter_spidex(compound, compound_var_obj, query_form):
    """When compound follow filter is selected, apply relevant settings from the query filter onto dismissing compounds.

    There are some filter options that are rather unique, like the leveled spidex one. SPIDEX score levels are symmetric
    around 0, with different level ranges, so that e.g. the intervals [-1, -2] and [1, 2] are both medium.
    The spidex score on the variant object is a scalar. The user selects one or more levels such as "medium" to filter in
    the query.

    Args:
        compound(dict)
        compound_variant_obj(scout.models.Variant)
        query_form(VariantFiltersForm)
    Returns boolean, true if the compound was hidden.
    """
    spidex_human = query_form.get("spidex_human")
    if spidex_human:
        compound_spidex = compound_var_obj.get("spidex")
        if compound_spidex is not None:
            keep = any(
                level in spidex_human
                and (
                    (
                        compound_spidex > SPIDEX_HUMAN[level]["neg"][0]
                        and compound_spidex < SPIDEX_HUMAN[level]["neg"][1]
                    )
                    or (
                        compound_spidex > SPIDEX_HUMAN[level]["pos"][0]
                        and compound_spidex < SPIDEX_HUMAN[level]["pos"][1]
                    )
                )
                for level in SPIDEX_HUMAN
            )
            if not keep:
                compound["is_dismissed"] = True
                return True

    return False


def compound_follow_filter(compound, compound_var_obj, query_form):
    """When compound follow filter is selected, apply relevant settings from the query filter onto dismissing compounds.

    There are some similarities between how the query options are filtered that we can reuse, e.g. the freq items
    are filtered the same way.
    Args:
        compound(dict)
        compound_variant_obj(scout.models.Variant)
        query_form(VariantFiltersForm)
    """

    if _compound_follow_filter_lt(compound, compound_var_obj, query_form):
        return

    if _compound_follow_filter_gt(compound, compound_var_obj, query_form):
        return

    if _compound_follow_filter_freq(compound, compound_var_obj, query_form):
        return

    if _compound_follow_filter_in(compound, compound_var_obj, query_form):
        return

    if _compound_follow_filter_in_compound(compound, compound_var_obj, query_form):
        return

    if _compound_follow_filter_clnsig(compound, compound_var_obj, query_form):
        return

    if _compound_follow_filter_spidex(compound, compound_var_obj, query_form):
        return


def hide_compounds_query(store, variant_obj, query_form):
    """Check compound against current query form values.
    Check the query hide rank score, and dismiss compound from current view if its rank score is equal or lower.
    If compound follow filter is selected, apply relevant settings from the query filter onto dismissing compounds.
    If a hiding compounds was engaged, non_loaded variants are considered of small interest to the users and also shaded.
    Args:
        store(scout.adapter.MongoAdapter)
        variant_obj(scout.models.Variant)
        query_form(VariantFiltersForm)
    """

    if not query_form:
        return

    for compound in variant_obj.get("compounds", []):
        rank_score = compound.get("rank_score")

        if query_form.get("compound_rank_score") is not None and (
            rank_score is None or rank_score <= query_form.get("compound_rank_score")
        ):
            compound["is_dismissed"] = True
            continue

        if query_form.get("compound_follow_filter"):
            compound_var_obj = store.variant(compound.get("variant"))
            if not compound_var_obj:
                compound["is_dismissed"] = True
                continue

            compound_follow_filter(compound, compound_var_obj, query_form)


def parse_variant(
    store,
    institute_obj,
    case_obj,
    variant_obj,
    update=False,
    genome_build="37",
    get_compounds=True,
    case_dismissed_vars=[],
    query_form=None,
):
    """Parse information about variants.
    - Adds information about compounds and genes
    - Updates some information about compounds if necessary and 'update=True'
    - Hide compound variants if query form filter indicates so.

    Args:
        store(scout.adapter.MongoAdapter)
        institute_obj(scout.models.Institute)
        case_obj(scout.models.Case)
        variant_obj(scout.models.Variant)
        update(bool): If variant should be updated in database
        get_compounds(bool): if compounds should be added to added to the returned variant object
        genome_build(str)
        case_dismissed_vars(list): list of dismissed variants for this case
        query_form(dict): query form for additional compounds filtering
    """

    compounds_have_changed = False
    if get_compounds:
        compounds_have_changed = update_compounds(store, variant_obj, case_dismissed_vars)

    genes_have_changed = update_variant_genes(store, variant_obj, genome_build)

    if update and (compounds_have_changed or genes_have_changed):
        update_variant_store(store, variant_obj)

    variant_obj["comments"] = store.events(
        institute_obj,
        case=case_obj,
        variant_id=variant_obj["variant_id"],
        comments=True,
    )

    variant_obj["matching_tiered"] = store.matching_tiered(
        variant_obj, user_institutes(store, current_user)
    )

    variant_genes = variant_obj.get("genes")
    if variant_genes:
        variant_obj.update(predictions(variant_genes))
        if variant_obj.get("category") == "cancer":
            variant_obj.update(get_variant_info(variant_genes))

    if get_compounds:
        compounds = variant_obj.get("compounds", [])
        for compound_obj in compounds:
            compound_obj.update(predictions(compound_obj.get("genes", [])))

    hide_compounds_query(store, variant_obj, query_form)

    classification = variant_obj.get("acmg_classification")
    if isinstance(classification, int):
        acmg_code = ACMG_MAP[variant_obj["acmg_classification"]]
        variant_obj["acmg_classification"] = ACMG_COMPLETE_MAP[acmg_code]

    # convert length for SV variants
    variant_length = variant_obj.get("length")
    variant_obj["length"] = {100000000000: "inf", -1: "n.d."}.get(variant_length, variant_length)
    if not "end_chrom" in variant_obj:
        variant_obj["end_chrom"] = variant_obj["chromosome"]

    # variant level links shown on variants page
    variant_obj["cosmic_links"] = cosmic_links(variant_obj)
    variant_obj["str_source_link"] = str_source_link(variant_obj)
    # Format clinvar information
    variant_obj["clinsig_human"] = clinsig_human(variant_obj) if variant_obj.get("clnsig") else None

    update_representative_gene(variant_obj, variant_genes)

    # annotate filters
    variant_obj["filters"] = [
        VARIANT_FILTERS[f]
        for f in map(lambda x: x.lower(), variant_obj["filters"])
        if f in VARIANT_FILTERS
    ]

    return variant_obj


def download_str_variants(case_obj, variant_objs):
    """Download filtered STR variants for a case to an excel file

    Args:
        case_obj(dict)
        variant_objs(PyMongo cursor)

    Returns:
        an HTTP response containing a csv file
    """

    def generate(header, lines):
        yield header + "\n"
        for line in lines:
            yield line + "\n"

    DOCUMENT_HEADER = [
        "Index",
        "Repeat locus",
        "Repeat unit",
        "Estimated size",
        "Reference size",
        "Status",
        "Genotype",
        "Chromosome",
        "Position",
    ]

    export_lines = []
    for variant in variant_objs:
        variant_line = []
        variant_line.append(str(variant.get("variant_rank", "")))  # index
        variant_line.append(variant.get("str_repid"))  # Repeat locus
        variant_line.append(
            variant.get("str_display_ru", variant.get("str_ru", ""))
        )  # Reference repeat unit
        variant_line.append(
            variant.get("alternative", "").replace("STR", "").replace("<", "").replace(">", "")
        )  # Estimated size
        variant_line.append(str(variant.get("str_ref", "")))  # Reference size
        variant_line.append(str(variant.get("str_status", "")))  # Status
        gt_cell = ""
        for sample in variant["samples"]:
            if sample["genotype_call"] == "./.":
                continue
            gt_cell += f"{sample['display_name']}:{sample['genotype_call']} "

        variant_line.append(gt_cell)  # Genotype
        variant_line.append(variant["chromosome"])  # Chromosome
        variant_line.append(str(variant["position"]))  # Position

        export_lines.append(",".join(variant_line))

    headers = Headers()
    headers.add(
        "Content-Disposition",
        "attachment",
        filename=str(case_obj["display_name"]) + "-filtered-str_variants.csv",
    )
    # return a csv with the exported variants
    return Response(
        generate(",".join(DOCUMENT_HEADER), export_lines),
        mimetype="text/csv",
        headers=headers,
    )


def download_variants(store, case_obj, variant_objs):
    """Download filtered variants for a case to an excel file

    Args:
        store(adapter.MongoAdapter)
        case_obj(dict)
        variant_objs(PyMongo cursor)

    Returns:
        an HTTP response containing a csv file
    """
    document_header = variants_export_header(case_obj)
    export_lines = []
    # Return max 500 variants
    export_lines = variant_export_lines(store, case_obj, variant_objs.limit(500))

    def generate(header, lines):
        yield header + "\n"
        for line in lines:
            yield line + "\n"

    headers = Headers()
    headers.add(
        "Content-Disposition",
        "attachment",
        filename=str(case_obj["display_name"]) + "-filtered-variants.csv",
    )
    # return a csv with the exported variants
    return Response(
        generate(",".join(document_header), export_lines),
        mimetype="text/csv",
        headers=headers,
    )


def variant_export_lines(store, case_obj, variants_query):
    """Get variants info to be exported to file, one list (line) per variant.
    Args:
        store(scout.adapter.MongoAdapter)
        case_obj(scout.models.Case)
        variants_query: a list of variant objects, each one is a dictionary
    Returns:
        export_variants: a list of strings. Each string  of the list corresponding to the fields
                         of a variant to be exported to file, separated by comma
    """

    export_variants = []

    for variant in variants_query:
        variant_line = []
        position = variant["position"]
        change = variant["reference"] + ">" + variant["alternative"]
        variant_line.append(variant["rank_score"])
        variant_line.append(variant["chromosome"])
        variant_line.append(position)
        variant_line.append(change)
        variant_line.append("_".join([str(position), change]))

        # gather gene info:
        gene_list = variant.get("genes")  # this is a list of gene objects

        # if variant is in genes
        if gene_list is not None and len(gene_list) > 0:
            gene_info = variant_export_genes_info(store, gene_list, case_obj.get("genome_build"))
            variant_line += gene_info
        else:
            empty_col = 0
            while empty_col < 3:
                variant_line.append(
                    "-"
                )  # empty HGNC id, emoty gene name and empty transcripts columns
                empty_col += 1

        variant_line.append(variant.get("cadd_score", "N/A"))

        variant_line.append(variant.get("gnomad_frequency", "N/A"))

        variant_gts = variant["samples"]  # list of coverage and gt calls for case samples
        for individual in case_obj["individuals"]:
            for variant_gt in variant_gts:
                if individual["individual_id"] == variant_gt["sample_id"]:
                    variant_line.append(variant_gt["genotype_call"])
                    # gather coverage info
                    variant_line.append(variant_gt["allele_depths"][0])  # AD reference
                    variant_line.append(variant_gt["allele_depths"][1])  # AD alternate
                    # gather genotype quality info
                    variant_line.append(variant_gt["genotype_quality"])

        variant_line = [str(i) for i in variant_line]
        export_variants.append(",".join(variant_line))

    return export_variants


def match_gene_txs_variant_txs(variant_gene, hgnc_gene):
    """Match gene transcript with variant transcript to extract primary and canonical tx info

    Args:
        variant_gene(dict): A gene dictionary with limited info present in variant.genes.
                        contains info on which transcript is canonical, hgvs and protein changes
        hgnc_gene(dict): A gene object obtained from the database containing a complete list of transcripts.

    Returns:
        canonical_txs, primary_txs(tuple): columns containing canonical and primary transcript info
    """
    canonical_txs = []
    primary_txs = []

    for tx in hgnc_gene.get("transcripts", []):
        tx_id = tx["ensembl_transcript_id"]

        # collect only primary of refseq trancripts from hgnc_gene gene
        if not tx.get("refseq_identifiers") and tx.get("is_primary") is False:
            continue

        for var_tx in variant_gene.get("transcripts", []):
            if var_tx["transcript_id"] != tx_id:
                continue

            tx_refseq = tx.get("refseq_id")
            hgvs = var_tx.get("coding_sequence_name") or "-"
            pt_change = var_tx.get("protein_sequence_name") or "-"

            # collect info from primary transcripts
            if tx_refseq in hgnc_gene.get("primary_transcripts", []):
                primary_txs.append("/".join([tx_refseq or tx_id, hgvs, pt_change]))

            # collect info from canonical transcript
            if var_tx.get("is_canonical") is True:
                canonical_txs.append("/".join([tx_refseq or tx_id, hgvs, pt_change]))

    return canonical_txs, primary_txs


def variant_export_genes_info(store, gene_list, genome_build="37"):
    """Adds gene info to a list of fields corresponding to a variant to be exported.

    Args:
        gene_list(list) A list of gene objects (with limited info) contained in the variant
        genome_build(str): genome build to export gene list to

    Returns:
        gene_info(list) A list of gene-relates string info
    """
    gene_ids = []
    gene_names = []
    canonical_txs = []
    primary_txs = []
    gene_info = []

    for gene_obj in gene_list:
        hgnc_id = gene_obj["hgnc_id"]
        gene_ids.append(hgnc_id)
        hgnc_gene = store.hgnc_gene(hgnc_id, genome_build)
        if hgnc_gene is None:
            continue
        gene_names.append(hgnc_gene.get("hgnc_symbol"))

        gene_canonical_txs, gene_primary_txs = match_gene_txs_variant_txs(gene_obj, hgnc_gene)

        canonical_txs += gene_canonical_txs
        primary_txs += gene_primary_txs

    for item in [gene_ids, gene_names, canonical_txs, primary_txs]:
        gene_info.append(" | ".join(str(x) for x in item))

    return gene_info


def variants_export_header(case_obj):
    """Returns a header for the CSV file with the filtered variants to be exported.
    Args:
        case_obj(scout.models.Case)
    Returns:
        header: includes the fields defined in scout.constants.variants_export EXPORT_HEADER
                + AD_reference, AD_alternate, GT_quality for each sample analysed for a case
    """
    header = []
    header = header + EXPORT_HEADER
    # Add fields specific for case samples
    for individual in case_obj["individuals"]:
        display_name = str(individual["display_name"])
        header.append("GT_" + display_name)  # Add Genotype filed for a sample
        header.append("AD_reference_" + display_name)  # Add AD reference field for a sample
        header.append("AD_alternate_" + display_name)  # Add AD alternate field for a sample
        header.append("GT_quality_" + display_name)  # Add Genotype quality field for a sample
    return header


def get_variant_info(genes):
    """Get variant information"""
    data = {"canonical_transcripts": []}
    for gene_obj in genes:
        if not gene_obj.get("canonical_transcripts"):
            tx = gene_obj["transcripts"][0]
            tx_id = tx["transcript_id"]
            exon = tx.get("exon", "-")
            c_seq = tx.get("coding_sequence_name", "-")
        else:
            tx_id = gene_obj["canonical_transcripts"]
            exon = gene_obj.get("exon", "-")
            c_seq = gene_obj.get("hgvs_identifier", "-")

        if len(c_seq) > 20:
            c_seq = c_seq[:20] + "..."

        gene_id = gene_obj.get("hgnc_symbol") or str(gene_obj["hgnc_id"])
        value = ":".join([gene_id, tx_id, exon, c_seq])
        data["canonical_transcripts"].append(value)

    return data


def cancer_variants(store, institute_id, case_name, variants_query, variant_count, form, page=1):
    """Fetch data related to cancer variants for a case.

    For each variant, if one or more gene panels are selected, assign the gene present
    in the panel as the second representative gene. If no gene panel is selected dont assign such a gene.
    """

    institute_obj, case_obj = institute_and_case(store, institute_id, case_name)
    case_dismissed_vars = store.case_dismissed_variants(institute_obj, case_obj)
    per_page = 50
    skip_count = per_page * max(page - 1, 0)
    more_variants = True if variant_count > (skip_count + per_page) else False

    variant_res = variants_query.skip(skip_count).limit(per_page)

    gene_panel_lookup = store.gene_to_panels(case_obj)  # build variant object
    variants_list = []
    for variant in variant_res:
        variant_obj = parse_variant(
            store,
            institute_obj,
            case_obj,
            variant,
            update=True,
            case_dismissed_vars=case_dismissed_vars,
        )
        secondary_gene = None

        if (
            "first_rep_gene" in variant_obj
            and variant_obj["first_rep_gene"] is not None
            and variant_obj["first_rep_gene"].get("hgnc_id") not in gene_panel_lookup
        ):
            for gene in variant_obj["genes"]:
                in_panels = set(gene_panel_lookup.get(gene["hgnc_id"], []))

                if len(in_panels & set(form.gene_panels.data)) > 0:
                    secondary_gene = gene
        variant_obj["second_rep_gene"] = secondary_gene
        variant_obj["clinical_assessments"] = get_manual_assessments(variant_obj)
        variants_list.append(variant_obj)

    data = dict(
        page=page,
        more_variants=more_variants,
        institute=institute_obj,
        case=case_obj,
        variants=variants_list,
        manual_rank_options=MANUAL_RANK_OPTIONS,
        cancer_tier_options=CANCER_TIER_OPTIONS,
        form=form,
    )
    return data


def get_clinvar_submission(store, institute_id, case_name, variant_id, submission_id):
    """Collects all variants from the clinvar submission collection with a specific submission_id
    Args:
        store(scout.adapter.MongoAdapter)
        institute_id(str): Institute ID
        case_name(str): case ID
        variant_id(str): variant._id
        submission_id(str): clinvar submission id, i.e. SUB76578
    Returns:
        A dictionary with all the data to display the clinvar_update.html template page
    """

    institute_obj, case_obj = institute_and_case(store, institute_id, case_name)
    pinned = [
        store.variant(variant_id) or variant_id for variant_id in case_obj.get("suspects", [])
    ]
    variant_obj = store.variant(variant_id)
    clinvar_submission_objs = store.clinvars(submission_id=submission_id)
    return dict(
        today=str(date.today()),
        institute=institute_obj,
        case=case_obj,
        variant=variant_obj,
        pinned_vars=pinned,
        clinvars=clinvar_submission_objs,
    )


def upload_panel(store, institute_id, case_name, stream):
    """Parse out HGNC symbols from a stream."""
    institute_obj, case_obj = institute_and_case(store, institute_id, case_name)
    raw_symbols = [
        line.strip().split("\t")[0] for line in stream if line and not line.startswith("#")
    ]
    # check if supplied gene symbols exist, search genes by official symbol or alias
    hgnc_symbols = set()
    for raw_symbol in raw_symbols:
        matching_genes = list(
            store.gene_by_symbol_or_aliases(symbol=raw_symbol, build=case_obj.get("genome_build"))
        )
        if not matching_genes:
            flash("HGNC symbol not found: {}".format(raw_symbol), "warning")
            continue
        for gene_dict in matching_genes:
            hgnc_symbols.add(gene_dict.get("hgnc_symbol"))

    return hgnc_symbols


def gene_panel_choices(store, institute_obj, case_obj):
    """Populates the multiselect containing all the gene panels to be used in variants filtering
    Args:
        institute_obj(dict): an institute dictionary
        case_obj(dict): a case dictionary

    Returns:
        panel_list(list): a list of tuples containing the multiselect panel values/display name
    """
    panel_list = []
    # Add case default panels and the institute-specific panels to the panel select options
    for panel in case_obj.get("panels", []):
        latest_panel = store.gene_panel(panel["panel_name"])
        if latest_panel is None or not latest_panel.get("hidden", False):
            panel_option = (panel["panel_name"], panel["display_name"])
            panel_list.append(panel_option)

    panel_list.sort(key=lambda t: t[1])

    institute_choices = institute_obj.get("gene_panels", {})

    institute_panel_list = []
    for panel_name, display_name in institute_choices.items():
        panel_option = (panel_name, display_name)

        if panel_option not in panel_list:
            institute_panel_list.append(panel_option)

    institute_panel_list.sort(key=lambda t: t[1])
    if institute_panel_list:
        panel_list.extend(institute_panel_list)

    # Add HPO panel
    panel_list.append(("hpo", "HPO"))
    return panel_list


def populate_filters_form(store, institute_obj, case_obj, user_obj, category, request_form):
    """Update filter settings if Clinical Filter was requested.
        Ensure that persistent actions get acted on.

    Args:
        store: scout.adapter.MongoAdapter
        institute_obj: scout.models.Institute dict
        case_obj: scout.models.Case dict
        user_obj: scout.models.Users
        category: str
        request_form: FiltersForm

    Returns:
        form: FiltersForm
    """
    form = None
    clinical_filter_panels = []

    default_panels = []
    for panel in case_obj.get("panels", []):
        if panel.get("is_default"):
            default_panels.append(panel["panel_name"])

    if case_obj.get("hpo_clinical_filter"):
        clinical_filter_panels = ["hpo"]
    else:
        clinical_filter_panels = default_panels

    FiltersFormClass = FILTERSFORMCLASS[category]

    if category == "snv":
        clinical_filter_dict = FiltersFormClass.clinical_filter_base
        clinical_filter_dict.update(
            {
                "gnomad_frequency": str(institute_obj["frequency_cutoff"]),
                "gene_panels": clinical_filter_panels,
            }
        )
        clinical_filter = MultiDict(clinical_filter_dict)
    elif category in ("sv", "cancer", "cancer_sv"):
        clinical_filter_dict = FiltersFormClass.clinical_filter_base
        clinical_filter_dict.update(
            {
                "gene_panels": clinical_filter_panels,
            }
        )
        clinical_filter = MultiDict(clinical_filter_dict)

    if bool(request_form.get("clinical_filter")):
        form = FiltersFormClass(clinical_filter)
    else:
        form = persistent_filter_actions(
            store,
            institute_obj,
            case_obj,
            user_obj,
            category,
            request_form,
            FiltersFormClass,
        )

    return form


def persistent_filter_actions(
    store, institute_obj, case_obj, user_obj, category, request_form, FiltersFormClass
):
    """Act on persistent filter action requests.
        Check request form for what action, call corresponding adapter function and then update Form.

    Args
        store: scout.adapter.MongoAdapter
        institute_obj: scout.models.Institute dict
        case_obj: scout.models.Case dict
        user_obj: scout.models.Users
        category: str
        request_form: FiltersForm
        FiltersFormClass: FiltersFormClass

    Returns:
        form: FiltersForm
    """

    form = None

    if bool(request_form.get("lock_filter")):
        filter_id = request_form.get("filters")

        filter_obj = store.retrieve_filter(filter_id)
        if not filter_obj:
            flash("Requested filter could not be found", "warning")
            return form

        if filter_obj.get("lock"):
            filter_obj = store.unlock_filter(filter_id, current_user.email)
        else:
            filter_obj = store.lock_filter(filter_id, current_user.email)

        if filter_obj is not None:
            form = FiltersFormClass(request_form)
        else:
            flash("Requested filter lock could not be toggled", "warning")
            form = FiltersFormClass(request_form)

    if bool(request_form.get("audit_filter")):
        filter_id = request_form.get("filters")
        filter_obj = store.audit_filter(filter_id, institute_obj, case_obj, user_obj, category)
        if filter_obj is not None:
            form = FiltersFormClass(request_form)
        else:
            flash("Requested filter could not be audited.", "warning")
            form = FiltersFormClass(request_form)

    if bool(request_form.get("save_filter")):
        # The form should be applied and remain set the page after saving
        form = FiltersFormClass(request_form)
        # Stash the filter to db to make available for this institute
        filter_obj = request_form
        store.stash_filter(filter_obj, institute_obj, case_obj, user_obj, category)

    if bool(request_form.get("load_filter")):
        filter_id = request_form.get("filters")
        filter_obj = store.retrieve_filter(filter_id)
        if filter_obj is not None:
            form = FiltersFormClass(MultiDict(filter_obj))
        else:
            flash("Requested filter was not found", "warning")

    if bool(request_form.get("delete_filter")):
        filter_id = request_form.get("filters")
        institute_id = institute_obj.get("_id")
        filter_obj = store.delete_filter(filter_id, institute_id, current_user.email)
        if filter_obj is not None:
            form = FiltersFormClass(request_form)
        else:
            flash("Requested filter was locked or not found", "warning")

    if form is None:
        form = FiltersFormClass(request_form)

    return form


def case_default_panels(case_obj):
    """Get a list of case default panels from a case dictionary

    Args:
        case_obj(dict): a case object

    Returns:
        case_panels(list): a list of panels (panel_name)
    """
    case_panels = [
        panel["panel_name"]
        for panel in case_obj.get("panels", [])
        if panel.get("is_default", None) is True
    ]
    return case_panels


def populate_sv_filters_form(store, institute_obj, case_obj, category, request_obj):
    """Populate a filters form object of the type SvFiltersForm

    Accepts:
        store(adapter.MongoAdapter)
        institute_obj(dict)
        case_obj(dict)
        category(str)
        request_obj(Flask.requests obj)

    Returns:
        form(SvFiltersForm)
    """

    form = SvFiltersForm(request_obj.args)
    user_obj = store.user(current_user.email)

    if request_obj.method == "GET":
        if category == "sv":
            form = SvFiltersForm(request_obj.args)
        elif category == "cancer_sv":
            form = CancerSvFiltersForm(request_obj.args)
        variant_type = request_obj.args.get("variant_type", "clinical")
        form.variant_type.data = variant_type
        # set chromosome to all chromosomes
        form.chrom.data = request_obj.args.get("chrom", "")
        if variant_type == "clinical":
            form.gene_panels.data = case_default_panels(case_obj)

    else:  # POST
        form = populate_filters_form(
            store, institute_obj, case_obj, user_obj, category, request_obj.form
        )

    # populate available panel choices
    form.gene_panels.choices = gene_panel_choices(store, institute_obj, case_obj)

    return form


def _flash_gene_symbol_errors(
    non_clinical_symbols, not_found_symbols, not_found_ids, outdated_symbols, aliased_symbols
):
    """Flash error messages to make user aware that submitted gene symbols could not be directly used in variants search
    Args:
        non_clinical_symbols(set)
        not_found_symbols(set)
        not_found_ids(set)
        not_found_ids(set)
        outdated_symbols(set)
        aliased_symbols(set)
    """

    errors = {
        "non_clinical_symbols": {
            "message": "Genes not included in gene panel versions in use when loading this case (clinical list)",
            "gene_list": non_clinical_symbols,
            "label": "info",
        },
        "not_found_symbols": {
            "message": "HGNC symbols not present in database's genes collection",
            "gene_list": not_found_symbols,
            "label": "warning",
        },
        "not_found_ids": {
            "message": "HGNC ids not present in database's genes collection",
            "gene_list": not_found_ids,
            "label": "warning",
        },
        "outdated_symbols": {
            "message": "Outdated gene symbols found in the clinical panels loaded for the analysis.",
            "gene_list": outdated_symbols,
            "label": "info",
        },
        "aliased_symbols": {
            "message": "Outdated gene symbols found in the search - alias used.",
            "gene_list": aliased_symbols,
            "label": "info",
        },
    }

    # warn user if gene symbols are corresponding to any current gene,
    for error in errors.values():
        if not error["gene_list"]:
            continue
        flash(f'{error["message"]}:{error["gene_list"]}', error["label"])


def check_form_gene_symbols(
    store, case_obj, is_clinical, genome_build, hgnc_symbols, not_found_ids
):
    """Check that gene symbols provided by user exist and are up to date.
       Flash a warning if gene is not found, gene symbol present in panel is outdated
       or is not found in clinical list when search is performed on clinical variants

     Args:
        store(adapter.MongoAdapter)
        case_obj(dict)
        is_clinical(bool): type of variants (clinical, research)
        genome_build(str): "37" or "38"
        hgnc_symbols(list): list of gene symbols (strings)
        not_found_ids(list): list of HGNC IDs not found if user provided numberical HGNC IDs in search form

    Returns:
        updated_hgnc_symbols(list): List of gene symbols that are found in database and are up to date
    """
    non_clinical_symbols = set()
    not_found_symbols = set()
    outdated_symbols = set()
    aliased_symbols = set()
    updated_hgnc_symbols = set()

    clinical_hgnc_ids = store.clinical_hgnc_ids(case_obj) if case_obj else []
    clinical_symbols = store.clinical_symbols(case_obj) if case_obj else []

    # if no clinical symbols / panels were found loaded, warnings are treated as with research
    if len(clinical_hgnc_ids) == 0 and len(clinical_symbols) == 0:
        is_clinical = False

    for hgnc_symbol in hgnc_symbols:
        # Retrieve a gene with "hgnc_symbol" as hgnc symbol or a list of genes where hgnc_symbol is among the aliases
        hgnc_genes = store.gene_by_symbol_or_aliases(symbol=hgnc_symbol, build=genome_build)

        if (
            isinstance(hgnc_genes, list) is False
        ):  # Gene was not found using provided symbol, aliases were returned
            hgnc_genes = list(hgnc_genes)
            if hgnc_genes:
                aliased_symbols.add(hgnc_symbol)

        if not hgnc_genes:
            not_found_symbols.add(hgnc_symbol)
            continue

        for hgnc_gene in hgnc_genes:
            gene_symbol = hgnc_gene.get("hgnc_symbol")

            # collect queried symbols for both clinical variants and research variants
            if hgnc_gene["hgnc_id"] in clinical_hgnc_ids or is_clinical is False:
                updated_hgnc_symbols.add(gene_symbol)

                # research variants
                if is_clinical is False:
                    continue

                # warn if queried symbol or corresponding gene symbol in panel is outdated
                if hgnc_symbol not in clinical_symbols:
                    outdated_symbols.add(hgnc_symbol)

            else:
                non_clinical_symbols.add(gene_symbol)

    _flash_gene_symbol_errors(
        non_clinical_symbols, not_found_symbols, not_found_ids, outdated_symbols, aliased_symbols
    )

    return updated_hgnc_symbols


def update_form_hgnc_symbols(store, case_obj, form):
    """Update variants filter form with HGNC symbols from HPO, and check if any non-clinical genes for the case were
    requested. If so, flash a warning to the user.

    Accepts:
        store(adapter.MongoAdapter)
        case_obj(dict)
        form(FiltersForm)

    Returns:
        form(FiltersForm)
    """

    hgnc_symbols = []
    not_found_ids = []
    genome_build = "38" if case_obj and "38" in str(case_obj.get("genome_build", "37")) else "37"

    # retrieve current symbols from form
    if form.hgnc_symbols.data:
        # if symbols are numeric HGNC id, translate to current symbols
        for hgnc_symbol in form.hgnc_symbols.data:
            if hgnc_symbol.isdigit():
                hgnc_gene_caption = store.hgnc_gene_caption(int(hgnc_symbol), genome_build)
                if hgnc_gene_caption is None:
                    not_found_ids.append(hgnc_symbol)
                else:
                    hgnc_symbols.append(hgnc_gene_caption.get("hgnc_symbol", hgnc_symbol))
            else:
                hgnc_symbols.append(hgnc_symbol)

    # add HPO genes to list, if they were missing
    if "hpo" in form.data.get("gene_panels", []):
        hpo_symbols = list(
            set(term_obj["hgnc_symbol"] for term_obj in case_obj["dynamic_gene_list"])
        )

        current_symbols = set(hgnc_symbols)
        current_symbols.update(hpo_symbols)

        hgnc_symbols = list(current_symbols)

    # check if supplied gene symbols exist and are clinical
    is_clinical = form.data.get("variant_type", "clinical") == "clinical"

    updated_hgnc_symbols = check_form_gene_symbols(
        store, case_obj, is_clinical, genome_build, hgnc_symbols, not_found_ids
    )
    form.hgnc_symbols.data = sorted(updated_hgnc_symbols)
    return form


def verified_excel_file(store, institute_list, temp_excel_dir):
    """Collect all verified variants in a list on institutes and save them to file
    Args:
        store(adapter.MongoAdapter)
        institute_list(list): a list of institute ids
        temp_excel_dir(os.Path): folder where the temp excel files are written to
    Returns:
        written_files(int): the number of files written to temp_excel_dir
    """
    document_lines = []
    written_files = 0
    today = datetime.datetime.now().strftime("%Y-%m-%d")
    LOG.info("Creating verified variant document..")

    for cust in institute_list:
        verif_vars = store.verified(institute_id=cust)
        LOG.info("Found {} verified variants for customer {}".format(len(verif_vars), cust))

        if not verif_vars:
            continue
        unique_callers = set()
        for var_type, var_callers in CALLERS.items():
            for caller in var_callers:
                unique_callers.add(caller.get("id"))
        cust_verified = export_verified_variants(verif_vars, unique_callers)

        document_name = ".".join([cust, "_verified_variants", today]) + ".xlsx"
        workbook = Workbook(os.path.join(temp_excel_dir, document_name))
        Report_Sheet = workbook.add_worksheet()

        # Write the column header
        row = 0
        for col, field in enumerate(VERIFIED_VARIANTS_HEADER + list(unique_callers)):
            Report_Sheet.write(row, col, field)

        # Write variant lines, after header (start at line 1)
        for row, line in enumerate(cust_verified, 1):  # each line becomes a row in the document
            for col, field in enumerate(line):  # each field in line becomes a cell
                Report_Sheet.write(row, col, field)
        workbook.close()

        if os.path.exists(os.path.join(temp_excel_dir, document_name)):
            written_files += 1

    return written_files


def activate_case(store, institute_obj, case_obj, current_user):
    """Activate case when visited for the first time.

    Args:
        store(adapter.MongoAdapter)
        institute_obj(dict) a scout institutet object
        case_obj(dict) a scout case object
        current_user(UserMixin): a scout user
    """

    # update status of case if visited for the first time
    if case_obj["status"] == "inactive" and not current_user.is_admin:
        flash("You just activated this case!", "info")

        user_obj = store.user(current_user.email)
        case_link = url_for(
            "cases.case",
            institute_id=institute_obj["_id"],
            case_name=case_obj["display_name"],
        )
        store.update_status(institute_obj, case_obj, user_obj, "active", case_link)


def reset_all_dimissed(store, institute_obj, case_obj):
    """Reset all dismissed variants for a case.

    Args:
        store(adapter.MongoAdapter)
        institute_obj(dict): an institute dictionary
        case_obj(dict): a case dictionary
    """
    evaluated_vars = store.evaluated_variants(
        case_id=case_obj["_id"], institute_id=case_obj["owner"]
    )
    user_obj = store.user(current_user.email)
    # Create an associated case-level event
    link = url_for(
        "cases.case",
        institute_id=institute_obj["_id"],
        case_name=case_obj["display_name"],
    )
    store.order_dismissed_variants_reset(institute_obj, case_obj, user_obj, link)

    # Reset dismissed for each single dismissed variant
    for variant in evaluated_vars:
        if not variant.get("dismiss_variant"):  # not a dismissed variant
            continue
        link_page = (
            "variant.sv_variant"
            if variant.get("category") in ("sv", "cancer_sv")
            else "variant.variant"
        )
        link = url_for(
            link_page,
            institute_id=institute_obj["_id"],
            case_name=case_obj["display_name"],
            variant_id=variant["_id"],
        )
        store.update_dismiss_variant(institute_obj, case_obj, user_obj, link, variant, [])


def dismiss_variant_list(store, institute_obj, case_obj, link_page, variants_list, dismiss_reasons):
    """Dismiss a list of variants for a case

    Args:
        store(adapter.MongoAdapter)
        institute_obj(dict): an institute dictionary
        case_obj(dict): a case dictionary
        link_page(str): "variant.variant" for snvs, "variant.sv_variant" for SVs and so on
        variants_list(list): list of variant._ids (strings)
        dismiss_reasons(list): list of dismiss options.
    """
    user_obj = store.user(current_user.email)
    for variant_id in variants_list:
        variant_obj = store.variant(variant_id)
        if variant_obj is None:
            continue
        # create variant link
        link = url_for(
            link_page,
            institute_id=institute_obj["_id"],
            case_name=case_obj["display_name"],
            variant_id=variant_id,
        )
        # dismiss variant
        store.update_dismiss_variant(
            institute_obj, case_obj, user_obj, link, variant_obj, dismiss_reasons
        )<|MERGE_RESOLUTION|>--- conflicted
+++ resolved
@@ -41,7 +41,6 @@
     user_institutes,
 )
 
-<<<<<<< HEAD
 from .forms import CancerFiltersForm  # noqa: F401; noqa: F401
 from .forms import (
     FILTERSFORMCLASS,
@@ -51,10 +50,6 @@
     SvFiltersForm,
     VariantFiltersForm,
 )
-=======
-from .forms import CancerFiltersForm  # noqa: F401
-from .forms import FILTERSFORMCLASS, CancerSvFiltersForm, SvFiltersForm
->>>>>>> 3a248583
 
 LOG = logging.getLogger(__name__)
 
