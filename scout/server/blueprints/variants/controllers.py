--- conflicted
+++ resolved
@@ -484,16 +484,13 @@
     institute_obj, case_obj = institute_and_case(store, institute_id, case_name)
     per_page = 50
     skip_count = per_page * max(page - 1, 0)
-<<<<<<< HEAD
-    variants_query = store.variants(case_obj["_id"], category="cancer", query=form.data)
-
+    
+    variant_count = variants_query.count()
+    
     # Setup variant count session with variant count by category
     variant_count_session(store, institute_id, case_obj["_id"], "clinical", "cancer")
-    session["filtered_variants"] = variants_query.count()
-
-=======
->>>>>>> 72e84bd5
-    variant_count = variants_query.count()
+    session["filtered_variants"] = variant_count
+
     more_variants = True if variant_count > (skip_count + per_page) else False
     variant_res = variants_query.skip(skip_count).limit(per_page)
     data = dict(
