import datetime
import logging
import os.path
from datetime import date

from flask import Response, flash, url_for
from flask_login import current_user
from werkzeug.datastructures import Headers, MultiDict
from xlsxwriter import Workbook

from scout.build.variant import build_evaluation_term, build_variant_evaluation_terms
from scout.constants import (
    ACMG_COMPLETE_MAP,
    ACMG_MAP,
    CALLERS,
    CANCER_TIER_OPTIONS,
    CHROMOSOMES,
    CHROMOSOMES_38,
<<<<<<< HEAD
    CLINSIG_MAP,
=======
    CLINICAL_FILTER_BASE,
    CLINICAL_FILTER_BASE_CANCER,
    CLINICAL_FILTER_BASE_SV,
    DISMISS_VARIANT_OPTIONS,
    MANUAL_RANK_OPTIONS,
>>>>>>> 4c4d54fc
    MOSAICISM_OPTIONS,
    SO_TERMS,
)
from scout.constants.variants_export import EXPORT_HEADER, VERIFIED_VARIANTS_HEADER
from scout.export.variant import export_verified_variants
from scout.server.blueprints.variant.utils import clinsig_human, predictions
from scout.server.links import cosmic_link, str_source_link
from scout.server.utils import case_append_alignments, institute_and_case

from .forms import CancerFiltersForm, FiltersForm, StrFiltersForm, SvFiltersForm, VariantFiltersForm

LOG = logging.getLogger(__name__)


def populate_chrom_choices(form, case_obj):
    """Populate the option of the chromosome select accordig to the case genome build"""
    # Populate chromosome choices
    chromosomes = CHROMOSOMES if "37" in str(case_obj.get("genome_build")) else CHROMOSOMES_38
    form.chrom.choices = [("", "All")] + [(chrom, chrom) for chrom in chromosomes]


def variants(store, institute_obj, case_obj, variants_query, variant_count, page=1, per_page=50):
    """Pre-process list of variants."""

    skip_count = per_page * max(page - 1, 0)
    more_variants = True if variant_count > (skip_count + per_page) else False
    variant_res = variants_query.skip(skip_count).limit(per_page)

    genome_build = str(case_obj.get("genome_build", "37"))
    if genome_build not in ["37", "38"]:
        genome_build = "37"

    case_dismissed_vars = store.case_dismissed_variants(institute_obj, case_obj)

    variants = []
    for variant_obj in variant_res:
        overlapping_svs = [sv for sv in store.overlapping(variant_obj)]
        variant_obj["overlapping"] = overlapping_svs or None

        evaluations = []
        is_research = variant_obj["variant_type"] == "research"
        # Get previous ACMG evalautions of the variant from other cases
        for evaluation_obj in store.get_evaluations(variant_obj):
            if evaluation_obj["case_id"] == case_obj["_id"]:
                continue

            classification = evaluation_obj["classification"]

            if is_research or classification not in ["pathogenic", "likely_pathogenic"]:
                evaluation_obj["classification"] = ACMG_COMPLETE_MAP.get(classification)
                evaluations.append(evaluation_obj)

        variant_obj["evaluations"] = evaluations

        clinical_var_obj = variant_obj
        if is_research:
            variant_obj["research_assessments"] = get_manual_assessments(
                store, institute_obj, variant_obj
            )

            clinical_var_obj = store.variant(
                case_id=case_obj["_id"], simple_id=variant_obj["simple_id"], variant_type="clinical"
            )

        variant_obj["clinical_assessments"] = get_manual_assessments(
            store, institute_obj, clinical_var_obj
        )

        if case_obj.get("group"):
            variant_obj["group_assessments"] = _get_group_assessments(
                store, institute_obj, case_obj, variant_obj
            )

        variants.append(
            parse_variant(
                store,
                institute_obj,
                case_obj,
                variant_obj,
                update=True,
                genome_build=genome_build,
                case_dismissed_vars=case_dismissed_vars,
            )
        )

    return {"variants": variants, "more_variants": more_variants}


def _get_group_assessments(store, institute_obj, case_obj, variant_obj):
    """Return manual variant assessments for other cases grouped with this one.

    Args:
        case_obj
    Returns:
        group_assessments(list(dict))
    """
    group_assessments = []

    group_case_ids = set()
    for group_id in case_obj.get("group"):
        group_case_ids.update(store.case_ids_from_group_id(group_id))

        for group_case_id in group_case_ids:
            # Returning an extra assessment for variants from the same case is pointless
            if group_case_id == case_obj["_id"]:
                continue

            cohort_var_obj = store.variant(
                case_id=group_case_id,
                simple_id=variant_obj["simple_id"],
                variant_type=variant_obj["variant_type"],
            )
            group_assessments.extend(get_manual_assessments(store, institute_obj, cohort_var_obj))

    return group_assessments


def sv_variants(store, institute_obj, case_obj, variants_query, variant_count, page=1, per_page=50):
    """Pre-process list of SV variants."""
    skip_count = per_page * max(page - 1, 0)

    more_variants = True if variant_count > (skip_count + per_page) else False
    variants = []
    genome_build = str(case_obj.get("genome_build", "37"))
    if genome_build not in ["37", "38"]:
        genome_build = "37"

    case_dismissed_vars = store.case_dismissed_variants(institute_obj, case_obj)

    for variant_obj in variants_query.skip(skip_count).limit(per_page):
        # show previous classifications for research variants
        clinical_var_obj = variant_obj
        if variant_obj["variant_type"] == "research":
            clinical_var_obj = store.variant(
                case_id=case_obj["_id"], simple_id=variant_obj["simple_id"], variant_type="clinical"
            )
        if clinical_var_obj is not None:
            variant_obj["clinical_assessments"] = get_manual_assessments(
                store, institute_obj, clinical_var_obj
            )

        variants.append(
            parse_variant(
                store,
                institute_obj,
                case_obj,
                variant_obj,
                genome_build=genome_build,
                case_dismissed_vars=case_dismissed_vars,
            )
        )

    return {"variants": variants, "more_variants": more_variants}


def str_variants(
    store, institute_obj, case_obj, variants_query, variant_count, page=1, per_page=50
):
    """Pre-process list of STR variants."""

    return_view_data = {}

    # case bam_files for quick access to alignment view.
    case_append_alignments(case_obj)

    # Fetch ids for grouped cases and prepare alignment display
    case_groups = {}
    if case_obj.get("group"):
        for group in case_obj.get("group"):
            case_groups[group] = list(store.cases(group=group))
            for grouped_case in case_groups[group]:
                case_append_alignments(grouped_case)
        return_view_data["case_groups"] = case_groups

    return_view_data.update(
        variants(
            store,
            institute_obj,
            case_obj,
            variants_query,
            variant_count,
            page=page,
            per_page=per_page,
        )
    )

    return return_view_data


def get_manual_assessments(store, institute_obj, variant_obj):
    """Return manual assessments ready for display.

    An assessment dict of str has keys "title", "label" and "display_class".

    args:
        variant_obj(variant)

    returns:
        assessments(array(dict))
    """

    ## display manual input of interest: classified, commented, tagged, mosaicism or dismissed.
    assessment_keywords = [
        "acmg_classification",
        "manual_rank",
        "cancer_tier",
        "dismiss_variant",
        "mosaic_tags",
    ]

    assessments = []

    if variant_obj is None:
        return assessments

    for assessment_type in assessment_keywords:
        assessment = {}
        if variant_obj.get(assessment_type) is not None:
            if assessment_type == "manual_rank":
                query = {
                    "term_category": assessment_type,
                    "institute_id": institute_obj["internal_id"],
                }
                manual_rank_id = variant_obj[assessment_type]
                if isinstance(manual_rank_id, (int)):
                    query["rank"] = manual_rank_id
                else:
                    query["term_id"] = manual_rank_id
                term = store.get_evaluation_term(**query)
                term_obj = build_evaluation_term(term)
                assessment["title"] = "Manual rank: {}".format(term_obj["description"])
                assessment["label"] = term_obj["label"]
                assessment["display_class"] = term_obj["label_class"]

            if assessment_type == "cancer_tier":
                cancer_tier = variant_obj[assessment_type]
                assessment["title"] = "Cancer tier: {}".format(
                    CANCER_TIER_OPTIONS[cancer_tier]["description"]
                )
                assessment["label"] = CANCER_TIER_OPTIONS[cancer_tier]["label"]
                assessment["display_class"] = CANCER_TIER_OPTIONS[cancer_tier]["label_class"]

            if assessment_type == "acmg_classification":
                classification = variant_obj[assessment_type]
                if isinstance(classification, int):
                    acmg_code = ACMG_MAP[classification]
                    classification = ACMG_COMPLETE_MAP[acmg_code]

                assessment["title"] = "ACMG: {}".format(classification["label"])
                assessment["label"] = classification["short"]
                assessment["display_class"] = classification["color"]

            if assessment_type == "dismiss_variant":
                assessment["label"] = "Dismissed"
                assessment["title"] = "dismiss:<br>"
                for reason in variant_obj[assessment_type]:
                    query = {"term_category": "dismissal_term", "analysis_type": "cancer"}
                    try:
                        query["rank"] = int(reason)
                    except ValueError:
                        query["term_id"] = reason
                    term = store.get_evaluation_term(**query)
                    term_obj = build_evaluation_term(term)
                    assessment["title"] += "<strong>{}</strong> - {}<br><br>".format(
                        term_obj["name"], term_obj["description"]
                    )
                assessment["display_class"] = "secondary"

            if assessment_type == "mosaic_tags":
                assessment["label"] = "Mosaicism"
                assessment["title"] = "mosaicism:<br>"
                for reason in variant_obj[assessment_type]:
                    if not isinstance(reason, int):
                        reason = int(reason)
                    assessment["title"] += "<strong>{}</strong> - {}<br><br>".format(
                        MOSAICISM_OPTIONS[reason]["label"], MOSAICISM_OPTIONS[reason]["description"]
                    )
                assessment["display_class"] = "secondary"

            assessments.append(assessment)

    return assessments


def compounds_need_updating(compounds, dismissed):
    """Checks if the list of compounds for a variant needs to be updated.
     Returns True or False.

    Args:
      compounds (list): list of compounds dictionaries
      dismissed (list): list of case dismissed variant ids

    Returns:
      True or False (bool)
    """
    for compound in compounds:
        if "not_loaded" not in compound:  # This key should be always present
            return True

        if compound["variant"] in dismissed and compound.get("is_dismissed") is not True:
            return True

        if compound.get("is_dismissed") and compound["variant"] not in dismissed:
            return True

    return False


def parse_variant(
    store,
    institute_obj,
    case_obj,
    variant_obj,
    update=False,
    genome_build="37",
    get_compounds=True,
    case_dismissed_vars=[],
):
    """Parse information about variants.
    - Adds information about compounds
    - Updates the information about compounds if necessary and 'update=True'
    Args:
        store(scout.adapter.MongoAdapter)
        institute_obj(scout.models.Institute)
        case_obj(scout.models.Case)
        variant_obj(scout.models.Variant)
        update(bool): If variant should be updated in database
        get_compounds(bool): if compounds should be added to added to the returned variant object
        genome_build(str)
        case_dismissed_vars(list): list of dismissed variants for this case
    """
    has_changed = False
    compounds = variant_obj.get("compounds", [])

    if compounds and get_compounds:
        # Check if we need to update compound information
        if compounds_need_updating(compounds, case_dismissed_vars):
            new_compounds = store.update_variant_compounds(variant_obj)
            variant_obj["compounds"] = new_compounds
            has_changed = True

        # sort compounds on combined rank score
        variant_obj["compounds"] = sorted(
            variant_obj["compounds"], key=lambda compound: -compound["combined_score"]
        )

    # Update the hgnc symbols if they are incorrect
    variant_genes = variant_obj.get("genes")
    if variant_genes is not None:
        for gene_obj in variant_genes:
            # If there is no hgnc id there is nothin we can do
            if not gene_obj["hgnc_id"]:
                continue
            # Else we collect the gene object and check the id
            if gene_obj.get("hgnc_symbol") is None or gene_obj.get("phenotypes") is None:
                hgnc_gene = store.hgnc_gene(gene_obj["hgnc_id"], build=genome_build)
                if not hgnc_gene:
                    continue
                has_changed = True
                gene_obj["hgnc_symbol"] = hgnc_gene["hgnc_symbol"]
                # phenotypes may not exist for the hgnc_gene either, but try
                gene_obj["phenotypes"] = hgnc_gene.get("phenotypes")

    # We update the variant if some information was missing from loading
    # Or if symbold in reference genes have changed
    if update and has_changed:
        variant_obj = store.update_variant(variant_obj)

    variant_obj["comments"] = store.events(
        institute_obj, case=case_obj, variant_id=variant_obj["variant_id"], comments=True
    )

    if variant_genes:
        variant_obj.update(predictions(variant_genes))
        if variant_obj.get("category") == "cancer":
            variant_obj.update(get_variant_info(variant_genes))

    for compound_obj in compounds:
        compound_obj.update(predictions(compound_obj.get("genes", [])))

    classification = variant_obj.get("acmg_classification")
    if isinstance(classification, int):
        acmg_code = ACMG_MAP[variant_obj["acmg_classification"]]
        variant_obj["acmg_classification"] = ACMG_COMPLETE_MAP[acmg_code]

    # convert length for SV variants
    variant_length = variant_obj.get("length")
    variant_obj["length"] = {100000000000: "inf", -1: "n.d."}.get(variant_length, variant_length)
    if not "end_chrom" in variant_obj:
        variant_obj["end_chrom"] = variant_obj["chromosome"]

    # variant level links shown on variants page
    variant_obj["cosmic_link"] = cosmic_link(variant_obj)
    variant_obj["str_source_link"] = str_source_link(variant_obj)
    # Format clinvar information
    variant_obj["clinsig_human"] = clinsig_human(variant_obj) if variant_obj.get("clnsig") else None
    # Set the gene with most severe consequence as being representative
    # used for display purposes
    if variant_genes:
        first_rep_gene = min(
            variant_genes, key=lambda gn: SO_TERMS[gn["functional_annotation"]]["rank"]
        )
        # get HGVNp identifier from the canonical transcript
        hgvsp_identifier = None
        for tc in first_rep_gene["transcripts"]:
            if tc["is_canonical"]:
                hgvsp_identifier = tc.get("protein_sequence_name")
        first_rep_gene["hgvsp_identifier"] = hgvsp_identifier
        variant_obj["first_rep_gene"] = first_rep_gene
    else:
        variant_obj["first_rep_gene"] = None

    return variant_obj


def download_variants(store, case_obj, variant_objs):
    """Download filtered variants for a case to an excel file

    Args:
        store(adapter.MongoAdapter)
        case_obj(dict)
        variant_objs(PyMongo cursor)

    Returns:
        an HTTP response containing a csv file
    """
    document_header = variants_export_header(case_obj)
    export_lines = []
    # Return max 500 variants
    export_lines = variant_export_lines(store, case_obj, variant_objs.limit(500))

    def generate(header, lines):
        yield header + "\n"
        for line in lines:
            yield line + "\n"

    headers = Headers()
    headers.add(
        "Content-Disposition",
        "attachment",
        filename=str(case_obj["display_name"]) + "-filtered-variants.csv",
    )
    # return a csv with the exported variants
    return Response(
        generate(",".join(document_header), export_lines), mimetype="text/csv", headers=headers
    )


def variant_export_lines(store, case_obj, variants_query):
    """Get variants info to be exported to file, one list (line) per variant.
    Args:
        store(scout.adapter.MongoAdapter)
        case_obj(scout.models.Case)
        variants_query: a list of variant objects, each one is a dictionary
    Returns:
        export_variants: a list of strings. Each string  of the list corresponding to the fields
                         of a variant to be exported to file, separated by comma
    """

    export_variants = []

    for variant in variants_query:
        variant_line = []
        position = variant["position"]
        change = variant["reference"] + ">" + variant["alternative"]
        variant_line.append(variant["rank_score"])
        variant_line.append(variant["chromosome"])
        variant_line.append(position)
        variant_line.append(change)
        variant_line.append("_".join([str(position), change]))

        # gather gene info:
        gene_list = variant.get("genes")  # this is a list of gene objects

        # if variant is in genes
        if gene_list is not None and len(gene_list) > 0:
            gene_info = variant_export_genes_info(store, gene_list, case_obj.get("genome_build"))
            variant_line += gene_info
        else:
            empty_col = 0
            while empty_col < 3:
                variant_line.append(
                    "-"
                )  # empty HGNC id, emoty gene name and empty transcripts columns
                empty_col += 1

        variant_gts = variant["samples"]  # list of coverage and gt calls for case samples
        for individual in case_obj["individuals"]:
            for variant_gt in variant_gts:
                if individual["individual_id"] == variant_gt["sample_id"]:
                    # gather coverage info
                    variant_line.append(variant_gt["allele_depths"][0])  # AD reference
                    variant_line.append(variant_gt["allele_depths"][1])  # AD alternate
                    # gather genotype quality info
                    variant_line.append(variant_gt["genotype_quality"])

        variant_line = [str(i) for i in variant_line]
        export_variants.append(",".join(variant_line))

    return export_variants


def match_gene_txs_variant_txs(variant_gene, hgnc_gene):
    """Match gene transcript with variant transcript to extract primary and canonical tx info

    Args:
        variant_gene(dict): A gene dictionary with limited info present in variant.genes.
                        contains info on which transcript is canonical, hgvs and protein changes
        hgnc_gene(dict): A gene object obtained from the database containing a complete list of transcripts.

    Returns:
        canonical_txs, primary_txs(tuple): columns containing canonical and primary transcript info
    """
    canonical_txs = []
    primary_txs = []

    for tx in hgnc_gene.get("transcripts", []):
        tx_id = tx["ensembl_transcript_id"]

        # collect only primary of refseq trancripts from hgnc_gene gene
        if not tx.get("refseq_identifiers") and tx.get("is_primary") is False:
            continue

        for var_tx in variant_gene.get("transcripts", []):
            if var_tx["transcript_id"] != tx_id:
                continue

            tx_refseq = tx.get("refseq_id")
            hgvs = var_tx.get("coding_sequence_name") or "-"
            pt_change = var_tx.get("protein_sequence_name") or "-"

            # collect info from primary transcripts
            if tx_refseq in hgnc_gene.get("primary_transcripts", []):
                primary_txs.append("/".join([tx_refseq or tx_id, hgvs, pt_change]))

            # collect info from canonical transcript
            if var_tx.get("is_canonical") is True:
                canonical_txs.append("/".join([tx_refseq or tx_id, hgvs, pt_change]))

    return canonical_txs, primary_txs


def variant_export_genes_info(store, gene_list, genome_build="37"):
    """Adds gene info to a list of fields corresponding to a variant to be exported.

    Args:
        gene_list(list) A list of gene objects (with limited info) contained in the variant
        genome_build(str): genome build to export gene list to

    Returns:
        gene_info(list) A list of gene-relates string info
    """
    gene_ids = []
    gene_names = []
    canonical_txs = []
    primary_txs = []
    gene_info = []

    for gene_obj in gene_list:
        hgnc_id = gene_obj["hgnc_id"]
        gene_ids.append(hgnc_id)
        hgnc_gene = store.hgnc_gene(hgnc_id, genome_build)
        if hgnc_gene is None:
            continue
        gene_names.append(hgnc_gene.get("hgnc_symbol"))

        gene_canonical_txs, gene_primary_txs = match_gene_txs_variant_txs(gene_obj, hgnc_gene)

        canonical_txs += gene_canonical_txs
        primary_txs += gene_primary_txs

    for item in [gene_ids, gene_names, canonical_txs, primary_txs]:
        gene_info.append(" | ".join(str(x) for x in item))

    return gene_info


def variants_export_header(case_obj):
    """Returns a header for the CSV file with the filtered variants to be exported.
    Args:
        case_obj(scout.models.Case)
    Returns:
        header: includes the fields defined in scout.constants.variants_export EXPORT_HEADER
                + AD_reference, AD_alternate, GT_quality for each sample analysed for a case
    """
    header = []
    header = header + EXPORT_HEADER
    # Add fields specific for case samples
    for individual in case_obj["individuals"]:
        display_name = str(individual["display_name"])
        header.append("AD_reference_" + display_name)  # Add AD reference field for a sample
        header.append("AD_alternate_" + display_name)  # Add AD alternate field for a sample
        header.append("GT_quality_" + display_name)  # Add Genotype quality field for a sample
    return header


def get_variant_info(genes):
    """Get variant information"""
    data = {"canonical_transcripts": []}
    for gene_obj in genes:
        if not gene_obj.get("canonical_transcripts"):
            tx = gene_obj["transcripts"][0]
            tx_id = tx["transcript_id"]
            exon = tx.get("exon", "-")
            c_seq = tx.get("coding_sequence_name", "-")
        else:
            tx_id = gene_obj["canonical_transcripts"]
            exon = gene_obj.get("exon", "-")
            c_seq = gene_obj.get("hgvs_identifier", "-")

        if len(c_seq) > 20:
            c_seq = c_seq[:20] + "..."

        gene_id = gene_obj.get("hgnc_symbol") or str(gene_obj["hgnc_id"])
        value = ":".join([gene_id, tx_id, exon, c_seq])
        data["canonical_transcripts"].append(value)

    return data


def cancer_variants(store, institute_id, case_name, variants_query, variant_count, form, page=1):
    """Fetch data related to cancer variants for a case.

    For each variant, if one or more gene panels are selected, assign the gene present
    in the panel as the second representative gene. If no gene panel is selected dont assign such a gene.
    """

    institute_obj, case_obj = institute_and_case(store, institute_id, case_name)
    case_dismissed_vars = store.case_dismissed_variants(institute_obj, case_obj)
    per_page = 50
    skip_count = per_page * max(page - 1, 0)
    more_variants = True if variant_count > (skip_count + per_page) else False

    variant_res = variants_query.skip(skip_count).limit(per_page)

    gene_panel_lookup = store.gene_to_panels(case_obj)  # build variant object
    variants_list = []
    for variant in variant_res:
        variant_obj = parse_variant(
            store,
            institute_obj,
            case_obj,
            variant,
            update=True,
            case_dismissed_vars=case_dismissed_vars,
        )
        secondary_gene = None

        if (
            "first_rep_gene" in variant_obj
            and variant_obj["first_rep_gene"] is not None
            and variant_obj["first_rep_gene"].get("hgnc_id") not in gene_panel_lookup
        ):
            for gene in variant_obj["genes"]:
                in_panels = set(gene_panel_lookup.get(gene["hgnc_id"], []))

                if len(in_panels & set(form.gene_panels.data)) > 0:
                    secondary_gene = gene
        variant_obj["second_rep_gene"] = secondary_gene
        variants_list.append(variant_obj)

    # get manual rank options
    evalutation_terms = store.evaluation_terms(
        term_category="manual_rank", institute_id=institute_obj["internal_id"]
    )
    manual_rank_options = build_variant_evaluation_terms(evalutation_terms)

    data = dict(
        page=page,
        more_variants=more_variants,
        institute=institute_obj,
        case=case_obj,
        variants=variants_list,
        manual_rank_options=manual_rank_options,
        cancer_tier_options=CANCER_TIER_OPTIONS,
        form=form,
    )
    return data


def get_clinvar_submission(store, institute_id, case_name, variant_id, submission_id):
    """Collects all variants from the clinvar submission collection with a specific submission_id
    Args:
        store(scout.adapter.MongoAdapter)
        institute_id(str): Institute ID
        case_name(str): case ID
        variant_id(str): variant._id
        submission_id(str): clinvar submission id, i.e. SUB76578
    Returns:
        A dictionary with all the data to display the clinvar_update.html template page
    """

    institute_obj, case_obj = institute_and_case(store, institute_id, case_name)
    pinned = [
        store.variant(variant_id) or variant_id for variant_id in case_obj.get("suspects", [])
    ]
    variant_obj = store.variant(variant_id)
    clinvar_submission_objs = store.clinvars(submission_id=submission_id)
    return dict(
        today=str(date.today()),
        institute=institute_obj,
        case=case_obj,
        variant=variant_obj,
        pinned_vars=pinned,
        clinvars=clinvar_submission_objs,
    )


def upload_panel(store, institute_id, case_name, stream):
    """Parse out HGNC symbols from a stream."""
    institute_obj, case_obj = institute_and_case(store, institute_id, case_name)
    raw_symbols = [
        line.strip().split("\t")[0] for line in stream if line and not line.startswith("#")
    ]
    # check if supplied gene symbols exist
    hgnc_symbols = []
    for raw_symbol in raw_symbols:
        if store.hgnc_genes_find_one(raw_symbol) is None:
            hgnc_symbols.append(raw_symbol)
        else:
            flash("HGNC symbol not found: {}".format(raw_symbol), "warning")

    return hgnc_symbols


def gene_panel_choices(institute_obj, case_obj):
    """Populates the multiselect containing all the gene panels to be used in variants filtering
    Args:
        institute_obj(dict): an institute dictionary
        case_obj(dict): a case dictionary

    Returns:
        panel_list(list): a list of tuples containing the multiselect panel values/display name
    """
    panel_list = []
    # Add case default panels and the institute-specific panels to the panel select options
    for panel in case_obj.get("panels", []):
        panel_option = (panel["panel_name"], panel["display_name"])
        panel_list.append(panel_option)

    institute_choices = institute_obj.get("gene_panels", {})

    for panel_name, display_name in institute_choices.items():
        panel_option = (panel_name, display_name)
        if panel_option not in panel_list:
            panel_list.append(panel_option)

    # Add HPO panel
    panel_list.append(("hpo", "HPO"))
    return panel_list


def populate_filters_form(store, institute_obj, case_obj, user_obj, category, request_form):
    """Update filter settings if Clinical Filter was requested.
        Ensure that persistent actions get acted on.

    Args:
        store: scout.adapter.MongoAdapter
        institute_obj: scout.models.Institute dict
        case_obj: scout.models.Case dict
        user_obj: scout.models.Users
        category: str
        request_form: FiltersForm

    Returns:
        form: FiltersForm
    """
    form = None
    clinical_filter_panels = []

    default_panels = []
    for panel in case_obj.get("panels", []):
        if panel.get("is_default"):
            default_panels.append(panel["panel_name"])

    if case_obj.get("hpo_clinical_filter"):
        clinical_filter_panels = ["hpo"]
    else:
        clinical_filter_panels = default_panels

    FiltersFormClass = VariantFiltersForm
    if category == "snv":
        FiltersFormClass = FiltersForm
        clinical_filter_dict = CLINICAL_FILTER_BASE
        clinical_filter_dict.update(
            {
                "gnomad_frequency": str(institute_obj["frequency_cutoff"]),
                "gene_panels": clinical_filter_panels,
            }
        )
        clinical_filter = MultiDict(clinical_filter_dict)
    elif category in ("sv", "cancer_sv"):
        FiltersFormClass = SvFiltersForm
        clinical_filter_dict = CLINICAL_FILTER_BASE_SV
        clinical_filter_dict.update(
            {
                "gene_panels": clinical_filter_panels,
            }
        )
        clinical_filter = MultiDict(clinical_filter_dict)
    elif category == "cancer":
        FiltersFormClass = CancerFiltersForm
        clinical_filter_dict = CLINICAL_FILTER_BASE_CANCER
        clinical_filter_dict.update(
            {
                "gene_panels": clinical_filter_panels,
            }
        )
        clinical_filter = MultiDict(clinical_filter_dict)

    elif category == "str":
        FiltersFormClass = StrFiltersForm

    if bool(request_form.get("clinical_filter")):
        form = FiltersFormClass(clinical_filter)
    else:
        form = persistent_filter_actions(
            store, institute_obj, case_obj, user_obj, category, request_form, FiltersFormClass
        )

    return form


def persistent_filter_actions(
    store, institute_obj, case_obj, user_obj, category, request_form, FiltersFormClass
):
    """Act on persistent filter action requests.
        Check request form for what action, call corresponding adapter function and then update Form.

    Args
        store: scout.adapter.MongoAdapter
        institute_obj: scout.models.Institute dict
        case_obj: scout.models.Case dict
        user_obj: scout.models.Users
        category: str
        request_form: FiltersForm
        FiltersFormClass: FiltersFormClass

    Returns:
        form: FiltersForm
    """

    form = None

    if bool(request_form.get("lock_filter")):
        filter_id = request_form.get("filters")

        filter_obj = store.retrieve_filter(filter_id)
        if not filter_obj:
            flash("Requested filter could not be found", "warning")
            return form

        if filter_obj.get("lock"):
            filter_obj = store.unlock_filter(filter_id, current_user.email)
        else:
            filter_obj = store.lock_filter(filter_id, current_user.email)

        if filter_obj is not None:
            form = FiltersFormClass(request_form)
        else:
            flash("Requested filter lock could not be toggled", "warning")
            form = FiltersFormClass(request_form)

    if bool(request_form.get("audit_filter")):
        filter_id = request_form.get("filters")
        filter_obj = store.audit_filter(filter_id, institute_obj, case_obj, user_obj, category)
        if filter_obj is not None:
            form = FiltersFormClass(request_form)
        else:
            flash("Requested filter could not be audited.", "warning")
            form = FiltersFormClass(request_form)

    if bool(request_form.get("save_filter")):
        # The form should be applied and remain set the page after saving
        form = FiltersFormClass(request_form)
        # Stash the filter to db to make available for this institute
        filter_obj = request_form
        store.stash_filter(filter_obj, institute_obj, case_obj, user_obj, category)

    if bool(request_form.get("load_filter")):
        filter_id = request_form.get("filters")
        filter_obj = store.retrieve_filter(filter_id)
        if filter_obj is not None:
            form = FiltersFormClass(MultiDict(filter_obj))
        else:
            flash("Requested filter was not found", "warning")

    if bool(request_form.get("delete_filter")):
        filter_id = request_form.get("filters")
        institute_id = institute_obj.get("_id")
        filter_obj = store.delete_filter(filter_id, institute_id, current_user.email)
        if filter_obj is not None:
            form = FiltersFormClass(request_form)
        else:
            flash("Requested filter was locked or not found", "warning")

    if form is None:
        form = FiltersFormClass(request_form)

    return form


def case_default_panels(case_obj):
    """Get a list of case default panels from a case dictionary

    Args:
        case_obj(dict): a case object

    Returns:
        case_panels(list): a list of panels (panel_name)
    """
    case_panels = [
        panel["panel_name"]
        for panel in case_obj.get("panels", [])
        if panel.get("is_default", None) is True
    ]
    return case_panels


def populate_sv_filters_form(store, institute_obj, case_obj, category, request_obj):
    """Populate a filters form object of the type SvFiltersForm

    Accepts:
        store(adapter.MongoAdapter)
        institute_obj(dict)
        case_obj(dict)
        category(str)
        request_obj(Flask.requests obj)

    Returns:
        form(SvFiltersForm)
    """

    form = SvFiltersForm(request_obj.args)
    user_obj = store.user(current_user.email)

    if request_obj.method == "GET":
        form = SvFiltersForm(request_obj.args)
        variant_type = request_obj.args.get("variant_type", "clinical")
        form.variant_type.data = variant_type
        # set chromosome to all chromosomes
        form.chrom.data = request_obj.args.get("chrom", "")
        if variant_type == "clinical":
            form.gene_panels.data = case_default_panels(case_obj)

    else:  # POST
        form = populate_filters_form(
            store, institute_obj, case_obj, user_obj, category, request_obj.form
        )

    # populate available panel choices
    form.gene_panels.choices = gene_panel_choices(institute_obj, case_obj)

    return form


def update_form_hgnc_symbols(store, case_obj, form):
    """Update variants filter form with HGNC symbols from HPO, and check if any non-clinical genes for the case were
    requested. If so, flash a warning to the user.

    Accepts:
        store(adapter.MongoAdapter)
        case_obj(dict)
        form(FiltersForm)

    Returns:
        form(FiltersForm)
    """

    hgnc_symbols = []
    non_clinical_symbols = []
    not_found_symbols = []
    not_found_ids = []
    updated_hgnc_symbols = []

    # retrieve current symbols from form
    if form.hgnc_symbols.data:
        # if symbols are numeric HGNC id, translate to current symbols
        for hgnc_symbol in form.hgnc_symbols.data:
            if hgnc_symbol.isdigit():
                hgnc_gene = store.hgnc_gene(int(hgnc_symbol), case_obj["genome_build"])
                if hgnc_gene is None:
                    not_found_ids.append(hgnc_symbol)
                else:
                    hgnc_symbols.append(hgnc_gene["hgnc_symbol"])
            else:
                hgnc_symbols.append(hgnc_symbol)

    # add HPO genes to list, if they were missing
    if "hpo" in form.data["gene_panels"]:
        hpo_symbols = list(
            set(term_obj["hgnc_symbol"] for term_obj in case_obj["dynamic_gene_list"])
        )

        current_symbols = set(hgnc_symbols)
        current_symbols.update(hpo_symbols)

        hgnc_symbols = list(current_symbols)

    # check if supplied gene symbols exist and are clinical
    is_clinical = form.data.get("variant_type", "clinical") == "clinical"
    clinical_symbols = store.clinical_symbols(case_obj) if is_clinical else None
    for hgnc_symbol in hgnc_symbols:
        if sum(1 for i in store.hgnc_genes(hgnc_symbol)) == 0:
            not_found_symbols.append(hgnc_symbol)
        elif is_clinical and (hgnc_symbol not in clinical_symbols):
            non_clinical_symbols.append(hgnc_symbol)
        else:
            updated_hgnc_symbols.append(hgnc_symbol)

    errors = {
        "non_clinical_symbols": {
            "alert": "Gene not included in clinical list",
            "gene_list": non_clinical_symbols,
        },
        "not_found_symbols": {"alert": "HGNC symbol not found", "gene_list": not_found_symbols},
        "not_found_ids": {"alert": "HGNC id not found", "gene_list": not_found_ids},
    }

    # warn user
    for error, item in errors.items():
        if item["gene_list"]:
            flash(f"{item['alert']}: {item['gene_list']}", "warning")

    form.hgnc_symbols.data = sorted(updated_hgnc_symbols)

    return form


def verified_excel_file(store, institute_list, temp_excel_dir):
    """Collect all verified variants in a list on institutes and save them to file
    Args:
        store(adapter.MongoAdapter)
        institute_list(list): a list of institute ids
        temp_excel_dir(os.Path): folder where the temp excel files are written to
    Returns:
        written_files(int): the number of files written to temp_excel_dir
    """
    document_lines = []
    written_files = 0
    today = datetime.datetime.now().strftime("%Y-%m-%d")
    LOG.info("Creating verified variant document..")

    for cust in institute_list:
        verif_vars = store.verified(institute_id=cust)
        LOG.info("Found {} verified variants for customer {}".format(len(verif_vars), cust))

        if not verif_vars:
            continue
        unique_callers = set()
        for var_type, var_callers in CALLERS.items():
            for caller in var_callers:
                unique_callers.add(caller.get("id"))
        cust_verified = export_verified_variants(verif_vars, unique_callers)

        document_name = ".".join([cust, "_verified_variants", today]) + ".xlsx"
        workbook = Workbook(os.path.join(temp_excel_dir, document_name))
        Report_Sheet = workbook.add_worksheet()

        # Write the column header
        row = 0
        for col, field in enumerate(VERIFIED_VARIANTS_HEADER + list(unique_callers)):
            Report_Sheet.write(row, col, field)

        # Write variant lines, after header (start at line 1)
        for row, line in enumerate(cust_verified, 1):  # each line becomes a row in the document
            for col, field in enumerate(line):  # each field in line becomes a cell
                Report_Sheet.write(row, col, field)
        workbook.close()

        if os.path.exists(os.path.join(temp_excel_dir, document_name)):
            written_files += 1

    return written_files


def activate_case(store, institute_obj, case_obj, current_user):
    """Activate case when visited for the first time.

    Args:
        store(adapter.MongoAdapter)
        institute_obj(dict) a scout institutet object
        case_obj(dict) a scout case object
        current_user(UserMixin): a scout user
    """

    # update status of case if visited for the first time
    if case_obj["status"] == "inactive" and not current_user.is_admin:
        flash("You just activated this case!", "info")

        user_obj = store.user(current_user.email)
        case_link = url_for(
            "cases.case", institute_id=institute_obj["_id"], case_name=case_obj["display_name"]
        )
        store.update_status(institute_obj, case_obj, user_obj, "active", case_link)


def reset_all_dimissed(store, institute_obj, case_obj):
    """Reset all dismissed variants for a case.

    Args:
        store(adapter.MongoAdapter)
        institute_obj(dict): an institute dictionary
        case_obj(dict): a case dictionary
    """
    evaluated_vars = store.evaluated_variants(case_id=case_obj["_id"])
    user_obj = store.user(current_user.email)
    # Create an associated case-level event
    link = url_for(
        "cases.case", institute_id=institute_obj["_id"], case_name=case_obj["display_name"]
    )
    store.order_dismissed_variants_reset(institute_obj, case_obj, user_obj, link)

    # Reset dismissed for each single dismissed variant
    for variant in evaluated_vars:
        if not variant.get("dismiss_variant"):  # not a dismissed variant
            continue
        link_page = "variant.sv_variant" if variant.get("category") == "sv" else "variant.variant"
        link = url_for(
            link_page,
            institute_id=institute_obj["_id"],
            case_name=case_obj["display_name"],
            variant_id=variant["_id"],
        )
        store.update_dismiss_variant(institute_obj, case_obj, user_obj, link, variant, [])


def dismiss_variant_list(store, institute_obj, case_obj, link_page, variants_list, dismiss_reasons):
    """Dismiss a list of variants for a case

    Args:
        store(adapter.MongoAdapter)
        institute_obj(dict): an institute dictionary
        case_obj(dict): a case dictionary
        link_page(str): "variant.variant" for snvs, "variant.sv_variant" for SVs and so on
        variants_list(list): list of variant._ids (strings)
        dismiss_reasons(list): list of dismiss options.
    """
    user_obj = store.user(current_user.email)
    dismiss_reasons = [reason for reason in dismiss_reasons]
    for variant_id in variants_list:
        variant_obj = store.variant(variant_id)
        if variant_obj is None:
            continue
        # create variant link
        link = url_for(
            link_page,
            institute_id=institute_obj["_id"],
            case_name=case_obj["display_name"],
            variant_id=variant_id,
        )
        # dismiss variant
        store.update_dismiss_variant(
            institute_obj, case_obj, user_obj, link, variant_obj, dismiss_reasons
        )<|MERGE_RESOLUTION|>--- conflicted
+++ resolved
@@ -16,15 +16,10 @@
     CANCER_TIER_OPTIONS,
     CHROMOSOMES,
     CHROMOSOMES_38,
-<<<<<<< HEAD
-    CLINSIG_MAP,
-=======
     CLINICAL_FILTER_BASE,
     CLINICAL_FILTER_BASE_CANCER,
     CLINICAL_FILTER_BASE_SV,
-    DISMISS_VARIANT_OPTIONS,
-    MANUAL_RANK_OPTIONS,
->>>>>>> 4c4d54fc
+    CLINSIG_MAP,
     MOSAICISM_OPTIONS,
     SO_TERMS,
 )
