# -*- coding: utf-8 -*-
import logging
import os.path
import urllib.parse

from pprint import pprint as pp

from xlsxwriter import Workbook

from datetime import date
import datetime
from flask_login import current_user
from flask import url_for, flash, request
from flask_mail import Message

from scout.constants import (
    CLINSIG_MAP, ACMG_MAP, MANUAL_RANK_OPTIONS, ACMG_OPTIONS, DISMISS_VARIANT_OPTIONS,
    ACMG_COMPLETE_MAP, CALLERS, SPIDEX_HUMAN, VERBS_MAP, MOSAICISM_OPTIONS,
)
from scout.constants.acmg import ACMG_CRITERIA
from scout.constants.variants_export import EXPORT_HEADER, VERIFIED_VARIANTS_HEADER
from scout.export.variant import export_verified_variants
from scout.server.utils import (institute_and_case, user_institutes, case_append_bam, variant_case)
from scout.server.links import (add_gene_links, ensembl, add_tx_links)
from scout.server.blueprints.genes.controllers import gene
from scout.utils.requests import fetch_refseq_version

from scout.server.blueprints.variant.utils import (predictions)

LOG = logging.getLogger(__name__)

def variants(store, institute_obj, case_obj, variants_query, page=1, per_page=50):
    """Pre-process list of variants."""
    variant_count = variants_query.count()
    skip_count = per_page * max(page - 1, 0)
    more_variants = True if variant_count > (skip_count + per_page) else False
    variant_res = variants_query.skip(skip_count).limit(per_page)

    genome_build = case_obj.get('genome_build', '37')
    if genome_build not in ['37','38']:
        genome_build = '37'

    variants = []
    for variant_obj in variant_res:
        overlapping_svs = [sv for sv in store.overlapping(variant_obj)]
        variant_obj['overlapping'] = overlapping_svs or None

        # Get all previous ACMG evalautions of the variant
        evaluations = []
        for evaluation_obj in store.get_evaluations(variant_obj):
            classification = evaluation_obj['classification']
            # Only show pathogenic/likely pathogenic from other cases on variants page
            if evaluation_obj['case_id'] != case_obj['_id']:
                if not classification in ['pathogenic', 'likely_pathogenic']:
                    continue
            # Convert the classification int to readable string
            evaluation_obj['classification'] = ACMG_COMPLETE_MAP.get(classification)
            evaluations.append(evaluation_obj)
        variant_obj['evaluations'] = evaluations

        variants.append(parse_variant(store, institute_obj, case_obj, variant_obj,
                        update=True, genome_build=genome_build))

    return {
        'variants': variants,
        'more_variants': more_variants,
    }

def sv_variants(store, institute_obj, case_obj, variants_query, page=1, per_page=50):
    """Pre-process list of SV variants."""
    skip_count = (per_page * max(page - 1, 0))
    more_variants = True if variants_query.count() > (skip_count + per_page) else False

    genome_build = case_obj.get('genome_build', '37')
    if genome_build not in ['37','38']:
        genome_build = '37'

    return {
        'variants': (parse_variant(store, institute_obj, case_obj, variant, genome_build=genome_build) for variant in
                     variants_query.skip(skip_count).limit(per_page)),
        'more_variants': more_variants,
    }

def str_variants(store, institute_obj, case_obj, variants_query, page=1, per_page=50):
    """Pre-process list of STR variants."""

    # Nothing unique to STRs on this level. Inheritance? yep, you will want it.

    # case bam_files for quick access to alignment view.
    case_append_bam(case_obj)

    return variants(store, institute_obj, case_obj, variants_query, page, per_page)


def parse_variant(store, institute_obj, case_obj, variant_obj, update=False, genome_build='37',
                  get_compounds = True):
    """Parse information about variants.

    - Adds information about compounds
    - Updates the information about compounds if necessary and 'update=True'

    Args:
        store(scout.adapter.MongoAdapter)
        institute_obj(scout.models.Institute)
        case_obj(scout.models.Case)
        variant_obj(scout.models.Variant)
        update(bool): If variant should be updated in database
        genome_build(str)

    """
    has_changed = False
    compounds = variant_obj.get('compounds', [])
    if compounds and get_compounds:
        # Check if we need to add compound information
        # If it is the first time the case is viewed we fill in some compound information
        if 'not_loaded' not in compounds[0]:
            new_compounds = store.update_variant_compounds(variant_obj)
            variant_obj['compounds'] = new_compounds
            has_changed = True

        # sort compounds on combined rank score
        variant_obj['compounds'] = sorted(variant_obj['compounds'],
                                          key=lambda compound: -compound['combined_score'])

    # Update the hgnc symbols if they are incorrect
    variant_genes = variant_obj.get('genes')
    if variant_genes is not None:
        for gene_obj in variant_genes:
            # If there is no hgnc id there is nothin we can do
            if not gene_obj['hgnc_id']:
                continue
            # Else we collect the gene object and check the id
            if gene_obj.get('hgnc_symbol') is None:
                hgnc_gene = store.hgnc_gene(gene_obj['hgnc_id'], build=genome_build)
                if not hgnc_gene:
                    continue
                has_changed = True
                gene_obj['hgnc_symbol'] = hgnc_gene['hgnc_symbol']

    # We update the variant if some information was missing from loading
    # Or if symbold in reference genes have changed
    if update and has_changed:
        variant_obj = store.update_variant(variant_obj)

    variant_obj['comments'] = store.events(institute_obj, case=case_obj,
                                           variant_id=variant_obj['variant_id'], comments=True)

    if variant_genes:
        variant_obj.update(predictions(variant_genes))
        if variant_obj.get('category') == 'cancer':
            variant_obj.update(get_variant_info(variant_genes))

    for compound_obj in compounds:
        compound_obj.update(predictions(compound_obj.get('genes', [])))

    classification = variant_obj.get('acmg_classification')
    if isinstance(classification, int):
        acmg_code = ACMG_MAP[variant_obj['acmg_classification']]
        variant_obj['acmg_classification'] = ACMG_COMPLETE_MAP[acmg_code]


    # convert length for SV variants
    variant_length = variant_obj.get('length')
    variant_obj['length'] = {100000000000: 'inf', -1: 'n.d.'}.get(variant_length, variant_length)
    if not 'end_chrom' in variant_obj:
        variant_obj['end_chrom'] = variant_obj['chromosome']

    return variant_obj


def variant_export_lines(store, case_obj, variants_query):
    """Get variants info to be exported to file, one list (line) per variant.

        Args:
            store(scout.adapter.MongoAdapter)
            case_obj(scout.models.Case)
            variants_query: a list of variant objects, each one is a dictionary

        Returns:
            export_variants: a list of strings. Each string  of the list corresponding to the fields
                             of a variant to be exported to file, separated by comma
    """

    export_variants = []

    for variant in variants_query:
        variant_line = []
        position = variant['position']
        change = variant['reference']+'>'+variant['alternative']
        variant_line.append(variant['rank_score'])
        variant_line.append(variant['chromosome'])
        variant_line.append(position)
        variant_line.append(change)
        variant_line.append('_'.join([str(position), change]))

        # gather gene info:
        gene_list = variant.get('genes') #this is a list of gene objects
        gene_ids = []
        gene_names = []
        hgvs_c = []

        # if variant is in genes
        if len(gene_list) > 0:
            for gene_obj in gene_list:
                hgnc_id = gene_obj['hgnc_id']
                gene_name = gene(store, hgnc_id)['symbol']

                gene_ids.append(hgnc_id)
                gene_names.append(gene_name)

                hgvs_nucleotide = '-'
                # gather HGVS info from gene transcripts
                transcripts_list = gene_obj.get('transcripts')
                for transcript_obj in transcripts_list:
                    if transcript_obj.get('is_canonical') and transcript_obj.get('is_canonical') is True:
                        hgvs_nucleotide = str(transcript_obj.get('coding_sequence_name'))
                hgvs_c.append(hgvs_nucleotide)

            variant_line.append(';'.join( str(x) for x in  gene_ids))
            variant_line.append(';'.join( str(x) for x in  gene_names))
            variant_line.append(';'.join( str(x) for x in  hgvs_c))
        else:
            while i < 4:
                variant_line.append('-') # instead of gene ids
                i = i+1

        variant_gts = variant['samples'] # list of coverage and gt calls for case samples
        for individual in case_obj['individuals']:
            for variant_gt in variant_gts:
                if individual['individual_id'] == variant_gt['sample_id']:
                    # gather coverage info
                    variant_line.append(variant_gt['allele_depths'][0]) # AD reference
                    variant_line.append(variant_gt['allele_depths'][1]) # AD alternate
                    # gather genotype quality info
                    variant_line.append(variant_gt['genotype_quality'])

        variant_line = [str(i) for i in variant_line]
        export_variants.append(",".join(variant_line))

    return export_variants


def variants_export_header(case_obj):
    """Returns a header for the CSV file with the filtered variants to be exported.

        Args:
            case_obj(scout.models.Case)

        Returns:
            header: includes the fields defined in scout.constants.variants_export EXPORT_HEADER
                    + AD_reference, AD_alternate, GT_quality for each sample analysed for a case
    """
    header = []
    header = header + EXPORT_HEADER
    # Add fields specific for case samples
    for individual in case_obj['individuals']:
        display_name = str(individual['display_name'])
        header.append('AD_reference_'+display_name) # Add AD reference field for a sample
        header.append('AD_alternate_'+display_name) # Add AD alternate field for a sample
        header.append('GT_quality_'+display_name) # Add Genotype quality field for a sample
    return header


def get_variant_info(genes):
    """Get variant information"""
    data = {'canonical_transcripts': []}
    for gene_obj in genes:
        if not gene_obj.get('canonical_transcripts'):
            tx = gene_obj['transcripts'][0]
            tx_id = tx['transcript_id']
            exon = tx.get('exon', '-')
            c_seq = tx.get('coding_sequence_name', '-')
        else:
            tx_id = gene_obj['canonical_transcripts']
            exon = gene_obj.get('exon', '-')
            c_seq = gene_obj.get('hgvs_identifier', '-')

        if len(c_seq) > 20:
            c_seq = c_seq[:20] + '...'

        if len(genes) == 1:
            value = ':'.join([tx_id,exon,c_seq])
        else:
            gene_id = gene_obj.get('hgnc_symbol') or str(gene_obj['hgnc_id'])
            value = ':'.join([gene_id, tx_id,exon,c_seq])
        data['canonical_transcripts'].append(value)

    return data

<<<<<<< HEAD

def get_predictions(genes):
    """Get sift predictions from genes."""
    data = {
        'sift_predictions': [],
        'polyphen_predictions': [],
        'region_annotations': [],
        'functional_annotations': []
    }
    for gene_obj in genes:
        for pred_key in data:
            gene_key = pred_key[:-1]
            if len(genes) == 1:
                value = gene_obj.get(gene_key, '-')
            else:
                gene_id = gene_obj.get('hgnc_symbol') or str(gene_obj['hgnc_id'])
                value = ':'.join([gene_id, gene_obj.get(gene_key, '-')])
            data[pred_key].append(value)

    return data


def variant_case(store, case_obj, variant_obj):
    """Pre-process case for the variant view.

    Adds information about files from case obj to variant

    Args:
        store(scout.adapter.MongoAdapter)
        case_obj(scout.models.Case)
        variant_obj(scout.models.Variant)
    """

    case_append_bam(store, case_obj)

    try:
        genes = variant_obj.get('genes', [])
        if len(genes) == 1:
            hgnc_gene_obj = store.hgnc_gene(variant_obj['genes'][0]['hgnc_id'])
            if hgnc_gene_obj:
                vcf_path = store.get_region_vcf(case_obj, gene_obj=hgnc_gene_obj)
                case_obj['region_vcf_file'] = vcf_path
            else:
                case_obj['region_vcf_file'] = None
        elif len(genes) > 1:
            chrom = variant_obj['genes'][0]['common']['chromosome']
            start = min(gene['common']['start'] for gene in variant_obj['genes'])
            end = max(gene['common']['end'] for gene in variant_obj['genes'])
            # Create a reduced VCF with variants in the region
            vcf_path = store.get_region_vcf(case_obj, chrom=chrom, start=start, end=end)
            case_obj['region_vcf_file'] = vcf_path
    except (SyntaxError, Exception):
        LOG.warning("skip VCF region for alignment view")

def case_append_bam(store, case_obj):
    """Deconvolute information about files to case_obj.

    Args:
        store(scout.adapter.MongoAdapter)
        case_obj(scout.models.Case)
    """

    case_obj['bam_files'] = []
    case_obj['mt_bams'] = []
    case_obj['bai_files'] = []
    case_obj['mt_bais'] = []
    case_obj['sample_names'] = []

    bam_files = [('bam_file','bam_files', 'bai_files'), ('mt_bam', 'mt_bams', 'mt_bais')]
    for individual in case_obj['individuals']:
        case_obj['sample_names'].append(individual.get('display_name'))
        for bam in bam_files:
            bam_path = individual.get(bam[0])
            if bam_path and os.path.exists(bam_path):
                case_obj[bam[1]].append(bam_path) # either bam_files or mt_bams
                case_obj[bam[2]].append(find_bai_file(bam_path)) # either bai_files or mt_bais
            else:
                LOG.debug("%s: no bam file found", individual['individual_id'])


def find_bai_file(bam_file):
    """Find out BAI file by extension given the BAM file."""
    bai_file = bam_file.replace('.bam', '.bai')
    if not os.path.exists(bai_file):
        # try the other convention
        bai_file = "{}.bai".format(bam_file)
    return bai_file


def variant(store, institute_obj, case_obj, variant_id=None, variant_obj=None, add_case=True,
            add_other=True, get_overlapping=True):
    """Pre-process a single variant for the detailed variant view.

    Adds information from case and institute that is not present on the variant
    object

    Args:
        store(scout.adapter.MongoAdapter)
        institute_obj(scout.models.Institute)
        case_obj(scout.models.Case)
        variant_id(str)
        variant_obj(dict)
        add_case(bool): If info about files case should be added
        add_other(bool): If information about other causatives should be added
        get_overlapping(bool): If overlapping svs should be collected

    Returns:
        variant_info(dict): {
            'variant': <variant_obj>,
            'causatives': <list(other_causatives)>,
            'events': <list(events)>,
            'overlapping_svs': <list(overlapping svs)>,
            'manual_rank_options': MANUAL_RANK_OPTIONS,
            'dismiss_variant_options': DISMISS_VARIANT_OPTIONS,
            'ACMG_OPTIONS': ACMG_OPTIONS,
            'evaluations': <list(evaluations)>,
        }

    """
    # If the variant is already collected we skip this part
    if not variant_obj:
        default_panels = []
        # Add default panel information to variant
        for panel in case_obj['panels']:
            if not panel.get('is_default'):
                continue
            panel_obj = store.gene_panel(panel['panel_name'], panel.get('version'))
            if not panel:
                LOG.warning("Panel {0} version {1} could not be found".format(
                    panel['panel_name'], panel.get('version')))
                continue
            default_panels.append(panel_obj)

        # NOTE this will query with variant_id == document_id, not the variant_id.
        variant_obj = store.variant(variant_id, gene_panels=default_panels)

    genome_build = case_obj.get('genome_build', '37')
    if genome_build not in ['37','38']:
        genome_build = '37'

    if variant_obj is None:
        return None
    # Add information to case_obj
    if add_case:
        variant_case(store, case_obj, variant_obj)

    # Collect all the events for the variant
    events = list(store.events(institute_obj, case=case_obj, variant_id=variant_obj['variant_id']))
    for event in events:
        event['verb'] = VERBS_MAP[event['verb']]

    other_causatives = set()
    # Adds information about other causative variants
    if add_other:
        for other_causative in store.other_causatives(case_obj, variant_obj):
            # avoid adding other causatives duplicates
            other_causatives.add(tuple(other_causative.items()))
        # convert set of tuples into list of dictionaries
        other_causatives = [ dict(item) for item in list(other_causatives)]

    variant_obj = parse_variant(store, institute_obj, case_obj, variant_obj, genome_build=genome_build)

    variant_obj['end_position'] = end_position(variant_obj)
    variant_obj['frequency'] = frequency(variant_obj)
    variant_obj['clinsig_human'] = (clinsig_human(variant_obj) if variant_obj.get('clnsig')
                                    else None)
    variant_obj['thousandg_link'] = thousandg_link(variant_obj, genome_build)
    variant_obj['exac_link'] = exac_link(variant_obj)
    variant_obj['gnomad_link'] = gnomad_link(variant_obj)
    variant_obj['swegen_link'] = swegen_link(variant_obj)
    variant_obj['cosmic_link'] = cosmic_link(variant_obj)
    variant_obj['beacon_link'] = beacon_link(variant_obj, genome_build)
    variant_obj['ucsc_link'] = ucsc_link(variant_obj, genome_build)
    variant_obj['alamut_link'] = alamut_link(variant_obj)
    variant_obj['spidex_human'] = spidex_human(variant_obj)
    variant_obj['expected_inheritance'] = expected_inheritance(variant_obj)
    variant_obj['callers'] = callers(variant_obj, category='snv')

    individuals = {individual['individual_id']: individual for individual in
                   case_obj['individuals']}
    for sample_obj in variant_obj['samples']:
        individual = individuals[sample_obj.get('sample_id')]
        if not individual:
            return None
        sample_obj['is_affected'] = True if individual['phenotype'] == 2 else False

    gene_models = set()
    variant_obj['disease_associated_transcripts'] = []

    # Parse the gene models, both from panels and genes
    for gene_obj in variant_obj.get('genes', []):
        # Adds gene level links
        parse_gene(gene_obj, genome_build)
        omim_models = set()
        for disease_term in gene_obj.get('disease_terms', []):
            omim_models.update(disease_term.get('inheritance', []))
        gene_obj['omim_inheritance'] = list(omim_models)

        # Build strings for the disease associated transcripts from gene panel
        for refseq_id in gene_obj.get('disease_associated_transcripts', []):
            hgnc_symbol = (gene_obj['common']['hgnc_symbol'] if gene_obj.get('common') else
                           gene_obj['hgnc_id'])
            transcript_str = "{}:{}".format(hgnc_symbol, refseq_id)
            variant_obj['disease_associated_transcripts'].append(transcript_str)

        gene_models = gene_models | omim_models

    if variant_obj.get('genetic_models'):
        variant_models = set(model.split('_', 1)[0] for model in variant_obj['genetic_models'])
        variant_obj['is_matching_inheritance'] = variant_models & gene_models

    evaluations = []
    for evaluation_obj in store.get_evaluations(variant_obj):
        evaluation(store, evaluation_obj)
        evaluations.append(evaluation_obj)

    case_clinvars = store.case_to_clinVars(case_obj.get('display_name'))

    if variant_id in case_clinvars:
        variant_obj['clinvar_clinsig'] = case_clinvars.get(variant_id)['clinsig']

    svs = []
    if get_overlapping:
        svs = (parse_variant(store, institute_obj, case_obj, variant_obj) for
                            variant_obj in store.overlapping(variant_obj))

    return {
        'variant': variant_obj,
        'causatives': other_causatives,
        'events': events,
        'overlapping_svs': svs,
        'manual_rank_options': MANUAL_RANK_OPTIONS,
        'dismiss_variant_options': DISMISS_VARIANT_OPTIONS,
        'mosaic_variant_options': MOSAICISM_OPTIONS,
        'ACMG_OPTIONS': ACMG_OPTIONS,
        'evaluations': evaluations,
    }

def observations(store, loqusdb, case_obj, variant_obj):
    """Query observations for a variant."""
    composite_id = ("{this[chromosome]}_{this[position]}_{this[reference]}_"
                    "{this[alternative]}".format(this=variant_obj))
    obs_data = loqusdb.get_variant({'_id': composite_id}) or {}
    obs_data['total'] = loqusdb.case_count()

    obs_data['cases'] = []
    institute_id = variant_obj['institute']
    for case_id in obs_data.get('families', []):
        if case_id != variant_obj['case_id']:
            # other case might belong to same institute, collaborators or other institutes
            other_case = store.case(case_id)
            institute_objs = user_institutes(store, current_user)
            user_institutes_ids = [inst['_id'] for inst in institute_objs]
            if other_case and (other_case.get('owner') == institute_id # observation variant has same institute as first variant
                or institute_id in other_case.get('collaborators', []) # or is in other case collaborators
                or other_case.get('owner') in user_institutes_ids): # or observation's institute belongs to users institutes
                other_variant = store.variant(case_id=case_id, simple_id=composite_id)
                obs_data['cases'].append(dict(case=other_case, variant=other_variant))

    return obs_data


def parse_gene(gene_obj, build=None):
    """Parse variant genes."""
    build = build or 37

    if gene_obj.get('common'):
        add_gene_links(gene_obj, build)
        refseq_transcripts = []
        for tx_obj in gene_obj['transcripts']:
            parse_transcript(gene_obj, tx_obj, build)

            # select refseq transcripts as "primary"
            if not tx_obj.get('refseq_id'):
                continue

            refseq_transcripts.append(tx_obj)

        gene_obj['primary_transcripts'] = (refseq_transcripts if refseq_transcripts else [])

def parse_transcript(gene_obj, tx_obj, build=None):
    """Parse variant gene transcript (VEP)."""
    build = build or 37
    add_tx_links(tx_obj, build)

    if tx_obj.get('refseq_id'):
        gene_name = (gene_obj['common']['hgnc_symbol'] if gene_obj['common'] else
                     gene_obj['hgnc_id'])
        tx_obj['change_str'] = transcript_str(tx_obj, gene_name)

def transcript_str(transcript_obj, gene_name=None):
    """Generate amino acid change as a string."""
    if transcript_obj.get('exon'):
        gene_part, part_count_raw = 'exon', transcript_obj['exon']
    elif transcript_obj.get('intron'):
        gene_part, part_count_raw = 'intron', transcript_obj['intron']
    else:
        # variant between genes
        gene_part, part_count_raw = 'intergenic', '0'

    part_count = part_count_raw.rpartition('/')[0]
    change_str = "{}:{}{}:{}:{}".format(
        transcript_obj.get('refseq_id', ''),
        gene_part,
        part_count,
        transcript_obj.get('coding_sequence_name', 'NA'),
        transcript_obj.get('protein_sequence_name', 'NA'),
    )
    if gene_name:
        change_str = "{}:".format(gene_name) + change_str
    return change_str


def end_position(variant_obj):
    """Calculate end position for a variant."""
    alt_bases = len(variant_obj['alternative'])
    num_bases = max(len(variant_obj['reference']), alt_bases)
    return variant_obj['position'] + (num_bases - 1)


def frequency(variant_obj):
    """Returns a judgement on the overall frequency of the variant.

    Combines multiple metrics into a single call.
    """
    most_common_frequency = max(variant_obj.get('thousand_genomes_frequency') or 0,
                                variant_obj.get('exac_frequency') or 0)
    if most_common_frequency > .05:
        return 'common'
    elif most_common_frequency > .01:
        return 'uncommon'
    else:
        return 'rare'


def clinsig_human(variant_obj):
    """Convert to human readable version of CLINSIG evaluation."""
    for clinsig_obj in variant_obj['clnsig']:
        # The clinsig objects allways have a accession
        if isinstance(clinsig_obj['accession'], int):
            # New version
            link = "https://www.ncbi.nlm.nih.gov/clinvar/variation/{}"
        else:
            # Old version
            link = "https://www.ncbi.nlm.nih.gov/clinvar/{}"

        human_str = 'not provided'
        if clinsig_obj.get('value'):
            try:
                # Old version
                int(clinsig_obj['value'])
                human_str = CLINSIG_MAP.get(clinsig_obj['value'], 'not provided')
            except ValueError:
                # New version
                human_str = clinsig_obj['value']

        clinsig_obj['human'] = human_str
        clinsig_obj['link'] = link.format(clinsig_obj['accession'])

        yield clinsig_obj


def thousandg_link(variant_obj, build=None):
    """Compose link to 1000G page for detailed information."""
    dbsnp_id = variant_obj.get('dbsnp_id')
    build = build or 37

    if not dbsnp_id:
        return None

    if build == 37:
        url_template = ("http://grch37.ensembl.org/Homo_sapiens/Variation/Explore"
                        "?v={};vdb=variation")
    else:
        url_template = ("http://www.ensembl.org/Homo_sapiens/Variation/Explore"
                        "?v={};vdb=variation")

    return url_template.format(dbsnp_id)


def exac_link(variant_obj):
    """Compose link to ExAC website for a variant position."""
    url_template = ("http://exac.broadinstitute.org/variant/"
                    "{this[chromosome]}-{this[position]}-{this[reference]}"
                    "-{this[alternative]}")
    return url_template.format(this=variant_obj)


def gnomad_link(variant_obj):
    """Compose link to gnomAD website."""
    url_template = ("http://gnomad.broadinstitute.org/variant/{this[chromosome]}-"
                    "{this[position]}-{this[reference]}-{this[alternative]}")
    return url_template.format(this=variant_obj)


def swegen_link(variant_obj):
    """Compose link to SweGen Variant Frequency Database."""
    url_template = ("https://swegen-exac.nbis.se/variant/{this[chromosome]}-"
                    "{this[position]}-{this[reference]}-{this[alternative]}")
    return url_template.format(this=variant_obj)

def cosmic_link(variant_obj):
    """Compose link to COSMIC Database.

    Args:
        variant_obj(scout.models.Variant)

    Returns:
        url_template(str): Link to COSMIIC database if cosmic id is present
    """

    cosmic_ids = variant_obj.get('cosmic_ids')

    if not cosmic_ids:
        return None
    else:
        cosmic_id = cosmic_ids[0]
        url_template = ("https://cancer.sanger.ac.uk/cosmic/mutation/overview?id={}")


    return url_template.format(cosmic_id)

def beacon_link(variant_obj, build=None):
    """Compose link to Beacon Network."""
    build = build or 37
    url_template = ("https://beacon-network.org/#/search?pos={this[position]}&"
                    "chrom={this[chromosome]}&allele={this[alternative]}&"
                    "ref={this[reference]}&rs=GRCh37")
    # beacon does not support build 38 at the moment
    # if build == '38':
    #     url_template = ("https://beacon-network.org/#/search?pos={this[position]}&"
    #                     "chrom={this[chromosome]}&allele={this[alternative]}&"
    #                     "ref={this[reference]}&rs=GRCh38")

    return url_template.format(this=variant_obj)


def ucsc_link(variant_obj, build=None):
    """Compose link to UCSC."""
    build = build or 37
    url_template = ("http://genome.ucsc.edu/cgi-bin/hgTracks?db=hg19&"
                        "position=chr{this[chromosome]}:{this[position]}"
                        "-{this[position]}&dgv=pack&knownGene=pack&omimGene=pack")
    if build == 38:
        url_template = ("http://genome.ucsc.edu/cgi-bin/hgTracks?db=hg20&"
                        "position=chr{this[chromosome]}:{this[position]}"
                        "-{this[position]}&dgv=pack&knownGene=pack&omimGene=pack")

    return url_template.format(this=variant_obj)


def alamut_link(variant_obj):
    url_template = ("http://localhost:10000/show?request={this[chromosome]}:"
                    "{this[position]}{this[reference]}>{this[alternative]}")
    return url_template.format(this=variant_obj)


def spidex_human(variant_obj):
    """Translate SPIDEX annotation to human readable string."""
    if variant_obj.get('spidex') is None:
        return 'not_reported'
    elif abs(variant_obj['spidex']) < SPIDEX_HUMAN['low']['pos'][1]:
        return 'low'
    elif abs(variant_obj['spidex']) < SPIDEX_HUMAN['medium']['pos'][1]:
        return 'medium'
    else:
        return 'high'


def expected_inheritance(variant_obj):
    """Gather information from common gene information."""
    manual_models = set()
    for gene in variant_obj.get('genes', []):
        manual_models.update(gene.get('manual_inheritance', []))
    return list(manual_models)


def callers(variant_obj, category='snv'):
    """Return info about callers."""
    calls = set()
    for caller in CALLERS[category]:
        if variant_obj.get(caller['id']):
            calls.add((caller['name'], variant_obj[caller['id']]))

    return list(calls)


def variant_verification(store, mail, institute_obj, case_obj, user_obj, variant_obj, sender, variant_url, order, comment, url_builder=url_for):
    """Send a verification email and register the verification in the database

        Args:
            store(scout.adapter.MongoAdapter)
            mail(scout.server.extensions.mail): an instance of flask_mail.Mail
            institute_obj(dict): an institute object
            case_obj(dict): a case object
            user_obj(dict): a user object
            variant_obj(dict): a variant object (snv or sv)
            sender(str): current_app.config['MAIL_USERNAME']
            variant_url(str): the complete url to the variant (snv or sv), a link that works from outside scout domain.
            order(str): False == cancel order, True==order verification
            comment(str): sender's entered comment from form
            url_builder(flask.url_for): for testing purposes, otherwise test verification email fails because out of context
    """

    recipients = institute_obj['sanger_recipients']
    if len(recipients) == 0:
        raise MissingSangerRecipientError()

    view_type = None
    email_subject = None
    category = variant_obj.get('category')
    display_name = None
    chromosome = variant_obj['chromosome']
    end_chrom = variant_obj.get('end_chrom', chromosome)
    breakpoint_1 = ':'.join([chromosome, str(variant_obj['position'])])
    breakpoint_2 = ':'.join([end_chrom, str(variant_obj.get('end'))])
    variant_size = variant_obj.get('length')
    panels = ', '.join(variant_obj.get('panels', []))
    hgnc_symbol = ', '.join(variant_obj['hgnc_symbols'])
    email_subj_gene_symbol = None
    if len(variant_obj['hgnc_symbols']) > 3:
        email_subj_gene_symbol = ' '.join([ str(len(variant_obj['hgnc_symbols'])) + 'genes'])
    else:
        email_subj_gene_symbol = hgnc_symbol

    gtcalls = ["<li>{}: {}</li>".format(sample_obj['display_name'],
                                        sample_obj['genotype_call'])
               for sample_obj in variant_obj['samples']]
    tx_changes = []

    if category == 'snv': #SNV
        view_type = 'variants.variant'
        display_name = variant_obj.get('display_name')
        tx_changes = []

        for gene_obj in variant_obj.get('genes', []):
            for tx_obj in gene_obj['transcripts']:
                parse_transcript(gene_obj, tx_obj)
                # select refseq transcripts as "primary"
                if not tx_obj.get('refseq_id'):
                    continue

                for refseq_id in tx_obj.get('refseq_identifiers'):
                    transcript_line = []
                    if "common" in gene_obj:
                        transcript_line.append(gene_obj['common']['hgnc_symbol'])
                    else:
                        transcript_line.append(gene_obj['hgnc_id'])
                    transcript_line.append('-'.join([refseq_id, tx_obj['transcript_id']]))
                    if "exon" in tx_obj:
                        transcript_line.append(''.join([ "exon", tx_obj["exon"]]))
                    elif "intron" in tx_obj:
                        transcript_line.append(''.join([ "intron", tx_obj["intron"]]))
                    else:
                        transcript_line.append('intergenic')
                    if "coding_sequence_name" in tx_obj:
                        transcript_line.append(urllib.parse.unquote(tx_obj['coding_sequence_name']))
                    else:
                        transcript_line.append('')
                    if "protein_sequence_name" in tx_obj:
                        transcript_line.append(urllib.parse.unquote(tx_obj['protein_sequence_name']))
                    else:
                        transcript_line.append('')

                    tx_changes.append("<li>{}</li>".format(':'.join(transcript_line)))

    else: #SV
        view_type = 'variants.sv_variant'
        display_name = '_'.join([breakpoint_1, variant_obj.get('sub_category').upper()])

    # body of the email
    html = verification_email_body(
        case_name = case_obj['display_name'],
        url = variant_url, #this is the complete url to the variant, accessible when clicking on the email link
        display_name = display_name,
        category = category.upper(),
        subcategory = variant_obj.get('sub_category').upper(),
        breakpoint_1 = breakpoint_1,
        breakpoint_2 = breakpoint_2,
        hgnc_symbol = hgnc_symbol,
        panels = panels,
        gtcalls = ''.join(gtcalls),
        tx_changes = ''.join(tx_changes) or 'Not available',
        name = user_obj['name'].encode('utf-8'),
        comment = comment
    )

    # build a local the link to the variant to be included in the events objects (variant and case) created in the event collection.
    local_link = url_builder(view_type, institute_id=institute_obj['_id'],
                           case_name=case_obj['display_name'],
                           variant_id=variant_obj['_id'])

    if order == 'True': # variant verification should be ordered
        # pin variant if it's not already pinned
        if case_obj.get('suspects') is None or variant_obj['_id'] not in case_obj['suspects']:
            store.pin_variant(institute_obj, case_obj, user_obj, local_link, variant_obj)

        email_subject = "SCOUT: validation of {} variant {}, ({})".format( category.upper(), display_name, email_subj_gene_symbol)
        store.order_verification(institute=institute_obj, case=case_obj, user=user_obj, link=local_link, variant=variant_obj)

    else: # variant verification should be cancelled
        email_subject = "SCOUT: validation of {} variant {}, ({}), was CANCELLED!".format(category.upper(), display_name, email_subj_gene_symbol)
        store.cancel_verification(institute=institute_obj, case=case_obj, user=user_obj, link=local_link, variant=variant_obj)

    kwargs = dict(subject=email_subject, html=html, sender=sender, recipients=recipients,
        # cc the sender of the email for confirmation
        cc=[user_obj['email']])

    message = Message(**kwargs)
    # send email using flask_mail
    mail.send(message)


def verification_email_body(case_name, url, display_name, category, subcategory, breakpoint_1, breakpoint_2, hgnc_symbol, panels, gtcalls, tx_changes, name, comment):
    """
        Builds the html code for the variant verification emails (order verification and cancel verification)

        Args:
            case_name(str): case display name
            url(str): the complete url to the variant, accessible when clicking on the email link
            display_name(str): a display name for the variant
            category(str): category of the variant
            subcategory(str): sub-category of the variant
            breakpoint_1(str): breakpoint 1 (format is 'chr:start')
            breakpoint_2(str): breakpoint 2 (format is 'chr:stop')
            hgnc_symbol(str): a gene or a list of genes separated by comma
            panels(str): a gene panel of a list of panels separated by comma
            gtcalls(str): genotyping calls of any sample in the family
            tx_changes(str): amino acid changes caused by the variant, only for snvs otherwise 'Not available'
            name(str): user_obj['name'], uft-8 encoded
            comment(str): sender's comment from form

        Returns:
            html(str): the html body of the variant verification email

    """
    html = """
       <ul>
         <li>
           <strong>Case {case_name}</strong>: <a href="{url}">{display_name}</a>
         </li>
         <li><strong>Variant type</strong>: {category} ({subcategory})
         <li><strong>Breakpoint 1</strong>: {breakpoint_1}</li>
         <li><strong>Breakpoint 2</strong>: {breakpoint_2}</li>
         <li><strong>HGNC symbols</strong>: {hgnc_symbol}</li>
         <li><strong>Gene panels</strong>: {panels}</li>
         <li><strong>GT call</strong></li>
         {gtcalls}
         <li><strong>Amino acid changes</strong></li>
         {tx_changes}
         <li><strong>Comment</strong>: {comment}</li>
         <li><strong>Ordered by</strong>: {name}</li>
       </ul>
    """.format(
        case_name=case_name,
        url=url,
        display_name=display_name,
        category=category,
        subcategory=subcategory,
        breakpoint_1=breakpoint_1,
        breakpoint_2=breakpoint_2,
        hgnc_symbol=hgnc_symbol,
        panels=panels,
        gtcalls=gtcalls,
        tx_changes=tx_changes,
        name=name,
        comment=comment)

    return html


def cancer_variants(store, request_args, institute_id, case_name, form):
=======
def cancer_variants(store, institute_id, case_name, form, page=1):
>>>>>>> 58bba86a
    """Fetch data related to cancer variants for a case."""

    institute_obj, case_obj = institute_and_case(store, institute_id, case_name)
    per_page = 50
    skip_count = per_page * max(page - 1, 0)
    variants_query = store.variants(case_obj['_id'], category='cancer', query=form.data)
    variant_count = variants_query.count()
    more_variants = True if variant_count > (skip_count + per_page) else False
    variant_res = variants_query.skip(skip_count).limit(per_page)
    data = dict(
        page=page,
        more_variants=more_variants,
        institute=institute_obj,
        case=case_obj,
        variants=(parse_variant(store, institute_obj, case_obj, variant, update=True) for
                  variant in variant_res),
        form=form,
    )
    return data

<<<<<<< HEAD
# TODO: DRY it out, it is just like sv_variants
def cancer_sv_variants(store, institute_obj, case_obj, variants_query, page=1, per_page=50):
    """Pre-process list of cancer structural variants."""
    skip_count = (per_page * max(page - 1, 0))
    more_variants = True if variants_query.count() > (skip_count + per_page) else False

    genome_build = case_obj.get('genome_build', '37')
    if genome_build not in ['37','38']:
        genome_build = '37'

    return {
        'variants': (parse_variant(store, institute_obj, case_obj, variant, genome_build=genome_build) for variant in
                     variants_query.skip(skip_count).limit(per_page)),
        'more_variants': more_variants,
    }


def clinvar_export(store, institute_id, case_name, variant_id):
    """Gather the required data for creating the clinvar submission form

        Args:
            store(scout.adapter.MongoAdapter)
            institute_id(str): Institute ID
            case_name(str): case ID
            variant_id(str): variant._id

        Returns:
            a dictionary with all the required data (case and variant level) to pre-fill in fields in the clinvar submission form

    """

    institute_obj, case_obj = institute_and_case(store, institute_id, case_name)
    pinned = [store.variant(variant_id) or variant_id for variant_id in
                  case_obj.get('suspects', [])]
    variant_obj = store.variant(variant_id)

    # gather missing transcript info from entrez (refseq id version)
    for pinned_var in pinned:
        for gene in pinned_var.get('genes'):
            for transcript in gene.get('transcripts'):
                if transcript.get('refseq_id'):
                    transcript['refseq_id'] = fetch_refseq_version(transcript['refseq_id'])

    return dict(
        today = str(date.today()),
        institute=institute_obj,
        case=case_obj,
        variant=variant_obj,
        pinned_vars=pinned
    )

=======
>>>>>>> 58bba86a
def get_clinvar_submission(store, institute_id, case_name, variant_id, submission_id):
    """Collects all variants from the clinvar submission collection with a specific submission_id

        Args:
            store(scout.adapter.MongoAdapter)
            institute_id(str): Institute ID
            case_name(str): case ID
            variant_id(str): variant._id
            submission_id(str): clinvar submission id, i.e. SUB76578

        Returns:
            A dictionary with all the data to display the clinvar_update.html template page
    """

    institute_obj, case_obj = institute_and_case(store, institute_id, case_name)
    pinned = [store.variant(variant_id) or variant_id for variant_id in
                  case_obj.get('suspects', [])]
    variant_obj = store.variant(variant_id)
    clinvar_submission_objs = store.clinvars(submission_id=submission_id)
    return dict(
        today = str(date.today()),
        institute=institute_obj,
        case=case_obj,
        variant=variant_obj,
        pinned_vars=pinned,
        clinvars = clinvar_submission_objs
    )

def upload_panel(store, institute_id, case_name, stream):
    """Parse out HGNC symbols from a stream."""
    institute_obj, case_obj = institute_and_case(store, institute_id, case_name)
    raw_symbols = [line.strip().split('\t')[0] for line in stream if
                   line and not line.startswith('#')]
    # check if supplied gene symbols exist
    hgnc_symbols = []
    for raw_symbol in raw_symbols:
        if store.hgnc_genes(raw_symbol).count() == 0:
            flash("HGNC symbol not found: {}".format(raw_symbol), 'warning')
        else:
            hgnc_symbols.append(raw_symbol)
    return hgnc_symbols


def verified_excel_file(store, institute_list, temp_excel_dir):
    """Collect all verified variants in a list on institutes and save them to file

    Args:
        store(adapter.MongoAdapter)
        institute_list(list): a list of institute ids
        temp_excel_dir(os.Path): folder where the temp excel files are written to

    Returns:
        written_files(int): the number of files written to temp_excel_dir
    """
    document_lines = []
    written_files = 0
    today = datetime.datetime.now().strftime('%Y-%m-%d')
    LOG.info('Creating verified variant document..')

    for cust in institute_list:
        verif_vars = store.verified(institute_id=cust)
        LOG.info('Found {} verified variants for customer {}'.format(len(verif_vars), cust))

        if not verif_vars:
            continue
        unique_callers = set()
        for var_type, var_callers in CALLERS.items():
            for caller in var_callers:
                unique_callers.add(caller.get('id'))
        cust_verified = export_verified_variants(verif_vars, unique_callers)

        document_name = '.'.join([cust, '_verified_variants', today]) + '.xlsx'
        workbook = Workbook(os.path.join(temp_excel_dir,document_name))
        Report_Sheet = workbook.add_worksheet()

        # Write the column header
        row = 0
        for col,field in enumerate(VERIFIED_VARIANTS_HEADER + list(unique_callers)):
            Report_Sheet.write(row,col,field)

        # Write variant lines, after header (start at line 1)
        for row, line in enumerate(cust_verified,1): # each line becomes a row in the document
            for col, field in enumerate(line): # each field in line becomes a cell
                Report_Sheet.write(row,col,field)
        workbook.close()

        if os.path.exists(os.path.join(temp_excel_dir,document_name)):
            written_files += 1

    return written_files<|MERGE_RESOLUTION|>--- conflicted
+++ resolved
@@ -286,8 +286,6 @@
         data['canonical_transcripts'].append(value)
 
     return data
-
-<<<<<<< HEAD
 
 def get_predictions(genes):
     """Get sift predictions from genes."""
@@ -960,9 +958,6 @@
 
 
 def cancer_variants(store, request_args, institute_id, case_name, form):
-=======
-def cancer_variants(store, institute_id, case_name, form, page=1):
->>>>>>> 58bba86a
     """Fetch data related to cancer variants for a case."""
 
     institute_obj, case_obj = institute_and_case(store, institute_id, case_name)
@@ -983,7 +978,6 @@
     )
     return data
 
-<<<<<<< HEAD
 # TODO: DRY it out, it is just like sv_variants
 def cancer_sv_variants(store, institute_obj, case_obj, variants_query, page=1, per_page=50):
     """Pre-process list of cancer structural variants."""
@@ -1035,8 +1029,6 @@
         pinned_vars=pinned
     )
 
-=======
->>>>>>> 58bba86a
 def get_clinvar_submission(store, institute_id, case_name, variant_id, submission_id):
     """Collects all variants from the clinvar submission collection with a specific submission_id
 
