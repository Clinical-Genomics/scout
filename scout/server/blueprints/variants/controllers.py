--- conflicted
+++ resolved
@@ -690,17 +690,10 @@
         variants_list.append(variant_obj)
 
     # get manual rank options
-<<<<<<< HEAD
-    evalutation_terms = store.evaluation_terms(
-        term_category="manual_rank", institute_id=institute_obj["internal_id"]
-    )
-    manual_rank_options = build_variant_evaluation_terms(evalutation_terms)
-=======
     evaluation_terms = store.evaluation_terms(
         term_category="manual_rank", institute_id=institute_obj["internal_id"]
     )
     manual_rank_options = build_variant_evaluation_terms(evaluation_terms)
->>>>>>> ad6bf559
 
     data = dict(
         page=page,
