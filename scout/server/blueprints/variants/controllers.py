--- conflicted
+++ resolved
@@ -233,47 +233,15 @@
 
     for assessment_type in assessment_keywords:
         assessment = {}
-        if variant_obj.get(assessment_type) is None:
-            continue
-        if assessment_type == "manual_rank":
-            manual_rank = variant_obj[assessment_type]
-            assessment["title"] = "Manual rank: {}".format(
-                MANUAL_RANK_OPTIONS[manual_rank]["description"]
-            )
-            assessment["label"] = MANUAL_RANK_OPTIONS[manual_rank]["label"]
-            assessment["display_class"] = MANUAL_RANK_OPTIONS[manual_rank]["label_class"]
-
-<<<<<<< HEAD
-        if assessment_type == "cancer_tier":
-            cancer_tier = variant_obj[assessment_type]
-            assessment["title"] = "Cancer tier: {}".format(
-                CANCER_TIER_OPTIONS[cancer_tier]["description"]
-            )
-            assessment["label"] = CANCER_TIER_OPTIONS[cancer_tier]["label"]
-            assessment["display_class"] = CANCER_TIER_OPTIONS[cancer_tier]["label_class"]
-
-        if assessment_type == "acmg_classification":
-            classification = variant_obj[assessment_type]
-            if isinstance(classification, int):
-                acmg_code = ACMG_MAP[classification]
-                classification = ACMG_COMPLETE_MAP[acmg_code]
-
-            assessment["title"] = "ACMG: {}".format(classification["label"])
-            assessment["label"] = classification["short"]
-            assessment["display_class"] = classification["color"]
-
-        if assessment_type == "dismiss_variant":
-            LOG.error("DISMISSED!!!")
-            dismiss_variant_options = {
-                **DISMISS_VARIANT_OPTIONS,
-                **CANCER_SPECIFIC_VARIANT_DISMISS_OPTIONS,
-            }
-            assessment["label"] = "Dismissed"
-            assessment["title"] = "dismiss:<br>"
-            for reason in variant_obj[assessment_type]:
-                if not isinstance(reason, int):
-                    reason = int(reason)
-=======
+        if variant_obj.get(assessment_type) is not None:
+            if assessment_type == "manual_rank":
+                manual_rank = variant_obj[assessment_type]
+                assessment["title"] = "Manual rank: {}".format(
+                    MANUAL_RANK_OPTIONS[manual_rank]["description"]
+                )
+                assessment["label"] = MANUAL_RANK_OPTIONS[manual_rank]["label"]
+                assessment["display_class"] = MANUAL_RANK_OPTIONS[manual_rank]["label_class"]
+
             if assessment_type == "cancer_tier":
                 cancer_tier = variant_obj[assessment_type]
                 assessment["title"] = "Cancer tier: {}".format(
@@ -313,25 +281,12 @@
                 for reason in variant_obj[assessment_type]:
                     if not isinstance(reason, int):
                         reason = int(reason)
->>>>>>> 14f0b120
                     assessment["title"] += "<strong>{}</strong> - {}<br><br>".format(
-                        dismiss_variant_options[reason]["label"],
-                        dismiss_variant_options[reason]["description"],
+                        MOSAICISM_OPTIONS[reason]["label"], MOSAICISM_OPTIONS[reason]["description"]
                     )
-            assessment["display_class"] = "secondary"
-
-        if assessment_type == "mosaic_tags":
-            assessment["label"] = "Mosaicism"
-            assessment["title"] = "mosaicism:<br>"
-            for reason in variant_obj[assessment_type]:
-                if not isinstance(reason, int):
-                    reason = int(reason)
-                assessment["title"] += "<strong>{}</strong> - {}<br><br>".format(
-                    MOSAICISM_OPTIONS[reason]["label"], MOSAICISM_OPTIONS[reason]["description"]
-                )
-            assessment["display_class"] = "secondary"
-
-        assessments.append(assessment)
+                assessment["display_class"] = "secondary"
+
+            assessments.append(assessment)
 
     return assessments
 
