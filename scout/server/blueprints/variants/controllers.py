--- conflicted
+++ resolved
@@ -597,14 +597,10 @@
 
         secondary_gene = None
 
-<<<<<<< HEAD
-        if "first_rep_gene" in variant_obj and variant_obj["first_rep_gene"].get("hgnc_id") not in gene_panel_lookup:
-=======
         if (
             "first_rep_gene" in variant_obj
-            and variant_obj["first_rep_gene"]["hgnc_id"] not in gene_panel_lookup
+            and variant_obj["first_rep_gene"].get("hgnc_id") not in gene_panel_lookup
         ):
->>>>>>> afd4423d
             for gene in variant_obj["genes"]:
                 in_panels = set(gene_panel_lookup.get(gene["hgnc_id"], []))
 
