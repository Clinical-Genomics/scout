"""Views for the variants"""
import datetime
import io
import logging
import os.path
import pathlib
import shutil
import zipfile

import pymongo
from flask import (
    Blueprint,
    abort,
    current_app,
    flash,
    redirect,
    request,
    send_file,
    url_for,
)
from flask_login import current_user

from scout.constants import CANCER_TIER_OPTIONS, MANUAL_RANK_OPTIONS, SEVERE_SO_TERMS
from scout.server.extensions import store
from scout.server.utils import institute_and_case, templated

from . import controllers
from .forms import CancerFiltersForm, FiltersForm, StrFiltersForm, SvFiltersForm

LOG = logging.getLogger(__name__)

variants_bp = Blueprint(
    "variants",
    __name__,
    template_folder="templates",
    static_folder="static",
    static_url_path="/variants/static",
)


@variants_bp.route("/<institute_id>/<case_name>/variants", methods=["GET", "POST"])
@templated("variants/variants.html")
def variants(institute_id, case_name):
    """Display a list of SNV variants."""
    page = int(request.form.get("page", 1))

    category = "snv"
    institute_obj, case_obj = institute_and_case(store, institute_id, case_name)
    variant_type = request.args.get("variant_type", "clinical")

    if request.form.get("hpo_clinical_filter"):
        case_obj["hpo_clinical_filter"] = True

    user_obj = store.user(current_user.email)

    if request.method == "POST":
        form = controllers.populate_filters_form(
            store, institute_obj, case_obj, user_obj, category, request.form
        )
    else:
        form = FiltersForm(request.args)
        # set form variant data type the first time around
        form.variant_type.data = variant_type
        form.chrom.data = request.args.get("chrom", None)

    # populate filters dropdown
    available_filters = store.filters(institute_id, category)
    form.filters.choices = [
        (filter.get("_id"), filter.get("display_name")) for filter in available_filters
    ]

    # populate available panel choices
    available_panels = case_obj.get("panels", []) + [{"panel_name": "hpo", "display_name": "HPO"}]

    panel_choices = [(panel["panel_name"], panel["display_name"]) for panel in available_panels]

    form.gene_panels.choices = panel_choices

    # update status of case if visited for the first time
    controllers.activate_case(store, institute_obj, case_obj, current_user)

    # upload gene panel if symbol file exists
    if request.files:
        file = request.files[form.symbol_file.name]

    if request.files and file and file.filename != "":
        LOG.debug("Upload file request files: {0}".format(request.files.to_dict()))
        try:
            stream = io.StringIO(file.stream.read().decode("utf-8"), newline=None)
        except UnicodeDecodeError as error:
            flash("Only text files are supported!", "warning")
            return redirect(request.referrer)

        hgnc_symbols_set = set(form.hgnc_symbols.data)
        LOG.debug("Symbols prior to upload: {0}".format(hgnc_symbols_set))
        new_hgnc_symbols = controllers.upload_panel(store, institute_id, case_name, stream)
        hgnc_symbols_set.update(new_hgnc_symbols)
        form.hgnc_symbols.data = hgnc_symbols_set
        # reset gene panels
        form.gene_panels.data = ""

    # check if supplied gene symbols exist
    hgnc_symbols = []
    non_clinical_symbols = []
    not_found_symbols = []
    not_found_ids = []
    if (form.hgnc_symbols.data) and len(form.hgnc_symbols.data) > 0:
        is_clinical = form.data.get("variant_type", "clinical") == "clinical"
        clinical_symbols = store.clinical_symbols(case_obj) if is_clinical else None
        for hgnc_symbol in form.hgnc_symbols.data:
            if hgnc_symbol.isdigit():
                hgnc_gene = store.hgnc_gene(int(hgnc_symbol), case_obj["genome_build"])
                if hgnc_gene is None:
                    not_found_ids.append(hgnc_symbol)
                else:
                    hgnc_symbols.append(hgnc_gene["hgnc_symbol"])
            elif sum(1 for i in store.hgnc_genes(hgnc_symbol)) == 0:
                not_found_symbols.append(hgnc_symbol)
            elif is_clinical and (hgnc_symbol not in clinical_symbols):
                non_clinical_symbols.append(hgnc_symbol)
            else:
                hgnc_symbols.append(hgnc_symbol)

    if not_found_ids:
        flash("HGNC id not found: {}".format(", ".join(not_found_ids)), "warning")
    if not_found_symbols:
        flash("HGNC symbol not found: {}".format(", ".join(not_found_symbols)), "warning")
    if non_clinical_symbols:
        flash(
            "Gene not included in clinical list: {}".format(", ".join(non_clinical_symbols)),
            "warning",
        )
    form.hgnc_symbols.data = hgnc_symbols

    # handle HPO gene list separately
    if "hpo" in form.data["gene_panels"]:
        hpo_symbols = list(
            set(term_obj["hgnc_symbol"] for term_obj in case_obj["dynamic_gene_list"])
        )

        current_symbols = set(hgnc_symbols)
        current_symbols.update(hpo_symbols)
        form.hgnc_symbols.data = list(current_symbols)

    cytobands = store.cytoband_by_chrom(case_obj.get("genome_build"))

    variants_query = store.variants(case_obj["_id"], query=form.data, category=category)

    if request.form.get("export"):
        return controllers.download_variants(store, case_obj, variants_query)

    data = controllers.variants(store, institute_obj, case_obj, variants_query, page)
    return dict(
        institute=institute_obj,
        case=case_obj,
        form=form,
        manual_rank_options=MANUAL_RANK_OPTIONS,
        cancer_tier_options=CANCER_TIER_OPTIONS,
        severe_so_terms=SEVERE_SO_TERMS,
        cytobands=cytobands,
        page=page,
        **data,
    )


@variants_bp.route("/<institute_id>/<case_name>/str/variants")
@templated("variants/str-variants.html")
def str_variants(institute_id, case_name):
    """Display a list of STR variants."""
    page = int(request.args.get("page", 1))
    variant_type = request.args.get("variant_type", "clinical")
    category = "str"

    form = StrFiltersForm(request.args)

    institute_obj, case_obj = institute_and_case(store, institute_id, case_name)

    controllers.activate_case(store, institute_obj, case_obj, current_user)

    query = form.data
    query["variant_type"] = variant_type

    variants_query = store.variants(case_obj["_id"], category=category, query=query).sort(
        [
            ("str_repid", pymongo.ASCENDING),
            ("chromosome", pymongo.ASCENDING),
            ("position", pymongo.ASCENDING),
        ]
    )
    data = controllers.str_variants(store, institute_obj, case_obj, variants_query, page)
    return dict(
        institute=institute_obj,
        case=case_obj,
        variant_type=variant_type,
        manual_rank_options=MANUAL_RANK_OPTIONS,
        form=form,
        page=page,
        **data,
    )


@variants_bp.route("/<institute_id>/<case_name>/sv/variants", methods=["GET", "POST"])
@templated("variants/sv-variants.html")
def sv_variants(institute_id, case_name):
    """Display a list of structural variants."""

    page = int(request.form.get("page", 1))
    variant_type = request.args.get("variant_type", "clinical")
    category = "sv"

    # Define case and institute objects
    institute_obj, case_obj = institute_and_case(store, institute_id, case_name)
    if request.form.get("hpo_clinical_filter"):
        case_obj["hpo_clinical_filter"] = True

    # update status of case if visited for the first time
    controllers.activate_case(store, institute_obj, case_obj, current_user)
    form = controllers.populate_sv_filters_form(store, institute_obj, case_obj, category, request)
    cytobands = store.cytoband_by_chrom(case_obj.get("genome_build"))

    variants_query = store.variants(case_obj["_id"], category=category, query=form.data)
    # if variants should be exported
    if request.form.get("export"):
        return controllers.download_variants(store, case_obj, variants_query)

    data = controllers.sv_variants(store, institute_obj, case_obj, variants_query, page)

    return dict(
        institute=institute_obj,
        case=case_obj,
        variant_type=variant_type,
        form=form,
        cytobands=cytobands,
        severe_so_terms=SEVERE_SO_TERMS,
        manual_rank_options=MANUAL_RANK_OPTIONS,
        page=page,
        **data,
    )


@variants_bp.route("/<institute_id>/<case_name>/cancer/variants", methods=["GET", "POST"])
@templated("variants/cancer-variants.html")
def cancer_variants(institute_id, case_name):
    """Show cancer variants overview."""
    category = "cancer"

    institute_obj, case_obj = institute_and_case(store, institute_id, case_name)

    user_obj = store.user(current_user.email)
    if request.method == "POST":
        form = controllers.populate_filters_form(
            store, institute_obj, case_obj, user_obj, category, request.form
        )

        if form.validate_on_submit() is False:
            # Flash a message with errors
            for field, err_list in form.errors.items():
                for err in err_list:
                    flash(f"Content of field '{field}' has not a valid format", "warning")
            # And do not submit the form
            return redirect(
                url_for(
                    ".cancer_variants",
                    institute_id=institute_id,
                    case_name=case_name,
                    expand_search=True,
                ),
            )
        page = int(request.form.get("page", 1))

    else:
        page = int(request.args.get("page", 1))
        form = CancerFiltersForm(request.args)
        form.chrom.data = request.args.get("chrom", None)

    # update status of case if visited for the first time
    controllers.activate_case(store, institute_obj, case_obj, current_user)

    # populate filters dropdown
    available_filters = store.filters(institute_id, category)
    form.filters.choices = [
        (filter.get("_id"), filter.get("display_name")) for filter in available_filters
    ]

    available_panels = case_obj.get("panels", []) + [{"panel_name": "hpo", "display_name": "HPO"}]

    panel_choices = [(panel["panel_name"], panel["display_name"]) for panel in available_panels]
    form.gene_panels.choices = panel_choices

    variant_type = request.args.get("variant_type", "clinical")
<<<<<<< HEAD

    variants_query = store.variants(case_obj["_id"], category="cancer", query=form.data)

    if request.form.get("export"):
        return controllers.download_variants(store, case_obj, variants_query)

    data = controllers.cancer_variants(
        store, institute_id, case_name, variants_query, form, page=page
    )
    return dict(variant_type=variant_type, **data)
=======
    data = controllers.cancer_variants(store, institute_id, case_name, form, page=page)
    cytobands = store.cytoband_by_chrom(case_obj.get("genome_build"))
    return dict(variant_type=variant_type, cytobands=cytobands, **data)
>>>>>>> 70ce54ac


@variants_bp.route("/<institute_id>/<case_name>/cancer/sv-variants", methods=["GET", "POST"])
@templated("variants/cancer-sv-variants.html")
def cancer_sv_variants(institute_id, case_name):
    """Display a list of cancer structural variants."""

    page = int(request.form.get("page", 1))
    variant_type = request.args.get("variant_type", "clinical")
    category = "cancer_sv"

    # Define case and institute objects
    institute_obj, case_obj = institute_and_case(store, institute_id, case_name)
    if request.form.get("hpo_clinical_filter"):
        case_obj["hpo_clinical_filter"] = True

    # update status of case if visited for the first time
    controllers.activate_case(store, institute_obj, case_obj, current_user)

    form = controllers.populate_sv_filters_form(store, institute_obj, case_obj, category, request)

    cytobands = store.cytoband_by_chrom(case_obj.get("genome_build"))

    variants_query = store.variants(case_obj["_id"], category=category, query=form.data)
    # if variants should be exported
    if request.form.get("export"):
        return controllers.download_variants(store, case_obj, variants_query)

    data = controllers.sv_variants(store, institute_obj, case_obj, variants_query, page)

    return dict(
        institute=institute_obj,
        case=case_obj,
        variant_type=variant_type,
        form=form,
        severe_so_terms=SEVERE_SO_TERMS,
        cancer_tier_options=CANCER_TIER_OPTIONS,
        manual_rank_options=MANUAL_RANK_OPTIONS,
        cytobands=cytobands,
        page=page,
        **data,
    )


@variants_bp.route("/<institute_id>/<case_name>/upload", methods=["POST"])
def upload_panel(institute_id, case_name):
    """Parse gene panel file and fill in HGNC symbols for filter."""
    panel_file = request.form.symbol_file.data

    if panel_file.filename == "":
        flash("No selected file", "warning")
        return redirect(request.referrer)

    try:
        stream = io.StringIO(panel_file.stream.read().decode("utf-8"), newline=None)
    except UnicodeDecodeError as error:
        flash("Only text files are supported!", "warning")
        return redirect(request.referrer)

    category = request.args.get("category")

    if category == "sv":
        form = SvFiltersForm(request.args)
    else:
        form = FiltersForm(request.args)

    hgnc_symbols = set(form.hgnc_symbols.data)
    new_hgnc_symbols = controllers.upload_panel(store, institute_id, case_name, stream)
    hgnc_symbols.update(new_hgnc_symbols)
    form.hgnc_symbols.data = ",".join(hgnc_symbols)
    # reset gene panels
    form.gene_panels.data = ""
    # HTTP redirect code 307 asks that the browser preserves the method of request (POST).
    if category == "sv":
        return redirect(
            url_for(".sv_variants", institute_id=institute_id, case_name=case_name, **form.data),
            code=307,
        )
    return redirect(
        url_for(".variants", institute_id=institute_id, case_name=case_name, **form.data), code=307,
    )


@variants_bp.route("/verified", methods=["GET"])
def download_verified():
    """Download all verified variants for user's cases"""
    user_obj = store.user(current_user.email)
    user_institutes = user_obj.get("institutes")
    temp_excel_dir = os.path.join(variants_bp.static_folder, "verified_folder")
    os.makedirs(temp_excel_dir, exist_ok=True)

    written_files = controllers.verified_excel_file(store, user_institutes, temp_excel_dir)
    if written_files:
        today = datetime.datetime.now().strftime("%Y-%m-%d")
        # zip the files on the fly and serve the archive to the user
        data = io.BytesIO()
        with zipfile.ZipFile(data, mode="w") as z:
            for f_name in pathlib.Path(temp_excel_dir).iterdir():
                z.write(f_name, os.path.basename(f_name))
        data.seek(0)

        # remove temp folder with excel files in it
        shutil.rmtree(temp_excel_dir)

        return send_file(
            data,
            mimetype="application/zip",
            as_attachment=True,
            attachment_filename="_".join(["scout", "verified_variants", today]) + ".zip",
            cache_timeout=0,
        )
    flash("No verified variants could be exported for user's institutes", "warning")
    return redirect(request.referrer)<|MERGE_RESOLUTION|>--- conflicted
+++ resolved
@@ -286,10 +286,10 @@
 
     panel_choices = [(panel["panel_name"], panel["display_name"]) for panel in available_panels]
     form.gene_panels.choices = panel_choices
+    
+    cytobands = store.cytoband_by_chrom(case_obj.get("genome_build"))
 
     variant_type = request.args.get("variant_type", "clinical")
-<<<<<<< HEAD
-
     variants_query = store.variants(case_obj["_id"], category="cancer", query=form.data)
 
     if request.form.get("export"):
@@ -298,12 +298,8 @@
     data = controllers.cancer_variants(
         store, institute_id, case_name, variants_query, form, page=page
     )
-    return dict(variant_type=variant_type, **data)
-=======
-    data = controllers.cancer_variants(store, institute_id, case_name, form, page=page)
-    cytobands = store.cytoband_by_chrom(case_obj.get("genome_build"))
+    
     return dict(variant_type=variant_type, cytobands=cytobands, **data)
->>>>>>> 70ce54ac
 
 
 @variants_bp.route("/<institute_id>/<case_name>/cancer/sv-variants", methods=["GET", "POST"])
