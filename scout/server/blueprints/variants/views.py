"""Views for the variants"""

import io
import logging

import pymongo
from flask import Blueprint, flash, redirect, request, session, url_for
from flask_login import current_user
from markupsafe import Markup

from scout.constants import (
    CANCER_SPECIFIC_VARIANT_DISMISS_OPTIONS,
    CANCER_TIER_OPTIONS,
    DISMISS_VARIANT_OPTIONS,
    ESCAT_TIER_OPTIONS,
    GENETIC_MODELS_PALETTE,
    INHERITANCE_PALETTE,
    MANUAL_RANK_OPTIONS,
    SEVERE_SO_TERMS,
)
from scout.server.extensions import store
from scout.server.utils import (
    get_case_genome_build,
    institute_and_case,
    safe_redirect_back,
    templated,
)

from . import controllers
from .forms import (
    CancerFiltersForm,
    FiltersForm,
    FusionFiltersForm,
    MeiFiltersForm,
    StrFiltersForm,
    SvFiltersForm,
)

LOG = logging.getLogger(__name__)

VARIANT_PAGE = "variant.variant"

variants_bp = Blueprint(
    "variants",
    __name__,
    template_folder="templates",
    static_folder="static",
    static_url_path="/variants/static",
)


@variants_bp.route("/<institute_id>/<case_name>/reset_dismissed", methods=["GET"])
def reset_dismissed(institute_id, case_name):
    """Reset all dismissed variants for a case"""
    institute_obj, case_obj = institute_and_case(store, institute_id, case_name)
    controllers.reset_all_dismissed(store, institute_obj, case_obj)
    return safe_redirect_back(request)


@variants_bp.route("/<institute_id>/<case_name>/variants", methods=["GET", "POST"])
@templated("variants/variants.html")
def variants(institute_id, case_name):
    """Display a list of SNV variants."""
    page = controllers.get_variants_page(request.form)
    category = "snv"
    institute_obj, case_obj = institute_and_case(store, institute_id, case_name)
    variant_type = Markup.escape(
        request.args.get("variant_type", request.form.get("variant_type", "clinical"))
    )
    if variant_type not in ["clinical", "research"]:
        variant_type = "clinical"

    variants_stats = store.case_variants_count(case_obj["_id"], institute_id, variant_type, False)

    controllers.set_hpo_clinical_filter(case_obj, request.form)

    user_obj = store.user(current_user.email)
    if request.method == "POST":
        if "dismiss_submit" in request.form:  # dismiss a list of variants
            controllers.dismiss_variant_list(
                store,
                institute_obj,
                case_obj,
                VARIANT_PAGE,
                request.form.getlist("dismiss"),
                request.form.getlist("dismiss_choices"),
            )

        form = controllers.populate_filters_form(
            store, institute_obj, case_obj, user_obj, category, request.form
        )
    else:
        form = FiltersForm(request.args)
        # set form variant data type the first time around

        # set chromosome to all chromosomes
        form.chrom.data = request.args.get("chrom", "")

        if form.gene_panels.data == [] and variant_type == "clinical":
            form.gene_panels.data = controllers.case_default_panels(case_obj)

    form.variant_type.data = variant_type

    controllers.populate_force_show_unaffected_vars(institute_obj, form)

    # Populate chromosome select choices
    controllers.populate_chrom_choices(form, case_obj)

    # Populate custom soft filters
    controllers.populate_institute_soft_filters(form=form, institute_obj=institute_obj)

    # populate available panel choices
    form.gene_panels.choices = controllers.gene_panel_choices(store, institute_obj, case_obj)

    # update status of case if visited for the first time
    controllers.activate_case(store, institute_obj, case_obj, current_user)

    # upload gene panel if symbol file exists
    if request.files:
        file = request.files[form.symbol_file.name]

    if request.files and file and file.filename != "":
        LOG.debug("Upload file request files: {0}".format(request.files.to_dict()))
        try:
            stream = io.StringIO(file.stream.read().decode("utf-8"), newline=None)
        except UnicodeDecodeError as error:
            flash("Only text files are supported!", "warning")
            return safe_redirect_back(request)

        hgnc_symbols_set = set(form.hgnc_symbols.data)
        new_hgnc_symbols = controllers.upload_panel(store, institute_id, case_name, stream)
        hgnc_symbols_set.update(new_hgnc_symbols)
        form.hgnc_symbols.data = hgnc_symbols_set
        # reset gene panels
        form.gene_panels.data = ""

    controllers.update_form_hgnc_symbols(store, case_obj, form)

    genome_build = get_case_genome_build(case_obj)
    cytobands = store.cytoband_by_chrom(genome_build)

    variants_query = store.variants(
        case_obj["_id"], query=form.data, category=category, build=genome_build
    )
    result_size = store.count_variants(
        case_obj["_id"], form.data, None, category, build=genome_build
    )

    if request.form.get("export"):
        return controllers.download_variants(store, case_obj, variants_query)

    data = controllers.variants(
        store,
        institute_obj,
        case_obj,
        variants_query,
        page,
        query_form=form.data,
    )

    return dict(
        cancer_tier_options=CANCER_TIER_OPTIONS,
        case=case_obj,
        cytobands=cytobands,
        dismiss_variant_options=DISMISS_VARIANT_OPTIONS,
        escat_tier_options=ESCAT_TIER_OPTIONS,
        expand_search=controllers.get_expand_search(request.form),
        filters=controllers.populate_persistent_filters_choices(
            institute_id=institute_id, category=category, form=form
        ),
        form=form,
        genetic_models_palette=GENETIC_MODELS_PALETTE,
        inherit_palette=INHERITANCE_PALETTE,
        institute=institute_obj,
        manual_rank_options=MANUAL_RANK_OPTIONS,
        page=page,
        severe_so_terms=SEVERE_SO_TERMS,
        show_dismiss_block=controllers.get_show_dismiss_block(),
        result_size=result_size,
        total_variants=variants_stats.get(variant_type, {}).get(category, "NA"),
        **data,
    )


@variants_bp.route("/<institute_id>/<case_name>/str/variants", methods=["GET", "POST"])
@templated("variants/str-variants.html")
def str_variants(institute_id, case_name):
    """Display a list of STR variants."""
    page = controllers.get_variants_page(request.form)
    category = "str"
    institute_obj, case_obj = institute_and_case(store, institute_id, case_name)

    variant_type = Markup.escape(request.args.get("variant_type", "clinical"))
    if variant_type not in ["clinical", "research"]:
        variant_type = "clinical"

    variants_stats = store.case_variants_count(case_obj["_id"], institute_id, variant_type, False)

    user_obj = store.user(current_user.email)

    if request.method == "POST":
        form = controllers.populate_filters_form(
            store, institute_obj, case_obj, user_obj, category, request.form
        )
    else:
        form = StrFiltersForm(request.args)

        if form.gene_panels.data == [] and variant_type == "clinical":
            form.gene_panels.data = controllers.case_default_panels(case_obj)

        # set form variant data type the first time around
        form.variant_type.data = variant_type
        # set chromosome to all chromosomes
        form.chrom.data = request.args.get("chrom", "")

    controllers.populate_force_show_unaffected_vars(institute_obj, form)
    controllers.update_form_hgnc_symbols(store, case_obj, form)

    # Populate chromosome select choices
    controllers.populate_chrom_choices(form, case_obj)

    # Populate custom soft filters
    controllers.populate_institute_soft_filters(form=form, institute_obj=institute_obj)

    # populate available panel choices
    form.gene_panels.choices = controllers.gene_panel_choices(store, institute_obj, case_obj)

    controllers.activate_case(store, institute_obj, case_obj, current_user)

    genome_build = get_case_genome_build(case_obj)
    cytobands = store.cytoband_by_chrom(genome_build)

    query = form.data
    query["variant_type"] = variant_type

    variants_query = store.variants(
        case_obj["_id"], category=category, query=query, build=genome_build
    ).sort(
        [
            ("genes.hgnc_symbol", pymongo.ASCENDING),
            ("str_repid", pymongo.ASCENDING),
            ("str_trid", pymongo.ASCENDING),
            ("chromosome", pymongo.ASCENDING),
            ("position", pymongo.ASCENDING),
        ]
    )

    result_size = store.count_variants(case_obj["_id"], query, None, category, build=genome_build)

    if request.form.get("export"):
        return controllers.download_str_variants(case_obj, variants_query)

    data = controllers.str_variants(
        store=store,
        institute_obj=institute_obj,
        case_obj=case_obj,
        variants_query=variants_query,
        page=page,
    )

    return dict(
        case=case_obj,
        cytobands=cytobands,
        dismiss_variant_options=DISMISS_VARIANT_OPTIONS,
        expand_search=controllers.get_expand_search(request.form),
        filters=controllers.populate_persistent_filters_choices(
            institute_id=institute_id, category=category, form=form
        ),
        form=form,
        inherit_palette=INHERITANCE_PALETTE,
        institute=institute_obj,
        manual_rank_options=MANUAL_RANK_OPTIONS,
        page=page,
        result_size=result_size,
        show_dismiss_block=controllers.get_show_dismiss_block(),
        total_variants=variants_stats.get(variant_type, {}).get(category, "NA"),
        variant_type=variant_type,
        **data,
    )


@variants_bp.route("/<institute_id>/<case_name>/sv/variants", methods=["GET", "POST"])
@templated("variants/sv-variants.html")
def sv_variants(institute_id: str, case_name: str):
    """Display a list of structural variants (SV)."""

    def form_builder(store, inst, case, cat, vtype):
        """Builds the SV filters form."""
        return controllers.populate_sv_mei_filters_form(store, inst, case, cat, request)

    # SV does not need form_extra
    return controllers.render_variants_page(
        category="sv",
        institute_id=institute_id,
        case_name=case_name,
        form_builder=form_builder,
    )


@variants_bp.route("/<institute_id>/<case_name>/cancer/sv-variants", methods=["GET", "POST"])
@templated("variants/cancer-sv-variants.html")
def cancer_sv_variants(institute_id: str, case_name: str):
    """Display a list of cancer structural variants."""

    def form_builder(store, inst, case, cat, vtype):
        """Builds the cancer SV filters form."""
        return controllers.populate_sv_mei_filters_form(store, inst, case, cat, request)

    return controllers.render_variants_page(
        category="cancer_sv",
        institute_id=institute_id,
        case_name=case_name,
        form_builder=form_builder,
    )


@variants_bp.route("/<institute_id>/<case_name>/mei/variants", methods=["GET", "POST"])
@templated("variants/mei-variants.html")
def mei_variants(institute_id: str, case_name: str):
    """Display a list of MEI variants."""

    def form_builder(store, inst, case, cat, vtype):
        """Builds the cancer SV filters form."""
        return controllers.populate_sv_mei_filters_form(store, inst, case, cat, request)

    return controllers.render_variants_page(
        category="mei",
        institute_id=institute_id,
        case_name=case_name,
        form_builder=form_builder,
    )


@variants_bp.route("/<institute_id>/<case_name>/cancer/variants", methods=["GET", "POST"])
@templated("variants/cancer-variants.html")
def cancer_variants(institute_id, case_name):
    """Show cancer variants overview."""

    page = controllers.get_variants_page(request.form)

    category = "cancer"
    institute_obj, case_obj = institute_and_case(store, institute_id, case_name)
    variant_type = Markup.escape(
        request.args.get("variant_type", request.form.get("variant_type", "clinical"))
    )
    if variant_type not in ["clinical", "research"]:
        variant_type = "clinical"
    variants_stats = store.case_variants_count(case_obj["_id"], institute_id, variant_type, False)

    user_obj = store.user(current_user.email)
    if request.method == "POST":
        if "dismiss_submit" in request.form:  # dismiss a list of variants
            controllers.dismiss_variant_list(
                store,
                institute_obj,
                case_obj,
                VARIANT_PAGE,
                request.form.getlist("dismiss"),
                request.form.getlist("dismiss_choices"),
            )

        form = controllers.populate_filters_form(
            store, institute_obj, case_obj, user_obj, category, request.form
        )

        # if user is not loading an existing filter, check filter form
        if (
            request.form.get("load_filter") is None
            and request.form.get("audit_filter") is None
            and form.validate_on_submit() is False
        ):
            # Flash a message with errors
            for field, err_list in form.errors.items():
                for err in err_list:
                    flash(
                        f"Content of field '{field}' does not have a valid format",
                        "warning",
                    )
            # And do not submit the form
            return redirect(
                url_for(".cancer_variants", institute_id=institute_id, case_name=case_name)
            )
    else:
        form = CancerFiltersForm(request.args)
        # set chromosome to all chromosomes
        form.chrom.data = request.args.get("chrom", "")
        if form.gene_panels.data == []:
            form.gene_panels.data = controllers.case_default_panels(case_obj)

    controllers.populate_force_show_unaffected_vars(institute_obj, form)

    # update status of case if visited for the first time
    controllers.activate_case(store, institute_obj, case_obj, current_user)

    # Populate chromosome select choices
    controllers.populate_chrom_choices(form, case_obj)

    # Populate custom soft filters
    controllers.populate_institute_soft_filters(form=form, institute_obj=institute_obj)

    form.gene_panels.choices = controllers.gene_panel_choices(store, institute_obj, case_obj)

    genome_build = get_case_genome_build(case_obj)
    cytobands = store.cytoband_by_chrom(genome_build)

    controllers.update_form_hgnc_symbols(store, case_obj, form)

    variants_query = store.variants(
        case_obj["_id"], category="cancer", query=form.data, build=genome_build
    )
    result_size = store.count_variants(
        case_obj["_id"], form.data, None, category, build=genome_build
    )

    if request.form.get("export"):
        return controllers.download_variants(store, case_obj, variants_query)

    data = controllers.cancer_variants(
        store,
        institute_id,
        case_name,
        variants_query,
        form,
        page=page,
    )

    return dict(
        cytobands=cytobands,
        dismiss_variant_options={
            **DISMISS_VARIANT_OPTIONS,
            **CANCER_SPECIFIC_VARIANT_DISMISS_OPTIONS,
        },
        expand_search=controllers.get_expand_search(request.form),
        filters=controllers.populate_persistent_filters_choices(
            institute_id=institute_id, category=category, form=form
        ),
        result_size=result_size,
        show_dismiss_block=controllers.get_show_dismiss_block(),
        total_variants=variants_stats.get(variant_type, {}).get(category, "NA"),
        variant_type=variant_type,
        **data,
    )


<<<<<<< HEAD
=======
@variants_bp.route("/<institute_id>/<case_name>/cancer/sv-variants", methods=["GET", "POST"])
@templated("variants/cancer-sv-variants.html")
def cancer_sv_variants(institute_id, case_name):
    """Display a list of cancer structural variants."""

    page = controllers.get_variants_page(request.form)
    category = "cancer_sv"
    institute_obj, case_obj = institute_and_case(store, institute_id, case_name)
    variant_type = Markup.escape(
        request.args.get("variant_type", request.form.get("variant_type", "clinical"))
    )
    if variant_type not in ["clinical", "research"]:
        variant_type = "clinical"
    variants_stats = store.case_variants_count(case_obj["_id"], institute_id, variant_type, False)

    if "dismiss_submit" in request.form:  # dismiss a list of variants
        controllers.dismiss_variant_list(
            store,
            institute_obj,
            case_obj,
            "variant.sv_variant",
            request.form.getlist("dismiss"),
            request.form.getlist("dismiss_choices"),
        )

    # update status of case if visited for the first time
    controllers.activate_case(store, institute_obj, case_obj, current_user)
    form = controllers.populate_sv_filters_form(store, institute_obj, case_obj, category, request)

    # Populate chromosome select choices
    controllers.populate_chrom_choices(form, case_obj)

    # Populate custom soft filters
    controllers.populate_institute_soft_filters(form=form, institute_obj=institute_obj)

    genome_build = get_case_genome_build(case_obj)
    cytobands = store.cytoband_by_chrom(genome_build)

    controllers.update_form_hgnc_symbols(store, case_obj, form)

    variants_query = store.variants(
        case_id=case_obj["_id"], query=form.data, category=category, build=genome_build
    )

    result_size = store.count_variants(
        case_id=case_obj["_id"],
        query=form.data,
        variant_ids=None,
        category=category,
        build=genome_build,
    )

    # if variants should be exported
    if request.form.get("export"):
        return controllers.download_variants(store, case_obj, variants_query)

    data = controllers.sv_mei_variants(
        store,
        institute_obj=institute_obj,
        case_obj=case_obj,
        variants_query=variants_query,
        page=page,
    )

    return dict(
        case=case_obj,
        cancer_tier_options=CANCER_TIER_OPTIONS,
        cytobands=cytobands,
        dismiss_variant_options={
            **DISMISS_VARIANT_OPTIONS,
            **CANCER_SPECIFIC_VARIANT_DISMISS_OPTIONS,
        },
        escat_tier_options=ESCAT_TIER_OPTIONS,
        expand_search=controllers.get_expand_search(request.form),
        filters=controllers.populate_persistent_filters_choices(
            institute_id=institute_id, category=category, form=form
        ),
        form=form,
        inherit_palette=INHERITANCE_PALETTE,
        institute=institute_obj,
        manual_rank_options=MANUAL_RANK_OPTIONS,
        page=page,
        result_size=result_size,
        severe_so_terms=SEVERE_SO_TERMS,
        show_dismiss_block=controllers.get_show_dismiss_block(),
        total_variants=variants_stats.get(variant_type, {}).get(category, "NA"),
        variant_type=variant_type,
        **data,
    )


>>>>>>> d1ad80b8
@variants_bp.route("/<institute_id>/<case_name>/fusion/variants", methods=["GET", "POST"])
@templated("variants/fusion-variants.html")
def fusion_variants(institute_id, case_name):
    """Display a list of fusion variants."""

    page = controllers.get_variants_page(request.form)
    category = "fusion"
    institute_obj, case_obj = institute_and_case(store, institute_id, case_name)
    variant_type = Markup.escape(
        request.args.get("variant_type", request.form.get("variant_type", "clinical"))
    )
    if variant_type not in ["clinical", "research"]:
        variant_type = "clinical"
    variants_stats = store.case_variants_count(case_obj["_id"], institute_id, variant_type, False)

    if "dismiss_submit" in request.form:  # dismiss a list of variants
        controllers.dismiss_variant_list(
            store,
            institute_obj,
            case_obj,
            VARIANT_PAGE,
            request.form.getlist("dismiss"),
            request.form.getlist("dismiss_choices"),
        )

    # update status of case if visited for the first time
    controllers.activate_case(store, institute_obj, case_obj, current_user)
    form = controllers.populate_fusion_filters_form(
        store, institute_obj, case_obj, category, request
    )

    # Populate chromosome select choices
    controllers.populate_chrom_choices(form, case_obj)

    # Populate custom soft filters
    controllers.populate_institute_soft_filters(form=form, institute_obj=institute_obj)

    genome_build = get_case_genome_build(case_obj)
    cytobands = store.cytoband_by_chrom(genome_build)

    controllers.update_form_hgnc_symbols(store, case_obj, form)

    variants_query = store.variants(
        case_obj["_id"], category=category, query=form.data, build=genome_build
    )

    result_size = store.count_variants(
        case_obj["_id"], form.data, None, category, build=genome_build
    )

    # if variants should be exported
    if request.form.get("export"):
        return controllers.download_variants(store, case_obj, variants_query, category=category)

    data = controllers.fusion_variants(store, institute_obj, case_obj, variants_query, page)

    return dict(
        case=case_obj,
        cancer_tier_options=CANCER_TIER_OPTIONS,
        cytobands=cytobands,
        dismiss_variant_options={
            **DISMISS_VARIANT_OPTIONS,
        },
        escat_tier_options=ESCAT_TIER_OPTIONS,
        expand_search=controllers.get_expand_search(request.form),
        filters=controllers.populate_persistent_filters_choices(
            institute_id=institute_id, category=category, form=form
        ),
        form=form,
        institute=institute_obj,
        manual_rank_options=MANUAL_RANK_OPTIONS,
        page=page,
        result_size=result_size,
        severe_so_terms=SEVERE_SO_TERMS,
        show_dismiss_block=controllers.get_show_dismiss_block(),
        total_variants=variants_stats.get(variant_type, {}).get(category, "NA"),
        variant_type=variant_type,
        **data,
    )


@variants_bp.route("/<institute_id>/<case_name>/upload", methods=["POST"])
def upload_panel(institute_id, case_name):
    """Parse gene panel file and fill in HGNC symbols for filter."""
    panel_file = request.form.symbol_file.data

    if panel_file.filename == "":
        flash("No selected file", "warning")
        return safe_redirect_back(request)

    try:
        stream = io.StringIO(panel_file.stream.read().decode("utf-8"), newline=None)
    except UnicodeDecodeError as error:
        flash("Only text files are supported!", "warning")
        return safe_redirect_back(request)

    category = request.args.get("category")

    if category == "sv":
        form = SvFiltersForm(request.args)
    elif category == "fusion":
        form = FusionFiltersForm(request.args)
    else:
        form = FiltersForm(request.args)

    hgnc_symbols = set(form.hgnc_symbols.data)
    new_hgnc_symbols = controllers.upload_panel(store, institute_id, case_name, stream)
    hgnc_symbols.update(new_hgnc_symbols)
    form.hgnc_symbols.data = ",".join(hgnc_symbols)
    # reset gene panels
    form.gene_panels.data = ""
    # HTTP redirect code 307 asks that the browser preserves the method of request (POST).
    if category == "sv":
        return redirect(
            url_for(
                ".sv_variants",
                institute_id=institute_id,
                case_name=case_name,
                **form.data,
            ),
            code=307,
        )
    return redirect(
        url_for(".variants", institute_id=institute_id, case_name=case_name, **form.data),
        code=307,
    )


@variants_bp.route("/variants/toggle_show_dismiss_block", methods=["GET"])
def toggle_show_dismiss_block():
    """Endpoint to toggle the show dismiss block session variable."""
    session["show_dismiss_block"] = not session.get("show_dismiss_block")
    return f"Toggled to {session['show_dismiss_block']}"


@variants_bp.route("/variants/un-audit_filter", methods=["GET"])
def unaudit_filter():
    """Un-audit an audited filter."""
    store.unaudit_filter(
        audit_id=request.args.get("audit_id"), user_obj=store.user(current_user.email)
    )
    return safe_redirect_back(request)<|MERGE_RESOLUTION|>--- conflicted
+++ resolved
@@ -441,101 +441,6 @@
         **data,
     )
 
-
-<<<<<<< HEAD
-=======
-@variants_bp.route("/<institute_id>/<case_name>/cancer/sv-variants", methods=["GET", "POST"])
-@templated("variants/cancer-sv-variants.html")
-def cancer_sv_variants(institute_id, case_name):
-    """Display a list of cancer structural variants."""
-
-    page = controllers.get_variants_page(request.form)
-    category = "cancer_sv"
-    institute_obj, case_obj = institute_and_case(store, institute_id, case_name)
-    variant_type = Markup.escape(
-        request.args.get("variant_type", request.form.get("variant_type", "clinical"))
-    )
-    if variant_type not in ["clinical", "research"]:
-        variant_type = "clinical"
-    variants_stats = store.case_variants_count(case_obj["_id"], institute_id, variant_type, False)
-
-    if "dismiss_submit" in request.form:  # dismiss a list of variants
-        controllers.dismiss_variant_list(
-            store,
-            institute_obj,
-            case_obj,
-            "variant.sv_variant",
-            request.form.getlist("dismiss"),
-            request.form.getlist("dismiss_choices"),
-        )
-
-    # update status of case if visited for the first time
-    controllers.activate_case(store, institute_obj, case_obj, current_user)
-    form = controllers.populate_sv_filters_form(store, institute_obj, case_obj, category, request)
-
-    # Populate chromosome select choices
-    controllers.populate_chrom_choices(form, case_obj)
-
-    # Populate custom soft filters
-    controllers.populate_institute_soft_filters(form=form, institute_obj=institute_obj)
-
-    genome_build = get_case_genome_build(case_obj)
-    cytobands = store.cytoband_by_chrom(genome_build)
-
-    controllers.update_form_hgnc_symbols(store, case_obj, form)
-
-    variants_query = store.variants(
-        case_id=case_obj["_id"], query=form.data, category=category, build=genome_build
-    )
-
-    result_size = store.count_variants(
-        case_id=case_obj["_id"],
-        query=form.data,
-        variant_ids=None,
-        category=category,
-        build=genome_build,
-    )
-
-    # if variants should be exported
-    if request.form.get("export"):
-        return controllers.download_variants(store, case_obj, variants_query)
-
-    data = controllers.sv_mei_variants(
-        store,
-        institute_obj=institute_obj,
-        case_obj=case_obj,
-        variants_query=variants_query,
-        page=page,
-    )
-
-    return dict(
-        case=case_obj,
-        cancer_tier_options=CANCER_TIER_OPTIONS,
-        cytobands=cytobands,
-        dismiss_variant_options={
-            **DISMISS_VARIANT_OPTIONS,
-            **CANCER_SPECIFIC_VARIANT_DISMISS_OPTIONS,
-        },
-        escat_tier_options=ESCAT_TIER_OPTIONS,
-        expand_search=controllers.get_expand_search(request.form),
-        filters=controllers.populate_persistent_filters_choices(
-            institute_id=institute_id, category=category, form=form
-        ),
-        form=form,
-        inherit_palette=INHERITANCE_PALETTE,
-        institute=institute_obj,
-        manual_rank_options=MANUAL_RANK_OPTIONS,
-        page=page,
-        result_size=result_size,
-        severe_so_terms=SEVERE_SO_TERMS,
-        show_dismiss_block=controllers.get_show_dismiss_block(),
-        total_variants=variants_stats.get(variant_type, {}).get(category, "NA"),
-        variant_type=variant_type,
-        **data,
-    )
-
-
->>>>>>> d1ad80b8
 @variants_bp.route("/<institute_id>/<case_name>/fusion/variants", methods=["GET", "POST"])
 @templated("variants/fusion-variants.html")
 def fusion_variants(institute_id, case_name):
