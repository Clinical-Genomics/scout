"""Views for the variants"""
import datetime
import io
import logging
import os.path
import shutil

import pymongo
from flask import Blueprint, abort, current_app, flash, redirect, request, send_file, url_for
from flask_login import current_user

from scout.build.variant import build_variant_evaluation_terms
from scout.constants import CANCER_TIER_OPTIONS, SEVERE_SO_TERMS
from scout.server.extensions import store
from scout.server.utils import institute_and_case, templated, zip_dir_to_obj

from . import controllers
from .forms import CancerFiltersForm, FiltersForm, StrFiltersForm, SvFiltersForm

LOG = logging.getLogger(__name__)

variants_bp = Blueprint(
    "variants",
    __name__,
    template_folder="templates",
    static_folder="static",
    static_url_path="/variants/static",
)


@variants_bp.route("/<institute_id>/<case_name>/reset_dismissed", methods=["GET"])
def reset_dismissed(institute_id, case_name):
    """Reset all dismissed variants for a case"""
    institute_obj, case_obj = institute_and_case(store, institute_id, case_name)
    controllers.reset_all_dimissed(store, institute_obj, case_obj)
    return redirect(request.referrer)


@variants_bp.route("/<institute_id>/<case_name>/variants", methods=["GET", "POST"])
@templated("variants/variants.html")
def variants(institute_id, case_name):
    """Display a list of SNV variants."""
    page = int(request.form.get("page", 1))
    category = "snv"
    institute_obj, case_obj = institute_and_case(store, institute_id, case_name)
    variant_type = request.args.get("variant_type", "clinical")
    variants_stats = store.case_variants_count(case_obj["_id"], institute_id, False)

    if request.form.get("hpo_clinical_filter"):
        case_obj["hpo_clinical_filter"] = True

    user_obj = store.user(current_user.email)
    if request.method == "POST":
        if "dismiss_submit" in request.form:  # dismiss a list of variants
            controllers.dismiss_variant_list(
                store,
                institute_obj,
                case_obj,
                "variant.variant",
                request.form.getlist("dismiss"),
                request.form.getlist("dismiss_choices"),
            )

        form = controllers.populate_filters_form(
            store, institute_obj, case_obj, user_obj, category, request.form
        )
    else:
        form = FiltersForm(request.args)
        # set form variant data type the first time around
        form.variant_type.data = variant_type
        # set chromosome to all chromosomes
        form.chrom.data = request.args.get("chrom", "")

        if form.gene_panels.data == [] and variant_type == "clinical":
            form.gene_panels.data = controllers.case_default_panels(case_obj)

    # populate filters dropdown
    available_filters = store.filters(institute_id, category)
    form.filters.choices = [
        (filter.get("_id"), filter.get("display_name")) for filter in available_filters
    ]
    # Populate chromosome select choices
    controllers.populate_chrom_choices(form, case_obj)

    # populate available panel choices
    form.gene_panels.choices = controllers.gene_panel_choices(institute_obj, case_obj)

    # update status of case if visited for the first time
    controllers.activate_case(store, institute_obj, case_obj, current_user)

    # upload gene panel if symbol file exists
    if request.files:
        file = request.files[form.symbol_file.name]

    if request.files and file and file.filename != "":
        LOG.debug("Upload file request files: {0}".format(request.files.to_dict()))
        try:
            stream = io.StringIO(file.stream.read().decode("utf-8"), newline=None)
        except UnicodeDecodeError as error:
            flash("Only text files are supported!", "warning")
            return redirect(request.referrer)

        hgnc_symbols_set = set(form.hgnc_symbols.data)
        LOG.debug("Symbols prior to upload: {0}".format(hgnc_symbols_set))
        new_hgnc_symbols = controllers.upload_panel(store, institute_id, case_name, stream)
        hgnc_symbols_set.update(new_hgnc_symbols)
        form.hgnc_symbols.data = hgnc_symbols_set
        # reset gene panels
        form.gene_panels.data = ""

    controllers.update_form_hgnc_symbols(store, case_obj, form)

    cytobands = store.cytoband_by_chrom(case_obj.get("genome_build"))

    variants_query = store.variants(case_obj["_id"], query=form.data, category=category)
    result_size = store.count_variants(case_obj["_id"], form.data, None, category)

    if request.form.get("export"):
        return controllers.download_variants(store, case_obj, variants_query)

    data = controllers.variants(store, institute_obj, case_obj, variants_query, result_size, page)
    expand_search = request.method == "POST" and request.form.get("expand_search") in ["True", ""]

    # get dismiss_variant_options
    evalutation_terms = store.evaluation_terms("dismissal_term", institute_obj["internal_id"])
    dismiss_variant_options = build_variant_evaluation_terms(evalutation_terms)

    # get manual rank options
    evalutation_terms = store.evaluation_terms("manual_rank", institute_obj["internal_id"])
    manual_rank_options = build_variant_evaluation_terms(evalutation_terms)

    return dict(
        institute=institute_obj,
        case=case_obj,
        form=form,
        manual_rank_options=manual_rank_options,
        dismiss_variant_options=dismiss_variant_options,
        cancer_tier_options=CANCER_TIER_OPTIONS,
        severe_so_terms=SEVERE_SO_TERMS,
        cytobands=cytobands,
        page=page,
        expand_search=expand_search,
        result_size=result_size,
        total_variants=variants_stats.get(variant_type, {}).get(category, "NA"),
        **data,
    )


@variants_bp.route("/<institute_id>/<case_name>/str/variants", methods=["GET", "POST"])
@templated("variants/str-variants.html")
def str_variants(institute_id, case_name):
    """Display a list of STR variants."""
    page = int(request.form.get("page", 1))
    variant_type = request.args.get("variant_type", "clinical")
    category = "str"

    institute_obj, case_obj = institute_and_case(store, institute_id, case_name)
    variants_stats = store.case_variants_count(case_obj["_id"], institute_id, False)

    user_obj = store.user(current_user.email)

    if request.method == "POST":
        form = controllers.populate_filters_form(
            store, institute_obj, case_obj, user_obj, category, request.form
        )
    else:
        form = StrFiltersForm(request.args)

        if form.gene_panels.data == [] and variant_type == "clinical":
            form.gene_panels.data = controllers.case_default_panels(case_obj)

        # set form variant data type the first time around
        form.variant_type.data = variant_type
        # set chromosome to all chromosomes
        form.chrom.data = request.args.get("chrom", "")

    # populate filters dropdown
    available_filters = store.filters(institute_id, category)
    form.filters.choices = [
        (filter.get("_id"), filter.get("display_name")) for filter in available_filters
    ]

    # Populate chromosome select choices
    controllers.populate_chrom_choices(form, case_obj)

    # populate available panel choices
    form.gene_panels.choices = controllers.gene_panel_choices(institute_obj, case_obj)

    controllers.activate_case(store, institute_obj, case_obj, current_user)

    cytobands = store.cytoband_by_chrom(case_obj.get("genome_build"))

    query = form.data
    query["variant_type"] = variant_type

    variants_query = store.variants(case_obj["_id"], category=category, query=query).sort(
        [
            ("str_repid", pymongo.ASCENDING),
            ("chromosome", pymongo.ASCENDING),
            ("position", pymongo.ASCENDING),
        ]
    )

    result_size = store.count_variants(case_obj["_id"], query, None, category)

    data = controllers.str_variants(
        store, institute_obj, case_obj, variants_query, result_size, page
    )

    # get dismiss_variant_options
    evalutation_terms = store.evaluation_terms("dismissal_term", institute_obj["internal_id"])
    dismiss_variant_options = build_variant_evaluation_terms(evalutation_terms)

    # get manual rank options
    evalutation_terms = store.evaluation_terms("manual_rank", institute_obj["internal_id"])
    manual_rank_options = build_variant_evaluation_terms(evalutation_terms)

    return dict(
        institute=institute_obj,
        case=case_obj,
        dismiss_variant_options=dismiss_variant_options,
        variant_type=variant_type,
        manual_rank_options=manual_rank_options,
        cytobands=cytobands,
        form=form,
        page=page,
        expand_search=str(request.method == "POST"),
        result_size=result_size,
        total_variants=variants_stats.get(variant_type, {}).get(category, "NA"),
        **data,
    )


@variants_bp.route("/<institute_id>/<case_name>/sv/variants", methods=["GET", "POST"])
@templated("variants/sv-variants.html")
def sv_variants(institute_id, case_name):
    """Display a list of structural variants."""

    page = int(request.form.get("page", 1))
    variant_type = request.args.get("variant_type", "clinical")
    category = "sv"
    # Define case and institute objects
    institute_obj, case_obj = institute_and_case(store, institute_id, case_name)
    variants_stats = store.case_variants_count(case_obj["_id"], institute_id, False)

    if request.form.get("hpo_clinical_filter"):
        case_obj["hpo_clinical_filter"] = True

    if "dismiss_submit" in request.form:  # dismiss a list of variants
        controllers.dismiss_variant_list(
            store,
            institute_obj,
            case_obj,
            "variant.sv_variant",
            request.form.getlist("dismiss"),
            request.form.getlist("dismiss_choices"),
        )

    # update status of case if visited for the first time
    controllers.activate_case(store, institute_obj, case_obj, current_user)
    form = controllers.populate_sv_filters_form(store, institute_obj, case_obj, category, request)

    # Populate chromosome select choices
    controllers.populate_chrom_choices(form, case_obj)

    cytobands = store.cytoband_by_chrom(case_obj.get("genome_build"))

    variants_query = store.variants(case_obj["_id"], category=category, query=form.data)

    result_size = store.count_variants(case_obj["_id"], form.data, None, category)

    # if variants should be exported
    if request.form.get("export"):
        return controllers.download_variants(store, case_obj, variants_query)

    data = controllers.sv_variants(
        store, institute_obj, case_obj, variants_query, result_size, page
    )

    # get dismiss_variant_options
    evalutation_terms = store.evaluation_terms("dismissal_term", institute_obj["internal_id"])
    dismiss_variant_options = build_variant_evaluation_terms(evalutation_terms)

    # get manual rank options
    evalutation_terms = store.evaluation_terms("manual_rank", institute_obj["internal_id"])
    manual_rank_options = build_variant_evaluation_terms(evalutation_terms)

    expand_search = request.method == "POST" and request.form.get("expand_search") in ["True", ""]
    return dict(
        institute=institute_obj,
        case=case_obj,
        dismiss_variant_options=dismiss_variant_options,
        variant_type=variant_type,
        form=form,
        cytobands=cytobands,
        severe_so_terms=SEVERE_SO_TERMS,
        manual_rank_options=manual_rank_options,
        page=page,
        expand_search=expand_search,
        result_size=result_size,
        total_variants=variants_stats.get(variant_type, {}).get(category, "NA"),
        **data,
    )


@variants_bp.route("/<institute_id>/<case_name>/cancer/variants", methods=["GET", "POST"])
@templated("variants/cancer-variants.html")
def cancer_variants(institute_id, case_name):
    """Show cancer variants overview."""
    category = "cancer"
    variant_type = request.args.get("variant_type", "clinical")
    institute_obj, case_obj = institute_and_case(store, institute_id, case_name)
    variants_stats = store.case_variants_count(case_obj["_id"], institute_id, False)

    user_obj = store.user(current_user.email)
    if request.method == "POST":
        if "dismiss_submit" in request.form:  # dismiss a list of variants
            controllers.dismiss_variant_list(
                store,
                institute_obj,
                case_obj,
                "variant.variant",
                request.form.getlist("dismiss"),
                request.form.getlist("dismiss_choices"),
            )

        form = controllers.populate_filters_form(
            store, institute_obj, case_obj, user_obj, category, request.form
        )

        # if user is not loading an existing filter, check filter form
        if request.form.get("load_filter") is None and form.validate_on_submit() is False:
            # Flash a message with errors
            for field, err_list in form.errors.items():
                for err in err_list:
                    flash(f"Content of field '{field}' has not a valid format", "warning")
            # And do not submit the form
            return redirect(
                url_for(
                    ".cancer_variants",
                    institute_id=institute_id,
                    case_name=case_name,
                    expand_search=True,
                )
            )
        page = int(request.form.get("page", 1))

    else:
        page = int(request.args.get("page", 1))
        form = CancerFiltersForm(request.args)
        # set chromosome to all chromosomes
        form.chrom.data = request.args.get("chrom", "")
        if form.gene_panels.data == []:
            form.gene_panels.data = controllers.case_default_panels(case_obj)

    # update status of case if visited for the first time
    controllers.activate_case(store, institute_obj, case_obj, current_user)

    # populate filters dropdown
    available_filters = store.filters(institute_id, category)
    form.filters.choices = [
        (filter.get("_id"), filter.get("display_name")) for filter in available_filters
    ]

    # Populate chromosome select choices
    controllers.populate_chrom_choices(form, case_obj)

    form.gene_panels.choices = controllers.gene_panel_choices(institute_obj, case_obj)

    cytobands = store.cytoband_by_chrom(case_obj.get("genome_build"))

    variants_query = store.variants(case_obj["_id"], category="cancer", query=form.data)
    result_size = store.count_variants(case_obj["_id"], form.data, None, category)

    if request.form.get("export"):
        return controllers.download_variants(store, case_obj, variants_query)

    data = controllers.cancer_variants(
        store,
        institute_id,
        case_name,
        variants_query,
        result_size,
        form,
        page=page,
    )
<<<<<<< HEAD
    expand_search = request.method == "POST" and request.form.get("expand_search") in ["True", ""]

    # get dismiss_variant_options
    evalutation_terms = store.evaluation_terms(
        "dismissal_term", analysis_type="cancer", institute_id=institute_obj["internal_id"]
    )
    dismiss_variant_options = build_variant_evaluation_terms(evalutation_terms)

=======
    expand_search = request.method == "POST" and request.form.get("expand_search") in [
        "True",
        "",
    ]
>>>>>>> c789fd69
    return dict(
        variant_type=variant_type,
        cytobands=cytobands,
        dismiss_variant_options=dismiss_variant_options,
        expand_search=expand_search,
        result_size=result_size,
        total_variants=variants_stats.get(variant_type, {}).get(category, "NA"),
        **data,
    )


@variants_bp.route("/<institute_id>/<case_name>/cancer/sv-variants", methods=["GET", "POST"])
@templated("variants/cancer-sv-variants.html")
def cancer_sv_variants(institute_id, case_name):
    """Display a list of cancer structural variants."""

    page = int(request.form.get("page", 1))
    variant_type = request.args.get("variant_type", "clinical")
    category = "cancer_sv"
    # Define case and institute objects
    institute_obj, case_obj = institute_and_case(store, institute_id, case_name)
    variants_stats = store.case_variants_count(case_obj["_id"], institute_id, False)

    if request.form.get("hpo_clinical_filter"):
        case_obj["hpo_clinical_filter"] = True

    if request.form.getlist("dismiss"):  # dismiss a list of variants
        controllers.dismiss_variant_list(
            store,
            institute_obj,
            case_obj,
            "variant.sv_variant",
            request.form.getlist("dismiss"),
            request.form.getlist("dismiss_choices"),
        )

    # update status of case if visited for the first time
    controllers.activate_case(store, institute_obj, case_obj, current_user)
    form = controllers.populate_sv_filters_form(store, institute_obj, case_obj, category, request)

    # Populate chromosome select choices
    controllers.populate_chrom_choices(form, case_obj)

    cytobands = store.cytoband_by_chrom(case_obj.get("genome_build"))
    variants_query = store.variants(case_obj["_id"], category=category, query=form.data)

    result_size = store.count_variants(case_obj["_id"], form.data, None, category)

    # if variants should be exported
    if request.form.get("export"):
        return controllers.download_variants(store, case_obj, variants_query)

    data = controllers.sv_variants(
        store, institute_obj, case_obj, variants_query, result_size, page
    )
    expand_search = request.method == "POST" and request.form.get("expand_search") in ["True", ""]

    # get dismiss_variant_options
    evalutation_terms = store.evaluation_terms("dismissal_term", institute_obj["internal_id"])
    dismiss_variant_options = build_variant_evaluation_terms(evalutation_terms)

    # get manual_rank_options
    evalutation_terms = store.evaluation_terms(
        "dismissal_term", analysis_type="cancer", institute_id=institute_obj["internal_id"]
    )
    manual_rank_options = build_variant_evaluation_terms(evalutation_terms)

    return dict(
        institute=institute_obj,
        case=case_obj,
        dismiss_variant_options=dismiss_variant_options,
        variant_type=variant_type,
        form=form,
        severe_so_terms=SEVERE_SO_TERMS,
        cancer_tier_options=CANCER_TIER_OPTIONS,
        manual_rank_options=manual_rank_options,
        cytobands=cytobands,
        page=page,
        expand_search=expand_search,
        result_size=result_size,
        total_variants=variants_stats.get(variant_type, {}).get(category, "NA"),
        **data,
    )


@variants_bp.route("/<institute_id>/<case_name>/upload", methods=["POST"])
def upload_panel(institute_id, case_name):
    """Parse gene panel file and fill in HGNC symbols for filter."""
    panel_file = request.form.symbol_file.data

    if panel_file.filename == "":
        flash("No selected file", "warning")
        return redirect(request.referrer)

    try:
        stream = io.StringIO(panel_file.stream.read().decode("utf-8"), newline=None)
    except UnicodeDecodeError as error:
        flash("Only text files are supported!", "warning")
        return redirect(request.referrer)

    category = request.args.get("category")

    if category == "sv":
        form = SvFiltersForm(request.args)
    else:
        form = FiltersForm(request.args)

    hgnc_symbols = set(form.hgnc_symbols.data)
    new_hgnc_symbols = controllers.upload_panel(store, institute_id, case_name, stream)
    hgnc_symbols.update(new_hgnc_symbols)
    form.hgnc_symbols.data = ",".join(hgnc_symbols)
    # reset gene panels
    form.gene_panels.data = ""
    # HTTP redirect code 307 asks that the browser preserves the method of request (POST).
    if category == "sv":
        return redirect(
            url_for(".sv_variants", institute_id=institute_id, case_name=case_name, **form.data),
            code=307,
        )
    return redirect(
        url_for(".variants", institute_id=institute_id, case_name=case_name, **form.data), code=307
    )


@variants_bp.route("/verified", methods=["GET"])
def download_verified():
    """Download all verified variants for user's cases"""
    user_obj = store.user(current_user.email)
    user_institutes = user_obj.get("institutes")
    temp_excel_dir = os.path.join(variants_bp.static_folder, "verified_folder")
    os.makedirs(temp_excel_dir, exist_ok=True)

    if controllers.verified_excel_file(store, user_institutes, temp_excel_dir):
        data = zip_dir_to_obj(temp_excel_dir)

        # remove temp folder with excel files in it
        shutil.rmtree(temp_excel_dir)

        today = datetime.datetime.now().strftime("%Y-%m-%d")
        return send_file(
            data,
            mimetype="application/zip",
            as_attachment=True,
            attachment_filename="_".join(["scout", "verified_variants", today]) + ".zip",
            cache_timeout=0,
        )

    # remove temp folder with excel files in it
    shutil.rmtree(temp_excel_dir)

    flash("No verified variants could be exported for user's institutes", "warning")
    return redirect(request.referrer)<|MERGE_RESOLUTION|>--- conflicted
+++ resolved
@@ -384,8 +384,6 @@
         form,
         page=page,
     )
-<<<<<<< HEAD
-    expand_search = request.method == "POST" and request.form.get("expand_search") in ["True", ""]
 
     # get dismiss_variant_options
     evalutation_terms = store.evaluation_terms(
@@ -393,12 +391,10 @@
     )
     dismiss_variant_options = build_variant_evaluation_terms(evalutation_terms)
 
-=======
     expand_search = request.method == "POST" and request.form.get("expand_search") in [
         "True",
         "",
     ]
->>>>>>> c789fd69
     return dict(
         variant_type=variant_type,
         cytobands=cytobands,
