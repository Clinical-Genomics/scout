--- conflicted
+++ resolved
@@ -122,29 +122,16 @@
     expand_search = request.method == "POST" and request.form.get("expand_search") in ["True", ""]
 
     # get dismiss_variant_options
-<<<<<<< HEAD
-    evalutation_terms = store.evaluation_terms(
+    evaluation_terms = store.evaluation_terms(
         term_category="dismissal_term", institute_id=institute_obj["internal_id"]
     )
-    dismiss_variant_options = build_variant_evaluation_terms(evalutation_terms)
+    dismiss_variant_options = build_variant_evaluation_terms(evaluation_terms)
 
     # get manual rank options
-    evalutation_terms = store.evaluation_terms(
+    evaluation_terms = store.evaluation_terms(
         term_category="manual_rank", institute_id=institute_obj["internal_id"]
     )
-    manual_rank_options = build_variant_evaluation_terms(evalutation_terms)
-=======
-    evaluation_terms = store.evaluation_terms(
-        term_category="dismissal_term", institute_id=institute_obj["internal_id"]
-    )
-    dismiss_variant_options = build_variant_evaluation_terms(evaluation_terms)
-
-    # get manual rank options
-    evaluation_terms = store.evaluation_terms(
-        term_category="manual_rank", institute_id=institute_obj["internal_id"]
-    )
     manual_rank_options = build_variant_evaluation_terms(evaluation_terms)
->>>>>>> ad6bf559
 
     return dict(
         institute=institute_obj,
@@ -226,29 +213,16 @@
     )
 
     # get dismiss_variant_options
-<<<<<<< HEAD
-    evalutation_terms = store.evaluation_terms(
+    evaluation_terms = store.evaluation_terms(
         term_category="dismissal_term", institute_id=institute_obj["internal_id"]
     )
-    dismiss_variant_options = build_variant_evaluation_terms(evalutation_terms)
+    dismiss_variant_options = build_variant_evaluation_terms(evaluation_terms)
 
     # get manual rank options
-    evalutation_terms = store.evaluation_terms(
+    evaluation_terms = store.evaluation_terms(
         term_category="manual_rank", institute_id=institute_obj["internal_id"]
     )
-    manual_rank_options = build_variant_evaluation_terms(evalutation_terms)
-=======
-    evaluation_terms = store.evaluation_terms(
-        term_category="dismissal_term", institute_id=institute_obj["internal_id"]
-    )
-    dismiss_variant_options = build_variant_evaluation_terms(evaluation_terms)
-
-    # get manual rank options
-    evaluation_terms = store.evaluation_terms(
-        term_category="manual_rank", institute_id=institute_obj["internal_id"]
-    )
     manual_rank_options = build_variant_evaluation_terms(evaluation_terms)
->>>>>>> ad6bf559
 
     return dict(
         institute=institute_obj,
@@ -323,29 +297,16 @@
     )
 
     # get dismiss_variant_options
-<<<<<<< HEAD
-    evalutation_terms = store.evaluation_terms(
+    evaluation_terms = store.evaluation_terms(
         term_category="dismissal_term", institute_id=institute_obj["internal_id"]
     )
-    dismiss_variant_options = build_variant_evaluation_terms(evalutation_terms)
+    dismiss_variant_options = build_variant_evaluation_terms(evaluation_terms)
 
     # get manual rank options
-    evalutation_terms = store.evaluation_terms(
+    evaluation_terms = store.evaluation_terms(
         term_category="manual_rank", institute_id=institute_obj["internal_id"]
     )
-    manual_rank_options = build_variant_evaluation_terms(evalutation_terms)
-=======
-    evaluation_terms = store.evaluation_terms(
-        term_category="dismissal_term", institute_id=institute_obj["internal_id"]
-    )
-    dismiss_variant_options = build_variant_evaluation_terms(evaluation_terms)
-
-    # get manual rank options
-    evaluation_terms = store.evaluation_terms(
-        term_category="manual_rank", institute_id=institute_obj["internal_id"]
-    )
     manual_rank_options = build_variant_evaluation_terms(evaluation_terms)
->>>>>>> ad6bf559
 
     expand_search = request.method == "POST" and request.form.get("expand_search") in ["True", ""]
     return dict(
@@ -451,21 +412,12 @@
     )
 
     # get dismiss_variant_options
-<<<<<<< HEAD
-    evalutation_terms = store.evaluation_terms(
-        term_category="dismissal_term",
-        analysis_type="cancer",
-        institute_id=institute_obj["internal_id"],
-    )
-    dismiss_variant_options = build_variant_evaluation_terms(evalutation_terms)
-=======
     evaluation_terms = store.evaluation_terms(
         term_category="dismissal_term",
         track="cancer",
         institute_id=institute_obj["internal_id"],
     )
     dismiss_variant_options = build_variant_evaluation_terms(evaluation_terms)
->>>>>>> ad6bf559
 
     expand_search = request.method == "POST" and request.form.get("expand_search") in [
         "True",
@@ -536,20 +488,6 @@
     expand_search = request.method == "POST" and request.form.get("expand_search") in ["True", ""]
 
     # get dismiss_variant_options
-<<<<<<< HEAD
-    evalutation_terms = store.evaluation_terms(
-        term_category="dismissal_term", institute_id=institute_obj["internal_id"]
-    )
-    dismiss_variant_options = build_variant_evaluation_terms(evalutation_terms)
-
-    # get manual_rank_options
-    evalutation_terms = store.evaluation_terms(
-        term_category="dismissal_term",
-        analysis_type="cancer",
-        institute_id=institute_obj["internal_id"],
-    )
-    manual_rank_options = build_variant_evaluation_terms(evalutation_terms)
-=======
     evaluation_terms = store.evaluation_terms(
         term_category="dismissal_term", institute_id=institute_obj["internal_id"]
     )
@@ -562,7 +500,6 @@
         institute_id=institute_obj["internal_id"],
     )
     manual_rank_options = build_variant_evaluation_terms(evaluation_terms)
->>>>>>> ad6bf559
 
     return dict(
         institute=institute_obj,
