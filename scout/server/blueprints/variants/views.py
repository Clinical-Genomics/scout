# -*- coding: utf-8 -*-
import io
import logging

from flask import Blueprint, request, redirect, abort, flash, current_app, url_for, jsonify, Response, session
from werkzeug.datastructures import Headers
from flask_login import current_user

from scout.constants import SEVERE_SO_TERMS
from scout.constants.acmg import ACMG_CRITERIA
from scout.constants import ACMG_MAP
from scout.constants import CLINVAR_HEADER, CASEDATA_HEADER
from scout.server.extensions import store, mail, loqusdb
from scout.server.utils import templated, institute_and_case, public_endpoint
from scout.utils.acmg import get_acmg
from scout.parse.clinvar import get_variant_lines, get_casedata_lines, create_clinvar_submission_dict, extract_submission_csv_lines
from . import controllers
from .forms import FiltersForm, SvFiltersForm

log = logging.getLogger(__name__)
variants_bp = Blueprint('variants', __name__, template_folder='templates')



@variants_bp.route('/<institute_id>/<case_name>/variants')
@templated('variants/variants.html')
def variants(institute_id, case_name):
    """Display a list of SNV variants."""
    page = int(request.args.get('page', 1))
    institute_obj, case_obj = institute_and_case(store, institute_id, case_name)

    form = FiltersForm(request.args)
    panel_choices = [(panel['panel_name'], panel['display_name'])
                     for panel in case_obj.get('panels', [])]
    form.gene_panels.choices = panel_choices

    # update status of case if vistited for the first time
    if case_obj['status'] == 'inactive' and not current_user.is_admin:
        flash('You just activated this case!', 'info')
        user_obj = store.user(current_user.email)
        case_link = url_for('cases.case', institute_id=institute_obj['_id'],
                            case_name=case_obj['display_name'])
        store.update_status(institute_obj, case_obj, user_obj, 'active', case_link)

    # check if supplied gene symbols exist
    hgnc_symbols = []
    if len(form.hgnc_symbols.data) > 0:
        is_clinical = form.data.get('variant_type', 'clinical') == 'clinical'
        clinical_symbols = store.clinical_symbols(case_obj) if is_clinical else None
        for hgnc_symbol in form.hgnc_symbols.data:
            if hgnc_symbol.isdigit():
                hgnc_gene = store.hgnc_gene(int(hgnc_symbol))
                if hgnc_gene is None:
                    flash("HGNC id not found: {}".format(hgnc_symbol), 'warning')
                else:
                    hgnc_symbols.append(hgnc_gene['hgnc_symbol'])
            elif store.hgnc_genes(hgnc_symbol).count() == 0:
                flash("HGNC symbol not found: {}".format(hgnc_symbol), 'warning')
            elif is_clinical and (hgnc_symbol not in clinical_symbols):
                flash("Gene not included in clinical list: {}".format(hgnc_symbol), 'warning')
            else:
                hgnc_symbols.append(hgnc_symbol)
    form.hgnc_symbols.data = hgnc_symbols

    # handle HPO gene list separately
    if form.data['gene_panels'] == ['hpo']:
        hpo_symbols = list(set(term_obj['hgnc_symbol'] for term_obj in
                               case_obj['dynamic_gene_list']))
        form.hgnc_symbols.data = hpo_symbols

    variants_query = store.variants(case_obj['_id'], query=form.data)
    data = controllers.variants(store, institute_obj, case_obj, variants_query, page)

    return dict(institute=institute_obj, case=case_obj, form=form,
                severe_so_terms=SEVERE_SO_TERMS, page=page, **data)


@variants_bp.route('/<institute_id>/<case_name>/<variant_id>')
@templated('variants/variant.html')
def variant(institute_id, case_name, variant_id):
    """Display a specific SNV variant."""
    institute_obj, case_obj = institute_and_case(store, institute_id, case_name)
    data = controllers.variant(store, institute_obj, case_obj, variant_id)
    if data is None:
        return abort(404)
    if current_app.config.get('LOQUSDB_SETTINGS'):
        data['observations'] = controllers.observations(store, loqusdb, case_obj, data['variant'])
    data['cancer'] = request.args.get('cancer') == 'yes'
    return dict(institute=institute_obj, case=case_obj, **data)


@variants_bp.route('/<institute_id>/<case_name>/sv/variants')
@templated('variants/sv-variants.html')
def sv_variants(institute_id, case_name):
    """Display a list of structural variants."""
    page = int(request.args.get('page', 1))
    variant_type = request.args.get('variant_type', 'clinical')

    form = SvFiltersForm(request.args)

    institute_obj, case_obj = institute_and_case(store, institute_id, case_name)
    panel_choices = [(panel['panel_name'], panel['display_name'])
                     for panel in case_obj.get('panels', [])]
    form.gene_panels.choices = panel_choices
    query = form.data
    query['variant_type'] = variant_type

    if form.data['gene_panels'] == ['hpo']:
        hpo_symbols = list(set(term_obj['hgnc_symbol'] for term_obj in
                               case_obj['dynamic_gene_list']))
        form.hgnc_symbols.data = hpo_symbols

    variants_query = store.variants(case_obj['_id'], category='sv', query=form.data)
    data = controllers.sv_variants(store, institute_obj, case_obj, variants_query, page)
    return dict(institute=institute_obj, case=case_obj, variant_type=variant_type,
                form=form, severe_so_terms=SEVERE_SO_TERMS, page=page, **data)


@variants_bp.route('/<institute_id>/<case_name>/sv/variants/<variant_id>')
@templated('variants/sv-variant.html')
def sv_variant(institute_id, case_name, variant_id):
    """Display a specific structural variant."""
    data = controllers.sv_variant(store, institute_id, case_name, variant_id)
    return data


@variants_bp.route('/<institute_id>/<case_name>/<variant_id>/update', methods=['POST'])
def variant_update(institute_id, case_name, variant_id):
    """Update user-defined information about a variant: manual rank & ACMG."""
    institute_obj, case_obj = institute_and_case(store, institute_id, case_name)
    variant_obj = store.variant(variant_id)
    user_obj = store.user(current_user.email)
    link = request.referrer

    manual_rank = request.form.get('manual_rank')
    if manual_rank:
        new_manual_rank = int(manual_rank) if manual_rank != '-1' else None
        store.update_manual_rank(institute_obj, case_obj, user_obj, link, variant_obj,
                                 new_manual_rank)
        if new_manual_rank:
            flash("updated variant tag: {}".format(new_manual_rank), 'info')
        else:
            flash("reset variant tag: {}".format(variant_obj.get('manual_rank', 'NA')), 'info')
    elif request.form.get('acmg_classification'):
        new_acmg = request.form['acmg_classification']
        acmg_classification = variant_obj.get('acmg_classification')
        if isinstance(acmg_classification, int) and (new_acmg == ACMG_MAP[acmg_classification]):
            new_acmg = None
        store.update_acmg(institute_obj, case_obj, user_obj, link, variant_obj, new_acmg)
        flash("updated ACMG classification: {}".format(new_acmg), 'info')

    if request.form.getlist('dismiss_variant'):
        new_dismiss = request.form.getlist('dismiss_variant')
        store.update_dismiss_variant(institute_obj, case_obj, user_obj, link, variant_obj,
                                     new_dismiss)
        if new_dismiss:
            flash("Dismissed variant: {}".format(new_dismiss), 'info')

    if variant_obj.get('dismiss_variant') and not request.form.getlist('dismiss_variant'):
        new_dismiss = request.form.getlist('dismiss_variant')
        store.update_dismiss_variant(institute_obj, case_obj, user_obj, link, variant_obj,
                                     new_dismiss)
        flash("Reset variant dismissal: {}".format(variant_obj.get('dismiss_variant')), 'info')

    return redirect(request.referrer)


@variants_bp.route('/<institute_id>/<case_name>/<variant_id>/sanger', methods=['POST'])
def sanger(institute_id, case_name, variant_id):
    """Send Sanger email for confirming a variant."""
    institute_obj, case_obj = institute_and_case(store, institute_id, case_name)
    variant_obj = store.variant(variant_id)
    user_obj = store.user(current_user.email)
    try:
        controllers.sanger(store, mail, institute_obj, case_obj, user_obj,
                           variant_obj, current_app.config['MAIL_USERNAME'])
    except controllers.MissingSangerRecipientError:
        flash('No sanger recipients added to institute.', 'danger')
    return redirect(request.referrer)


<<<<<<< HEAD
@variants_bp.route('/<institute_id>/<case_name>/<variant_id>/clinvar', methods=['POST', 'GET'])
@templated('variants/clinvar.html')
def clinvar(institute_id, case_name, variant_id):
    """Build a clinVar submission form for a variant."""
    data = controllers.clinvar_export(store, institute_id, case_name, variant_id)
    if request.method == 'GET':
        return data
    else:
        form_dict = request.form.to_dict(flat=False)
        variant_header, variant_lines = get_variant_lines(form_dict)
        casedata_header, casedata_lines = get_casedata_lines(form_dict)

        # create clinvar submission session object:
        session['clinvar_submission'] = create_clinvar_submission_dict(variant_header, variant_lines, casedata_header, casedata_lines)
        data.update({'variant_header':variant_header, 'variant_lines':variant_lines, 'casedata_header':casedata_header, 'casedata_lines':casedata_lines, 'form':request.form,})
        return data

@variants_bp.route('/get_csv/', methods=['POST','GET'])
def get_csv():
    """Creates csv files (.Variant.csv or .CaseData.csv) to be used for submitting variants to clinVar."""
    def generate(header, lines):
        yield header + '\n'
        for line in lines:
            yield line + '\n'
    if request.form.get('variants_button'):
        header = request.form['vheader']
        lines = request.form.getlist('variant')
        filename = str(request.form.get('subm_id')) + '.Variant.csv'
    else:
        header = request.form['cdheader']
        lines = request.form.getlist('case')
        filename = str(request.form.get('subm_id')) + '.CaseData.csv'

    headers = Headers()
    headers.add('Content-Disposition','attachment', filename=filename)
    return Response(generate(header, lines), mimetype='text/csv', headers=headers)


@variants_bp.route('/<institute_id>/<case_name>/<variant_id>', methods=['POST'])
def save_clinvar_submission(institute_id, case_name, variant_id):
    """Saves variants submitted to clinVar to database and redirects to variants page"""
    # clinvar submission form exists in this session, save it to mongo db:
    if session.get('clinvar_submission') and request.form.get('subm_id'):
        for variant_submission in session.get('clinvar_submission'):
            variant_submission['clinvar_submission'] = request.form.get('subm_id')
        inserted = store.add_clinvar_submission(session.get('clinvar_submission'),current_user.email, institute_id, case_name)
        flash(str(inserted[0]) , str(inserted[1]))
        return redirect(url_for('.variant', institute_id=institute_id, case_name=case_name,
                            variant_id=variant_id))

    else: # redirect to variant's page with error message:
        if session.get('clinvar_submission'):
            flash("didn't receive a valid clinvar submission id from the previous form", 'danger')
        else:
            flash('a session object named "clinvar_submission" could not be found!', 'danger')
        return redirect(url_for('.variant', institute_id=institute_id, case_name=case_name,
                            variant_id=variant_id))

@variants_bp.route('/<institute_id>/<case_name>/<variant_id>/update_clinvar/<submission_id>', methods=['POST', 'GET'])
@templated('variants/clinvar_update.html')
def update_clinvar_submission(institute_id, case_name, variant_id, submission_id):
    """Update/Removes a clinvar submission for a variant or a group of variants"""
    def generate(header, lines):
        yield header + '\n'
        for line in lines:
            yield line + '\n'

    data = controllers.get_clinvar_submission(store, institute_id, case_name, variant_id, submission_id)
    if request.method == 'GET':
        return data
    elif request.form.get('variants_button') or request.form.get('cdata_button'):

        variants_header, casedata_header, clinvar_lines, casedata_lines = extract_submission_csv_lines(data['clinvars'])

        if request.form.get('variants_button'):
            filename = str(submission_id) + '.Variant.csv'
            header = variants_header
            lines = clinvar_lines

        elif request.form.get('cdata_button'):
            filename = str(submission_id) + '.CaseData.csv'
            header = casedata_header
            lines = casedata_lines

        headers = Headers()
        headers.add('Content-Disposition','attachment', filename=filename)
        return Response(generate(header, lines), mimetype='text/csv', headers=headers)

    else:
        if request.form.get('add_accession'):
            updates=[] #a list of tuples
            for fieldname, value in request.form.items():
                if not value == 'submit':
                    updates.append(store.add_clinvar_accession(fieldname.replace('clinvar_accession_',''), value))
            if len(updates) == 0:
                flash('no updates done', 'info')
            else:
                flash('Clinvar variation ID has been updated', 'success')

            return redirect(url_for('.update_clinvar_submission', institute_id=institute_id, case_name=case_name,
                                variant_id=variant_id, submission_id=submission_id))

        elif request.form.get('delete_submission'):
            deleted = store.delete_clinvar_submission(submission_id)

            if deleted:
                flash('{} variants submitted to clinvar with submission id {} deleted from the database!'.format(deleted, submission_id), 'success')
            else:
                flash("Couldn't find any clinvar variant with submission id to remove {}.".format(submission_id), 'info')

            return redirect(url_for('.variant', institute_id=institute_id, case_name=case_name,
                                variant_id=variant_id))
=======
@variants_bp.route('/<institute_id>/<case_name>/<variant_id>/cancel_sanger', methods=['POST'])
def cancel_sanger(institute_id, case_name, variant_id):
    """Send Sanger cancelation email for confirming a variant."""
    institute_obj, case_obj = institute_and_case(store, institute_id, case_name)
    variant_obj = store.variant(variant_id)
    user_obj = store.user(current_user.email)
    try:
        controllers.cancel_sanger(store, mail, institute_obj, case_obj, user_obj,
                           variant_obj, current_app.config['MAIL_USERNAME'])
    except controllers.MissingSangerRecipientError:
        flash('No sanger recipients added to institute.', 'danger')
    return redirect(request.referrer)
>>>>>>> 0f70bec3


@variants_bp.route('/<institute_id>/<case_name>/cancer/variants')
@templated('variants/cancer-variants.html')
def cancer_variants(institute_id, case_name):
    """Show cancer variants overview."""
    data = controllers.cancer_variants(store, request.args, institute_id, case_name)
    return data


@variants_bp.route('/<institute_id>/<case_name>/<variant_id>/acmg', methods=['GET', 'POST'])
@templated('variants/acmg.html')
def variant_acmg(institute_id, case_name, variant_id):
    """ACMG classification form."""
    if request.method == 'GET':
        data = controllers.variant_acmg(store, institute_id, case_name, variant_id)
        return data
    else:
        criteria = []
        criteria_terms = request.form.getlist('criteria')
        for term in criteria_terms:
            criteria.append(dict(
                term=term,
                comment=request.form.get("comment-{}".format(term)),
                links=[request.form.get("link-{}".format(term))],
            ))
        acmg = controllers.variant_acmg_post(store, institute_id, case_name, variant_id,
                                             current_user.email, criteria)
        flash("classified as: {}".format(acmg), 'info')
        return redirect(url_for('.variant', institute_id=institute_id, case_name=case_name,
                                variant_id=variant_id))


@variants_bp.route('/evaluations/<evaluation_id>', methods=['GET', 'POST'])
@templated('variants/acmg.html')
def evaluation(evaluation_id):
    """Show or delete an ACMG evaluation."""
    evaluation_obj = store.get_evaluation(evaluation_id)
    controllers.evaluation(store, evaluation_obj)
    if request.method == 'POST':
        link = url_for('.variant', institute_id=evaluation_obj['institute']['_id'],
                       case_name=evaluation_obj['case']['display_name'],
                       variant_id=evaluation_obj['variant_specific'])
        store.delete_evaluation(evaluation_obj)
        return redirect(link)
    return dict(evaluation=evaluation_obj, institute=evaluation_obj['institute'],
                case=evaluation_obj['case'], variant=evaluation_obj['variant'],
                CRITERIA=ACMG_CRITERIA)


@variants_bp.route('/api/v1/acmg')
@public_endpoint
def acmg():
    """Calculate an ACMG classification from submitted criteria."""
    criteria = request.args.getlist('criterion')
    classification = get_acmg(criteria)
    return jsonify(dict(classification=classification))


@variants_bp.route('/<institute_id>/<case_name>/upload', methods=['POST'])
def upload_panel(institute_id, case_name):
    """Parse gene panel file and fill in HGNC symbols for filter."""
    file = request.files['file']
    if file.filename == '':
        flash('No selected file', 'warning')
        return redirect(request.referrer)

    try:
        stream = io.StringIO(file.stream.read().decode('utf-8'), newline=None)
    except UnicodeDecodeError as error:
        flash("Only text files are supported!", 'warning')
        return redirect(request.referrer)

    form = FiltersForm(request.args)
    hgnc_symbols = set(form.hgnc_symbols.data)
    new_hgnc_symbols = controllers.upload_panel(store, institute_id, case_name, stream)
    hgnc_symbols.update(new_hgnc_symbols)
    form.hgnc_symbols.data = ','.join(hgnc_symbols)
    # reset gene panels
    form.gene_panels.data = ''
    return redirect(url_for('.variants', institute_id=institute_id, case_name=case_name,
                            **form.data))<|MERGE_RESOLUTION|>--- conflicted
+++ resolved
@@ -179,7 +179,6 @@
     return redirect(request.referrer)
 
 
-<<<<<<< HEAD
 @variants_bp.route('/<institute_id>/<case_name>/<variant_id>/clinvar', methods=['POST', 'GET'])
 @templated('variants/clinvar.html')
 def clinvar(institute_id, case_name, variant_id):
@@ -251,7 +250,6 @@
     if request.method == 'GET':
         return data
     elif request.form.get('variants_button') or request.form.get('cdata_button'):
-
         variants_header, casedata_header, clinvar_lines, casedata_lines = extract_submission_csv_lines(data['clinvars'])
 
         if request.form.get('variants_button'):
@@ -278,7 +276,6 @@
                 flash('no updates done', 'info')
             else:
                 flash('Clinvar variation ID has been updated', 'success')
-
             return redirect(url_for('.update_clinvar_submission', institute_id=institute_id, case_name=case_name,
                                 variant_id=variant_id, submission_id=submission_id))
 
@@ -292,20 +289,6 @@
 
             return redirect(url_for('.variant', institute_id=institute_id, case_name=case_name,
                                 variant_id=variant_id))
-=======
-@variants_bp.route('/<institute_id>/<case_name>/<variant_id>/cancel_sanger', methods=['POST'])
-def cancel_sanger(institute_id, case_name, variant_id):
-    """Send Sanger cancelation email for confirming a variant."""
-    institute_obj, case_obj = institute_and_case(store, institute_id, case_name)
-    variant_obj = store.variant(variant_id)
-    user_obj = store.user(current_user.email)
-    try:
-        controllers.cancel_sanger(store, mail, institute_obj, case_obj, user_obj,
-                           variant_obj, current_app.config['MAIL_USERNAME'])
-    except controllers.MissingSangerRecipientError:
-        flash('No sanger recipients added to institute.', 'danger')
-    return redirect(request.referrer)
->>>>>>> 0f70bec3
 
 
 @variants_bp.route('/<institute_id>/<case_name>/cancer/variants')
