"""Views for the variants"""
import datetime
import io
import logging
import os.path
import shutil

import pymongo
from flask import Blueprint, abort, current_app, flash, redirect, request, send_file, url_for
from flask_login import current_user

from scout.build.variant import build_variant_evaluation_terms
from scout.constants import CANCER_TIER_OPTIONS, SEVERE_SO_TERMS
from scout.server.extensions import store
from scout.server.utils import institute_and_case, templated, zip_dir_to_obj

from . import controllers
from .forms import CancerFiltersForm, FiltersForm, StrFiltersForm, SvFiltersForm

LOG = logging.getLogger(__name__)

variants_bp = Blueprint(
    "variants",
    __name__,
    template_folder="templates",
    static_folder="static",
    static_url_path="/variants/static",
)


@variants_bp.route("/<institute_id>/<case_name>/reset_dismissed", methods=["GET"])
def reset_dismissed(institute_id, case_name):
    """Reset all dismissed variants for a case"""
    institute_obj, case_obj = institute_and_case(store, institute_id, case_name)
    controllers.reset_all_dimissed(store, institute_obj, case_obj)
    return redirect(request.referrer)


@variants_bp.route("/<institute_id>/<case_name>/variants", methods=["GET", "POST"])
@templated("variants/variants.html")
def variants(institute_id, case_name):
    """Display a list of SNV variants."""
    page = int(request.form.get("page", 1))
    category = "snv"
    institute_obj, case_obj = institute_and_case(store, institute_id, case_name)
    variant_type = request.args.get("variant_type", "clinical")
    variants_stats = store.case_variants_count(case_obj["_id"], institute_id, False)

    if request.form.get("hpo_clinical_filter"):
        case_obj["hpo_clinical_filter"] = True

    user_obj = store.user(current_user.email)
    if request.method == "POST":
        if "dismiss_submit" in request.form:  # dismiss a list of variants
            controllers.dismiss_variant_list(
                store,
                institute_obj,
                case_obj,
                "variant.variant",
                request.form.getlist("dismiss"),
                request.form.getlist("dismiss_choices"),
            )

        form = controllers.populate_filters_form(
            store, institute_obj, case_obj, user_obj, category, request.form
        )
    else:
        form = FiltersForm(request.args)
        # set form variant data type the first time around
        form.variant_type.data = variant_type
        # set chromosome to all chromosomes
        form.chrom.data = request.args.get("chrom", "")

        if form.gene_panels.data == [] and variant_type == "clinical":
            form.gene_panels.data = controllers.case_default_panels(case_obj)

    # populate filters dropdown
    available_filters = list(store.filters(institute_id, category))
    form.filters.choices = [
        (filter.get("_id"), filter.get("display_name")) for filter in available_filters
    ]
    # Populate chromosome select choices
    controllers.populate_chrom_choices(form, case_obj)

    # populate available panel choices
    form.gene_panels.choices = controllers.gene_panel_choices(institute_obj, case_obj)

    # update status of case if visited for the first time
    controllers.activate_case(store, institute_obj, case_obj, current_user)

    # upload gene panel if symbol file exists
    if request.files:
        file = request.files[form.symbol_file.name]

    if request.files and file and file.filename != "":
        LOG.debug("Upload file request files: {0}".format(request.files.to_dict()))
        try:
            stream = io.StringIO(file.stream.read().decode("utf-8"), newline=None)
        except UnicodeDecodeError as error:
            flash("Only text files are supported!", "warning")
            return redirect(request.referrer)

        hgnc_symbols_set = set(form.hgnc_symbols.data)
        LOG.debug("Symbols prior to upload: {0}".format(hgnc_symbols_set))
        new_hgnc_symbols = controllers.upload_panel(store, institute_id, case_name, stream)
        hgnc_symbols_set.update(new_hgnc_symbols)
        form.hgnc_symbols.data = hgnc_symbols_set
        # reset gene panels
        form.gene_panels.data = ""

    controllers.update_form_hgnc_symbols(store, case_obj, form)

    cytobands = store.cytoband_by_chrom(case_obj.get("genome_build"))

    variants_query = store.variants(case_obj["_id"], query=form.data, category=category)
    result_size = store.count_variants(case_obj["_id"], form.data, None, category)

    if request.form.get("export"):
        return controllers.download_variants(store, case_obj, variants_query)

    data = controllers.variants(store, institute_obj, case_obj, variants_query, result_size, page)
    expand_search = request.method == "POST" and request.form.get("expand_search") in ["True", ""]

    # get dismiss_variant_options
    evalutation_terms = store.evaluation_terms(
        term_category="dismissal_term", institute_id=institute_obj["internal_id"]
    )
    dismiss_variant_options = build_variant_evaluation_terms(evalutation_terms)

    # get manual rank options
    evalutation_terms = store.evaluation_terms(
        term_category="manual_rank", institute_id=institute_obj["internal_id"]
    )
    manual_rank_options = build_variant_evaluation_terms(evalutation_terms)

    return dict(
        institute=institute_obj,
        case=case_obj,
        form=form,
<<<<<<< HEAD
        manual_rank_options=manual_rank_options,
        dismiss_variant_options=dismiss_variant_options,
=======
        filters=available_filters,
        manual_rank_options=MANUAL_RANK_OPTIONS,
        dismiss_variant_options=DISMISS_VARIANT_OPTIONS,
>>>>>>> 4c4d54fc
        cancer_tier_options=CANCER_TIER_OPTIONS,
        severe_so_terms=SEVERE_SO_TERMS,
        cytobands=cytobands,
        page=page,
        expand_search=expand_search,
        result_size=result_size,
        total_variants=variants_stats.get(variant_type, {}).get(category, "NA"),
        **data,
    )


@variants_bp.route("/<institute_id>/<case_name>/str/variants", methods=["GET", "POST"])
@templated("variants/str-variants.html")
def str_variants(institute_id, case_name):
    """Display a list of STR variants."""
    page = int(request.form.get("page", 1))
    variant_type = request.args.get("variant_type", "clinical")
    category = "str"

    institute_obj, case_obj = institute_and_case(store, institute_id, case_name)
    variants_stats = store.case_variants_count(case_obj["_id"], institute_id, False)

    user_obj = store.user(current_user.email)

    if request.method == "POST":
        form = controllers.populate_filters_form(
            store, institute_obj, case_obj, user_obj, category, request.form
        )
    else:
        form = StrFiltersForm(request.args)

        if form.gene_panels.data == [] and variant_type == "clinical":
            form.gene_panels.data = controllers.case_default_panels(case_obj)

        # set form variant data type the first time around
        form.variant_type.data = variant_type
        # set chromosome to all chromosomes
        form.chrom.data = request.args.get("chrom", "")

    # populate filters dropdown
    available_filters = list(store.filters(institute_id, category))
    form.filters.choices = [
        (filter.get("_id"), filter.get("display_name")) for filter in available_filters
    ]

    # Populate chromosome select choices
    controllers.populate_chrom_choices(form, case_obj)

    # populate available panel choices
    form.gene_panels.choices = controllers.gene_panel_choices(institute_obj, case_obj)

    controllers.activate_case(store, institute_obj, case_obj, current_user)

    cytobands = store.cytoband_by_chrom(case_obj.get("genome_build"))

    query = form.data
    query["variant_type"] = variant_type

    variants_query = store.variants(case_obj["_id"], category=category, query=query).sort(
        [
            ("str_repid", pymongo.ASCENDING),
            ("chromosome", pymongo.ASCENDING),
            ("position", pymongo.ASCENDING),
        ]
    )

    result_size = store.count_variants(case_obj["_id"], query, None, category)

    data = controllers.str_variants(
        store, institute_obj, case_obj, variants_query, result_size, page
    )

    # get dismiss_variant_options
    evalutation_terms = store.evaluation_terms(
        term_category="dismissal_term", institute_id=institute_obj["internal_id"]
    )
    dismiss_variant_options = build_variant_evaluation_terms(evalutation_terms)

    # get manual rank options
    evalutation_terms = store.evaluation_terms(
        term_category="manual_rank", institute_id=institute_obj["internal_id"]
    )
    manual_rank_options = build_variant_evaluation_terms(evalutation_terms)

    return dict(
        institute=institute_obj,
        case=case_obj,
        dismiss_variant_options=dismiss_variant_options,
        variant_type=variant_type,
        manual_rank_options=manual_rank_options,
        cytobands=cytobands,
        form=form,
        page=page,
        filters=available_filters,
        expand_search=str(request.method == "POST"),
        result_size=result_size,
        total_variants=variants_stats.get(variant_type, {}).get(category, "NA"),
        **data,
    )


@variants_bp.route("/<institute_id>/<case_name>/sv/variants", methods=["GET", "POST"])
@templated("variants/sv-variants.html")
def sv_variants(institute_id, case_name):
    """Display a list of structural variants."""

    page = int(request.form.get("page", 1))
    variant_type = request.args.get("variant_type", "clinical")
    category = "sv"
    # Define case and institute objects
    institute_obj, case_obj = institute_and_case(store, institute_id, case_name)
    variants_stats = store.case_variants_count(case_obj["_id"], institute_id, False)

    if request.form.get("hpo_clinical_filter"):
        case_obj["hpo_clinical_filter"] = True

    if "dismiss_submit" in request.form:  # dismiss a list of variants
        controllers.dismiss_variant_list(
            store,
            institute_obj,
            case_obj,
            "variant.sv_variant",
            request.form.getlist("dismiss"),
            request.form.getlist("dismiss_choices"),
        )

    # update status of case if visited for the first time
    controllers.activate_case(store, institute_obj, case_obj, current_user)

    form = controllers.populate_sv_filters_form(store, institute_obj, case_obj, category, request)

    # populate filters dropdown
    available_filters = list(store.filters(institute_obj["_id"], category))
    form.filters.choices = [
        (filter.get("_id"), filter.get("display_name")) for filter in available_filters
    ]

    # Populate chromosome select choices
    controllers.populate_chrom_choices(form, case_obj)

    cytobands = store.cytoband_by_chrom(case_obj.get("genome_build"))

    form = controllers.update_form_hgnc_symbols(store, case_obj, form)

    variants_query = store.variants(case_obj["_id"], category=category, query=form.data)

    result_size = store.count_variants(case_obj["_id"], form.data, None, category)

    # if variants should be exported
    if request.form.get("export"):
        return controllers.download_variants(store, case_obj, variants_query)

    data = controllers.sv_variants(
        store, institute_obj, case_obj, variants_query, result_size, page
    )

    # get dismiss_variant_options
    evalutation_terms = store.evaluation_terms(
        term_category="dismissal_term", institute_id=institute_obj["internal_id"]
    )
    dismiss_variant_options = build_variant_evaluation_terms(evalutation_terms)

    # get manual rank options
    evalutation_terms = store.evaluation_terms(
        term_category="manual_rank", institute_id=institute_obj["internal_id"]
    )
    manual_rank_options = build_variant_evaluation_terms(evalutation_terms)

    expand_search = request.method == "POST" and request.form.get("expand_search") in ["True", ""]
    return dict(
        institute=institute_obj,
        case=case_obj,
        dismiss_variant_options=dismiss_variant_options,
        variant_type=variant_type,
        form=form,
        filters=available_filters,
        cytobands=cytobands,
        severe_so_terms=SEVERE_SO_TERMS,
        manual_rank_options=manual_rank_options,
        page=page,
        expand_search=expand_search,
        result_size=result_size,
        total_variants=variants_stats.get(variant_type, {}).get(category, "NA"),
        **data,
    )


@variants_bp.route("/<institute_id>/<case_name>/cancer/variants", methods=["GET", "POST"])
@templated("variants/cancer-variants.html")
def cancer_variants(institute_id, case_name):
    """Show cancer variants overview."""
    category = "cancer"
    variant_type = request.args.get("variant_type", "clinical")
    institute_obj, case_obj = institute_and_case(store, institute_id, case_name)
    variants_stats = store.case_variants_count(case_obj["_id"], institute_id, False)

    user_obj = store.user(current_user.email)
    if request.method == "POST":
        if "dismiss_submit" in request.form:  # dismiss a list of variants
            controllers.dismiss_variant_list(
                store,
                institute_obj,
                case_obj,
                "variant.variant",
                request.form.getlist("dismiss"),
                request.form.getlist("dismiss_choices"),
            )

        form = controllers.populate_filters_form(
            store, institute_obj, case_obj, user_obj, category, request.form
        )

        # if user is not loading an existing filter, check filter form
        if request.form.get("load_filter") is None and form.validate_on_submit() is False:
            # Flash a message with errors
            for field, err_list in form.errors.items():
                for err in err_list:
                    flash(f"Content of field '{field}' has not a valid format", "warning")
            # And do not submit the form
            return redirect(
                url_for(
                    ".cancer_variants",
                    institute_id=institute_id,
                    case_name=case_name,
                    expand_search=True,
                )
            )
        page = int(request.form.get("page", 1))

    else:
        page = int(request.args.get("page", 1))
        form = CancerFiltersForm(request.args)
        # set chromosome to all chromosomes
        form.chrom.data = request.args.get("chrom", "")
        if form.gene_panels.data == []:
            form.gene_panels.data = controllers.case_default_panels(case_obj)

    # update status of case if visited for the first time
    controllers.activate_case(store, institute_obj, case_obj, current_user)

    # populate filters dropdown
    available_filters = list(store.filters(institute_id, category))
    form.filters.choices = [
        (filter.get("_id"), filter.get("display_name")) for filter in available_filters
    ]

    # Populate chromosome select choices
    controllers.populate_chrom_choices(form, case_obj)

    form.gene_panels.choices = controllers.gene_panel_choices(institute_obj, case_obj)
    genome_build = "38" if "38" in str(case_obj.get("genome_build")) else "37"
    cytobands = store.cytoband_by_chrom(genome_build)

    variants_query = store.variants(
        case_obj["_id"], category="cancer", query=form.data, build=genome_build
    )
    result_size = store.count_variants(case_obj["_id"], form.data, None, category)

    if request.form.get("export"):
        return controllers.download_variants(store, case_obj, variants_query)

    data = controllers.cancer_variants(
        store,
        institute_id,
        case_name,
        variants_query,
        result_size,
        form,
        page=page,
    )

    # get dismiss_variant_options
    evalutation_terms = store.evaluation_terms(
        term_category="dismissal_term",
        analysis_type="cancer",
        institute_id=institute_obj["internal_id"],
    )
    dismiss_variant_options = build_variant_evaluation_terms(evalutation_terms)

    expand_search = request.method == "POST" and request.form.get("expand_search") in [
        "True",
        "",
    ]
    return dict(
        variant_type=variant_type,
        cytobands=cytobands,
<<<<<<< HEAD
        dismiss_variant_options=dismiss_variant_options,
=======
        filters=available_filters,
        dismiss_variant_options={
            **DISMISS_VARIANT_OPTIONS,
            **CANCER_SPECIFIC_VARIANT_DISMISS_OPTIONS,
        },
>>>>>>> 4c4d54fc
        expand_search=expand_search,
        result_size=result_size,
        total_variants=variants_stats.get(variant_type, {}).get(category, "NA"),
        **data,
    )


@variants_bp.route("/<institute_id>/<case_name>/cancer/sv-variants", methods=["GET", "POST"])
@templated("variants/cancer-sv-variants.html")
def cancer_sv_variants(institute_id, case_name):
    """Display a list of cancer structural variants."""

    page = int(request.form.get("page", 1))
    variant_type = request.args.get("variant_type", "clinical")
    category = "cancer_sv"
    # Define case and institute objects
    institute_obj, case_obj = institute_and_case(store, institute_id, case_name)
    variants_stats = store.case_variants_count(case_obj["_id"], institute_id, False)

    if request.form.get("hpo_clinical_filter"):
        case_obj["hpo_clinical_filter"] = True

    if request.form.getlist("dismiss"):  # dismiss a list of variants
        controllers.dismiss_variant_list(
            store,
            institute_obj,
            case_obj,
            "variant.sv_variant",
            request.form.getlist("dismiss"),
            request.form.getlist("dismiss_choices"),
        )

    # update status of case if visited for the first time
    controllers.activate_case(store, institute_obj, case_obj, current_user)
    form = controllers.populate_sv_filters_form(store, institute_obj, case_obj, category, request)

    # populate filters dropdown
    available_filters = list(store.filters(institute_obj["_id"], category))
    form.filters.choices = [
        (filter.get("_id"), filter.get("display_name")) for filter in available_filters
    ]

    # Populate chromosome select choices
    controllers.populate_chrom_choices(form, case_obj)

    cytobands = store.cytoband_by_chrom(case_obj.get("genome_build"))
    variants_query = store.variants(case_obj["_id"], category=category, query=form.data)

    result_size = store.count_variants(case_obj["_id"], form.data, None, category)

    # if variants should be exported
    if request.form.get("export"):
        return controllers.download_variants(store, case_obj, variants_query)

    data = controllers.sv_variants(
        store, institute_obj, case_obj, variants_query, result_size, page
    )
    expand_search = request.method == "POST" and request.form.get("expand_search") in ["True", ""]

    # get dismiss_variant_options
    evalutation_terms = store.evaluation_terms(
        term_category="dismissal_term", institute_id=institute_obj["internal_id"]
    )
    dismiss_variant_options = build_variant_evaluation_terms(evalutation_terms)

    # get manual_rank_options
    evalutation_terms = store.evaluation_terms(
        term_category="dismissal_term",
        analysis_type="cancer",
        institute_id=institute_obj["internal_id"],
    )
    manual_rank_options = build_variant_evaluation_terms(evalutation_terms)

    return dict(
        institute=institute_obj,
        case=case_obj,
        dismiss_variant_options=dismiss_variant_options,
        variant_type=variant_type,
        form=form,
        filters=available_filters,
        severe_so_terms=SEVERE_SO_TERMS,
        cancer_tier_options=CANCER_TIER_OPTIONS,
        manual_rank_options=manual_rank_options,
        cytobands=cytobands,
        page=page,
        expand_search=expand_search,
        result_size=result_size,
        total_variants=variants_stats.get(variant_type, {}).get(category, "NA"),
        **data,
    )


@variants_bp.route("/<institute_id>/<case_name>/upload", methods=["POST"])
def upload_panel(institute_id, case_name):
    """Parse gene panel file and fill in HGNC symbols for filter."""
    panel_file = request.form.symbol_file.data

    if panel_file.filename == "":
        flash("No selected file", "warning")
        return redirect(request.referrer)

    try:
        stream = io.StringIO(panel_file.stream.read().decode("utf-8"), newline=None)
    except UnicodeDecodeError as error:
        flash("Only text files are supported!", "warning")
        return redirect(request.referrer)

    category = request.args.get("category")

    if category == "sv":
        form = SvFiltersForm(request.args)
    else:
        form = FiltersForm(request.args)

    hgnc_symbols = set(form.hgnc_symbols.data)
    new_hgnc_symbols = controllers.upload_panel(store, institute_id, case_name, stream)
    hgnc_symbols.update(new_hgnc_symbols)
    form.hgnc_symbols.data = ",".join(hgnc_symbols)
    # reset gene panels
    form.gene_panels.data = ""
    # HTTP redirect code 307 asks that the browser preserves the method of request (POST).
    if category == "sv":
        return redirect(
            url_for(".sv_variants", institute_id=institute_id, case_name=case_name, **form.data),
            code=307,
        )
    return redirect(
        url_for(".variants", institute_id=institute_id, case_name=case_name, **form.data), code=307
    )


@variants_bp.route("/verified", methods=["GET"])
def download_verified():
    """Download all verified variants for user's cases"""
    user_obj = store.user(current_user.email)
    user_institutes = user_obj.get("institutes")
    temp_excel_dir = os.path.join(variants_bp.static_folder, "verified_folder")
    os.makedirs(temp_excel_dir, exist_ok=True)

    if controllers.verified_excel_file(store, user_institutes, temp_excel_dir):
        data = zip_dir_to_obj(temp_excel_dir)

        # remove temp folder with excel files in it
        shutil.rmtree(temp_excel_dir)

        today = datetime.datetime.now().strftime("%Y-%m-%d")
        return send_file(
            data,
            mimetype="application/zip",
            as_attachment=True,
            attachment_filename="_".join(["scout", "verified_variants", today]) + ".zip",
            cache_timeout=0,
        )

    # remove temp folder with excel files in it
    shutil.rmtree(temp_excel_dir)

    flash("No verified variants could be exported for user's institutes", "warning")
    return redirect(request.referrer)<|MERGE_RESOLUTION|>--- conflicted
+++ resolved
@@ -137,14 +137,9 @@
         institute=institute_obj,
         case=case_obj,
         form=form,
-<<<<<<< HEAD
-        manual_rank_options=manual_rank_options,
-        dismiss_variant_options=dismiss_variant_options,
-=======
         filters=available_filters,
         manual_rank_options=MANUAL_RANK_OPTIONS,
         dismiss_variant_options=DISMISS_VARIANT_OPTIONS,
->>>>>>> 4c4d54fc
         cancer_tier_options=CANCER_TIER_OPTIONS,
         severe_so_terms=SEVERE_SO_TERMS,
         cytobands=cytobands,
@@ -431,15 +426,11 @@
     return dict(
         variant_type=variant_type,
         cytobands=cytobands,
-<<<<<<< HEAD
-        dismiss_variant_options=dismiss_variant_options,
-=======
         filters=available_filters,
         dismiss_variant_options={
             **DISMISS_VARIANT_OPTIONS,
             **CANCER_SPECIFIC_VARIANT_DISMISS_OPTIONS,
         },
->>>>>>> 4c4d54fc
         expand_search=expand_search,
         result_size=result_size,
         total_variants=variants_stats.get(variant_type, {}).get(category, "NA"),
