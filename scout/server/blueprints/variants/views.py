"""Views for the variants"""

import io
import logging

import pymongo
from flask import Blueprint, flash, redirect, request, session, url_for
from flask_login import current_user
from markupsafe import Markup

from scout.constants import (
    CANCER_SPECIFIC_VARIANT_DISMISS_OPTIONS,
    CANCER_TIER_OPTIONS,
    DISMISS_VARIANT_OPTIONS,
    ESCAT_TIER_OPTIONS,
    GENETIC_MODELS_PALETTE,
    INHERITANCE_PALETTE,
    MANUAL_RANK_OPTIONS,
    SEVERE_SO_TERMS,
)
from scout.server.extensions import store
from scout.server.utils import (
    get_case_genome_build,
    institute_and_case,
    safe_redirect_back,
    templated,
)

from . import controllers
from .forms import (
    CancerFiltersForm,
    FiltersForm,
    FusionFiltersForm,
    MeiFiltersForm,
    StrFiltersForm,
    SvFiltersForm,
)

LOG = logging.getLogger(__name__)

VARIANT_PAGE = "variant.variant"

variants_bp = Blueprint(
    "variants",
    __name__,
    template_folder="templates",
    static_folder="static",
    static_url_path="/variants/static",
)


@variants_bp.route("/<institute_id>/<case_name>/reset_dismissed", methods=["GET"])
def reset_dismissed(institute_id, case_name):
    """Reset all dismissed variants for a case"""
    institute_obj, case_obj = institute_and_case(store, institute_id, case_name)
    controllers.reset_all_dismissed(store, institute_obj, case_obj)
    return safe_redirect_back(request)


@variants_bp.route("/<institute_id>/<case_name>/variants", methods=["GET", "POST"])
@templated("variants/variants.html")
def variants(institute_id, case_name):
    """Display a list of SNV variants."""
    page = controllers.get_variants_page(request.form)
    category = "snv"
    institute_obj, case_obj = institute_and_case(store, institute_id, case_name)
    variant_type = Markup.escape(
        request.args.get("variant_type", request.form.get("variant_type", "clinical"))
    )
    if variant_type not in ["clinical", "research"]:
        variant_type = "clinical"

    variants_stats = store.case_variants_count(case_obj["_id"], institute_id, variant_type, False)

    controllers.set_hpo_clinical_filter(case_obj, request.form)

    user_obj = store.user(current_user.email)
    if request.method == "POST":
        if "dismiss_submit" in request.form:  # dismiss a list of variants
            controllers.dismiss_variant_list(
                store,
                institute_obj,
                case_obj,
                VARIANT_PAGE,
                request.form.getlist("dismiss"),
                request.form.getlist("dismiss_choices"),
            )

        form = controllers.populate_filters_form(
            store, institute_obj, case_obj, user_obj, category, request.form
        )
    else:
        form = FiltersForm(request.args)
        # set form variant data type the first time around

        # set chromosome to all chromosomes
        form.chrom.data = request.args.get("chrom", "")

        if form.gene_panels.data == [] and variant_type == "clinical":
            form.gene_panels.data = controllers.case_default_panels(case_obj)

    form.variant_type.data = variant_type

    controllers.populate_force_show_unaffected_vars(institute_obj, form)

    # Populate chromosome select choices
    controllers.populate_chrom_choices(form, case_obj)

    # Populate custom soft filters
    controllers.populate_institute_soft_filters(form=form, institute_obj=institute_obj)

    # populate available panel choices
    form.gene_panels.choices = controllers.gene_panel_choices(store, institute_obj, case_obj)

    # update status of case if visited for the first time
    controllers.activate_case(store, institute_obj, case_obj, current_user)

    # upload gene panel if symbol file exists
    if request.files:
        file = request.files[form.symbol_file.name]

    if request.files and file and file.filename != "":
        LOG.debug("Upload file request files: {0}".format(request.files.to_dict()))
        try:
            stream = io.StringIO(file.stream.read().decode("utf-8"), newline=None)
        except UnicodeDecodeError as error:
            flash("Only text files are supported!", "warning")
            return safe_redirect_back(request)

        hgnc_symbols_set = set(form.hgnc_symbols.data)
        new_hgnc_symbols = controllers.upload_panel(store, institute_id, case_name, stream)
        hgnc_symbols_set.update(new_hgnc_symbols)
        form.hgnc_symbols.data = hgnc_symbols_set
        # reset gene panels
        form.gene_panels.data = ""

    controllers.update_form_hgnc_symbols(store, case_obj, form)

    genome_build = get_case_genome_build(case_obj)
    cytobands = store.cytoband_by_chrom(genome_build)

    variants_query = store.variants(
        case_obj["_id"], query=form.data, category=category, build=genome_build
    )
    result_size = store.count_variants(
        case_obj["_id"], form.data, None, category, build=genome_build
    )

    if request.form.get("export"):
        return controllers.download_variants(store, case_obj, variants_query)

    data = controllers.variants(
        store,
        institute_obj,
        case_obj,
        variants_query,
        page,
        query_form=form.data,
    )

    return dict(
        cancer_tier_options=CANCER_TIER_OPTIONS,
        case=case_obj,
        cytobands=cytobands,
        dismiss_variant_options=DISMISS_VARIANT_OPTIONS,
        escat_tier_options=ESCAT_TIER_OPTIONS,
        expand_search=controllers.get_expand_search(request.form),
        filters=controllers.populate_persistent_filters_choices(
            institute_id=institute_id, category=category, form=form
        ),
        form=form,
        genetic_models_palette=GENETIC_MODELS_PALETTE,
        inherit_palette=INHERITANCE_PALETTE,
        institute=institute_obj,
        manual_rank_options=MANUAL_RANK_OPTIONS,
        page=page,
        severe_so_terms=SEVERE_SO_TERMS,
        show_dismiss_block=controllers.get_show_dismiss_block(),
        result_size=result_size,
        total_variants=variants_stats.get(variant_type, {}).get(category, "NA"),
        **data,
    )


@variants_bp.route("/<institute_id>/<case_name>/str/variants", methods=["GET", "POST"])
@templated("variants/str-variants.html")
def str_variants(institute_id, case_name):
    """Display a list of STR variants."""
    page = controllers.get_variants_page(request.form)
    category = "str"
    institute_obj, case_obj = institute_and_case(store, institute_id, case_name)

    variant_type = Markup.escape(request.args.get("variant_type", "clinical"))
    if variant_type not in ["clinical", "research"]:
        variant_type = "clinical"

    variants_stats = store.case_variants_count(case_obj["_id"], institute_id, variant_type, False)

    user_obj = store.user(current_user.email)

    if request.method == "POST":
        form = controllers.populate_filters_form(
            store, institute_obj, case_obj, user_obj, category, request.form
        )
    else:
        form = StrFiltersForm(request.args)

        if form.gene_panels.data == [] and variant_type == "clinical":
            form.gene_panels.data = controllers.case_default_panels(case_obj)

        # set form variant data type the first time around
        form.variant_type.data = variant_type
        # set chromosome to all chromosomes
        form.chrom.data = request.args.get("chrom", "")

    controllers.populate_force_show_unaffected_vars(institute_obj, form)
    controllers.update_form_hgnc_symbols(store, case_obj, form)

    # Populate chromosome select choices
    controllers.populate_chrom_choices(form, case_obj)

    # Populate custom soft filters
    controllers.populate_institute_soft_filters(form=form, institute_obj=institute_obj)

    # populate available panel choices
    form.gene_panels.choices = controllers.gene_panel_choices(store, institute_obj, case_obj)

    controllers.activate_case(store, institute_obj, case_obj, current_user)

    genome_build = get_case_genome_build(case_obj)
    cytobands = store.cytoband_by_chrom(genome_build)

    query = form.data
    query["variant_type"] = variant_type

    variants_query = store.variants(
        case_obj["_id"], category=category, query=query, build=genome_build
    ).sort(
        [
            ("genes.hgnc_symbol", pymongo.ASCENDING),
            ("str_repid", pymongo.ASCENDING),
            ("str_trid", pymongo.ASCENDING),
            ("chromosome", pymongo.ASCENDING),
            ("position", pymongo.ASCENDING),
        ]
    )

    result_size = store.count_variants(case_obj["_id"], query, None, category, build=genome_build)

    if request.form.get("export"):
        return controllers.download_str_variants(case_obj, variants_query)

    data = controllers.str_variants(
        store=store,
        institute_obj=institute_obj,
        case_obj=case_obj,
        variants_query=variants_query,
        page=page,
    )

    return dict(
        case=case_obj,
        cytobands=cytobands,
        dismiss_variant_options=DISMISS_VARIANT_OPTIONS,
        expand_search=controllers.get_expand_search(request.form),
        filters=controllers.populate_persistent_filters_choices(
            institute_id=institute_id, category=category, form=form
        ),
        form=form,
        inherit_palette=INHERITANCE_PALETTE,
        institute=institute_obj,
        manual_rank_options=MANUAL_RANK_OPTIONS,
        page=page,
        result_size=result_size,
        show_dismiss_block=controllers.get_show_dismiss_block(),
        total_variants=variants_stats.get(variant_type, {}).get(category, "NA"),
        variant_type=variant_type,
        **data,
    )


@variants_bp.route("/<institute_id>/<case_name>/sv/variants", methods=["GET", "POST"])
@templated("variants/sv-variants.html")
def sv_variants(institute_id: str, case_name: str):
    """Display a list of structural variants (SV)."""

    def form_builder(store, inst, case, cat, vtype):
        """Builds the SV filters form."""
        return controllers.populate_sv_mei_filters_form(store, inst, case, cat, request)

    # SV does not need form_extra
    return controllers.render_variants_page(
        category="sv",
        institute_id=institute_id,
        case_name=case_name,
        form_builder=form_builder,
    )


@variants_bp.route("/<institute_id>/<case_name>/cancer/sv-variants", methods=["GET", "POST"])
@templated("variants/cancer-sv-variants.html")
def cancer_sv_variants(institute_id: str, case_name: str):
    """Display a list of cancer structural variants."""

    def form_builder(store, inst, case, cat, vtype):
        """Builds the cancer SV filters form."""
        return controllers.populate_sv_mei_filters_form(store, inst, case, cat, request)

    return controllers.render_variants_page(
        category="cancer_sv",
        institute_id=institute_id,
        case_name=case_name,
        form_builder=form_builder,
    )


@variants_bp.route("/<institute_id>/<case_name>/mei/variants", methods=["GET", "POST"])
@templated("variants/mei-variants.html")
<<<<<<< HEAD
def mei_variants(institute_id: str, case_name: str):
    def form_builder(store, inst, case, cat, vtype):
        """Builds the cancer SV filters form."""
        return controllers.populate_sv_mei_filters_form(store, inst, case, cat, request)
=======
def mei_variants(institute_id, case_name):
    """Display a list of mobile element insertion (MEI) variants."""
    page = controllers.get_variants_page(request.form)
    category = "mei"
    institute_obj, case_obj = institute_and_case(store, institute_id, case_name)
    variant_type = Markup.escape(
        request.args.get("variant_type", request.form.get("variant_type", "clinical"))
    )
    variants_stats = store.case_variants_count(case_obj["_id"], institute_id, variant_type, False)

    controllers.set_hpo_clinical_filter(case_obj, request.form)

    if "dismiss_submit" in request.form:  # dismiss a list of variants
        controllers.dismiss_variant_list(
            store,
            institute_obj,
            case_obj,
            "variant.sv_variant",
            request.form.getlist("dismiss"),
            request.form.getlist("dismiss_choices"),
        )

    # update status of case if visited for the first time
    controllers.activate_case(store, institute_obj, case_obj, current_user)

    user_obj = store.user(current_user.email)
    if request.method == "POST":
        form = controllers.populate_filters_form(
            store, institute_obj, case_obj, user_obj, category, request.form
        )
    else:
        form = MeiFiltersForm(request.args)

        if form.gene_panels.data == [] and variant_type == "clinical":
            form.gene_panels.data = controllers.case_default_panels(case_obj)
        # set chromosome to all chromosomes
        form.chrom.data = request.args.get("chrom", "")

    form.variant_type.data = variant_type

    # Populate chromosome select choices
    controllers.populate_chrom_choices(form, case_obj)

    # Populate custom soft filters
    controllers.populate_institute_soft_filters(form=form, institute_obj=institute_obj)

    # populate available panel choices
    form.gene_panels.choices = controllers.gene_panel_choices(store, institute_obj, case_obj)

    genome_build = get_case_genome_build(case_obj)
    cytobands = store.cytoband_by_chrom(genome_build)

    controllers.update_form_hgnc_symbols(store, case_obj, form)
>>>>>>> f2d761a2

    return controllers.render_variants_page(
        category="mei",
        institute_id=institute_id,
        case_name=case_name,
        form_builder=form_builder,
    )


@variants_bp.route("/<institute_id>/<case_name>/cancer/variants", methods=["GET", "POST"])
@templated("variants/cancer-variants.html")
def cancer_variants(institute_id, case_name):
    """Show cancer variants overview."""

    page = controllers.get_variants_page(request.form)

    category = "cancer"
    institute_obj, case_obj = institute_and_case(store, institute_id, case_name)
    variant_type = Markup.escape(
        request.args.get("variant_type", request.form.get("variant_type", "clinical"))
    )
    if variant_type not in ["clinical", "research"]:
        variant_type = "clinical"
    variants_stats = store.case_variants_count(case_obj["_id"], institute_id, variant_type, False)

    user_obj = store.user(current_user.email)
    if request.method == "POST":
        if "dismiss_submit" in request.form:  # dismiss a list of variants
            controllers.dismiss_variant_list(
                store,
                institute_obj,
                case_obj,
                VARIANT_PAGE,
                request.form.getlist("dismiss"),
                request.form.getlist("dismiss_choices"),
            )

        form = controllers.populate_filters_form(
            store, institute_obj, case_obj, user_obj, category, request.form
        )

        # if user is not loading an existing filter, check filter form
        if (
            request.form.get("load_filter") is None
            and request.form.get("audit_filter") is None
            and form.validate_on_submit() is False
        ):
            # Flash a message with errors
            for field, err_list in form.errors.items():
                for err in err_list:
                    flash(
                        f"Content of field '{field}' does not have a valid format",
                        "warning",
                    )
            # And do not submit the form
            return redirect(
                url_for(".cancer_variants", institute_id=institute_id, case_name=case_name)
            )
    else:
        form = CancerFiltersForm(request.args)
        # set chromosome to all chromosomes
        form.chrom.data = request.args.get("chrom", "")
        if form.gene_panels.data == []:
            form.gene_panels.data = controllers.case_default_panels(case_obj)

    controllers.populate_force_show_unaffected_vars(institute_obj, form)

    # update status of case if visited for the first time
    controllers.activate_case(store, institute_obj, case_obj, current_user)

    # Populate chromosome select choices
    controllers.populate_chrom_choices(form, case_obj)

    # Populate custom soft filters
    controllers.populate_institute_soft_filters(form=form, institute_obj=institute_obj)

    form.gene_panels.choices = controllers.gene_panel_choices(store, institute_obj, case_obj)

    genome_build = get_case_genome_build(case_obj)
    cytobands = store.cytoband_by_chrom(genome_build)

    controllers.update_form_hgnc_symbols(store, case_obj, form)

    variants_query = store.variants(
        case_obj["_id"], category="cancer", query=form.data, build=genome_build
    )
    result_size = store.count_variants(
        case_obj["_id"], form.data, None, category, build=genome_build
    )

    if request.form.get("export"):
        return controllers.download_variants(store, case_obj, variants_query)

    data = controllers.cancer_variants(
        store,
        institute_id,
        case_name,
        variants_query,
        form,
        page=page,
    )

    return dict(
        cytobands=cytobands,
        dismiss_variant_options={
            **DISMISS_VARIANT_OPTIONS,
            **CANCER_SPECIFIC_VARIANT_DISMISS_OPTIONS,
        },
        expand_search=controllers.get_expand_search(request.form),
        filters=controllers.populate_persistent_filters_choices(
            institute_id=institute_id, category=category, form=form
        ),
        result_size=result_size,
        show_dismiss_block=controllers.get_show_dismiss_block(),
        total_variants=variants_stats.get(variant_type, {}).get(category, "NA"),
        variant_type=variant_type,
        **data,
    )


@variants_bp.route("/<institute_id>/<case_name>/fusion/variants", methods=["GET", "POST"])
@templated("variants/fusion-variants.html")
def fusion_variants(institute_id, case_name):
    """Display a list of fusion variants."""

    page = controllers.get_variants_page(request.form)
    category = "fusion"
    institute_obj, case_obj = institute_and_case(store, institute_id, case_name)
    variant_type = Markup.escape(
        request.args.get("variant_type", request.form.get("variant_type", "clinical"))
    )
    if variant_type not in ["clinical", "research"]:
        variant_type = "clinical"
    variants_stats = store.case_variants_count(case_obj["_id"], institute_id, variant_type, False)

    if "dismiss_submit" in request.form:  # dismiss a list of variants
        controllers.dismiss_variant_list(
            store,
            institute_obj,
            case_obj,
            VARIANT_PAGE,
            request.form.getlist("dismiss"),
            request.form.getlist("dismiss_choices"),
        )

    # update status of case if visited for the first time
    controllers.activate_case(store, institute_obj, case_obj, current_user)
    form = controllers.populate_fusion_filters_form(
        store, institute_obj, case_obj, category, request
    )

    # Populate chromosome select choices
    controllers.populate_chrom_choices(form, case_obj)

    # Populate custom soft filters
    controllers.populate_institute_soft_filters(form=form, institute_obj=institute_obj)

    genome_build = get_case_genome_build(case_obj)
    cytobands = store.cytoband_by_chrom(genome_build)

    controllers.update_form_hgnc_symbols(store, case_obj, form)

    variants_query = store.variants(
        case_obj["_id"], category=category, query=form.data, build=genome_build
    )

    result_size = store.count_variants(
        case_obj["_id"], form.data, None, category, build=genome_build
    )

    # if variants should be exported
    if request.form.get("export"):
        return controllers.download_variants(store, case_obj, variants_query, category=category)

    data = controllers.fusion_variants(store, institute_obj, case_obj, variants_query, page)

    return dict(
        case=case_obj,
        cancer_tier_options=CANCER_TIER_OPTIONS,
        cytobands=cytobands,
        dismiss_variant_options={
            **DISMISS_VARIANT_OPTIONS,
        },
        escat_tier_options=ESCAT_TIER_OPTIONS,
        expand_search=controllers.get_expand_search(request.form),
        filters=controllers.populate_persistent_filters_choices(
            institute_id=institute_id, category=category, form=form
        ),
        form=form,
        institute=institute_obj,
        manual_rank_options=MANUAL_RANK_OPTIONS,
        page=page,
        result_size=result_size,
        severe_so_terms=SEVERE_SO_TERMS,
        show_dismiss_block=controllers.get_show_dismiss_block(),
        total_variants=variants_stats.get(variant_type, {}).get(category, "NA"),
        variant_type=variant_type,
        **data,
    )


@variants_bp.route("/<institute_id>/<case_name>/upload", methods=["POST"])
def upload_panel(institute_id, case_name):
    """Parse gene panel file and fill in HGNC symbols for filter."""
    panel_file = request.form.symbol_file.data

    if panel_file.filename == "":
        flash("No selected file", "warning")
        return safe_redirect_back(request)

    try:
        stream = io.StringIO(panel_file.stream.read().decode("utf-8"), newline=None)
    except UnicodeDecodeError as error:
        flash("Only text files are supported!", "warning")
        return safe_redirect_back(request)

    category = request.args.get("category")

    if category == "sv":
        form = SvFiltersForm(request.args)
    elif category == "fusion":
        form = FusionFiltersForm(request.args)
    else:
        form = FiltersForm(request.args)

    hgnc_symbols = set(form.hgnc_symbols.data)
    new_hgnc_symbols = controllers.upload_panel(store, institute_id, case_name, stream)
    hgnc_symbols.update(new_hgnc_symbols)
    form.hgnc_symbols.data = ",".join(hgnc_symbols)
    # reset gene panels
    form.gene_panels.data = ""
    # HTTP redirect code 307 asks that the browser preserves the method of request (POST).
    if category == "sv":
        return redirect(
            url_for(
                ".sv_variants",
                institute_id=institute_id,
                case_name=case_name,
                **form.data,
            ),
            code=307,
        )
    return redirect(
        url_for(".variants", institute_id=institute_id, case_name=case_name, **form.data),
        code=307,
    )


@variants_bp.route("/variants/toggle_show_dismiss_block", methods=["GET"])
def toggle_show_dismiss_block():
    """Endpoint to toggle the show dismiss block session variable."""
    session["show_dismiss_block"] = not session.get("show_dismiss_block")
    return f"Toggled to {session['show_dismiss_block']}"


@variants_bp.route("/variants/un-audit_filter", methods=["GET"])
def unaudit_filter():
    """Un-audit an audited filter."""
    store.unaudit_filter(
        audit_id=request.args.get("audit_id"), user_obj=store.user(current_user.email)
    )
    return safe_redirect_back(request)<|MERGE_RESOLUTION|>--- conflicted
+++ resolved
@@ -316,66 +316,12 @@
 
 @variants_bp.route("/<institute_id>/<case_name>/mei/variants", methods=["GET", "POST"])
 @templated("variants/mei-variants.html")
-<<<<<<< HEAD
 def mei_variants(institute_id: str, case_name: str):
+    """Display a list of MEI variants."""
+
     def form_builder(store, inst, case, cat, vtype):
         """Builds the cancer SV filters form."""
         return controllers.populate_sv_mei_filters_form(store, inst, case, cat, request)
-=======
-def mei_variants(institute_id, case_name):
-    """Display a list of mobile element insertion (MEI) variants."""
-    page = controllers.get_variants_page(request.form)
-    category = "mei"
-    institute_obj, case_obj = institute_and_case(store, institute_id, case_name)
-    variant_type = Markup.escape(
-        request.args.get("variant_type", request.form.get("variant_type", "clinical"))
-    )
-    variants_stats = store.case_variants_count(case_obj["_id"], institute_id, variant_type, False)
-
-    controllers.set_hpo_clinical_filter(case_obj, request.form)
-
-    if "dismiss_submit" in request.form:  # dismiss a list of variants
-        controllers.dismiss_variant_list(
-            store,
-            institute_obj,
-            case_obj,
-            "variant.sv_variant",
-            request.form.getlist("dismiss"),
-            request.form.getlist("dismiss_choices"),
-        )
-
-    # update status of case if visited for the first time
-    controllers.activate_case(store, institute_obj, case_obj, current_user)
-
-    user_obj = store.user(current_user.email)
-    if request.method == "POST":
-        form = controllers.populate_filters_form(
-            store, institute_obj, case_obj, user_obj, category, request.form
-        )
-    else:
-        form = MeiFiltersForm(request.args)
-
-        if form.gene_panels.data == [] and variant_type == "clinical":
-            form.gene_panels.data = controllers.case_default_panels(case_obj)
-        # set chromosome to all chromosomes
-        form.chrom.data = request.args.get("chrom", "")
-
-    form.variant_type.data = variant_type
-
-    # Populate chromosome select choices
-    controllers.populate_chrom_choices(form, case_obj)
-
-    # Populate custom soft filters
-    controllers.populate_institute_soft_filters(form=form, institute_obj=institute_obj)
-
-    # populate available panel choices
-    form.gene_panels.choices = controllers.gene_panel_choices(store, institute_obj, case_obj)
-
-    genome_build = get_case_genome_build(case_obj)
-    cytobands = store.cytoband_by_chrom(genome_build)
-
-    controllers.update_form_hgnc_symbols(store, case_obj, form)
->>>>>>> f2d761a2
 
     return controllers.render_variants_page(
         category="mei",
