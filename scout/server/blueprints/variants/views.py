--- conflicted
+++ resolved
@@ -291,10 +291,6 @@
     cytobands = store.cytoband_by_chrom(case_obj.get("genome_build"))
 
     variant_type = request.args.get("variant_type", "clinical")
-<<<<<<< HEAD
-    data = controllers.cancer_variants(store, institute_id, case_name, form, page=page)
-    return dict(variant_type=variant_type, **data, expand_search=str(request.method == "POST"))
-=======
     variants_query = store.variants(case_obj["_id"], category="cancer", query=form.data)
 
     if request.form.get("export"):
@@ -304,8 +300,7 @@
         store, institute_id, case_name, variants_query, form, page=page
     )
 
-    return dict(variant_type=variant_type, cytobands=cytobands, **data)
->>>>>>> 577ff1a4
+    return dict(variant_type=variant_type, cytobands=cytobands, **data, expand_search=str(request.method == "POST"))
 
 
 @variants_bp.route("/<institute_id>/<case_name>/cancer/sv-variants", methods=["GET", "POST"])
