--- conflicted
+++ resolved
@@ -45,15 +45,13 @@
         if panel.get('is_default'):
             default_panels.append(panel['panel_name'])
 
-<<<<<<< HEAD
     if case_obj.get('hpo_clinical_filter'):
         clinical_filter_panels = ['hpo']
     else:
         clinical_filter_panels = default_panels
 
     log.debug("Current default panels: {}".format(default_panels))
-=======
->>>>>>> 3895845b
+
     if bool(request.form.get('clinical_filter')):
 
         # but not if HPO is selected
