{% extends "layout_bs4.html" %}
{% from "utils.html" import comments_panel, activity_panel %}
{% from "variant/utils.html" import rankscore_panel, overlapping_panel, genes_panel, transcripts_panel, proteins_panel,  pin_button, causative_button, modal_causative %}
{% from "variant/tx_overview.html" import disease_associated, transcripts_overview %}
{% from "variant/variant_details.html" import frequencies, gtcall_panel, observations_panel, old_observations, mappability_list, severity_list %}
{% from "variant/buttons.html" import database_buttons, variant_tag_button, variant_tier_button, dismiss_variant_button, mosaic_variant_button, splice_junctions_button %}
{% from "variant/components.html" import alignments, panel_classify, compounds_panel, matching_variants, external_links, clinsig_table  %}
{% from "variant/sanger.html" import sanger_button, modal_sanger, modal_cancel_sanger %}
{% from "variant/gene_disease_relations.html" import omim_phenotypes %}

{% block title %}
  {{ super() }} - {{ institute.display_name }} - {{ case.display_name }} - {{ variant.display_name }}
{% endblock %}

{% block css %}
{{ super() }}
<link rel="stylesheet" href="https://cdn.jsdelivr.net/npm/bootstrap-select@1.13.9/dist/css/bootstrap-select.min.css">
{% endblock %}

{% block top_nav %}
  {{ super() }}
   <li class="nav-item">
    <a class="nav-link" href="{{ url_for('cases.index') }}">Institutes</a>
  </li>
  <li class="nav-item">
    <a class="nav-link text-nowrap" href="{{ url_for('overview.cases', institute_id=institute._id) }}">
      {{ institute.display_name }}
    </a>
  </li>
  <li class="nav-item">
    <a class="nav-link text-nowrap" href="{{ url_for('cases.case', institute_id=institute._id, case_name=case.display_name) }}">
      {{ case.display_name }}
    </a>
  </li>
  <li class="nav-item">
    {% if cancer %}
      <a class="nav-link text-nowrap" href="{{ url_for('variants.cancer_variants', institute_id=institute._id, case_name=case.display_name, variant_type=variant.variant_type, gene_panels=case.panels|selectattr('is_default')|map(attribute='panel_name')|list) }}">
          {{ variant.variant_type|capitalize }} somatic variants
      </a>
    {% elif str %}
      <a class="nav-link text-nowrap" href="{{ url_for('variants.str_variants', institute_id=institute._id, case_name=case.display_name, variant_type=variant.variant_type) }}">
        {{ variant.variant_type|capitalize }} STR variants
      </a>
    {% else %}
      <a class="nav-link text-nowrap" href="{{ url_for('variants.variants', institute_id=institute._id, case_name=case.display_name, variant_type=variant.variant_type, gene_panels=case.panels|selectattr('is_default')|map(attribute='panel_name')|list) }}">
        {{ variant.variant_type|capitalize }} SNV and INDELs
      </a>
    {% endif %}
  </li>
  <li class="nav-item active">
    <p class="navbar-text text-nowrap">{{ variant.display_name|truncate(20, True) }}</p>
  </li>
{% endblock %}

{% block top_nav_right %}
  {% if config['MAIL_USERNAME'] %}
    {# Email setting must be setup #}
    <li class="nav-item text-nowrap">{{ sanger_button(variant) }}</li>
  {% endif %}
  <li class="nav-item">{{ pin_button(variant, case, institute) }}</li>
  <li class="nav-item text-nowrap">{{ causative_button(variant, case, institute) }}</li>
  {{ super() }}
{% endblock %}

{% block content_main %}
  <div class="container-float">
    {% if variant.missing_data %}
    <div class="row">
      <div class="alert alert-warning">Showing only first 30 genes!</div>
    </div>
    {% endif %}

    {{ matching_variants(managed_variant, causatives, variant.matching_tiered) }}
    <div class="row">
      <div class="col-sm-3">
        {{ panel_classify(variant, institute, case, ACMG_OPTIONS, manual_rank_options, cancer_tier_options, dismiss_variant_options, mosaic_variant_options, evaluations) }}
      </div>
      <div class="col-sm-4">{{ panel_summary() }}</div>
      <div class="col-sm-3">

        {{ frequencies(variant) }}
        {% if config['LOQUSDB_SETTINGS'] %}
          {{ observations_panel(variant, observations, case) }}
        {% endif %}
        {{  old_observations(variant) }}

      </div>
      <div class="col-sm-2">
        {{ severity_list(variant) }}
      </div>
    </div>
    <div class="row">
      <div class="col-4">
        {{ panel_comment() }}
      </div>
      <div class="col-3">{{ panel_quality() }}</div>
      <div class="col-5">{{ gtcall_panel(variant) }}</div>
    </div>

    <div class="row">
      <div class="col-3">{{ omim_phenotypes(variant) }}</div>
      <div class="col-9">{{ transcripts_overview(variant) }}</div>
    </div>

    <div class="row">
      <div class="col-12">{{ overlapping_panel(variant, overlapping_vars, case, institute) }}</div>
      {% if variant.rank_score_results %}
        <div class="col-12">{{ rankscore_panel(variant) }}</div>
      {% endif %}
    </div>

    {% if variant.compounds %}
      <div class="row">
        <div class="col-12">{{ compounds_panel(institute, case, variant) }}</div>
      </div>
    {% endif %}
    <div class="row">
    </div>
    <div class="row">
      <div class="col-12">
        <div class="card ">
          <nav>
            <div class="nav nav-tabs" id="nav-tab" role="tablist">
              <a class="nav-item nav-link active" id="nav-genes-tab" data-bs-toggle="tab" href="#nav-genes" role="tab" aria-controls="nav-genes" aria-selected="true">Genes</a>
              <a class="nav-item nav-link" id="nav-transcripts-tab" data-bs-toggle="tab" href="#nav-transcripts" role="tab" aria-controls="nav-transcripts" aria-selected="false">Transcripts</a>
              <a class="nav-item nav-link" id="nav-proteins-tab" data-bs-toggle="tab" href="#nav-proteins" role="tab" aria-controls="nav-proteins" aria-selected="false">Proteins</a>
            </div>

          </nav>
          <div class="tab-content" id="nav-tabContent">
            <div class="tab-pane fade show active" id="nav-genes" role="tabpanel" aria-labelledby="nav-genes-tab">{{ genes_panel(variant) }}</div>
            <div class="tab-pane fade" id="nav-transcripts" role="tabpanel" aria-labelledby="nav-transcripts-tab">{{ transcripts_panel(variant) }}</div>
            <div class="tab-pane fade" id="nav-proteins" role="tabpanel" aria-labelledby="nav-proteins-tab">{{ proteins_panel(variant) }}</div>
          </div>
        </div>
      </div>
    </div>
    <div class="row">
      <div class="col-12">{{ external_links(case, variant, cancer, str) }}</div>
    </div>
    <div class="row">
      <div class="col-12">{{ activity_panel(events|reverse) }}</div>
    </div>
    {% if config['MAIL_USERNAME'] %}
      {# Email setting must be setup #}
      {{ modal_sanger(institute, case, variant, current_user) }}
    {% endif %}

    {% if config['MAIL_USERNAME'] %}
      {# Email setting must be setup #}
      {{ modal_cancel_sanger(institute, case, variant, current_user) }}
    {% endif %}
</div>
{{ modal_causative(case, institute, variant) }}
{% endblock %}

{% macro panel_quality() %}
  <div class="card panel-default">
    <div class="panel-heading">Quality</div>
    <!-- General quality metrics -->
    <ul class="list-group list-group-flush">
      <li class="list-group-item">QUAL:
        <span class="font-weight-bold">
          {% if variant.quality %}
            {{ variant.quality|int }}
          {% else %}
            -
          {% endif %}
        </span>
    </ul>
    <!-- Mappability -->
    <h6 class="card-header">
      Mappability (<a class="text" target="_blank" href="http://genome.ucsc.edu/cgi-bin/hgTrackUi?g=genomicSuperDups">fracMatch</a>)
    </h6>
    <ul class="list-group">
      {{ mappability_list(variant) }}
    </ul>
    <!-- Variant callers -->
    {% if variant.callers and variant.callers|length > 0%}
      <h6 class="card-header">Variant callers</h6>
      <ul class="list-group">
          {% for caller, call in variant.callers|sort %}
            <li class="list-group-item">{{ caller }} - {{ call }}</li>
          {% endfor %}
      </ul>
    {% endif %}
  </div>
{% endmacro %}


{% macro panel_comment() %}
  <div class="card panel-default">
    {{ comments_panel(institute, case, current_user, variant.comments, variant_id=variant._id) }}
  </div>
{% endmacro %}


{% macro panel_summary() %}
  <div class="card panel-default">
    <div class="panel-heading">Summary</div>
    <div class="card-body">

    {% set tmp_gene_info = [] %}
      {% if variant.first_rep_gene %}
        {% for transcript in variant.first_rep_gene.transcripts %}
          {% if transcript.is_primary %}
            {% do tmp_gene_info.append(variant.first_rep_gene) %}
            {% do tmp_gene_info.append(transcript) %}
          {% endif %}
        {% endfor %}
        {% if tmp_gene_info | length  == 0 %}
          {% for transcript in variant.first_rep_gene.transcripts %}
            {% if transcript.refseq_id and transcript.refseq_id.startswith('NM_') %}
              {% do tmp_gene_info.append(variant.first_rep_gene) %}
              {% do tmp_gene_info.append(transcript) %}
            {% endif %}
          {% endfor %}
        {% endif %}
      {% endif %}

      {% set primary_gene = tmp_gene_info[0] %}
      {% if tmp_gene_info %}
        {% set primary_transcript = tmp_gene_info[1] %}
        {% set nr_genes = variant.genes | length %}
        <a target="_blank" href="{{ url_for('genes.gene', hgnc_id=primary_gene.hgnc_id) }}" data-toggle="tooltip" title="Preferred gene for variant {% if nr_genes > 1 %} out of {{ nr_genes }} {% endif %}- shows conceptually highest impact change. See Severity card and Transcripts table below for more details."><h5 class="card-title">
          {{ primary_gene.hgnc_symbol }}; {{ primary_gene.description }} {% if nr_genes > 1 %} <span class="badge bg-info">+ {{ nr_genes-1 }} genes</span>{% endif %}
        </h5></a>
      {% endif %}
      <ul class="list-group list-group-flush" style="margin-bottom: 1rem">
        {% if primary_transcript %}
          <li class="list-group-item" data-toggle="tooltip" title="HGNC primary transcript (or a selected RefSeq NM_ if no designated primary)">{{ primary_transcript.refseq_id }}
        {% endif %}
        {% if primary_gene and primary_gene.exon %}
          <span class="text-muted">exon </span><strong>{{ primary_gene.exon }}</strong>
        {% endif %}
        {% if primary_transcript and primary_transcript.coding_sequence_name %}
              {{ primary_transcript.coding_sequence_name | url_decode }}
        {% endif %}
        {% if primary_transcript and primary_transcript.protein_sequence_name %}
          <strong>{{ primary_transcript.protein_sequence_name | url_decode }}</strong>
        {% endif %}
        {% if primary_gene and primary_gene.region_annotation %}
          <div>(<span class="font-weight-bold">{{ primary_gene.functional_annotation|truncate(20, True) }}</span> in <span class="font-weight-bold">{{ primary_gene.region_annotation }} region</span>)</div>
        {% endif %}
        {% if primary_transcript %}
          </li>
        {% else %}
          <span data-toggle="tooltip" title="No HGNC primary or RefSeq NM_ transcript found"><i>Check complete list of transcripts</i></span>
        {% endif %}
       <li class="list-group-item">
          <span class="text-muted">[{{ case.genome_build }}]{{ variant.chromosome }}:g.{{ variant.position }}</span>
          {%- if variant.reference|length > 8 -%}
             <strong>{{ variant.reference[:1] }}..{{variant.reference[-1:]}}</strong><button type="button" class="fa fa-file-text btn-xs js-tooltip js-copy"
              style="background-color: Transparent;outline:none; border: none;" data-toggle="tooltip" data-placement="bottom" data-copy="{{variant.reference}}" title="Copy to clipboard">
            </button>
          {%- else -%}
            <strong>{{ variant.reference }}</strong>
          {%- endif -%}
            →
          {%- if variant.alternative|length > 8 -%}
            <strong>{{ variant.alternative[:1] }}..{{variant.alternative[-1:]}}</strong><button type="button" class="fa fa-file-text btn-xs js-tooltip js-copy"
              style="background-color: Transparent;outline:none; border: none;" data-toggle="tooltip" data-placement="bottom" data-copy="{{variant.alternative}}" title="Copy to clipboard">
              </button>
          {%- else -%}
            <strong>{{ variant.alternative }}</strong>
          {%- endif -%}
        </li>
        <li class="list-group-item">Rank score: <span class="font-weight-bold">{{ variant.rank_score }}</span>
        </li>
        <li class="list-group-item">
          {{ clinsig_table(variant) }}
        </li>
        <li class="list-group-item">
          {{ database_buttons(variant) }}
        </li>
      </ul>
    </div>
    <!--IGV URLS-->
<<<<<<< HEAD
    <div class="ms-4">Alignment</div>
    {{ alignments(institute, case, variant, current_user, case_groups, config, igv_tracks, splice_junctions_tracks) }}
=======
    <div class="ml-4">Alignment</div>
    {{ alignments(institute, case, variant, current_user, config, igv_tracks, splice_junctions_tracks) }}
>>>>>>> f163f26f

    </div>
{% endmacro %}


{% block scripts %}
  {{ super() }}
  <script src="https://cdnjs.cloudflare.com/ajax/libs/dompurify/1.0.11/purify.min.js"></script>
  <script src="https://cdn.jsdelivr.net/npm/bootstrap-select@1.13.9/dist/js/bootstrap-select.min.js"></script>
  <script src="//cdn.datatables.net/1.10.20/js/jquery.dataTables.min.js"></script>

  <script>
    function set_scrolly_table(table_id) {
    if (document.getElementById(table_id).rows.length > 5) {
      $('#' + table_id).DataTable({
        scrollY: 350,
        stripeClasses: [],
        scrollCollapse: true,
        paging: false,
        searching: false,
        ordering: true,
        info: false})
      }
    }

    $('a[data-bs-toggle="tab"]').on('shown.bs.tab', function(e){
      $($.fn.dataTable.tables(true)).DataTable()
      .columns.adjust()
    });

    set_scrolly_table('transcript_overview_table')
    set_scrolly_table('proteins_panel_table')
    set_scrolly_table('transcripts_panel_table')


    $(document).ready(function(){
        $('[data-toggle="tooltip"]').tooltip();
    });

    $(function () {
      $('[data-toggle="tooltip"]').tooltip({
        container: 'body'
      });

    $('select[multiple]').selectpicker({
        width: '100%'
      });
    });

    $('.js-copy').click(function() {
      var text = $(this).attr('data-copy');
      var el = $(this);
      copyToClipboard(text, el);
    });

    // Code from https://codepen.io/nathanlong/pen/ZpAmjv
    function copyToClipboard(text, el) {
    var copyTest = document.queryCommandSupported('copy');
    var elOriginalText = el.attr('data-original-title');

    if (copyTest === true) {
      var copyTextArea = document.createElement("textarea");
      copyTextArea.value = text;
      document.body.appendChild(copyTextArea);
      copyTextArea.select();
      try {
        var successful = document.execCommand('copy');
        var msg = successful ? 'Copied!' : 'Whoops, not copied!';
        el.attr('data-original-title', msg).tooltip('show');
      } catch (err) {
        console.log('Oops, unable to copy');
      }
      document.body.removeChild(copyTextArea);
      el.attr('data-original-title', elOriginalText);
    } else {
      // Fallback if browser doesn't support .execCommand('copy')
      window.prompt("Copy to clipboard: Ctrl+C or Command+C, Enter", text);
    }
  }

  </script>
{% endblock %}<|MERGE_RESOLUTION|>--- conflicted
+++ resolved
@@ -276,14 +276,8 @@
       </ul>
     </div>
     <!--IGV URLS-->
-<<<<<<< HEAD
-    <div class="ms-4">Alignment</div>
-    {{ alignments(institute, case, variant, current_user, case_groups, config, igv_tracks, splice_junctions_tracks) }}
-=======
     <div class="ml-4">Alignment</div>
     {{ alignments(institute, case, variant, current_user, config, igv_tracks, splice_junctions_tracks) }}
->>>>>>> f163f26f
-
     </div>
 {% endmacro %}
 
