--- conflicted
+++ resolved
@@ -301,11 +301,7 @@
 
     <!--IGV URLS-->
     <div class="h6 ml-4">Alignment</div>
-<<<<<<< HEAD
-    {{ alignments(institute, case, variant, current_user, case_groups, config, splice_junctions_tracks) }}
-=======
-    {{ alignments(institute, case, variant, current_user, case_groups, config, igv_tracks) }}
->>>>>>> 887812d8
+    {{ alignments(institute, case, variant, current_user, case_groups, config, igv_tracks, splice_junctions_tracks) }}
 
     </div>
 {% endmacro %}
