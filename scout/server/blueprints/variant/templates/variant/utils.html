{% macro modal_causative(case, institute, variant) %}
<div class="modal fade" id="causativeModal" tabindex="-1" role="dialog" aria-labelledby="causativeLabel"
  aria-hidden="true">
  <div class="modal-dialog modal-lg" role="document">
    <div class="modal-content">
        <div class="modal-header">
           <h5 class="modal-title" id="causativeLabel">Mark variant as causative</h5>
           <button type="button" class="close" data-bs-dismiss="modal" aria-label="Close">
             <span aria-hidden="true">&times;</span>
           </button>
        </div>
        <form action="{{ url_for('cases.mark_causative', institute_id=institute._id, case_name=case.display_name,
           variant_id=variant._id, partial_causative=False) }}" method="POST">
          <div class="modal-body">
            <div class="row">
              <div class="col d-flex">
                  <div class="d-flex justify-content-between align-items-center">
                    <div data-placement="top">
                      Variant explains phenotype partially (partial causative)&nbsp;&nbsp;
                    </div>
                    <br>
                    <br>
                    <div class="form-check form-switch">
                      <input type="checkbox" class="form-check-input" id="partial_causative" name="partial_causative"
                        data-bs-toggle='collapse' data-bs-target='#partial_phenotypes'>
                      <label class="form-check-label" for="partial_causative"></label>
                    </div>
                  </div>
              </div>
            </div>
            <div id="partial_phenotypes" class="collapse mt-2">
              <h6><strong>Associated phenotype</strong></h6>
              <!-- A partial causative variant is resposible for a specific phenotype. Make sure phenotype is specified -->
              <div class="row ms-3">
                <div class="col-6">
                  <!-- Phenotype could be specified using OMIM -->
                  <h6>Diagnosis phenotype (OMIM):</h6>
                  <select multiple="multiple" name="omim_select" id="omim_select" class="selectpicker">
                    {% for omim_term in case.diagnosis_phenotypes %}
                      {% if omim_term is number %} <!-- Old way of saving OMIM terms in cases: list of diagnosis numbers -->
                        <option value="{{omim_term}}">
                          {{ omim_term }}
                        </option>
                      {% elif 'disease_nr' in omim_term %}
                        <option value="{{omim_term.disease_id}}"> <!-- New way of saving OMIM terms in cases: list of dicts -->
                          {{ omim_term.description }} ({{omim_term.disease_id}})
                        </option>
                      {% endif %}
                    {% endfor %}
                  </select>
                </div>
                <div class="col-6">
                  <!-- Phenotype could also be specified by HPO terms -->
                  <h6>Phenotype terms (HPO):</h6>
                  <select multiple="multiple" name="hpo_select" id="hpo_select" class="selectpicker">
                    {% for hpo_term in case.phenotype_terms %}
                      <option value="{{hpo_term.feature}}_{{hpo_term.phenotype_id}}">
                        {{hpo_term.feature}} ({{ hpo_term.phenotype_id }})
                      </option>
                    {% endfor %}
                  </select>
                </div>
              </div>
            </div>
            <br>
          </div>
          <div class="modal-footer">
            <button type="button" class="btn btn-secondary" data-bs-dismiss="modal">Close</button>
            <button name="action" value="ADD" type="submit" class="btn btn-primary" title="Mark causative">
              Mark causative
            </button>
          </div>
        </form>
    </div>
  </div>
</div>
{% endmacro %}

{% macro igv_track_selection(igv_tracks, current_user) %}
<div id="accordion">
  <div class="row">
    <div class="col-4 d-flex align-items-center">
     <span><a data-bs-toggle="collapse" data-bs-parent="#accordion" href="#track_settings" class="text-secondary">Settings DNA <i class="fas fa-cogs text-secondary"></i></a></span>
    </div>
    <div id="track_settings" class="col-8 collapse">
      <form action="{{url_for('variant.update_tracks_settings')}}" method="POST">
        <div class="row d-flex align-items-center">
            <div class="col-3">Show tracks:</div>
            <div class="col-6">
              <select name="user_tracks" class="selectpicker" data-width="90%" multiple>
                {% for track in igv_tracks %}
                  <!--pre-select option if user has saved it in preferences or select all options if user has no preferences yet-->
                  <option value="{{ track }}" {{ "selected" if current_user.igv_tracks and track in current_user.igv_tracks or current_user.igv_tracks is not defined }}>{{ track }}</option>
                {% endfor %}
              </select>
            </div>
            <div class="col-3">
              <button type="submit" class="btn btn-sm btn-outline-secondary">Save</button>
            </div>
        </div>
      </form>
    </div>
  </div>
</div>
{% endmacro %}

<<<<<<< HEAD
{% macro rankscore_panel(variant) %}
  <div class="card panel-default">
    <div class="panel-heading">Rank score results</div>
    <div class="card-body">
      <div class="table-responsive">
        <table class="table table-bordered">
          <thead class="thead table-light">
            <tr>
              {% for result in variant.rank_score_results %}
                <th><small>{{ result.category|replace('_', ' ') }}</small></th>
              {% endfor %}
            </tr>
          </thead>
          <tbody>
            <tr>
              {% for result in variant.rank_score_results %}
                <td class="text-end">{{ result.score }}</td>
              {% endfor %}
            </tr>
          </tbody>
        </table>
      </div>
    </div>
  </div>
{% endmacro %}

=======
>>>>>>> ee57295c
{% macro overlapping_panel(variant, overlapping_vars, case, institute) %}
  <div class="card panel-default">
    {% if variant.category == 'sv' %}
      <div class="panel-heading">Overlapping SNVs</div>
    {% else %}
      <div class="panel-heading">Overlapping SVs</div>
    {% endif %}
    <div class="card-body">
      <div class="table-responsive">
        <table class="table table-bordered">
          <thead class="thead table-light">
            <tr>
              <th>Variant</th>
              <th>Gene</th>
	            <th>Type</th>
              <th>Combined score</th>
              <th>Rank score</th>
              <th>Length</th>
              <th>Region</th>
              <th>Function</th>
            </tr>
          </thead>
          <tbody>
          {% for overlapping_variant in overlapping_vars %}
            <tr>
              <td>
                {% if overlapping_variant.category in ("sv", "cancer_sv") %}
                  <a href="{{url_for('variant.sv_variant', institute_id=institute._id,
                                   case_name=case.display_name, variant_id=overlapping_variant._id)}}" target="_blank">
                    {{ overlapping_variant.display_name|truncate(20, True) }}
                  </a>
                {% else %}
                  <a href="{{url_for('variant.variant', institute_id=institute._id,
                                 case_name=case.display_name, variant_id=overlapping_variant._id)}}" target="_blank">
                    {{ overlapping_variant.display_name|truncate(20, True) }}
                  </a>
                {% endif %}
              </td>
              <td>{{ overlapping_variant.hgnc_symbols|join(', ')|truncate(40, True) }}</td>
              <td>{{ overlapping_variant.sub_category|upper }}</td>
	            <td class="text-end">{{ variant.rank_score + overlapping_variant.rank_score }}</td>
              <td class="text-end">{{ overlapping_variant.rank_score }}</td>
              <td class="text-end">{{ overlapping_variant.length }}</td>
              <td>{{ overlapping_variant.region_annotations|join(', ')|truncate(40, True) }}</td>
              <td>{{ overlapping_variant.functional_annotations|join(', ')|truncate(40, True) }}</td>
            </tr>
          {% else %}
            <tr>
              <td colspan="8">No overlapping variants found</td>
            </tr>
          {% endfor %}
          </tbody>
        </table>
      </div>
    </div>
  </div>
{% endmacro %}

{% macro genes_panel(variant) %}
  <div class="card panel-default">
    <table class="table table-bordered table-sm">
      <thead class="table-light thead">
        <tr style="cursor: pointer; white-space: nowrap">
          <th>Gene <i class="fas fa-sort" data-toggle="tooltip" title="Sort by 'gene'"></i></th>
          <th>Ensembl ID <i class="fas fa-sort" data-toggle="tooltip" title="Sort by 'ensembl ID'"></i></th>
          <th>Description <i class="fas fa-sort" data-toggle="tooltip" title="Sort by 'description'"></i></th>
        </tr>
      </thead>
      <tbody>
        {% for gene in variant.genes %}
          <tr>
            <td>
              <a href="{{ url_for('genes.gene', hgnc_id=gene.hgnc_id) }}">
                {{ gene.common.hgnc_symbol if gene.common else gene.hgnc_id }}
              </a>
            </td>
            <td>
              {% if gene.common %}
                <a target="_blank" href="{{ gene.ensembl_link }}">
                  {{ gene.common.ensembl_id }}
                </a>
              {% endif %}
            </td>
            <td>{{ gene.common.description if gene.common }}</td>
          </tr>
        {% endfor %}
      </tbody>
    </table>
  </div>
{% endmacro %}

{% macro transcripts_panel(variant) %}
  <div class="card panel-default table-responsive fixed-panel">
    <table id="transcripts_panel_table" class="table table-bordered card-sm">
      <thead class="table-light thead">
        <tr style="cursor: pointer; white-space: nowrap">
          <th>Gene <i class="fas fa-sort" data-toggle="tooltip" title="Sort by 'gene'"></i></th>
          <th>Transcript <i class="fas fa-sort" data-toggle="tooltip" title="Sort by 'transcript'"></i></th>
          <th>RefSeq <i class="fas fa-sort" data-toggle="tooltip" title="Sort by 'refSeq'"></i></th>
          <th>Biotype <i class="fas fa-sort" data-toggle="tooltip" title="Sort by 'biotype'"></i></th>
          <th>Mutation type <i class="fas fa-sort" data-toggle="tooltip" title="Sort by 'mutation type'"></i></th>
          <th>Strand <i class="fas fa-sort" data-toggle="tooltip" title="Sort by 'strand'"></i></th>
          <th>Exon <i class="fas fa-sort" data-toggle="tooltip" title="Sort by 'exon'"></i></th>
          <th>Intron <i class="fas fa-sort" data-toggle="tooltip" title="Sort by 'intron'"></i></th>
          <th>cDNA <i class="fas fa-sort" data-toggle="tooltip" title="Sort by 'cDNA'"></i></th>
          <th>Amino acid <i class="fas fa-sort" data-toggle="tooltip" title="Sort by 'amino acid'"></i></th>
        </tr>
      </thead>
      <tbody>
        {% for gene in variant.genes %}
          {% for transcript in gene.transcripts %}
            <tr class="{{ 'danger' if transcript.is_disease_associated }}">
              <td>
                <a href="{{ url_for('genes.gene', hgnc_id=gene.hgnc_id) }}">
                  {{ gene.common.hgnc_symbol if gene.common else gene.hgnc_id }}
                </a>
              </td>
              <td class="d-flex justify-content-around align-items-center">
                <a target="_blank" href="{{ transcript.ensembl_link }}">
                  {{ transcript.transcript_id }}
                </a>
                {% if transcript.is_canonical %}
                  <span class="badge bg-info">C</span>
                {% endif %}
              </td>
              <td>
                {{ transcript.refseq_identifiers|join(',') }}
              </td>
              <td>{{ transcript.biotype or '' }}</td>
              <td data-toggle="tooltip" data-placement="right" title="{{ transcript.functional_annotations|join(', ') }}">
                {{ transcript.functional_annotations
                      |join(', ')
                      |truncate(20, True) }}
              </td>
              <td class="text-center">{{ transcript.strand }}</td>
              <td>{{ transcript.exon or '' }}</td>
              <td>{{ transcript.intron or '' }}</td>
              <td>{{ (transcript.coding_sequence_name or '') }}</td>
              <td>{{ (transcript.protein_sequence_name or '')|url_decode }}</td>
            </tr>
          {% endfor %}
        {% endfor %}
      </tbody>
    </table>
  </div>
{% endmacro %}

{% macro proteins_panel(variant) %}
  <div class="panel panel-default table-responsive">
    <table id="proteins_panel_table" class="table table-bordered">
      <thead class="table-light thead">
        <tr style="cursor: pointer; white-space: nowrap">
          <th>Gene <i class="fas fa-sort" data-toggle="tooltip" title="Sort by 'gene'"></i></th>
          <th>Transcript <i class="fas fa-sort" data-toggle="tooltip" title="Sort by 'transcript'"></i></th>
          <th>Protein <i class="fas fa-sort" data-toggle="tooltip" title="Sort by 'protein'"></i></th>
          <th>SWISS PROT <i class="fas fa-sort" data-toggle="tooltip" title="Sort by 'SWISS PROT'"></i></th>
          <th>Sift <i class="fas fa-sort" data-toggle="tooltip" title="Sort by 'Sift'"></i></th>
          <th>Polyphen <i class="fas fa-sort" data-toggle="tooltip" title="Sort by 'Polyphen'"></i></th>
          <th>Pfam <i class="fas fa-sort" data-toggle="tooltip" title="Sort by 'Pfam'"></i></th>
          <th>ProSite <i class="fas fa-sort" data-toggle="tooltip" title="Sort by 'ProSite'"></i></th>
          <th>Smart <i class="fas fa-sort" data-toggle="tooltip" title="Sort by 'Smart'"></i></th>
        </tr>
      </thead>
      <tbody>
        {% for gene in variant.genes %}
          {% for transcript in gene.transcripts %}
            <tr>
              <td>{{ gene.common.hgnc_symbol if gene.common else gene.hgnc_id }}</td>
              <td>
                <a target="_blank" href="{{ transcript.ensembl_link }}">
                  {{ transcript.transcript_id }}
                </a>
              </td>
              <td>{{ transcript.protein_id if transcript.protein_id }}</td>
              <td>
                {% if transcript.swiss_prot != 'unknown' %}
                  <a target="_blank" href="{{ transcript.swiss_prot_link }}">
                    {{ transcript.swiss_prot }}
                  </a>
                {% else %}
                  {{ transcript.swiss_prot }}
                {% endif %}
              </td>
              <td>{{ transcript.sift_prediction }}</td>
              <td>{{ transcript.polyphen_prediction }}</td>
              <td>
                <a target="_blank" href="{{ transcript.pfam_domain_link }}">
                  {{ transcript.pfam_domain if transcript.pfam_domain }}
                </a>
              </td>
              <td>
                <a target="_blank" href="{{ transcript.prosite_profile_link }}">
                  {{ transcript.prosite_profile if transcript.prosite_profile }}
                </a>
              </td>
              <td>
                <a target="_blank" href="{{ transcript.smart_domain_link }}">
                  {{ transcript.smart_domain if transcript.smart_domain }}
                </a>
              </td>
            </tr>
          {% endfor %}
        {% endfor %}
      </tbody>
    </table>
  </div>
{% endmacro %}

{% macro sv_alignments(variant, case, zoom)%}
  {% set align_start = variant.position - 500 if variant.position > 500 else 0 %}
  {% set align_end = variant.end + 500 %}
  {% set chrom = variant.chromosome %}
    <div class="col-4 offset-1">
    {% if zoom == "start" %}
      {% set align_end = variant.position + 500 %}
      {{variant.chromosome}}:{{variant.position}}
    {% elif zoom == "end" %}
      {% set align_start = variant.end - 500 %}
      {% set chrom = variant.end_chrom %}
      {{variant.end_chrom}}:{{variant.end}}
    {% elif zoom == "length" %}
      {{ '-' if variant.length == 100000000000 else variant.length }}
    {% endif %}
    </div>
    <div class="col-3">
    {% if variant.is_mitochondrial and case.mt_bams or case.bam_files %}
      <span><a class="btn btn-secondary btn-sm text-white" href="{{url_for('alignviewers.igv', institute_id=case['owner'], case_name=case['display_name'], variant_id=variant['_id'], chrom=chrom, start=align_start, stop=align_end) }}" target="_blank">IGV viewer</a></span>
    {% else %}
      - BAM file(s) missing
    {% endif %}
    </div>
    <div class="col-1">
      <!--Define build variable to be used in the UCSC link-->
      {% set build = "hg19" %}
      {% if case.genome_build == 38 or variant.chromosome == "MT" %}
        {% set build = "hg38" %}
      {% endif %}

      {% if zoom == "length" and variant.chromosome == variant.end_chrom %}
        <a class="btn btn-outline-secondary btn-sm" href="http://genome.ucsc.edu/cgi-bin/hgTracks?db={{build}}&position=chr{{ variant.chromosome }}:{{ variant.position }}-{{ variant.end }}&dgv=pack&knownGene=pack&omimGene=pack" target="_blank">UCSC</a>
      {% elif zoom == "start" %}
        <a class="btn btn-outline-secondary btn-sm" href="http://genome.ucsc.edu/cgi-bin/hgTracks?db={{build}}&position=chr{{ variant.chromosome }}:{{ variant.position }}&dgv=pack&knownGene=pack&omimGene=pack" target="_blank">UCSC</a>
      {% elif zoom == "end" %}
        <a class="btn btn-outline-secondary btn-sm" href="http://genome.ucsc.edu/cgi-bin/hgTracks?db={{build}}&position=chr{{ variant.end_chrom }}:{{ variant.end }}&dgv=pack&knownGene=pack&omimGene=pack" target="_blank">UCSC</a>
      {% endif %}
    </div>

{% endmacro %}

{% macro pin_button(variant, case, institute) %}
  {% if 'suspects' in case and case.suspects and variant._id in case.suspects %}
    <form action="{{ url_for('cases.pin_variant',
                             institute_id=institute._id,
                             case_name=case.display_name,
                             variant_id=variant._id) }}"
          method="POST">
      <button name="action" value="DELETE" type="submit" class="btn btn-light" title="Unpin variant">Unpin</button>
    </form>
  {% else %}
    <form action="{{ url_for('cases.pin_variant',
                             institute_id=institute._id,
                             case_name=case.display_name,
                             variant_id=variant._id) }}"
          method="POST">
      <button name="action" value="ADD" type="submit" class="btn btn-light navbar-btn" title="Pin variant">Pin</button>
    </form>
  {% endif %}
{% endmacro %}

{% macro causative_button(variant, case, institute) %}
  {% if 'causatives' in case and case.causatives and variant._id in case.causatives %}
      <form action="{{ url_for('cases.mark_causative',
                               institute_id=institute._id,
                               case_name=case.display_name,
                               variant_id=variant._id,
                               partial_causative=False) }}"
            method="POST">
        <button name="action" value="DELETE" type="submit" class="btn btn-light navbar-btn" title="Reset causative">
          Reset causative
        </button>
      </form>
  {% elif 'partial_causatives' in case and case.partial_causatives and variant._id in case.partial_causatives %}
    <form action="{{ url_for('cases.mark_causative',
                             institute_id=institute._id,
                             case_name=case.display_name,
                             variant_id=variant._id,
                             partial_causative=True) }}"
          method="POST">
    <button name="action" value="DELETE" type="submit" class="btn btn-light navbar-btn" title="Reset causative">
      Reset partial causative
    </button>
  </form>
  {% else %}
  <button class="btn btn-light navbar-btn" data-bs-toggle="modal" data-bs-target="#causativeModal">
    Mark causative
  </button>
  {% endif %}
{% endmacro %}<|MERGE_RESOLUTION|>--- conflicted
+++ resolved
@@ -104,35 +104,6 @@
 </div>
 {% endmacro %}
 
-<<<<<<< HEAD
-{% macro rankscore_panel(variant) %}
-  <div class="card panel-default">
-    <div class="panel-heading">Rank score results</div>
-    <div class="card-body">
-      <div class="table-responsive">
-        <table class="table table-bordered">
-          <thead class="thead table-light">
-            <tr>
-              {% for result in variant.rank_score_results %}
-                <th><small>{{ result.category|replace('_', ' ') }}</small></th>
-              {% endfor %}
-            </tr>
-          </thead>
-          <tbody>
-            <tr>
-              {% for result in variant.rank_score_results %}
-                <td class="text-end">{{ result.score }}</td>
-              {% endfor %}
-            </tr>
-          </tbody>
-        </table>
-      </div>
-    </div>
-  </div>
-{% endmacro %}
-
-=======
->>>>>>> ee57295c
 {% macro overlapping_panel(variant, overlapping_vars, case, institute) %}
   <div class="card panel-default">
     {% if variant.category == 'sv' %}
