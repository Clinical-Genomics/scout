{% from "variant/buttons.html" import variant_tag_button, variant_tier_button, dismiss_variant_button, mosaic_variant_button %}
{% from "variants/utils.html" import compounds_table %}
{% from "variant/variant_details.html" import severity_list %}
{% from "variant/buttons.html" import splice_junctions_button %}
{% from "variant/utils.html" import igv_track_selection  %}

{% macro clinsig_table(variant) %}
  {% if variant.clinsig_human %}
    <table id='clinsig_table' class="table table-bordered table-sm">
      <thead>
        <tr class="active">
          <th>CLINSIG</th>
          <th>Accession</th>
          <th>Revstat</th>
        </tr>
      </thead>
      <tbody>
        {% for clinsig in variant.clinsig_human %}
          <tr>
            <td>{{ clinsig.human }}</td>
            {% if clinsig.accession %}
              <td><a href="{{ clinsig.link }}" target="_blank">{{ clinsig.accession }}</a></td>
            {% else %}
              <td>n.a.</td>
            {% endif %}
            <td><div class="text-break">{{ clinsig.revstat or "n.a." }}</div></td>
          </tr>
        {% else %}
          <i>No annotations</i>
        {% endfor %}
      </tbody>
    </table>
  {% endif %}
{% endmacro %}

{% macro acmg_classification_item(variant, data) %}
  {% set current_variant = (data.variant_specific == variant._id) %}
  <li class="list-group-item {{ 'list-group-item-info' if current_variant }}">
    <div class="d-flex">
      <span>
        <a href="{{ url_for('variant.evaluation', evaluation_id=data._id) }}">
          {{ data.classification.label }}
        </a>
        <span class="badge bg-info">{{ data.classification.short }}</span>
      </span>
      <span>
        {% if not current_variant %}
          <small>{{ data.case.display_name }}</small>
        {% endif %}
      </span>
    </div>
    <small class="text-muted">
      <form action="{{ url_for('variant.evaluation', evaluation_id=data._id) }}" method="POST">
      {{ data.user_name }} on {{ data.created_at.date() }}
      {% if current_variant %}
        <button class="btn btn-xs btn-link">Delete</button>
      {% endif %}
      </form>
    </small>
  </li>
{% endmacro %}

{% macro alignments(institute, case, variant, current_user, config, igv_tracks, splice_junctions_tracks=False) %}
   <ul class="list-group">
        <li class="list-group-item d-flex justify-content-between">
          {% if variant.chromosome in ["MT","M"] and case.mt_bams or case.bam_files %}
            <span><a class="btn btn-secondary btn-sm text-white" href="{{url_for('alignviewers.igv', institute_id=institute['_id'], case_name=case['display_name'], variant_id=variant['_id'])}}" target="_blank">IGV viewer</a></span>
          {% else %}
            <span class="text-muted">BAM file(s) missing</span>
          {% endif %}
          {% if splice_junctions_tracks %}
            <div>
              {{ splice_junctions_button(institute._id, case.display_name, variant._id) }}
            </div>
          {% endif %}
          {% if variant.alamut_link %}
            <div>
              <a href="{{ variant.alamut_link }}" class="btn btn-sm btn-secondary" role="button" target="_blank" data-bs-toggle="tooltip" title="Alamut Visual (Plus) - Open variant">Alamut</a>
            </div>
          {% endif %}
          {% if config.SQLALCHEMY_DATABASE_URI %}
            <div class="d-flex flex-wrap">
              {% for gene in variant.genes %}
                <span class="ms-5">
                  <a class="btn btn-sm btn-secondary" target="_blank" href="{{ url_for('report.gene', gene_id=gene.hgnc_id, sample_id=variant.samples|map(attribute='sample_id')|list) }}">
<<<<<<< HEAD
                    Gene coverage: {{ gene.common.hgnc_symbol if gene.common else gene.hgnc_id }}
=======
                    Gene coverage {{ gene.common.hgnc_symbol if gene.common else gene.hgnc_id }}
>>>>>>> 917c092f
                  </a>
                </span>
              {% endfor %}
            </div>
          {% endif %}
        </li>
        <li class="list-group-item">
          <div>
            {{ igv_track_selection(igv_tracks, current_user) }}
          </div>
        </li>
      </ul>
{% endmacro %}

{% macro acmg_form(institute, case, variant, ACMG_OPTIONS, selected=None) %}
  <label class="mt-3">ACMG classification</label>
  <form action="{{ url_for('variant.variant_update', institute_id=institute._id, case_name=case.display_name, variant_id=variant._id) }}" method="POST">
    <div class="d-flex justify-content-between">
      {% for option in ACMG_OPTIONS %}
        <button class="btn btn-{{ option.color if (option.code == selected or not selected) else 'outline-secondary' }} form-control {{ 'me-1' if not loop.last }}" name="acmg_classification" value="{{ option.code }}" title="{{ option.label }}">
          {{ option.short }}
        </button>
      {% endfor %}
    </div>
  </form>
{% endmacro %}


{% macro panel_classify(variant, institute, case, ACMG_OPTIONS, manual_rank_options, cancer_tier_options, dismiss_variant_options, mosaic_variant_options, evaluations) %}
  <div class="card panel-default">
    <div class="panel-heading">Classify</div>
    <div class="card-body">
      {{ variant_tag_button(variant, institute, case, manual_rank_options) }}
      {% if case.track == "cancer" %}
       {{ variant_tier_button(variant, institute, case, cancer_tier_options) }}
      {% endif %}
        {{ dismiss_variant_button(variant, institute, case, dismiss_variant_options) }}
      {% if case.track != "cancer" %}
        {{ mosaic_variant_button(variant, institute, case, mosaic_variant_options) }}
      {% endif %}
      {{ acmg_form(institute, case, variant, ACMG_OPTIONS, variant.acmg_classification.code if variant.acmg_classification) }}
      <div class="mt-3">
        <a href="{{ url_for('variant.variant_acmg', institute_id=institute._id, case_name=case.display_name, variant_id=variant._id) }}" class="btn btn-outline-secondary form-control">Classify</a>
      </div>
      {% if evaluations %} <!-- scrollable previous ACMG evaluations div-->
        <div class="list-group mt-3" style="max-height:200px;overflow-y: scroll;">
          {% for evaluation in evaluations %}
            {{ acmg_classification_item(variant, evaluation) }}
          {% endfor %}
        </div>
      {% endif %}
    </div>
  </div>
{% endmacro %}


{% macro matching_variants(managed_variant, causatives, matching_tiered=None) %}
  {% if causatives %}
    <div class="card mt-3">
      <div class="card-body mt-1 ms-3 mb-1" style="padding: 0;">
        Matching causatives from other cases:&nbsp;
        {% for other_variant in causatives %}
          <a href="{{ url_for('variant.variant',
                              institute_id=other_variant.institute_id,
                              case_name=other_variant.case_display_name,
                              variant_id=other_variant._id) }}">
            {{ other_variant.case_display_name }}
          </a>&nbsp;
          {% if other_variant.partial %}
            <span class="badge bg-warning" data-bs-toggle="tooltip" title="Partial causative variants explain part of the case phenotype">partial</span>
          {% endif %}
        {% endfor %}
      </div> <!--end of card body-->
    </div><!--end of card-->
  {% endif %}
  {% if managed_variant %}
    <div class="card mt-3">
      <div class="card-body mt-1 ms-3 mb-1">
        Matching managed variant:
        <div class="row">
          <div class="col-2">
            {{ managed_variant.display_id }}
          </div>
          <div class="col-10">
            {{ managed_variant.description }}
          </div>
        </div>
      </div> <!--end of card body-->
    </div><!--end of card-->
  {% endif %}
  {% if not managed_variant and not causatives %}
    <div class="card mt-3">
      <div class="card-body mt-1 ms-1" style="padding: 0;">
        <h6>No matching causative or managed variants</h6>
      </div> <!--end of card body-->
    </div><!--end of card-->
  {% endif %}

  {% if matching_tiered %}
    <div class="card">
      <div class="card-body mt-1 ms-3 mb-1 d-flex align-items-center" style="padding: 0;">
        Matching tiered:&nbsp;
        {% for tier, tiered_info in matching_tiered.items() %}
          <a class="btn btn-{{tiered_info.label}} btn-xs" data-bs-toggle="collapse" href="#collapse_{{tier}}" role="button" aria-expanded="false" aria-controls="collapseExample">
            {{tier}} ({{tiered_info.links|length}}x)
          </a>
          <div class="collapse" id="collapse_{{tier}}">
            <div>
              {{tier}}:
              {% for link in tiered_info["links"] %}
                {% set match_case = link.split('/') %}
                  <a href="{{link}}" target="_blank">{{match_case[4]}}</a>&nbsp;
              {% endfor %}
            </div>
          </div>
        {% endfor %}
      </div>
    </div>
  {% endif %}
{% endmacro %}

{% macro compounds_panel(institute, case, variant) %}
  <div class="card panel-default">
    <div class="panel-heading">Compounds (top 20)</div>
    <div class="card-body">
      {{ compounds_table(institute, case, variant.compounds[:20]) }}
    </div>
  </div>
{% endmacro %}


{% macro external_links(case, variant, cancer, str) %}
  <div class="panel panel-default">
    {% for gene in variant.genes %}
      <div class="panel-heading">
        External links: {{ gene.common.hgnc_symbol if gene.common else gene.hgnc_id }}
      </div>
      <div class="panel-body">
          <a href="{{ gene.ensembl_link }}" class="btn btn-secondary" rel="noopener" oreferrerpolicy="no-referrer" target="_blank">Ensembl</a>
          <a href="{{ gene.hpa_link }}" class="btn btn-secondary" rel="noopener" referrerpolicy="no-referrer" target="_blank">HPA</a>
          <a href="{{ gene.string_link }}" class="btn btn-secondary" rel="noopener" referrerpolicy="no-referrer" target="_blank">STRING</a>
          <a href="{{ gene.genemania_link }}" class="btn btn-secondary" rel="noopener" referrerpolicy="no-referrer" target="_blank">GENEMANIA</a>
          <a href="{{ variant.ucsc_link }}" class="btn btn-secondary" rel="noopener" referrerpolicy="no-referrer" target="_blank">UCSC</a>
          {% if gene.entrez_link %}
            <a href="{{ gene.entrez_link }}" class="btn btn-secondary" rel="noopener" referrerpolicy="no-referrer" target="_blank">Entrez</a>
          {% endif %}
          <a href="http://tools.genes.toronto.edu/" class="btn btn-secondary" rel="noopener" referrerpolicy="no-referrer" target="_blank">SPANR</a>
          <a href="{{ gene.reactome_link }}" class="btn btn-secondary" rel="noopener" referrerpolicy="no-referrer" target="_blank">Reactome</a>
          <a href="{{ gene.expression_atlas_link }}" class="btn btn-secondary" rel="noopener" referrerpolicy="no-referrer" target="_blank">Expr. Atlas</a>
          <a href="{{ gene.clingen_link }}" class="btn btn-secondary" rel="noopener" referrerpolicy="no-referrer" target="_blank">ClinGen</a>
          <a href="{{ gene.gencc_link }}" class="btn btn-secondary" rel="noopener" referrerpolicy="no-referrer" target="_blank">GenCC</a>
          {% if variant.alamut_link %}
            <a href="{{ variant.alamut_link }}" class="btn btn-secondary" rel="noopener" referrerpolicy="no-referrer" target="_blank">Alamut</a>
          {% endif %}
          <a href="{{ gene.ppaint_link }}" class="btn btn-secondary" rel="noopener" referrerpolicy="no-referrer" target="_blank">Protein Paint</a>
          {% if variant.is_mitochondrial %}
            <a href="{{ variant.mitomap_link }}" class="btn btn-secondary" rel="noopener" referrerpolicy="no-referrer" target="_blank">MitoMap</a>
          {% endif %}
          {% if variant.hmtvar_variant_id %}
            <a href="{{ variant.hmtvar_link }}" class="btn btn-secondary" rel="noopener" referrerpolicy="no-referrer" target="_blank">HmtVar</a>
          {% endif %}
          {% if gene.tp53_link %}
            <a href="{{ gene.tp53_link }}" class="btn btn-secondary" rel="noopener" referrerpolicy="no-referrer" target="_blank">MutanTP53</a>
          {% endif %}
          {% if gene.iarctp53_link %}
            <a href="{{ gene.iarctp53_link }}" class="btn btn-secondary" rel="noopener" referrerpolicy="no-referrer" target="_blank">TP53 Database</a>
          {% endif %}
          {% if cancer %}
            <a href="{{ gene.cbioportal_link }}" class="btn btn-secondary" rel="noopener" referrerpolicy="no-referrer" target="_blank">cBioPortal</a>
            <a href="{{ gene.oncokb_link }}" class="btn btn-secondary" rel="noopener" referrerpolicy="no-referrer" target="_blank">OncoKB</a>
            <a href="{{ gene.civic_link }}" class="btn btn-secondary" rel="noopener" referrerpolicy="no-referrer" target="_blank">CIViC</a>
            <a href="{{ gene.ckb_link }}" class="btn btn-secondary" rel="noopener" referrerpolicy="no-referrer" target="_blank">CKB</a>
          {% endif %}
          {% if str %}
            <a href="{{ gene.stripy_link }}" class="btn btn-secondary" rel="noopener" referrerpolicy="no-referrer" target="_blank">STRipy</a>
            <a href="{{ gene.gnomad_str_link}}" class="btn btn-secondary" rel="noopener" referrerpolicy="no-referrer" target="_blank">GnomAD STR</a>
          {% endif %}
          <a href="{{ gene.panelapp_link }}" class="btn btn-secondary" rel="noopener" referrerpolicy="no-referrer" target="_blank">PanelApp</a>
          <a href="{{ url_for('variant.marrvel_link', build=case.genome_build or '37', variant_id=variant._id)}}" class="btn btn-secondary" rel="noopener" referrerpolicy="no-referrer" target="_blank">MARRVEL</a>
      </div>
    {% endfor %}
  </div>
{% endmacro %}

{% macro external_stylesheets() %}
  <link rel="stylesheet" href="https://cdnjs.cloudflare.com/ajax/libs/bootstrap-select/1.14.0-beta3/css/bootstrap-select.min.css" integrity="sha512-g2SduJKxa4Lbn3GW+Q7rNz+pKP9AWMR++Ta8fgwsZRCUsawjPvF/BxSMkGS61VsR9yinGoEgrHPGPn2mrj8+4w==" crossorigin="anonymous" referrerpolicy="no-referrer" />
  <link rel="stylesheet" href="https://cdn.datatables.net/v/bs5/dt-1.12.1/datatables.min.css" integrity="sha512-bfZ6SJK+x5kn87VNNCKAhhLy8P/cTuVML3N/z6k7OJWo0mkU4EA7UdRey6QjqiihOpbZ0TT4vdTddbplLX6YEg==" crossorigin="anonymous" referrerpolicy="no-referrer" />
{% endmacro %}

{% macro external_scripts() %}
  <script src="https://cdnjs.cloudflare.com/ajax/libs/dompurify/2.3.8/purify.min.js" integrity="sha512-M72KfQy4kPuLYC6CeTrN0eA17U1lXEMrr5qEJC/40CLdZGC3HpwPS0esQLqBHnxty2FIcuNdP9EqwSOCLEVJXQ==" crossorigin="anonymous" referrerpolicy="no-referrer"></script>
  <script src="https://cdnjs.cloudflare.com/ajax/libs/bootstrap-select/1.14.0-beta3/js/bootstrap-select.min.js" integrity="sha512-yrOmjPdp8qH8hgLfWpSFhC/+R9Cj9USL8uJxYIveJZGAiedxyIxwNw4RsLDlcjNlIRR4kkHaDHSmNHAkxFTmgg==" crossorigin="anonymous" referrerpolicy="no-referrer"></script>
  <script src="https://cdn.datatables.net/v/bs5/dt-1.12.1/datatables.min.js" integrity="sha512-4qmoJLDdNz51vzA75oiktlu1NkJgOJKkDDCrSyg3joGHi8W0YR6jqlivtTwql84y7Q0wjbQtZMe2obI7pQ+vjQ==" crossorigin="anonymous" referrerpolicy="no-referrer"></script>
{% endmacro %}<|MERGE_RESOLUTION|>--- conflicted
+++ resolved
@@ -83,11 +83,7 @@
               {% for gene in variant.genes %}
                 <span class="ms-5">
                   <a class="btn btn-sm btn-secondary" target="_blank" href="{{ url_for('report.gene', gene_id=gene.hgnc_id, sample_id=variant.samples|map(attribute='sample_id')|list) }}">
-<<<<<<< HEAD
-                    Gene coverage: {{ gene.common.hgnc_symbol if gene.common else gene.hgnc_id }}
-=======
-                    Gene coverage {{ gene.common.hgnc_symbol if gene.common else gene.hgnc_id }}
->>>>>>> 917c092f
+                    Gene coverage:{{ gene.common.hgnc_symbol if gene.common else gene.hgnc_id }}
                   </a>
                 </span>
               {% endfor %}
