{% from "variant/buttons.html" import variant_tag_button, variant_tier_button, dismiss_variant_button, mosaic_variant_button %}
{% from "variants/utils.html" import compounds_table %}
{% from "variant/variant_details.html" import severity_list %}
{% from "variant/buttons.html" import igv_button, splice_junctions_button %}
{% from "variant/utils.html" import igv_track_selection  %}

{% macro clinsig_table(variant) %}
  {% if variant.clinsig_human %}
    <table class="table table-bordered table-fixed table-sm">
      <thead>
        <thead>
          <tr class="active">
            <th>CLINSIG</th>
            <th>Accession</th>
            <th>Revstat</th>
          </tr>
        </thead>
      </thead>
      <tbody>
        {% for clinsig in variant.clinsig_human %}
          <tr>
            <td>{{ clinsig.human }}</td>
            {% if clinsig.accession %}
              <td><a href="{{ clinsig.link }}" target="_blank">{{ clinsig.accession }}</a></td>
            {% else %}
              <td>n.a.</td>
            {% endif %}
            <td>{{ clinsig.revstat or "n.a." }}</td>
          </tr>
        {% else %}
          <i>No annotations</i>
        {% endfor %}
      </tbody>
    </table>
  {% endif %}
{% endmacro %}

{% macro acmg_classification_item(variant, data) %}
  {% set current_variant = (data.variant_specific == variant._id) %}
  <li class="list-group-item {{ 'list-group-item-info' if current_variant }}">
    <div class="d-flex">
      <span>
        <a href="{{ url_for('variant.evaluation', evaluation_id=data._id) }}">
          {{ data.classification.label }}
        </a>
        <span class="badge badge-info">{{ data.classification.short }}</span>
      </span>
      <span>
        {% if not current_variant %}
          <small>{{ data.case.display_name }}</small>
        {% endif %}
      </span>
    </div>
    <small class="text-muted">
      <form action="{{ url_for('variant.evaluation', evaluation_id=data._id) }}" method="POST">
      {{ data.user_name }} on {{ data.created_at.date() }}
      {% if current_variant %}
        <button class="btn btn-xs btn-link">Delete</button>
      {% endif %}
      </form>
    </small>
  </li>
{% endmacro %}

<<<<<<< HEAD
{% macro alignments(institute, case, variant, current_user, case_groups, config, splice_junctions_tracks=False) %}
=======
{% macro alignments(institute, case, variant, current_user, case_groups, config, igv_tracks) %}
>>>>>>> 887812d8
   <ul class="list-group">
        <li class="list-group-item d-flex justify-content-between">
          <div>
            {{ igv_button(case, variant, case_groups) }}
          </div>
          {% if splice_junctions_tracks %}
            <div>
              {{ splice_junctions_button(institute._id, case.display_name, variant._id) }}
            </div>
          {% endif %}
          {% if variant.alamut_link %}
            <div>
              <a href="{{ variant.alamut_link }}" class="btn btn-sm btn-secondary" role="button" target="_blank" data-toggle="tooltip" title="Alamut Visual (Plus) - Open variant">Alamut</a>
            </div>
          {% endif %}
          {% if config.SQLALCHEMY_DATABASE_URI %}
            <div class="d-flex flex-wrap">
              {% for gene in variant.genes %}
                <span class="ml-5">
                  <a target="_blank" href="{{ url_for('report.gene', gene_id=gene.hgnc_id, sample_id=variant.samples|map(attribute='sample_id')|list) }}">
                    {{ gene.common.hgnc_symbol if gene.common else gene.hgnc_id }}
                  </a>
                </span>
              {% endfor %}
            </div>
          {% endif %}
        </li>
        <li class="list-group-item">
          <div>
            {{ igv_track_selection(igv_tracks, current_user) }}
          </div>
        </li>
      </ul>
{% endmacro %}

{% macro acmg_form(institute, case, variant, ACMG_OPTIONS, selected=None) %}
  <label class="mt-3">ACMG classification</label>
  <form action="{{ url_for('variant.variant_update', institute_id=institute._id, case_name=case.display_name, variant_id=variant._id) }}" method="POST">
    <div class="d-flex justify-content-between">
      {% for option in ACMG_OPTIONS %}
        <button class="btn btn-{{ option.color if (option.code == selected or not selected) else 'outline-secondary' }} form-control {{ 'mr-1' if not loop.last }}" name="acmg_classification" value="{{ option.code }}" title="{{ option.label }}">
          {{ option.short }}
        </button>
      {% endfor %}
    </div>
  </form>
{% endmacro %}


{% macro panel_classify(variant, institute, case, ACMG_OPTIONS, manual_rank_options, cancer_tier_options, dismiss_variant_options, mosaic_variant_options, evaluations) %}
  <div class="card panel-default">
    <div class="panel-heading">Classify</div>
    <div class="card-body">
      {{ variant_tag_button(variant, institute, case, manual_rank_options) }}
      {% if case.track == "cancer" %}
       {{ variant_tier_button(variant, institute, case, cancer_tier_options) }}
      {% endif %}
        {{ dismiss_variant_button(variant, institute, case, dismiss_variant_options) }}
      {% if case.track != "cancer" %}
        {{ mosaic_variant_button(variant, institute, case, mosaic_variant_options) }}
      {% endif %}
      {{ acmg_form(institute, case, variant, ACMG_OPTIONS, variant.acmg_classification.code if variant.acmg_classification) }}
      <div class="mt-3">
        <a href="{{ url_for('variant.variant_acmg', institute_id=institute._id, case_name=case.display_name, variant_id=variant._id) }}" class="btn btn-outline-secondary form-control">Classify</a>
        {% if case.suspects and variant._id in case.suspects and not variant.clinvar_clinsig %}
          <a href="{{ url_for('variant.clinvar', institute_id=institute._id, case_name=case.display_name, variant_id=variant._id) }}"
            class="btn btn-outline-secondary form-control" target="_blank">Submit to ClinVar</a>
        {% endif %}
        {% if variant.clinvar_clinsig %}
          <a href="{{ url_for('overview.clinvar_submissions', institute_id=institute._id) }}" class="btn btn-outline-secondary form-control">Modify clinvar submission</a>
        {% endif %}
      </div>
      {% if evaluations %} <!-- scrollable previous ACMG evaluations div-->
        <div class="list-group mt-3" style="max-height:200px;overflow-y: scroll;">
          {% for evaluation in evaluations %}
            {{ acmg_classification_item(variant, evaluation) }}
          {% endfor %}
        </div>
      {% endif %}
    </div>
  </div>
{% endmacro %}


{% macro matching_variants(managed_variant, causatives, matching_tiered=None) %}
  {% if causatives %}
    <div class="card mt-3">
      <div class="card-body mt-1 ml-3 mb-1" style="padding: 0;">
        Matching causatives from other cases:&nbsp;
        {% for other_variant in causatives %}
          <a href="{{ url_for('variant.variant',
                              institute_id=other_variant.institute_id,
                              case_name=other_variant.case_display_name,
                              variant_id=other_variant._id) }}">
            {{ other_variant.case_display_name }}
          </a>&nbsp;
        {% endfor %}
      </div> <!--end of card body-->
    </div><!--end of card-->
  {% endif %}
  {% if managed_variant %}
    <div class="card mt-3">
      <div class="card-body mt-1 ml-3 mb-1">
        Matching managed variant:
        <div class="row">
          <div class="col-2">
            {{ managed_variant.display_id }}
          </div>
          <div class="col-10">
            {{ managed_variant.description }}
          </div>
        </div>
      </div> <!--end of card body-->
    </div><!--end of card-->
  {% endif %}
  {% if not managed_variant and not causatives %}
    <div class="card mt-3">
      <div class="card-body mt-1 ml-1" style="padding: 0;">
        <h6>No matching causative or managed variants</h6>
      </div> <!--end of card body-->
    </div><!--end of card-->
  {% endif%}

  {% if matching_tiered %}
    <div class="card">
      <div class="card-body mt-1 ml-3 mb-1 d-flex align-items-center" style="padding: 0;">
        Matching tiered:&nbsp;
        {% for tier, tiered_info in matching_tiered.items() %}
          <a class="btn btn-{{tiered_info.label}} btn-xs" data-toggle="collapse" href="#collapse_{{tier}}" role="button" aria-expanded="false" aria-controls="collapseExample">
            {{tier}} ({{tiered_info.links|length}}x)
          </a>
          <div class="collapse" id="collapse_{{tier}}">
            <div>
              {{tier}}:
              {% for link in tiered_info["links"] %}
                {% set match_case = link.split('/') %}
                  <a href="{{link}}" target="_blank">{{match_case[4]}}</a>&nbsp;
              {% endfor %}
            </div>
          </div>
        {% endfor %}
      </div>
    </div>
  {% endif %}
{% endmacro %}

{% macro compounds_panel(institute, case, variant) %}
  <div class="card panel-default">
    <div class="panel-heading">Compounds (top 20)</div>
    <div class="card-body">
      {{ compounds_table(institute, case, variant.compounds[:20]) }}
    </div>
  </div>
{% endmacro %}


{% macro external_links(case, variant) %}
  <div class="panel panel-default">
    {% for gene in variant.genes %}
      <div class="panel-heading">
        External links: {{ gene.common.hgnc_symbol if gene.common else gene.hgnc_id }}
      </div>
      <div class="panel-body">
          <a href="{{ gene.ensembl_link }}" class="btn btn-outline-secondary" target="_blank">Ensembl</a>
          <a href="{{ gene.hpa_link }}" class="btn btn-outline-secondary" target="_blank">HPA</a>
          <a href="{{ gene.string_link }}" class="btn btn-outline-secondary" target="_blank">STRING</a>
          <a href="{{ gene.genemania_link }}" class="btn btn-outline-secondary" target="_blank">GENEMANIA</a>
          <a href="{{ variant.ucsc_link }}" class="btn btn-outline-secondary" target="_blank">UCSC</a>
          {% if gene.entrez_link %}
            <a href="{{ gene.entrez_link }}" class="btn btn-outline-secondary" target="_blank">Entrez</a>
          {% endif %}
          <a href="http://tools.genes.toronto.edu/" class="btn btn-outline-secondary" target="_blank">SPANR</a>
          <a href="{{ gene.reactome_link }}" class="btn btn-outline-secondary" target="_blank">Reactome</a>
          <a href="{{ gene.expression_atlas_link }}" class="btn btn-outline-secondary" target="_blank">Expr. Atlas</a>
          <a href="{{ gene.clingen_link }}" class="btn btn-outline-secondary" target="_blank">ClinGen</a>
          {% if variant.alamut_link %}
            <a href="{{ variant.alamut_link }}" class="btn btn-outline-secondary" target="_blank">Alamut</a>
          {% endif %}
          <a href="{{ gene.ppaint_link }}" class="btn btn-outline-secondary" target="_blank">Protein Paint</a>
          {% if variant.is_mitochondrial %}
            <a href="{{ variant.mitomap_link }}" class="btn btn-outline-secondary" target="_blank">MitoMap</a>
          {% endif %}
          {% if variant.hmtvar_variant_id %}
            <a href="{{ variant.hmtvar_link }}" class="btn btn-outline-secondary" target="_blank">HmtVar</a>
          {% endif %}
          {% if gene.tp53_link %}
            <a href="{{ gene.tp53_link }}" class="btn btn-outline-secondary" target="_blank">MutanTP53</a>
          {% endif %}
          {% if gene.iarctp53_link %}
            <a href="{{ gene.iarctp53_link }}" class="btn btn-outline-secondary" target="_blank">IARC TP53</a>
          {% endif %}
          {% if cancer %}
            <a href="{{ gene.cbioportal_link }}" class="btn btn-outline-secondary" target="_blank">cBioPortal</a>
            <a href="{{ gene.oncokb_link }}" class="btn btn-outline-secondary" target="_blank">OncoKB</a>
            <a href="{{ gene.civic_link }}" class="btn btn-outline-secondary" target="_blank">CIViC</a>
          {% endif %}
            <a href="http://marrvel.org/human/variant/{{ variant.chromosome }}:{{ variant.position }} {{ variant.reference }}>{{variant.alternative}}" class="btn btn-outline-secondary" target="_blank">MARRVEL</a>
      </div>
    {% endfor %}
  </div>
{% endmacro %}<|MERGE_RESOLUTION|>--- conflicted
+++ resolved
@@ -62,11 +62,7 @@
   </li>
 {% endmacro %}
 
-<<<<<<< HEAD
-{% macro alignments(institute, case, variant, current_user, case_groups, config, splice_junctions_tracks=False) %}
-=======
-{% macro alignments(institute, case, variant, current_user, case_groups, config, igv_tracks) %}
->>>>>>> 887812d8
+{% macro alignments(institute, case, variant, current_user, case_groups, config, igv_tracks, splice_junctions_tracks=False) %}
    <ul class="list-group">
         <li class="list-group-item d-flex justify-content-between">
           <div>
