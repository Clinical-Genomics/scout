{% from "variant/buttons.html" import variant_tag_button, variant_tier_button, dismiss_variant_button, mosaic_variant_button %}
{% from "variants/utils.html" import compounds_table %}
{% from "variant/variant_details.html" import severity_list %}
{% from "variant/buttons.html" import splice_junctions_button %}
{% from "variant/utils.html" import igv_track_selection  %}

{% macro clinsig_table(variant) %}
  {% if variant.clinsig_human %}
    <table id='clinsig_table' class="table table-bordered table-sm">
      <thead>
        <tr class="active">
          <th>CLINSIG</th>
          <th>Accession</th>
          <th>Revstat</th>
        </tr>
      </thead>
      <tbody>
        {% for clinsig in variant.clinsig_human %}
          <tr>
            <td>{{ clinsig.human }}</td>
            {% if clinsig.accession %}
              <td><a href="{{ clinsig.link }}" target="_blank">{{ clinsig.accession }}</a></td>
            {% else %}
              <td>n.a.</td>
            {% endif %}
            <td><div class="text-break">{{ clinsig.revstat or "n.a." }}</div></td>
          </tr>
        {% else %}
          <i>No annotations</i>
        {% endfor %}
      </tbody>
    </table>
  {% endif %}
{% endmacro %}

{% macro acmg_classification_item(variant, data) %}
  {% set current_variant = (data.variant_specific == variant._id) %}
  <li class="list-group-item {{ 'list-group-item-info' if current_variant }}">
    <div class="d-flex">
      <span>
        <a href="{{ url_for('variant.evaluation', evaluation_id=data._id) }}">
          {{ data.classification.label }}
        </a>
        <span class="badge bg-info">{{ data.classification.short }}</span>
      </span>
      <span>
        {% if not current_variant %}
          <small>{{ data.case.display_name }}</small>
        {% endif %}
      </span>
    </div>
    <small class="text-muted">
      <form action="{{ url_for('variant.evaluation', evaluation_id=data._id) }}" method="POST">
      {{ data.user_name }} on {{ data.created_at.date() }}
      {% if current_variant %}
        <button class="btn btn-xs btn-link">Delete</button>
      {% endif %}
      </form>
    </small>
  </li>
{% endmacro %}

{% macro alignments(institute, case, variant, current_user, config, igv_tracks, splice_junctions_tracks=False) %}
   <ul class="list-group">
        <li class="list-group-item d-flex justify-content-between">
          {% if variant.chromosome in ["MT","M"] and case.mt_bams or case.bam_files %}
            <span><a class="btn btn-secondary btn-sm text-white" href="{{url_for('alignviewers.igv', institute_id=institute['_id'], case_name=case['display_name'], variant_id=variant['_id'])}}" target="_blank">IGV viewer</a></span>
          {% else %}
            <span class="text-muted">BAM file(s) missing</span>
          {% endif %}
          {% if splice_junctions_tracks %}
            <div>
              {{ splice_junctions_button(institute._id, case.display_name, variant._id) }}
            </div>
          {% endif %}
          {% if variant.alamut_link %}
            <div>
              <a href="{{ variant.alamut_link }}" class="btn btn-sm btn-secondary" role="button" target="_blank" data-bs-toggle="tooltip" title="Alamut Visual (Plus) - Open variant">Alamut</a>
            </div>
          {% endif %}
          {% if config.SQLALCHEMY_DATABASE_URI %}
            <div class="d-flex flex-wrap">
              {% for gene in variant.genes %}
<<<<<<< HEAD
                <a class="btn btn-sm btn-secondary" target="_blank" rel="noopener noreferrer" href="{{ url_for('report.gene', gene_id=gene.hgnc_id, sample_id=variant.samples|map(attribute='sample_id')|list) }}">
=======
                <a class="btn btn-sm btn-secondary text-white" target="_blank" href="{{ url_for('report.gene', gene_id=gene.hgnc_id, sample_id=variant.samples|map(attribute='sample_id')|list) }}">
>>>>>>> c68905de
                  Gene coverage: {{ gene.common.hgnc_symbol if gene.common else gene.hgnc_id }}
                </a>
              {% endfor %}
            </div>
          {% endif %}
        </li>
        <li class="list-group-item">
          <div>
            {{ igv_track_selection(igv_tracks, current_user) }}
          </div>
        </li>
      </ul>
{% endmacro %}

{% macro acmg_form(institute, case, variant, ACMG_OPTIONS, selected=None) %}
  <label class="mt-3">ACMG classification</label>
  <form action="{{ url_for('variant.variant_update', institute_id=institute._id, case_name=case.display_name, variant_id=variant._id) }}" method="POST">
    <div class="d-flex justify-content-between">
      {% for option in ACMG_OPTIONS %}
        <button class="btn btn-{{ option.color if (option.code == selected or not selected) else 'outline-secondary' }} form-control {{ 'me-1' if not loop.last }}" name="acmg_classification" value="{{ option.code }}" title="{{ option.label }}">
          {{ option.short }}
        </button>
      {% endfor %}
    </div>
  </form>
{% endmacro %}


{% macro panel_classify(variant, institute, case, ACMG_OPTIONS, manual_rank_options, cancer_tier_options, dismiss_variant_options, mosaic_variant_options, evaluations) %}
  <div class="card panel-default">
    <div class="panel-heading">Classify</div>
    <div class="card-body">
      {{ variant_tag_button(variant, institute, case, manual_rank_options) }}
      {% if case.track == "cancer" %}
       {{ variant_tier_button(variant, institute, case, cancer_tier_options) }}
      {% endif %}
        {{ dismiss_variant_button(variant, institute, case, dismiss_variant_options) }}
      {% if case.track != "cancer" %}
        {{ mosaic_variant_button(variant, institute, case, mosaic_variant_options) }}
      {% endif %}
      {{ acmg_form(institute, case, variant, ACMG_OPTIONS, variant.acmg_classification.code if variant.acmg_classification) }}
      <div class="mt-3">
        <a href="{{ url_for('variant.variant_acmg', institute_id=institute._id, case_name=case.display_name, variant_id=variant._id) }}" class="btn btn-outline-secondary form-control">Classify</a>
      </div>
      {% if evaluations %} <!-- scrollable previous ACMG evaluations div-->
        <div class="list-group mt-3" style="max-height:200px;overflow-y: scroll;">
          {% for evaluation in evaluations %}
            {{ acmg_classification_item(variant, evaluation) }}
          {% endfor %}
        </div>
      {% endif %}
    </div>
  </div>
{% endmacro %}


{% macro matching_variants(managed_variant, causatives, matching_tiered=None) %}
  {% if causatives %}
    <div class="card mt-3">
      <div class="card-body mt-1 ms-3 mb-1" style="padding: 0;">
        Matching causatives from other cases:&nbsp;
        {% for other_variant in causatives %}
          <a href="{{ url_for('variant.variant',
                              institute_id=other_variant.institute_id,
                              case_name=other_variant.case_display_name,
                              variant_id=other_variant._id) }}">
            {{ other_variant.case_display_name }}
          </a>&nbsp;
          {% if other_variant.partial %}
            <span class="badge bg-warning" data-bs-toggle="tooltip" title="Partial causative variants explain part of the case phenotype">partial</span>
          {% endif %}
        {% endfor %}
      </div> <!--end of card body-->
    </div><!--end of card-->
  {% endif %}
  {% if managed_variant %}
    <div class="card mt-3">
      <div class="card-body mt-1 ms-3 mb-1">
        Matching managed variant:
        <div class="row">
          <div class="col-2">
            {{ managed_variant.display_id }}
          </div>
          <div class="col-10">
            {{ managed_variant.description }}
          </div>
        </div>
      </div> <!--end of card body-->
    </div><!--end of card-->
  {% endif %}
  {% if not managed_variant and not causatives %}
    <div class="card mt-3">
      <div class="card-body mt-1 ms-1" style="padding: 0;">
        <h6>No matching causative or managed variants</h6>
      </div> <!--end of card body-->
    </div><!--end of card-->
  {% endif %}

  {% if matching_tiered %}
    <div class="card">
      <div class="card-body mt-1 ms-3 mb-1 d-flex align-items-center" style="padding: 0;">
        Matching tiered:&nbsp;
        {% for tier, tiered_info in matching_tiered.items() %}
          <a class="btn btn-{{tiered_info.label}} btn-xs" data-bs-toggle="collapse" href="#collapse_{{tier}}" role="button" aria-expanded="false" aria-controls="collapseExample">
            {{tier}} ({{tiered_info.links|length}}x)
          </a>
          <div class="collapse" id="collapse_{{tier}}">
            <div>
              {{tier}}:
              {% for link in tiered_info["links"] %}
                {% set match_case = link.split('/') %}
                  <a href="{{link}}" target="_blank">{{match_case[4]}}</a>&nbsp;
              {% endfor %}
            </div>
          </div>
        {% endfor %}
      </div>
    </div>
  {% endif %}
{% endmacro %}

{% macro compounds_panel(institute, case, variant) %}
  <div class="card panel-default">
    <div class="panel-heading">Compounds (top 20)</div>
    <div class="card-body">
      {{ compounds_table(institute, case, variant.compounds[:20]) }}
    </div>
  </div>
{% endmacro %}


{% macro external_links(case, variant, cancer, str) %}
  <div class="panel panel-default">
    {% for gene in variant.genes %}
      <div class="panel-heading">
        External links: {{ gene.common.hgnc_symbol if gene.common else gene.hgnc_id }}
      </div>
      <div class="panel-body">
          <a href="{{ gene.ensembl_link }}" class="btn btn-secondary" rel="noopener" oreferrerpolicy="no-referrer" target="_blank">Ensembl</a>
          <a href="{{ gene.hpa_link }}" class="btn btn-secondary" rel="noopener" referrerpolicy="no-referrer" target="_blank">HPA</a>
          <a href="{{ gene.string_link }}" class="btn btn-secondary" rel="noopener" referrerpolicy="no-referrer" target="_blank">STRING</a>
          <a href="{{ gene.genemania_link }}" class="btn btn-secondary" rel="noopener" referrerpolicy="no-referrer" target="_blank">GENEMANIA</a>
          <a href="{{ variant.ucsc_link }}" class="btn btn-secondary" rel="noopener" referrerpolicy="no-referrer" target="_blank">UCSC</a>
          {% if gene.entrez_link %}
            <a href="{{ gene.entrez_link }}" class="btn btn-secondary" rel="noopener" referrerpolicy="no-referrer" target="_blank">Entrez</a>
          {% endif %}
          <a href="http://tools.genes.toronto.edu/" class="btn btn-secondary" rel="noopener" referrerpolicy="no-referrer" target="_blank">SPANR</a>
          <a href="{{ gene.reactome_link }}" class="btn btn-secondary" rel="noopener" referrerpolicy="no-referrer" target="_blank">Reactome</a>
          <a href="{{ gene.expression_atlas_link }}" class="btn btn-secondary" rel="noopener" referrerpolicy="no-referrer" target="_blank">Expr. Atlas</a>
          <a href="{{ gene.clingen_link }}" class="btn btn-secondary" rel="noopener" referrerpolicy="no-referrer" target="_blank">ClinGen</a>
          <a href="{{ gene.gencc_link }}" class="btn btn-secondary" rel="noopener" referrerpolicy="no-referrer" target="_blank">GenCC</a>
          {% if variant.alamut_link %}
            <a href="{{ variant.alamut_link }}" class="btn btn-secondary" rel="noopener" referrerpolicy="no-referrer" target="_blank">Alamut</a>
          {% endif %}
          <a href="{{ gene.ppaint_link }}" class="btn btn-secondary" rel="noopener" referrerpolicy="no-referrer" target="_blank">Protein Paint</a>
          {% if variant.is_mitochondrial %}
            <a href="{{ variant.mitomap_link }}" class="btn btn-secondary" rel="noopener" referrerpolicy="no-referrer" target="_blank">MitoMap</a>
          {% endif %}
          {% if variant.hmtvar_variant_id %}
            <a href="{{ variant.hmtvar_link }}" class="btn btn-secondary" rel="noopener" referrerpolicy="no-referrer" target="_blank">HmtVar</a>
          {% endif %}
          {% if gene.tp53_link %}
            <a href="{{ gene.tp53_link }}" class="btn btn-secondary" rel="noopener" referrerpolicy="no-referrer" target="_blank">MutanTP53</a>
          {% endif %}
          {% if gene.iarctp53_link %}
            <a href="{{ gene.iarctp53_link }}" class="btn btn-secondary" rel="noopener" referrerpolicy="no-referrer" target="_blank">TP53 Database</a>
          {% endif %}
          {% if cancer %}
            <a href="{{ gene.cbioportal_link }}" class="btn btn-secondary" rel="noopener" referrerpolicy="no-referrer" target="_blank">cBioPortal</a>
            <a href="{{ gene.oncokb_link }}" class="btn btn-secondary" rel="noopener" referrerpolicy="no-referrer" target="_blank">OncoKB</a>
            <a href="{{ gene.civic_link }}" class="btn btn-secondary" rel="noopener" referrerpolicy="no-referrer" target="_blank">CIViC</a>
            <a href="{{ gene.ckb_link }}" class="btn btn-secondary" rel="noopener" referrerpolicy="no-referrer" target="_blank">CKB</a>
          {% endif %}
          {% if str %}
            <a href="{{ gene.stripy_link }}" class="btn btn-secondary" rel="noopener" referrerpolicy="no-referrer" target="_blank">STRipy</a>
            <a href="{{ gene.gnomad_str_link}}" class="btn btn-secondary" rel="noopener" referrerpolicy="no-referrer" target="_blank">GnomAD STR</a>
          {% endif %}
          <a href="{{ gene.panelapp_link }}" class="btn btn-secondary" rel="noopener" referrerpolicy="no-referrer" target="_blank">PanelApp</a>
          <a href="{{ url_for('variant.marrvel_link', build=case.genome_build or '37', variant_id=variant._id)}}" class="btn btn-secondary" rel="noopener" referrerpolicy="no-referrer" target="_blank">MARRVEL</a>
      </div>
    {% endfor %}
  </div>
{% endmacro %}

{% macro external_stylesheets() %}
  <link rel="stylesheet" href="https://cdnjs.cloudflare.com/ajax/libs/bootstrap-select/1.14.0-beta3/css/bootstrap-select.min.css" integrity="sha512-g2SduJKxa4Lbn3GW+Q7rNz+pKP9AWMR++Ta8fgwsZRCUsawjPvF/BxSMkGS61VsR9yinGoEgrHPGPn2mrj8+4w==" crossorigin="anonymous" referrerpolicy="no-referrer" />
  <link rel="stylesheet" href="https://cdn.datatables.net/v/bs5/dt-1.12.1/datatables.min.css" integrity="sha512-bfZ6SJK+x5kn87VNNCKAhhLy8P/cTuVML3N/z6k7OJWo0mkU4EA7UdRey6QjqiihOpbZ0TT4vdTddbplLX6YEg==" crossorigin="anonymous" referrerpolicy="no-referrer" />
{% endmacro %}

{% macro external_scripts() %}
  <script src="https://cdnjs.cloudflare.com/ajax/libs/dompurify/2.3.8/purify.min.js" integrity="sha512-M72KfQy4kPuLYC6CeTrN0eA17U1lXEMrr5qEJC/40CLdZGC3HpwPS0esQLqBHnxty2FIcuNdP9EqwSOCLEVJXQ==" crossorigin="anonymous" referrerpolicy="no-referrer"></script>
  <script src="https://cdnjs.cloudflare.com/ajax/libs/bootstrap-select/1.14.0-beta3/js/bootstrap-select.min.js" integrity="sha512-yrOmjPdp8qH8hgLfWpSFhC/+R9Cj9USL8uJxYIveJZGAiedxyIxwNw4RsLDlcjNlIRR4kkHaDHSmNHAkxFTmgg==" crossorigin="anonymous" referrerpolicy="no-referrer"></script>
  <script src="https://cdn.datatables.net/v/bs5/dt-1.12.1/datatables.min.js" integrity="sha512-4qmoJLDdNz51vzA75oiktlu1NkJgOJKkDDCrSyg3joGHi8W0YR6jqlivtTwql84y7Q0wjbQtZMe2obI7pQ+vjQ==" crossorigin="anonymous" referrerpolicy="no-referrer"></script>
{% endmacro %}<|MERGE_RESOLUTION|>--- conflicted
+++ resolved
@@ -81,11 +81,7 @@
           {% if config.SQLALCHEMY_DATABASE_URI %}
             <div class="d-flex flex-wrap">
               {% for gene in variant.genes %}
-<<<<<<< HEAD
-                <a class="btn btn-sm btn-secondary" target="_blank" rel="noopener noreferrer" href="{{ url_for('report.gene', gene_id=gene.hgnc_id, sample_id=variant.samples|map(attribute='sample_id')|list) }}">
-=======
-                <a class="btn btn-sm btn-secondary text-white" target="_blank" href="{{ url_for('report.gene', gene_id=gene.hgnc_id, sample_id=variant.samples|map(attribute='sample_id')|list) }}">
->>>>>>> c68905de
+                <a class="btn btn-sm btn-secondary text-white" rel=”noopener noreferrer” target="_blank" href="{{ url_for('report.gene', gene_id=gene.hgnc_id, sample_id=variant.samples|map(attribute='sample_id')|list) }}">
                   Gene coverage: {{ gene.common.hgnc_symbol if gene.common else gene.hgnc_id }}
                 </a>
               {% endfor %}
