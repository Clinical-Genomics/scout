import logging
from datetime import date

from flask import url_for
from flask_login import current_user

from scout.build.variant import build_variant_evaluation_terms
from scout.constants import (
    ACMG_COMPLETE_MAP,
    ACMG_CRITERIA,
    ACMG_MAP,
    ACMG_OPTIONS,
    CALLERS,
    CANCER_TIER_OPTIONS,
    CLINVAR_INHERITANCE_MODELS,
    IGV_TRACKS,
    MOSAICISM_OPTIONS,
    VERBS_MAP,
)
from scout.server.extensions import cloud_tracks, gens
from scout.server.links import ensembl, get_variant_links
from scout.server.utils import (
    case_append_alignments,
    institute_and_case,
    user_institutes,
    variant_case,
)
from scout.utils.scout_requests import fetch_refseq_version

from .utils import (
    add_gene_info,
    callers,
    clinsig_human,
    default_panels,
    end_position,
    evaluation,
    frequencies,
    frequency,
    is_affected,
    predictions,
)

LOG = logging.getLogger(__name__)


def has_rna_tracks(case_obj):
    """Returns True if one of more individuals of the case contain RNA-seq data

    Args:
        case_obj(dict)
    Returns
        True or False (bool)
    """
    # Display junctions track if available for any of the individuals
    for ind in case_obj.get("individuals", []):
        # Track contains 2 files and they should both be present
        if all([ind.get("splice_junctions_bed"), ind.get("rna_coverage_bigwig")]):
            return True
    return False


def get_igv_tracks(build="37"):
    """Return all available IGV tracks for the given genome build, as a set

    Args:
        build(str): "37" or "38"

    Returns:
        igv_tracks(set): A set of track names for a given genome build
    """
    igv_tracks = set()
    # Collect hardcoded tracks, common for all Scout instances
    for track in IGV_TRACKS.get(build, []):
        igv_tracks.add(track.get("name"))
    # Collect instance-specif cloud public tracks, if available
    if hasattr(cloud_tracks, "public_tracks"):
        for track in cloud_tracks.public_tracks.get(build, []):
            igv_tracks.add(track.get("name"))
    return igv_tracks


def variant(
    store,
    institute_id,
    case_name,
    variant_id=None,
    variant_obj=None,
    add_case=True,
    add_other=True,
    get_overlapping=True,
    add_compounds=True,
    variant_category=None,
    variant_type=None,
    case_obj=None,
    institute_obj=None,
):
    """Pre-process a single variant for the detailed variant view.

    Adds information from case and institute that is not present on the variant
    object

    Args:
        store(scout.adapter.MongoAdapter)
        institute_id(str)
        case_name(str)
        variant_id(str)
        variant_obj(dict)
        add_case(bool): If info about files case should be added
        add_other(bool): If information about other causatives should be added
        get_overlapping(bool): If overlapping variants should be collected
        variant_type(str): in ["clinical", "research"]
        variant_category(str): ["snv", "str", "sv", "cancer", "cancer_sv"]
        institute_obj(scout.models.Institute)
        case_obj(scout.models.Case)

    Returns:
        variant_info(dict): {
            'variant': <variant_obj>,
            'causatives': <list(other_causatives)>,
            'events': <list(events)>,
            'overlapping_svs': <list(overlapping svs)>,
            'manual_rank_options': manual_rank_options,
            'cancer_tier_options': CANCER_TIER_OPTIONS,
            'dismiss_variant_options': DISMISS_VARIANT_OPTIONS,
            'ACMG_OPTIONS': ACMG_OPTIONS,
            'igv_tracks': IGV_TRACKS,
            'gens_info': <dict>,
            'evaluations': <list(evaluations)>,
        }

    """
    if not (institute_obj and case_obj):
        institute_obj, case_obj = institute_and_case(store, institute_id, case_name)
    # If the variant is already collected we skip this part
    if not variant_obj:
        # NOTE this will query with variant_id == document_id, not the variant_id.
        variant_obj = store.variant(variant_id)

    if variant_obj is None:
        return None

    variant_type = variant_type or variant_obj.get("variant_type", "clinical")

    # request category specific variant display
    variant_category = variant_obj.get("category", "snv")
    LOG.debug("Variant category {}".format(variant_category))

    variant_id = variant_obj["variant_id"]

    genome_build = str(case_obj.get("genome_build", "37"))
    if genome_build not in ["37", "38"]:
        genome_build = "37"

    # add default panels extra gene information
    panels = default_panels(store, case_obj)
    variant_obj = add_gene_info(store, variant_obj, gene_panels=panels, genome_build=genome_build)

    # Add information about bam files and create a region vcf
    if add_case:
        variant_case(store, case_obj, variant_obj)

    # Fetch ids for grouped cases and prepare alignment display
    case_groups = {}
    if case_obj.get("group"):
        for group in case_obj.get("group"):
            case_groups[group] = list(store.cases(group=group))
            for grouped_case in case_groups[group]:
                case_append_alignments(grouped_case)

    # Collect all the events for the variant
    events = list(store.events(institute_obj, case=case_obj, variant_id=variant_id))
    for event in events:
        event["verb"] = VERBS_MAP.get(event["verb"], "did %s for".format(event["verb"]))

    # Comments are not on case level so these needs to be fetched on their own
    variant_obj["comments"] = store.events(
        institute_obj, case=case_obj, variant_id=variant_id, comments=True
    )

    # Adds information about other causative variants
    other_causatives = []
    if add_other:
        other_causatives = [
            causative for causative in store.other_causatives(case_obj, variant_obj)
        ]

    managed_variant = store.find_managed_variant_id(variant_obj["variant_id"])

    # Gather display information for the genes
    variant_obj.update(predictions(variant_obj.get("genes", [])))

    # Prepare classification information for visualisation
    classification = variant_obj.get("acmg_classification")
    if isinstance(classification, int):
        acmg_code = ACMG_MAP[variant_obj["acmg_classification"]]
        variant_obj["acmg_classification"] = ACMG_COMPLETE_MAP[acmg_code]

    # sort compounds on combined rank score
    compounds = variant_obj.get("compounds", [])
    if compounds:
        # Gather display information for the compounds
        for compound_obj in compounds:
            compound_obj.update(predictions(compound_obj.get("genes", [])))

        variant_obj["compounds"] = sorted(
            variant_obj["compounds"], key=lambda compound: -compound["combined_score"]
        )

    variant_obj["end_position"] = end_position(variant_obj)

    # Add general variant links
    variant_obj.update(get_variant_links(variant_obj, int(genome_build)))
    variant_obj["frequencies"] = frequencies(variant_obj)
    if variant_category in ["snv", "cancer"]:
        # This is to convert a summary of frequencies to a string
        variant_obj["frequency"] = frequency(variant_obj)
    # Format clinvar information
    variant_obj["clinsig_human"] = clinsig_human(variant_obj) if variant_obj.get("clnsig") else None

    # Add display information about callers
    variant_obj["callers"] = callers(variant_obj, category=variant_category)

    # Convert affection status to strings for the template
    is_affected(variant_obj, case_obj)

    if variant_obj.get("genetic_models"):
        variant_models = set(model.split("_", 1)[0] for model in variant_obj["genetic_models"])
        all_models = variant_obj.get("all_models", set())
        variant_obj["is_matching_inheritance"] = set.intersection(variant_models, all_models)

    # Prepare classification information for visualisation
    classification = variant_obj.get("acmg_classification")
    if isinstance(classification, int):
        acmg_code = ACMG_MAP[variant_obj["acmg_classification"]]
        variant_obj["acmg_classification"] = ACMG_COMPLETE_MAP[acmg_code]

    evaluations = []
    for evaluation_obj in store.get_evaluations(variant_obj):
        evaluation(store, evaluation_obj)
        evaluations.append(evaluation_obj)

    case_clinvars = store.case_to_clinVars(case_obj.get("display_name"))

    if variant_id in case_clinvars:
        variant_obj["clinvar_clinsig"] = case_clinvars.get(variant_id)["clinsig"]

    overlapping_vars = []
    if get_overlapping:
        for var in store.overlapping(variant_obj):
            var.update(predictions(var.get("genes", [])))
            overlapping_vars.append(var)
    variant_obj["end_chrom"] = variant_obj.get("end_chrom", variant_obj["chromosome"])

    # get dismiss_variant_options
<<<<<<< HEAD
    evalutation_terms = store.evaluation_terms(
        term_category="dismissal_term",
        analysis_type="cancer" if case_obj.get("track") == "cancer" else None,
        institute_id=institute_obj["internal_id"],
    )
    dismiss_options = build_variant_evaluation_terms(evalutation_terms)

    # get manual rank options
    evalutation_terms = store.evaluation_terms(
        term_category="manual_rank",
        analysis_type="cancer" if case_obj.get("track") == "cancer" else None,
        institute_id=institute_obj["internal_id"],
    )
    manual_rank_options = build_variant_evaluation_terms(evalutation_terms)
=======
    evaluation_terms = store.evaluation_terms(
        term_category="dismissal_term",
        track="cancer" if case_obj.get("track") == "cancer" else None,
        institute_id=institute_obj["internal_id"],
    )
    dismiss_options = build_variant_evaluation_terms(evaluation_terms)

    # get manual rank options
    evaluation_terms = store.evaluation_terms(
        term_category="manual_rank",
        track="cancer" if case_obj.get("track") == "cancer" else None,
        institute_id=institute_obj["internal_id"],
    )
    manual_rank_options = build_variant_evaluation_terms(evaluation_terms)
>>>>>>> ad6bf559

    return {
        "institute": institute_obj,
        "case": case_obj,
        "case_groups": case_groups,
        "variant": variant_obj,
        variant_category: True,
        "causatives": other_causatives,
        "managed_variant": managed_variant,
        "events": events,
        "overlapping_vars": overlapping_vars,
        "manual_rank_options": manual_rank_options,
        "cancer_tier_options": CANCER_TIER_OPTIONS,
        "dismiss_variant_options": dismiss_options,
        "mosaic_variant_options": MOSAICISM_OPTIONS,
        "ACMG_OPTIONS": ACMG_OPTIONS,
        "igv_tracks": get_igv_tracks(genome_build),
        "splice_junctions_tracks": has_rna_tracks(case_obj),
        "gens_info": gens.connection_settings(genome_build),
        "evaluations": evaluations,
    }


def observations(store, loqusdb, case_obj, variant_obj):
    """Query observations for a variant.

    Check if variant_obj have been observed before ni the loqusdb instance.
    If not return empty dictionary.

    We need to add links to the variant in other cases where the variant has been observed.
    First we need to make sure that the user has access to these cases. The user_institute_ids holds
    information about what institutes the user has access to.

    Loop over the case ids from loqusdb and check if they exist in the scout instance.
    Also make sure that we do not link to the observation that is the current variant.

    Args:
        store (scout.adapter.MongoAdapter)
        loqusdb (scout.server.extensions.LoqusDB)
        case_obj (scout.models.Case)
        variant_obj (scout.models.Variant)

    Returns:
        obs_data(dict)
    """
    chrom = variant_obj["chromosome"]
    end_chrom = variant_obj.get("end_chrom", chrom)
    pos = variant_obj["position"]
    end = variant_obj["end"]
    ref = variant_obj["reference"]
    alt = variant_obj["alternative"]
    var_case_id = variant_obj["case_id"]
    var_type = variant_obj.get("variant_type", "clinical")
    category = variant_obj["category"]
    if category == "cancer":
        category = "snv"
    if category == "cancer_sv":
        category = "sv"

    composite_id = "{0}_{1}_{2}_{3}".format(chrom, pos, ref, alt)
    variant_query = {
        "_id": composite_id,
        "chrom": chrom,
        "end_chrom": end_chrom,
        "pos": pos,
        "end": end,
        "length": variant_obj.get("length", 0),
        "variant_type": variant_obj.get("sub_category", "").upper(),
        "category": category,
    }

    institute_id = variant_obj["institute"]
    institute_obj = store.institute(institute_id)
    loqusdb_id = institute_obj.get("loqusdb_id") or "default"
    obs_data = loqusdb.get_variant(variant_query, loqusdb_id=loqusdb_id)

    if not obs_data:
        obs_data["total"] = loqusdb.case_count(variant_category=category, loqusdb_id=loqusdb_id)
        return obs_data

    user_institutes_ids = set([inst["_id"] for inst in user_institutes(store, current_user)])

    obs_data["cases"] = []
    for i, case_id in enumerate(obs_data.get("families", [])):
        if i > 10:
            break
        if case_id == var_case_id:
            continue
        # other case might belong to same institute, collaborators or other institutes
        other_case = store.case(case_id)
        if not other_case:
            # Case could have been removed
            LOG.debug("Case %s could not be found in database", case_id)
            continue
        other_institutes = set([other_case.get("owner")])
        other_institutes.update(set(other_case.get("collaborators", [])))

        if user_institutes_ids.isdisjoint(other_institutes):
            # If the user does not have access to the information we skip it
            continue

        other_variant = store.variant(
            case_id=other_case["_id"], document_id=variant_obj["variant_id"]
        )

        # IF variant is SV variant, look for variants with different sub_category occurring at the same coordinates
        if other_variant is None and category == "sv":
            other_variant = store.overlapping_sv_variant(other_case["_id"], variant_obj)

        obs_data["cases"].append(dict(case=other_case, variant=other_variant))

    return obs_data


def variant_acmg(store, institute_id, case_name, variant_id):
    """Collect data relevant for rendering ACMG classification form.

    Args:
        store(scout.adapter.MongoAdapter)
        institute_id(str): institute_obj['_id']
        case_name(str): case_obj['display_name']
        variant_id(str): variant_obj['document_id']

    Returns:
        data(dict): Things for the template
    """
    institute_obj, case_obj = institute_and_case(store, institute_id, case_name)
    variant_obj = store.variant(variant_id)
    return dict(
        institute=institute_obj,
        case=case_obj,
        variant=variant_obj,
        CRITERIA=ACMG_CRITERIA,
        ACMG_OPTIONS=ACMG_OPTIONS,
    )


def variant_acmg_post(store, institute_id, case_name, variant_id, user_email, criteria):
    """Calculate an ACMG classification based on a list of criteria.

    Args:
        store(scout.adapter.MongoAdapter)
        institute_id(str): institute_obj['_id']
        case_name(str): case_obj['display_name']
        variant_id(str): variant_obj['document_id']
        user_mail(str)
        criteris()

    Returns:
        data(dict): Things for the template

    """
    institute_obj, case_obj = institute_and_case(store, institute_id, case_name)
    variant_obj = store.variant(variant_id)
    user_obj = store.user(user_email)
    variant_link = url_for(
        "variant.variant",
        institute_id=institute_id,
        case_name=case_name,
        variant_id=variant_id,
    )
    classification = store.submit_evaluation(
        institute_obj=institute_obj,
        case_obj=case_obj,
        variant_obj=variant_obj,
        user_obj=user_obj,
        link=variant_link,
        criteria=criteria,
    )
    return classification


def clinvar_export(store, institute_id, case_name, variant_id):
    """Gather the required data for creating the clinvar submission form

    Args:
        store(scout.adapter.MongoAdapter)
        institute_id(str): Institute ID
        case_name(str): case ID
        variant_id(str): variant._id

    Returns:
        data(dict): all the required data (case and variant level) to pre-fill in fields
                    in the clinvar submission form

    """
    institute_obj, case_obj = institute_and_case(store, institute_id, case_name)
    pinned = [
        store.variant(variant_id) or variant_id for variant_id in case_obj.get("suspects", [])
    ]
    variant_obj = store.variant(variant_id)

    # gather missing transcript info from entrez (refseq id version)
    for pinned_var in pinned:
        # Exclude variants that aren't loaded
        if isinstance(pinned_var, str):
            continue
        for gene in pinned_var.get("genes", []):
            for transcript in gene.get("transcripts"):
                refseq_id = transcript.get("refseq_id")
                if not refseq_id:
                    continue
                transcript["refseq_id"] = fetch_refseq_version(refseq_id)

    return dict(
        today=str(date.today()),
        institute=institute_obj,
        case=case_obj,
        variant=variant_obj,
        pinned_vars=pinned,
        inheritance_models=CLINVAR_INHERITANCE_MODELS,
    )<|MERGE_RESOLUTION|>--- conflicted
+++ resolved
@@ -252,22 +252,6 @@
     variant_obj["end_chrom"] = variant_obj.get("end_chrom", variant_obj["chromosome"])
 
     # get dismiss_variant_options
-<<<<<<< HEAD
-    evalutation_terms = store.evaluation_terms(
-        term_category="dismissal_term",
-        analysis_type="cancer" if case_obj.get("track") == "cancer" else None,
-        institute_id=institute_obj["internal_id"],
-    )
-    dismiss_options = build_variant_evaluation_terms(evalutation_terms)
-
-    # get manual rank options
-    evalutation_terms = store.evaluation_terms(
-        term_category="manual_rank",
-        analysis_type="cancer" if case_obj.get("track") == "cancer" else None,
-        institute_id=institute_obj["internal_id"],
-    )
-    manual_rank_options = build_variant_evaluation_terms(evalutation_terms)
-=======
     evaluation_terms = store.evaluation_terms(
         term_category="dismissal_term",
         track="cancer" if case_obj.get("track") == "cancer" else None,
@@ -282,7 +266,6 @@
         institute_id=institute_obj["internal_id"],
     )
     manual_rank_options = build_variant_evaluation_terms(evaluation_terms)
->>>>>>> ad6bf559
 
     return {
         "institute": institute_obj,
