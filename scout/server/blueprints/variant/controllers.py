--- conflicted
+++ resolved
@@ -9,14 +9,10 @@
                              DISMISS_VARIANT_OPTIONS, MANUAL_RANK_OPTIONS,
                              MOSAICISM_OPTIONS, VERBS_MAP)
 from scout.parse.variant.ids import parse_document_id
-<<<<<<< HEAD
-from scout.utils.scout_requests import fetch_refseq_version
-=======
 from scout.server.links import ensembl, get_variant_links
 from scout.server.utils import (institute_and_case, user_institutes,
                                 variant_case)
-from scout.utils.requests import fetch_refseq_version
->>>>>>> 3cdaad81
+from scout.utils.scout_requests import fetch_refseq_version
 
 from .utils import (add_gene_info, callers, clinsig_human, default_panels,
                     end_position, evaluation, frequency, is_affected,
