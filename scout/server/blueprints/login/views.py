# -*- coding: utf-8 -*-
import logging
from datetime import datetime

from flask import (
    Blueprint,
    abort,
    current_app,
    flash,
    redirect,
    render_template,
    request,
    session,
    url_for,
)
<<<<<<< HEAD
from flask_ldap3_login.forms import LDAPLoginForm
=======
>>>>>>> cea95ac3
from flask_login import login_user, logout_user

from scout.server.extensions import ldap_manager, login_manager, oauth_client, store
from scout.server.utils import public_endpoint

from . import controllers
from .models import LdapUser, LoginUser

LOG = logging.getLogger(__name__)

login_bp = Blueprint(
    "login",
    __name__,
    template_folder="templates",
    static_folder="static",
    static_url_path="/login/static",
)

login_manager.login_view = "login.login"
login_manager.login_message = "Please log in to access this page."
login_manager.login_message_category = "info"


@login_manager.user_loader
def load_user(user_id):
    """Returns the currently active user as an object."""
    user_obj = store.user(user_id)
    user_inst = LoginUser(user_obj) if user_obj else None
    return user_inst


@login_bp.route("/login", methods=["GET", "POST"])
@public_endpoint
def login():
    """Login a user if they have access."""
    if "next" in request.args:
        session["next_url"] = request.args["next"]

    user_id = None
    user_mail = None

    if (
        current_app.config.get("LDAP_HOST", current_app.config.get("LDAP_SERVER"))
        and request.method == "POST"
    ):
        ldap_authorized = controllers.ldap_authorized(
            request.form.get("ldap_user"), request.form.get("ldap_password")
        )
        if ldap_authorized is True:
            user_id = request.form.get("ldap_user")
        else:
            flash("User not authorized by LDAP server", "warning")
            return redirect(url_for("public.index"))

    if current_app.config.get("GOOGLE"):
        if session.get("email"):
            user_mail = session["email"]
            session.pop("email", None)
        else:
            LOG.info("Google Login!")
            redirect_uri = url_for(".authorized", _external=True)
            try:
                return oauth_client.google.authorize_redirect(redirect_uri)
            except Exception as ex:
                flash("An error has occurred while logging in user using Google OAuth")

    if request.args.get("email"):  # log in against Scout database
        user_mail = request.args.get("email")
        LOG.info("Validating user %s email %s against Scout database", user_id, user_mail)

    user_obj = store.user(email=user_mail, user_id=user_id)
    if user_obj is None:
        flash("User not found in Scout database", "warning")
        return redirect(url_for("public.index"))

    user_obj["accessed_at"] = datetime.now()
    if session.get("name"):  # These args come from google auth
        user_obj["name"] = session.get("name")
        user_obj["locale"] = session.get("locale")
    store.update_user(user_obj)

    user_dict = LoginUser(user_obj)
    return perform_login(user_dict)


@login_bp.route("/authorized")
@public_endpoint
def authorized():
    """Google auth callback function"""
    token = oauth_client.google.authorize_access_token()
    google_user = oauth_client.google.parse_id_token(token)
    session["email"] = google_user.get("email").lower()
    session["name"] = google_user.get("name")
    session["locale"] = google_user.get("locale")

    return redirect(url_for(".login"))


@login_bp.route("/logout")
def logout():
    logout_user()
    session.pop("email", None)
    session.pop("name", None)
    session.pop("locale", None)
    flash("you logged out", "success")
    return redirect(url_for("public.index"))


@login_bp.route("/users")
def users():
    """Show all users in the system."""
    data = controllers.users(store)
    return render_template("login/users.html", **data)


def perform_login(user_dict):
    if login_user(user_dict, remember=True):
        flash("you logged in as: {}".format(user_dict.name), "success")
        next_url = session.pop("next_url", None)
        return redirect(request.args.get("next") or next_url or url_for("cases.index"))
    flash("sorry, you could not log in", "warning")
    return redirect(url_for("public.index"))<|MERGE_RESOLUTION|>--- conflicted
+++ resolved
@@ -13,10 +13,6 @@
     session,
     url_for,
 )
-<<<<<<< HEAD
-from flask_ldap3_login.forms import LDAPLoginForm
-=======
->>>>>>> cea95ac3
 from flask_login import login_user, logout_user
 
 from scout.server.extensions import ldap_manager, login_manager, oauth_client, store
