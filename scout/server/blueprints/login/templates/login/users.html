--- conflicted
+++ resolved
@@ -82,21 +82,17 @@
               </td>
               <td>
                 {% if current_user.is_admin %}
-<<<<<<< HEAD
+                <a href="{{ url_for('login.edit_user', email=user.email) }}"
+                   data-bs-toggle="tooltip"
+                   title="Edit user"
+                   class="btn btn-warning fa fa-pencil float-end text-white ms-1">
+                </a>
                 <a href="{{ url_for('login.remove_user', email=user.email) }}"
                   data-bs-toggle="tooltip"
                   title="Delete user from database and case assignees"
                   class="btn btn-danger fa fa-trash float-end text-white">
                 </a>
                 {% endif %}
-=======
-                <a href="{{ url_for('login.edit_user', email=user.email) }}"
-                   data-bs-toggle="tooltip"
-                   title="Edit user"
-                   class="btn btn-warning fa fa-pencil float-end text-white ms-1">
-                </a>
-              {% endif %}
->>>>>>> 5b3b610e
               </td>
             </tr>
           {% endfor %}
@@ -203,17 +199,9 @@
   <script src="https://cdnjs.cloudflare.com/ajax/libs/bootstrap-select/1.14.0-beta3/js/bootstrap-select.min.js" integrity="sha512-yrOmjPdp8qH8hgLfWpSFhC/+R9Cj9USL8uJxYIveJZGAiedxyIxwNw4RsLDlcjNlIRR4kkHaDHSmNHAkxFTmgg==" crossorigin="anonymous" referrerpolicy="no-referrer"></script>
 
   <script>
-<<<<<<< HEAD
-  var tooltipTriggerList = [].slice.call(document.querySelectorAll('[data-bs-toggle="tooltip"]'));
-=======
     var tooltipTriggerList = [].slice.call(document.querySelectorAll('[data-bs-toggle="tooltip"]'));
->>>>>>> 5b3b610e
     var tooltipList = tooltipTriggerList.map(function (tooltipTriggerEl) {
       return new bootstrap.Tooltip(tooltipTriggerEl)
     });
   </script>
-<<<<<<< HEAD
-
-=======
->>>>>>> 5b3b610e
-{% endblock %}
+{% endblock %}
