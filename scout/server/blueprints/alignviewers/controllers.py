# -*- coding: utf-8 -*-
import logging
import os.path
from typing import Dict, List, Optional

from flask import flash
from flask_login import current_user

from scout.constants import (
    CASE_INDIVIDUAL_DISPLAY_OBJECT_MAP,
    CASE_SPECIFIC_TRACKS,
    HUMAN_REFERENCE,
    IGV_TRACKS,
)
from scout.server.extensions import config_igv_tracks, store
from scout.server.utils import case_append_alignments, find_index, get_case_genome_build
from scout.utils.ensembl_rest_clients import EnsemblRestApiClient

LOG = logging.getLogger(__name__)
DEFAULT_TRACK_NAMES = ["Genes", "ClinVar", "ClinVar CNVs"]


<<<<<<< HEAD
def check_user_authentication():
    """Make sure that a user requesting a resource is authenticated

    Returns
        True is user has access to resource else False
    """
    # Check that user is logged in or that file extension is valid
    if current_user.is_authenticated is False:
        LOG.warning("Unauthenticated user requesting resource via remote_static_whole")
        return False
    return True


def check_session_tracks(resource):
    """Make sure that a user requesting a resource is authenticated and resource is in session IGV tracks
=======
def authorize_common_tracks(resource: str) -> bool:
    """Check if requested resource is in static common annotation tracks."""
    for igv_tracks in IGV_TRACKS:
        if resource in igv_tracks:
            return True
    return False


def authorize_config_custom_tracks(resource: str) -> bool:
    """Check if requested resource is in IGV config session custom tracks.
    These are available from the config IGV track extension, and
    can be both local or cloud tracks."""
    if hasattr(config_igv_tracks, "tracks"):
        for build in config_igv_tracks.tracks.keys():
            build_tracks = config_igv_tracks.tracks.get(build, [])

            if resource in [
                url
                for track in build_tracks
                for url in (track.get("url"), track.get("indexURL"))
                if url is not None
            ]:
                return True
    return False


def authorize_individual_file_path(resource: str, case: dict) -> bool:
    """Accept file requests for the requested case files, or their indexes.
    All such file paths can be found in the CASE_INDIVIDUAL_DISPLAY_OBJECT_MAP,
    which is also used to populate the display object with these paths.
    The indexes for some larger tracks are not always available on the case individual,
    but found by default extension from the track file name.
    """

    accepted_file_paths = [
        individual.get(case_display_map["path"])
        for case_display_map in CASE_INDIVIDUAL_DISPLAY_OBJECT_MAP
        for individual in case["individuals"]
    ]
    if resource in accepted_file_paths:
        return True

    accepted_index_paths = [
        find_index(file_path)
        for file_path in accepted_file_paths
        if file_path and os.path.exists(file_path)
    ]
    if resource in accepted_index_paths:
        return True

    return False


def authorize_group_alignment_file_path(resource: str, case: dict) -> bool:
    """Accept file requests for the alignment paths from cases in the same case group."""

    return any(
        authorize_individual_file_path(resource, group_case)
        for group_case in store.get_case_group(case)
    )


def authorize_case_rna_tracks(resource: str, case: dict) -> bool:
    """Accept file requests for RNA alignment and junction tracks that are added
    outside the common group and case track construction mechanism."""

    accepted_coverage_files = [
        individual.get("rna_coverage_bigwig") for individual in case["individuals"]
    ]
    if resource in accepted_coverage_files:
        return True

    accepted_junction_paths = [
        individual.get("splice_junctions_bed") for individual in case["individuals"]
    ]
    if resource in accepted_junction_paths:
        return True

    accepted_junction_index_paths = [
        f"{splicej_bed}.tbi"
        for splicej_bed in accepted_junction_paths
        if os.path.isfile(f"{splicej_bed}.tbi")
    ]
    if resource in accepted_junction_index_paths:
        return True

    accepted_rna_aln_paths = [
        individual.get("rna_alignment_path") for individual in case["individuals"]
    ]
    if resource in accepted_rna_aln_paths:
        return True

    accepted_rna_aln_index_paths = [
        find_index(rna_aln) for rna_aln in accepted_rna_aln_paths if rna_aln
    ]
    if resource in accepted_rna_aln_index_paths:
        return True

    return False


def authorize_case_tracks(resource: str, case: dict):
    """Make sure that a user requesting a resource is authenticated and
    the resource requested is among the tracks that a user
    authorized to view the case is allowed to view.
>>>>>>> 6103213b

    Args:
        resource(str): a resource on the server or on a remote URL

    Returns
        True if user has access to resource else False
    """

    if authorize_common_tracks(resource):
        return True

    if authorize_config_custom_tracks(resource):
        return True

    if authorize_case_rna_tracks(resource, case):
        return True

    if authorize_group_alignment_file_path(resource, case):
        return True

    LOG.warning(
        f"Requested resource to be displayed in IGV not in cases list of IGV tracks: {resource}"
    )
    return False


def make_igv_tracks(
    case_obj: dict,
    variant_id: str,
    chrom: Optional[str] = None,
    start: Optional[int] = None,
    stop: Optional[int] = None,
) -> dict:
    """Create a dictionary containing the required tracks for displaying IGV tracks for case or a group of cases

    Args:
        institute_id: institute _id
        case_obj(scout.models.Case)
        variant_id: _id of a variant
        chrom: requested chromosome [1-22], X, Y, [M-MT]
        start: start of the genomic interval to be displayed
        stop: stop of the genomic interval to be displayed

    Returns:
        display_obj: A display object containing case name, list of genes, locus and tracks
    """
    display_obj = {"case_display_name": case_obj["display_name"], "institute_id": case_obj["owner"]}
    variant_obj = store.variant(document_id=variant_id)

    chromosome = "All"
    if variant_obj:
        # Set display locus
        start = start or variant_obj["position"]
        stop = stop or variant_obj["end"]
        chrom = chrom or variant_obj.get("chromosome")

    if all([start, stop, chrom]):
        chromosome = chrom.replace("MT", "M")
        display_obj["locus"] = "chr{0}:{1}-{2}".format(chromosome, start, stop)

    # Set genome build for displaying alignments:
    if get_case_genome_build(case_obj) == "38" or chromosome == "M":
        build = "38"
    else:
        build = "37"

    set_common_tracks(display_obj, build)

    # Add track data to connected case dictionary
    grouped_cases = store.get_case_group(case_obj)
    for case in grouped_cases:
        case_append_alignments(case)

    # Set up bam/cram alignments for case group samples:
    set_sample_tracks(display_obj, grouped_cases, chromosome)

    # When chrom != MT, set up case-specific tracks (might be present according to the pipeline)
    if chrom != "M":
        set_case_specific_tracks(display_obj, case_obj)

    # Set up custom cloud public tracks, if available
    set_config_custom_tracks(display_obj, build)

    display_obj["display_center_guide"] = True

    return display_obj


def make_sashimi_tracks(
    case_obj: dict, variant_id: Optional[str] = None, omics_variant_id: Optional[str] = None
):
    """Create a dictionary containing the required tracks for a splice junction plot
    If a regular variant_id is passed, set display to a particular gene locus.
    If an omics_variant_id is passed, set display to a window surrounding the variant, which can be a
    gene or an affected region.
    Otherwise defaults to whole genome "All" view.

    Returns:
        display_obj(dict): A display object containing case name, list of genes, locus and tracks
    """

    locus = "All"
    build = "37" if "37" in str(case_obj.get("rna_genome_build", "38")) else "38"

    if variant_id:
        variant_obj = store.variant(document_id=variant_id)
        locus = make_locus_from_gene(variant_obj, case_obj, build)
    if omics_variant_id:
        variant_obj = store.omics_variant(variant_id=omics_variant_id)
        locus = make_locus_from_variant(variant_obj, case_obj, build)

    display_obj = {
        "locus": locus,
        "tracks": [],
        "case_display_name": case_obj["display_name"],
        "institute_id": case_obj["owner"],
    }

    set_common_tracks(display_obj, build)

    # Populate tracks for each individual with splice junction track data
    for ind in case_obj.get("individuals", []):
        if all([ind.get("splice_junctions_bed"), ind.get("rna_coverage_bigwig")]):
            track = make_merged_splice_track(ind)
            display_obj["tracks"].append(track)
        if ind.get("rna_alignment_path"):
            rna_aln = ind["rna_alignment_path"]
            aln_track = {
                "name": ind["display_name"],
                "url": rna_aln,
                "indexURL": find_index(rna_aln),
                "format": rna_aln.split(".")[-1],  # "bam" or "cram"
                "aln_height": 400,
            }
            display_obj["tracks"].append(aln_track)
    display_obj["case"] = case_obj["display_name"]

    return display_obj


def make_merged_splice_track(ind: dict) -> dict:
    """
    Retrieve individual splice track component and store in a dict for use when generating an IGV.js config.

    Args:
        ind: dict individual (sample)

    Returns:
        track: dict with merged track data for igv configuration
    """
    coverage_wig = ind["rna_coverage_bigwig"]
    splicej_bed = ind["splice_junctions_bed"]
    splicej_bed_index = f"{splicej_bed}.tbi" if os.path.isfile(f"{splicej_bed}.tbi") else None
    if splicej_bed_index is None:
        flash(f"Missing bed file index for individual {ind['display_name']}")
    track = {
        "name": ind["display_name"],
        "coverage_wig": coverage_wig,
        "splicej_bed": splicej_bed,
        "splicej_bed_index": splicej_bed_index,
    }
    return track


def get_locus_from_variant(variant_obj: Dict, case_obj: Dict, build: str) -> tuple:
    """
    Check if variant coordinates are in genome build 38, otherwise do variant coords liftover.
    Use original coordinates only if genome build was already 38 or liftover didn't work.
    Collect locus coordinates.
    """
    MIN_LOCUS_SIZE_OFFSET = 100

    locus_start_coord = variant_obj.get("position")
    locus_end_coord = variant_obj.get("end")

    if build not in str(case_obj.get("genome_build")):
        client = EnsemblRestApiClient()
        mapped_coords = client.liftover(
            case_obj.get("genome_build"),
            variant_obj.get("chromosome"),
            variant_obj.get("position"),
            variant_obj.get("end"),
        )
        if mapped_coords:
            mapped_start = mapped_coords[0]["mapped"].get("start")
            mapped_end = mapped_coords[0]["mapped"].get("end") or mapped_start
            locus_start_coord = mapped_start
            locus_end_coord = mapped_end

    variant_size_offset = (variant_obj.get("end") - variant_obj.get("position")) / 10
    if variant_size_offset < (MIN_LOCUS_SIZE_OFFSET * 2):
        variant_size_offset = MIN_LOCUS_SIZE_OFFSET
    locus_start_coord -= variant_size_offset
    locus_end_coord += variant_size_offset

    return (variant_obj["chromosome"], locus_start_coord, locus_end_coord)


def make_locus_from_variant(variant_obj: Dict, case_obj: Dict, build: str) -> str:
    """Given a variant obj, construct a locus string across variant plus a percent size offset around the variant."""

    (chrom, locus_start, locus_end) = get_locus_from_variant(variant_obj, case_obj, build)
    return f"{chrom}:{locus_start}-{locus_end}"


def make_locus_from_gene(variant_obj: Dict, case_obj: Dict, build: str) -> str:
    """Given a variant obj, construct a locus string across any gene touched for IGV to display.
    Initialize locus coordinates with variant coordinates so it won't crash if variant gene(s) no longer exist in database.
    Check if variant coordinates are in genome build 38, otherwise do variant coords liftover.
    Use original coordinates only if genome build was already 38 or liftover didn't work.
    Collect locus coordinates. Take into account that variant can hit multiple genes.
    The returned locus will so span all genes the variant falls into.
    """

    (chrom, locus_start, locus_end) = get_locus_from_variant(variant_obj, case_obj, build)
    locus_start_coords = [locus_start]
    locus_end_coords = [locus_end]

    variant_genes_ids = [gene["hgnc_id"] for gene in variant_obj.get("genes", [])]
    for gene_id in variant_genes_ids:
        gene_caption = store.hgnc_gene_caption(hgnc_identifier=gene_id, build=build)
        if gene_caption is None:
            continue
        locus_start_coords.append(gene_caption["start"])
        locus_end_coords.append(gene_caption["end"])

    locus_start = min(locus_start_coords)
    locus_end = max(locus_end_coords)

    return f"{chrom}:{locus_start}-{locus_end}"


def get_tracks(name_list: list, file_list: list) -> List[Dict]:
    """Return a list of dict according to IGV track format.

    If an index can be found (e.g. for bam, cram files), use it explicitly.
    If the format is one of those two alignment types, set it explicitly: it will need to be dynamically
    filled into the igv_viewer html template script for igv.js.
    """
    track_list = []
    for name, track in zip(name_list, file_list):
        if track == "missing":
            continue
        track_config = {"name": name, "url": track, "min": 0.0}
        index = find_index(track)
        if index:
            track_config["indexURL"] = index
        file_format_ending = track.split(".")[-1]
        if file_format_ending in ["bam", "cram"]:
            track_config["format"] = file_format_ending
            track_config["autoscaleGroup"] = "alignments"
        track_list.append(track_config)
    return track_list


def set_common_tracks(display_obj, build):
    """Set up general tracks common to all cases (Genes, ClinVar ClinVar CNVs) according to user preferences

    Add Genes and reference tracks to display object

    Args:
        display_obj(dict) dictionary containing all tracks info
        build(string) "37" or "38"
    """
    user_obj = store.user(email=current_user.email)

    # Set up IGV tracks that are common for all cases:
    display_obj["reference_track"] = HUMAN_REFERENCE[build]  # Human reference is always present

    # if user settings for igv tracks exist -> use these settings, otherwise display default tracks ---> Genes, ClinVar and ClinVar CNVs
    custom_tracks_names = (
        user_obj.get("igv_tracks") if "igv_tracks" in user_obj else DEFAULT_TRACK_NAMES
    )

    display_obj["custom_tracks"] = []
    for track in IGV_TRACKS[build]:
        # if track is selected, add it to track display object
        if track["name"] in custom_tracks_names:
            display_obj["custom_tracks"].append(track)


def set_sample_tracks(display_obj: dict, case_groups: list, chromosome: str):
    """Set up individual-specific alignment tracks (bam/cram files)

    Given a dictionary containing all tracks info (display_obj), a list of case group dictionaries
    A chromosome string argument is used to check if we should look at mt alignment files for MT.

    A missing file is indicated with the string "missing", and no track is made for such entries.
    """

    sample_tracks = []

    track_items = "mt_bams" if chromosome == "M" else "bam_files"
    track_index_items = "mt_bais" if track_items == "mt_bams" else "bai_files"

    # Loop over a group of cases and add tracks for every individual of every case
    for case in case_groups:
        if None in [
            case.get("sample_names"),
            case.get(track_items),
            case.get(track_index_items),
        ]:
            case["sample_tracks"] = []
            return

        for count, sample in enumerate(case.get("sample_names")):
            if case[track_items][count] == "missing" or case[track_index_items][count] == "missing":
                continue
            sample_tracks.append(
                {
                    "name": sample,
                    "url": case[track_items][count],
                    "indexURL": case[track_index_items][count],
                    "format": case[track_items][count].split(".")[-1],  # "bam" or "cram"
                    "height": 700,
                    "show_soft_clips": case["track_items_soft_clips_settings"][count],
                }
            )
        display_obj["sample_tracks"] = sample_tracks


def set_case_specific_tracks(display_obj, case_obj):
    """Set up tracks from files that might be present for the focus case samples,
        not fetched for all samples in the case group.
        (rhocall files, tiddit coverage files, upd regions and sites files)
    Args:
        display_obj(dict) dictionary containing all tracks info
        form(dict) flask request form dictionary
    """
    for track, label in CASE_SPECIFIC_TRACKS.items():
        if None in [case_obj.get(track), case_obj.get("sample_names")]:
            continue

        display_obj[track] = get_tracks(
            [f"{label} - {sample}" for sample in case_obj.get("sample_names")], case_obj.get(track)
        )


def set_config_custom_tracks(display_obj: dict, build: str):
    """Set up custom public or private tracks stored in a cloud bucket or locally. These tracks were those specified in the Scout config file.
    Respect user's preferences."""
    user_obj = store.user(email=current_user.email)

    config_custom_tracks = []

    if hasattr(config_igv_tracks, "tracks"):
        build_tracks = config_igv_tracks.tracks.get(build, [])
        for track in build_tracks:
            # Do not display track if user doesn't want to see it
            if "igv_tracks" not in user_obj or track["name"] in user_obj.get("igv_tracks"):
                config_custom_tracks.append(track)
    if config_custom_tracks:
        display_obj["config_custom_tracks"] = config_custom_tracks<|MERGE_RESOLUTION|>--- conflicted
+++ resolved
@@ -20,23 +20,6 @@
 DEFAULT_TRACK_NAMES = ["Genes", "ClinVar", "ClinVar CNVs"]
 
 
-<<<<<<< HEAD
-def check_user_authentication():
-    """Make sure that a user requesting a resource is authenticated
-
-    Returns
-        True is user has access to resource else False
-    """
-    # Check that user is logged in or that file extension is valid
-    if current_user.is_authenticated is False:
-        LOG.warning("Unauthenticated user requesting resource via remote_static_whole")
-        return False
-    return True
-
-
-def check_session_tracks(resource):
-    """Make sure that a user requesting a resource is authenticated and resource is in session IGV tracks
-=======
 def authorize_common_tracks(resource: str) -> bool:
     """Check if requested resource is in static common annotation tracks."""
     for igv_tracks in IGV_TRACKS:
@@ -142,7 +125,6 @@
     """Make sure that a user requesting a resource is authenticated and
     the resource requested is among the tracks that a user
     authorized to view the case is allowed to view.
->>>>>>> 6103213b
 
     Args:
         resource(str): a resource on the server or on a remote URL
