--- conflicted
+++ resolved
@@ -525,35 +525,7 @@
         variant_obj["case_display_name"] = case_display_name
 
         genome_build = get_genome_build(variant_case_obj)
-<<<<<<< HEAD
-        variant_genes = variant_obj.get("genes")
-        update_HGNC_symbols(store, variant_genes, genome_build)
-
-        # Populate variant HGVS and predictions
-        variant_genes = variant_obj.get("genes")
-        hgvs_c = []
-        hgvs_p = []
-        if variant_genes is not None:
-            for gene_obj in variant_genes:
-                hgnc_id = gene_obj["hgnc_id"]
-                gene_caption = store.hgnc_gene_caption(hgnc_id)
-                LOG.info(f"Retrieving gene info for HGNC ID {hgnc_id}")
-                gene_symbols = [gene_caption["hgnc_symbol"]]
-
-                # gather HGVS info from gene transcripts
-                (hgvs_nucleotide, hgvs_protein) = get_hgvs(gene_obj)
-                hgvs_c.append(hgvs_nucleotide)
-                hgvs_p.append(hgvs_protein)
-
-            if len(gene_symbols) == 1:
-                variant_obj["hgvs"] = hgvs_str(gene_symbols, hgvs_p, hgvs_c)
-
-            # populate variant predictions for display
-            variant_obj.update(predictions(variant_genes))
-
-=======
         update_variant_genes(store, variant_obj, genome_build)
->>>>>>> 9b17661b
         variants.append(variant_obj)
 
     return {"variants": variants, "more_variants": more_variants}
