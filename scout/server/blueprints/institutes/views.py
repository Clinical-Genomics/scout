--- conflicted
+++ resolved
@@ -190,11 +190,8 @@
                     not_found_ids.append(hgnc_symbol)
                 else:
                     hgnc_symbols.append(hgnc_gene["hgnc_symbol"])
-<<<<<<< HEAD
+
             elif store.hgnc_genes_count(hgnc_symbol) == 0:
-=======
-            elif store.hgnc_genes(hgnc_symbol).alive == False:  # nothing to read
->>>>>>> f350945b
                 not_found_symbols.append(hgnc_symbol)
             else:
                 hgnc_symbols.append(hgnc_symbol)
