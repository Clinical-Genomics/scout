--- conflicted
+++ resolved
@@ -247,10 +247,6 @@
 
     data = controllers.institute(store, institute_id)
     loqus_instances = loqusdb.loqus_ids if hasattr(loqusdb, "loqus_ids") else []
-<<<<<<< HEAD
-
-=======
->>>>>>> 071a739d
     default_phenotypes = controllers.populate_institute_form(form, institute_obj)
 
     return render_template(
