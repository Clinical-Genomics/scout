{% extends "layout_bs4.html" %}
{% from "overview/institute_sidebar.html" import institute_actionbar %}

{% block title %}
{{ super() }} - Institutes
{% endblock %}

{% block css %}
{{ super() }}
  <link rel="stylesheet" href="https://cdn.datatables.net/1.11.5/css/dataTables.bootstrap5.min.css">
  <link rel="stylesheet" href="https://cdn.datatables.net/buttons/2.2.2/css/buttons.dataTables.min.css">
  <link rel="stylesheet" href="https://cdn.datatables.net/buttons/2.2.2/css/buttons.bootstrap5.min.css">
{% endblock %}

{% block top_nav %}
  {{ super() }}
  <li class="nav-item">
    <a class="nav-link" href="{{ url_for('cases.index') }}">Institutes</a>
  </li>
  <li class="nav-item">
    <a class="nav-link" href="{{ url_for('overview.cases', institute_id=institute._id) }}">{{ institute.display_name }}</a>
  </li>
  <li class="nav-item active d-flex align-items-center">
    <span class="navbar-text">Causative variants</span>
  </li>
{% endblock %}

{% block content_main %}
<div class="container-float">
  <div class="row" id="body-row"> <!--sidebar and main container are on the same row-->
    {{ institute_actionbar(institute) }} <!-- This is the sidebar -->
    <div class="col">
        {{ causatives() }}
    </div>
  </div> <!-- end of div id body-row -->
</div>
{% endblock %}

{% block scripts %}
{{ super() }}
<script src="https://cdn.datatables.net/1.11.5/js/jquery.dataTables.min.js"></script>
<script src="https://cdn.datatables.net/1.11.5/js/dataTables.bootstrap5.min.js"></script>
<script src="https://cdn.datatables.net/buttons/2.2.2/js/dataTables.buttons.min.js"></script>
<script src="https://cdnjs.cloudflare.com/ajax/libs/jszip/3.2.0/jszip.min.js"></script>
<script src="https://cdn.datatables.net/buttons/2.2.2/js/buttons.html5.js"></script>
<script src="https://cdn.datatables.net/buttons/2.2.2/js/buttons.bootstrap5.js"></script>
<script>
  $(document).ready(function () {
    $('[data-toggle="tooltip"]').tooltip();
  });
  $(document).ready(function() {
    $('#causatives_table').DataTable( {
        paging: false,
        dom: 'Bfrtip',
        buttons: [
            'copyHtml5',
            'excelHtml5',
        ]
    } );
} );
</script>
{% endblock %}

{% macro causatives() %}
<div class="card mt-3">
  <div class="card-body">
      <table id="causatives_table" class="table display table-sm" cellspacing="0">
        <thead class="thead table-light">
          <tr>
            <th>Gene</th>
            <th>Variant</th>
            <th>Change</th>
            <th>HGVS[c]</th>
            <th>HGVS[p]</th>
            <th>Category</th>
            <th data-toggle='tooltip' data-container='body' title="score(model version)">Rank score</th>
            <th data-toggle='tooltip' data-container='body' title="ref/alt-GQ">Zygosity</th>
            <th>Inheritance</th>
            <th>ACMG</th>
            <th>Case</th>
          </tr>
        </thead>
        <tbody>
          {% for _, group in variant_groups.items() %}
          {% set group_variant = group[0][1] %}
          {% for case, variant in group %}
          {% if (case.causatives and variant._id in case.causatives) or (case.partial_causatives and variant._id in case.partial_causatives) %}
          <tr>
            <td>
              {{ variant.hgnc_symbols|join(', ') if variant.hgnc_symbols else '--'}}
            </td>
            <td><a href="{{ url_for('variant.variant',
                institute_id=institute._id,
                case_name=case.display_name,
                variant_id=variant._id) }}" data-toggle='tooltip' data-container='body' title="{{ variant.display_name }}">{{ variant.display_name|truncate(10, True) }}
              </a>
            </td>
            <td>
              <span class="text-muted" style="display: inline-block; margin-left: 10px;" data-toggle='tooltip' data-container='body' title="{{ group_variant.reference|truncate(30, True) }} → {{ group_variant.alternative|truncate(30, True) }}">
                {% if group_variant.category in 'str' %}
                    {{ group_variant.alternative|truncate(10, True) | replace("<", " ") | replace(">", "")}}
                {% else %}
                    {{ group_variant.reference|truncate(10, True) }} → {{ group_variant.alternative|truncate(10, True) }}
                {% endif%}
              </span>
            </td>
<<<<<<< HEAD
            <td><span class="badge bg-secondary">{{ variant.category|upper }}</span></td>
            <td><a href="#"><span class="badge rounded-pill bg-secondary">
=======
            <td>
              {% if variant.first_rep_gene and variant.first_rep_gene.hgvs_identifier %}
                <span class="text-muted" style="display: inline-block; margin-left: 10px;" data-toggle='tooltip' data-container='body' title="{{ variant.first_rep_gene.hgvs_identifier }}">
                  {{variant.first_rep_gene.hgvs_identifier|truncate(15, True)}}
                </span>
              {% else %}
                -
              {% endif %}
            </td>
            <td>
              {% if variant.first_rep_gene and variant.first_rep_gene.hgvsp_identifier %}
                <span class="text-muted" style="display: inline-block; margin-left: 10px;" data-toggle='tooltip' data-container='body' title="{{ variant.first_rep_gene.hgvsp_identifier }}">
                  {{variant.first_rep_gene.hgvsp_identifier|truncate(15, True)}}
                </span>
              {% else %}
                -
              {% endif %}
            </td>
            <td><span class="badge badge-secondary">{{ variant.category|upper }}</span></td>
            <td><a href="#"><span class="badge badge-pill badge-secondary">
>>>>>>> bc465f52
              {{ variant.rank_score }}
              {% if variant.category == 'sv' %}
                (v. {{case.sv_rank_model_version or 'na'}})
              {% else %}
                (v. {{case.rank_model_version or 'na'}})
              {% endif %}
            </span></a></td>
            <td>
              {%- for sample in variant.samples -%}
                {%- for ind in case.individuals -%}
                  {%- if sample.sample_id == ind.individual_id -%}
                    {% set allele_depths = ['ref depth', sample.allele_depths[0]]|join(":") + ' - ' + ['alt depth', sample.allele_depths[1]]|join(":") %}
                    <span data-toggle='tooltip' data-container='body' title="{{allele_depths}}" class="badge bg-{{'danger' if ind.phenotype == 2 else 'success' }}">{{sample.genotype_call}} GQ:{{sample.genotype_quality}}</span>
                  {%- endif -%}
                {%- endfor -%}
              {%- endfor -%}
            </td>
            <td>{% for model in variant.genetic_models %}
              <span class="badge bg-info">{{model}}</span>
              {% endfor %}
            </td>
            <td>
              <a href="#" data-toggle="tooltip" title="ACMG classification assigned by Scout users (not Clinvar)"
                style="text-decoration: none; color: #000;">
                {% if 'acmg_classification' in variant %}
                <span class="badge bg-{{acmg_map[variant.acmg_classification].color}}">{{acmg_map[variant.acmg_classification].short}}</span>
                {% else %}
                -
                {% endif %}
              </a>
            </td>
            <td >
              <a href="{{ url_for('cases.case',
                                        institute_id=institute._id,
                                        case_name=case.display_name) }}">
                {{ case.display_name }}
              </a>
              {% if (case.partial_causatives and variant._id in case.partial_causatives) %}
                <span class="badge bg-warning" data-toggle="tooltip" title="Partial causative variants explain part of the case phenotype">partial</span>
              {% endif %}
<<<<<<< HEAD
              <span class="badge bg-{{ 'success' if case.status == 'solved' else 'default' }}">
=======
              <span class="badge badge-{{ 'success' if case.status == 'solved' else 'default' }} mr-1">
>>>>>>> bc465f52
                {{ case.status }}
              </span>
            </td>
          </tr>
          {% endif %}
          {% endfor %}
          {% endfor %}
        </tbody>
      </table>
  </div>
</div>
{% endmacro %}<|MERGE_RESOLUTION|>--- conflicted
+++ resolved
@@ -104,10 +104,6 @@
                 {% endif%}
               </span>
             </td>
-<<<<<<< HEAD
-            <td><span class="badge bg-secondary">{{ variant.category|upper }}</span></td>
-            <td><a href="#"><span class="badge rounded-pill bg-secondary">
-=======
             <td>
               {% if variant.first_rep_gene and variant.first_rep_gene.hgvs_identifier %}
                 <span class="text-muted" style="display: inline-block; margin-left: 10px;" data-toggle='tooltip' data-container='body' title="{{ variant.first_rep_gene.hgvs_identifier }}">
@@ -126,9 +122,9 @@
                 -
               {% endif %}
             </td>
-            <td><span class="badge badge-secondary">{{ variant.category|upper }}</span></td>
-            <td><a href="#"><span class="badge badge-pill badge-secondary">
->>>>>>> bc465f52
+            <td><span class="badge bg-secondary">{{ variant.category|upper }}</span></td>
+            <td><a href="#"><span class="badge rounded-pill bg-secondary">
+
               {{ variant.rank_score }}
               {% if variant.category == 'sv' %}
                 (v. {{case.sv_rank_model_version or 'na'}})
@@ -169,11 +165,8 @@
               {% if (case.partial_causatives and variant._id in case.partial_causatives) %}
                 <span class="badge bg-warning" data-toggle="tooltip" title="Partial causative variants explain part of the case phenotype">partial</span>
               {% endif %}
-<<<<<<< HEAD
-              <span class="badge bg-{{ 'success' if case.status == 'solved' else 'default' }}">
-=======
-              <span class="badge badge-{{ 'success' if case.status == 'solved' else 'default' }} mr-1">
->>>>>>> bc465f52
+
+              <span class="badge bg-{{ 'success' if case.status == 'solved' else 'default' }} me-1">
                 {{ case.status }}
               </span>
             </td>
