{% import "bootstrap/wtf.html" as wtf %}
{% extends "layout.html" %}
{% from "overview/institute_sidebar.html" import institute_actionbar %}

{% block title %}
  {{ super() }} - {{ institute.display_name }} - Cases
{% endblock %}

{% block top_nav %}
  {{ super() }}
  <li class="nav-item">
    <a class="nav-link" href="{{ url_for('cases.index') }}">Institutes</a>
  </li>
  <li class="nav-item">
    <a class="nav-link" href="{{ url_for('overview.cases', institute_id=institute._id) }}">{{ institute.display_name }}</a>
  </li>
  <li class="nav-item active d-flex align-items-center">
    <span class="navbar-text">Cases</span>
  </li>
{% endblock %}


{% macro search_form() %}
<form action="{{ url_for('overview.cases', institute_id=institute._id) }}" method="GET" accept-charset="utf-8">
    <div class="row d-flex align-items-end">
      <div class="col-3">
        {{ form.search_type.label(class="control-label") }}
        {{ form.search_type(class="form-control") }}
      </div>
<<<<<<< HEAD
      <div class="col-3">
        {{ form.search_term.label(class="control-label") }}
        {{ form.search_term(class="form-control", placeholder='example:18201') }}
=======
      <div class="col-4">
          <label class="control-label" for="search_term">Search cases</label>
          <input class="form-control" id="search_term" name="search_term" placeholder="example:18201" type="text" pattern="[^<>?!=\\/]*" title="Characters ^<>?!=\/ are not allowed">
>>>>>>> 8f4a2c34
      </div>
      <div class="col-1">
        {{ form.search(class="btn btn-primary form-control") }}
      </div>
      <div class="col-1">
        {{ form.search_limit.label(class="control-label") }}
        {{ form.search_limit(class="form-control") }}
      </div>

      <div class="col-2">
        <div class="form-check">
          {{ form.skip_assigned(class="form-check-input") }}
          {{ form.skip_assigned.label(class="form-check-label") }}
        </div>
        <div class="form-check">
          {{ form.is_research(class="form-check-input") }}
          {{ form.is_research.label(class="form-check-label") }}
        </div>
      </div>
      <div class="col-2">
        <div class="form-check">
          {{ form.validation_ordered(class="form-check-input") }}
          {{ form.validation_ordered.label(class="form-check-label") }}
        </div>
      </div>
    </div>
  </form>
{% endmacro %}

{% macro cases_table(group_name, cases) %}
{% if sort_order == 'asc' %}
  {% set sort_option = 'desc'%}
{% else %}
  {% set sort_option = 'asc'%}
{% endif %}
<div class="card mt-3">
  <div class="card-body" style="padding: 0;">
    <table class="table table-hover table-bordered">
      <thead>
        <tr>
          <th style="width: 25%">{{ group_name|capitalize }} cases</th>
          <th style="width: 10%">Status <a href="" id="{{group_name}}_status" onclick="updateArgs('{{group_name}}','sort=status','{{sort_option}}');" class="badge" style="color:{{'black' if sort_by=='status' else 'grey'}};background-color:white;">
            <i class="fa fa-sort{{'-'+sort_order if sort_by=='status' }}" aria-hidden="true" data-bs-toggle="tooltip" title="Sort cases by 'status'"></i>
          </a></th>
          <th style="width: 15%">Analysis date <a href="" id="{{group_name}}_analysis_date" onclick="updateArgs('{{group_name}}','sort=analysis_date','{{sort_option}}');" class="badge" style="color:{{'black' if sort_by=='analysis_date' else 'grey'}};background-color:white;">
            <i class="fa fa-sort{{'-'+sort_order if sort_by=='analysis_date' }}" aria-hidden="true" data-bs-toggle="tooltip" title="Sort by analysis date"></i>
          </a></th>
          <th style="width: 20%">Link</th>
          <th style="width: 5%">Sequencing</th>
          <th style="width: 15%">Track <a href="" id="{{group_name}}_track" onclick="updateArgs('{{group_name}}','sort=track','{{sort_option}}');" class="badge" style="color:{{'black' if sort_by=='track' else 'grey'}};background-color:white;">
            <i class="fa fa-sort{{'-'+sort_order if sort_by=='track' }}" aria-hidden="true" data-bs-toggle="tooltip" title="Sort by analysis track: Rare Disease, Cancer.."></i>
          </a></th>
          <th style="width: 10%">Clinvar</th>
        </tr>
      </thead>
      <tbody>
      {% for case in cases %}
        {{ case_row(case) }}
      {% else %}
          <tr>
            <td colspan="">No cases found.</td>
          </tr>
      {% endfor %}
      </tbody>
    </table>
  </div><!--end of card-body-->
</div>
{% endmacro %}


{% macro case_row(case) %}
  <tr class="{% if case.status == 'solved' %}causative{% endif %}">
    <td>
      <a href="{{ url_for('cases.case', institute_id=case.owner, case_name=case.display_name) }}">
        {{ case.display_name }}
      </a>
      {% if case.individuals|length > 1 %}
      <span class="badge bg-primary">
        {% for item in case.individuals %}
          {% if case.track == "cancer" %}
            <span class="fa fa-vial"></span>
          {% else %} <!-- rare disease case -->
            <span class="fa fa-user"></span>
          {% endif %}
        {% endfor %}
      </span>
      {% endif %}
      {% for user in case.assignees %}
        <span class="badge bg-secondary">{{ user.name }}</span>
      {% endfor %}
      {% if case.needs_check %}
        <span class="badge bg-warning">decipher</span>
      {% endif %}
    </td>
    <td>
      <span class="badge bg-primary">{{ case.status }}</span>
      {% if case.is_migrated %}
        <span class="badge bg-primary">migrated</span>
      {% endif %}
    </td>
    <td class="d-flex justify-content-between align-items-center">
      {{ case.analysis_date.date() }}
      {% if case.rerun_requested %}
          <span class="badge bg-secondary">rerun pending</span>
      {% elif case.is_rerun %}
        <span class="badge bg-secondary">rerun</span>
      {% endif %}
    </td>
    <td>
      {% if case.is_research %}
        {% if case.vcf_files.vcf_snv %}
          <a href="{{ url_for('variants.variants', institute_id=case.owner, case_name=case.display_name, variant_type='research') }}">Research SNV and INDELs</a>
        {% elif case.vcf_files.vcf_cancer %}
          <a href="{{ url_for('variants.cancer_variants', institute_id=case.owner, case_name=case.display_name, variant_type='research') }}">Clinical Somatic Variants</a>
        {% endif %}
      {% else %}
        {% if case.vcf_files.vcf_snv %}
          <a href="{{ url_for('variants.variants', institute_id=case.owner, case_name=case.display_name, variant_type='clinical', gene_panels=case.panels|selectattr('is_default')|map(attribute='panel_name')|list) }}">Clinical SNV and INDELs</a>
        {% elif case.vcf_files.vcf_cancer %}
          <a href="{{ url_for('variants.cancer_variants', institute_id=case.owner, case_name=case.display_name, variant_type='clinical') }}">Clinical Somatic Variants</a>
        {% elif case.vcf_files.vcf_cancer_sv %}
          <a href="{{ url_for('variants.cancer_sv_variants', institute_id=case.owner, case_name=case.display_name, variant_type='clinical') }}">Clinical Somatic Structural Variants</a>
        {% endif %}
      {% endif %}
    </td>
    <td>
      {% for analysis_type in case.analysis_types %}
        {% if analysis_type == 'wgs' %}
          {% set badge_class = 'primary' %}
        {% elif analysis_type == 'wes' %}
          {% set badge_class = 'warning' %}
        {% elif analysis_type == 'tga' %}
          {% set badge_class = 'info' %}
        {% elif analysis_type in ['panel', 'panel-umi'] %}
          {% set badge_class = 'info' %}
        {% elif analysis_type == 'mixed' %}
          {% set badge_class = 'dark' %}
        {% elif analysis_type == 'external' %}
          {% set badge_class = 'danger' %}
        {% else %}
          {% set badge_class = 'default' %}
        {% endif %}

        <span class="badge bg-{{ badge_class }}">
          {{ analysis_type|upper }}
        </span>
      {% endfor %}
    </td>
    <td>
      {{ case.display_track }}
    </td>
    <td>
      {% if case.clinvar_variants %}
        <a href="#clinvar_{{case.display_name}}" data-bs-toggle="modal">{{case.clinvar_variants|length}} {% if case.clinvar_variants|length >1 %} variants {% else %} variant {% endif %}</a>
        <!-- Modal -->
        <div class="modal fade" id="clinvar_{{case.display_name}}" tabindex="-1" role="dialog" aria-labelledby="variantModalLabel" aria-hidden="true">
          <div class="modal-dialog" role="document">
            <div class="modal-content">
              <div class="modal-header">
                <h5 class="modal-title" id="variantModalLabel">Variants included in Clinvar submissions:</h5>
              </div>
              <div class="modal-body">
                <ul>
                  {% for varname, clinvar in case.clinvar_variants.items() %}
                    <li>
                    {% if clinvar.category == 'snv' %}
                      <a href="{{ url_for('variant.variant', institute_id=case.owner, case_name=case.display_name, variant_id=clinvar.local_id) }}" target="_blank">chr{{clinvar.chromosome}}:{{clinvar.start}}_{{clinvar.ref}}>{{clinvar.alt}}</a>
                    {% else %}
                      <a href="{{ url_for('variant.sv_variant', institute_id=case.owner, case_name=case.display_name, variant_id=clinvar.local_id) }}" target="_blank">chr{{clinvar.chromosome}}:{{clinvar.breakpoint1}}_{{clinvar.var_type}}</a>
                    {% endif %}
                    </li>
                  {% endfor %}
                </ul>
              </div>
              <div class="modal-footer">
                <button type="button" class="btn btn-secondary" data-bs-dismiss="modal">Close</button>
              </div>
            </div>
          </div>
        </div>
      {% endif %}
    </td>
  </tr>
{% endmacro %}

{% block content_main %}
<div class="container-float">
  <div class="row" id="body-row"> <!--sidebar and main container are on the same row-->
    {{ institute_actionbar(institute) }} <!-- This is the sidebar -->
  <div class="col">
    <div class="container-float">
      <div class="card panel-default">
        <div class="card-body">
          {{ search_form() }}
        </div>
        <div class="card-footer text-center">
          Showing {{ limit if limit < found_cases else found_cases }} /  {{ nr_cases }} cases
        </div>
      </div>

      {% if sanger_unevaluated %}
        <div class="container alert alert-info alert-dismissible" role="alert">
          <button type="button" class="close" data-bs-dismiss="alert" aria-label="Close"><span aria-hidden="true">&times;</span></button>
          {% if sanger_unevaluated|length > 1%}
          You have <strong>{{ sanger_unevaluated|length }}</strong> cases with Sanger validations to evaluate!
          {% else %}
          You have <strong>1</strong> case with Sanger validations to evaluate!&nbsp;
          {% endif %}
          <!-- Button trigger modal -->
          <button type="button" class="btn btn-primary btn-sm" data-bs-toggle="modal" data-bs-target="#evaluateModal">
            evaluate
          </button>

          <!-- Modal -->
          <div class="modal fade" id="evaluateModal" tabindex="-1" role="dialog" aria-labelledby="sangerModalLabel" aria-hidden="true">
            <div class="modal-dialog" role="document">
              <div class="modal-content">
                <div class="modal-header">
                  <h5 class="modal-title" id="sangerModalLabel">Sanger validations to evaluate:</h5>
                </div>
                <div class="modal-body">
                  <ul>
                    {% for uneval_obj in sanger_unevaluated %}
                    {% for case, var_list in uneval_obj.items() %}
                    <li>
                      Case <strong><a href="{{ url_for('cases.case', institute_id=institute._id, case_name=case) }}" target="_blank">{{case}}</a></strong> ---> <strong>{{var_list|length}}</strong> variants:
                      <ul>
                        {% for var in var_list %}
                          <li><a href="{{ url_for('variant.variant', institute_id=institute._id, case_name=case, variant_id=var) }}" target="_blank">{{var}}</a></li>
                        {% endfor %}
                      </ul>
                    </li>
                    {% endfor %}
                    {% endfor %}
                  </ul>
                </div>
                <div class="modal-footer">
                  <button type="button" class="btn btn-secondary" data-bs-dismiss="modal">Close</button>
                </div>
              </div>
            </div>
          </div>
        </div>
      {% endif %}
      <div>
        {% set ordered_statuses = ['prioritized', 'inactive', 'active', 'archived', 'solved', ] -%}
        {% for status in ordered_statuses %}
          {% for group_name, case_group in cases %}
            {% if status == group_name and case_group|length > 0 %}
              <div class="table-responsive">{{ cases_table(group_name, case_group) }}</div>
            {% endif %}
          {% endfor %}
        {% endfor %}
      </div>
    </div> <!-- end of cases page content -->
  </div> <!-- end of col div element -->
  </div> <!-- end of div id body-row -->
</div>

{% endblock %}

{% block scripts %}
  {{ super() }}
  <script src="{{ url_for('overview.static', filename='form_scripts.js') }}"></script>
  <script>
  var caseSearchTerms = {{ search_terms|safe }};
  var searchTerm = document.getElementById('search_term'); // Case search term label
  var sel = document.getElementById('search_type'); // Case search term select
  document.getElementById("search_type").onchange = function() {
    // Change case search term placeholder
    selectedKey = sel.options[sel.selectedIndex].value.slice(0, -1);
    searchTerm.placeholder=caseSearchTerms[selectedKey]["placeholder"];
    // Reset search
    searchTerm.value="";
  };
  </script>
{% endblock %}<|MERGE_RESOLUTION|>--- conflicted
+++ resolved
@@ -27,15 +27,9 @@
         {{ form.search_type.label(class="control-label") }}
         {{ form.search_type(class="form-control") }}
       </div>
-<<<<<<< HEAD
-      <div class="col-3">
-        {{ form.search_term.label(class="control-label") }}
-        {{ form.search_term(class="form-control", placeholder='example:18201') }}
-=======
       <div class="col-4">
           <label class="control-label" for="search_term">Search cases</label>
           <input class="form-control" id="search_term" name="search_term" placeholder="example:18201" type="text" pattern="[^<>?!=\\/]*" title="Characters ^<>?!=\/ are not allowed">
->>>>>>> 8f4a2c34
       </div>
       <div class="col-1">
         {{ form.search(class="btn btn-primary form-control") }}
