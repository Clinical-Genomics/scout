--- conflicted
+++ resolved
@@ -11,14 +11,9 @@
     TextField,
     validators,
 )
-<<<<<<< HEAD
-from scout.constants import PHENOTYPE_GROUPS, CASE_SEARCH_TERMS
-=======
 from wtforms.widgets import TextInput
 
 from scout.constants import CASE_SEARCH_TERMS, PHENOTYPE_GROUPS
-from scout.server.extensions import loqusdb
->>>>>>> ec3cd621
 
 CASE_SEARCH_KEY = [(value["prefix"], value["label"]) for key, value in CASE_SEARCH_TERMS.items()]
 
