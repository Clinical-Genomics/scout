# -*- coding: utf-8 -*-
from flask_wtf import FlaskForm
from wtforms.widgets import TextInput
from wtforms import (
    IntegerField,
    SelectMultipleField,
    SubmitField,
    DecimalField,
    TextField,
    validators,
    Field,
)
from scout.constants import PHENOTYPE_GROUPS


class NonValidatingSelectMultipleField(SelectMultipleField):
    """Necessary to skip validation of dynamic multiple selects in form"""

    def pre_validate(self, form):
        pass


class InstituteForm(FlaskForm):
    """ Instutute-specif settings """

    hpo_tuples = []
    for key in PHENOTYPE_GROUPS.keys():
        option_name = " ".join(
            [key, ",", PHENOTYPE_GROUPS[key]["name"], "(", PHENOTYPE_GROUPS[key]["abbr"], ")",]
        )
        hpo_tuples.append((option_name, option_name))

    display_name = TextField(
        "Institute display name",
        validators=[validators.InputRequired(), validators.Length(min=2, max=100)],
    )
    sanger_emails = NonValidatingSelectMultipleField(
        "Sanger recipients", validators=[validators.Optional()]
    )
    coverage_cutoff = IntegerField(
        "Coverage cutoff", validators=[validators.Optional(), validators.NumberRange(min=1)],
    )
    frequency_cutoff = DecimalField(
        "Frequency cutoff",
        validators=[
            validators.Optional(),
            validators.NumberRange(min=0, message="Number must be positive"),
        ],
    )

    pheno_group = TextField("New phenotype group", validators=[validators.Optional()])
    pheno_abbrev = TextField("Abbreviation", validators=[validators.Optional()])

    pheno_groups = NonValidatingSelectMultipleField("Custom phenotype groups", choices=hpo_tuples)
    cohorts = NonValidatingSelectMultipleField(
        "Available patient cohorts", validators=[validators.Optional()]
    )
    institutes = NonValidatingSelectMultipleField("Institutes to share cases with", choices=[])
<<<<<<< HEAD
    loqusdb_id = TextField("LoqusDB id", validators=[validators.Optional()])

    submit_btn = SubmitField("Save settings")
=======
    submit_btn = SubmitField("Save settings")


# make a base class or other utility with this instead..
class TagListField(Field):
    widget = TextInput()

    def _value(self):
        if self.data:
            return ", ".join(self.data)

        return ""

    def process_formdata(self, valuelist):
        if valuelist:
            self.data = [x.strip() for x in valuelist[0].split(",") if x.strip()]
        else:
            self.data = []


class GeneVariantFiltersForm(FlaskForm):
    """Base FiltersForm for SNVs"""

    variant_type = SelectMultipleField(choices=[("clinical", "clinical"), ("research", "research")])
    hgnc_symbols = TagListField("HGNC Symbols/Ids (case sensitive)")
    filter_variants = SubmitField(label="Filter variants")
    rank_score = IntegerField(default=15)
    phenotype_terms = TagListField("HPO terms")
    phenotype_groups = TagListField("Phenotype groups")
    similar_case = TagListField("Phenotypically similar case")
    cohorts = TagListField("Cohorts")
>>>>>>> a18f0098
<|MERGE_RESOLUTION|>--- conflicted
+++ resolved
@@ -56,11 +56,8 @@
         "Available patient cohorts", validators=[validators.Optional()]
     )
     institutes = NonValidatingSelectMultipleField("Institutes to share cases with", choices=[])
-<<<<<<< HEAD
     loqusdb_id = TextField("LoqusDB id", validators=[validators.Optional()])
 
-    submit_btn = SubmitField("Save settings")
-=======
     submit_btn = SubmitField("Save settings")
 
 
@@ -91,5 +88,4 @@
     phenotype_terms = TagListField("HPO terms")
     phenotype_groups = TagListField("Phenotype groups")
     similar_case = TagListField("Phenotypically similar case")
-    cohorts = TagListField("Cohorts")
->>>>>>> a18f0098
+    cohorts = TagListField("Cohorts")