--- conflicted
+++ resolved
@@ -14,10 +14,8 @@
 from wtforms.widgets import PasswordInput, TextInput
 
 from scout.constants import CASE_SEARCH_TERMS, PHENOTYPE_GROUPS
-<<<<<<< HEAD
 from scout.models.case import STATUS
-=======
->>>>>>> 2ee82487
+
 
 CASE_SEARCH_KEY = [(value["prefix"], value["label"]) for key, value in CASE_SEARCH_TERMS.items()]
 
