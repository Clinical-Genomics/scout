--- conflicted
+++ resolved
@@ -994,19 +994,10 @@
     return send_from_directory(out_dir, filename)
 
 
-<<<<<<< HEAD
 @cases_bp.route("/<institute_id>/<case_name>/<individual>/rho_images/<image>", methods=['GET', 'POST'])
 def host_rho_image(institute_id, case_name, individual, image):
     """Generate RHO image file paths"""
     return host_image_aux(institute_id, case_name, individual, image, 'rho')
-=======
-@cases_bp.route(
-    "/<institute_id>/<case_name>/<individual>/roh_images/<image>", methods=["GET", "POST"]
-)
-def host_roh_image(institute_id, case_name, individual, image):
-    """Generate ROH image file paths"""
-    return host_image_aux(institute_id, case_name, individual, image, "roh_images")
->>>>>>> b8a920e9
 
 
 @cases_bp.route(
@@ -1017,13 +1008,8 @@
     return host_image_aux(institute_id, case_name, individual, image, 'upd')
 
 
-<<<<<<< HEAD
+
 @cases_bp.route("/<institute_id>/<case_name>/<individual>/ideograms/<image>", methods=['GET', 'POST'])
-=======
-@cases_bp.route(
-    "/<institute_id>/<case_name>/<individual>/chr_images/<image>", methods=["GET", "POST"]
-)
->>>>>>> b8a920e9
 def host_chr_image(institute_id, case_name, individual, image):
     """Generate CHR image file paths. Points to servers 'public/static'"""
     public_folder = "/public/static/ideograms/"
@@ -1037,7 +1023,7 @@
     institute_obj, case_obj = institute_and_case(store, institute_id, case_name)
 
     # Find path
-<<<<<<< HEAD
+
     for ind in case_obj['individuals']:
         if ind['individual_id'] == individual:
             LOG.debug("ind host_image_aux: {}".format(ind))
@@ -1049,15 +1035,6 @@
                 return send_file(img_path)
             except Exception as err:
                 LOG.debug("Error : {}".format(err))
-=======
-    for ind in case_obj["individuals"]:
-        if ind["individual_id"] == individual:
-            abs_path = os.path.abspath(ind["chromograph_images"])
-            img_path = abs_path + "/" + imgstr
-            LOG.debug("Attempting to send {}/{}".format(img_path, image))
-            return send_from_directory(img_path, image)
-    return "TODO: handle missing image"
->>>>>>> b8a920e9
 
 
 def _generate_csv(header, lines):
