--- conflicted
+++ resolved
@@ -994,20 +994,12 @@
     return send_from_directory(out_dir, filename)
 
 
-<<<<<<< HEAD
+
 @cases_bp.route("/<institute_id>/<case_name>/<individual>/upd_regions_images/<image>", methods=['GET', 'POST'])
 def host_upd_regions_image(institute_id, case_name, individual, image):
     """Generate UPD REGIONS image file paths"""
     LOG.debug("REGIONS")
     return host_image_aux(institute_id, case_name, individual, image, 'upd_regions')
-=======
-@cases_bp.route(
-    "/<institute_id>/<case_name>/<individual>/rho_images/<image>", methods=["GET", "POST"]
-)
-def host_rho_image(institute_id, case_name, individual, image):
-    """Generate RHO image file paths"""
-    return host_image_aux(institute_id, case_name, individual, image, "rho")
->>>>>>> f13b577a
 
 
 @cases_bp.route(
@@ -1015,7 +1007,7 @@
 )
 def host_upd_sites_image(institute_id, case_name, individual, image):
     """Generate UPD image file paths"""
-<<<<<<< HEAD
+
     LOG.debug("SITES")
     return host_image_aux(institute_id, case_name, individual, image, 'upd_sites')
 
@@ -1026,10 +1018,6 @@
     """Generate Coverage image file paths"""
     LOG.debug("COVERAGE")
     return host_image_aux(institute_id, case_name, individual, image, 'coverage')
-
-=======
-    return host_image_aux(institute_id, case_name, individual, image, "upd")
->>>>>>> f13b577a
 
 
 @cases_bp.route(
@@ -1048,26 +1036,14 @@
     """Auxilary function for generate absolute file paths"""
     institute_obj, case_obj = institute_and_case(store, institute_id, case_name)
     # Find path
-
-<<<<<<< HEAD
     for ind in case_obj['individuals']:
         if ind['individual_id'] == individual:
             # LOG.debug("ind host_image_aux: {}".format(ind))
-=======
-    for ind in case_obj["individuals"]:
-        if ind["individual_id"] == individual:
-            LOG.debug("ind host_image_aux: {}".format(ind))
->>>>>>> f13b577a
             try:
                 # path contains both dir structure and a file prefix
                 path = ind["chromograph_images"][key]
                 abs_path = os.path.abspath(path)
-<<<<<<< HEAD
                 img_path = abs_path + image.split("-")[-1] # get suffix
-                LOG.debug("RETURN: {}".format(img_path))
-=======
-                img_path = abs_path + image.split("-")[-1]  # get suffix
->>>>>>> f13b577a
                 return send_file(img_path)
             except Exception as err:
                 LOG.debug("Error : {}".format(err))
