--- conflicted
+++ resolved
@@ -29,11 +29,7 @@
 from werkzeug.datastructures import Headers
 
 from scout.constants import CUSTOM_CASE_REPORTS, SAMPLE_SOURCE
-<<<<<<< HEAD
-from scout.server.extensions import gens, mail, store, rerunner
-=======
-from scout.server.extensions import gens, mail, matchmaker, store
->>>>>>> 470c2dc0
+from scout.server.extensions import gens, mail, matchmaker, store, rerunner
 from scout.server.utils import institute_and_case, templated, user_institutes, zip_dir_to_obj
 
 from . import controllers
