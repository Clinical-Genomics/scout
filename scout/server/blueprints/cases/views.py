--- conflicted
+++ resolved
@@ -34,11 +34,8 @@
 from werkzeug.datastructures import Headers
 
 from scout.constants import SAMPLE_SOURCE
-<<<<<<< HEAD
-from scout.server.extensions import mail, store, rerunner
-=======
-from scout.server.extensions import mail, store, gens
->>>>>>> 08df324e
+
+from scout.server.extensions import mail, store, gens, rerunner
 from scout.server.utils import institute_and_case, templated, user_institutes
 
 from . import controllers
@@ -82,12 +79,8 @@
         case=case_obj,
         mme_nodes=current_app.mme_nodes,
         tissue_types=SAMPLE_SOURCE,
-<<<<<<< HEAD
+        gens_info=gens.connection_settings(case_obj.get("genome_build")),
         display_rerunner=rerunner.connection_settings.get("display", False),
-        display=True,
-=======
-        gens_info=gens.connection_settings(case_obj.get("genome_build")),
->>>>>>> 08df324e
         **data,
     )
 
