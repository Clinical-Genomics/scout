--- conflicted
+++ resolved
@@ -33,16 +33,9 @@
 from flask_weasyprint import HTML, render_pdf
 from werkzeug.datastructures import Headers
 
-<<<<<<< HEAD
-from scout.constants import SAMPLE_SOURCE
-
+from scout.constants import SAMPLE_SOURCE, CUSTOM_CASE_REPORTS
 from scout.server.extensions import mail, store, gens, rerunner
-=======
-from scout.constants import SAMPLE_SOURCE, CUSTOM_CASE_REPORTS
-from scout.server.extensions import mail, store, gens
->>>>>>> e5e608a0
 from scout.server.utils import institute_and_case, templated, user_institutes
-
 from . import controllers
 
 LOG = logging.getLogger(__name__)
