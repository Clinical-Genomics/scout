# -*- coding: utf-8 -*-
import datetime
import itertools
import json
import logging
import os

import query_phenomizer
import requests
from bs4 import BeautifulSoup
<<<<<<< HEAD
from flask import current_app, url_for, flash, redirect
=======
from bson.objectid import ObjectId
from flask import current_app, flash, url_for
>>>>>>> 7e3f607c
from flask_login import current_user
from flask_mail import Message
from xlsxwriter import Workbook

from scout.constants import (
    CANCER_PHENOTYPE_MAP,
    MT_COV_STATS_HEADER,
    MT_EXPORT_HEADER,
    PHENOTYPE_GROUPS,
    PHENOTYPE_MAP,
    SEX_MAP,
    VERBS_MAP,
)
from scout.constants.variant_tags import (
    CANCER_SPECIFIC_VARIANT_DISMISS_OPTIONS,
    CANCER_TIER_OPTIONS,
    DISMISS_VARIANT_OPTIONS,
    GENETIC_MODELS,
    MANUAL_RANK_OPTIONS,
)
from scout.export.variant import export_mt_variants
<<<<<<< HEAD
from scout.server.extensions import store, matchmaker
from scout.parse.matchmaker import (
    genomic_features,
    hpo_terms,
    omim_terms,
    parse_matches,
)
=======
from scout.parse.matchmaker import genomic_features, hpo_terms, omim_terms, parse_matches
>>>>>>> 7e3f607c
from scout.server.blueprints.variant.controllers import variant as variant_decorator
from scout.server.extensions import store
from scout.server.utils import institute_and_case
from scout.utils.scout_requests import post_request_json

LOG = logging.getLogger(__name__)

STATUS_MAP = {"solved": "bg-success", "archived": "bg-warning"}
JSON_HEADERS = {"Content-type": "application/json; charset=utf-8", "Accept": "text/json"}


def case(store, institute_obj, case_obj):
    """Preprocess a single case.

    Prepare the case to be displayed in the case view.

    Args:
        store(adapter.MongoAdapter)
        institute_obj(models.Institute)
        case_obj(models.Case)

    Returns:
        data(dict): includes the cases, how many there are and the limit.

    """
    # Convert individual information to more readable format
    case_obj["individual_ids"] = []
    for individual in case_obj["individuals"]:
        try:
            sex = int(individual.get("sex", 0))
        except ValueError as err:
            sex = 0
        individual["sex_human"] = SEX_MAP[sex]

        pheno_map = PHENOTYPE_MAP
        if case_obj.get("track", "rare") == "cancer":
            pheno_map = CANCER_PHENOTYPE_MAP

        individual["phenotype_human"] = pheno_map.get(individual["phenotype"])
        case_obj["individual_ids"].append(individual["individual_id"])

    case_obj["assignees"] = [store.user(user_email) for user_email in case_obj.get("assignees", [])]

    # Fetch ids for grouped cases
    case_groups = {}
    case_group_label = {}
    if case_obj.get("group"):
        for group in case_obj.get("group"):
            case_groups[group] = list(store.cases(group=group))
            case_group_label[group] = store.case_group_label(group)

    # Fetch the variant objects for suspects and causatives
    suspects = [
        store.variant(variant_id) or variant_id for variant_id in case_obj.get("suspects", [])
    ]
    causatives = [
        store.variant(variant_id) or variant_id for variant_id in case_obj.get("causatives", [])
    ]
    # check for partial causatives and associated phenotypes
    partial_causatives = []
    if case_obj.get("partial_causatives"):
        for var_id, values in case_obj["partial_causatives"].items():
            causative_obj = {
                "variant": store.variant(var_id) or var_id,
                "omim_terms": values.get("diagnosis_phenotypes"),
                "hpo_terms": values.get("phenotype_terms"),
            }
            partial_causatives.append(causative_obj)

    # Set of all unique genes in the default gene panels
    distinct_genes = set()
    case_obj["panel_names"] = []
    case_obj["outdated_panels"] = {}
    for panel_info in case_obj.get("panels", []):
        if not panel_info.get("is_default"):
            continue
        panel_name = panel_info["panel_name"]
        panel_version = panel_info.get("version")
        panel_obj = store.gene_panel(panel_name, version=panel_version)
        latest_panel = store.gene_panel(panel_name)
        if not panel_obj:
            panel_obj = latest_panel
            if not panel_obj:
                flash(f"Case default panel '{panel_name}' could not be found.", "warning")
                continue
            flash(
                f"Case default panel '{panel_name}' version {panel_version} could not be found, using latest existing version",
                "warning",
            )

        # Check if case-specific panel is up-to-date with latest version of the panel
        if panel_obj["version"] < latest_panel["version"]:
            extra_genes, missing_genes = _check_outdated_gene_panel(panel_obj, latest_panel)
            if extra_genes or missing_genes:
                case_obj["outdated_panels"][panel_name] = {
                    "missing_genes": missing_genes,
                    "extra_genes": extra_genes,
                }

        distinct_genes.update([gene["hgnc_id"] for gene in panel_obj.get("genes", [])])
        full_name = "{} ({})".format(panel_obj["display_name"], panel_obj["version"])
        case_obj["panel_names"].append(full_name)

    case_obj["default_genes"] = list(distinct_genes)

    for hpo_term in itertools.chain(
        case_obj.get("phenotype_groups", []), case_obj.get("phenotype_terms", [])
    ):
        hpo_term["hpo_link"] = "http://hpo.jax.org/app/browse/term/{}".format(
            hpo_term["phenotype_id"]
        )

    if case_obj.get("rank_model_version"):
        rank_model_link = "".join(
            [
                current_app.config.get("RANK_MODEL_LINK_PREFIX", ""),
                str(case_obj["rank_model_version"]),
                current_app.config.get("RANK_MODEL_LINK_POSTFIX", ""),
            ]
        )
        case_obj["rank_model_link"] = rank_model_link

    if case_obj.get("sv_rank_model_version"):
        case_obj["sv_rank_model_link"] = "".join(
            [
                current_app.config.get("SV_RANK_MODEL_LINK_PREFIX", ""),
                str(case_obj["sv_rank_model_version"]),
                current_app.config.get("SV_RANK_MODEL_LINK_POSTFIX", ""),
            ]
        )

    # other collaborators than the owner of the case
    o_collaborators = []
    for collab_id in case_obj.get("collaborators", []):
        if collab_id != case_obj["owner"] and store.institute(collab_id):
            o_collaborators.append(store.institute(collab_id))
    case_obj["o_collaborators"] = [
        (collab_obj["_id"], collab_obj["display_name"]) for collab_obj in o_collaborators
    ]

    collab_ids = None
    if institute_obj.get("collaborators"):
        collab_ids = [
            (collab["_id"], collab["display_name"])
            for collab in store.institutes()
            if institute_obj.get("collaborators")
            and collab["_id"] in institute_obj.get("collaborators")
        ]

    events = list(store.events(institute_obj, case=case_obj))
    for event in events:
        event["verb"] = VERBS_MAP.get(event["verb"], "did %s for".format(event["verb"]))

    case_obj["clinvar_variants"] = store.case_to_clinVars(case_obj["_id"])

    # if updated_at is a list, set it to the last update datetime
    if case_obj.get("updated_at") and isinstance(case_obj["updated_at"], list):
        case_obj["updated_at"] = max(case_obj["updated_at"])

    # Phenotype groups can be specific for an institute, there are some default groups
    pheno_groups = institute_obj.get("phenotype_groups") or PHENOTYPE_GROUPS

    # complete OMIM diagnoses specific for this case
    omim_terms = {term["disease_nr"]: term for term in store.case_omim_diagnoses(case_obj)}

    data = {
        "status_class": STATUS_MAP.get(case_obj["status"]),
        "other_causatives": [var for var in store.check_causatives(case_obj=case_obj)],
        "managed_variants": [var for var in store.check_managed(case_obj=case_obj)],
        "comments": store.events(institute_obj, case=case_obj, comments=True),
        "hpo_groups": pheno_groups,
        "case_groups": case_groups,
        "case_group_label": case_group_label,
        "events": events,
        "suspects": suspects,
        "causatives": causatives,
        "partial_causatives": partial_causatives,
        "collaborators": collab_ids,
        "cohort_tags": institute_obj.get("cohorts", []),
        "omim_terms": omim_terms,
        "manual_rank_options": MANUAL_RANK_OPTIONS,
        "cancer_tier_options": CANCER_TIER_OPTIONS,
    }

    return data


def _check_outdated_gene_panel(panel_obj, latest_panel):
    """Compare genes of a case gene panel with the latest panel version and return differences

    Args:
        panel_obj(dict): the gene panel of a case
        latest_panel(dict): the latest version of that gene panel

    returns:
        missing_genes, extra_genes
    """
    # Create a list of minified gene object for the case panel {hgnc_id, gene_symbol}
    case_panel_genes = [
        {"hgnc_id": gene["hgnc_id"], "symbol": gene.get("symbol", gene["hgnc_id"])}
        for gene in panel_obj["genes"]
    ]
    # And for the latest panel
    latest_panel_genes = [
        {"hgnc_id": gene["hgnc_id"], "symbol": gene.get("symbol", gene["hgnc_id"])}
        for gene in latest_panel["genes"]
    ]
    # Extract the genes unique to case panel
    extra_genes = [gene["symbol"] for gene in case_panel_genes if gene not in latest_panel_genes]
    # Extract the genes unique to latest panel
    missing_genes = [gene["symbol"] for gene in latest_panel_genes if gene not in case_panel_genes]
    return extra_genes, missing_genes


def case_report_content(store, institute_obj, case_obj):
    """Gather contents to be visualized in a case report

    Args:
        store(adapter.MongoAdapter)
        institute_obj(models.Institute)
        case_obj(models.Case)

    Returns:
        data(dict)

    """
    variant_types = {
        "causatives_detailed": "causatives",
        "partial_causatives_detailed": "partial_causatives",
        "suspects_detailed": "suspects",
        "classified_detailed": "acmg_classification",
        "tagged_detailed": "manual_rank",
        "tier_detailed": "cancer_tier",
        "dismissed_detailed": "dismiss_variant",
        "commented_detailed": "is_commented",
    }
    data = case_obj

    for individual in data["individuals"]:
        try:
            sex = int(individual.get("sex", 0))
        except ValueError as err:
            sex = 0
        individual["sex_human"] = SEX_MAP[sex]

        pheno_map = PHENOTYPE_MAP
        if case_obj.get("track", "rare") == "cancer":
            pheno_map = CANCER_PHENOTYPE_MAP

        individual["phenotype_human"] = pheno_map.get(individual["phenotype"])

    dismiss_options = DISMISS_VARIANT_OPTIONS
    data["cancer"] = case_obj.get("track") == "cancer"
    if data["cancer"]:
        dismiss_options = {
            **DISMISS_VARIANT_OPTIONS,
            **CANCER_SPECIFIC_VARIANT_DISMISS_OPTIONS,
        }

    # Add the case comments
    data["comments"] = store.events(institute_obj, case=case_obj, comments=True)

    data["manual_rank_options"] = MANUAL_RANK_OPTIONS
    data["cancer_tier_options"] = CANCER_TIER_OPTIONS
    data["dismissed_options"] = dismiss_options
    data["genetic_models"] = dict(GENETIC_MODELS)
    data["report_created_at"] = datetime.datetime.now().strftime("%Y-%m-%d %H:%M")

    evaluated_variants = {vt: [] for vt in variant_types}
    # We collect all causatives (including the partial ones) and suspected variants
    # These are handeled in separate since they are on case level
    for var_type in ["causatives", "suspects", "partial_causatives"]:
        # These include references to variants
        vt = "_".join([var_type, "detailed"])
        for var_id in case_obj.get(var_type, []):
            variant_obj = store.variant(var_id)
            if not variant_obj:
                continue
            if var_type == "partial_causatives":  # Collect associated phenotypes
                variant_obj["phenotypes"] = [
                    value for key, value in case_obj["partial_causatives"].items() if key == var_id
                ][0]
            evaluated_variants[vt].append(variant_obj)

    ## get variants for this case that are either classified, commented, tagged or dismissed.
    for var_obj in store.evaluated_variants(case_id=case_obj["_id"]):
        # Check which category it belongs to
        for vt in variant_types:
            keyword = variant_types[vt]
            # When found we add it to the categpry
            # Eac variant can belong to multiple categories
            if keyword not in var_obj:
                continue
            evaluated_variants[vt].append(var_obj)

    for var_type in evaluated_variants:
        decorated_variants = []
        for var_obj in evaluated_variants[var_type]:
            # We decorate the variant with some extra information
            decorated_info = variant_decorator(
                store=store,
                institute_id=institute_obj["_id"],
                case_name=case_obj["display_name"],
                variant_id=None,
                variant_obj=var_obj,
                add_case=False,
                add_other=False,
                get_overlapping=False,
                add_compounds=False,
                variant_type=var_obj["category"],
                institute_obj=institute_obj,
                case_obj=case_obj,
            )
            decorated_variants.append(decorated_info["variant"])
        # Add the decorated variants to the case
        data[var_type] = decorated_variants

    return data


def coverage_report_contents(store, institute_obj, case_obj, base_url):
    """Posts a request to chanjo-report and capture the body of the returned response to include it in case report

    Args:
        store(adapter.MongoAdapter)
        institute_obj(models.Institute)
        case_obj(models.Case)
        base_url(str): base url of server

    Returns:
        coverage_data(str): string rendering of the content between <body </body> tags of a coverage report
    """

    request_data = {}
    # extract sample ids from case_obj and add them to the post request object:
    request_data["sample_id"] = [ind["individual_id"] for ind in case_obj["individuals"]]

    # extract default panel names and default genes from case_obj and add them to the post request object
    distinct_genes = set()
    panel_names = []
    for panel_info in case_obj.get("panels", []):
        if panel_info.get("is_default") is False:
            continue
        panel_obj = store.gene_panel(panel_info["panel_name"], version=panel_info.get("version"))
        distinct_genes.update([gene["hgnc_id"] for gene in panel_obj.get("genes", [])])
        full_name = "{} ({})".format(panel_obj["display_name"], panel_obj["version"])
        panel_names.append(full_name)
    panel_names = " ,".join(panel_names)
    request_data["gene_ids"] = ",".join([str(gene_id) for gene_id in list(distinct_genes)])
    request_data["panel_name"] = panel_names
    request_data["request_sent"] = datetime.datetime.now()

    # add institute-specific cutoff level to the post request object
    request_data["level"] = institute_obj.get("coverage_cutoff", 15)

    # send get request to chanjo report
    # disable default certificate verification
    resp = requests.post(base_url + "reports/report", data=request_data)

    # read response content
    soup = BeautifulSoup(resp.text)

    # remove links in the printed version of coverage report
    for tag in soup.find_all("a"):
        tag.replaceWith("")

    # extract body content using BeautifulSoup
    coverage_data = "".join(["%s" % x for x in soup.body.contents])

    return coverage_data


def mt_coverage_stats(individuals, ref_chrom="14"):
    """Send a request to chanjo report endpoint to retrieve MT vs autosome coverage stats

    Args:
        individuals(dict): case_obj["individuals"] object
        ref_chrom(str): reference chromosome (1-22)

    Returns:
        coverage_stats(dict): a dictionary with mean MT and autosome transcript coverage stats
    """
    coverage_stats = {}
    ind_ids = []
    for ind in individuals:
        ind_ids.append(ind["individual_id"])

    # Prepare complete url to Chanjo report chromosome mean coverage calculation endpoint
    cov_calc_url = url_for("report.json_chrom_coverage", _external=True)
    # Prepare request data to calculate mean MT coverage
    data = dict(sample_ids=",".join(ind_ids), chrom="MT")
    # Send POST request with data to chanjo endpoint
    resp = requests.post(cov_calc_url, json=data)
    mt_cov_data = json.loads(resp.text)

    # Change request data to calculate mean autosomal coverage
    data["chrom"] = str(ref_chrom)  # convert to string if an int is provided
    # Send POST request with data to chanjo endpoint
    resp = requests.post(cov_calc_url, json=data)
    ref_cov_data = json.loads(resp.text)  # mean coverage over the transcripts of ref chrom

    for ind in ind_ids:
        if not (mt_cov_data.get(ind) and ref_cov_data.get(ind)):
            continue
        coverage_info = dict(
            mt_coverage=round(mt_cov_data[ind], 2),
            autosome_cov=round(ref_cov_data[ind], 2),
            mt_copy_number=round((mt_cov_data[ind] / ref_cov_data[ind]) * 2, 2),
        )
        coverage_stats[ind] = coverage_info

    return coverage_stats


def mt_excel_files(store, case_obj, temp_excel_dir):
    """Collect MT variants and format line of a MT variant report
    to be exported in excel format

    Args:
        store(adapter.MongoAdapter)
        case_obj(models.Case)
        temp_excel_dir(os.Path): folder where the temp excel files are written to

    Returns:
        written_files(int): the number of files written to temp_excel_dir

    """
    today = datetime.datetime.now().strftime("%Y-%m-%d")
    samples = case_obj.get("individuals")
    file_header = MT_EXPORT_HEADER
    coverage_stats = None
    # if chanjo connection is established, include MT vs AUTOSOME coverage stats
    if current_app.config.get("SQLALCHEMY_DATABASE_URI"):
        coverage_stats = mt_coverage_stats(samples)

    query = {"chrom": "MT"}
    mt_variants = list(
        store.variants(case_id=case_obj["_id"], query=query, nr_of_variants=-1, sort_key="position")
    )

    written_files = 0
    for sample in samples:
        sample_id = sample["individual_id"]
        display_name = sample["display_name"]
        sample_lines = export_mt_variants(variants=mt_variants, sample_id=sample_id)

        # set up document name
        document_name = ".".join([case_obj["display_name"], display_name, today]) + ".xlsx"
        workbook = Workbook(os.path.join(temp_excel_dir, document_name))
        Report_Sheet = workbook.add_worksheet()

        # Write the column header
        row = 0

        for col, field in enumerate(MT_EXPORT_HEADER):
            Report_Sheet.write(row, col, field)

        # Write variant lines, after header (start at line 1)
        for row, line in enumerate(sample_lines, 1):  # each line becomes a row in the document
            for col, field in enumerate(line):  # each field in line becomes a cell
                Report_Sheet.write(row, col, field)

        if bool(
            coverage_stats
        ):  # it's None if app is not connected to Chanjo or {} if samples are not in Chanjo db
            # Write coverage stats header after introducing 2 empty lines
            for col, field in enumerate(MT_COV_STATS_HEADER):
                Report_Sheet.write(row + 3, col, field)

            # Write sample MT vs autosome coverage stats to excel sheet
            for col, item in enumerate(["mt_coverage", "autosome_cov", "mt_copy_number"]):
                Report_Sheet.write(row + 4, col, coverage_stats[sample_id].get(item))

        workbook.close()

        if os.path.exists(os.path.join(temp_excel_dir, document_name)):
            written_files += 1

    return written_files


def update_synopsis(store, institute_obj, case_obj, user_obj, new_synopsis):
    """Update synopsis."""
    # create event only if synopsis was actually changed
    if case_obj["synopsis"] != new_synopsis:
        link = url_for(
            "cases.case",
            institute_id=institute_obj["_id"],
            case_name=case_obj["display_name"],
        )
        store.update_synopsis(institute_obj, case_obj, user_obj, link, content=new_synopsis)


def update_individuals(store, institute_obj, case_obj, user_obj, ind, age, tissue):
    """Handle update of individual data (age and/or Tissue type) for a case"""

    case_individuals = case_obj.get("individuals")
    for subject in case_individuals:
        if subject["individual_id"] == ind:
            if age:
                subject["age"] = round(float(age), 1)
            else:
                subject["age"] = None
            if tissue:
                subject["tissue_type"] = tissue

    case_obj["individuals"] = case_individuals
    # update case with new individual data
    store.update_case(case_obj, keep_date=True)

    # create an associated event
    link = url_for(
        "cases.case",
        institute_id=institute_obj["_id"],
        case_name=case_obj["display_name"],
    )
    store.create_event(
        institute=institute_obj,
        case=case_obj,
        user=user_obj,
        link=link,
        category="case",
        verb="update_individual",
        subject=case_obj["display_name"],
    )


def update_cancer_samples(
    store, institute_obj, case_obj, user_obj, ind, tissue, tumor_type, tumor_purity
):
    """Handle update of sample data data (tissue, tumor_type, tumor_purity) for a cancer case"""

    case_samples = case_obj.get("individuals")
    for sample in case_samples:
        if sample["individual_id"] == ind:
            if tissue:
                sample["tissue_type"] = tissue
            if tumor_type:
                sample["tumor_type"] = tumor_type
            else:
                sample["tumor_type"] = None
            if tumor_purity:
                sample["tumor_purity"] = float(tumor_purity)
            else:
                sample["tumor_purity"] = None

    case_obj["individuals"] = case_samples
    # update case with new sample data
    store.update_case(case_obj, keep_date=True)

    # create an associated event
    link = url_for(
        "cases.case",
        institute_id=institute_obj["_id"],
        case_name=case_obj["display_name"],
    )

    store.create_event(
        institute=institute_obj,
        case=case_obj,
        user=user_obj,
        link=link,
        category="case",
        verb="update_sample",
        subject=case_obj["display_name"],
    )


def phenotypes_genes(store, case_obj, is_clinical=True):
    """Generate a dictionary consisting of phenotype terms with associated genes from the case HPO panel

    Args:
        store(adapter.MongoAdapter)
        case_obj(dict): models.Case
        is_clinical(bool): if True, only list genes from HPO that are among the case clinical_symbols

    Returns:
        hpo_genes(dict): a dictionary with HPO term IDs as keys and HPO terms and genes as values
                      If the dynamic phenotype panel is empty, or has been intersected to some level,
                      use dynamic gene list directly instead.
    """
    build = case_obj["genome_build"]
    # Make sure build is either "37" or "38"
    if "38" in str(build):
        build = "38"
    else:
        build = "37"
    dynamic_gene_list = [gene["hgnc_id"] for gene in case_obj.get("dynamic_gene_list", [])]

    hpo_genes = {}

    clinical_symbols = store.clinical_symbols(case_obj) if is_clinical else None
    unique_genes = hpo_genes_from_dynamic_gene_list(case_obj, is_clinical, clinical_symbols)

    by_phenotype = True  # display genes by phenotype
    hpo_gene_list = case_obj.get("dynamic_panel_phenotypes", [])
    if not hpo_gene_list and dynamic_gene_list:
        by_phenotype = False

    all_hpo_gene_list_genes = set()
    # Loop over the dynamic phenotypes of a case
    for hpo_id in hpo_gene_list:
        hpo_term = store.hpo_term(hpo_id)
        # Check that HPO term exists in database
        if hpo_term is None:
            LOG.warning(f"Could not find HPO term with ID '{hpo_id}' in database")
            continue
        # Create a list with all gene symbols (or HGNC ID if symbol is missing) associated with the phenotype
        gene_list = []
        for gene_id in hpo_term.get("genes", []):
            gene_obj = store.hgnc_gene(gene_id, build)
            if gene_obj is None:
                continue
            if gene_id not in dynamic_gene_list:
                # gene was filtered out because min matching phenotypes > 1 (or the panel was generated with older genotype-phenotype mapping)
                by_phenotype = False  # do not display genes by phenotype
                continue
            add_symbol = gene_obj.get("hgnc_symbol", f"hgnc:{gene_id}")
            if is_clinical and (add_symbol not in clinical_symbols):
                continue
            gene_list.append(add_symbol)
            all_hpo_gene_list_genes.add(add_symbol)

        hpo_genes[hpo_id] = {
            "description": hpo_term.get("description"),
            "genes": ", ".join(sorted(gene_list)),
        }

    if by_phenotype is True:
        # if some gene was manually added (or is left on dynamic panel for other reasons)
        non_hpo_genes = unique_genes - all_hpo_gene_list_genes
        if len(non_hpo_genes) > 0:
            hpo_genes["Analysed genes"] = {
                "description": "Non HPO panel genes",
                "genes": ", ".join(sorted(non_hpo_genes)),
            }

    if by_phenotype is False:
        hpo_genes = {}
        hpo_genes["Analysed genes"] = {
            "description": "HPO panel",
            "genes": ", ".join(sorted(unique_genes)),
        }

    return hpo_genes


def hpo_genes_from_dynamic_gene_list(case_obj, is_clinical, clinical_symbols):
    """
    Case where dynamic_panel_phenotypes is empty, perhaps because user has added custom genes to HPO panel

    Args:
        case_obj(dict): models.Case)
        is_clinical(bool): if True, only list genes from HPO that are among the case clinical_symbols
        clinical_symbols(set): set of clinical symbols
    Returns:
        hpo_genes(set):
    """

    gene_list = [
        gene.get("hgnc_symbol") or str(gene["hgnc_id"]) for gene in case_obj["dynamic_gene_list"]
    ]

    unique_genes = set(gene_list)
    if is_clinical:
        unique_genes = unique_genes.intersection(set(clinical_symbols))

    return unique_genes


def hpo_diseases(username, password, hpo_ids, p_value_treshold=1):
    """Return the list of HGNC symbols that match annotated HPO terms.

    Args:
        username (str): username to use for phenomizer connection
        password (str): password to use for phenomizer connection

    Returns:
        query_result: a generator of dictionaries on the form
        {
            'p_value': float,
            'disease_source': str,
            'disease_nr': int,
            'gene_symbols': list(str),
            'description': str,
            'raw_line': str
        }
    """
    # skip querying Phenomizer unless at least one HPO terms exists
    try:
        results = query_phenomizer.query(username, password, *hpo_ids)
        diseases = [result for result in results if result["p_value"] <= p_value_treshold]
        return diseases
    except SystemExit:
        return None


def rerun(store, mail, current_user, institute_id, case_name, sender, recipient):
    """Request a rerun by email."""

    institute_obj, case_obj = institute_and_case(store, institute_id, case_name)
    user_obj = store.user(current_user.email)
    link = url_for("cases.case", institute_id=institute_id, case_name=case_name)

    if case_obj.get("rerun_requested") and case_obj["rerun_requested"] is True:
        flash("Rerun already pending", "info")
        return

    store.request_rerun(institute_obj, case_obj, user_obj, link)

    # this should send a JSON document to the SuSy API in the future
    html = """
        <p>{institute}: {case} ({case_id})</p>
        <p>Re-run requested by: {name}</p>
    """.format(
        institute=institute_obj["display_name"],
        case=case_obj["display_name"],
        case_id=case_obj["_id"],
        name=user_obj["name"].encode(),
    )

    # compose and send the email message
    msg = Message(
        subject=("SCOUT: request RERUN for {}".format(case_obj["display_name"])),
        html=html,
        sender=sender,
        recipients=[recipient],
        # cc the sender of the email for confirmation
        cc=[user_obj["email"]],
    )
    if recipient:
        mail.send(msg)
    else:
        LOG.error("Cannot send rerun message: no recipient defined in config.")


def update_default_panels(store, current_user, institute_id, case_name, panel_ids):
    """Update default panels for a case."""
    institute_obj, case_obj = institute_and_case(store, institute_id, case_name)
    user_obj = store.user(current_user.email)
    link = url_for("cases.case", institute_id=institute_id, case_name=case_name)
    panel_objs = [store.panel(panel_id) for panel_id in panel_ids]
    store.update_default_panels(institute_obj, case_obj, user_obj, link, panel_objs)


def update_clinical_filter_hpo(store, current_user, institute_id, case_name, hpo_clinical_filter):
    """Update HPO clinical filter use for a case."""
    institute_obj, case_obj = institute_and_case(store, institute_id, case_name)
    user_obj = store.user(current_user.email)
    link = url_for("cases.case", institute_id=institute_id, case_name=case_name)
    store.update_clinical_filter_hpo(institute_obj, case_obj, user_obj, link, hpo_clinical_filter)


def add_case_group(store, current_user, institute_id, case_name, group=None):
    """Bind a case group in a selected a case, creating it in current institute if not given.

    Args:
        current_user    (user)current user
        institute_id    (str)institute id
        case_name       (str)case display name
        group           (str)case group id - converts to ObjectId
    Returns:
        updated_case    (InsertOneResult)
    """

    institute_obj, case_obj = institute_and_case(store, institute_id, case_name)
    link = url_for("cases.case", institute_id=institute_id, case_name=case_name)
    user_obj = store.user(current_user.email)

    if not group:
        group = store.init_case_group(institute_id)

    current_group_ids = set(case_obj.get("group", []))
    current_group_ids.add(ObjectId(group))

    updated_case = store.update_case_group_ids(
        institute_obj, case_obj, user_obj, link, list(current_group_ids)
    )
    return updated_case


def remove_case_group(store, current_user, institute_id, case_name, case_group):
    """Remove a case group from selected institute - and from db if it is no longer in use."""

    institute_obj, case_obj = institute_and_case(store, institute_id, case_name)
    link = url_for("cases.case", institute_id=institute_id, case_name=case_name)
    user_obj = store.user(current_user.email)

    current_group_ids = case_obj.get("group", [])

    # STR OBJID mismatch?
    current_group_ids.remove(ObjectId(case_group))
    updated_case = store.update_case_group_ids(
        institute_obj, case_obj, user_obj, link, current_group_ids
    )

    current_group_cases = store.case_ids_from_group_id(case_group)

    if current_group_cases == []:
        store.remove_case_group(case_group)

    return updated_case


def case_group_update_label(store, case_group_id, case_group_label):
    """Update a case group label."""

    result = store.case_group_update_label(ObjectId(case_group_id), case_group_label)

    return result


def vcf2cytosure(store, institute_id, case_name, individual_id):
    """vcf2cytosure CGH file for inidividual."""
    institute_obj, case_obj = institute_and_case(store, institute_id, case_name)

    for individual in case_obj["individuals"]:
        if individual["individual_id"] == individual_id:
            individual_obj = individual

    return (individual_obj["display_name"], individual_obj["vcf2cytosure"])


def multiqc(store, institute_id, case_name):
    """Find MultiQC report for the case."""
    institute_obj, case_obj = institute_and_case(store, institute_id, case_name)
    return dict(institute=institute_obj, case=case_obj)


def prepare_beacon_req_params():
    """Prepares URL and Headers for sending a request to the beacon server.

    Returns:
        url, headers(tuple)
    """
    req_url = current_app.config.get("BEACON_URL")
    beacon_token = current_app.config.get("BEACON_TOKEN")
    if not req_url or not beacon_token:
        return
    req_headers = JSON_HEADERS
    req_headers["X-Auth-Token"] = beacon_token
    return req_url, req_headers


def beacon_remove(case_id):
    """Remove all variants from a case in Beacon by handling a POST request to the /apiv1.0/delete Beacon endpoint.

    Args:
        case_id(str): A case _id

    """
    if prepare_beacon_req_params() is None:
        flash(
            "Please check config file. It should contain both BEACON_URL and BEACON_TOKEN",
            "warning",
        )
        return
    request_url, req_headers = prepare_beacon_req_params()

    case_obj = store.case(case_id=case_id)
    beacon_submission = case_obj.get("beacon")

    if beacon_submission is None:
        flash("Couldn't find a valid beacon submission for this case", "warning")
        return

    # Prepare beacon request data
    assembly = "GRCh37" if "37" in str(case_obj["genome_build"]) else "GRCh38"
    dataset_id = "_".join([case_obj["owner"], assembly])
    samples = [sample for sample in beacon_submission.get("samples", [])]
    data = {"dataset_id": dataset_id, "samples": samples}
    resp = post_request_json("/".join([request_url, "delete"]), data, req_headers)
    flash_color = "success"
    if resp.get("status_code") == 200:
        message = resp.get("content", {}).get("message")
        store.case_collection.update({"_id": case_obj["_id"]}, {"$unset": {"beacon": 1}})
    else:
        message = resp.get("message")
        flash_color = "warning"
    flash(f"Beacon responded:{message}", flash_color)


def beacon_add(form):
    """Save variants from one or more case samples to the Beacon server.
       Handle a POST request to the /apiv1.0/add Beacon endpoint

    Args:
        form(werkzeug.datastructures.ImmutableMultiDict): beacon submission form

    """
    if prepare_beacon_req_params() is None:
        flash(
            "Please check config file. It should contain both BEACON_URL and BEACON_TOKEN",
            "warning",
        )
        return
    request_url, req_headers = prepare_beacon_req_params()

    case_obj = store.case(case_id=form.get("case"))
    # define case individuals (individual_id, same as in VCF) to filter VCF files with
    individuals = []
    if form.get("samples") == "affected":
        individuals = [
            ind["individual_id"] for ind in case_obj["individuals"] if ind["phenotype"] == 2
        ]
    else:
        individuals = [ind["individual_id"] for ind in case_obj["individuals"]]

    # define genes to filter VCF files with
    gene_filter = set()
    for panel in form.getlist("panels"):
        gene_filter.update(store.panel_to_genes(panel_id=panel, gene_format="hgnc_id"))
    gene_filter = list(gene_filter)

    submission = {
        "created_at": datetime.datetime.now(),
        "user": current_user.email,
        "samples": individuals,
        "panels": form.getlist("panels"),
        "vcf_files": [],
    }

    # Prepare beacon request data
    assembly = "GRCh37" if "37" in str(case_obj["genome_build"]) else "GRCh38"
    data = {
        "dataset_id": "_".join([case_obj["owner"], assembly]),
        "samples": individuals,
        "assemblyId": assembly,
    }
    if gene_filter:  # Gene filter is not mandatory
        data["genes"] = {"ids": gene_filter, "id_type": "HGNC"}

    # loop over selected VCF files and send an add request to Beacon for each one of them
    vcf_files = form.getlist("vcf_files")
    if not vcf_files:
        flash("Please select at least one VCF file to save to Beacon", "warning")
        return
    for vcf_key in form.getlist("vcf_files"):
        data["vcf_path"] = case_obj["vcf_files"].get(vcf_key)
        resp = post_request_json("/".join([request_url, "add"]), data, req_headers)
        if resp.get("status_code") != 200:
            flash(f"Beacon responded:{resp['message']}", "warning")
            continue
        submission["vcf_files"].append(vcf_key)

    if len(submission["vcf_files"]) > 0:
        flash(
            f"Variants from the following files are going to be saved to Beacon:{submission['vcf_files']}",
            "success",
        )
        store.case_collection.find_one_and_update(
            {"_id": case_obj["_id"]}, {"$set": {"beacon": submission}}
        )
    return


def mme_check_requirements(request):
    """Make sure requirements are fulfilled before submitting any request to MatchMaker Exchange

    Args:
        request(werkzeug.local.LocalProxy)
    Returns:
        None, if requirements are fulfilled, otherwise redirects to previous page with error message
    """
    # Make sure all MME connection parameters are available in scout instance
    if not all([matchmaker.host, matchmaker.accept, matchmaker.token]):
        flash(
            "An error occurred reading matchmaker connection parameters. Please check config file!",
            "danger",
        )
        return redirect(request.referrer)

    # Check that request comes from an authorized user (mme_submitter role)
    user_obj = store.user(current_user.email)
    if "mme_submitter" not in user_obj.get("roles", []):
        flash("unauthorized request", "warning")
        return redirect(request.referrer)


def matchmaker_add(request, institute_id, case_name):
    """Add all affected individuals from a case to a MatchMaker server

    Args:
        request(werkzeug.local.LocalProxy)
        institute_id(str): _id of an institute
        case_name(str): display name of a case
    """
    # Check that general MME request requirements are fulfilled
    mme_check_requirements(request)
    _, case_obj = institute_and_case(store, institute_id, case_name)
    candidate_vars = case_obj.get("suspects") or []
    if len(candidate_vars) > 3:
        flash(
            "At the moment it is not possible to save to MatchMaker more than 3 pinned variants",
            "warning",
        )
        return redirect(request.referrer)

    save_gender = "sex" in request.form
    features = (
        hpo_terms(case_obj)
        if "features" in request.form and case_obj.get("phenotype_terms")
        else []
    )
    disorders = omim_terms(case_obj) if "disorders" in request.form else []
    genes_only = request.form["genomicfeatures"] == "genes"

    if not features and not candidate_vars:
        flash(
            "In order to upload a case to MatchMaker you need to pin a variant or at least assign a phenotype (HPO term)",
            "danger",
        )
        return redirect(request.referrer)

    # create contact dictionary
    user_obj = store.user(current_user.email)
    contact_info = {
        "name": user_obj["name"],
        "href": "".join(["mailto:", user_obj["email"]]),
        "institution": "Scout software user, Science For Life Laboratory, Stockholm, Sweden",
    }

    submitted_info = {
        "contact": contact_info,
        "sex": save_gender,
        "features": features,
        "disorders": disorders,
        "genes_only": genes_only,
        "patient_id": [],
        "server_responses": [],
    }
    server_responses = []
    n_updated = 0
    for individual in case_obj.get("individuals"):
        if not individual["phenotype"] in [
            2,
            "affected",
        ]:  # include only affected individuals
            continue

        patient = {
            "contact": contact_info,
            "id": ".".join(
                [case_obj["_id"], individual.get("individual_id")]
            ),  # This is a required field form MME
            "label": ".".join([case_obj["display_name"], individual.get("display_name")]),
            "features": features,
            "disorders": disorders,
        }
        if save_gender:
            if individual["sex"] == "1":
                patient["sex"] = "MALE"
            else:
                patient["sex"] = "FEMALE"

        if candidate_vars:
            g_features = genomic_features(
                store, case_obj, individual.get("display_name"), genes_only
            )
            patient["genomicFeatures"] = g_features
        resp = matchmaker.patient_submit(patient)
        submitted_info["server_responses"].append(
            {
                "patient": patient,
                "message": resp.get("message"),
                "status_code": resp.get("status_code"),
            }
        )
        if resp.get("status_code") != 200:
            flash(
                "an error occurred while adding patient to matchmaker: {}".format(
                    resp.get("message")
                ),
                "warning",
            )
            continue
        flash(f"Patient {individual.get('display_name')} saved to MatchMaker", "success")
        n_updated += 1

    if n_updated > 0:
        store.case_mme_update(case_obj=case_obj, user_obj=user_obj, mme_subm_obj=submitted_info)


def matchmaker_delete(request, institute_id, case_name):
    """Delete all affected samples for a case from MatchMaker

    Args:
        request(werkzeug.local.LocalProxy)
        institute_id(str): _id of an institute
        case_name(str): display name of a case
    """
    # Check that general MME request requirements are fulfilled
    mme_check_requirements(request)

    _, case_obj = institute_and_case(store, institute_id, case_name)
    # Delete each patient submitted for this case
    for patient in case_obj.get("mme_submission", {}).get("patients", []):
        # Send delete request to server and capture server's response
        patient_id = patient["id"]
        resp = matchmaker.patient_delete(patient_id)
        category = "warning"
        if resp["status_code"] == 200:
            category = "success"
            # update case by removing mme submission
            # and create events for patients deletion from MME
            user_obj = store.user(current_user.email)
            store.case_mme_delete(case_obj=case_obj, user_obj=user_obj)

            flash(f"Deleted patient '{patient_id}', case '{case_name}' from MatchMaker", "success")
            continue

        flash(f"An error occurred while deleting patient from MatchMaker", "danger")


def matchmaker_matches(request, institute_id, case_name):
    """Show Matchmaker submission data for a sample and eventual matches.

    Args:
        request(werkzeug.local.LocalProxy)
        institute_id(str): _id of an institute
        case_name(str): display name of a case

    Returns:
        data(dict): data to display in the html template
    """
    # Check that general MME request requirements are fulfilled
    mme_check_requirements(request)

    institute_obj, case_obj = institute_and_case(store, institute_id, case_name)
    data = {"institute": institute_obj, "case": case_obj, "server_errors": [], "panel": 1}
    matches = {}
    for patient in case_obj.get("mme_submission", {}).get("patients", []):
        patient_id = patient["id"]
        matches[patient_id] = None
        server_resp = matchmaker.patient_matches(patient_id)
        if server_resp.get("status_code") != 200:  # server returned error
            flash("MatchMaker server returned error:{}".format(data["server_errors"]), "danger")
            return redirect(request.referrer)
        # server returned a valid response
        pat_matches = []
        if server_resp.get("content", {}).get("matches"):
            pat_matches = parse_matches(patient_id, server_resp["content"]["matches"])
        matches[patient_id] = pat_matches

    data["matches"] = matches
    return data


def matchmaker_match(request, match_type, institute_id, case_name):
    """Initiate a MatchMaker match against either other Scout patients or external nodes

    Args:
        request(werkzeug.local.LocalProxy)
        match_type(str): 'internal' or 'external'
        institute_id(str): _id of an institute
        case_name(str): display name of a case
    """
    # Check that general MME request requirements are fulfilled
    mme_check_requirements(request)

    institute_obj, case_obj = institute_and_case(store, institute_id, case_name)
    query_patients = case_obj.get("mme_submission", {}).get("patients", [])
    ok_responses = 0
    for patient in query_patients:
        json_resp = None
        if match_type == "internal":  # Interal match against other patients on the MME server
            json_resp = matchmaker.match_internal(patient)
            if json_resp.get("status_code") != 200:
                flash(
                    f"An error occurred while matching patient against other patients of MatchMaker:{json_resp.get('message')}",
                    "danger",
                )
                continue
            ok_responses += 1
        else:  # external matches
            # Match every affected patient
            patient_id = patient["id"]
            # Against every node
            nodes = [node["id"] for node in matchmaker.connected_nodes]
            for node in nodes:
                json_resp = matchmaker.match_external(patient_id, node)
                if json_resp.get("status") != 200:
                    flash(
                        f"An error occurred while matching patient against external node: '{node}' : {json_resp.get('message')}",
                        "danger",
                    )
                    continue
                ok_responses += 1
    if ok_responses > 0:
        flash("Matching request sent. Look for eventual matches in 'Matches' page.", "info")<|MERGE_RESOLUTION|>--- conflicted
+++ resolved
@@ -8,12 +8,8 @@
 import query_phenomizer
 import requests
 from bs4 import BeautifulSoup
-<<<<<<< HEAD
-from flask import current_app, url_for, flash, redirect
-=======
 from bson.objectid import ObjectId
-from flask import current_app, flash, url_for
->>>>>>> 7e3f607c
+from flask import current_app, flash, redirect, url_for
 from flask_login import current_user
 from flask_mail import Message
 from xlsxwriter import Workbook
@@ -35,19 +31,9 @@
     MANUAL_RANK_OPTIONS,
 )
 from scout.export.variant import export_mt_variants
-<<<<<<< HEAD
+from scout.parse.matchmaker import genomic_features, hpo_terms, omim_terms, parse_matches
+from scout.server.blueprints.variant.controllers import variant as variant_decorator
 from scout.server.extensions import store, matchmaker
-from scout.parse.matchmaker import (
-    genomic_features,
-    hpo_terms,
-    omim_terms,
-    parse_matches,
-)
-=======
-from scout.parse.matchmaker import genomic_features, hpo_terms, omim_terms, parse_matches
->>>>>>> 7e3f607c
-from scout.server.blueprints.variant.controllers import variant as variant_decorator
-from scout.server.extensions import store
 from scout.server.utils import institute_and_case
 from scout.utils.scout_requests import post_request_json
 
