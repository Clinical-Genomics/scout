# -*- coding: utf-8 -*-
import datetime
import itertools
import json
import logging
import os

import query_phenomizer
import requests
from bs4 import BeautifulSoup
from bson.objectid import ObjectId
from flask import current_app, flash, redirect, url_for
from flask_login import current_user
from flask_mail import Message
from xlsxwriter import Workbook

from scout.constants import (
    CANCER_PHENOTYPE_MAP,
    MT_COV_STATS_HEADER,
    MT_EXPORT_HEADER,
    PHENOTYPE_GROUPS,
    PHENOTYPE_MAP,
    SEX_MAP,
    VERBS_MAP,
)
from scout.constants.variant_tags import (
    CANCER_SPECIFIC_VARIANT_DISMISS_OPTIONS,
    CANCER_TIER_OPTIONS,
    DISMISS_VARIANT_OPTIONS,
    GENETIC_MODELS,
    MANUAL_RANK_OPTIONS,
)
from scout.export.variant import export_mt_variants
from scout.parse.matchmaker import genomic_features, hpo_terms, omim_terms, parse_matches
from scout.server.blueprints.variant.controllers import variant as variant_decorator
from scout.server.extensions import matchmaker, store
from scout.server.utils import institute_and_case
from scout.utils.scout_requests import post_request_json

LOG = logging.getLogger(__name__)

STATUS_MAP = {"solved": "bg-success", "archived": "bg-warning"}
JSON_HEADERS = {"Content-type": "application/json; charset=utf-8", "Accept": "text/json"}


def case(store, institute_obj, case_obj):
    """Preprocess a single case.

    Prepare the case to be displayed in the case view.

    Args:
        store(adapter.MongoAdapter)
        institute_obj(models.Institute)
        case_obj(models.Case)

    Returns:
        data(dict): includes the cases, how many there are and the limit.

    """
    # Convert individual information to more readable format
    case_obj["individual_ids"] = []
    for individual in case_obj["individuals"]:
        try:
            sex = int(individual.get("sex", 0))
        except ValueError as err:
            sex = 0
        individual["sex_human"] = SEX_MAP[sex]

        pheno_map = PHENOTYPE_MAP
        if case_obj.get("track", "rare") == "cancer":
            pheno_map = CANCER_PHENOTYPE_MAP

        individual["phenotype_human"] = pheno_map.get(individual["phenotype"])
        case_obj["individual_ids"].append(individual["individual_id"])

    case_obj["assignees"] = [store.user(user_email) for user_email in case_obj.get("assignees", [])]

    # Fetch ids for grouped cases
    case_groups = {}
    case_group_label = {}
    if case_obj.get("group"):
        for group in case_obj.get("group"):
            case_groups[group] = list(store.cases(group=group))
            case_group_label[group] = store.case_group_label(group)

    # Fetch the variant objects for suspects and causatives
    suspects = [
        store.variant(variant_id) or variant_id for variant_id in case_obj.get("suspects", [])
    ]
    causatives = [
        store.variant(variant_id) or variant_id for variant_id in case_obj.get("causatives", [])
    ]
    # check for partial causatives and associated phenotypes
    partial_causatives = []
    if case_obj.get("partial_causatives"):
        for var_id, values in case_obj["partial_causatives"].items():
            causative_obj = {
                "variant": store.variant(var_id) or var_id,
                "omim_terms": values.get("diagnosis_phenotypes"),
                "hpo_terms": values.get("phenotype_terms"),
            }
            partial_causatives.append(causative_obj)

    # Set of all unique genes in the default gene panels
    distinct_genes = set()
    case_obj["panel_names"] = []
    case_obj["outdated_panels"] = {}
    for panel_info in case_obj.get("panels", []):
        if not panel_info.get("is_default"):
            continue
        panel_name = panel_info["panel_name"]
        panel_version = panel_info.get("version")
        panel_obj = store.gene_panel(panel_name, version=panel_version)
        latest_panel = store.gene_panel(panel_name)
        if not panel_obj:
            panel_obj = latest_panel
            if not panel_obj:
                flash(f"Case default panel '{panel_name}' could not be found.", "warning")
                continue
            flash(
                f"Case default panel '{panel_name}' version {panel_version} could not be found, using latest existing version",
                "warning",
            )

        # Check if case-specific panel is up-to-date with latest version of the panel
        if panel_obj["version"] < latest_panel["version"]:
            extra_genes, missing_genes = _check_outdated_gene_panel(panel_obj, latest_panel)
            if extra_genes or missing_genes:
                case_obj["outdated_panels"][panel_name] = {
                    "missing_genes": missing_genes,
                    "extra_genes": extra_genes,
                }

        distinct_genes.update([gene["hgnc_id"] for gene in panel_obj.get("genes", [])])
        full_name = "{} ({})".format(panel_obj["display_name"], panel_obj["version"])
        case_obj["panel_names"].append(full_name)

    case_obj["default_genes"] = list(distinct_genes)

    for hpo_term in itertools.chain(
        case_obj.get("phenotype_groups", []), case_obj.get("phenotype_terms", [])
    ):
        hpo_term["hpo_link"] = "http://hpo.jax.org/app/browse/term/{}".format(
            hpo_term["phenotype_id"]
        )

    if case_obj.get("rank_model_version"):
        rank_model_link = "".join(
            [
                current_app.config.get("RANK_MODEL_LINK_PREFIX", ""),
                str(case_obj["rank_model_version"]),
                current_app.config.get("RANK_MODEL_LINK_POSTFIX", ""),
            ]
        )
        case_obj["rank_model_link"] = rank_model_link

    if case_obj.get("sv_rank_model_version"):
        case_obj["sv_rank_model_link"] = "".join(
            [
                current_app.config.get("SV_RANK_MODEL_LINK_PREFIX", ""),
                str(case_obj["sv_rank_model_version"]),
                current_app.config.get("SV_RANK_MODEL_LINK_POSTFIX", ""),
            ]
        )

    # other collaborators than the owner of the case
    o_collaborators = []
    for collab_id in case_obj.get("collaborators", []):
        if collab_id != case_obj["owner"] and store.institute(collab_id):
            o_collaborators.append(store.institute(collab_id))
    case_obj["o_collaborators"] = [
        (collab_obj["_id"], collab_obj["display_name"]) for collab_obj in o_collaborators
    ]

    collab_ids = None
    if institute_obj.get("collaborators"):
        collab_ids = [
            (collab["_id"], collab["display_name"])
            for collab in store.institutes()
            if institute_obj.get("collaborators")
            and collab["_id"] in institute_obj.get("collaborators")
        ]

    events = list(store.events(institute_obj, case=case_obj))
    for event in events:
        event["verb"] = VERBS_MAP.get(event["verb"], "did %s for".format(event["verb"]))

    case_obj["clinvar_variants"] = store.case_to_clinVars(case_obj["_id"])

    # if updated_at is a list, set it to the last update datetime
    if case_obj.get("updated_at") and isinstance(case_obj["updated_at"], list):
        case_obj["updated_at"] = max(case_obj["updated_at"])

    # Phenotype groups can be specific for an institute, there are some default groups
    pheno_groups = institute_obj.get("phenotype_groups") or PHENOTYPE_GROUPS

    # complete OMIM diagnoses specific for this case
    omim_terms = {term["disease_nr"]: term for term in store.case_omim_diagnoses(case_obj)}

    data = {
        "status_class": STATUS_MAP.get(case_obj["status"]),
        "other_causatives": [var for var in store.check_causatives(case_obj=case_obj)],
        "managed_variants": [var for var in store.check_managed(case_obj=case_obj)],
        "comments": store.events(institute_obj, case=case_obj, comments=True),
        "hpo_groups": pheno_groups,
        "case_groups": case_groups,
        "case_group_label": case_group_label,
        "events": events,
        "suspects": suspects,
        "causatives": causatives,
        "partial_causatives": partial_causatives,
        "collaborators": collab_ids,
        "cohort_tags": institute_obj.get("cohorts", []),
        "omim_terms": omim_terms,
        "manual_rank_options": MANUAL_RANK_OPTIONS,
        "cancer_tier_options": CANCER_TIER_OPTIONS,
    }

    return data


def _check_outdated_gene_panel(panel_obj, latest_panel):
    """Compare genes of a case gene panel with the latest panel version and return differences

    Args:
        panel_obj(dict): the gene panel of a case
        latest_panel(dict): the latest version of that gene panel

    returns:
        missing_genes, extra_genes
    """
    # Create a list of minified gene object for the case panel {hgnc_id, gene_symbol}
    case_panel_genes = [
        {"hgnc_id": gene["hgnc_id"], "symbol": gene.get("symbol", gene["hgnc_id"])}
        for gene in panel_obj["genes"]
    ]
    # And for the latest panel
    latest_panel_genes = [
        {"hgnc_id": gene["hgnc_id"], "symbol": gene.get("symbol", gene["hgnc_id"])}
        for gene in latest_panel["genes"]
    ]
    # Extract the genes unique to case panel
    extra_genes = [gene["symbol"] for gene in case_panel_genes if gene not in latest_panel_genes]
    # Extract the genes unique to latest panel
    missing_genes = [gene["symbol"] for gene in latest_panel_genes if gene not in case_panel_genes]
    return extra_genes, missing_genes


def case_report_content(store, institute_obj, case_obj):
    """Gather contents to be visualized in a case report

    Args:
        store(adapter.MongoAdapter)
        institute_obj(models.Institute)
        case_obj(models.Case)

    Returns:
        data(dict)

    """
    variant_types = {
        "causatives_detailed": "causatives",
        "partial_causatives_detailed": "partial_causatives",
        "suspects_detailed": "suspects",
        "classified_detailed": "acmg_classification",
        "tagged_detailed": "manual_rank",
        "tier_detailed": "cancer_tier",
        "dismissed_detailed": "dismiss_variant",
        "commented_detailed": "is_commented",
    }
    data = case_obj

    for individual in data["individuals"]:
        try:
            sex = int(individual.get("sex", 0))
        except ValueError as err:
            sex = 0
        individual["sex_human"] = SEX_MAP[sex]

        pheno_map = PHENOTYPE_MAP
        if case_obj.get("track", "rare") == "cancer":
            pheno_map = CANCER_PHENOTYPE_MAP

        individual["phenotype_human"] = pheno_map.get(individual["phenotype"])

    dismiss_options = DISMISS_VARIANT_OPTIONS
    data["cancer"] = case_obj.get("track") == "cancer"
    if data["cancer"]:
        dismiss_options = {
            **DISMISS_VARIANT_OPTIONS,
            **CANCER_SPECIFIC_VARIANT_DISMISS_OPTIONS,
        }

    # Add the case comments
    data["comments"] = store.events(institute_obj, case=case_obj, comments=True)

    data["manual_rank_options"] = MANUAL_RANK_OPTIONS
    data["cancer_tier_options"] = CANCER_TIER_OPTIONS
    data["dismissed_options"] = dismiss_options
    data["genetic_models"] = dict(GENETIC_MODELS)
    data["report_created_at"] = datetime.datetime.now().strftime("%Y-%m-%d %H:%M")

    evaluated_variants = {vt: [] for vt in variant_types}
    # We collect all causatives (including the partial ones) and suspected variants
    # These are handeled in separate since they are on case level
    for var_type in ["causatives", "suspects", "partial_causatives"]:
        # These include references to variants
        vt = "_".join([var_type, "detailed"])
        for var_id in case_obj.get(var_type, []):
            variant_obj = store.variant(var_id)
            if not variant_obj:
                continue
            if var_type == "partial_causatives":  # Collect associated phenotypes
                variant_obj["phenotypes"] = [
                    value for key, value in case_obj["partial_causatives"].items() if key == var_id
                ][0]
            evaluated_variants[vt].append(variant_obj)

    ## get variants for this case that are either classified, commented, tagged or dismissed.
    for var_obj in store.evaluated_variants(case_id=case_obj["_id"]):
        # Check which category it belongs to
        for vt in variant_types:
            keyword = variant_types[vt]
            # When found we add it to the categpry
            # Eac variant can belong to multiple categories
            if keyword not in var_obj:
                continue
            evaluated_variants[vt].append(var_obj)

    for var_type in evaluated_variants:
        decorated_variants = []
        for var_obj in evaluated_variants[var_type]:
            # We decorate the variant with some extra information
            decorated_info = variant_decorator(
                store=store,
                institute_id=institute_obj["_id"],
                case_name=case_obj["display_name"],
                variant_id=None,
                variant_obj=var_obj,
                add_case=False,
                add_other=False,
                get_overlapping=False,
                add_compounds=False,
                variant_type=var_obj["category"],
                institute_obj=institute_obj,
                case_obj=case_obj,
            )
            decorated_variants.append(decorated_info["variant"])
        # Add the decorated variants to the case
        data[var_type] = decorated_variants

    return data


def coverage_report_contents(store, institute_obj, case_obj, base_url):
    """Posts a request to chanjo-report and capture the body of the returned response to include it in case report

    Args:
        store(adapter.MongoAdapter)
        institute_obj(models.Institute)
        case_obj(models.Case)
        base_url(str): base url of server

    Returns:
        coverage_data(str): string rendering of the content between <body </body> tags of a coverage report
    """

    request_data = {}
    # extract sample ids from case_obj and add them to the post request object:
    request_data["sample_id"] = [ind["individual_id"] for ind in case_obj["individuals"]]

    # extract default panel names and default genes from case_obj and add them to the post request object
    distinct_genes = set()
    panel_names = []
    for panel_info in case_obj.get("panels", []):
        if panel_info.get("is_default") is False:
            continue
        panel_obj = store.gene_panel(panel_info["panel_name"], version=panel_info.get("version"))
        distinct_genes.update([gene["hgnc_id"] for gene in panel_obj.get("genes", [])])
        full_name = "{} ({})".format(panel_obj["display_name"], panel_obj["version"])
        panel_names.append(full_name)
    panel_names = " ,".join(panel_names)
    request_data["gene_ids"] = ",".join([str(gene_id) for gene_id in list(distinct_genes)])
    request_data["panel_name"] = panel_names
    request_data["request_sent"] = datetime.datetime.now()

    # add institute-specific cutoff level to the post request object
    request_data["level"] = institute_obj.get("coverage_cutoff", 15)

    # send get request to chanjo report
    # disable default certificate verification
    resp = requests.post(base_url + "reports/report", data=request_data)

    # read response content
    soup = BeautifulSoup(resp.text)

    # remove links in the printed version of coverage report
    for tag in soup.find_all("a"):
        tag.replaceWith("")

    # extract body content using BeautifulSoup
    coverage_data = "".join(["%s" % x for x in soup.body.contents])

    return coverage_data


def mt_coverage_stats(individuals, ref_chrom="14"):
    """Send a request to chanjo report endpoint to retrieve MT vs autosome coverage stats

    Args:
        individuals(dict): case_obj["individuals"] object
        ref_chrom(str): reference chromosome (1-22)

    Returns:
        coverage_stats(dict): a dictionary with mean MT and autosome transcript coverage stats
    """
    coverage_stats = {}
    ind_ids = []
    for ind in individuals:
        ind_ids.append(ind["individual_id"])

    # Prepare complete url to Chanjo report chromosome mean coverage calculation endpoint
    cov_calc_url = url_for("report.json_chrom_coverage", _external=True)
    # Prepare request data to calculate mean MT coverage
    data = dict(sample_ids=",".join(ind_ids), chrom="MT")
    # Send POST request with data to chanjo endpoint
    resp = requests.post(cov_calc_url, json=data)
    mt_cov_data = json.loads(resp.text)

    # Change request data to calculate mean autosomal coverage
    data["chrom"] = str(ref_chrom)  # convert to string if an int is provided
    # Send POST request with data to chanjo endpoint
    resp = requests.post(cov_calc_url, json=data)
    ref_cov_data = json.loads(resp.text)  # mean coverage over the transcripts of ref chrom

    for ind in ind_ids:
        if not (mt_cov_data.get(ind) and ref_cov_data.get(ind)):
            continue
        coverage_info = dict(
            mt_coverage=round(mt_cov_data[ind], 2),
            autosome_cov=round(ref_cov_data[ind], 2),
            mt_copy_number=round((mt_cov_data[ind] / ref_cov_data[ind]) * 2, 2),
        )
        coverage_stats[ind] = coverage_info

    return coverage_stats


def mt_excel_files(store, case_obj, temp_excel_dir):
    """Collect MT variants and format line of a MT variant report
    to be exported in excel format. Create mt excel files, one for each sample,
    in a temporary directory.

    Args:
        store(adapter.MongoAdapter)
        case_obj(models.Case)
        temp_excel_dir(os.Path): folder where the temp excel files are written to

    Returns:
        written_files(int): the number of files written to temp_excel_dir

    """
    today = datetime.datetime.now().strftime("%Y-%m-%d")
    samples = case_obj.get("individuals")
    file_header = MT_EXPORT_HEADER
    coverage_stats = None
    # if chanjo connection is established, include MT vs AUTOSOME coverage stats
    if current_app.config.get("SQLALCHEMY_DATABASE_URI"):
        coverage_stats = mt_coverage_stats(samples)

    query = {"chrom": "MT"}
    mt_variants = list(
        store.variants(case_id=case_obj["_id"], query=query, nr_of_variants=-1, sort_key="position")
    )

    written_files = 0
    for sample in samples:
        sample_id = sample["individual_id"]
        display_name = sample["display_name"]
        sample_lines = export_mt_variants(variants=mt_variants, sample_id=sample_id)

        # set up document name
        document_name = ".".join([case_obj["display_name"], display_name, today]) + ".xlsx"
        workbook = Workbook(os.path.join(temp_excel_dir, document_name))
        Report_Sheet = workbook.add_worksheet()

        # Write the column header
        row = 0

        for col, field in enumerate(MT_EXPORT_HEADER):
            Report_Sheet.write(row, col, field)

        # Write variant lines, after header (start at line 1)
        for row, line in enumerate(sample_lines, 1):  # each line becomes a row in the document
            for col, field in enumerate(line):  # each field in line becomes a cell
                Report_Sheet.write(row, col, field)

        if bool(
            coverage_stats
        ):  # it's None if app is not connected to Chanjo or {} if samples are not in Chanjo db
            # Write coverage stats header after introducing 2 empty lines
            for col, field in enumerate(MT_COV_STATS_HEADER):
                Report_Sheet.write(row + 3, col, field)

            # Write sample MT vs autosome coverage stats to excel sheet
            for col, item in enumerate(["mt_coverage", "autosome_cov", "mt_copy_number"]):
                Report_Sheet.write(row + 4, col, coverage_stats[sample_id].get(item))

        workbook.close()

        if os.path.exists(os.path.join(temp_excel_dir, document_name)):
            written_files += 1

    return written_files


def update_synopsis(store, institute_obj, case_obj, user_obj, new_synopsis):
    """Update synopsis."""
    # create event only if synopsis was actually changed
    if case_obj["synopsis"] != new_synopsis:
        link = url_for(
            "cases.case",
            institute_id=institute_obj["_id"],
            case_name=case_obj["display_name"],
        )
        store.update_synopsis(institute_obj, case_obj, user_obj, link, content=new_synopsis)


def _update_case(store, case_obj, user_obj, institute_obj, verb):
    """ Update case with new sample data, and create an associated event """
    store.update_case(case_obj, keep_date=True)

    link = url_for(
        "cases.case",
        institute_id=institute_obj["_id"],
        case_name=case_obj["display_name"],
    )

    store.create_event(
        institute=institute_obj,
        case=case_obj,
        user=user_obj,
        link=link,
        category="case",
        verb=verb,
        subject=case_obj["display_name"],
    )


def update_individuals(store, institute_obj, case_obj, user_obj, ind, age, tissue):
    """Handle update of individual data (age and/or Tissue type) for a case"""

    case_individuals = case_obj.get("individuals")
    for subject in case_individuals:
        if subject["individual_id"] == ind:
            if age:
                subject["age"] = round(float(age), 1)
            else:
                subject["age"] = None
            if tissue:
                subject["tissue_type"] = tissue

    case_obj["individuals"] = case_individuals

    verb = "update_individual"
    _update_case(store, case_obj, user_obj, institute_obj, verb)


def update_cancer_samples(
    store, institute_obj, case_obj, user_obj, ind, tissue, tumor_type, tumor_purity
):
    """Handle update of sample data data (tissue, tumor_type, tumor_purity) for a cancer case"""

    case_samples = case_obj.get("individuals")
    for sample in case_samples:
        if sample["individual_id"] == ind:
            if tissue:
                sample["tissue_type"] = tissue
            if tumor_type:
                sample["tumor_type"] = tumor_type
            else:
                sample["tumor_type"] = None
            if tumor_purity:
                sample["tumor_purity"] = float(tumor_purity)
            else:
                sample["tumor_purity"] = None

    case_obj["individuals"] = case_samples

    verb = "update_sample"
    _update_case(store, case_obj, user_obj, institute_obj, verb)


def phenotypes_genes(store, case_obj, is_clinical=True):
    """Generate a dictionary consisting of phenotype terms with associated genes from the case HPO panel

    Args:
        store(adapter.MongoAdapter)
        case_obj(dict): models.Case
        is_clinical(bool): if True, only list genes from HPO that are among the case clinical_symbols

    Returns:
        hpo_genes(dict): a dictionary with HPO term IDs as keys and HPO terms and genes as values
                      If the dynamic phenotype panel is empty, or has been intersected to some level,
                      use dynamic gene list directly instead.
    """
    build = case_obj["genome_build"]
    # Make sure build is either "37" or "38"
    if "38" in str(build):
        build = "38"
    else:
        build = "37"
    dynamic_gene_list = [gene["hgnc_id"] for gene in case_obj.get("dynamic_gene_list", [])]

    hpo_genes = {}

    clinical_symbols = store.clinical_symbols(case_obj) if is_clinical else None
    unique_genes = hpo_genes_from_dynamic_gene_list(case_obj, is_clinical, clinical_symbols)

    by_phenotype = True  # display genes by phenotype
    hpo_gene_list = case_obj.get("dynamic_panel_phenotypes", [])
    if not hpo_gene_list and dynamic_gene_list:
        by_phenotype = False

    all_hpo_gene_list_genes = set()
    # Loop over the dynamic phenotypes of a case
    for hpo_id in hpo_gene_list:
        hpo_term = store.hpo_term(hpo_id)
        # Check that HPO term exists in database
        if hpo_term is None:
            LOG.warning(f"Could not find HPO term with ID '{hpo_id}' in database")
            continue
        # Create a list with all gene symbols (or HGNC ID if symbol is missing) associated with the phenotype
        gene_list = []
        for gene_id in hpo_term.get("genes", []):
            gene_obj = store.hgnc_gene(gene_id, build)
            if gene_obj is None:
                continue
            if gene_id not in dynamic_gene_list:
                # gene was filtered out because min matching phenotypes > 1 (or the panel was generated with older genotype-phenotype mapping)
                by_phenotype = False  # do not display genes by phenotype
                continue
            add_symbol = gene_obj.get("hgnc_symbol", f"hgnc:{gene_id}")
            if is_clinical and (add_symbol not in clinical_symbols):
                continue
            gene_list.append(add_symbol)
            all_hpo_gene_list_genes.add(add_symbol)

        hpo_genes[hpo_id] = {
            "description": hpo_term.get("description"),
            "genes": ", ".join(sorted(gene_list)),
        }

    if by_phenotype is True:
        # if some gene was manually added (or is left on dynamic panel for other reasons)
        non_hpo_genes = unique_genes - all_hpo_gene_list_genes
        if len(non_hpo_genes) > 0:
            hpo_genes["Analysed genes"] = {
                "description": "Non HPO panel genes",
                "genes": ", ".join(sorted(non_hpo_genes)),
            }

    if by_phenotype is False:
        hpo_genes = {}
        hpo_genes["Analysed genes"] = {
            "description": "HPO panel",
            "genes": ", ".join(sorted(unique_genes)),
        }

    return hpo_genes


def hpo_genes_from_dynamic_gene_list(case_obj, is_clinical, clinical_symbols):
    """
    Case where dynamic_panel_phenotypes is empty, perhaps because user has added custom genes to HPO panel

    Args:
        case_obj(dict): models.Case)
        is_clinical(bool): if True, only list genes from HPO that are among the case clinical_symbols
        clinical_symbols(set): set of clinical symbols
    Returns:
        hpo_genes(set):
    """

    gene_list = [
        gene.get("hgnc_symbol") or str(gene["hgnc_id"]) for gene in case_obj["dynamic_gene_list"]
    ]

    unique_genes = set(gene_list)
    if is_clinical:
        unique_genes = unique_genes.intersection(set(clinical_symbols))

    return unique_genes


def hpo_diseases(username, password, hpo_ids, p_value_treshold=1):
    """Return the list of HGNC symbols that match annotated HPO terms.

    Args:
        username (str): username to use for phenomizer connection
        password (str): password to use for phenomizer connection

    Returns:
        query_result: a generator of dictionaries on the form
        {
            'p_value': float,
            'disease_source': str,
            'disease_nr': int,
            'gene_symbols': list(str),
            'description': str,
            'raw_line': str
        }
    """
    # skip querying Phenomizer unless at least one HPO terms exists
    try:
        results = query_phenomizer.query(username, password, *hpo_ids)
        diseases = [result for result in results if result["p_value"] <= p_value_treshold]
        return diseases
    except SystemExit:
        return None


def rerun(store, mail, current_user, institute_id, case_name, sender, recipient):
    """Request a rerun by email."""

    institute_obj, case_obj = institute_and_case(store, institute_id, case_name)
    user_obj = store.user(current_user.email)
    link = url_for("cases.case", institute_id=institute_id, case_name=case_name)

    if case_obj.get("rerun_requested") and case_obj["rerun_requested"] is True:
        flash("Rerun already pending", "info")
        return

    store.request_rerun(institute_obj, case_obj, user_obj, link)

    # this should send a JSON document to the SuSy API in the future
    html = """
        <p>{institute}: {case} ({case_id})</p>
        <p>Re-run requested by: {name}</p>
    """.format(
        institute=institute_obj["display_name"],
        case=case_obj["display_name"],
        case_id=case_obj["_id"],
        name=user_obj["name"].encode(),
    )

    # compose and send the email message
    msg = Message(
        subject=("SCOUT: request RERUN for {}".format(case_obj["display_name"])),
        html=html,
        sender=sender,
        recipients=[recipient],
        # cc the sender of the email for confirmation
        cc=[user_obj["email"]],
    )
    if recipient:
        mail.send(msg)
    else:
        LOG.error("Cannot send rerun message: no recipient defined in config.")


def update_default_panels(store, current_user, institute_id, case_name, panel_ids):
    """Update default panels for a case."""
    institute_obj, case_obj = institute_and_case(store, institute_id, case_name)
    user_obj = store.user(current_user.email)
    link = url_for("cases.case", institute_id=institute_id, case_name=case_name)
    panel_objs = [store.panel(panel_id) for panel_id in panel_ids]
    store.update_default_panels(institute_obj, case_obj, user_obj, link, panel_objs)


def update_clinical_filter_hpo(store, current_user, institute_id, case_name, hpo_clinical_filter):
    """Update HPO clinical filter use for a case."""
    institute_obj, case_obj = institute_and_case(store, institute_id, case_name)
    user_obj = store.user(current_user.email)
    link = url_for("cases.case", institute_id=institute_id, case_name=case_name)
    store.update_clinical_filter_hpo(institute_obj, case_obj, user_obj, link, hpo_clinical_filter)


def add_case_group(store, current_user, institute_id, case_name, group=None):
    """Bind a case group in a selected a case, creating it in current institute if not given.

    Args:
        current_user    (user)current user
        institute_id    (str)institute id
        case_name       (str)case display name
        group           (str)case group id - converts to ObjectId
    Returns:
        updated_case    (InsertOneResult)
    """

    institute_obj, case_obj = institute_and_case(store, institute_id, case_name)
    link = url_for("cases.case", institute_id=institute_id, case_name=case_name)
    user_obj = store.user(current_user.email)

    if not group:
        group = store.init_case_group(institute_id)

    current_group_ids = set(case_obj.get("group", []))
    current_group_ids.add(ObjectId(group))

    updated_case = store.update_case_group_ids(
        institute_obj, case_obj, user_obj, link, list(current_group_ids)
    )
    return updated_case


def remove_case_group(store, current_user, institute_id, case_name, case_group):
    """Remove a case group from selected institute - and from db if it is no longer in use."""

    institute_obj, case_obj = institute_and_case(store, institute_id, case_name)
    link = url_for("cases.case", institute_id=institute_id, case_name=case_name)
    user_obj = store.user(current_user.email)

    current_group_ids = case_obj.get("group", [])

    # STR OBJID mismatch?
    current_group_ids.remove(ObjectId(case_group))
    updated_case = store.update_case_group_ids(
        institute_obj, case_obj, user_obj, link, current_group_ids
    )

    current_group_cases = store.case_ids_from_group_id(case_group)

    if current_group_cases == []:
        store.remove_case_group(case_group)

    return updated_case


def case_group_update_label(store, case_group_id, case_group_label):
    """Update a case group label."""

    result = store.case_group_update_label(ObjectId(case_group_id), case_group_label)

    return result


def vcf2cytosure(store, institute_id, case_name, individual_id):
    """vcf2cytosure CGH file for inidividual."""
    institute_obj, case_obj = institute_and_case(store, institute_id, case_name)

    for individual in case_obj["individuals"]:
        if individual["individual_id"] == individual_id:
            individual_obj = individual

    return (individual_obj["display_name"], individual_obj["vcf2cytosure"])


def multiqc(store, institute_id, case_name):
    """Find MultiQC report for the case."""
    institute_obj, case_obj = institute_and_case(store, institute_id, case_name)
    return dict(institute=institute_obj, case=case_obj)


def prepare_beacon_req_params():
    """Prepares URL and Headers for sending a request to the beacon server.

    Returns:
        url, headers(tuple)
    """
    req_url = current_app.config.get("BEACON_URL")
    beacon_token = current_app.config.get("BEACON_TOKEN")
    if not req_url or not beacon_token:
        return
    req_headers = JSON_HEADERS
    req_headers["X-Auth-Token"] = beacon_token
    return req_url, req_headers


def beacon_remove(case_id):
    """Remove all variants from a case in Beacon by handling a POST request to the /apiv1.0/delete Beacon endpoint.

    Args:
        case_id(str): A case _id

    """
    if prepare_beacon_req_params() is None:
        flash(
            "Please check config file. It should contain both BEACON_URL and BEACON_TOKEN",
            "warning",
        )
        return
    request_url, req_headers = prepare_beacon_req_params()

    case_obj = store.case(case_id=case_id)
    beacon_submission = case_obj.get("beacon")

    if beacon_submission is None:
        flash("Couldn't find a valid beacon submission for this case", "warning")
        return

    # Prepare beacon request data
    assembly = "GRCh37" if "37" in str(case_obj["genome_build"]) else "GRCh38"
    dataset_id = "_".join([case_obj["owner"], assembly])
    samples = [sample for sample in beacon_submission.get("samples", [])]
    data = {"dataset_id": dataset_id, "samples": samples}
    resp = post_request_json("/".join([request_url, "delete"]), data, req_headers)
    flash_color = "success"
    if resp.get("status_code") == 200:
<<<<<<< HEAD
        message = resp.get("content", {}).get("message")
        store.case_collection.update({"_id": case_obj["_id"]}, {"$unset": {"beacon": 1}})
=======
        store.case_collection.update_one({"_id": case_obj["_id"]}, {"$unset": {"beacon": 1}})
>>>>>>> 69cb0552
    else:
        message = resp.get("message")
        flash_color = "warning"
    flash(f"Beacon responded:{message}", flash_color)


def beacon_add(form):
    """Save variants from one or more case samples to the Beacon server.
       Handle a POST request to the /apiv1.0/add Beacon endpoint

    Args:
        form(werkzeug.datastructures.ImmutableMultiDict): beacon submission form

    """
    if prepare_beacon_req_params() is None:
        flash(
            "Please check config file. It should contain both BEACON_URL and BEACON_TOKEN",
            "warning",
        )
        return
    request_url, req_headers = prepare_beacon_req_params()

    case_obj = store.case(case_id=form.get("case"))
    # define case individuals (individual_id, same as in VCF) to filter VCF files with
    individuals = []
    if form.get("samples") == "affected":
        individuals = [
            ind["individual_id"] for ind in case_obj["individuals"] if ind["phenotype"] == 2
        ]
    else:
        individuals = [ind["individual_id"] for ind in case_obj["individuals"]]

    # define genes to filter VCF files with
    gene_filter = set()
    for panel in form.getlist("panels"):
        gene_filter.update(store.panel_to_genes(panel_id=panel, gene_format="hgnc_id"))
    gene_filter = list(gene_filter)

    submission = {
        "created_at": datetime.datetime.now(),
        "user": current_user.email,
        "samples": individuals,
        "panels": form.getlist("panels"),
        "vcf_files": [],
    }

    # Prepare beacon request data
    assembly = "GRCh37" if "37" in str(case_obj["genome_build"]) else "GRCh38"
    data = {
        "dataset_id": "_".join([case_obj["owner"], assembly]),
        "samples": individuals,
        "assemblyId": assembly,
    }
    if gene_filter:  # Gene filter is not mandatory
        data["genes"] = {"ids": gene_filter, "id_type": "HGNC"}

    # loop over selected VCF files and send an add request to Beacon for each one of them
    vcf_files = form.getlist("vcf_files")
    if not vcf_files:
        flash("Please select at least one VCF file to save to Beacon", "warning")
        return
    for vcf_key in form.getlist("vcf_files"):
        data["vcf_path"] = case_obj["vcf_files"].get(vcf_key)
        resp = post_request_json("/".join([request_url, "add"]), data, req_headers)
        if resp.get("status_code") != 200:
            flash(f"Beacon responded:{resp['message']}", "warning")
            continue
        submission["vcf_files"].append(vcf_key)

    if len(submission["vcf_files"]) > 0:
        flash(
            f"Variants from the following files are going to be saved to Beacon:{submission['vcf_files']}",
            "success",
        )
        store.case_collection.find_one_and_update(
            {"_id": case_obj["_id"]}, {"$set": {"beacon": submission}}
        )
    return


def matchmaker_check_requirements(request):
    """Make sure requirements are fulfilled before submitting any request to MatchMaker Exchange

    Args:
        request(werkzeug.local.LocalProxy)
    Returns:
        None, if requirements are fulfilled, otherwise redirects to previous page with error message
    """
    # Make sure all MME connection parameters are available in scout instance
    if not all([matchmaker.host, matchmaker.accept, matchmaker.token]):
        flash(
            "An error occurred reading matchmaker connection parameters. Please check config file!",
            "danger",
        )
        return redirect(request.referrer)

    # Check that request comes from an authorized user (mme_submitter role)
    user_obj = store.user(current_user.email)
    if "mme_submitter" not in user_obj.get("roles", []):
        flash("unauthorized request", "warning")
        return redirect(request.referrer)


def matchmaker_add(request, institute_id, case_name):
    """Add all affected individuals from a case to a MatchMaker server

    Args:
        request(werkzeug.local.LocalProxy)
        institute_id(str): _id of an institute
        case_name(str): display name of a case
    """
    # Check that general MME request requirements are fulfilled
    matchmaker_check_requirements(request)
    _, case_obj = institute_and_case(store, institute_id, case_name)
    candidate_vars = case_obj.get("suspects") or []
    if len(candidate_vars) > 3:
        flash(
            "At the moment it is not possible to save to MatchMaker more than 3 pinned variants",
            "warning",
        )
        return redirect(request.referrer)

    save_gender = "sex" in request.form
    features = (
        hpo_terms(case_obj)
        if "features" in request.form and case_obj.get("phenotype_terms")
        else []
    )
    disorders = omim_terms(case_obj) if "disorders" in request.form else []
    genes_only = request.form["genomicfeatures"] == "genes"

    if not features and not candidate_vars:
        flash(
            "In order to upload a case to MatchMaker you need to pin a variant or at least assign a phenotype (HPO term)",
            "danger",
        )
        return redirect(request.referrer)

    # create contact dictionary
    user_obj = store.user(current_user.email)
    contact_info = {
        "name": user_obj["name"],
        "href": "".join(["mailto:", user_obj["email"]]),
        "institution": "Scout software user, Science For Life Laboratory, Stockholm, Sweden",
    }

    submitted_info = {
        "contact": contact_info,
        "sex": save_gender,
        "features": features,
        "disorders": disorders,
        "genes_only": genes_only,
        "patient_id": [],
        "server_responses": [],
    }
    server_responses = []
    n_updated = 0
    for individual in case_obj.get("individuals"):
        if not individual["phenotype"] in [
            2,
            "affected",
        ]:  # include only affected individuals
            continue

        patient = {
            "contact": contact_info,
            "id": ".".join(
                [case_obj["_id"], individual.get("individual_id")]
            ),  # This is a required field form MME
            "label": ".".join([case_obj["display_name"], individual.get("display_name")]),
            "features": features,
            "disorders": disorders,
        }
        if save_gender:
            if individual["sex"] == "1":
                patient["sex"] = "MALE"
            else:
                patient["sex"] = "FEMALE"

        if candidate_vars:
            g_features = genomic_features(
                store, case_obj, individual.get("display_name"), genes_only
            )
            patient["genomicFeatures"] = g_features
        resp = matchmaker.patient_submit(patient)
        submitted_info["server_responses"].append(
            {
                "patient": patient,
                "message": resp.get("message"),
                "status_code": resp.get("status_code"),
            }
        )
        if resp.get("status_code") != 200:
            flash(
                "an error occurred while adding patient to matchmaker: {}".format(
                    resp.get("message")
                ),
                "warning",
            )
            continue
        flash(f"Patient {individual.get('display_name')} saved to MatchMaker", "success")
        n_updated += 1

    if n_updated > 0:
        store.case_mme_update(case_obj=case_obj, user_obj=user_obj, mme_subm_obj=submitted_info)


def matchmaker_delete(request, institute_id, case_name):
    """Delete all affected samples for a case from MatchMaker

    Args:
        request(werkzeug.local.LocalProxy)
        institute_id(str): _id of an institute
        case_name(str): display name of a case
    """
    # Check that general MME request requirements are fulfilled
    matchmaker_check_requirements(request)

    _, case_obj = institute_and_case(store, institute_id, case_name)
    # Delete each patient submitted for this case
    for patient in case_obj.get("mme_submission", {}).get("patients", []):
        # Send delete request to server and capture server's response
        patient_id = patient["id"]
        resp = matchmaker.patient_delete(patient_id)
        category = "warning"
        if resp["status_code"] == 200:
            category = "success"
            # update case by removing mme submission
            # and create events for patients deletion from MME
            user_obj = store.user(current_user.email)
            store.case_mme_delete(case_obj=case_obj, user_obj=user_obj)

            flash(f"Deleted patient '{patient_id}', case '{case_name}' from MatchMaker", "success")
            continue

        flash(f"An error occurred while deleting patient from MatchMaker", "danger")


def matchmaker_matches(request, institute_id, case_name):
    """Show Matchmaker submission data for a sample and eventual matches.

    Args:
        request(werkzeug.local.LocalProxy)
        institute_id(str): _id of an institute
        case_name(str): display name of a case

    Returns:
        data(dict): data to display in the html template
    """
    # Check that general MME request requirements are fulfilled
    matchmaker_check_requirements(request)

    institute_obj, case_obj = institute_and_case(store, institute_id, case_name)
    data = {"institute": institute_obj, "case": case_obj, "server_errors": [], "panel": 1}
    matches = {}
    for patient in case_obj.get("mme_submission", {}).get("patients", []):
        patient_id = patient["id"]
        matches[patient_id] = None
        server_resp = matchmaker.patient_matches(patient_id)
        if server_resp.get("status_code") != 200:  # server returned error
            flash("MatchMaker server returned error:{}".format(data["server_errors"]), "danger")
            return redirect(request.referrer)
        # server returned a valid response
        pat_matches = []
        if server_resp.get("content", {}).get("matches"):
            pat_matches = parse_matches(patient_id, server_resp["content"]["matches"])
        matches[patient_id] = pat_matches

    data["matches"] = matches
    return data


def matchmaker_match(request, match_type, institute_id, case_name):
    """Initiate a MatchMaker match against either other Scout patients or external nodes

    Args:
        request(werkzeug.local.LocalProxy)
        match_type(str): 'internal' or 'external'
        institute_id(str): _id of an institute
        case_name(str): display name of a case
    """
    # Check that general MME request requirements are fulfilled
    matchmaker_check_requirements(request)

    institute_obj, case_obj = institute_and_case(store, institute_id, case_name)
    query_patients = case_obj.get("mme_submission", {}).get("patients", [])
    ok_responses = 0
    for patient in query_patients:
        json_resp = None
        if match_type == "internal":  # Interal match against other patients on the MME server
            json_resp = matchmaker.match_internal(patient)
            if json_resp.get("status_code") != 200:
                flash(
                    f"An error occurred while matching patient against other patients of MatchMaker:{json_resp.get('message')}",
                    "danger",
                )
                continue
            ok_responses += 1
        else:  # external matches
            # Match every affected patient
            patient_id = patient["id"]
            # Against every node
            nodes = [node["id"] for node in matchmaker.connected_nodes]
            for node in nodes:
                json_resp = matchmaker.match_external(patient_id, node)
                if json_resp.get("status") != 200:
                    flash(
                        f"An error occurred while matching patient against external node: '{node}' : {json_resp.get('message')}",
                        "danger",
                    )
                    continue
                ok_responses += 1
    if ok_responses > 0:
        flash("Matching request sent. Look for eventual matches in 'Matches' page.", "info")<|MERGE_RESOLUTION|>--- conflicted
+++ resolved
@@ -897,12 +897,8 @@
     resp = post_request_json("/".join([request_url, "delete"]), data, req_headers)
     flash_color = "success"
     if resp.get("status_code") == 200:
-<<<<<<< HEAD
         message = resp.get("content", {}).get("message")
-        store.case_collection.update({"_id": case_obj["_id"]}, {"$unset": {"beacon": 1}})
-=======
         store.case_collection.update_one({"_id": case_obj["_id"]}, {"$unset": {"beacon": 1}})
->>>>>>> 69cb0552
     else:
         message = resp.get("message")
         flash_color = "warning"
