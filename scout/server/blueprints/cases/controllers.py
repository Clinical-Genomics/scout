--- conflicted
+++ resolved
@@ -198,17 +198,10 @@
     omim_terms = {term["disease_nr"]: term for term in store.case_omim_diagnoses(case_obj)}
 
     # get manual rank options
-<<<<<<< HEAD
-    evalutation_terms = store.evaluation_terms(
-        term_category="manual_rank", institute_id=institute_obj["internal_id"]
-    )
-    manual_rank_options = build_variant_evaluation_terms(evalutation_terms)
-=======
     evaluation_terms = store.evaluation_terms(
         term_category="manual_rank", institute_id=institute_obj["internal_id"]
     )
     manual_rank_options = build_variant_evaluation_terms(evaluation_terms)
->>>>>>> ad6bf559
 
     # get evaluated variants
     evaluated_variants = store.evaluated_variants(case_obj["_id"])
@@ -320,21 +313,12 @@
 
         individual["phenotype_human"] = pheno_map.get(individual["phenotype"])
 
-<<<<<<< HEAD
-    evalutation_terms = store.evaluation_terms(
-        term_category="dismissal_term",
-        institute_id=institute_obj["internal_id"],
-        analysis_type="cancer" if case_obj.get("track") == "cancer" else None,
-    )
-    data["dismissed_options"] = build_variant_evaluation_terms(evalutation_terms)
-=======
     evaluation_terms = store.evaluation_terms(
         term_category="dismissal_term",
         institute_id=institute_obj["internal_id"],
         track="cancer" if case_obj.get("track") == "cancer" else None,
     )
     data["dismissed_options"] = build_variant_evaluation_terms(evaluation_terms)
->>>>>>> ad6bf559
 
     data["comments"] = store.events(institute_obj, case=case_obj, comments=True)
     data["audits"] = store.case_events_by_verb(
@@ -342,21 +326,12 @@
     )
 
     # read manual rank options from database
-<<<<<<< HEAD
-    evalutation_terms = store.evaluation_terms(
-        term_category="manual_rank",
-        institute_id=institute_obj["internal_id"],
-        analysis_type="cancer" if case_obj.get("track") == "cancer" else None,
-    )
-    data["manual_rank_options"] = build_variant_evaluation_terms(evalutation_terms)
-=======
     evaluation_terms = store.evaluation_terms(
         term_category="manual_rank",
         institute_id=institute_obj["internal_id"],
         track="cancer" if case_obj.get("track") == "cancer" else None,
     )
     data["manual_rank_options"] = build_variant_evaluation_terms(evaluation_terms)
->>>>>>> ad6bf559
 
     data["cancer_tier_options"] = CANCER_TIER_OPTIONS
     data["genetic_models"] = dict(GENETIC_MODELS)
