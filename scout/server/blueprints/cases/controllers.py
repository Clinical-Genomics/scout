# -*- coding: utf-8 -*-
import datetime
import itertools
import logging
import os
from typing import Dict, List, Set

import query_phenomizer
import requests
from bson.objectid import ObjectId
from flask import current_app, flash, redirect, url_for
from flask_login import current_user
from requests.auth import HTTPBasicAuth
from xlsxwriter import Workbook

from scout import __version__
from scout.adapter import MongoAdapter
from scout.constants import (
    CANCER_PHENOTYPE_MAP,
    CASE_REPORT_VARIANT_TYPES,
    CASE_TAGS,
    CUSTOM_CASE_REPORTS,
    DATE_DAY_FORMATTER,
    GENOME_REGION,
    HPO_LINK_URL,
    INHERITANCE_PALETTE,
    MITODEL_HEADER,
    MT_COV_STATS_HEADER,
    MT_EXPORT_HEADER,
    PHENOTYPE_GROUPS,
    PHENOTYPE_MAP,
    SAMPLE_SOURCE,
    SEX_MAP,
    VERBS_MAP,
)
from scout.constants.variant_tags import (
    CANCER_SPECIFIC_VARIANT_DISMISS_OPTIONS,
    CANCER_TIER_OPTIONS,
    DISMISS_VARIANT_OPTIONS,
    ESCAT_TIER_OPTIONS,
    GENETIC_MODELS,
    MANUAL_RANK_OPTIONS,
)
from scout.export.variant import export_mt_variants
from scout.parse.matchmaker import (
    genomic_features,
    hpo_terms,
    omim_terms,
    parse_matches,
)
from scout.server.blueprints.variant.controllers import variant as variant_decorator
from scout.server.blueprints.variants.controllers import get_manual_assessments
from scout.server.extensions import (
    RerunnerError,
    bionano_access,
    chanjo2,
    chanjo_report,
    gens,
    matchmaker,
    rerunner,
    store,
)
from scout.server.links import disease_link
from scout.server.utils import (
    case_has_alignments,
    case_has_chanjo2_coverage,
    case_has_chanjo_coverage,
    case_has_mt_alignments,
    case_has_mtdna_report,
    case_has_rna_tracks,
    get_case_genome_build,
    get_case_mito_chromosome,
    institute_and_case,
<<<<<<< HEAD
    refresh_token,
=======
    safe_redirect_back,
>>>>>>> 010386c4
)
from scout.utils.acmg import get_acmg_temperature
from scout.utils.ccv import get_ccv_temperature

LOG = logging.getLogger(__name__)

STATUS_MAP = {"solved": "bg-success", "archived": "bg-warning"}
JSON_HEADERS = {
    "Content-type": "application/json; charset=utf-8",
    "Accept": "text/json",
}

COVERAGE_REPORT_TIMEOUT = 20

PANEL_PROJECTION = {"version": 1, "display_name": 1, "genes": 1}
PANEL_HIDDEN_PROJECTION = {"version": 1, "display_name": 1, "hidden": 1}


def phenomizer_diseases(hpo_ids, case_obj, p_value_treshold=1):
    """Return the list of HGNC symbols that match annotated HPO terms on Phenomizer
    Args:
        hpo_ids(list)
        case_obj(models.Case)

    Returns:
        diseases(list of dictionaries) or None. Results contains the following key/values: p_value, gene_symbols, disease_nr, disease_source, OMIM, description, raw_line
    """
    if len(hpo_ids) == 0:
        hpo_ids = [term["phenotype_id"] for term in case_obj.get("phenotype_terms", [])]

    username = current_app.config["PHENOMIZER_USERNAME"]
    password = current_app.config["PHENOMIZER_PASSWORD"]
    try:
        results = query_phenomizer.query(username, password, *hpo_ids)
        diseases = [result for result in results if result["p_value"] <= p_value_treshold]
        return diseases
    except RuntimeError:
        flash("Could not establish a conection to Phenomizer", "danger")


def coverage_report_contents(base_url, institute_obj, case_obj):
    """Capture the contents of a case coverage report (chanjo-report), to be displayed in the general case report

    Args:
        base_url(str): base url of this application
        institute_obj(models.Institute)
        case_obj(models.Case)

    Returns:
        html_body_content(str): A string corresponding to the text within the <body> of an HTML chanjo-report page
    """
    request_data = {}
    # extract sample ids from case_obj and add them to the post request object:
    request_data["sample_id"] = [ind["individual_id"] for ind in case_obj["individuals"]]

    # extract default panel names and default genes from case_obj and add them to the post request object
    distinct_genes = set()
    panel_names = []
    for panel_info in case_obj.get("panels", []):
        if panel_info.get("is_default") is False:
            continue
        panel_obj = store.gene_panel(panel_info["panel_name"], version=panel_info.get("version"))
        distinct_genes.update([gene["hgnc_id"] for gene in panel_obj.get("genes", [])])
        full_name = "{} ({})".format(panel_obj["display_name"], panel_obj["version"])
        panel_names.append(full_name)
    panel_names = " ,".join(panel_names)
    request_data["gene_ids"] = ",".join([str(gene_id) for gene_id in list(distinct_genes)])
    request_data["panel_name"] = panel_names
    request_data["request_sent"] = datetime.datetime.now()

    # add institute-specific cutoff level to the post request object
    request_data["level"] = institute_obj.get("coverage_cutoff", 15)

    # Collect the coverage report HTML string
    try:
        resp = requests.post(
            base_url + "reports/report",
            timeout=COVERAGE_REPORT_TIMEOUT,
            data=request_data,
        )
    except requests.Timeout:
        html_body_content = "<span><b>Coverage report unavailable</b></span>"
        return html_body_content

    # Extract the contents between <body> and </body>
    html_body_content = resp.text.split("<body>")[1].split("</body>")[0]
    return html_body_content


def _populate_case_groups(
    store: MongoAdapter,
    case_obj: dict,
    case_groups: Dict[str, List[str]],
    case_group_label: Dict[str, str],
):
    """Case groups allow display of information about user linked cases together on one case.
    Notably variantS lists show shared annotations and alignment views show all alignments
    available for the group.

    Each case may belong to any of a list of groups. Groups have human readable labels
    that need to be fetched separately. Alignments for each case, that belongs to
    a group that the present case also belongs to, are added to the present case.

    Args:
         store(adapter.MongoAdapter)
         case_obj(models.Case)
         case_group(dict) - keys group ids, values list(case_ids)
         case_group_label(dict) - keys group ids, values case_group_labels(str)
    """
    if case_obj.get("group"):
        for group in case_obj.get("group"):
            case_groups[group] = list(store.cases(group=group))
            case_group_label[group] = store.case_group_label(group)


def _get_partial_causatives(store: MongoAdapter, institute_obj: dict, case_obj: dict) -> List[Dict]:
    """Check for partial causatives and associated phenotypes.
    Return any partial causatives a case has, populated as causative objs.
    """

    partial_causatives = []
    if case_obj.get("partial_causatives"):
        for var_id, values in case_obj["partial_causatives"].items():
            variant_obj = store.variant(var_id)
            if variant_obj:
                decorated_variant_obj = _get_decorated_var(
                    store, var_obj=variant_obj, institute_obj=institute_obj, case_obj=case_obj
                )
            causative_obj = {
                "variant": decorated_variant_obj or var_id,
                "disease_terms": values.get("diagnosis_phenotypes"),
                "hpo_terms": values.get("phenotype_terms"),
            }
            partial_causatives.append(causative_obj)
    return partial_causatives


def _set_rank_model_links(case_obj: Dict):
    """Add Rank Model links to case if rank model versions are set.

    Appropriate configuration file prefix and postfix are concatenated to the version string.
    """

    if case_obj.get("rank_model_version"):
        rank_model_link = "".join(
            [
                current_app.config.get("RANK_MODEL_LINK_PREFIX", ""),
                str(case_obj["rank_model_version"]),
                current_app.config.get("RANK_MODEL_LINK_POSTFIX", ""),
            ]
        )
        case_obj["rank_model_link"] = rank_model_link

    if case_obj.get("sv_rank_model_version"):
        case_obj["sv_rank_model_link"] = "".join(
            [
                current_app.config.get("SV_RANK_MODEL_LINK_PREFIX", ""),
                str(case_obj["sv_rank_model_version"]),
                current_app.config.get("SV_RANK_MODEL_LINK_POSTFIX", ""),
            ]
        )


def _populate_case_individuals(case_obj: Dict):
    """Populate case individuals for display

    Prepare the case to be displayed in the case view.

    Args:
        case_obj(models.Case)
    """
    case_obj["individual_ids"] = []
    for individual in case_obj["individuals"]:
        try:
            sex = int(individual.get("sex", 0))
        except ValueError as err:
            sex = 0
        individual["sex_human"] = SEX_MAP[sex]

        pheno_map = PHENOTYPE_MAP
        if case_obj.get("track", "rare") == "cancer":
            pheno_map = CANCER_PHENOTYPE_MAP

        individual["phenotype_human"] = pheno_map.get(individual["phenotype"])
        case_obj["individual_ids"].append(individual["individual_id"])


def _get_events(store, institute_obj, case_obj) -> List:
    """Prepare events for activity display."""
    events = list(store.events(institute_obj, case=case_obj))
    for event in events:
        event["verb"] = VERBS_MAP.get(event["verb"], "did {} for".format(event["verb"]))

    return events


def bionano_case(store, institute_obj, case_obj) -> Dict:
    """Preprocess a case for tabular view, BioNano."""

    _populate_case_individuals(case_obj)

    for individual in case_obj["individuals"]:
        fshd_loci = None
        if individual.get("bionano_access") and not individual.get("fshd_loci"):
            fshd_loci = bionano_access.get_fshd_report(
                individual["bionano_access"].get("project"),
                individual["bionano_access"].get("sample"),
            )
            if not fshd_loci:
                flash(
                    f"Sample FSHD report configured for {individual['bionano_access'].get('project')} - {individual['bionano_access'].get('sample')} but could not be retrieved or processed. Check BioNano Access server ({current_app.config.get('BIONANO_ACCESS')}) manually if the error persists.",
                    "danger",
                )
        individual["fshd_loci"] = fshd_loci

    data = {
        "institute": institute_obj,
        "case": case_obj,
        "bionano_access_url": current_app.config.get("BIONANO_ACCESS"),
        "comments": store.events(institute_obj, case=case_obj, comments=True),
        "events": _get_events(store, institute_obj, case_obj),
    }
    return data


def sma_case(store: MongoAdapter, institute_obj: dict, case_obj: dict) -> dict:
    """Preprocess a case for tabular view, SMA."""

    _populate_case_individuals(case_obj)

    case_has_alignments(case_obj)

    data = {
        "institute": institute_obj,
        "case": case_obj,
        "comments": store.events(institute_obj, case=case_obj, comments=True),
        "events": _get_events(store, institute_obj, case_obj),
        "region": GENOME_REGION[get_case_genome_build(case_obj)],
    }
    return data


def _get_suspects_or_causatives(
    store: MongoAdapter, institute_obj: dict, case_obj: dict, kind: str = "suspects"
) -> list:
    """Fetch the variant objects for suspects and causatives and decorate them.
    If no longer available, append variant_id instead."""

    marked_vars = []
    for variant_id in case_obj.get(kind, []):
        variant_obj = store.variant(variant_id)
        if variant_obj:
            marked_vars.append(
                _get_decorated_var(
                    store, var_obj=variant_obj, institute_obj=institute_obj, case_obj=case_obj
                )
            )
        else:
            marked_vars.append(variant_id)
    return marked_vars


def case(
    store: MongoAdapter, institute_obj: dict, case_obj: dict, hide_matching: bool = True
) -> dict:
    """Preprocess a single case.

    Prepare the case to be displayed in the case view.

    The return data dict includes the cases, how many there are and the limit.
    """
    # Convert individual information to more readable format
    _populate_case_individuals(case_obj)

    case_obj["assignees"] = [
        store.user(user_id=user_id) for user_id in case_obj.get("assignees", [])
    ]

    # Provide basic info on alignment files & coverage data availability for this case
    case_has_alignments(case_obj)
    case_has_mt_alignments(case_obj)
    case_has_chanjo_coverage(case_obj)
    case_has_chanjo2_coverage(case_obj)
    if case_obj.get("chanjo2_coverage"):
        refresh_token()  # Needed for authorized requests in chanjo2
    case_has_mtdna_report(case_obj)

    case_groups = {}
    case_group_label = {}
    _populate_case_groups(store, case_obj, case_groups, case_group_label)

    suspects = _get_suspects_or_causatives(store, institute_obj, case_obj, "suspects")
    _populate_assessments(suspects)

    causatives = _get_suspects_or_causatives(store, institute_obj, case_obj, "causatives")
    _populate_assessments(causatives)

    evaluated_variants = store.evaluated_variants(case_obj["_id"], case_obj["owner"])
    _populate_assessments(evaluated_variants)

    partial_causatives = _get_partial_causatives(store, institute_obj, case_obj)
    _populate_assessments(partial_causatives)

    case_obj["clinvar_variants"] = store.case_to_clinvars(case_obj["_id"])

    # check for variants submitted to clinVar but not present in suspects for the case
    clinvar_variants_not_in_suspects = [
        store.variant(variant_id) or variant_id
        for variant_id in case_obj["clinvar_variants"]
        if variant_id not in case_obj.get("suspects", [])
    ]

    case_obj["clinvar_variants_not_in_suspects"] = clinvar_variants_not_in_suspects

    case_obj["default_genes"] = _get_default_panel_genes(store, case_obj)

    _set_panel_removed(store, case_obj)

    for hpo_term in itertools.chain(
        case_obj.get("phenotype_groups") or [], case_obj.get("phenotype_terms") or []
    ):
        hpo_term["hpo_link"] = f"{HPO_LINK_URL}{hpo_term['phenotype_id']}"

    _set_rank_model_links(case_obj)

    # other collaborators than the owner of the case
    o_collaborators = []
    for collab_id in case_obj.get("collaborators", []):
        if collab_id != case_obj["owner"] and store.institute(collab_id):
            o_collaborators.append(store.institute(collab_id))
    case_obj["o_collaborators"] = [
        (collab_obj["_id"], collab_obj["display_name"]) for collab_obj in o_collaborators
    ]

    collab_ids = None
    if institute_obj.get("collaborators"):
        collab_ids = [
            (collab["_id"], collab["display_name"])
            for collab in store.institutes()
            if institute_obj.get("collaborators")
            and collab["_id"] in institute_obj.get("collaborators")
        ]

    # if updated_at is a list, set it to the last update datetime
    if case_obj.get("updated_at") and isinstance(case_obj["updated_at"], list):
        case_obj["updated_at"] = max(case_obj["updated_at"])

    # Phenotype groups can be specific for an institute, there are some default groups
    pheno_groups = institute_obj.get("phenotype_groups") or PHENOTYPE_GROUPS

    # If case diagnoses are a list of integers, convert into a list of dictionaries
    disease_terms = {}
    case_diagnoses = case_obj.get("diagnosis_phenotypes", [])
    if case_diagnoses:
        if isinstance(case_diagnoses[0], int):
            case_obj = store.convert_diagnoses_format(case_obj)
        # Fetch complete OMIM diagnoses specific for this case
        disease_terms = {
            term["disease_id"]: term
            for term in store.case_diseases(
                case_disease_list=case_obj.get("diagnosis_phenotypes"), filter_project=None
            )
        }
    add_link_for_disease(case_obj)
    if case_obj.get("custom_images"):
        # re-encode images as base64
        case_obj["custom_images"] = case_obj["custom_images"].get(
            "case_images", case_obj["custom_images"].get("case", {})
        )

    other_causatives = []
    other_causatives_in_default_panels = []
    default_managed_variants = []
    managed_variants = []

    if hide_matching is False:
        # Limit secondary findings according to institute settings
        limit_genes = store.safe_genes_filter(institute_obj["_id"])

        limit_genes_default_panels = _limit_genes_on_default_panels(
            case_obj["default_genes"], limit_genes
        )

        other_causatives, other_causatives_in_default_panels = _matching_causatives(
            store, case_obj, limit_genes, limit_genes_default_panels
        )

        managed_variants = [
            var for var in store.check_managed(case_obj=case_obj, limit_genes=limit_genes)
        ]
        default_managed_variants = [
            var
            for var in store.check_managed(
                case_obj=case_obj, limit_genes=limit_genes_default_panels
            )
        ]

    data = {
        "institute": institute_obj,
        "case": case_obj,
        "other_causatives": other_causatives,
        "default_other_causatives": other_causatives_in_default_panels,
        "managed_variants": managed_variants,
        "default_managed_variants": default_managed_variants,
        "comments": store.events(institute_obj, case=case_obj, comments=True),
        "hpo_groups": pheno_groups,
        "case_groups": case_groups,
        "case_group_label": case_group_label,
        "case_tag_options": CASE_TAGS,
        "events": _get_events(store, institute_obj, case_obj),
        "suspects": suspects,
        "causatives": causatives,
        "evaluated_variants": evaluated_variants,
        "partial_causatives": partial_causatives,
        "has_rna_tracks": case_has_rna_tracks(case_obj),
        "collaborators": collab_ids,
        "cohort_tags": institute_obj.get("cohorts", []),
        "disease_terms": disease_terms,
        "manual_rank_options": MANUAL_RANK_OPTIONS,
        "cancer_tier_options": CANCER_TIER_OPTIONS,
        "escat_tier_options": ESCAT_TIER_OPTIONS,
        "tissue_types": SAMPLE_SOURCE,
        "report_types": CUSTOM_CASE_REPORTS,
        "mme_nodes": matchmaker.connected_nodes,
        "gens_info": gens.connection_settings(get_case_genome_build(case_obj)),
        "display_rerunner": rerunner.connection_settings.get("display", False),
        "hide_matching": hide_matching,
        "audits": store.case_events_by_verb(
            category="case", institute=institute_obj, case=case_obj, verb="filter_audit"
        ),
    }

    return data


def _limit_genes_on_default_panels(default_genes: list, limit_genes: list) -> list:
    """Take two lists of genes, the default ones for the case and the limit list for the institute
    and intersect them.

    An empty set is interpreted permissively downstream. Hence we need a special rule if either input list
    is empty, but the other populated.
    If the limit gene list is empty this becomes the default genes set.
    If the default genes list is empty, this becomes the limit_genes set.

    Args:
        default_genes: list(str)
        limit_genes: list(str)
    Returns: list(str)
    """
    default_genes_set = set(default_genes)
    if not limit_genes:
        return default_genes
    if not default_genes:
        return limit_genes

    limit_genes_set = set(limit_genes)

    return list(default_genes_set.intersection(limit_genes_set))


def _set_panel_removed(store: MongoAdapter, case_obj: dict) -> list:
    """Flag panel on list removed if the latest panel version is marked hidden."""

    for panel_info in case_obj.get("panels", []):
        latest_panel = store.gene_panel(
            panel_info["panel_name"], projection=PANEL_HIDDEN_PROJECTION
        )
        panel_info["removed"] = (
            latest_panel.get("hidden", False) if latest_panel is not None else False
        )


def _get_default_panel_genes(store: MongoAdapter, case_obj: dict) -> list:
    """Get unique genes on case default panels.

    Also check if the default panels are up to date, and update case_obj with
    information about any out-dated panels, plus full panel names for coverage.

    Args:
        store(adapter.MongoAdapter)
        case_obj(dict)
    Returns:
        distinct_genes(list(str)): hgnc id for unique genes.
    """

    # Set of all unique genes in the default gene panels
    distinct_genes = set()
    case_obj["panel_names"] = []
    case_obj["outdated_panels"] = {}

    for panel_info in case_obj.get("panels", []):
        if not panel_info.get("display_name"):
            panel_info["display_name"] = panel_info["panel_name"]
        if not panel_info.get("is_default"):
            continue
        panel_name = panel_info["panel_name"]
        panel_version = panel_info.get("version")
        panel_obj = store.gene_panel(
            panel_name,
            version=panel_version,
            projection=PANEL_PROJECTION,
        )
        latest_panel = store.gene_panel(panel_name, projection=PANEL_PROJECTION)
        if not panel_obj:
            panel_obj = latest_panel
            if not panel_obj:
                flash(f"Case default panel '{panel_name}' could not be found.", "warning")
                continue
            flash(
                f"Case default panel '{panel_name}' version {panel_version} could not be found, using latest existing version",
                "warning",
            )

        distinct_genes.update([gene["hgnc_id"] for gene in panel_obj.get("genes", [])])

        # Check if case-specific panel is up-to-date with latest version of the panel
        if panel_obj["version"] < latest_panel["version"]:
            extra_genes, missing_genes = check_outdated_gene_panel(panel_obj, latest_panel)
            if extra_genes or missing_genes:
                case_obj["outdated_panels"][panel_name] = {
                    "missing_genes": missing_genes,
                    "extra_genes": extra_genes,
                }

        full_name = "{} ({})".format(panel_obj["display_name"], panel_obj["version"])
        case_obj["panel_names"].append(full_name)

    return list(distinct_genes)


def _populate_assessments(variants_list):
    """
    Add ACMG classification, manual_rank, cancer_tier, dismiss_variant and mosaic_tags assessment options to a variant object.
    The list of variant objects can contain plain variant_id strings for deleted / no longer loaded variants.
    These should not be populated.

    Args:
        variants_list: list(variant_obj or str)

    Returns:

    """
    for variant in variants_list:
        if isinstance(variant, str):
            continue
        variant["clinical_assessments"] = get_manual_assessments(variant)


def check_outdated_gene_panel(panel_obj, latest_panel):
    """Compare genes of a case gene panel with the latest panel version and return differences

    Args:
        panel_obj(dict): the gene panel of a case
        latest_panel(dict): the latest version of that gene panel

    returns:
        missing_genes, extra_genes
    """
    # Create a list of minified gene object for the case panel {hgnc_id, gene_symbol}
    case_panel_genes = set([gene.get("symbol", gene["hgnc_id"]) for gene in panel_obj["genes"]])
    # And for the latest panel
    latest_panel_genes = set(
        [gene.get("symbol", gene["hgnc_id"]) for gene in latest_panel["genes"]]
    )
    # Extract the genes unique to case panel
    extra_genes = case_panel_genes.difference(latest_panel_genes)

    # Extract the genes unique to latest panel
    missing_genes = latest_panel_genes.difference(case_panel_genes)

    return extra_genes, missing_genes


def add_bayesian_acmg_classification(variant_obj: dict):
    """Append info to display the ACMG VUS Bayesian score / temperature.
    Criteria have a term and a modifier field on the db document
    that are joined together in a string to conform to a regular
    ACMG term format. A set of such terms are passed on for evaluation
    to the same function as the ACMG classification form uses.
    """
    variant_acmg_classifications = list(
        store.get_evaluations_case_specific(document_id=variant_obj["_id"])
    )
    if variant_acmg_classifications:
        terms = set()
        for criterium in variant_acmg_classifications[0].get("criteria", []):
            term = criterium.get("term")
            if criterium.get("modifier"):
                term += f"_{criterium.get('modifier')}"
            terms.add(term)
        variant_obj["bayesian_acmg"] = get_acmg_temperature(terms)


def add_bayesian_ccv_classification(variant_obj: dict):
    """Append info to display the CCV VUS Bayesian score / temperature.
    Criteria have a term and a modifier field on the db document
    that are joined together in a string to conform to a regular
    CCV term format. A set of such terms are passed on for evaluation
    to the same function as the CCV classification form uses.
    """
    variant_ccv_classifications = list(
        store.get_ccv_evaluations_case_specific(document_id=variant_obj["_id"])
    )
    if variant_ccv_classifications:
        terms = set()
        for criterium in variant_ccv_classifications[0].get("ccv_criteria", []):
            term = criterium.get("term")
            if criterium.get("modifier"):
                term += f"_{criterium.get('modifier')}"
            terms.add(term)
        variant_obj["bayesian_ccv"] = get_ccv_temperature(terms)


def case_report_variants(store: MongoAdapter, case_obj: dict, institute_obj: dict, data: dict):
    """Gather evaluated variants info to include in case report."""

    evaluated_variants_by_type: Dict[str, list] = {vt: [] for vt in CASE_REPORT_VARIANT_TYPES}

    # Collect causative, partial causative and suspected variants
    for eval_category, case_key in CASE_REPORT_VARIANT_TYPES.items():
        for var_id in case_obj.get(case_key, []):
            var_obj = store.variant(document_id=var_id)
            if not var_obj:
                continue
            if case_key == "partial_causatives":
                var_obj["phenotypes"] = case_obj["partial_causatives"][var_id]
            add_bayesian_acmg_classification(var_obj)
            add_bayesian_ccv_classification(var_obj)
            evaluated_variants_by_type[eval_category].append(
                _get_decorated_var(
                    store, var_obj=var_obj, institute_obj=institute_obj, case_obj=case_obj
                )
            )

    for var_obj in store.evaluated_variants(
        case_id=case_obj["_id"], institute_id=institute_obj["_id"]
    ):
        _append_evaluated_variant_by_type(
            evaluated_variants_by_type, var_obj, institute_obj, case_obj
        )

    data["variants"] = evaluated_variants_by_type


def _get_decorated_var(
    store: MongoAdapter, var_obj: dict, institute_obj: dict, case_obj: dict
) -> dict:
    """Decorate a variant object for display using the variant controller"""
    return variant_decorator(
        store=store,
        variant_id=None,
        institute_id=institute_obj["_id"],
        case_name=case_obj["display_name"],
        variant_obj=var_obj,
        add_other=False,
        get_overlapping=False,
        variant_type=var_obj["category"],
        institute_obj=institute_obj,
        case_obj=case_obj,
    )["variant"]


def _append_evaluated_variant_by_type(
    evaluated_variants_by_type: dict, var_obj: dict, institute_obj: dict, case_obj: dict
):
    """We collect all evaluated variants except causative, partial causative and suspected variants,
    then partition them in the evaluated variants dict according to event type.
    Ensure variant actually has the corresponding key set, and that it is not just None.
    """
    for eval_category, variant_key in CASE_REPORT_VARIANT_TYPES.items():
        if variant_key in var_obj and var_obj[variant_key] is not None:

            add_bayesian_acmg_classification(var_obj)
            add_bayesian_ccv_classification(var_obj)

            evaluated_variants_by_type[eval_category].append(
                _get_decorated_var(
                    store, var_obj=var_obj, institute_obj=institute_obj, case_obj=case_obj
                )
            )


def case_report_content(store: MongoAdapter, institute_obj: dict, case_obj: dict) -> dict:
    """Gather data to be visualized in a case report."""

    data = {"institute": institute_obj}
    add_link_for_disease(case_obj=case_obj)
    data["case"] = case_obj
    data["cancer"] = case_obj.get("track") == "cancer"

    # Set a human-readable phenotype for the individuals
    pheno_map = CANCER_PHENOTYPE_MAP if data["cancer"] else PHENOTYPE_MAP
    for ind in case_obj.get("individuals"):
        ind["phenotype_human"] = pheno_map.get(ind["phenotype"])

    dismiss_options = DISMISS_VARIANT_OPTIONS
    if data["cancer"]:
        data["cancer_tier_options"] = CANCER_TIER_OPTIONS
        data["escat_tier_options"] = ESCAT_TIER_OPTIONS
        dismiss_options = {
            **DISMISS_VARIANT_OPTIONS,
            **CANCER_SPECIFIC_VARIANT_DISMISS_OPTIONS,
        }
        data["genes_in_panels"] = store.panels_to_genes(
            panel_ids=[
                panel["panel_id"]
                for panel in case_obj.get("panels", [])
                if panel.get("is_default", False) is True
            ],
            gene_format="symbol",
        )
    data["dismissed_options"] = dismiss_options

    data["comments"] = store.case_events_by_verb(
        category="case", institute=institute_obj, case=case_obj, verb="comment"
    )
    data["audits"] = store.case_events_by_verb(
        category="case", institute=institute_obj, case=case_obj, verb="filter_audit"
    )

    data["inherit_palette"] = INHERITANCE_PALETTE
    data["manual_rank_options"] = MANUAL_RANK_OPTIONS
    data["genetic_models"] = dict(GENETIC_MODELS)
    data["report_created_at"] = datetime.datetime.now().strftime("%Y-%m-%d %H:%M")
    data["current_scout_version"] = __version__
    data["hpo_link_url"] = HPO_LINK_URL

    case_report_variants(store, case_obj, institute_obj, data)

    return data


def mt_excel_files(store, case_obj, temp_excel_dir):
    """Collect MT variants and format line of a MT variant report
    to be exported in excel format. Create mt excel files, one for each sample,
    in a temporary directory.

    Args:
        store(adapter.MongoAdapter)
        case_obj(models.Case)
        temp_excel_dir(os.Path): folder where the temp excel files are written to

    Returns:
        written_files(int): the number of files written to temp_excel_dir

    """
    today = datetime.datetime.now().strftime(DATE_DAY_FORMATTER)
    samples = case_obj.get("individuals")
    coverage_stats = None

    case_has_chanjo_coverage(case_obj)
    case_has_chanjo2_coverage(case_obj)

    # Check if coverage and MT copy number stats are available via chanjo2 or chanjo
    if case_obj.get("chanjo2_coverage"):
        coverage_stats: Dict[str, dict] = chanjo2.mt_coverage_stats(case_obj=case_obj)
    elif case_obj.get("chanjo_coverage"):
        coverage_stats: Dict[str, dict] = chanjo_report.mt_coverage_stats(individuals=samples)

    query = {"chrom": get_case_mito_chromosome(case_obj)}
    mt_variants = list(
        store.variants(case_id=case_obj["_id"], query=query, nr_of_variants=-1, sort_key="position")
    )

    written_files = 0
    for sample in samples:
        sample_id = sample["individual_id"]
        display_name = sample["display_name"]
        sample_lines = export_mt_variants(variants=mt_variants, sample_id=sample_id)

        # set up document name
        document_name = ".".join([case_obj["display_name"], display_name, today]) + ".xlsx"
        workbook = Workbook(os.path.join(temp_excel_dir, document_name))
        Report_Sheet = workbook.add_worksheet()

        # Write the column header
        row = 0

        for col, field in enumerate(MT_EXPORT_HEADER):
            Report_Sheet.write(row, col, field)

        # Write variant lines, after header (start at line 1)
        for row, line in enumerate(sample_lines, 1):  # each line becomes a row in the document
            for col, field in enumerate(line):  # each field in line becomes a cell
                Report_Sheet.write(row, col, field)

        # coverage_stats is None if app is not connected to Chanjo or {} if samples are not in Chanjo db
        if coverage_stats and sample_id in coverage_stats:
            # Write coverage stats header after introducing 2 empty lines
            for col, field in enumerate(MT_COV_STATS_HEADER):
                Report_Sheet.write(row + 3, col, field)

            # Write sample MT vs autosome coverage stats to excel sheet
            for col, item in enumerate(["mt_coverage", "autosome_cov", "mt_copy_number"]):
                Report_Sheet.write(row + 4, col, coverage_stats[sample_id].get(item))

        mitodel = sample.get("mitodel")

        if mitodel:
            for col, field in enumerate(MITODEL_HEADER):
                Report_Sheet.write(row + 6, col, field)

            for col, item in enumerate(["normal", "discordant", "ratioppk"]):
                Report_Sheet.write(row + 7, col, mitodel.get(item))

        workbook.close()

        if os.path.exists(os.path.join(temp_excel_dir, document_name)):
            written_files += 1

    return written_files


def update_synopsis(store, institute_obj, case_obj, user_obj, new_synopsis):
    """Update synopsis."""
    # create event only if synopsis was actually changed
    if case_obj["synopsis"] != new_synopsis:
        link = url_for(
            "cases.case",
            institute_id=institute_obj["_id"],
            case_name=case_obj["display_name"],
        )
        store.update_synopsis(institute_obj, case_obj, user_obj, link, content=new_synopsis)


def update_individuals(store, institute_obj, case_obj, user_obj, ind, age, tissue):
    """Handle update of individual data (age and/or Tissue type) for a case"""

    case_individuals = case_obj.get("individuals")
    for subject in case_individuals:
        if subject["individual_id"] == ind:
            if age:
                subject["age"] = round(float(age), 1)
            else:
                subject["age"] = None
            if tissue:
                subject["tissue_type"] = tissue

    case_obj["individuals"] = case_individuals

    link = url_for(
        "cases.case",
        institute_id=institute_obj["_id"],
        case_name=case_obj["display_name"],
    )

    store.update_case_individual(case_obj, user_obj, institute_obj, link)


def update_cancer_samples(
    store, institute_obj, case_obj, user_obj, ind, tissue, tumor_type, tumor_purity
):
    """Handle update of sample data data (tissue, tumor_type, tumor_purity) for a cancer case"""

    case_samples = case_obj.get("individuals")
    for sample in case_samples:
        if sample["individual_id"] == ind:
            if tissue:
                sample["tissue_type"] = tissue
            if tumor_type:
                sample["tumor_type"] = tumor_type
            else:
                sample["tumor_type"] = None
            if tumor_purity:
                sample["tumor_purity"] = float(tumor_purity)
            else:
                sample["tumor_purity"] = None

    case_obj["individuals"] = case_samples

    link = url_for(
        "cases.case",
        institute_id=institute_obj["_id"],
        case_name=case_obj["display_name"],
    )

    store.update_case_sample(case_obj, user_obj, institute_obj, link)


def _all_hpo_gene_list_genes(
    store: MongoAdapter,
    hpo_genes: Dict,
    build: str,
    is_clinical: bool,
    clinical_symbols: Set,
    dynamic_gene_list: List,
    hpo_gene_list: Set,
) -> Set:
    """Populate hpo_genes from dynamic gene list.

    Loop over dynamic phenotypes of a case, populating hpo_genes.
    Also return all gene symbols found as a set.

    An empty set returned indicates that genes should not be grouped by phenotype - use a single "Analysed genes" group.
    """

    all_hpo_gene_list_genes = set()

    # do not display genes by phenotype if we have no hpo gene list, but a dynamic one
    if not hpo_gene_list and dynamic_gene_list:
        return set()

    # Loop over the dynamic phenotypes of a case
    for hpo_id in hpo_gene_list:
        hpo_term = store.hpo_term(hpo_id)
        # Check that HPO term exists in database
        if hpo_term is None:
            LOG.warning(f"Could not find HPO term with ID '{hpo_id}' in database")
            continue
        # Create a list with all gene symbols (or HGNC ID if symbol is missing) associated with the phenotype
        gene_list = []
        for gene_id in hpo_term.get("genes", []):
            gene_caption = store.hgnc_gene_caption(gene_id, build)
            if gene_caption is None:
                continue
            if gene_id not in dynamic_gene_list:
                # gene was filtered out because min matching phenotypes > 1 (or the panel was generated with older genotype-phenotype mapping)
                return set()
            add_symbol = gene_caption.get("hgnc_symbol", f"hgnc:{gene_id}")
            if is_clinical and (add_symbol not in clinical_symbols):
                continue
            gene_list.append(add_symbol)
            all_hpo_gene_list_genes.add(add_symbol)

        hpo_genes[hpo_id] = {
            "description": hpo_term.get("description"),
            "genes": ", ".join(sorted(gene_list)),
        }

    return all_hpo_gene_list_genes


def phenotypes_genes(store, case_obj, is_clinical=True):
    """Generate a dictionary consisting of phenotype terms with associated genes from the case HPO panel

    Args:
        store(adapter.MongoAdapter)
        case_obj(dict): models.Case
        is_clinical(bool): if True, only list genes from HPO that are among the case clinical_symbols

    Returns:
        hpo_genes(dict): a dictionary with HPO term IDs as keys and HPO terms and genes as values
                      If the dynamic phenotype panel is empty, or has been intersected to some level,
                      use dynamic gene list directly instead.
    """
    build = case_obj["genome_build"]
    # Make sure build is either "37" or "38"
    if "38" in str(build):
        build = "38"
    else:
        build = "37"
    dynamic_gene_list = [gene["hgnc_id"] for gene in case_obj.get("dynamic_gene_list", [])]

    hpo_genes = {}

    clinical_symbols = store.clinical_symbols(case_obj) if is_clinical else None
    unique_genes = hpo_genes_from_dynamic_gene_list(case_obj, is_clinical, clinical_symbols)

    hpo_gene_list = case_obj.get("dynamic_panel_phenotypes", [])

    all_hpo_gene_list_genes = _all_hpo_gene_list_genes(
        store,
        hpo_genes,
        build,
        is_clinical,
        clinical_symbols,
        dynamic_gene_list,
        hpo_gene_list,
    )

    if all_hpo_gene_list_genes:
        # if just some gene ware manually added (or is left on dynamic panel for other reasons)
        non_hpo_genes = unique_genes - all_hpo_gene_list_genes
        if len(non_hpo_genes) > 0:
            hpo_genes["Analysed genes"] = {
                "description": "Non HPO panel genes",
                "genes": ", ".join(sorted(non_hpo_genes)),
            }
        return hpo_genes

    # otherwise do not display genes by phenotype - one unique gene group only
    hpo_genes = {}
    hpo_genes["Analysed genes"] = {
        "description": "HPO panel",
        "genes": ", ".join(sorted(unique_genes)),
    }
    return hpo_genes


def hpo_genes_from_dynamic_gene_list(case_obj, is_clinical, clinical_symbols):
    """
    Case where dynamic_panel_phenotypes is empty, perhaps because user has added custom genes to HPO panel

    Args:
        case_obj(dict): models.Case)
        is_clinical(bool): if True, only list genes from HPO that are among the case clinical_symbols
        clinical_symbols(set): set of clinical symbols
    Returns:
        hpo_genes(set):
    """

    gene_list = [
        gene.get("hgnc_symbol") or str(gene["hgnc_id"]) for gene in case_obj["dynamic_gene_list"]
    ]

    unique_genes = set(gene_list)
    if is_clinical:
        unique_genes = unique_genes.intersection(set(clinical_symbols))

    return unique_genes


def call_rerunner(store, institute_id, case_name, metadata):
    """Call rerunner with updated pedigree metadata."""
    # define the data to be passed
    payload = {"case_id": case_name, "sample_ids": [m["sample_id"] for m in metadata]}

    cnf = rerunner.connection_settings
    url = cnf.get("entrypoint")
    if not url:
        raise ValueError("Rerunner API entrypoint not configured")
    auth = HTTPBasicAuth(current_user.email, cnf.get("api_key"))
    LOG.info(f"Sending request -- {url}; params={payload}")
    resp = requests.post(
        url,
        params=payload,
        json=metadata,
        timeout=rerunner.timeout,
        headers={"Content-Type": "application/json"},
        auth=auth,
    )

    if resp.status_code == 200:
        LOG.info(f"Reanalysis was successfully started; case: {case_name}")
        # get institute, case and user objects for adding a notification of the rerun to the database
        institute_obj, case_obj = institute_and_case(store, institute_id, case_name)
        user_obj = store.user(current_user.email)
        link = url_for("cases.case", institute_id=institute_id, case_name=case_name)
        store.request_rerun(institute_obj, case_obj, user_obj, link)
        # notfiy the user of the rerun
        flash(f"Reanalysis was successfully started; case: {case_name}", "info")

    else:
        raise RerunnerError(f"{resp.reason}, {resp.status_code}")


def update_default_panels(store, current_user, institute_id, case_name, panel_ids):
    """Update default panels for a case."""
    institute_obj, case_obj = institute_and_case(store, institute_id, case_name)
    user_obj = store.user(current_user.email)
    link = url_for("cases.case", institute_id=institute_id, case_name=case_name)
    panel_objs = [store.panel(panel_id) for panel_id in panel_ids]
    store.update_default_panels(institute_obj, case_obj, user_obj, link, panel_objs)


def update_clinical_filter_hpo(store, current_user, institute_obj, case_obj, hpo_clinical_filter):
    """Update HPO clinical filter use for a case."""
    user_obj = store.user(current_user.email)
    link = url_for(
        "cases.case", institute_id=institute_obj["_id"], case_name=case_obj["display_name"]
    )
    store.update_clinical_filter_hpo(institute_obj, case_obj, user_obj, link, hpo_clinical_filter)


def add_case_group(store, current_user, institute_id, case_name, group=None):
    """Bind a case group in a selected a case, creating it in current institute if not given.

    Args:
        current_user    (user)current user
        institute_id    (str)institute id
        case_name       (str)case display name
        group           (str)case group id - converts to ObjectId
    Returns:
        updated_case    (InsertOneResult)
    """
    try:
        institute_obj, case_obj = institute_and_case(store, institute_id, case_name)
    except Exception:
        flash(
            f"Could not find a case named {case_name} for institute {institute_id}",
            "warning",
        )
        return

    link = url_for("cases.case", institute_id=institute_id, case_name=case_name)
    user_obj = store.user(current_user.email)

    if not group:
        group = store.init_case_group(institute_id)

    current_group_ids = set(case_obj.get("group", []))
    current_group_ids.add(ObjectId(group))

    updated_case = store.update_case_group_ids(
        institute_obj, case_obj, user_obj, link, list(current_group_ids)
    )
    return updated_case


def remove_case_group(store, current_user, institute_id, case_name, case_group):
    """Remove a case group from selected institute - and from db if it is no longer in use."""

    institute_obj, case_obj = institute_and_case(store, institute_id, case_name)
    link = url_for("cases.case", institute_id=institute_id, case_name=case_name)
    user_obj = store.user(current_user.email)

    current_group_ids = case_obj.get("group", [])

    obj_id_group = ObjectId(case_group)
    if obj_id_group not in current_group_ids:
        return
    current_group_ids.remove(obj_id_group)
    updated_case = store.update_case_group_ids(
        institute_obj, case_obj, user_obj, link, current_group_ids
    )

    current_group_cases = store.case_ids_from_group_id(case_group)

    if current_group_cases == []:
        store.remove_case_group(case_group)

    return updated_case


def case_group_update_label(store, case_group_id, case_group_label):
    """Update a case group label."""

    result = store.case_group_update_label(ObjectId(case_group_id), case_group_label)

    return result


def vcf2cytosure(store, institute_id, case_name, individual_id):
    """vcf2cytosure CGH file for inidividual."""
    institute_obj, case_obj = institute_and_case(store, institute_id, case_name)

    for individual in case_obj["individuals"]:
        if individual["individual_id"] == individual_id:
            individual_obj = individual

    return (individual_obj["display_name"], individual_obj["vcf2cytosure"])


def matchmaker_check_requirements(request):
    """Make sure requirements are fulfilled before submitting any request to MatchMaker Exchange

    Args:
        request(werkzeug.local.LocalProxy)
    Returns:
        None, if requirements are fulfilled, otherwise redirects to previous page with error message
    """
    # Make sure all MME connection parameters are available in scout instance
    if (
        any(
            [
                hasattr(matchmaker, "host"),
                hasattr(matchmaker, "accept"),
                hasattr(matchmaker, "token"),
            ]
        )
        is None
    ):
        flash(
            "An error occurred reading matchmaker connection parameters. Please check config file!",
            "danger",
        )
        return safe_redirect_back(request)

    # Check that request comes from an authorized user (mme_submitter role)
    user_obj = store.user(current_user.email)
    if "mme_submitter" not in user_obj.get("roles", []):
        flash("unauthorized request", "warning")
        return safe_redirect_back(request)


def matchmaker_add(request, institute_id, case_name):
    """Add all affected individuals from a case to a MatchMaker server

    Args:
        request(werkzeug.local.LocalProxy)
        institute_id(str): _id of an institute
        case_name(str): display name of a case
    """
    # Check that general MME request requirements are fulfilled
    matchmaker_check_requirements(request)
    _, case_obj = institute_and_case(store, institute_id, case_name)
    candidate_vars = request.form.getlist("selected_var")

    if len(candidate_vars) > 3:
        flash(
            "At the moment it is not possible to save to MatchMaker more than 3 candidate variants / genes",
            "warning",
        )
        return safe_redirect_back(request)

    save_gender = "sex" in request.form
    features = (
        hpo_terms(case_obj)
        if "features" in request.form and case_obj.get("phenotype_terms")
        else []
    )
    disorders = omim_terms(store, case_obj) if "disorders" in request.form else []
    genes_only = request.form.get("genomicfeatures") == "genes"

    if not features and not candidate_vars:
        flash(
            "In order to upload a case to MatchMaker you need to pin a variant or at least assign a phenotype (HPO term)",
            "danger",
        )
        return safe_redirect_back(request)

    # create contact dictionary
    user_obj = store.user(current_user.email)
    contact_info = {
        "name": user_obj["name"],
        "href": "".join(["mailto:", user_obj["email"]]),
        "institution": "Scout software user, Science For Life Laboratory, Stockholm, Sweden",
    }

    submitted_info = {
        "contact": contact_info,
        "sex": save_gender,
        "features": features,
        "disorders": disorders,
        "genes_only": genes_only,
        "patient_id": [],
        "server_responses": [],
    }

    n_updated = 0
    for individual in case_obj.get("individuals"):
        if not individual["phenotype"] in [
            2,
            "affected",
        ]:  # include only affected individuals
            continue

        patient = {
            "contact": contact_info,
            "id": ".".join(
                [case_obj["_id"], individual.get("individual_id")]
            ),  # This is a required field form MME
            "label": ".".join([case_obj["display_name"], individual.get("display_name")]),
            "features": features,
            "disorders": disorders,
        }
        if save_gender:
            if individual["sex"] == "1":
                patient["sex"] = "MALE"
            else:
                patient["sex"] = "FEMALE"

        if candidate_vars:
            g_features = genomic_features(
                store,
                case_obj,
                individual.get("display_name"),
                candidate_vars,
                genes_only,
            )
            patient["genomicFeatures"] = g_features
        resp = matchmaker.patient_submit(patient)
        submitted_info["server_responses"].append(
            {
                "patient": patient,
                "message": resp.get("message"),
                "status_code": resp.get("status_code"),
            }
        )
        if resp.get("status_code") != 200:
            flash(
                "an error occurred while adding patient to matchmaker: {}".format(resp),
                "warning",
            )
            continue
        flash(f"Patient {individual.get('display_name')} saved to MatchMaker", "success")
        n_updated += 1

    if n_updated > 0:
        store.case_mme_update(case_obj=case_obj, user_obj=user_obj, mme_subm_obj=submitted_info)

    return n_updated


def matchmaker_delete(request, institute_id, case_name):
    """Delete all affected samples for a case from MatchMaker

    Args:
        request(werkzeug.local.LocalProxy)
        institute_id(str): _id of an institute
        case_name(str): display name of a case
    """
    # Check that general MME request requirements are fulfilled
    matchmaker_check_requirements(request)

    _, case_obj = institute_and_case(store, institute_id, case_name)
    # Delete each patient submitted for this case
    for patient in case_obj.get("mme_submission", {}).get("patients", []):
        # Send delete request to server and capture server's response
        patient_id = patient["id"]
        resp = matchmaker.patient_delete(patient_id)
        category = "warning"
        if resp["status_code"] == 200:
            category = "success"
            # update case by removing mme submission
            # and create events for patients deletion from MME
            user_obj = store.user(current_user.email)
            store.case_mme_delete(case_obj=case_obj, user_obj=user_obj)

            flash(
                f"Deleted patient '{patient_id}', case '{case_name}' from MatchMaker",
                "success",
            )
            continue

        flash(f"An error occurred while deleting patient from MatchMaker", "danger")


def matchmaker_matches(request, institute_id, case_name):
    """Show Matchmaker submission data for a sample and eventual matches.

    Args:
        request(werkzeug.local.LocalProxy)
        institute_id(str): _id of an institute
        case_name(str): display name of a case

    Returns:
        data(dict): data to display in the html template
    """
    # Check that general MME request requirements are fulfilled
    matchmaker_check_requirements(request)

    institute_obj, case_obj = institute_and_case(store, institute_id, case_name)
    data = {
        "institute": institute_obj,
        "case": case_obj,
        "server_errors": [],
        "panel": 1,
    }
    matches = {}
    for patient in case_obj.get("mme_submission", {}).get("patients", []):
        patient_id = patient["id"]
        matches[patient_id] = None
        server_resp = matchmaker.patient_matches(patient_id)
        if server_resp.get("status_code") != 200:  # server returned error
            flash(
                "MatchMaker server returned error:{}".format(data["server_errors"]),
                "danger",
            )
            return safe_redirect_back(request)
        # server returned a valid response
        pat_matches = []
        if server_resp.get("content", {}).get("matches"):
            pat_matches = parse_matches(patient_id, server_resp["content"]["matches"])
        matches[patient_id] = pat_matches

    data["hpo_link_url"] = HPO_LINK_URL
    data["matches"] = matches
    return data


def matchmaker_match(request, target, institute_id, case_name):
    """Initiate a MatchMaker match against either other Scout patients or external nodes

    Args:
        request(werkzeug.local.LocalProxy)
        target(str): 'internal' for matches against internal patients, or id of a specific node
        institute_id(str): _id of an institute
        case_name(str): display name of a case
    """
    # Check that general MME request requirements are fulfilled
    matchmaker_check_requirements(request)

    institute_obj, case_obj = institute_and_case(store, institute_id, case_name)
    query_patients = case_obj.get("mme_submission", {}).get("patients", [])
    ok_responses = 0
    for patient in query_patients:
        json_resp = None
        if target == "internal":  # Interal match against other patients on the MME server
            json_resp = matchmaker.match_internal(patient)
            if json_resp.get("status_code") != 200:
                flash(
                    f"An error occurred while matching patient against other patients of MatchMaker:{json_resp.get('message')}",
                    "danger",
                )
                continue
            ok_responses += 1
        else:  # external matches
            # Match every affected patient
            patient_id = patient["id"]
            # Against every node
            nodes = [node["id"] for node in matchmaker.connected_nodes]
            for node in nodes:
                if node != target:
                    continue
                json_resp = matchmaker.match_external(patient_id, node)
                if json_resp.get("status_code") != 200:
                    flash(
                        f"An error occurred while matching patient against external node: '{node}' : {json_resp.get('message')}",
                        "danger",
                    )
                    continue
                ok_responses += 1
    if ok_responses > 0:
        flash(
            "Matching request sent. Click on 'Past Matches' to review eventual matching results.'",
            "info",
        )

    return ok_responses


def _matching_causatives(
    store, case_obj, other_causatives_filter=[], other_causatives_in_default_panels_filter=[]
) -> tuple:
    """Fetch and categorize matching causatives for a case

    Matching causative variants from other cases are fetched and sorted into a
    tuple of two lists of all matching causative variants and a subset of those
    found in default gene panels.

    Args:
        store(adapter.MongoAdapter)
        case_obj(models.Case)
        other_causatives_filter(list[str])
        other_causatives_in_default_panels_filter(list[str])

    Returns:
        tuple(
            other_causatives(list[dict]),
                All matched secondary findings, including secondary findings
                found in default gene panels
            other_causatives_in_default_panels(list[dict]),
                The subset of all secondary findings found in default gene panels
        )
    """
    matching_causatives = store.case_matching_causatives(case_obj=case_obj)

    other_causatives = []
    other_causatives_in_default_panels = []

    for causative in matching_causatives:
        hgnc_ids = {gene.get("hgnc_id") for gene in causative.get("genes", [])}
        # Fetch all matching causatives if no causatives_filter defined
        # or only causatives matching the filter:
        if not other_causatives_filter or (hgnc_ids & set(other_causatives_filter)):
            other_causatives.append(causative)
        # Only matching causatives in default gene panels:
        if hgnc_ids & set(other_causatives_in_default_panels_filter):
            other_causatives_in_default_panels.append(causative)

    return other_causatives, other_causatives_in_default_panels


def add_link_for_disease(case_obj: dict):
    """Updates the case diseases_phenotypes to include an external link for use in the frontend"""
    case_diagnoses = case_obj.get("diagnosis_phenotypes", [])

    if case_diagnoses and isinstance(case_diagnoses[0], dict):
        for diagnosis in case_diagnoses:
            #: Add link
            diagnosis.update({"disease_link": disease_link(disease_id=diagnosis["disease_id"])})


def remove_dynamic_genes(store: dict, case_obj: dict, institute_obj: dict, request_form: dict):
    """Remove one or more genes from the dynamic gene list. If there are no more
    genes on the list, also stop using the HPO panel for clinical filter."""
    case_dynamic_genes = [dyn_gene["hgnc_id"] for dyn_gene in case_obj.get("dynamic_gene_list")]
    genes_to_remove = [int(gene_id) for gene_id in request_form.getlist("dynamicGene")]
    hgnc_ids = list(set(case_dynamic_genes) - set(genes_to_remove))
    store.update_dynamic_gene_list(
        case_obj,
        hgnc_ids=hgnc_ids,
        delete_only=True,
    )
    if not hgnc_ids:
        hpo_clinical_filter = False
        case_obj["hpo_clinical_filter"] = hpo_clinical_filter
        update_clinical_filter_hpo(
            store, current_user, institute_obj, case_obj, hpo_clinical_filter
        )<|MERGE_RESOLUTION|>--- conflicted
+++ resolved
@@ -71,11 +71,8 @@
     get_case_genome_build,
     get_case_mito_chromosome,
     institute_and_case,
-<<<<<<< HEAD
     refresh_token,
-=======
     safe_redirect_back,
->>>>>>> 010386c4
 )
 from scout.utils.acmg import get_acmg_temperature
 from scout.utils.ccv import get_ccv_temperature
