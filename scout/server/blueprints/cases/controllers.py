# -*- coding: utf-8 -*-
import datetime
import itertools
import json
import logging
import os
from base64 import b64encode

import query_phenomizer
import requests
from bs4 import BeautifulSoup
from bson.objectid import ObjectId
from flask import current_app, flash, redirect, request, url_for
from flask_login import current_user
from flask_mail import Message
from requests.auth import HTTPBasicAuth
from xlsxwriter import Workbook

from scout.constants import (
    CANCER_PHENOTYPE_MAP,
    CASE_REPORT_CASE_FEATURES,
    CASE_REPORT_CASE_IND_FEATURES,
    CASE_REPORT_VARIANT_TYPES,
    MT_COV_STATS_HEADER,
    MT_EXPORT_HEADER,
    PHENOTYPE_GROUPS,
    PHENOTYPE_MAP,
    SEX_MAP,
    VARIANT_REPORT_VARIANT_FEATURES,
    VERBS_MAP,
)
from scout.constants.variant_tags import GENETIC_MODELS
from scout.export.variant import export_mt_variants
from scout.parse.matchmaker import genomic_features, hpo_terms, omim_terms, parse_matches
from scout.server.blueprints.variant.controllers import variant as variant_decorator
from scout.server.blueprints.variants.controllers import get_manual_assessments
from scout.server.extensions import RerunnerError, matchmaker, rerunner, store
from scout.server.utils import institute_and_case
from scout.utils.scout_requests import post_request_json

LOG = logging.getLogger(__name__)

STATUS_MAP = {"solved": "bg-success", "archived": "bg-warning"}
JSON_HEADERS = {"Content-type": "application/json; charset=utf-8", "Accept": "text/json"}


def case(store, institute_obj, case_obj):
    """Preprocess a single case.

    Prepare the case to be displayed in the case view.

    Args:
        store(adapter.MongoAdapter)
        institute_obj(models.Institute)
        case_obj(models.Case)

    Returns:
        data(dict): includes the cases, how many there are and the limit.

    """
    # Convert individual information to more readable format
    case_obj["individual_ids"] = []
    for individual in case_obj["individuals"]:
        try:
            sex = int(individual.get("sex", 0))
        except ValueError as err:
            sex = 0
        individual["sex_human"] = SEX_MAP[sex]

        pheno_map = PHENOTYPE_MAP
        if case_obj.get("track", "rare") == "cancer":
            pheno_map = CANCER_PHENOTYPE_MAP

        individual["phenotype_human"] = pheno_map.get(individual["phenotype"])
        case_obj["individual_ids"].append(individual["individual_id"])

    case_obj["assignees"] = [store.user(user_email) for user_email in case_obj.get("assignees", [])]

    # Fetch ids for grouped cases
    case_groups = {}
    case_group_label = {}
    if case_obj.get("group"):
        for group in case_obj.get("group"):
            case_groups[group] = list(store.cases(group=group))
            case_group_label[group] = store.case_group_label(group)

    # Fetch the variant objects for suspects and causatives
    suspects = [
        store.variant(variant_id) or variant_id for variant_id in case_obj.get("suspects", [])
    ]
    _populate_assessments(suspects)
    causatives = [
        store.variant(variant_id) or variant_id for variant_id in case_obj.get("causatives", [])
    ]
    _populate_assessments(causatives)

    # get evaluated variants
    evaluated_variants = store.evaluated_variants(case_obj["_id"])
    _populate_assessments(evaluated_variants)

    # check for partial causatives and associated phenotypes
    partial_causatives = []
    if case_obj.get("partial_causatives"):
        for var_id, values in case_obj["partial_causatives"].items():
            causative_obj = {
                "variant": store.variant(var_id) or var_id,
                "omim_terms": values.get("diagnosis_phenotypes"),
                "hpo_terms": values.get("phenotype_terms"),
            }
            partial_causatives.append(causative_obj)
    _populate_assessments(partial_causatives)

    # Set of all unique genes in the default gene panels
    distinct_genes = set()
    case_obj["panel_names"] = []
    case_obj["outdated_panels"] = {}
    for panel_info in case_obj.get("panels", []):
        if not panel_info.get("is_default"):
            continue
        panel_name = panel_info["panel_name"]
        panel_version = panel_info.get("version")
        panel_obj = store.gene_panel(panel_name, version=panel_version)
        latest_panel = store.gene_panel(panel_name)
        if not panel_obj:
            panel_obj = latest_panel
            if not panel_obj:
                flash(f"Case default panel '{panel_name}' could not be found.", "warning")
                continue
            flash(
                f"Case default panel '{panel_name}' version {panel_version} could not be found, using latest existing version",
                "warning",
            )

        # Check if case-specific panel is up-to-date with latest version of the panel
        if panel_obj["version"] < latest_panel["version"]:
            extra_genes, missing_genes = _check_outdated_gene_panel(panel_obj, latest_panel)
            if extra_genes or missing_genes:
                case_obj["outdated_panels"][panel_name] = {
                    "missing_genes": missing_genes,
                    "extra_genes": extra_genes,
                }

        distinct_genes.update([gene["hgnc_id"] for gene in panel_obj.get("genes", [])])
        full_name = "{} ({})".format(panel_obj["display_name"], panel_obj["version"])
        case_obj["panel_names"].append(full_name)

    case_obj["default_genes"] = list(distinct_genes)

    for hpo_term in itertools.chain(
        case_obj.get("phenotype_groups", []), case_obj.get("phenotype_terms", [])
    ):
        hpo_term["hpo_link"] = "http://hpo.jax.org/app/browse/term/{}".format(
            hpo_term["phenotype_id"]
        )

    if case_obj.get("rank_model_version"):
        rank_model_link = "".join(
            [
                current_app.config.get("RANK_MODEL_LINK_PREFIX", ""),
                str(case_obj["rank_model_version"]),
                current_app.config.get("RANK_MODEL_LINK_POSTFIX", ""),
            ]
        )
        case_obj["rank_model_link"] = rank_model_link

    if case_obj.get("sv_rank_model_version"):
        case_obj["sv_rank_model_link"] = "".join(
            [
                current_app.config.get("SV_RANK_MODEL_LINK_PREFIX", ""),
                str(case_obj["sv_rank_model_version"]),
                current_app.config.get("SV_RANK_MODEL_LINK_POSTFIX", ""),
            ]
        )

    # other collaborators than the owner of the case
    o_collaborators = []
    for collab_id in case_obj.get("collaborators", []):
        if collab_id != case_obj["owner"] and store.institute(collab_id):
            o_collaborators.append(store.institute(collab_id))
    case_obj["o_collaborators"] = [
        (collab_obj["_id"], collab_obj["display_name"]) for collab_obj in o_collaborators
    ]

    collab_ids = None
    if institute_obj.get("collaborators"):
        collab_ids = [
            (collab["_id"], collab["display_name"])
            for collab in store.institutes()
            if institute_obj.get("collaborators")
            and collab["_id"] in institute_obj.get("collaborators")
        ]

    events = list(store.events(institute_obj, case=case_obj))
    for event in events:
        event["verb"] = VERBS_MAP.get(event["verb"], "did {} for".format(event["verb"]))

    case_obj["clinvar_variants"] = store.case_to_clinVars(case_obj["_id"])

    # if updated_at is a list, set it to the last update datetime
    if case_obj.get("updated_at") and isinstance(case_obj["updated_at"], list):
        case_obj["updated_at"] = max(case_obj["updated_at"])

    # Phenotype groups can be specific for an institute, there are some default groups
    pheno_groups = institute_obj.get("phenotype_groups") or PHENOTYPE_GROUPS

    # complete OMIM diagnoses specific for this case
    omim_terms = {term["disease_nr"]: term for term in store.case_omim_diagnoses(case_obj)}

    if case_obj.get("custom_images"):
        # re-encode images as base64
        for img_section in case_obj["custom_images"].values():
            for img in img_section:
                img["data"] = b64encode(img["data"]).decode("utf-8")

    data = {
        "status_class": STATUS_MAP.get(case_obj["status"]),
        "other_causatives": [var for var in store.check_causatives(case_obj=case_obj)],
        "managed_variants": [var for var in store.check_managed(case_obj=case_obj)],
        "comments": store.events(institute_obj, case=case_obj, comments=True),
        "hpo_groups": pheno_groups,
        "case_groups": case_groups,
        "case_group_label": case_group_label,
        "events": events,
        "suspects": suspects,
        "causatives": causatives,
        "evaluated_variants": evaluated_variants,
        "partial_causatives": partial_causatives,
        "collaborators": collab_ids,
        "cohort_tags": institute_obj.get("cohorts", []),
        "omim_terms": omim_terms,
        "manual_rank_options": store.manual_rank_options(["rare", "cancer"]),
        "cancer_tier_options": store.cancer_tier_terms(),
    }

    return data


def _populate_assessments(variants_list):
    """
    Add ACMG classification, manual_rank, cancer_tier, dismiss_variant and mosaic_tags assessment options to a variant object.
    The list of variant objects can contain plain variant_id strings for deleted / no longer loaded variants.
    These should not be populated.

    Args:
        variants_list: list(variant_obj or str)

    Returns:

    """
    for variant in variants_list:
        if isinstance(variant, str):
            continue
        variant["clinical_assessments"] = get_manual_assessments(store, variant)


def _check_outdated_gene_panel(panel_obj, latest_panel):
    """Compare genes of a case gene panel with the latest panel version and return differences

    Args:
        panel_obj(dict): the gene panel of a case
        latest_panel(dict): the latest version of that gene panel

    returns:
        missing_genes, extra_genes
    """
    # Create a list of minified gene object for the case panel {hgnc_id, gene_symbol}
    case_panel_genes = [
        {"hgnc_id": gene["hgnc_id"], "symbol": gene.get("symbol", gene["hgnc_id"])}
        for gene in panel_obj["genes"]
    ]
    # And for the latest panel
    latest_panel_genes = [
        {"hgnc_id": gene["hgnc_id"], "symbol": gene.get("symbol", gene["hgnc_id"])}
        for gene in latest_panel["genes"]
    ]
    # Extract the genes unique to case panel
    extra_genes = [gene["symbol"] for gene in case_panel_genes if gene not in latest_panel_genes]
    # Extract the genes unique to latest panel
    missing_genes = [gene["symbol"] for gene in latest_panel_genes if gene not in case_panel_genes]
    return extra_genes, missing_genes


def case_report_variants(store, case_obj, institute_obj, data):
    """Gather evaluated variants info to include in case report

    Args:
        store(adapter.MongoAdapter)
        case_obj(dict): case dictionary
        data(dict): data dictionary containing case report information
    """
<<<<<<< HEAD
    VARIANT_TYPES = {
        "causatives_detailed": "causatives",
        "partial_causatives_detailed": "partial_causatives",
        "suspects_detailed": "suspects",
        "classified_detailed": "acmg_classification",
        "tagged_detailed": "manual_rank",
        "tier_detailed": "cancer_tier",
        "dismissed_detailed": "dismiss_variant",
        "commented_detailed": "is_commented",
    }

    institute_obj, case_obj = institute_and_case(store, institute_id, case_name)
    data = {"case": case_obj, "institute": institute_obj}
    for individual in data["case"].get("individuals", []):
        try:
            sex = int(individual.get("sex", 0))
        except ValueError as err:
            sex = 0
        individual["sex_human"] = SEX_MAP[sex]

        pheno_map = PHENOTYPE_MAP
        if case_obj.get("track", "rare") == "cancer":
            pheno_map = CANCER_PHENOTYPE_MAP

        individual["phenotype_human"] = pheno_map.get(individual["phenotype"])

    dismiss_options = store.dismiss_variant_options(["rare"])
    data["cancer"] = case_obj.get("track") == "cancer"
    if data["cancer"]:
        dismiss_options = store.dismiss_variant_options(["rare", "cancer"])

    data["comments"] = store.events(institute_obj, case=case_obj, comments=True)
    data["audits"] = store.case_events_by_verb(
        category="case", institute=institute_obj, case=case_obj, verb="filter_audit"
    )

    data["manual_rank_options"] = store.manual_rank_options(["rare", "cancer"])
    data["cancer_tier_options"] = store.cancer_tier_terms()
    data["dismissed_options"] = dismiss_options
    data["genetic_models"] = dict(GENETIC_MODELS)
    data["report_created_at"] = datetime.datetime.now().strftime("%Y-%m-%d %H:%M")

    evaluated_variants = {vt: [] for vt in VARIANT_TYPES}
=======
    evaluated_variants = {vt: [] for vt in CASE_REPORT_VARIANT_TYPES}
>>>>>>> ccd58872
    # We collect all causatives (including the partial ones) and suspected variants
    # These are handeled in separate since they are on case level
    for var_type in ["causatives", "suspects", "partial_causatives"]:
        # These include references to variants
        vt = "_".join([var_type, "detailed"])
        for var_id in case_obj.get(var_type, []):
            variant_obj = store.variant(var_id)
            if not variant_obj:
                continue
            if var_type == "partial_causatives":  # Collect associated phenotypes
                variant_obj["phenotypes"] = [
                    value for key, value in case_obj["partial_causatives"].items() if key == var_id
                ][0]
            evaluated_variants[vt].append(variant_obj)

    ## get variants for this case that are either classified, commented, tagged or dismissed.
    for var_obj in store.evaluated_variants(case_id=case_obj["_id"]):
        # Check which category it belongs to
        for vt in CASE_REPORT_VARIANT_TYPES:
            keyword = CASE_REPORT_VARIANT_TYPES[vt]
            # When found we add it to the categpry
            # Eac variant can belong to multiple categories
            if keyword not in var_obj:
                continue
            evaluated_variants[vt].append(var_obj)

    data["variants"] = {}

    for var_type in evaluated_variants:
        decorated_variants = []
        for var_obj in evaluated_variants[var_type]:
            # We decorate the variant with some extra information
            filtered_var_obj = {}
            for feat in VARIANT_REPORT_VARIANT_FEATURES:
                filtered_var_obj[feat] = var_obj.get(feat)

            decorated_info = variant_decorator(
                store=store,
                institute_id=institute_obj["_id"],
                case_name=case_obj["display_name"],
                variant_id=None,
                variant_obj=filtered_var_obj,
                add_case=False,
                add_other=False,
                get_overlapping=False,
                add_compounds=False,
                variant_type=var_obj["category"],
                institute_obj=institute_obj,
                case_obj=case_obj,
            )
            decorated_variants.append(decorated_info["variant"])
        # Add the decorated variants to the case
        data["variants"][var_type] = decorated_variants


def case_report_content(store, institute_id, case_name):
    """Gather contents to be visualized in a case report

    Args:
        store(adapter.MongoAdapter)
        institute_id(str): _id of an institute
        case_name(str): case display name

    Returns:
        data(dict)

    """
    institute_obj, case_obj = institute_and_case(store, institute_id, case_name)
    data = {}
    # Populate data with required institute _id
    data["institute"] = {
        "_id": institute_obj["_id"],
    }
    # Populate case individuals with required information
    case_individuals = []
    for ind in case_obj.get("individuals"):
        ind_feat = {}
        for feat in CASE_REPORT_CASE_IND_FEATURES:
            ind_feat[feat] = ind.get(feat)
            pheno_map = PHENOTYPE_MAP
            if case_obj.get("track", "rare") == "cancer":
                pheno_map = CANCER_PHENOTYPE_MAP
            ind_feat["phenotype_human"] = pheno_map.get(ind["phenotype"])
        case_individuals.append(ind_feat)

    case_info = {"individuals": case_individuals}
    for feat in CASE_REPORT_CASE_FEATURES:
        case_info[feat] = case_obj.get(feat)

    data["case"] = case_info

    dismiss_options = DISMISS_VARIANT_OPTIONS
    data["cancer"] = case_obj.get("track") == "cancer"
    if data["cancer"]:
        dismiss_options = {
            **DISMISS_VARIANT_OPTIONS,
            **CANCER_SPECIFIC_VARIANT_DISMISS_OPTIONS,
        }

    data["comments"] = store.events(institute_obj, case=case_obj, comments=True)
    data["audits"] = store.case_events_by_verb(
        category="case", institute=institute_obj, case=case_obj, verb="filter_audit"
    )

    data["manual_rank_options"] = MANUAL_RANK_OPTIONS
    data["cancer_tier_options"] = CANCER_TIER_OPTIONS
    data["dismissed_options"] = dismiss_options
    data["genetic_models"] = dict(GENETIC_MODELS)
    data["report_created_at"] = datetime.datetime.now().strftime("%Y-%m-%d %H:%M")

    case_report_variants(store, case_obj, institute_obj, data)

    return data


def coverage_report_contents(store, institute_obj, case_obj, base_url):
    """Posts a request to chanjo-report and capture the body of the returned response to include it in case report

    Args:
        store(adapter.MongoAdapter)
        institute_obj(models.Institute)
        case_obj(models.Case)
        base_url(str): base url of server

    Returns:
        coverage_data(str): string rendering of the content between <body </body> tags of a coverage report
    """

    request_data = {}
    # extract sample ids from case_obj and add them to the post request object:
    request_data["sample_id"] = [ind["individual_id"] for ind in case_obj["individuals"]]

    # extract default panel names and default genes from case_obj and add them to the post request object
    distinct_genes = set()
    panel_names = []
    for panel_info in case_obj.get("panels", []):
        if panel_info.get("is_default") is False:
            continue
        panel_obj = store.gene_panel(panel_info["panel_name"], version=panel_info.get("version"))
        distinct_genes.update([gene["hgnc_id"] for gene in panel_obj.get("genes", [])])
        full_name = "{} ({})".format(panel_obj["display_name"], panel_obj["version"])
        panel_names.append(full_name)
    panel_names = " ,".join(panel_names)
    request_data["gene_ids"] = ",".join([str(gene_id) for gene_id in list(distinct_genes)])
    request_data["panel_name"] = panel_names
    request_data["request_sent"] = datetime.datetime.now()

    # add institute-specific cutoff level to the post request object
    request_data["level"] = institute_obj.get("coverage_cutoff", 15)

    # send get request to chanjo report
    # disable default certificate verification
    resp = requests.post(base_url + "reports/report", data=request_data)

    # read response content
    soup = BeautifulSoup(resp.text)

    # remove links in the printed version of coverage report
    for tag in soup.find_all("a"):
        tag.replaceWith("")

    # extract body content using BeautifulSoup
    coverage_data = "".join(["%s" % x for x in soup.body.contents])

    return coverage_data


def mt_coverage_stats(individuals, ref_chrom="14"):
    """Send a request to chanjo report endpoint to retrieve MT vs autosome coverage stats

    Args:
        individuals(dict): case_obj["individuals"] object
        ref_chrom(str): reference chromosome (1-22)

    Returns:
        coverage_stats(dict): a dictionary with mean MT and autosome transcript coverage stats
    """
    coverage_stats = {}
    ind_ids = []
    for ind in individuals:
        ind_ids.append(ind["individual_id"])

    # Prepare complete url to Chanjo report chromosome mean coverage calculation endpoint
    cov_calc_url = url_for("report.json_chrom_coverage", _external=True)
    # Prepare request data to calculate mean MT coverage
    data = dict(sample_ids=",".join(ind_ids), chrom="MT")
    # Send POST request with data to chanjo endpoint
    resp = requests.post(cov_calc_url, json=data)
    mt_cov_data = json.loads(resp.text)

    # Change request data to calculate mean autosomal coverage
    data["chrom"] = str(ref_chrom)  # convert to string if an int is provided
    # Send POST request with data to chanjo endpoint
    resp = requests.post(cov_calc_url, json=data)
    ref_cov_data = json.loads(resp.text)  # mean coverage over the transcripts of ref chrom

    for ind in ind_ids:
        if not (mt_cov_data.get(ind) and ref_cov_data.get(ind)):
            continue
        coverage_info = dict(
            mt_coverage=round(mt_cov_data[ind], 2),
            autosome_cov=round(ref_cov_data[ind], 2),
            mt_copy_number=round((mt_cov_data[ind] / ref_cov_data[ind]) * 2, 2),
        )
        coverage_stats[ind] = coverage_info

    return coverage_stats


def mt_excel_files(store, case_obj, temp_excel_dir):
    """Collect MT variants and format line of a MT variant report
    to be exported in excel format. Create mt excel files, one for each sample,
    in a temporary directory.

    Args:
        store(adapter.MongoAdapter)
        case_obj(models.Case)
        temp_excel_dir(os.Path): folder where the temp excel files are written to

    Returns:
        written_files(int): the number of files written to temp_excel_dir

    """
    today = datetime.datetime.now().strftime("%Y-%m-%d")
    samples = case_obj.get("individuals")
    file_header = MT_EXPORT_HEADER
    coverage_stats = None
    # if chanjo connection is established, include MT vs AUTOSOME coverage stats
    if current_app.config.get("SQLALCHEMY_DATABASE_URI"):
        coverage_stats = mt_coverage_stats(samples)

    query = {"chrom": "MT"}
    mt_variants = list(
        store.variants(case_id=case_obj["_id"], query=query, nr_of_variants=-1, sort_key="position")
    )

    written_files = 0
    for sample in samples:
        sample_id = sample["individual_id"]
        display_name = sample["display_name"]
        sample_lines = export_mt_variants(variants=mt_variants, sample_id=sample_id)

        # set up document name
        document_name = ".".join([case_obj["display_name"], display_name, today]) + ".xlsx"
        workbook = Workbook(os.path.join(temp_excel_dir, document_name))
        Report_Sheet = workbook.add_worksheet()

        # Write the column header
        row = 0

        for col, field in enumerate(MT_EXPORT_HEADER):
            Report_Sheet.write(row, col, field)

        # Write variant lines, after header (start at line 1)
        for row, line in enumerate(sample_lines, 1):  # each line becomes a row in the document
            for col, field in enumerate(line):  # each field in line becomes a cell
                Report_Sheet.write(row, col, field)

        if bool(
            coverage_stats
        ):  # it's None if app is not connected to Chanjo or {} if samples are not in Chanjo db
            # Write coverage stats header after introducing 2 empty lines
            for col, field in enumerate(MT_COV_STATS_HEADER):
                Report_Sheet.write(row + 3, col, field)

            # Write sample MT vs autosome coverage stats to excel sheet
            for col, item in enumerate(["mt_coverage", "autosome_cov", "mt_copy_number"]):
                Report_Sheet.write(row + 4, col, coverage_stats[sample_id].get(item))

        workbook.close()

        if os.path.exists(os.path.join(temp_excel_dir, document_name)):
            written_files += 1

    return written_files


def update_synopsis(store, institute_obj, case_obj, user_obj, new_synopsis):
    """Update synopsis."""
    # create event only if synopsis was actually changed
    if case_obj["synopsis"] != new_synopsis:
        link = url_for(
            "cases.case",
            institute_id=institute_obj["_id"],
            case_name=case_obj["display_name"],
        )
        store.update_synopsis(institute_obj, case_obj, user_obj, link, content=new_synopsis)


def _update_case(store, case_obj, user_obj, institute_obj, verb):
    """Update case with new sample data, and create an associated event"""
    store.update_case(case_obj, keep_date=True)

    link = url_for(
        "cases.case",
        institute_id=institute_obj["_id"],
        case_name=case_obj["display_name"],
    )

    store.create_event(
        institute=institute_obj,
        case=case_obj,
        user=user_obj,
        link=link,
        category="case",
        verb=verb,
        subject=case_obj["display_name"],
    )


def update_individuals(store, institute_obj, case_obj, user_obj, ind, age, tissue):
    """Handle update of individual data (age and/or Tissue type) for a case"""

    case_individuals = case_obj.get("individuals")
    for subject in case_individuals:
        if subject["individual_id"] == ind:
            if age:
                subject["age"] = round(float(age), 1)
            else:
                subject["age"] = None
            if tissue:
                subject["tissue_type"] = tissue

    case_obj["individuals"] = case_individuals

    verb = "update_individual"
    _update_case(store, case_obj, user_obj, institute_obj, verb)


def update_cancer_samples(
    store, institute_obj, case_obj, user_obj, ind, tissue, tumor_type, tumor_purity
):
    """Handle update of sample data data (tissue, tumor_type, tumor_purity) for a cancer case"""

    case_samples = case_obj.get("individuals")
    for sample in case_samples:
        if sample["individual_id"] == ind:
            if tissue:
                sample["tissue_type"] = tissue
            if tumor_type:
                sample["tumor_type"] = tumor_type
            else:
                sample["tumor_type"] = None
            if tumor_purity:
                sample["tumor_purity"] = float(tumor_purity)
            else:
                sample["tumor_purity"] = None

    case_obj["individuals"] = case_samples

    verb = "update_sample"
    _update_case(store, case_obj, user_obj, institute_obj, verb)


def phenotypes_genes(store, case_obj, is_clinical=True):
    """Generate a dictionary consisting of phenotype terms with associated genes from the case HPO panel

    Args:
        store(adapter.MongoAdapter)
        case_obj(dict): models.Case
        is_clinical(bool): if True, only list genes from HPO that are among the case clinical_symbols

    Returns:
        hpo_genes(dict): a dictionary with HPO term IDs as keys and HPO terms and genes as values
                      If the dynamic phenotype panel is empty, or has been intersected to some level,
                      use dynamic gene list directly instead.
    """
    build = case_obj["genome_build"]
    # Make sure build is either "37" or "38"
    if "38" in str(build):
        build = "38"
    else:
        build = "37"
    dynamic_gene_list = [gene["hgnc_id"] for gene in case_obj.get("dynamic_gene_list", [])]

    hpo_genes = {}

    clinical_symbols = store.clinical_symbols(case_obj) if is_clinical else None
    unique_genes = hpo_genes_from_dynamic_gene_list(case_obj, is_clinical, clinical_symbols)

    by_phenotype = True  # display genes by phenotype
    hpo_gene_list = case_obj.get("dynamic_panel_phenotypes", [])
    if not hpo_gene_list and dynamic_gene_list:
        by_phenotype = False

    all_hpo_gene_list_genes = set()
    # Loop over the dynamic phenotypes of a case
    for hpo_id in hpo_gene_list:
        hpo_term = store.hpo_term(hpo_id)
        # Check that HPO term exists in database
        if hpo_term is None:
            LOG.warning(f"Could not find HPO term with ID '{hpo_id}' in database")
            continue
        # Create a list with all gene symbols (or HGNC ID if symbol is missing) associated with the phenotype
        gene_list = []
        for gene_id in hpo_term.get("genes", []):
            gene_obj = store.hgnc_gene(gene_id, build)
            if gene_obj is None:
                continue
            if gene_id not in dynamic_gene_list:
                # gene was filtered out because min matching phenotypes > 1 (or the panel was generated with older genotype-phenotype mapping)
                by_phenotype = False  # do not display genes by phenotype
                continue
            add_symbol = gene_obj.get("hgnc_symbol", f"hgnc:{gene_id}")
            if is_clinical and (add_symbol not in clinical_symbols):
                continue
            gene_list.append(add_symbol)
            all_hpo_gene_list_genes.add(add_symbol)

        hpo_genes[hpo_id] = {
            "description": hpo_term.get("description"),
            "genes": ", ".join(sorted(gene_list)),
        }

    if by_phenotype is True:
        # if some gene was manually added (or is left on dynamic panel for other reasons)
        non_hpo_genes = unique_genes - all_hpo_gene_list_genes
        if len(non_hpo_genes) > 0:
            hpo_genes["Analysed genes"] = {
                "description": "Non HPO panel genes",
                "genes": ", ".join(sorted(non_hpo_genes)),
            }

    if by_phenotype is False:
        hpo_genes = {}
        hpo_genes["Analysed genes"] = {
            "description": "HPO panel",
            "genes": ", ".join(sorted(unique_genes)),
        }

    return hpo_genes


def hpo_genes_from_dynamic_gene_list(case_obj, is_clinical, clinical_symbols):
    """
    Case where dynamic_panel_phenotypes is empty, perhaps because user has added custom genes to HPO panel

    Args:
        case_obj(dict): models.Case)
        is_clinical(bool): if True, only list genes from HPO that are among the case clinical_symbols
        clinical_symbols(set): set of clinical symbols
    Returns:
        hpo_genes(set):
    """

    gene_list = [
        gene.get("hgnc_symbol") or str(gene["hgnc_id"]) for gene in case_obj["dynamic_gene_list"]
    ]

    unique_genes = set(gene_list)
    if is_clinical:
        unique_genes = unique_genes.intersection(set(clinical_symbols))

    return unique_genes


def hpo_diseases(username, password, hpo_ids, p_value_treshold=1):
    """Return the list of HGNC symbols that match annotated HPO terms.

    Args:
        username (str): username to use for phenomizer connection
        password (str): password to use for phenomizer connection

    Returns:
        query_result: a generator of dictionaries on the form
        {
            'p_value': float,
            'disease_source': str,
            'disease_nr': int,
            'gene_symbols': list(str),
            'description': str,
            'raw_line': str
        }
    """
    # skip querying Phenomizer unless at least one HPO terms exists
    try:
        results = query_phenomizer.query(username, password, *hpo_ids)
        diseases = [result for result in results if result["p_value"] <= p_value_treshold]
        return diseases
    except SystemExit:
        return None


def rerun(store, mail, current_user, institute_id, case_name, sender, recipient):
    """Request a rerun by email."""

    institute_obj, case_obj = institute_and_case(store, institute_id, case_name)
    user_obj = store.user(current_user.email)
    link = url_for("cases.case", institute_id=institute_id, case_name=case_name)

    if case_obj.get("rerun_requested") and case_obj["rerun_requested"] is True:
        flash("Rerun already pending", "info")
        return

    store.request_rerun(institute_obj, case_obj, user_obj, link)

    # this should send a JSON document to the SuSy API in the future
    html = """
        <p>{institute}: {case} ({case_id})</p>
        <p>Re-run requested by: {name}</p>
    """.format(
        institute=institute_obj["display_name"],
        case=case_obj["display_name"],
        case_id=case_obj["_id"],
        name=user_obj["name"].encode(),
    )

    # compose and send the email message
    msg = Message(
        subject=("SCOUT: request RERUN for {}".format(case_obj["display_name"])),
        html=html,
        sender=sender,
        recipients=[recipient],
        # cc the sender of the email for confirmation
        cc=[user_obj["email"]],
    )
    if recipient:
        mail.send(msg)
    else:
        LOG.error("Cannot send rerun message: no recipient defined in config.")


def call_rerunner(store, institute_id, case_name, metadata):
    """Call rerunner with updated pedigree metadata."""
    # define the data to be passed
    payload = {"case_id": case_name, "sample_ids": [m["sample_id"] for m in metadata]}

    cnf = rerunner.connection_settings
    url = cnf.get("entrypoint")
    if not url:
        raise ValueError("Rerunner API entrypoint not configured")
    auth = HTTPBasicAuth(current_user.email, cnf.get("api_key"))
    LOG.info(f"Sending request -- {url}; params={payload}")
    resp = requests.post(
        url,
        params=payload,
        json=metadata,
        timeout=rerunner.timeout,
        headers={"Content-Type": "application/json"},
        auth=auth,
    )

    if resp.status_code == 200:
        LOG.info(f"Reanalysis was successfully started; case: {case_name}")
        # get institute, case and user objects for adding a notification of the rerun to the database
        institute_obj, case_obj = institute_and_case(store, institute_id, case_name)
        user_obj = store.user(current_user.email)
        link = url_for("cases.case", institute_id=institute_id, case_name=case_name)
        store.request_rerun(institute_obj, case_obj, user_obj, link)
        # notfiy the user of the rerun
        flash(f"Reanalysis was successfully started; case: {case_name}", "info")

    else:
        raise RerunnerError(f"{resp.reason}, {resp.status_code}")


def update_default_panels(store, current_user, institute_id, case_name, panel_ids):
    """Update default panels for a case."""
    institute_obj, case_obj = institute_and_case(store, institute_id, case_name)
    user_obj = store.user(current_user.email)
    link = url_for("cases.case", institute_id=institute_id, case_name=case_name)
    panel_objs = [store.panel(panel_id) for panel_id in panel_ids]
    store.update_default_panels(institute_obj, case_obj, user_obj, link, panel_objs)


def update_clinical_filter_hpo(store, current_user, institute_id, case_name, hpo_clinical_filter):
    """Update HPO clinical filter use for a case."""
    institute_obj, case_obj = institute_and_case(store, institute_id, case_name)
    user_obj = store.user(current_user.email)
    link = url_for("cases.case", institute_id=institute_id, case_name=case_name)
    store.update_clinical_filter_hpo(institute_obj, case_obj, user_obj, link, hpo_clinical_filter)


def add_case_group(store, current_user, institute_id, case_name, group=None):
    """Bind a case group in a selected a case, creating it in current institute if not given.

    Args:
        current_user    (user)current user
        institute_id    (str)institute id
        case_name       (str)case display name
        group           (str)case group id - converts to ObjectId
    Returns:
        updated_case    (InsertOneResult)
    """

    institute_obj, case_obj = institute_and_case(store, institute_id, case_name)
    link = url_for("cases.case", institute_id=institute_id, case_name=case_name)
    user_obj = store.user(current_user.email)

    if not group:
        group = store.init_case_group(institute_id)

    current_group_ids = set(case_obj.get("group", []))
    current_group_ids.add(ObjectId(group))

    updated_case = store.update_case_group_ids(
        institute_obj, case_obj, user_obj, link, list(current_group_ids)
    )
    return updated_case


def remove_case_group(store, current_user, institute_id, case_name, case_group):
    """Remove a case group from selected institute - and from db if it is no longer in use."""

    institute_obj, case_obj = institute_and_case(store, institute_id, case_name)
    link = url_for("cases.case", institute_id=institute_id, case_name=case_name)
    user_obj = store.user(current_user.email)

    current_group_ids = case_obj.get("group", [])

    # STR OBJID mismatch?
    current_group_ids.remove(ObjectId(case_group))
    updated_case = store.update_case_group_ids(
        institute_obj, case_obj, user_obj, link, current_group_ids
    )

    current_group_cases = store.case_ids_from_group_id(case_group)

    if current_group_cases == []:
        store.remove_case_group(case_group)

    return updated_case


def case_group_update_label(store, case_group_id, case_group_label):
    """Update a case group label."""

    result = store.case_group_update_label(ObjectId(case_group_id), case_group_label)

    return result


def vcf2cytosure(store, institute_id, case_name, individual_id):
    """vcf2cytosure CGH file for inidividual."""
    institute_obj, case_obj = institute_and_case(store, institute_id, case_name)

    for individual in case_obj["individuals"]:
        if individual["individual_id"] == individual_id:
            individual_obj = individual

    return (individual_obj["display_name"], individual_obj["vcf2cytosure"])


def multiqc(store, institute_id, case_name):
    """Find MultiQC report for the case."""
    institute_obj, case_obj = institute_and_case(store, institute_id, case_name)
    return dict(institute=institute_obj, case=case_obj)


def prepare_beacon_req_params():
    """Prepares URL and Headers for sending a request to the beacon server.

    Returns:
        url, headers(tuple)
    """
    req_url = current_app.config.get("BEACON_URL")
    beacon_token = current_app.config.get("BEACON_TOKEN")
    if not req_url or not beacon_token:
        return
    req_headers = JSON_HEADERS
    req_headers["X-Auth-Token"] = beacon_token
    return req_url, req_headers


def beacon_remove(case_id):
    """Remove all variants from a case in Beacon by handling a POST request to the /apiv1.0/delete Beacon endpoint.

    Args:
        case_id(str): A case _id

    """
    if prepare_beacon_req_params() is None:
        flash(
            "Please check config file. It should contain both BEACON_URL and BEACON_TOKEN",
            "warning",
        )
        return
    request_url, req_headers = prepare_beacon_req_params()

    case_obj = store.case(case_id=case_id)
    beacon_submission = case_obj.get("beacon")

    if beacon_submission is None:
        flash("Couldn't find a valid beacon submission for this case", "warning")
        return

    # Prepare beacon request data
    assembly = "GRCh37" if "37" in str(case_obj["genome_build"]) else "GRCh38"
    dataset_id = "_".join([case_obj["owner"], assembly])
    samples = [sample for sample in beacon_submission.get("samples", [])]
    data = {"dataset_id": dataset_id, "samples": samples}
    resp = post_request_json("/".join([request_url, "delete"]), data, req_headers)
    flash_color = "success"
    message = None
    if resp.get("status_code") == 200:
        message = resp.get("content", {}).get("message")
        store.case_collection.update_one({"_id": case_obj["_id"]}, {"$unset": {"beacon": 1}})
    else:
        message = resp.get("message")
        flash_color = "warning"
    flash(f"Beacon responded:{message}", flash_color)


def beacon_add(form):
    """Save variants from one or more case samples to the Beacon server.
       Handle a POST request to the /apiv1.0/add Beacon endpoint

    Args:
        form(werkzeug.datastructures.ImmutableMultiDict): beacon submission form

    """
    if prepare_beacon_req_params() is None:
        flash(
            "Please check config file. It should contain both BEACON_URL and BEACON_TOKEN",
            "warning",
        )
        return
    request_url, req_headers = prepare_beacon_req_params()

    case_obj = store.case(case_id=form.get("case"))
    # define case individuals (individual_id, same as in VCF) to filter VCF files with
    individuals = []
    if form.get("samples") == "affected":
        individuals = [
            ind["individual_id"] for ind in case_obj["individuals"] if ind["phenotype"] == 2
        ]
    else:
        individuals = [ind["individual_id"] for ind in case_obj["individuals"]]

    # define genes to filter VCF files with
    gene_filter = set()
    for panel in form.getlist("panels"):
        gene_filter.update(store.panel_to_genes(panel_id=panel, gene_format="hgnc_id"))
    gene_filter = list(gene_filter)

    submission = {
        "created_at": datetime.datetime.now(),
        "user": current_user.email,
        "samples": individuals,
        "panels": form.getlist("panels"),
        "vcf_files": [],
    }

    # Prepare beacon request data
    assembly = "GRCh37" if "37" in str(case_obj["genome_build"]) else "GRCh38"
    data = {
        "dataset_id": "_".join([case_obj["owner"], assembly]),
        "samples": individuals,
        "assemblyId": assembly,
    }
    if gene_filter:  # Gene filter is not mandatory
        data["genes"] = {"ids": gene_filter, "id_type": "HGNC"}

    # loop over selected VCF files and send an add request to Beacon for each one of them
    vcf_files = form.getlist("vcf_files")
    if not vcf_files:
        flash("Please select at least one VCF file to save to Beacon", "warning")
        return
    for vcf_key in form.getlist("vcf_files"):
        data["vcf_path"] = case_obj["vcf_files"].get(vcf_key)
        resp = post_request_json("/".join([request_url, "add"]), data, req_headers)
        if resp.get("status_code") != 200:
            flash(f"Beacon responded:{resp['message']}", "warning")
            continue
        submission["vcf_files"].append(vcf_key)

    if len(submission["vcf_files"]) > 0:
        flash(
            f"Variants from the following files are going to be saved to Beacon:{submission['vcf_files']}",
            "success",
        )
        store.case_collection.find_one_and_update(
            {"_id": case_obj["_id"]}, {"$set": {"beacon": submission}}
        )
    return


def matchmaker_check_requirements(request):
    """Make sure requirements are fulfilled before submitting any request to MatchMaker Exchange

    Args:
        request(werkzeug.local.LocalProxy)
    Returns:
        None, if requirements are fulfilled, otherwise redirects to previous page with error message
    """
    # Make sure all MME connection parameters are available in scout instance
    if (
        any(
            [
                hasattr(matchmaker, "host"),
                hasattr(matchmaker, "accept"),
                hasattr(matchmaker, "token"),
            ]
        )
        is None
    ):
        flash(
            "An error occurred reading matchmaker connection parameters. Please check config file!",
            "danger",
        )
        return redirect(request.referrer)

    # Check that request comes from an authorized user (mme_submitter role)
    user_obj = store.user(current_user.email)
    if "mme_submitter" not in user_obj.get("roles", []):
        flash("unauthorized request", "warning")
        return redirect(request.referrer)


def matchmaker_add(request, institute_id, case_name):
    """Add all affected individuals from a case to a MatchMaker server

    Args:
        request(werkzeug.local.LocalProxy)
        institute_id(str): _id of an institute
        case_name(str): display name of a case
    """
    # Check that general MME request requirements are fulfilled
    matchmaker_check_requirements(request)
    _, case_obj = institute_and_case(store, institute_id, case_name)
    candidate_vars = case_obj.get("suspects") or []
    if len(candidate_vars) > 3:
        flash(
            "At the moment it is not possible to save to MatchMaker more than 3 pinned variants",
            "warning",
        )
        return redirect(request.referrer)

    save_gender = "sex" in request.form
    features = (
        hpo_terms(case_obj)
        if "features" in request.form and case_obj.get("phenotype_terms")
        else []
    )
    disorders = omim_terms(case_obj) if "disorders" in request.form else []
    genes_only = request.form.get("genomicfeatures") == "genes"

    if not features and not candidate_vars:
        flash(
            "In order to upload a case to MatchMaker you need to pin a variant or at least assign a phenotype (HPO term)",
            "danger",
        )
        return redirect(request.referrer)

    # create contact dictionary
    user_obj = store.user(current_user.email)
    contact_info = {
        "name": user_obj["name"],
        "href": "".join(["mailto:", user_obj["email"]]),
        "institution": "Scout software user, Science For Life Laboratory, Stockholm, Sweden",
    }

    submitted_info = {
        "contact": contact_info,
        "sex": save_gender,
        "features": features,
        "disorders": disorders,
        "genes_only": genes_only,
        "patient_id": [],
        "server_responses": [],
    }
    server_responses = []
    n_updated = 0
    for individual in case_obj.get("individuals"):
        if not individual["phenotype"] in [
            2,
            "affected",
        ]:  # include only affected individuals
            continue

        patient = {
            "contact": contact_info,
            "id": ".".join(
                [case_obj["_id"], individual.get("individual_id")]
            ),  # This is a required field form MME
            "label": ".".join([case_obj["display_name"], individual.get("display_name")]),
            "features": features,
            "disorders": disorders,
        }
        if save_gender:
            if individual["sex"] == "1":
                patient["sex"] = "MALE"
            else:
                patient["sex"] = "FEMALE"

        if candidate_vars:
            g_features = genomic_features(
                store, case_obj, individual.get("display_name"), genes_only
            )
            patient["genomicFeatures"] = g_features
        resp = matchmaker.patient_submit(patient)
        submitted_info["server_responses"].append(
            {
                "patient": patient,
                "message": resp.get("message"),
                "status_code": resp.get("status_code"),
            }
        )
        if resp.get("status_code") != 200:
            flash(
                "an error occurred while adding patient to matchmaker: {}".format(
                    resp.get("message")
                ),
                "warning",
            )
            continue
        flash(f"Patient {individual.get('display_name')} saved to MatchMaker", "success")
        n_updated += 1

    if n_updated > 0:
        store.case_mme_update(case_obj=case_obj, user_obj=user_obj, mme_subm_obj=submitted_info)

    return n_updated


def matchmaker_delete(request, institute_id, case_name):
    """Delete all affected samples for a case from MatchMaker

    Args:
        request(werkzeug.local.LocalProxy)
        institute_id(str): _id of an institute
        case_name(str): display name of a case
    """
    # Check that general MME request requirements are fulfilled
    matchmaker_check_requirements(request)

    _, case_obj = institute_and_case(store, institute_id, case_name)
    # Delete each patient submitted for this case
    for patient in case_obj.get("mme_submission", {}).get("patients", []):
        # Send delete request to server and capture server's response
        patient_id = patient["id"]
        resp = matchmaker.patient_delete(patient_id)
        category = "warning"
        if resp["status_code"] == 200:
            category = "success"
            # update case by removing mme submission
            # and create events for patients deletion from MME
            user_obj = store.user(current_user.email)
            store.case_mme_delete(case_obj=case_obj, user_obj=user_obj)

            flash(f"Deleted patient '{patient_id}', case '{case_name}' from MatchMaker", "success")
            continue

        flash(f"An error occurred while deleting patient from MatchMaker", "danger")


def matchmaker_matches(request, institute_id, case_name):
    """Show Matchmaker submission data for a sample and eventual matches.

    Args:
        request(werkzeug.local.LocalProxy)
        institute_id(str): _id of an institute
        case_name(str): display name of a case

    Returns:
        data(dict): data to display in the html template
    """
    # Check that general MME request requirements are fulfilled
    matchmaker_check_requirements(request)

    institute_obj, case_obj = institute_and_case(store, institute_id, case_name)
    data = {"institute": institute_obj, "case": case_obj, "server_errors": [], "panel": 1}
    matches = {}
    for patient in case_obj.get("mme_submission", {}).get("patients", []):
        patient_id = patient["id"]
        matches[patient_id] = None
        server_resp = matchmaker.patient_matches(patient_id)
        if server_resp.get("status_code") != 200:  # server returned error
            flash("MatchMaker server returned error:{}".format(data["server_errors"]), "danger")
            return redirect(request.referrer)
        # server returned a valid response
        pat_matches = []
        if server_resp.get("content", {}).get("matches"):
            pat_matches = parse_matches(patient_id, server_resp["content"]["matches"])
        matches[patient_id] = pat_matches

    data["matches"] = matches
    return data


def matchmaker_match(request, target, institute_id, case_name):
    """Initiate a MatchMaker match against either other Scout patients or external nodes

    Args:
        request(werkzeug.local.LocalProxy)
        target(str): 'internal' for matches against internal patients, or id of a specific node
        institute_id(str): _id of an institute
        case_name(str): display name of a case
    """
    # Check that general MME request requirements are fulfilled
    matchmaker_check_requirements(request)

    institute_obj, case_obj = institute_and_case(store, institute_id, case_name)
    query_patients = case_obj.get("mme_submission", {}).get("patients", [])
    ok_responses = 0
    for patient in query_patients:
        json_resp = None
        if target == "internal":  # Interal match against other patients on the MME server
            json_resp = matchmaker.match_internal(patient)
            if json_resp.get("status_code") != 200:
                flash(
                    f"An error occurred while matching patient against other patients of MatchMaker:{json_resp.get('message')}",
                    "danger",
                )
                continue
            ok_responses += 1
        else:  # external matches
            # Match every affected patient
            patient_id = patient["id"]
            # Against every node
            nodes = [node["id"] for node in matchmaker.connected_nodes]
            for node in nodes:
                if node != target:
                    continue
                json_resp = matchmaker.match_external(patient_id, node)
                if json_resp.get("status_code") != 200:
                    flash(
                        f"An error occurred while matching patient against external node: '{node}' : {json_resp.get('message')}",
                        "danger",
                    )
                    continue
                ok_responses += 1
    if ok_responses > 0:
        flash(
            "Matching request sent. Click on 'Past Matches' to review eventual matching results.'",
            "info",
        )

    return ok_responses<|MERGE_RESOLUTION|>--- conflicted
+++ resolved
@@ -288,53 +288,7 @@
         case_obj(dict): case dictionary
         data(dict): data dictionary containing case report information
     """
-<<<<<<< HEAD
-    VARIANT_TYPES = {
-        "causatives_detailed": "causatives",
-        "partial_causatives_detailed": "partial_causatives",
-        "suspects_detailed": "suspects",
-        "classified_detailed": "acmg_classification",
-        "tagged_detailed": "manual_rank",
-        "tier_detailed": "cancer_tier",
-        "dismissed_detailed": "dismiss_variant",
-        "commented_detailed": "is_commented",
-    }
-
-    institute_obj, case_obj = institute_and_case(store, institute_id, case_name)
-    data = {"case": case_obj, "institute": institute_obj}
-    for individual in data["case"].get("individuals", []):
-        try:
-            sex = int(individual.get("sex", 0))
-        except ValueError as err:
-            sex = 0
-        individual["sex_human"] = SEX_MAP[sex]
-
-        pheno_map = PHENOTYPE_MAP
-        if case_obj.get("track", "rare") == "cancer":
-            pheno_map = CANCER_PHENOTYPE_MAP
-
-        individual["phenotype_human"] = pheno_map.get(individual["phenotype"])
-
-    dismiss_options = store.dismiss_variant_options(["rare"])
-    data["cancer"] = case_obj.get("track") == "cancer"
-    if data["cancer"]:
-        dismiss_options = store.dismiss_variant_options(["rare", "cancer"])
-
-    data["comments"] = store.events(institute_obj, case=case_obj, comments=True)
-    data["audits"] = store.case_events_by_verb(
-        category="case", institute=institute_obj, case=case_obj, verb="filter_audit"
-    )
-
-    data["manual_rank_options"] = store.manual_rank_options(["rare", "cancer"])
-    data["cancer_tier_options"] = store.cancer_tier_terms()
-    data["dismissed_options"] = dismiss_options
-    data["genetic_models"] = dict(GENETIC_MODELS)
-    data["report_created_at"] = datetime.datetime.now().strftime("%Y-%m-%d %H:%M")
-
-    evaluated_variants = {vt: [] for vt in VARIANT_TYPES}
-=======
     evaluated_variants = {vt: [] for vt in CASE_REPORT_VARIANT_TYPES}
->>>>>>> ccd58872
     # We collect all causatives (including the partial ones) and suspected variants
     # These are handeled in separate since they are on case level
     for var_type in ["causatives", "suspects", "partial_causatives"]:
@@ -426,21 +380,18 @@
 
     data["case"] = case_info
 
-    dismiss_options = DISMISS_VARIANT_OPTIONS
+    dismiss_options = store.dismiss_variant_options(["rare"])
     data["cancer"] = case_obj.get("track") == "cancer"
     if data["cancer"]:
-        dismiss_options = {
-            **DISMISS_VARIANT_OPTIONS,
-            **CANCER_SPECIFIC_VARIANT_DISMISS_OPTIONS,
-        }
+        dismiss_options = store.dismiss_variant_options(["rare", "cancer"])
 
     data["comments"] = store.events(institute_obj, case=case_obj, comments=True)
     data["audits"] = store.case_events_by_verb(
         category="case", institute=institute_obj, case=case_obj, verb="filter_audit"
     )
 
-    data["manual_rank_options"] = MANUAL_RANK_OPTIONS
-    data["cancer_tier_options"] = CANCER_TIER_OPTIONS
+    data["manual_rank_options"] = store.manual_rank_options(["rare", "cancer"])
+    data["cancer_tier_options"] = store.cancer_tier_terms()
     data["dismissed_options"] = dismiss_options
     data["genetic_models"] = dict(GENETIC_MODELS)
     data["report_created_at"] = datetime.datetime.now().strftime("%Y-%m-%d %H:%M")
