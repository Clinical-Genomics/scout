# -*- coding: utf-8 -*-
import os
import itertools
import requests
import datetime

import logging

from bs4 import BeautifulSoup
from xlsxwriter import Workbook
from flask import url_for, current_app
from flask_mail import Message
import query_phenomizer
from flask_login import current_user

from scout.constants import (CASE_STATUSES, PHENOTYPE_GROUPS, COHORT_TAGS, SEX_MAP, PHENOTYPE_MAP, VERBS_MAP, MT_EXPORT_HEADER)
from scout.constants.variant_tags import MANUAL_RANK_OPTIONS, DISMISS_VARIANT_OPTIONS, GENETIC_MODELS
from scout.export.variant import export_mt_variants
from scout.server.utils import institute_and_case, user_institutes
from scout.parse.clinvar import clinvar_submission_header, clinvar_submission_lines
from scout.server.blueprints.variants.controllers import variant as variant_decorator
from scout.server.blueprints.variants.controllers import sv_variant
from scout.parse.matchmaker import hpo_terms, omim_terms, genomic_features, parse_matches
from scout.utils.matchmaker import matchmaker_request
from scout.server.blueprints.variants.controllers import get_predictions
from scout.server.blueprints.genes.controllers import gene

LOG = logging.getLogger(__name__)


STATUS_MAP = {'solved': 'bg-success', 'archived': 'bg-warning'}


def cases(store, case_query, limit=100):
    """Preprocess case objects.

    Add the necessary information to display the 'cases' view

    Args:
        store(adapter.MongoAdapter)
        case_query(pymongo.Cursor)
        limit(int): Maximum number of cases to display

    Returns:
        data(dict): includes the cases, how many there are and the limit.
    """

    case_groups = {status: [] for status in CASE_STATUSES}
    for case_obj in case_query.limit(limit):
        analysis_types = set(ind['analysis_type'] for ind in case_obj['individuals'])

        case_obj['analysis_types'] = list(analysis_types)
        case_obj['assignees'] = [store.user(user_email) for user_email in
                                 case_obj.get('assignees', [])]
        case_groups[case_obj['status']].append(case_obj)
        case_obj['is_rerun'] = len(case_obj.get('analyses', [])) > 0
        case_obj['clinvar_variants'] = store.case_to_clinVars(case_obj['_id'])
    data = {
        'cases': [(status, case_groups[status]) for status in CASE_STATUSES],
        'found_cases': case_query.count(),
        'limit': limit,
    }
    return data


def case(store, institute_obj, case_obj):
    """Preprocess a single case.

    Prepare the case to be displayed in the case view.

    Args:
        store(adapter.MongoAdapter)
        institute_obj(models.Institute)
        case_obj(models.Case)

    Returns:
        data(dict): includes the cases, how many there are and the limit.

    """
    # Convert individual information to more readable format
    case_obj['individual_ids'] = []
    for individual in case_obj['individuals']:
        try:
            sex = int(individual.get('sex', 0))
        except ValueError as err:
            sex = 0
        individual['sex_human'] = SEX_MAP[sex]
        individual['phenotype_human'] = PHENOTYPE_MAP.get(individual['phenotype'])
        case_obj['individual_ids'].append(individual['individual_id'])

    case_obj['assignees'] = [store.user(user_email) for user_email in
                             case_obj.get('assignees', [])]

    # Fetch the variant objects for suspects and causatives
    suspects = [store.variant(variant_id) or variant_id for variant_id in
                case_obj.get('suspects', [])]
    causatives = [store.variant(variant_id) or variant_id for variant_id in
                  case_obj.get('causatives', [])]

    # Set of all unique genes in the default gene panels
    distinct_genes = set()
    case_obj['panel_names'] = []
    for panel_info in case_obj.get('panels', []):
        if not panel_info.get('is_default'):
            continue
        panel_obj = store.gene_panel(panel_info['panel_name'], version=panel_info.get('version'))
        distinct_genes.update([gene['hgnc_id'] for gene in panel_obj.get('genes', [])])
        full_name = "{} ({})".format(panel_obj['display_name'], panel_obj['version'])
        case_obj['panel_names'].append(full_name)
    case_obj['default_genes'] = list(distinct_genes)
    for hpo_term in itertools.chain(case_obj.get('phenotype_groups', []),
                                    case_obj.get('phenotype_terms', [])):
        hpo_term['hpo_link'] = ("http://compbio.charite.de/hpoweb/showterm?id={}"
                                .format(hpo_term['phenotype_id']))

    # other collaborators than the owner of the case
    o_collaborators = [store.institute(collab_id) for collab_id in case_obj['collaborators'] if
                       collab_id != case_obj['owner']]
    case_obj['o_collaborators'] = [(collab_obj['_id'], collab_obj['display_name']) for
                                   collab_obj in o_collaborators]

    irrelevant_ids = ('cust000', institute_obj['_id'])
    collab_ids = [(collab['_id'], collab['display_name']) for collab in store.institutes() if
                  (collab['_id'] not in irrelevant_ids) and
                  (collab['_id'] not in case_obj['collaborators'])]

    events = list(store.events(institute_obj, case=case_obj))
    for event in events:
        event['verb'] = VERBS_MAP[event['verb']]

    case_obj['clinvar_variants'] = store.case_to_clinVars(case_obj['_id'])

    # Phenotype groups can be specific for an institute, there are some default groups
    pheno_groups = institute_obj.get('phenotype_groups') or PHENOTYPE_GROUPS

    data = {
        'status_class': STATUS_MAP.get(case_obj['status']),
        'other_causatives': store.check_causatives(case_obj=case_obj),
        'comments': store.events(institute_obj, case=case_obj, comments=True),
        'hpo_groups': pheno_groups,
        'events': events,
        'suspects': suspects,
        'causatives': causatives,
        'collaborators': collab_ids,
        'cohort_tags': COHORT_TAGS,
        'mme_nodes': current_app.mme_nodes, # Get available MatchMaker nodes for matching case
    }

    return data


def case_report_content(store, institute_obj, case_obj):
    """Gather contents to be visualized in a case report

    Args:
        store(adapter.MongoAdapter)
        institute_obj(models.Institute)
        case_obj(models.Case)

    Returns:
        data(dict)

    """
    variant_types = {
        'causatives_detailed': 'causatives',
        'suspects_detailed': 'suspects',
        'classified_detailed': 'acmg_classification',
        'tagged_detailed': 'manual_rank',
        'dismissed_detailed': 'dismiss_variant',
        'commented_detailed': 'is_commented',
    }
    data = case_obj

    for individual in data['individuals']:
        try:
            sex = int(individual.get('sex', 0))
        except ValueError as err:
            sex = 0
        individual['sex_human'] = SEX_MAP[sex]
        individual['phenotype_human'] = PHENOTYPE_MAP.get(individual['phenotype'])

    # Add the case comments
    data['comments'] = store.events(institute_obj, case=case_obj, comments=True)

    data['manual_rank_options'] = MANUAL_RANK_OPTIONS
    data['dismissed_options'] = DISMISS_VARIANT_OPTIONS
    data['genetic_models'] = dict(GENETIC_MODELS)
    data['report_created_at'] = datetime.datetime.now().strftime("%Y-%m-%d %H:%M")

    evaluated_variants = {}
    for vt in variant_types:
        evaluated_variants[vt] = []
    # We collect all causatives and suspected variants
    # These are handeled in separate since they are on case level
    for var_type in ['causatives', 'suspects']:
        #These include references to variants
        vt = '_'.join([var_type, 'detailed'])
        for var_id in case_obj.get(var_type,[]):
            variant_obj = store.variant(var_id)
            if not variant_obj:
                continue
            # If the variant exists we add it to the evaluated variants
            evaluated_variants[vt].append(variant_obj)

    ## get variants for this case that are either classified, commented, tagged or dismissed.
    for var_obj in store.evaluated_variants(case_id=case_obj['_id']):
        # Check which category it belongs to
        for vt in variant_types:
            keyword = variant_types[vt]
            # When found we add it to the categpry
            # Eac variant can belong to multiple categories
            if keyword in var_obj:
                evaluated_variants[vt].append(var_obj)

    for var_type in evaluated_variants:
        decorated_variants = []
        for var_obj in evaluated_variants[var_type]:
        # We decorate the variant with some extra information
            if var_obj['category'] == 'snv':
                decorated_info = variant_decorator(
                        store=store,
                        institute_obj=institute_obj,
                        case_obj=case_obj,
                        variant_id=None,
                        variant_obj=var_obj,
                        add_case=False,
                        add_other=False,
                        get_overlapping=False
                    )
            else:
                decorated_info = sv_variant(
                    store=store,
                    institute_id=institute_obj['_id'],
                    case_name=case_obj['display_name'],
                    variant_obj=var_obj,
                    add_case=False,
                    get_overlapping=False
                    )
            decorated_variants.append(decorated_info['variant'])
        # Add the decorated variants to the case
        data[var_type] = decorated_variants

    return data


def coverage_report_contents(store, institute_obj, case_obj, base_url):
    """Posts a request to chanjo-report and capture the body of the returned response to include it in case report

    Args:
        store(adapter.MongoAdapter)
        institute_obj(models.Institute)
        case_obj(models.Case)
        base_url(str): base url of server

    Returns:
        coverage_data(str): string rendering of the content between <body </body> tags of a coverage report
    """

    request_data = {}
    # extract sample ids from case_obj and add them to the post request object:
    request_data['sample_id'] = [ ind['individual_id'] for ind in case_obj['individuals'] ]

    # extract default panel names and default genes from case_obj and add them to the post request object
    distinct_genes = set()
    panel_names = []
    for panel_info in case_obj.get('panels', []):
        if not panel_info.get('is_default'):
            continue
        panel_obj = store.gene_panel(panel_info['panel_name'], version=panel_info.get('version'))
        full_name = "{} ({})".format(panel_obj['display_name'], panel_obj['version'])
        panel_names.append(full_name)
    panel_names = ' ,'.join(panel_names)
    request_data['panel_name'] = panel_names

    # add institute-specific cutoff level to the post request object
    request_data['level'] = institute_obj.get('coverage_cutoff', 15)

    #send get request to chanjo report
    resp = requests.get(base_url+'reports/report', params=request_data)

    #read response content
    soup = BeautifulSoup(resp.text)

    # remove links in the printed version of coverage report
    for tag in soup.find_all('a'):
        tag.replaceWith('')

    #extract body content using BeautifulSoup
    coverage_data = ''.join(['%s' % x for x in soup.body.contents])

    return coverage_data


def clinvar_submissions(store, user_id, institute_id):
    """Get all Clinvar submissions for a user and an institute"""
    submissions = list(store.clinvar_submissions(user_id, institute_id))
    return submissions


def clinvar_header(submission_objs, csv_type):
    """ Call clinvar parser to extract required fields to include in csv header from clinvar submission objects"""

    clinvar_header_obj = clinvar_submission_header(submission_objs, csv_type)
    return clinvar_header_obj


def clinvar_lines(clinvar_objects, clinvar_header):
    """ Call clinvar parser to extract required lines to include in csv file from clinvar submission objects and header"""

    clinvar_lines = clinvar_submission_lines(clinvar_objects, clinvar_header)
    return clinvar_lines


def mt_excel_files(store, case_obj, temp_excel_dir):
    """Collect MT variants and format line of a MT variant report
    to be exported in excel format

    Args:
        store(adapter.MongoAdapter)
        case_obj(models.Case)
        temp_excel_dir(os.Path): folder where the temp excel files are written to

    Returns:
        written_files(int): the number of files written to temp_excel_dir

    """
    today = datetime.datetime.now().strftime('%Y-%m-%d')
    samples = case_obj.get('individuals')

    query = {'chrom':'MT'}
    mt_variants = list(store.variants(case_id=case_obj['_id'], query=query, nr_of_variants= -1, sort_key='position'))

    written_files = 0
    for sample in samples:
        sample_id = sample['individual_id']
        sample_lines = export_mt_variants(variants=mt_variants, sample_id=sample_id)

        # set up document name
        document_name = '.'.join([case_obj['display_name'], sample_id, today]) + '.xlsx'
        workbook = Workbook(os.path.join(temp_excel_dir,document_name))
        Report_Sheet = workbook.add_worksheet()

        # Write the column header
        row = 0
        for col,field in enumerate(MT_EXPORT_HEADER):
            Report_Sheet.write(row,col,field)

        # Write variant lines, after header (start at line 1)
        for row, line in enumerate(sample_lines,1): # each line becomes a row in the document
            for col, field in enumerate(line): # each field in line becomes a cell
                Report_Sheet.write(row,col,field)
        workbook.close()

        if os.path.exists(os.path.join(temp_excel_dir,document_name)):
            written_files += 1

    return written_files


def update_synopsis(store, institute_obj, case_obj, user_obj, new_synopsis):
    """Update synopsis."""
    # create event only if synopsis was actually changed
    if new_synopsis and case_obj['synopsis'] != new_synopsis:
        link = url_for('cases.case', institute_id=institute_obj['_id'],
                       case_name=case_obj['display_name'])
        store.update_synopsis(institute_obj, case_obj, user_obj, link,
                              content=new_synopsis)


def hpo_diseases(username, password, hpo_ids, p_value_treshold=1):
    """Return the list of HGNC symbols that match annotated HPO terms.

    Args:
        username (str): username to use for phenomizer connection
        password (str): password to use for phenomizer connection

    Returns:
        query_result: a generator of dictionaries on the form
        {
            'p_value': float,
            'disease_source': str,
            'disease_nr': int,
            'gene_symbols': list(str),
            'description': str,
            'raw_line': str
        }
    """
    # skip querying Phenomizer unless at least one HPO terms exists
    try:
        results = query_phenomizer.query(username, password, *hpo_ids)
        diseases = [result for result in results
                    if result['p_value'] <= p_value_treshold]
        return diseases
    except SystemExit:
        return None


def rerun(store, mail, current_user, institute_id, case_name, sender, recipient):
    """Request a rerun by email."""
    institute_obj, case_obj = institute_and_case(store, institute_id, case_name)
    user_obj = store.user(current_user.email)
    link = url_for('cases.case', institute_id=institute_id, case_name=case_name)
    store.request_rerun(institute_obj, case_obj, user_obj, link)

    # this should send a JSON document to the SuSy API in the future
    html = """
        <p>{institute}: {case} ({case_id})</p>
        <p>Re-run requested by: {name}</p>
    """.format(institute=institute_obj['display_name'],
               case=case_obj['display_name'], case_id=case_obj['_id'],
               name=user_obj['name'].encode())

    # compose and send the email message
    msg = Message(subject=("SCOUT: request RERUN for {}"
                           .format(case_obj['display_name'])),
                  html=html, sender=sender, recipients=[recipient],
                  # cc the sender of the email for confirmation
                  cc=[user_obj['email']])
    mail.send(msg)


def update_default_panels(store, current_user, institute_id, case_name, panel_ids):
    """Update default panels for a case."""
    institute_obj, case_obj = institute_and_case(store, institute_id, case_name)
    user_obj = store.user(current_user.email)
    link = url_for('cases.case', institute_id=institute_id, case_name=case_name)
    panel_objs = [store.panel(panel_id) for panel_id in panel_ids]
    store.update_default_panels(institute_obj, case_obj, user_obj, link, panel_objs)


def vcf2cytosure(store, institute_id, case_name, individual_id):
    """vcf2cytosure CGH file for inidividual."""
    institute_obj, case_obj = institute_and_case(store, institute_id, case_name)

    for individual in case_obj['individuals']:
        if individual['individual_id'] == individual_id:
            individual_obj = individual

    return (individual_obj['display_name'], individual_obj['vcf2cytosure'])

def gene_variants(store, variants_query, page=1, per_page=50):
    """Pre-process list of variants."""
    variant_count = variants_query.count()
    skip_count = per_page * max(page - 1, 0)
    more_variants = True if variant_count > (skip_count + per_page) else False
    variant_res = variants_query.skip(skip_count).limit(per_page)

    my_institutes = list(inst['_id'] for inst in user_institutes(store, current_user))

    LOG.debug("Institutes allowed: {}.".format(my_institutes))

    variants = []
    for variant_obj in variant_res:
        # hide other institutes for now
<<<<<<< HEAD
        if (variant_obj['institute'] not in my_institutes):
            LOG.debug("Institute {} not allowed.".format(variant_obj['institute']))
=======
        if variant_obj['institute'] not in my_institutes:
            log.debug("Institute {} not allowed.".format(variant_obj['institute']))
>>>>>>> f01abbde
            continue

        # Populate variant case_display_name
        variant_case_obj = store.case(case_id=variant_obj['case_id'])
        if not variant_case_obj:
            # A variant with missing case was encountered
            continue
        case_display_name = variant_case_obj.get('display_name')
        variant_obj['case_display_name'] = case_display_name

        genome_build = variant_case_obj.get('genome_build', '37')
        if genome_build not in ['37','38']:
            genome_build = '37'

        # Update the HGNC symbols if they are not set
        variant_genes = variant_obj.get('genes')
        if variant_genes is not None:
            for gene_obj in variant_genes:
                # If there is no hgnc id there is nothin we can do
                if not gene_obj['hgnc_id']:
                    continue
                # Else we collect the gene object and check the id
                if gene_obj.get('hgnc_symbol') is None or gene_obj.get('description') is None:
                    hgnc_gene = store.hgnc_gene(gene_obj['hgnc_id'], build=genome_build)
                    if not hgnc_gene:
                        continue
                    gene_obj['hgnc_symbol'] = hgnc_gene['hgnc_symbol']
                    gene_obj['description'] = hgnc_gene['description']

        # Populate variant HGVS and predictions
        gene_ids = []
        gene_symbols = []
        hgvs_c = []
        hgvs_p = []
        variant_genes = variant_obj.get('genes')

        if variant_genes is not None:
            functional_annotation = ''

            for gene_obj in variant_genes:
                hgnc_id = gene_obj['hgnc_id']
                gene_symbol = gene(store, hgnc_id)['symbol']
                gene_ids.append(hgnc_id)
                gene_symbols.append(gene_symbol)

                hgvs_nucleotide = '-'
                # gather HGVS info from gene transcripts
                transcripts_list = gene_obj.get('transcripts')
                for transcript_obj in transcripts_list:
                    if transcript_obj.get('is_canonical') and transcript_obj.get('is_canonical') is True:
                        hgvs_nucleotide = str(transcript_obj.get('coding_sequence_name'))
                        hgvs_protein = str(transcript_obj.get('protein_sequence_name'))
                hgvs_c.append(hgvs_nucleotide)
                hgvs_p.append(hgvs_protein)

            LOG.debug("HGVS: {} {} {}.".format(gene_symbols, hgvs_c, hgvs_p))

            if len(gene_symbols) == 1:
                if(hgvs_p[0] != "None"):
                    hgvs = hgvs_p[0]
                elif(hgvs_c[0] != "None"):
                    hgvs = hgvs_c[0]
                else:
                    hgvs = "-"
                variant_obj['hgvs'] = hgvs

            # populate variant predictions for display
            variant_obj.update(get_predictions(variant_genes))

        variants.append(variant_obj)

    return {
        'variants': variants,
        'more_variants': more_variants,
    }

def multiqc(store, institute_id, case_name):
    """Find MultiQC report for the case."""
    institute_obj, case_obj = institute_and_case(store, institute_id, case_name)
    return dict(
        institute=institute_obj,
        case=case_obj,
    )


def get_sanger_unevaluated(store, institute_id, user_id):
    """Get all variants for an institute having Sanger validations ordered but still not evaluated

        Args:
            store(scout.adapter.MongoAdapter)
            institute_id(str)

        Returns:
            unevaluated: a list that looks like this: [ {'case1': [varID_1, varID_2, .., varID_n]}, {'case2' : [varID_1, varID_2, .., varID_n]} ],
                         where the keys are case_ids and the values are lists of variants with Sanger ordered but not yet validated

    """

    # Retrieve a list of ids for variants with Sanger ordered grouped by case from the 'event' collection
    # This way is much faster than querying over all variants in all cases of an institute
    sanger_ordered_by_case = store.sanger_ordered(institute_id, user_id)
    unevaluated = []

    # for each object where key==case and value==[variant_id with Sanger ordered]
    for item in sanger_ordered_by_case:
        case_id = item['_id']
        # Get the case to collect display name
        case_obj = store.case(case_id=case_id)

        if not case_obj: # the case might have been removed
            continue

        case_display_name = case_obj.get('display_name')

        # List of variant document ids
        varid_list = item['vars']

        unevaluated_by_case = {}
        unevaluated_by_case[case_display_name] = []

        for var_id in varid_list:
            # For each variant with sanger validation ordered
            variant_obj = store.variant(document_id=var_id, case_id=case_id)

            # Double check that Sanger was ordered (and not canceled) for the variant
            if variant_obj is None or variant_obj.get('sanger_ordered') is None or variant_obj.get('sanger_ordered') is False:
                continue

            validation = variant_obj.get('validation', 'not_evaluated')

            # Check that the variant is not evaluated
            if validation in ['True positive', 'False positive']:
                continue

            unevaluated_by_case[case_display_name].append(variant_obj['_id'])

        # If for a case there is at least one Sanger validation to evaluate add the object to the unevaluated objects list
        if len(unevaluated_by_case[case_display_name]) > 0:
            unevaluated.append(unevaluated_by_case)

    return unevaluated


def mme_add(store, user_obj, case_obj, add_gender, add_features, add_disorders, genes_only,
    mme_base_url, mme_accepts, mme_token):
    """Add a patient to MatchMaker server

    Args:
        store(adapter.MongoAdapter)
        user_obj(dict) a scout user object (to be added as matchmaker contact)
        case_obj(dict) a scout case object
        add_gender(bool) if True case gender will be included in matchmaker
        add_features(bool) if True HPO features will be included in matchmaker
        add_disorders(bool) if True OMIM diagnoses will be included in matchmaker
        genes_only(bool) if True only genes and not variants will be shared
        mme_base_url(str) base url of the MME server
        mme_accepts(str) request content accepted by MME server
        mme_token(str) auth token of the MME server

    Returns:
        submitted_info(dict) info submitted to MatchMaker and its responses
    """

    if not mme_base_url or not mme_accepts or not mme_token:
        return 'Please check that Matchmaker connection parameters are valid'
    url = ''.join([mme_base_url, '/patient/add'])
    features = []   # this is the list of HPO terms
    disorders = []  # this is the list of OMIM diagnoses
    g_features = []

     # create contact dictionary
    contact_info = {
        'name' : user_obj['name'],
        'href' : ''.join( ['mailto:',user_obj['email']] ),
        'institution' : 'Scout software user, Science For Life Laboratory, Stockholm, Sweden'
    }
    if add_features: # create features dictionaries
        features = hpo_terms(case_obj)

    if add_disorders: # create OMIM disorders dictionaries
        disorders = omim_terms(case_obj)

    # send a POST request and collect response for each affected individual in case
    server_responses = []

    submitted_info = {
        'contact' : contact_info,
        'sex' : add_gender,
        'features' : features,
        'disorders' : disorders,
        'genes_only' : genes_only,
        'patient_id' : []
    }
    for individual in case_obj.get('individuals'):
        if not individual['phenotype'] in  [2, 'affected']: # include only affected individuals
            continue

        patient = {
            'contact' : contact_info,
            'id' : '.'.join([case_obj['_id'], individual.get('individual_id')]), # This is a required field form MME
            'label' : '.'.join([case_obj['display_name'], individual.get('display_name')]),
            'features' : features,
            'disorders' : disorders
        }
        if add_gender:
            if individual['sex'] == '1':
                patient['sex'] = 'MALE'
            else:
                patient['sex'] = 'FEMALE'

        if case_obj.get('suspects'):
            g_features = genomic_features(store, case_obj, individual.get('display_name'), genes_only)
            patient['genomicFeatures'] = g_features

        # send add request to server and capture response
        resp = matchmaker_request(url=url, token=mme_token, method='POST', content_type=mme_accepts,
            accept='application/json', data={'patient':patient})

        server_responses.append({
                'patient': patient,
                'message': resp.get('message'),
                'status_code' : resp.get('status_code')
            })
    submitted_info['server_responses'] = server_responses
    return submitted_info


def mme_delete(case_obj, mme_base_url, mme_token):
    """Delete all affected samples for a case from MatchMaker

    Args:
        case_obj(dict) a scout case object
        mme_base_url(str) base url of the MME server
        mme_token(str) auth token of the MME server

    Returns:
         server_responses(list): a list of object of this type:
                    {
                        'patient_id': patient_id
                        'message': server_message,
                        'status_code': server_status_code
                    }
    """
    server_responses = []

    if not mme_base_url or not mme_token:
        return 'Please check that Matchmaker connection parameters are valid'

    # for each patient of the case in matchmaker
    for patient in case_obj['mme_submission']['patients']:

        # send delete request to server and capture server's response
        patient_id = patient['id']
        url = ''.join([mme_base_url, '/patient/delete/', patient_id])
        resp = matchmaker_request(url=url, token=mme_token, method='DELETE', )

        server_responses.append({
            'patient_id': patient_id,
            'message': resp.get('message'),
            'status_code': resp.get('status_code')
        })

    return server_responses


def mme_matches(case_obj, institute_obj, mme_base_url, mme_token):
    """Show Matchmaker submission data for a sample and eventual matches.

    Args:
        case_obj(dict): a scout case object
        institute_obj(dict): an institute object
        mme_base_url(str) base url of the MME server
        mme_token(str) auth token of the MME server

    Returns:
        data(dict): data to display in the html template
    """
    data = {
        'institute' : institute_obj,
        'case' : case_obj,
        'server_errors' : []
    }
    matches = {}
    # loop over the submitted samples and get matches from the MatchMaker server
    if not case_obj.get('mme_submission'):
        return None

    for patient in case_obj['mme_submission']['patients']:
        patient_id = patient['id']
        matches[patient_id] = None
        url = ''.join([ mme_base_url, '/matches/', patient_id])
        server_resp = matchmaker_request(url=url, token=mme_token, method='GET')
        if 'status_code' in server_resp: # the server returned a valid response
            # and this will be a list of match objects sorted by desc date
            pat_matches = []
            if server_resp.get('matches'):
                pat_matches = parse_matches(patient_id, server_resp['matches'])
            matches[patient_id] = pat_matches
        else:
            LOG.info('Server returned error message: {}'.format(server_resp['message']))
            data['server_errors'].append(server_resp['message'])

    data['matches'] = matches

    return data


def mme_match(case_obj, match_type, mme_base_url, mme_token, nodes=None, mme_accepts=None):
    """Initiate a MatchMaker match against either other Scout patients or external nodes

    Args:
        case_obj(dict): a scout case object already submitted to MME
        match_type(str): 'internal' or 'external'
        mme_base_url(str): base url of the MME server
        mme_token(str): auth token of the MME server
        mme_accepts(str): request content accepted by MME server (only for internal matches)

    Returns:
        matches(list): a list of eventual matches
    """
    query_patients = []
    server_responses = []
    url = None
    # list of patient dictionaries is required for internal matching
    query_patients = case_obj['mme_submission']['patients']
    if match_type=='internal':
        url = ''.join([mme_base_url,'/match'])
        for patient in query_patients:
            json_resp = matchmaker_request(url=url, token=mme_token, method='POST',
                content_type=mme_accepts, accept=mme_accepts, data={'patient':patient})
            resp_obj = {
                'server' : 'Local MatchMaker node',
                'patient_id' : patient['id'],
                'results' : json_resp.get('results'),
                'status_code' : json_resp.get('status_code'),
                'message' : json_resp.get('message') # None if request was successful
            }
            server_responses.append(resp_obj)
    else: # external matching
        # external matching requires only patient ID
        query_patients = [ patient['id'] for patient in query_patients]
        node_ids = [ node['id'] for node in nodes ]
        if match_type in node_ids: # match is against a specific external node
            node_ids = [match_type]

        # Match every affected patient
        for patient in query_patients:
            # Against every node
            for node in node_ids:
                url = ''.join([mme_base_url,'/match/external/', patient, '?node=', node])
                json_resp = matchmaker_request(url=url, token=mme_token, method='POST')
                resp_obj = {
                    'server' : node,
                    'patient_id' : patient,
                    'results' : json_resp.get('results'),
                    'status_code' : json_resp.get('status_code'),
                    'message' : json_resp.get('message') # None if request was successful
                }
                server_responses.append(resp_obj)
    return server_responses<|MERGE_RESOLUTION|>--- conflicted
+++ resolved
@@ -452,13 +452,8 @@
     variants = []
     for variant_obj in variant_res:
         # hide other institutes for now
-<<<<<<< HEAD
-        if (variant_obj['institute'] not in my_institutes):
-            LOG.debug("Institute {} not allowed.".format(variant_obj['institute']))
-=======
         if variant_obj['institute'] not in my_institutes:
             log.debug("Institute {} not allowed.".format(variant_obj['institute']))
->>>>>>> f01abbde
             continue
 
         # Populate variant case_display_name
