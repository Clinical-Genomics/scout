--- conflicted
+++ resolved
@@ -367,13 +367,8 @@
   {% endif %}
     <div class="d-flex w-100 justify-content-start align-items-center">
       <span class="fab fa-watchman-monitoring"></span>
-<<<<<<< HEAD
-      <span class="menu-collapsed ms-3">Share to Beacon</span>
+      <span class="menu-collapsed ms-3">{% if case.beacon %}Beacon submission {% else %} Share to Beacon {% endif %}</span>
       <span class="submenu-icon ms-auto"></span>
-=======
-      <span class="menu-collapsed ml-3">{% if case.beacon %}Beacon submission {% else %} Share to Beacon {% endif %}</span>
-      <span class="submenu-icon ml-auto"></span>
->>>>>>> 632ff5a3
     </div>
   </a>
 {% endmacro %}
