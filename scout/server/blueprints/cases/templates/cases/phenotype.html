{% from "cases/utils.html" import remove_form %}

{% macro cohort_panel(case, institute, cohort_tags) %}
  <div class="card" id="cohorts">
    <div class="panel-heading">
      <h6 class="mt-3 ms-3"><span class="fa fa-tag"></span>&nbsp;Cohort tag</h6>
    </div>
    <div class="card-body">
      {% for cohort_batch in case.cohorts|batch(5, '') -%}
        <div class="row d-flex align-items-center row-cols-auto">
            {% for cohort in cohort_batch %}
              {% if cohort %}
                <div class="col">
                  <div class="badge bg-light text-dark d-flex align-items-center">{{cohort}}
                    <span class="float-end">
                      {{ remove_form(url_for('cases.cohorts', institute_id=institute._id,
                                       case_name=case.display_name, remove='yes'),
                               hidden_input=('cohort_tag', cohort)) }}
                    </span>
                  </div>
                </div>
              {% endif %}
            {% endfor %}
        </div>
      {% else %}
        <span class="text-muted">No cohort tags added yet.</span>
      {% endfor %}
    </div>
    <div class="card-footer">
      <form method="POST"
            action="{{ url_for('cases.cohorts', institute_id=institute._id,
                               case_name=case.display_name) }}">
        <div class="row justify-content-between">
          <div class="col-5">
            <select class="form-control" name="cohort_tag" style="width:100%">
              {% for cohort_tag in cohort_tags %}
                <option value="{{ cohort_tag }}">{{ cohort_tag }}</option>
              {% endfor %}
            </select>
          </div>
          <div class="col-3">
            <button class="btn btn-secondary form-control" type="submit">Add</button>
          </div>
          <div class="col-4">
            <a href="{{ url_for('overview.institute_settings', institute_id=institute._id) }}">Add more selectable options</a>
          </div>
        </div>
      </form>
    </div>

  </div>
{% endmacro %}

{% macro diagnosis_phenotypes(case, institute, omim_terms) %}
  <!--Form to add OMIM terms -->
  <div class="col-6">
  {{ diagnosis_form(case, institute) }}
  </div>
  <!--Display assigned OMIM terms -->
  <div class="col-6">
  {% if "diagnosis_phenotypes" in case %}
    {% for diagnosis in case.diagnosis_phenotypes %}
      <div class="row">
        <div class="col-11">
          {% if diagnosis.disease_id and diagnosis.description %}
            <a href="http://omim.org/entry/{{diagnosis.disease_nr}}" target="_blank" class="text-dark" data-bs-toggle='tooltip' title="{{diagnosis.description}}">
              {{ diagnosis.disease_id }} - {{ diagnosis.description|truncate(40, true) }}
            </a>
            {% if diagnosis.disease_id in omim_terms %}
              <a class="text-white" target="_blank" href="{{url_for('diagnoses.omim_diagnosis', omim_nr=omim_terms[diagnosis.disease_id].disease_nr)}}">
                <span class="badge bg-secondary rounded-pill text-white">genes:{{omim_terms[diagnosis.disease_id].genes|length}}</span>
                <span class="badge bg-info rounded-pill text-white">hpo:{{omim_terms[diagnosis.disease_id].hpo_terms|length}}</span>
              </a>
            {% endif %}
          {% elif diagnosis.disease_id %}
          <a href="http://omim.org/entry/{{ diagnosis.disease_id }}" target="_blank" class="text-dark" >
            {{ diagnosis.disease_id }}
          </a>
          {% endif %}
          <!--display diseases at the individual level-->
          {% if diagnosis.individuals %}
            {{ feature_individuals(case, diagnosis) }}
          {% endif %}
        </div>

        <!--option to remove OMIM term for case-->
        <div class="col-1">
          {{ remove_form(url_for('cases.case_diagnosis', institute_id=institute._id,
                                case_name=case.display_name, remove='yes'),
<<<<<<< HEAD
                       hidden_input=('omim_term', diagnosis.disease_nr)) }}
        </span>
=======
                       hidden_input=('omim_term', diagnosis.disease_id)) }}
        </div>
>>>>>>> 343d7e57
      </div>
    {% endfor %}
  {% else %}
    <span class="text-mute">No diagnoses added</span>
  {% endif %}
  </div>
{% endmacro %}

<!-- This macro is used to display case individuals associated with an HPO phenotype or an OMIM disease -->
{% macro feature_individuals(case, feature) %}
  {% for feature_ind in feature.individuals %}
    {% for case_ind in case.individuals %}
      {% if feature_ind.individual_name == case_ind.display_name%}
        <span data-bs-toggle='tooltip' title="{{feature_ind.individual_name}}" class="fa fa-user {% if case_ind.phenotype == 2 %} text-danger {% endif %}"></span>
      {% endif %}
    {% endfor %}
  {% endfor %}
{% endmacro %}


{% macro diagnosis_form(case, institute) %}
  <form action="{{ url_for('cases.case_diagnosis', institute_id=institute._id, case_name=case.display_name) }}" method="POST">
    <div class="d-flex justify-content-around" id="omim_assign">
      <div>
        <input name="omim_term" id="assign-omim-term" class="form-control typeahead_omim" data-provide="typeahead" autocomplete="off"
            required placeholder="Search..." oninput="toggleClickableButtons('assign-omim-button', 'assign-omim-term');">
      </div>
      <div>
        <select name="omim_inds" multiple class="selectpicker" data-style="btn-secondary">
          {% for ind in case.individuals %}
            <option value="{{ind.individual_id}}|{{ind.display_name}}" {{"selected" if ind.phenotype==2 }}>
              {{ind.display_name}}
            </option>
          {% endfor %}
        </select>
      </div>
      <div>
        <button class="ms-3 btn no-hover btn-secondary form-control" type="submit" id="assign-omim-button">Assign Diagnosis</button>
      </div>
    </div>
  </form>
{% endmacro %}

{% macro phenotype_groups_panel(case, institute, hpo_groups) %}
  <div class="card">
    <div class="panel-heading">
      <h6 class="mt-3 ms-3"><span class="fa fa-stethoscope"></span>&nbsp;Phenotype groups</h6>
    </div>
    <div class="card-body">
        {% for hpo_term in case.phenotype_groups %}
        <span class="d-flex align-items-center">
          {{ hpo_term.feature }}&nbsp;
          <span class="badge badge-sm bg-info">
            <a href="{{ hpo_term.hpo_link }}" target="_blank" class="text-white">
              {{ hpo_term.phenotype_id }}
            </a>
          </span>
          {{ remove_form(url_for('cases.phenotypes', institute_id=institute._id, case_name=case.display_name, phenotype_id=hpo_term.phenotype_id, is_group='yes')) }}
        </span>
        {% else %}
          <span class="text-muted">No HPO groups added yet.</span>
        {% endfor %}
    </div>
    <div class="card-footer">
      <form method="POST" action="{{ url_for('cases.phenotypes', institute_id=institute._id, case_name=case.display_name, is_group='yes') }}">
        <div class="row justify-content-between">
          <div class="col-7">
            <select class="form-control" name="hpo_term" style="width:100%">
              <option>Add HPO group...</option>
              {% for hpo_id, group in hpo_groups.items() %}
                <option value="{{ hpo_id }}">
                  {{ group.name }} ({{ group.abbr }})
                </option>
              {% endfor %}
            </select>
          </div>
          <div class="col-3">
            <button class="btn btn-secondary form-control" type="submit">Add</button>
          </div>
          <div class="col-2">
            <a href="{{ url_for('overview.institute_settings', institute_id=institute._id) }}">Add options</a>
          </div>
        </div>
      </form>
    </div>
  </div>
{% endmacro%}

{% macro hpo_group_item(hpo_term, case, institute) %}
  <li class="list-group-item">
    <div class="row d-flex justify-content-between">
      <div class="flex-fill">
        {{ hpo_term.feature }}
        <span class="badge bg-info">
          <a href="{{ hpo_term.hpo_link }}" target="_blank" class="text-white">
            {{ hpo_term.phenotype_id }}
          </a>
        </span>
      </div>
      {{ remove_form(url_for('cases.phenotypes', institute_id=institute._id,
                             case_name=case.display_name, phenotype_id=hpo_term.phenotype_id, is_group='yes')) }}
    </div>
  </li>
{% endmacro %}

{% macro hpo_panel(case, institute, config) %}
  {% set url = 'https://hpo.jax.org/app/' %}
    <div id="phenotypes_panel" class="panel-heading">
      <h6 class="mt-3"><span class="fa fa-stethoscope"></span>&nbsp;Phenotype terms (<a target="_blank" class="" href="{{ url }}" rel="noopener">HPO</a>)</h6>
    </div>

    <!-- Add new HPO terms to case/individuals -->
    <form method="POST" action="{{ url_for('cases.phenotypes', institute_id=institute._id, case_name=case.display_name) }}">
      <div class="d-flex justify-content-around">
        <div>
          <input name="hpo_term" id="hpo_term" class="typeahead_hpo form-control" data-provide="typeahead" autocomplete="off" required placeholder="Search..." oninput="toggleClickableButtons('assign-phenotype-button', 'hpo_term');">
        </div>
        <div>
          <select name="phenotype_inds" multiple class="selectpicker" data-style="btn-secondary">
            {% for ind in case.individuals %}
              <option value="{{ind.individual_id}}|{{ind.display_name}}" {{"selected" if ind.phenotype==2 }}>
                {{ind.display_name}}
              </option>
            {% endfor %}
          </select>
        </div>
        <div class="mr-3">
          <button class="ms-3 btn no-hover btn-secondary form-control"  id="assign-phenotype-button">Assign Phenotype</button>
        </div>
      </div>
    </form>
    <!-- End of add new HPO terms to case/individuals -->


    <form action="{{ url_for('cases.phenotypes_actions', institute_id=institute._id, case_name=case.display_name)+'#phenotypes_panel' }}" method="POST">

      <!-- Display and remove added HPO terms -->
      <div class="row mt-3">
        <div class="col-12 ms-3">
          {% for hpo_term in case.phenotype_terms %}
            {{ hpo_item(hpo_term, case) }}
          {% else %}
            <span class="text-mute">No phenotypes added yet</span>
          {% endfor %}
        </div>
      </div>

      <div id="phenotypes_panel" class="mt-3">
        <div class="row d-flex justify-content-between">
          <div class="col-11">
            <button class="btn btn-sm btn-secondary" type="submit" name="action" value="GENERATE">Create HPO panel</button>
            <input class="ms-3" name="min_match" type="number" min="0" step="1" placeholder="Min matches" style="width:130px"/>
            {% if config.PHENOMIZER_USERNAME %}
              <button class="btn btn-secondary btn-sm" type="submit" name="action" value="PHENOMIZER"
              {%if case.phenotype_terms|length == 0 %} disabled {%endif%}>Phenomizer</button>
            {% endif %}
          </div>
          <div class="col-1">
            <button data-bs-toggle='tooltip' title="Remove selected HPO terms" class="btn btn-danger btn fa fa-trash float-end" type="submit" name="action" value="DELETE"></button>
          </div>
        </div>
        <hr>
        <div class="row d-flex justify-content-between align-items-center mt-3">
          <div class="col-4">
            <div data-bs-toggle='tooltip' title="Manually add a gene (must have the same genome build as case analysis) to the dynamic HPO panel.
            To remove, use the HPO panel button to regenerate a list without them.">
                Add gene to the dynamic panel
            </div>
          </div>
          <div class="col-4">
            <input name="genes" pattern="^[0-9]+\s*\|\s*.*" class="typeahead_gene form-control mb-1" data-provide="typeahead" autocomplete="off" placeholder="Search..." style="width:130px">
          </div>
          <div class="col-4">
            <button class="btn btn-secondary btn-sm" type="submit" name="action" value="ADDGENE">Add gene</button>
          </div>
        </div>

      </div>
    </form> <!-- End of form phenotype actions -->
{% endmacro %}

{% macro hpo_item(hpo_term, case) %}
  {% if hpo_term %}
    <input type="checkbox" name="hpo_id" value="{{ hpo_term.phenotype_id }}"
           {% if case.dynamic_panel_phenotypes and hpo_term.phenotype_id in case.dynamic_panel_phenotypes %} checked {% endif %}>
    {{ hpo_term.feature }}
    <span class="badge bg-info">
      <a href="{{ hpo_term.hpo_link }}" target="_blank" class="text-white">
        {{ hpo_term.phenotype_id }}
      </a>
    </span>
    {% if hpo_term.individuals %}
      {{ feature_individuals(case, hpo_term) }}
    {% endif %}
    &nbsp;&nbsp;&nbsp;&nbsp;
  {% else %}
  {% endif %}
{% endmacro %}<|MERGE_RESOLUTION|>--- conflicted
+++ resolved
@@ -87,13 +87,8 @@
         <div class="col-1">
           {{ remove_form(url_for('cases.case_diagnosis', institute_id=institute._id,
                                 case_name=case.display_name, remove='yes'),
-<<<<<<< HEAD
                        hidden_input=('omim_term', diagnosis.disease_nr)) }}
         </span>
-=======
-                       hidden_input=('omim_term', diagnosis.disease_id)) }}
-        </div>
->>>>>>> 343d7e57
       </div>
     {% endfor %}
   {% else %}
