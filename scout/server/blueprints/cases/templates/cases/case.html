{% extends "layout_bs4.html" %}
{% from "cases/collapsible_actionbar.html" import action_bar, research_modal, rerun_modal %}
{% from "utils.html" import comments_panel, activity_panel, pedigree_panel %}
{% from "cases/utils.html" import causatives_list, suspects_list, remove_form, matching_causatives %}
{% from "cases/individuals_table.html" import cancer_individuals_table, individuals_table %}
{% from "cases/phenotype.html" import cohort_panel, diagnosis_phenotypes, diagnosis_genes, phenotype_groups_panel, phenotype_terms_panel, phenotypes_panel %}
{% from "cases/gene_panel.html" import genepanels_table, hpo_genelist_panel %}
{% from "cases/case_ideograms.html" import case_ideograms %}

{% block title %}
  {{ super() }} - {{ institute.display_name }} - {{ case.display_name }}
{% endblock %}

{% block css %}
{{ super() }}

{% endblock %}

{% block top_nav %}
  {{ super() }}
  <li class="nav-item">
    <a class="nav-link" href="{{ url_for('cases.index') }}">Institutes</a>
  </li>
  <li class="nav-item">
    <a class="nav-link" href="{{ url_for('cases.cases', institute_id=institute._id) }}">
      {{ institute.display_name }}
    </a>
  </li>
  <li class="nav-item active">
    <span class="navbar-text">{{ case.display_name }}</span>
  </li>
{% endblock %}

{% block content_main %}
<div class="container-float">
  <div class="row" id="body-row"> <!--sidebar and main container are on the same row-->
    {{ action_bar(institute, case, collaborators) }} <!-- This is the sidebar -->
    {{ case_page() }}
  </div> <!-- end of div id body-row -->
</div>
{% endblock %}

{% macro case_page() %}
<div class="col {% if case.status == 'solved' %} bg-success {% elif case.status == 'archived' %} bg-danger-light {% endif %}"> <!-- This is the main container -->
<div class="container_spaced">
  <div class="card">
    <h4 class="card-header">Case: {{case.display_name}}</h4>
      <p class="card-title {% if case.status == 'solved' %} bg-success {% elif case.status == 'archived' %} bg-danger-light {% endif %}">status: <strong>{{case.status}}</strong></p>
    <div class="card-body">

      <div class="row text-center"> <!-- variants buttons -->
        <div class="col-sm-12">{{ variants_buttons() }}</div>
      </div>

      {% if other_causatives|length > 1%}
        <div class="row ">
          <div class="col-xs-12 col-md-12">{{ matching_causatives(other_causatives, institute, case) }}</div>
        </div>
      {% endif %}

      <div class="row ">
<<<<<<< HEAD
          <div class="col-xs-12 col-md-6">{{ causatives_list(causatives, institute, case) }}</div>
          <div class="col-xs-12 col-md-6">{{ suspects_list(suspects, institute, case, manual_rank_options) }}</div>
=======
          <div class="col-xs-12 col-md-6">{{ causatives_list(causatives, partial_causatives, institute, case) }}</div>
          <div class="col-xs-12 col-md-6">{{ suspects_list(suspects, institute, case, manual_rank_options, cancer_tier_options) }}</div>
>>>>>>> c9ced242
      </div>

      <div class="row">
        {% if case.track == 'cancer' %}
          <div class="col-xs-12 col-md-12">{{ cancer_individuals_table(case) }}</div>
        {% else %}
          <div class="col-xs-12 col-md-12">{{ individuals_table(case, institute, tissue_types) }}</div>
        {% endif %}
      </div>

      <div class="row">
        <!-- <div class="col-sm-12">{{ roh_panel() }}</div> -->
      </div>

      <div class="row">
        <div class="col-md-4">
          {% if case.madeline_info and case.individuals|length > 1 %}
            {{ pedigree_panel(case) }}
          {% else %}
            <p>No pedigree picture available.</p>
          {% endif %}
        </div>

        <div class="col-md-8">
          {{ synopsis_panel() }}
          {{ comments_panel(institute, case, current_user, comments) }}
        </div>
      </div>

        <div class="row">
          <div class="col-md-6">{{ cohort_panel(case, institute, cohort_tags) }}</div>
          <div class="col-md-6">{{ phenotype_groups_panel(case, institute, hpo_groups) }}</div>
        </div>

        <div class="row">
          <div class="col-md-6">{{ diagnosis_phenotypes(case, institute) }}</div>
          <div class="col-md-6">{{ diagnosis_genes(case, institute) }}</div>
        </div>

        <div class="row">
          <div class="col-md-6">{{ phenotype_terms_panel(case, institute) }}</div>
          <div class="col-md-6">{{ phenotypes_panel(case, institute, config) }}</div>
        </div>

        <div class="row">
          <div class="col-md-6">{{ genepanels_table(case, institute) }}</div>
          <div class="col-md-6">{{ hpo_genelist_panel(case, institute, config) }}</div>
        </div>

        <!-- data sharing panels -->
        <div class="row">
          {% if case.clinvar_variants %}
            <div class="col-md-6">{{ clinvar_panel() }}</div>
          {% endif %}
          {% if 'mme_submitter' in current_user.roles %}
            <div class="col-md-6">{{ matchmaker_panel() }}</div>
          {% endif %}
        </div>
        <!-- end of data sharing panels -->
        <div class="row">

          <div class="col-sm-12">{{activity_panel(events)}}</div>
        </div>

        {{ modal_synopsis() }}
        {{ rerun_modal(institute, case) }}
        {{ research_modal(institute, case) }}
    </div> <!-- end of card body -->
  </div> <!-- end of card div-->
</div>
</div> <!-- end of <div class="col"> -->
{% endmacro %}


{% macro variants_buttons() %}
  <div class="form-group">
    {% if case.vcf_files.vcf_snv %}
      <a class="btn btn-outline-dark" href="{{ url_for('variants.variants', institute_id=institute._id, case_name=case.display_name, variant_type='clinical', gene_panels=case.panels|selectattr('is_default')|map(attribute='panel_name')|list) }}">Clinical SNV and INDELs</a>
    {% endif %}
    {% if case.vcf_files.vcf_sv %}
      <a class="btn btn-outline-dark" href="{{ url_for('variants.sv_variants', institute_id=institute._id, case_name=case.display_name, variant_type='clinical', gene_panels=case.panels|selectattr('is_default')|map(attribute='panel_name')|list) }}">Clinical structural variants</a>
    {% endif %}
    {% if case.vcf_files.vcf_str %}
      <a class="btn btn-outline-dark" href="{{ url_for('variants.str_variants', institute_id=institute._id, case_name=case.display_name, variant_type='clinical') }}">Clinical STR variants</a>
    {% endif %}
    {% if case.vcf_files.vcf_cancer %}
      <a class="btn btn-outline-dark" href="{{ url_for('variants.cancer_variants', institute_id=institute._id, case_name=case.display_name, variant_type='clinical', gene_panels=case.panels|selectattr('is_default')|map(attribute='panel_name')|list) }}">Clinical SNV and INDELs</a>
    {% endif %}
    {% if case.vcf_files.vcf_cancer_sv %}
      <a class="btn btn-outline-dark" href="{{ url_for('variants.cancer_sv_variants', institute_id=institute._id, case_name=case.display_name, variant_type='clinical', gene_panels=case.panels|selectattr('is_default')|map(attribute='panel_name')|list) }}">Clinical structural variants</a>
    {% endif %}

  </div>
  {% if case.is_research%}
  <div class="form-group">
    <div class="btn-group">
    {% if case.track=="cancer" %}
      <a class="btn btn-outline-dark" href="{{ url_for('variants.cancer_variants', institute_id=institute._id, case_name=case.display_name, variant_type='research') }}">Research SNV and INDELs</a>
      <a class="btn btn-outline-dark" href="{{ url_for('variants.cancer_sv_variants', institute_id=institute._id, case_name=case.display_name, variant_type='research') }}">Research structural variants</a>
    {% else %}
      <a class="btn btn-outline-dark" href="{{ url_for('variants.variants', institute_id=institute._id, case_name=case.display_name, variant_type='research') }}">Research SNV and INDELs</a>
      <a class="btn btn-outline-dark" href="{{ url_for('variants.sv_variants', institute_id=institute._id, case_name=case.display_name, variant_type='research') }}">Research structural variants</a>
    {% endif %}
    </div>
  </div>
  {% endif %}
{% endmacro %}

{% macro synopsis_panel() %}
  <div class="card panel-default">
    <div data-toggle='tooltip' class="panel-heading" title="Free text field. Write a summary about the case! Markdown format">Synopsis</div>
      <div class="card-body">
        {{ case.synopsis|markdown if case.synopsis else 'Nothing written yet...' }}
      </div>
      <div class="card-footer">
        <button type="button" class="btn btn-outline-secondary form-control" data-toggle="modal" data-target="#edit-synopsis">
          Edit
        </button>
      </div>
  </div>
{% endmacro %}

{% macro roh_panel() %}
  {% if case.chromograph_prefixes %}
  <div class="d-flex p-2 ">
    <div class="card panel-default" id="rohPanel">
      <div class="panel-heading">Ideogram, UPD, ROH</div>
      <br>
      <div class="panel-body">
        <svg id="roh_svg" width="1500" height="1250"></svg>
      </div>
    </div>
  </div>
  {% endif %}
{% endmacro %}

{% macro modal_synopsis() %}
  <form action="{{ url_for('cases.case_synopsis', institute_id=institute._id, case_name=case.display_name) }}" method="POST">
    <div class="modal fade" id="edit-synopsis" role="dialog">
      <div class="modal-dialog" role="document">
      <div class="modal-content">
        <div class="modal-header">
          <h5 class="modal-title" id="exampleModalLabel">Edit synopsis</h5>
          <button type="button" class="close" data-dismiss="modal" aria-label="Close">
            <span aria-hidden="true">&times;</span>
          </button>
        </div>
        <div class="modal-body">
          <textarea name="synopsis" class="form-control" cols="30" rows="10">{{ case.synopsis }}</textarea>
        </div>
        <div class="modal-footer">
          <button type="button" class="btn btn-outline-secondary" data-dismiss="modal">Close</button>
          <button type="submit" class="btn btn-primary">Save</button>
        </div>
        </div>
      </div>
    </div>
  </form>
{% endmacro %}

{% macro clinvar_panel() %}
  <div class="card panel-default">
    <div class="panel-heading">Variants in Clinvar submissions</div>
    <div class="card-body">
      <ul>
        {% for var_id, submission_data in case.clinvar_variants.items() %}
          <li>
            {% if submission_data.category == 'snv' %}
              <a href="{{ url_for('variant.variant', institute_id=institute._id, case_name=case.display_name, variant_id=var_id) }}">chr{{submission_data.chromosome}}:{{submission_data.start}}_{{submission_data.ref}}>{{submission_data.alt}}</a> ({{submission_data.clinsig}})
            {% else %}
              <a href="{{ url_for('variant.sv_variant', institute_id=institute._id, case_name=case.display_name, variant_id=var_id) }}">chr{{submission_data.chromosome}}:{{submission_data.breakpoint1}}_{{submission_data.var_type}}</a> ({{submission_data.clinsig}})
            {% endif %}
          </li>
        {% endfor %}
      </ul>
    </div> <!--end of <div class="panel-body">-->
  </div>
{% endmacro %}

{% macro matchmaker_panel() %}
<div class="card panel-default">
    <div class="panel-heading">Matching patients</div>
    <div class="card-body">
      {% if case.mme_submission %} <!-- case was aready submitted to MatchMaker -->
        <p>This case is in MatchMaker!</p>
        <p>
          <div class="text-center">
            <div class="btn-group" role="group" aria-label="...">
              <a href="{{url_for('cases.matchmaker_matches', institute_id=institute._id, case_name=case.display_name)}}" class="btn btn-outline-secondary" role="button">Matches</a>
              <div class="btn-group">
                <button type="button" class="btn btn-outline-secondary dropdown-toggle" data-toggle="dropdown" aria-haspopup="true" aria-expanded="false">
                  Match against&nbsp;<span class="caret"></span>
                </button>
                <ul class="dropdown-menu">
                  <li><a href="{{ url_for('cases.matchmaker_match', institute_id=institute._id, case_name=case.display_name, target='internal') }}">Scout patients in MatchMaker</a></li>
                  {% if mme_nodes|length >1 %}
                    <li><a href="{{ url_for('cases.matchmaker_match', institute_id=institute._id, case_name=case.display_name, target='external') }}">All external nodes</a></li>
                  {% endif %}
                  {% for node in mme_nodes %}
                    <li><a href="{{ url_for('cases.matchmaker_match', institute_id=institute._id, case_name=case.display_name, target=node.id) }}">{{node.description}}</a></li>
                  {% endfor %}
                </ul>
              </div>
              <a class="btn btn-outline-secondary" href="#mme_form" data-toggle="collapse">Modify submission</a>
            </div>
          </div>
        </p>
      {% else %} <!-- display option to submit case to MatchMaker -->
        <p>This case is not yet in MatchMaker!&nbsp;<a href="#mme_form" data-toggle="collapse">Submission form</a></p>
      {% endif %}
      <form id="mme_submit" method="POST" action="{{ url_for('cases.matchmaker_add', institute_id=institute._id, case_name=case.display_name )}}" >
          <div id="mme_form" class="collapse w-75">
            <div class="d-flex justify-content-center">
              <ul class="list-group">
                <li class="list-group-item">
                  <div class="d-flex justify-content-between">
                    <div data-placement="top" title="hpo">
                      Include patient gender
                    </div>
                    <div>
                      <input type="checkbox" class="ios8-switch" id="sex" name="sex" {% if not case.mme_submission or case.mme_submission.sex %}checked{% endif %}>
                      <label for="sex"></label>
                    </div>
                  </div>
                </li>
                <li class="list-group-item">
                  <div class="d-flex justify-content-between">
                    <div data-placement="top" title="hpo">
                      Include HPO terms
                    </div>
                    <div>
                      <input type="checkbox" class="ios8-switch" id="features" name="features" {% if not case.mme_submission or case.mme_submission.features %}checked{% endif %}>
                      <label for="features"></label>
                    </div>
                  </div>
                </li>
                <li class="list-group-item">
                  <div class="d-flex justify-content-between">
                    <div data-placement="top" title="disorders">
                      Include OMIM diagnoses
                    </div>
                    <div>
                      <input type="checkbox" class="ios8-switch" id="disorders" name="disorders" {% if not case.mme_submission or case.mme_submission.disorders %}checked{% endif %}>
                      <label for="disorders"></label>
                    </div>
                  </div>
                </li>
                <li class="list-group-item">
                  <div class="d-flex justify-content-between">
                    <div data-placement="top" title="genomicfeatures">
                      Share variants
                    </div>
                    <div>
                      <input type="radio" class="ios8-switch" id="genomicfeatures" name="genomicfeatures" value="variants" checked>
                      <label for="genomicfeatures"></label>
                    </div>
                  </div>
                </li>
                <li class="list-group-item">
                  <div class="d-flex justify-content-between">
                    <div data-placement="top" title="genomicfeatures">
                      Gene names only
                    </div>
                    <div>
                      <input type="radio" class="ios8-switch" id="genomicfeatures" name="genomicfeatures" value="genes" {% if case.mme_submission and case.mme_submission.genes_only %}checked{% endif %}>
                      <label for="genomicfeatures"></label>
                    </div>
                  </div>
                </li>
              </ul>
            </div>
            <div>
              <br>
              <button class="btn btn-outline-secondary mx-auto d-block" data-toggle="modal" type="submit">
                {% if case.mme_submission %}
                  Update case in MatchMaker
                {% else %}
                  Share to MatchMaker
                {% endif %}</button>
            </div>
          </div>
        </form>
        {% if case.mme_submission %}
          {{ modal_mme_delete() }}
        {% endif %}
    </div>
</div>
{% endmacro %}


{% macro modal_mme_delete() %}
  <form id="mme_delete" method="POST" action="{{ url_for('cases.matchmaker_delete', institute_id=institute._id, case_name=case.display_name )}}">
    <!-- Button trigger modal -->
    <button type="button" class="btn btn-danger form-control" data-toggle="modal" data-target="#mme_delete_confirm">
    Remove case from MatchMaker
    </button>
    <!-- Modal -->
    <div class="modal fade" id="mme_delete_confirm" tabindex="-1" role="dialog" aria-labelledby="exampleModalLabel" aria-hidden="true">
    <div class="modal-dialog" role="document">
      <div class="modal-content">
        <div class="modal-body">
          Confirm delete case from Matchmaker?
        </div>
        <div class="modal-footer">
          <button type="button" class="btn btn-secondary" data-dismiss="modal">Close</button>
          <button type="submit" class="btn btn-danger">Delete</button>
        </div>
      </div>
    </div>
    </div>
  </form>
{% endmacro %}

{% macro remove_form(url, hidden_input=None, button_name=None, button_value=None) %}
  <form action="{{ url }}" method="POST">
    {% if hidden_input %}
      <input type="hidden"
             name="{{ hidden_input[0] }}"
             value="{{ hidden_input[1] }}">
    {% endif %}
    <div class="pull-right">
      <button class="btn btn-link btn-sm"
              name="{{ button_name if button_name }}"
              value="{{ button_value if button_value }}"
              type="submit">
        <i class="fa fa-remove"></i>
      </button>
    </div>
  </form>
{% endmacro %}

{% block scripts %}
{{ super() }}
<script src="{{ url_for('cases.static', filename='madeline.js') }}"></script>
<script src="https://cdnjs.cloudflare.com/ajax/libs/sticky-table-headers/0.1.19/js/jquery.stickytableheaders.min.js"></script>
<script src="https://cdnjs.cloudflare.com/ajax/libs/bootstrap-3-typeahead/4.0.2/bootstrap3-typeahead.min.js"></script>
<script src="https://cdnjs.cloudflare.com/ajax/libs/bootstrap-multiselect/0.9.13/js/bootstrap-multiselect.min.js"></script>
<script src="//cdn.datatables.net/1.10.20/js/jquery.dataTables.min.js"></script>


<script>
 $('#panel-table').DataTable({
    scrollY: 350,
    scrollCollapse: true,
    paging: false,
    searching: false,
    ordering: true,
    info: false
        });
</script>


<script>
$(function () {
      function getTerms(query, process) {
        $.get("{{ url_for('cases.hpoterms') }}", {query: query}, function(data) {
          process(data)
        });
      }
      function getNameTerms(query, process) {
        $.get("{{ url_for('genes.api_genes') }}", {query: query}, function(data) {
          process(data)
        });
      }

      $(".typeahead_hpo").typeahead({
        name: 'hpo_term',
        source: getTerms,
        minLength: 3,
      });

      $(".typeahead_gene").typeahead({
        name: 'dynamic_gene_add',
        source: getNameTerms,
        minLength: 3,
      });

      $('[data-toggle="tooltip"]').tooltip();

      $('select[multiple]').multiselect({
        buttonWidth: '100%'
      });
      $('table').stickyTableHeaders({
        scrollableArea: $(".fixed-panel")[0]
      });
  });

function SidebarCollapse () {
    $('.menu-collapsed').toggleClass('d-none');
    $('.sidebar-submenu').toggleClass('d-none');
    $('.submenu-icon').toggleClass('d-none');
    $('#sidebar-container').toggleClass('sidebar-expanded sidebar-collapsed');

    // Treating d-flex/d-none on separators with title
    var SeparatorTitle = $('.sidebar-separator-title');
    if ( SeparatorTitle.hasClass('d-flex') ) {
        SeparatorTitle.removeClass('d-flex');
    } else {
        SeparatorTitle.addClass('d-flex');
    }

    // Collapse/Expand icon
    $('#collapse-icon').toggleClass('fa-angle-double-left fa-angle-double-right');
}

// Hide submenus
$('#body-row .collapse').collapse('hide');

// Collapse/Expand icon
$('#collapse-icon').addClass('fa-angle-double-left');

// Collapse click
$('[data-toggle=sidebar-collapse]').click(function() {
  SidebarCollapse();
});
</script>

{% if case.chromograph_prefixes %}
  {{ case_ideograms(institute, case) }}
{% endif %}

{% endblock %}<|MERGE_RESOLUTION|>--- conflicted
+++ resolved
@@ -59,13 +59,8 @@
       {% endif %}
 
       <div class="row ">
-<<<<<<< HEAD
-          <div class="col-xs-12 col-md-6">{{ causatives_list(causatives, institute, case) }}</div>
-          <div class="col-xs-12 col-md-6">{{ suspects_list(suspects, institute, case, manual_rank_options) }}</div>
-=======
-          <div class="col-xs-12 col-md-6">{{ causatives_list(causatives, partial_causatives, institute, case) }}</div>
-          <div class="col-xs-12 col-md-6">{{ suspects_list(suspects, institute, case, manual_rank_options, cancer_tier_options) }}</div>
->>>>>>> c9ced242
+        <div class="col-xs-12 col-md-6">{{ causatives_list(causatives, partial_causatives, institute, case) }}</div>
+        <div class="col-xs-12 col-md-6">{{ suspects_list(suspects, institute, case, manual_rank_options, cancer_tier_options) }}</div>
       </div>
 
       <div class="row">
