{% extends "layout.html" %}
{% from "cases/collapsible_actionbar.html" import action_bar, research_modal, reanalysis_modal, solve_modal %}
{% from "utils.html" import comments_panel, activity_panel, pedigree_panel %}
{% from "cases/utils.html" import causatives_list, suspects_list, remove_form, matching_causatives, matching_managed_variants, beacon_modal, matchmaker_modal %}
{% from "cases/individuals_table.html" import cancer_individuals_table, individuals_table %}
{% from "cases/phenotype.html" import hpo_item, cohort_panel, diagnosis_phenotypes, phenotype_groups_panel, add_phenotype_terms_panel, hpo_panel %}
{% from "cases/gene_panel.html" import genepanels_table, hpo_genelist_panel %}
{% from "cases/clinvar.html" import clinvar_vars %}

{% block title %}
  {{ super() }} - {{ institute.display_name }} - {{ case.display_name }}
{% endblock %}

{% block css %}
{{ super() }}
  <link rel="stylesheet" href="https://cdnjs.cloudflare.com/ajax/libs/bootstrap-select/1.14.0-beta3/css/bootstrap-select.min.css" integrity="sha512-g2SduJKxa4Lbn3GW+Q7rNz+pKP9AWMR++Ta8fgwsZRCUsawjPvF/BxSMkGS61VsR9yinGoEgrHPGPn2mrj8+4w==" crossorigin="anonymous" referrerpolicy="no-referrer" />
  <link rel="stylesheet" href="{{ url_for('cases.static', filename='case_styles.css') }}"></link>
{% endblock %}

{% block top_nav %}
  {{ super() }}
  <li class="nav-item">
    <a class="nav-link" href="{{ url_for('cases.index') }}">Institutes</a>
  </li>
  <li class="nav-item">
    <a class="nav-link" href="{{ url_for('overview.cases', institute_id=institute._id) }}">
      {{ institute.display_name }}
    </a>
  </li>
  <li class="nav-item active d-flex align-items-center">
    <span class="navbar-text">{{ case.display_name }}</span>
  </li>
{% endblock %}

{% block content_main %}
<div class="container-float">
  <div class="row" id="body-row"> <!--sidebar and main container are on the same row-->
    {{ action_bar(institute, case, causatives, collaborators, current_user, report_types, has_rna_tracks) }} <!-- This is the sidebar -->
    {{ case_page() }}
  </div> <!-- end of div id body-row -->
</div>
{% endblock %}

{% macro case_page() %}
<div class="col ms-3"> <!-- This is the main container -->
  <div class="container_spaced">
      <div class="card-body {% if case.status == 'solved' %} bg-success {% elif case.status == 'archived' %} bg-warning {% elif case.status == 'prioritized' %} bg-info {% endif %}">
        <div class="row">
          <div class="col-sm-4">
              <h4 class="">
<<<<<<< HEAD
                Case: {{case.display_name}} <span class="badge bg-sm bg-secondary">{{case._id}}</span><br>
              </h4>
              <h4 class="h4 d-inline-block">
=======
                Case: {{case.display_name}} <span class="badge bg-sm bg-secondary" {% if case.lims_id %} title="Case LIMS id {{ case.lims_id }}" data-bs-toggle="tooltip" {% endif %}>{{case._id}}</span><br>
>>>>>>> 1909410e
                Status: {{case.status}}
              </h4>
              {% for status_tag in case.tags %}<span class="badge bg-info align-top" data-bs-toggle="tooltip" data-bs-placement="right" title="{{ case_tag_options[status_tag].description }}">{{ case_tag_options[status_tag].label }}</span>{% endfor %}
            </div>
            <div class="col-sm-6">
              {{ variants_buttons() }}
            </div>
            <div class="col-sm-2">
              Safe variant matching:
              {% if institute.gene_panels_matching %}
                <span class="badge rounded-pill bg-warning text-dark" data-bs-toggle="tooltip" data-bs-placement="left" title="To avoid incidental findings, eventual matching causatives and managed variants displayed on case page are filteres using a list of 'safe' panels. Modify institute settings to edit list of 'safe' panels. Current safe panels: {{ institute.gene_panels_matching.values()|list }}">on</span>
              {% else %}
                <span class="badge rounded-pill bg-info text-body" data-bs-toggle="tooltip" data-bs-placement="left" title="Matching causatives and managed variants displayed on case page are NOT filtered by gene panel. Use caution to avoid incidental findings.">off</span>
              {% endif %}
            </div>
        </div> <!--end of div class="row" -->
        <div class="row">
          <form id="case_status_form" method="POST" action="{{ url_for('cases.status', institute_id=institute._id, case_name=case.display_name) }}">
              <div class="btn-toolbar ms-2" role="toolbar">
                <div class="btn-group" role="group">
                  <span class="input-group-text">
                    Set:
                  </span>
                  <!-- archived/active-->
                  {% if case.status != 'archived' %}
                    <button type="button" class="btn btn-warning btn-sm" data-bs-toggle="modal" data-bs-target="#archive_modal">
                      Archived
                    </button>
                  {% else %}
                    <button type="submit" class="btn btn-warning btn-sm" name="status" value="active">
                      Unarchived
                    </button>
                  {% endif %}

                  <!-- solved/active -->
                  {% if case.status != 'solved' %}
                    <button type="button" class="btn btn-success btn-sm" data-bs-toggle="modal" data-bs-target="#solve_modal">
                      Solved
                    </button>
                  {% else %}
                    <button type="submit" class="btn btn-success btn-sm" name="status" value="active">
                      Unsolved
                    </button>
                  {% endif %}

                  <!-- prioritized/active -->
                  <button name="status" value="{{ 'active' if case.status == 'prioritized' else 'prioritized' }}" type="submit" class="btn btn-info btn-sm">
                    {{ 'De-prioritized' if case.status == 'prioritized' else 'Prioritized' }}
                  </button>

                    <!-- unused/inactive -->
                  <button name="status" value="{{ 'inactive' if case.status == 'ignored' else 'ignored' }}" type="submit" class="btn btn-light btn-sm">
                    {{ 'Inactive' if case.status == 'ignored' else 'Ignored' }}
                  </button>
                </div>
                <div class="btn-group ms-2 role="group">
                  <select name="tags" id="status_tags_case" multiple class="selectpicker" data-style="btn btn-secondary">
                    {% for tag, data in case_tag_options.items() %}
                      <option {% if 'tags' in case and tag~"" in case.tags %} selected {% endif %} value="{{ tag }}" title="{{ data.label }}">
                        {{ data.label }}
                      </option>
                    {% endfor %}
                  </select>
                </div>
              </div>
            </form>
        </div>
      </div>

      <div class="card panel-default" >
      {% if other_causatives|length > 0%}
        <div class="row mt-0">
          <div class="col-xs-12 col-md-12">{{ matching_causatives(other_causatives, institute, case) }}</div>
        </div>
      {% endif %}
      {% if default_other_causatives|length > 0%}
        <div class="row mt-0">
          <div class="col-xs-12 col-md-12">{{ matching_causatives(default_other_causatives, institute, case, default=True) }}</div>
        </div>
      {% endif %}

      {% if managed_variants|length > 0%}
        <div class="row mt-0">
          <div class="col-sm-12 col-md-12">{{ matching_managed_variants(managed_variants, institute, case) }}</div>
        </div>
      {% endif %}

      {% if default_managed_variants|length > 0%}
        <div class="row mt-0">
          <div class="col-sm-12 col-md-12">{{ matching_managed_variants(default_managed_variants, institute, case, default=True) }}</div>
        </div>
      {% endif %}
      </div>

      <div class="row">
        <div class="col">{{ causatives_list(causatives, partial_causatives, evaluated_variants, institute, case, manual_rank_options, cancer_tier_options) }}</div>
        <div class="col">{{ suspects_list(suspects, institute, case, manual_rank_options, cancer_tier_options) }}</div>
        {% if case.clinvar_variants or case.suspects %}
          <div class="col">{{ clinvar_vars(institute, case, suspects) }}</div>
        {% endif %}
        <!-- end of data sharing panels -->
      </div>

      <div class="row">
        {% if case.track == 'cancer' %}
          <div class="col-sm-12 col-md-12 mt-3">{{ cancer_individuals_table(case, institute, tissue_types, gens_info) }}</div>
        {% else %}
          <div class="mt-3 col-sm-8 col-md-{{"8" if case.madeline_info and case.individuals|length > 1 else "12"}}">{{ individuals_table(case, institute, tissue_types, display_rerunner, gens_info) }}</div>
          {% if case.madeline_info and case.individuals|length > 1 %}
            <div class="col-sm-4">
              {{ pedigree_panel(case) }}
            </div>
          {% endif %}
        {% endif %}
      </div>

      <div class="row mt-3">
        <div class="col-6">{{ synopsis_panel() }}</div>
        <div class="col-6">{{ comments_panel(institute, case, current_user, comments) }}</div>
      </div>

      <div class="row">
        <div class="col-sm-12">
          {{ insert_multi_image_panel() }}
        </div>
      </div>

      <div class="row">
        <div class="col-sm-12">
          {{ custom_image_panels() }}
        </div>
      </div>

      <!-- CASE DIAGNOSES AND PHENOTYPES -->
      <div class="panel-default">
        <div class="panel-heading"><span class="fa fa-user-md"></span>&nbsp;Phenotypes & diagnoses</div>
        <div class="row">
          <div class="col-sm-6 ">
            <div class="card h-100">
              <div class="card-body">
                {{ hpo_panel(case, institute, config) }}
              </div>
            </div>
          </div>
          <div class="col-sm-6">
            <div class="card h-100">
              <div class="card-body">
                {{ hpo_genelist_panel(case, institute, config) }}
              </div>
            </div>
          </div>
        </div> <!--end of <div class="row">-->
        </div>

          <!-- diagnoses-related code-->
        {% if not case.track == 'cancer' %}
        <div class="panel-default">
          <div class="row">
            <div class="col-sm-12 mb-3">
              <div class="card">
                <div class="card-body">
                  <div class="panel-heading"><span class="fa fa-user-md"></span>&nbsp;Diagnoses (<a href="https://www.omim.org/" target="_blank" rel="noopener">OMIM</a>,&nbsp;<a href="https://www.orpha.net/" target="_blank" rel="noopener">ORPHA</a>)
                  </div>
                  <div class="row mt-1 mb-3">
                    {{ diagnosis_phenotypes(case, institute, disease_terms) }}
                  </div>
                </div>
              </div>
            </div>
          </div>
        </div>
        {% endif %}
        <!-- end of diagnoses-related code-->



      <div class="panel-default">
        <div class="panel-heading"><span class="fa fa-user-md"></span>&nbsp;Groups & cohorts</div>
        <div class="row">
          <div class="col-sm-4">{{ group_panel() }}</div>
          <div class="col-sm-4">{{ cohort_panel(case, institute, cohort_tags) }}</div>
          <div class="col-sm-4">{{ phenotype_groups_panel(case, institute, hpo_groups) }}</div>
        </div>
      </div>

      <div class="row">
        <div class="col-md-6">{{ genepanels_table(case, institute) }}</div>
        <div class="col-sm-6">{{activity_panel(events)}}</div>
      </div>

      {{ modal_synopsis() }}
      {{ solve_modal(institute, case, case_tag_options) }}
      {{ research_modal(institute, case) }}
      {{ reanalysis_modal(institute, case) }}
      {{ beacon_modal(institute, case) }}
      {{ matchmaker_modal(institute, case, suspects, mme_nodes) }}
  </div><!-- end of <div containter> -->
</div><!-- end of <div col> -->
{% endmacro %}

{% macro variants_buttons() %}
<div>
  <!-- Clinical variants buttons -->
  <div class="row">
    <div class="col-12 d-flex justify-content-center">
      <div class="btn-group" role="group">
        {% if case.vcf_files.vcf_snv %}
          <a class="btn btn-dark btn-sm text-white" href="{{ url_for('variants.variants', institute_id=institute._id, case_name=case.display_name, variant_type='clinical') }}">Clinical {% if case.track=="cancer" %}germline {% endif %}SNV and INDELs</a>
        {% endif %}
        {% if case.vcf_files.vcf_sv %}
          <a class="btn btn-dark btn-sm text-white" href="{{ url_for('variants.sv_variants', institute_id=institute._id, case_name=case.display_name, variant_type='clinical') }}">Clinical {% if case.track=="cancer" %}germline {% endif %}structural variants</a>
        {% endif %}
        {% if case.vcf_files.vcf_mei %}
          <a class="btn btn-dark btn-sm text-white" href="{{ url_for('variants.mei_variants', institute_id=institute._id, case_name=case.display_name, variant_type='clinical') }}">Clinical Mobile Element Insertion variants</a>
        {% endif %}
        {% if case.vcf_files.vcf_str %}
          <a class="btn btn-dark btn-sm text-white" href="{{ url_for('variants.str_variants', institute_id=institute._id, case_name=case.display_name, variant_type='clinical') }}">Clinical STR variants</a>
        {% endif %}
        {% if case.smn_tsv %}
          <a class="btn btn-dark btn-sm text-white" href="{{ url_for('cases.sma', institute_id=institute._id, case_name=case.display_name) }}">SMN CN</a>
        {% endif %}
        {% if case.individuals|rejectattr('bionano_access', 'undefined')|rejectattr('bionano_access', 'none')|list|length > 0 %}
          <a class="btn btn-dark btn-sm text-white" href="{{ url_for('cases.bionano', institute_id=institute._id, case_name=case.display_name) }}">BioNano FSHD</a>
        {% endif %}
        {% if case.vcf_files.vcf_cancer %}
          <a class="btn btn-dark btn-sm text-white" href="{{ url_for('variants.cancer_variants', institute_id=institute._id, case_name=case.display_name, variant_type='clinical') }}">Clinical {% if case.track=="cancer" %}somatic {% endif %}SNV and INDELs</a>
        {% endif %}
        {% if case.vcf_files.vcf_cancer_sv %}
          <a class="btn btn-dark btn-sm text-white" href="{{ url_for('variants.cancer_sv_variants', institute_id=institute._id, case_name=case.display_name, variant_type='clinical') }}">Clinical {% if case.track=="cancer" %}somatic {% endif %}structural variants</a>
        {% endif %}
        {% if case.vcf_files.vcf_fusion %}
          <a class="btn btn-dark btn-sm text-white" href="{{ url_for('variants.fusion_variants', institute_id=institute._id, case_name=case.display_name, variant_type='clinical') }}">Clinical fusion variants</a>
        {% endif %}
      </div>
    </div>
  </div>
  <!-- Research variants buttons -->
  {% if case.is_research %}
  <div class="row mt-3">
    <div class="col-12 d-flex justify-content-center">
      <div class="btn-group" role="group">
        {% if case.vcf_files.vcf_snv_research %}
          <a class="btn btn-dark btn-sm text-white" href="{{ url_for('variants.variants', institute_id=institute._id, case_name=case.display_name, variant_type='research') }}">Research {% if case.track=="cancer" %}germline {% endif %}SNV and INDELs</a>
        {% endif %}
        {% if case.vcf_files.vcf_sv_research %}
          <a class="btn btn-dark btn-sm text-white" href="{{ url_for('variants.sv_variants', institute_id=institute._id, case_name=case.display_name, variant_type='research') }}">Research {% if case.track=="cancer" %}germline {% endif %}structural variants</a>
        {% endif %}
        {% if case.vcf_files.vcf_mei_research %}
           <a class="btn btn-dark btn-sm text-white" href="{{ url_for('variants.mei_variants', institute_id=institute._id, case_name=case.display_name, variant_type='research') }}">Research Mobile Element Insertion variants</a>
        {% endif %}
        {% if case.vcf_files.vcf_cancer_research %}
          <a class="btn btn-dark btn-sm text-white" href="{{ url_for('variants.cancer_variants', institute_id=institute._id, case_name=case.display_name, variant_type='research') }}">Research somatic SNV and INDELs</a>
        {% endif %}
        {% if case.vcf_files.vcf_cancer_sv_research %}
          <a class="btn btn-dark btn-sm text-white" href="{{ url_for('variants.cancer_sv_variants', institute_id=institute._id, case_name=case.display_name, variant_type='research') }}">Research somatic structural variants</a>
        {% endif %}
        {% if case.vcf_files.vcf_fusion_research %}
          <a class="btn btn-dark btn-sm text-white" href="{{ url_for('variants.fusion_variants', institute_id=institute._id, case_name=case.display_name, variant_type='research') }}">Research fusion variants</a>
        {% endif %}
      </div>
    </div>
  </div>
  {% endif %}
</div>
{% endmacro %}

{% macro synopsis_panel() %}
  <div class="card">
    <h6 data-bs-toggle='tooltip' class="panel-heading ms-3 mt-2" title="Free text field. Write a summary about the case! Markdown format"><em class="fa fa-id-card"></em>&nbsp;Synopsis</h6>
      <div class="card-body">
        <div class="row">
          <div class="col-10">
           {{ case.synopsis|markdown if case.synopsis else 'Nothing written yet...' }}
          </div>
          <div class="col-2">
            <button type="button" class="btn btn-secondary form-control" data-bs-toggle="modal" data-bs-target="#edit-synopsis">
              Edit
            </button>
          </div>
        </div>
      </div>
  </div>
{% endmacro %}

{% macro group_panel() %}
  <div class="card" id="case_groups">
    <div class="panel-heading" data-bs-toggle='tooltip' title="Group cases to share user variant assessments like comments, classification and dismissal. A case can be in multiple groups.">
      <h6 class="mt-3 ms-3">
        <span>
          <em class="fa fa-users me-1"></em>Connected cases ({{case_groups|length}} groups)
        </span>
        <span class="float-sm-right me-3" data-bs-toggle='tooltip' data-bs-placement="right" title="Create a new group containing case {{case.display_name}}"><a href="{{ url_for('cases.add_case_group',institute_id=institute._id, case_name=case.display_name) }}"><span class="fas fa-plus me-1"></span>New group</a></span>
      </h6>
    </div>
    <div class="card-body">
      <div class="list-group" style="max-height:200px; overflow-y: scroll;">
      {% if case_groups %}
        {% for group_id, case_group in case_groups.items() %}
          {% if loop.index > 1 %}
            <span><hr style="height:10px;"></span>
          {% endif %}

          {{ modal_add_to_group(group_id, case_group, case_group_label[group_id]) }}

          <form action="{{ url_for('cases.case_group_update_label', case_group=group_id)}}" method="POST">
            <div class="row">
              <div class="col-8">
                <div class="input-group mb-2 me-2 ms-2">
                  <div class="input-group-text"><em class="fa fa-users"></em></div>
                  <input type="text" class="form-control" name="label" id="case_group_label-{{group_id}}" placeholder="{{ case_group_label[group_id] }}">
                </div>
              </div>
              <div class="col-4 d-flex align-content-center">
                <button type="submit" class="btn btn-secondary btn-sm mb-2">Save label</button>
                <button type="button" class="btn btn-secondary btn-sm mb-2 ms-3 text-end" data-bs-toggle="modal" data-bs-target="#add-case-group-{{group_id}}">
                  <em class="fas fa-user-plus" data-bs-toggle='tooltip' title="Add other case to this group"></em>
                </button>
              </div>
            </div>
          </form>
          <div class="row">
            <div class="col-12 ms-2">
              {% for grouped_case in case_group %}
                <div class="badge bg-light">
                  <a href="{{ url_for('cases.case', institute_id=grouped_case.owner, case_name=grouped_case.display_name) }}">{{ grouped_case.display_name }}</a>

                  <a href="{{ url_for('cases.remove_case_group', institute_id=institute._id, case_name=grouped_case.display_name, case_group=group_id) }}" class="btn btn-link btn-sm">
                      <span class="fa fa-remove text-dark"></span></a>

                </div>
              {% endfor %}
            </div>
          </div>
        {% endfor %}
      {% endif %}
      </div> <!-- end of <div class="list-group" style="max-height:200px; overflow-y: scroll;" -->
    </div>
  </div>
{% endmacro %}

{% macro modal_add_to_group(group_id, case_group, label) %}
  <form action="{{ url_for('cases.add_case_group', institute_id=institute._id, case_name="unused") }}" method="POST">
    <div class="modal fade" id="add-case-group-{{group_id}}" role="dialog">
      <input type="hidden" name="group_id" value="{{ group_id }}">
      <div class="modal-dialog" role="document">
      <div class="modal-content">
        <div class="modal-header">
          <h5 class="modal-title" id="case_pick_dialog">Add other case to case group ({{ label }})</h5>
          <button type="button" class="close" data-bs-dismiss="modal" aria-label="Close">
            <span aria-hidden="true">&times;</span>
          </button>
        </div>
        <div class="modal-body">
          Cases already in this group:
          <ul class="list-group">
          {% for grouped_case in case_group %}
            <li class="list-group-item">{{ grouped_case.display_name }}</li>
          {% endfor %}
          </ul>
          Add case:
          <input type="text" name="other_case_name" class="typeahead_cases form-control" data-provide="typeahead" autocomplete="off" placeholder="Search for case name..." cols="30" rows="10" required></input>
        </div>
        <div class="modal-footer">
          <button type="button" class="btn btn-secondary" data-bs-dismiss="modal">Close</button>
          <button type="submit" class="btn btn-primary">Add case</button>
        </div>
        </div>
      </div>
    </div>
  </form>
{% endmacro %}

<!-- Iterate through Individuals, if chromograph_files is presenet add a panel for images -->
{% set chromograph = namespace(available=false) %}
{% macro insert_multi_image_panel() %}
<div class="panel-group no-animation" id="accordion">
  {% for i in case.individuals %}
    {% if i.chromograph_images and (i.chromograph_images.coverage or i.chromograph_images.autozygous or i.chromograph_images.upd_sites) %}
      {% set chromograph.available = true %}
      <div class="panel-heading">
          <a class="accordion-toggle" data-bs-toggle="collapse" data-parent="#accordion" href="#collapse_{{i.individual_id}}">
            <em class="fa"></em>
            Chromograph images {{i.display_name}}
          </a>
        (<a href = "https://clinical-genomics.github.io/scout/user-guide/cases#Cytogenomics" rel="noopener" target="_blank">legend</a>)
      </div>
      <div id="collapse_{{i.individual_id}}" style="width:100%" class="panel-collapse collapse in">
        <div class="panel-body">
          <div class="card-body bg-white" style="max-height: 80vh; overflow-y: scroll;">
            <svg id={{"svg_"+i.individual_id}} class="img-fluid" width="1200" height="1700"></svg>
          </div>
        </div>
      </div>
    {% endif %}
  {% endfor %}
</div>
{% endmacro %}

<!-- Create one expandable panel per custom image section -->
{% macro custom_image_panels() %}
  {% if case.custom_images %}
    {% for section_name in case.custom_images %}
      <div id="{{section_name}}-accordion" class="accordion">
        <div class="panel-heading">
          <div class="panel-title">
            <a class="accordion-toggle" data-bs-toggle="collapse" data-parent="#{{section_name}}-accordion" href="#collapse_{{ section_name }}">
              <em class="fa"></em>
              {{ section_name }} images
            </a>
          </div>
        </div>
        <div id="collapse_{{ section_name }}" class="panel-collapse collapse ps-3">
          <div class="panel-body">
            {% for image in case.custom_images[section_name] %}
              <div class="pt-3" >
                <h6 class="fw-bold">{{ image.title }}</h6>
                <div id="{{image.path|safe}}"></div>
              </div>
            {% endfor %}
          </div>
        </div>
      </div>
    {% endfor %}
  {% endif %}
{% endmacro %}

<!-- Create a collapsing panel. Used for -->
{% macro add_modal_panel(id_tag, display_name) %}
  <div class="modal fade" id="modal_{{id_tag}}" role="dialog">
    <div class="modal-dialog modal-xl" role="document">
      <div class="modal-content">
        <svg class="mt-3 mb-3 ms-3 me-3" id={{"svg_"+id_tag}} class="img-fluid" width="1200" height="1200"></svg>
      </div>
      <div class="modal-footer">
        <button type="button" class="btn btn-dark" data-bs-dismiss="modal">Close</button>
      </div>

    </div>
  </div>
{% endmacro %}

{% macro modal_synopsis() %}
  <form action="{{ url_for('cases.case_synopsis', institute_id=institute._id, case_name=case.display_name) }}" method="POST">
    <div class="modal fade" id="edit-synopsis" role="dialog">
      <div class="modal-dialog" role="document">
      <div class="modal-content">
        <div class="modal-header">
          <h5 class="modal-title" id="exampleModalLabel">Edit synopsis</h5>
          <button type="button" class="close" data-bs-dismiss="modal" aria-label="Close">
            <span aria-hidden="true">&times;</span>
          </button>
        </div>
        <div class="modal-body">
          <textarea name="synopsis" class="form-control" cols="30" rows="10">{{ case.synopsis }}</textarea>
        </div>
        <div class="modal-footer">
          <button type="button" class="btn btn-secondary" data-bs-dismiss="modal">Close</button>
          <button type="submit" class="btn btn-primary">Save</button>
        </div>
        </div>
      </div>
    </div>
  </form>
{% endmacro %}

{% macro remove_form(url, hidden_input=None, button_name=None, button_value=None) %}
  <form action="{{ url }}" method="POST">
    {% if hidden_input %}
      <input type="hidden"
             name="{{ hidden_input[0] }}"
             value="{{ hidden_input[1] }}">
    {% endif %}
    <div class="float-end">
      <button class="btn btn-link btn-sm"
              name="{{ button_name if button_name }}"
              value="{{ button_value if button_value }}"
              type="submit">
        <em class="fa fa-remove"></em>
      </button>
    </div>
  </form>
{% endmacro %}

{% block scripts %}
{{ super() }}
<script src="{{ url_for('cases.static', filename='edit_pedigree.js') }}"></script>
<script src="{{ url_for('cases.static', filename='madeline.js') }}"></script>
<script src="{{ url_for('cases.static', filename='case_images.js') }}"></script>
<script src="{{ url_for('static', filename='custom_images.js') }}"></script>
<script src="https://cdnjs.cloudflare.com/ajax/libs/bootstrap-3-typeahead/4.0.2/bootstrap3-typeahead.min.js"></script>
<script src="https://cdnjs.cloudflare.com/ajax/libs/bootstrap-select/1.14.0-beta3/js/bootstrap-select.min.js" integrity="sha512-yrOmjPdp8qH8hgLfWpSFhC/+R9Cj9USL8uJxYIveJZGAiedxyIxwNw4RsLDlcjNlIRR4kkHaDHSmNHAkxFTmgg==" crossorigin="anonymous" referrerpolicy="no-referrer"></script>
<script src="https://cdn.datatables.net/1.12.0/js/jquery.dataTables.min.js" integrity="sha512-fu0WiDG5xqtX2iWk7cp17Q9so54SC+5lk/z/glzwlKFdEOwGG6piUseP2Sik9hlvlmyOJ0lKXRSuv1ltdVk9Jg==" referrerpolicy="no-referrer" crossorigin="anonymous"></script>
<script src="https://cdn.datatables.net/1.12.0/js/dataTables.bootstrap5.min.js" integrity="sha512-nfoMMJ2SPcUdaoGdaRVA1XZpBVyDGhKQ/DCedW2k93MTRphPVXgaDoYV1M/AJQLCiw/cl2Nbf9pbISGqIEQRmQ==" crossorigin="anonymous"></script>
<script src="https://cdnjs.cloudflare.com/ajax/libs/dompurify/2.3.8/purify.min.js" integrity="sha512-M72KfQy4kPuLYC6CeTrN0eA17U1lXEMrr5qEJC/40CLdZGC3HpwPS0esQLqBHnxty2FIcuNdP9EqwSOCLEVJXQ==" crossorigin="anonymous" referrerpolicy="no-referrer"></script>

<script>
  {% if case.custom_images %}
    {% for section_name in case.custom_images %}
      {% for image in case.custom_images[section_name] %}
        fetchAndDisplayImage("{{url_for('cases.host_custom_image_aux', institute_id=institute._id, case_name=case.display_name, image_path=image.path|safe) }}", "{{image.path|safe}}", "{{image.width}}", "{{image.height}}")
      {% endfor %}
    {% endfor %}
  {% endif %}

  {% if chromograph.available %}
    window.onload= add_image_panels();
    window.onresize= function(){
        console.log("Width '%s' ", $(window).width())
        add_image_panels();
    }
    function add_image_panels(){
        add_image_to_individual_panel( {{case.individuals|tojson}},
                                       "{{institute._id}}",
                                       "{{case.display_name}}"
                                     );
    }
  {% endif %}

  {% if case.panels %}
    $('#panel-table').DataTable({
      scrollY: 350,
      scrollCollapse: true,
      paging: false,
      searching: false,
      ordering: true,
      info: false
    });
  {% endif %}

  var tooltipTriggerList = [].slice.call(document.querySelectorAll('[data-bs-toggle="tooltip"]'))
  var tooltipList = tooltipTriggerList.map(function (tooltipTriggerEl) {
    return new bootstrap.Tooltip(tooltipTriggerEl)
  })

  var popoverTriggerList = [].slice.call(document.querySelectorAll('[data-bs-toggle="popover"]'))
  var popoverList = popoverTriggerList.map(function (popoverTriggerEl) {
   return new bootstrap.Popover(popoverTriggerEl, {sanitizeFn: function (content) {
          return DOMPurify.sanitize(content)
        },
        container: 'body'})
  })

  document.getElementById("status_tags_case").onchange = function() {
    document.getElementById("case_status_form").submit();
  }

  $(function(){
      function getHpoTerms(query, process) {
        $.get("{{ url_for('cases.hpoterms') }}", {query: query}, function(data) {
          process(data)
        });
      }
      function getNameTerms(query, process) {
        $.get("{{ url_for('genes.api_genes') }}", {query: query}, function(data) {
          process(data)
        });
      }
      function getOmimTerms(query, process) {
        $.get("{{ url_for('cases.omimterms') }}", {query: query}, function(data) {
          process(data)
        });
      }
      function getCases(query, process) {
        $.get("{{ url_for('cases.caselist', institute_id=institute._id) }}", {query: query}, function(data) {
          process(data)
        });
      }

      $(".typeahead_cases").typeahead({
        name: 'cases_list',
        source: getCases,
        minLength: 3,
      });

      $(".typeahead_hpo").typeahead({
        name: 'hpo_term',
        source: getHpoTerms,
        minLength: 3,
      });

      $(".typeahead_gene").typeahead({
        name: 'dynamic_gene_add',
        source: getNameTerms,
        minLength: 3,
      });

      $(".typeahead_omim").typeahead({
        name: 'omim_term',
        source: getOmimTerms,
        minLength: 3,
      });

      $('select[multiple]').selectpicker({
        width: '100%',
      });

  });

function StopSpinner() {
   // Avoid page spinner being stuck on file download
  $(window).unbind('beforeunload');
  return true;
}
function SidebarCollapse () {
    $('.menu-collapsed').toggleClass('d-none');
    $('.sidebar-submenu').toggleClass('d-none');
    $('.submenu-icon').toggleClass('d-none');
    $('#sidebar-container').toggleClass('sidebar-expanded sidebar-collapsed');

    // Treating d-flex/d-none on separators with title
    var SeparatorTitle = $('.sidebar-separator-title');
    if ( SeparatorTitle.hasClass('d-flex') ) {
        SeparatorTitle.removeClass('d-flex');
    } else {
        SeparatorTitle.addClass('d-flex');
    }

    // Collapse/Expand icon
    $('#collapse-icon').toggleClass('fa-angle-double-left fa-angle-double-right');
}

function dynamicGenesCheck(source){
  if(source.name === "dynamicGene"){
    if(source.checked === false){
      var checkAllGenes = document.getElementById('checkAllGenes');
      checkAllGenes.checked = source.checked;
    }
    return;
  }
  var checkboxes = document.getElementsByName('dynamicGene');
  for(var i=0, n=checkboxes.length;i<n;i++) {
    checkboxes[i].checked = source.checked;
  }
}

function toggleClickableButtons(button, select_field) {
    const selection = document.getElementById(select_field)

    if (selection.value.length > 0) {
       document.getElementById(button).classList.remove('btn-secondary');
       document.getElementById(button).classList.remove('no-hover');
       document.getElementById(button).classList.add('btn-secondary');
    }
    else {
       document.getElementById(button).classList.remove('btn-secondary');
       document.getElementById(button).classList.add('no-hover');
       document.getElementById(button).classList.add('btn-secondary');
    }
  }


// Hide submenus
var bodyRowCollapsible = document.getElementById('body-row');
var bsCollapse = new bootstrap.Collapse(bodyRowCollapsible, {
  toggle: false
})

bodyRowCollapsible.addEventListener('shown.bs.collapse', function () {
  $(this).parent().find(".fa fa-plus").removeClass("fa fa-plus").addClass("fa fa-minus");
});

bodyRowCollapsible.addEventListener('hidden.bs.collapse', function () {
  $(this).parent().find(".fa fa-minus").removeClass("fa fa-minus").addClass("fa fa-plus");
});

// Collapse/Expand icon
$('#collapse-icon').addClass('fa-angle-double-left');

// Collapse click
$('[data-bs-toggle=sidebar-collapse]').click(function() {
  SidebarCollapse();
});
</script>
{% endblock %}<|MERGE_RESOLUTION|>--- conflicted
+++ resolved
@@ -48,13 +48,9 @@
         <div class="row">
           <div class="col-sm-4">
               <h4 class="">
-<<<<<<< HEAD
-                Case: {{case.display_name}} <span class="badge bg-sm bg-secondary">{{case._id}}</span><br>
+                 Case: {{case.display_name}} <span class="badge bg-sm bg-secondary">{{case._id}}</span><br>
               </h4>
               <h4 class="h4 d-inline-block">
-=======
-                Case: {{case.display_name}} <span class="badge bg-sm bg-secondary" {% if case.lims_id %} title="Case LIMS id {{ case.lims_id }}" data-bs-toggle="tooltip" {% endif %}>{{case._id}}</span><br>
->>>>>>> 1909410e
                 Status: {{case.status}}
               </h4>
               {% for status_tag in case.tags %}<span class="badge bg-info align-top" data-bs-toggle="tooltip" data-bs-placement="right" title="{{ case_tag_options[status_tag].description }}">{{ case_tag_options[status_tag].label }}</span>{% endfor %}
