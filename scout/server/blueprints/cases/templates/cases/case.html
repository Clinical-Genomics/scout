{% extends "layout_bs4.html" %}
{% from "cases/collapsible_actionbar.html" import action_bar, research_modal, rerun_modal %}
{% from "utils.html" import comments_panel, activity_panel %}

{% block title %}
  {{ super() }} - {{ institute.display_name }} - {{ case.display_name }}
{% endblock %}

{% block top_nav %}
  {{ super() }}
  <li class="nav-item">
    <a class="nav-link" href="{{ url_for('cases.index') }}">Institutes</a>
  </li>
  <li class="nav-item">
    <a class="nav-link" href="{{ url_for('cases.cases', institute_id=institute._id) }}">
      {{ institute.display_name }}
    </a>
  </li>
  <li class="nav-item active">
    <span class="navbar-text">{{ case.display_name }}</span>
  </li>
{% endblock %}

{% block content_main %}
<div class="container-float">
  <div class="row" id="body-row"> <!--sidebar and main container are on the same row-->
    {{ action_bar(institute, case, collaborators) }} <!-- This is the sidebar -->
    {{ case_page() }}
  </div> <!-- end of div id body-row -->
</div>
{% endblock %}

{% macro case_page() %}
<div class="col {% if case.status == 'solved' %} bg-success {% elif case.status == 'archived' %} bg-danger-light {% endif %}"> <!-- This is the main container -->
<div class="container_spaced">
  <div class="card col-md-12">
    <h4 class="mt-3">Case: {{case.display_name}}</h4><p class="text-muted {% if case.status == 'solved' %} bg-success {% elif case.status == 'archived' %} bg-danger-light {% endif %}">status: <strong>{{case.status}}</strong></p>
    <div class="card-body">
      <div class="row text-center"> <!-- variants buttons -->
        <div class="col-sm-12">{{ variants_buttons() }}</div>
      </div>
      <div class="row ">
          <div class="col-xs-12 col-md-6">{{ candidates_list() }}</div>
          <div class="col-xs-12 col-md-6">{{ related_causatives_list() }}</div>
      </div>
      <div class="row">
          {% if case.track == 'cancer' %}
            <div class="col-xs-12 col-md-8">{{ cancer_individuals_table() }}</div>
          {% else %}
            <div class="col-xs-12 col-md-8">{{ individuals_table() }}</div>
            <div class="col-xs-12 col-md-4">
              {% if case.madeline_info and case.individuals|length > 1 %}
                {{ pedigree_panel() }}
              {% else %}
                <p>No pedigree picture available.</p>
              {% endif %}
            </div> <!-- end of <div class="col-xs-12 col-md-4"> -->
          {% endif %}
        </div> <!-- <div class="row" -->
        <div class="row">
          <div class="col-xs-12 col-md-6">{{ synopsis_panel() }}</div>
          <div class="col-xs-12 col-md-6">
            {{ comments_panel(institute, case, current_user, comments) }}
          </div>
        </div> <!-- end of   <div class="row"> -->
        <div class="row">
          <div class="col-xs-12 col-md-6">{{ cohort_panel() }}</div>
          <div class="col-xs-12 col-md-6">{{ diagnosis_panel() }}</div>
        </div>

        <div class="row">
          <div class="col-md-6">{{ phenotype_groups_panel() }}</div>
          <div class="col-md-6">{{ phenotypes_panel() }}</div>
        </div>

        <div class="row">
          <div class="col-md-6">{{ genepanels_table() }}</div>
          <div class="col-md-6">{{ hpo_genelist_panel() }}</div>
        </div>

        <!-- data sharing panels -->
        <div class="row">
          {% if case.clinvar_variants %}
            <div class="col-md-6">{{ clinvar_panel() }}</div>
          {% endif %}
          {% if 'mme_submitter' in current_user.roles %}
            <div class="col-md-6">{{ matchmaker_panel() }}</div>
          {% endif %}
        </div>
        <!-- end of data sharing panels -->
        <div class="row">

          <div class="col-sm-12">{{activity_panel(events)}}</div>
        </div>

        {{ modal_synopsis() }}
        {{ rerun_modal(institute, case) }}
        {{ research_modal(institute, case) }}
    </div> <!-- end of card body -->
  </div> <!-- end of card div-->
</div>
</div> <!-- end of <div class="col"> -->
{% endmacro %}


{% macro variants_buttons() %}
<div class="form-group">
  <div class="btn-group" style="width:100%;">
    {% if case.vcf_files.vcf_snv %}
      <a class="btn btn-outline-dark" href="{{ url_for('variants.variants', institute_id=institute._id, case_name=case.display_name, variant_type='clinical', gene_panels=case.panels|selectattr('is_default')|map(attribute='panel_name')|list) }}">Clinical SNV and INDELs</a>
    {% endif %}
    {% if case.vcf_files.vcf_sv %}
      <a class="btn btn-outline-dark" href="{{ url_for('variants.sv_variants', institute_id=institute._id, case_name=case.display_name, variant_type='clinical', gene_panels=case.panels|selectattr('is_default')|map(attribute='panel_name')|list) }}">Clinical structural variants</a>
    {% endif %}
    {% if case.vcf_files.vcf_str %}
      <a class="btn btn-outline-dark" href="{{ url_for('variants.str_variants', institute_id=institute._id, case_name=case.display_name, variant_type='clinical') }}">Clinical STR variants</a>
    {% endif %}
    {% if case.vcf_files.vcf_cancer %}
      <a class="btn btn-outline-dark" href="{{ url_for('variants.cancer_variants', institute_id=institute._id, case_name=case.display_name, variant_type='clinical', gene_panels=case.panels|selectattr('is_default')|map(attribute='panel_name')|list) }}">Clinical cancer variants</a>
    {% endif %}

  </div>
</div>
{% if case.is_research %}
  <div class="form-group">
    <div class="btn-group">
      <a class="btn btn-outline-dark" href="{{ url_for('variants.variants', institute_id=institute._id, case_name=case.display_name, variant_type='research') }}">Research SNV and INDELs</a>
      <a class="btn btn-outline-dark" href="{{ url_for('variants.sv_variants', institute_id=institute._id, case_name=case.display_name, variant_type='research') }}">Research structural variants</a>
    </div>
  </div>
{% endif %}
{% endmacro %}

{% macro related_causatives_list() %}
  <div class="card panel-default">
    <div data-toggle='tooltip' class="panel-heading" title="If there are any variants in this case
      that have been marked as causative in another case for this insitute">
      Matching causatives from other cases
    </div>
    <ul class="list-group">
      {% for variant in other_causatives %}
        <li class="list-group-item">
          <a href="{{ url_for('variants.variant', institute_id=institute._id,
                              case_name=case.display_name, variant_id=variant._id) }}">
            {{ variant.hgnc_symbols|join(', ') }}
          </a>
        </li>
      {% else %}
        <li class="list-group-item">No matching causative variants.</li>
      {% endfor %}
    </ul>
  </div>
{% endmacro %}

{% macro individuals_table() %}
  <div class="card panel-default">
    <div class="panel-heading">Individuals</div>
    <div class="table-responsive">
      <table class="table table-sm">
        <thead>
          <tr>
            <th data-toggle='tooltip' data-container='body' class="col-xs-1"
             title="Display name of sample">Sample</th>
            <th class="col-xs-1" title="Sample sex">Sex</th>
            <th class="col-xs-1" title="Phenotype of sample">Phenotype</th>
            <th data-toggle='tooltip' data-container='body' class="col-xs-1"
             title="Type of sequencing (e.g wes, wgs)">Sequencing</th>
            <th data-toggle='tooltip' data-container='body' class="col-xs-1"
             title="Ancestry prediction from peddy">Ancestry (pred.)</th>
            <th data-toggle='tooltip' data-container='body' class="col-xs-1"
             title="If parenthood is confirmed by peddy">Parenthood</th>
            <th data-toggle='tooltip' data-container='body' class="col-xs-1"
             title="Downloadable CytoSure file ">CGH</th>
            <th data-toggle='tooltip' data-container='body' class="col-xs-1"
             title="Tissue origin for the sample">Tissue</th>
          </tr>
        </thead>
        <tbody>
          {% for ind in case.individuals %}
            <tr {% if ind.phenotype_human == 'affected' %} class="bg-danger-light" {% endif %}>
              <td>{{ ind.display_name }}</td>
              <td>
                {% if ind.sex_human in ['female','male'] %}
                  <i class="fa fa-{{ind.sex_human}}" aria-hidden="true"></i>
                {% else %}
                  {{ind.sex_human}}
                {% endif %}
                {% if ind.confirmed_sex %}
                  <i class="fa fa-check"></i>
                {% endif %}
              </td>
              <td>{{ ind.phenotype_human }}</td>
              <td>{{ ind.analysis_type|upper }}</td>
              <td>{{ ind.predicted_ancestry or 'N/A' }}</td>
              <td>
                {% if ind.confirmed_parent == True %}
                  <i class="fa fa-check"></i>
                {% elif ind.confirmed_parent == False %}
                  <i class="fa fa-exclamation-circle"></i>
                {% else %}
                  N/A
                {% endif %}
              </td>
              <td>
                {% if ind.vcf2cytosure %}
                <a href="{{ url_for('cases.vcf2cytosure', institute_id=institute._id,
                      case_name=case.display_name, individual_id=ind.individual_id) }}" class="btn">
                  <i class="fa fa-download"></i>
                </a>
                {% else %}
                  N/A
                {% endif %}
                <td>{{ ind.tissue_type or 'unknown' }}</td>
            </tr>
          {% endfor %}
        </tbody>
      </table>
    </div>
  </div>
{% endmacro %}

{% macro cancer_individuals_table() %}
  <div class="card panel-default">
    <div class="panel-heading">Individuals</div>
    <div class="table-responsive">
      <table class="table table-sm">
        <thead>
          <tr>
            <th data-toggle='tooltip' data-container='body' class="col-xs-1"
             title="Sample display name">Sample</th>
            <th class="col-xs-1" title="Tumor type">Tumor Type</th>
            <th class="col-xs-1" title="Phenotype">Phenotype</th>
            <th data-toggle='tooltip' data-container='body' class="col-xs-1"
             title="Type of sequencing (e.g panel, wes)">Sequencing</th>
            <th data-toggle='tooltip' data-container='body' class="col-xs-1"
             title="Measure of the tumor mutational burden">TMB</th>
            <th data-toggle='tooltip' data-container='body' class="col-xs-1"
             title="Measure of microsatellite instability">MSI</th>
            <th data-toggle='tooltip' data-container='body' class="col-xs-1"
             title="Measure of tumor purity">Tumor Purity</th>
            <th data-toggle='tooltip' data-container='body' class="col-xs-1"
             title="Tissue origin for the sample">Tissue</th>
          </tr>
        </thead>
        <tbody>
          {% for ind in case.individuals %}
            <tr {% if ind.phenotype_human == 'tumor' %} class="bg-danger-light" {% endif %}>
              <td>{{ ind.display_name }}</td>
              <td>{{ ind.tumor_type or 'Unknown'}}</td>
              <td>{{ ind.phenotype_human }}</td>
              <td>{{ ind.analysis_type|upper }}</td>
              <td>{{ ind.tmb or 'N/A' }}</td>
              <td>{{ ind.msi or 'N/A' }}</td>
              <td>{{ ind.tumor_purity or 'N/A' }}</td>
              <td>{{ ind.tissue_type or 'unknown' }}</td>
            </tr>
          {% endfor %}
        </tbody>
      </table>
    </div>
  </div>
{% endmacro %}


{% macro pedigree_panel() %}
  <div class="card panel-default">
    <div class="panel-heading">Pedigree</div>
    <div class="card-body text-center">
      {{ case.madeline_info|safe }}
    </div>
  </div>
{% endmacro %}

{% macro synopsis_panel() %}
  <div class="card panel-default">
    <div data-toggle='tooltip' class="panel-heading" title="Free text field. Write a summary about
     the case! Markdown format">
      Synopsis
    </div>
    <div class="card-body">
      {{ case.synopsis|markdown if case.synopsis else 'Nothing written yet...' }}
    </div>
    <div class="card-footer">
      <button type="button" class="btn btn-outline-secondary form-control" data-toggle="modal" data-target="#edit-synopsis">
        Edit
      </button>
    </div>
  </div>
{% endmacro %}

{% macro modal_synopsis() %}
  <form action="{{ url_for('cases.case_synopsis', institute_id=institute._id, case_name=case.display_name) }}" method="POST">
    <div class="modal fade" id="edit-synopsis" role="dialog">
      <div class="modal-dialog" role="document">
      <div class="modal-content">
        <div class="modal-header">
          <h5 class="modal-title" id="exampleModalLabel">Edit synopsis</h5>
          <button type="button" class="close" data-dismiss="modal" aria-label="Close">
            <span aria-hidden="true">&times;</span>
          </button>
        </div>
        <div class="modal-body">
          <textarea name="synopsis" class="form-control" cols="30" rows="10">{{ case.synopsis }}</textarea>
        </div>
        <div class="modal-footer">
          <button type="button" class="btn btn-outline-secondary" data-dismiss="modal">Close</button>
          <button type="submit" class="btn btn-primary">Save</button>
        </div>
        </div>
      </div>
    </div>
  </form>
{% endmacro %}

{% macro candidates_list() %}
  <div class="card panel-default">
    <div data-toggle='tooltip' class="panel-heading" title="Displays all variants that have been marked causative for this case">
      Causative variants
    </div>
    <ul class="list-group">
      {% for variant in causatives %}
        <li class="list-group-item">
          {% if variant._id %}
            <div class="row">
              <div class="col-xs-8">
                <i class="fa fa-check-circle-o"></i>
		  {% if variant.category == "snv" %}
                <a href="{{ url_for('variants.variant',
                                    institute_id=variant.institute,
                                    case_name=case.display_name,
                                    variant_id=variant._id) }}">
                      {{ variant.hgnc_symbols|join(', ') }}
		  {% else %}
		      <a href="{{ url_for('variants.sv_variant',
                                    institute_id=variant.institute,
                                    case_name=case.display_name,
                                    variant_id=variant._id) }}">
		      {{ variant.sub_category|upper }}({{ variant.chromosome }}{{ variant.cytoband_start }}-{{ variant.chromosome }}{{ variant.cytoband_end }})
		  {% endif %}
                </a>
                {% if variant.sanger_ordered and not variant.validation in ['True positive','False positive'] %}
                  <span class="badge badge-default">Verification ordered</span>
                {% elif variant.sanger_ordered %}
                  <span class="badge badge-success">Validated</span>
                {% endif %}
              </div>
              <div class="col-xs-4">
                {{ remove_form(url_for('cases.mark_causative',
                                       institute_id=institute._id,
                                       case_name=case.display_name,
                                       variant_id=variant._id),
                               button_name='action', button_value='DELETE') }}
              </div>
            </div>
          {% else %}
            {{ variant }} <small class="text-muted">(not loaded)</small>
          {% endif %}
        </li>
      {% else %}
        <div class="card-body">No variants marked causative</div>
      {% endfor %}
    </ul>
    <div data-toggle='tooltip' class="panel-heading panel-heading-secondary"
         title="Displays all variants that has been pinned for this case">
      Pinned variants
    </div>
    <table class="table table-hover">
      <colgroup>
        <col class="col-xs-5">
        <col class="col-xs-2">
        <col class="col-xs-4">
        <col class="col-xs-1">
      </colgroup>
      <tbody>
        {% for variant in suspects %}
          <tr>
            {% if variant._id %}
              <td>
                <i class="fa fa-bookmark"></i>

		  {% if variant.category == "snv" %}
                <a href="{{ url_for('variants.variant',
                                    institute_id=variant.institute,
                                    case_name=case.display_name,
                                    variant_id=variant._id) }}">
                      {{ variant.hgnc_symbols|join(', ') }}
		  {% else %}
		      <a href="{{ url_for('variants.sv_variant',
                                    institute_id=variant.institute,
                                    case_name=case.display_name,
                                    variant_id=variant._id) }}">
		      {{ variant.sub_category|upper }}({{ variant.chromosome }}{{ variant.cytoband_start }}-{{ variant.chromosome }}{{ variant.cytoband_end }})
		  {% endif %}
                </a>
              </td>
              <td>
                {% if variant.sanger_ordered and not variant.validation in ['True positive','False positive'] %}
                  <span class="badge badge-default">Verification ordered</span>
                {% elif variant.sanger_ordered %}
                  <span class="badge badge-success">Validated</span>
                {% elif variant.manual_rank %}
                  <span class="badge badge-default">{{ variant.manual_rank }}</span>
                {% endif %}
                {% if variant.mosaic_tags %}
                  <span class="badge badge-info">mosaic</span>
                {% endif %}
              </td>
              <td>
                <form action="{{ url_for('cases.mark_validation',
                                         institute_id=variant.institute,
                                         case_name=case.display_name,
                                         variant_id=variant._id) }}"
                      method="POST" accept-charset="utf-8">
                  <select class="form-control input-sm" onchange="this.form.submit()" name="type">
                    {% for type in ('Not validated', 'True positive', 'False positive') %}
                      <option value="{{ type }}" {% if type == variant.validation %}selected{% endif %}>{{ type }}</option>
                    {% endfor %}
                  </select>
                </form>
              </td>
              <td>
                {{ remove_form(url_for('cases.pin_variant',
                                       institute_id=institute._id,
                                       case_name=case.display_name,
                                       variant_id=variant._id),
                               button_name='action', button_value='DELETE') }}
              </td>
            {% else %}
              <td colspan="4">{{ variant }} <small class="text-muted">(not loaded)</small></td>
            {% endif %}
          </tr>
        {% else %}
          <div class="card-body">No variants suspected yet</div>
        {% endfor %}
      </tbody>
    </table>
  </div>
{% endmacro %}

{% macro diagnosis_panel() %}
  <div class="card panel-default">
    <div class="panel-heading">Diagnosis phenotypes</div>
    <div class="card-body">{{ diagnosis_form('phenotype') }}</div>
    <ul class="list-group">
      {% for omim_id in case.diagnosis_phenotypes %}
        <li class="list-group-item">
          <a target="_blank" href="http://omim.org/entry/{{ omim_id }}">
            {{ omim_id }}
          </a>
          <span class="pull-right">
            {{ remove_form(url_for('cases.case_diagnosis', institute_id=institute._id,
                                  case_name=case.display_name, remove='yes'),
                         hidden_input=('omim_id', omim_id), button_name='phenotype') }}
          </span>
        </li>
      {% else %}
        <li class="list-group-item">No phenotypes added</li>
      {% endfor %}
    </ul>
    <div class="panel-heading panel-heading-secondary">Diagnosis genes</div>
    <div class="card-body">{{ diagnosis_form('gene') }}</div>
    <ul class="list-group">
      {% for omim_id in case.diagnosis_genes %}
        <li class="list-group-item">
          <a target="_blank" href="http://omim.org/entry/{{ omim_id }}">
            {{ omim_id }}
          </a>
          <span class="pull-right">
            {{ remove_form(url_for('cases.case_diagnosis', institute_id=institute._id,
                                   case_name=case.display_name, remove='yes'),
                           hidden_input=('omim_id', omim_id), button_name='gene') }}
          </span>
        </li>
      {% else %}
        <li class="list-group-item">No genes added</li>
      {% endfor %}
    </ul>
  </div>
{% endmacro %}

{% macro diagnosis_form(type) %}
  <form action="{{ url_for('cases.case_diagnosis', institute_id=institute._id, case_name=case.display_name) }}" method="POST">
    <div class="row">
      <div class="col-xs-8">
        <input class="form-control" name="omim_id" placeholder="OMIM:XXX" required pattern="OMIM:[0-9]+">
      </div>
      <div class="col-xs-4">
        <button class="btn btn-outline-secondary form-control" type="submit" name="{{ type }}">
          Add
        </button>
      </div>
    </div>
  </form>
{% endmacro %}

{% macro cohort_panel() %}
  <div class="card panel-default">
    <div class="panel-heading">Cohort tag</div>
    <ul class="list-group">
      {% for cohort_tag in case.cohorts %}
        <li class="list-group-item">
          {{ cohort_tag }}
          <span class="pull-right">
            {{ remove_form(url_for('cases.cohorts', institute_id=institute._id,
                                   case_name=case.display_name, remove='yes'),
                           hidden_input=('cohort_tag', cohort_tag)) }}
          </span>
        </li>
      {% else %}
        <li class="list-group-item">No cohort tags added yet.</li>
      {% endfor %}
    </ul>
    <div class="card-body">
      <form method="POST"
            action="{{ url_for('cases.cohorts', institute_id=institute._id,
                               case_name=case.display_name) }}">
        <div class="row">
          <div class="col-xs-7">
            <select class="form-control" name="cohort_tag">
              <option>Add cohort tag...</option>
              {% for cohort_tag in cohort_tags %}
                <option value="{{ cohort_tag }}">{{ cohort_tag }}</option>
              {% endfor %}
            </select>
          </div>
          <div class="col-xs-5">
            <button class="btn btn-outline-secondary form-control" type="submit">Add</button>
          </div>
        </div>
      </form>
    </div>
  </div>
{% endmacro %}

{% macro clinvar_panel() %}
  <div class="card panel-default">
    <div class="panel-heading">Variants in Clinvar submissions</div>
    <div class="card-body">
      <ul>
        {% for var_id, submission_data in case.clinvar_variants.items() %}
          <li>
            {% if submission_data.category == 'snv' %}
              <a href="{{ url_for('variants.variant', institute_id=institute._id, case_name=case.display_name, variant_id=var_id) }}">chr{{submission_data.chromosome}}:{{submission_data.start}}_{{submission_data.ref}}>{{submission_data.alt}}</a> ({{submission_data.clinsig}})
            {% else %}
              <a href="{{ url_for('variants.sv_variant', institute_id=institute._id, case_name=case.display_name, variant_id=var_id) }}">chr{{submission_data.chromosome}}:{{submission_data.breakpoint1}}_{{submission_data.var_type}}</a> ({{submission_data.clinsig}})
            {% endif %}
          </li>
        {% endfor %}
      </ul>
    </div> <!--end of <div class="panel-body">-->
  </div>
{% endmacro %}

{% macro matchmaker_panel() %}
<div class="card panel-default">
    <div class="panel-heading">Matching patients</div>
    <div class="card-body">
      {% if case.mme_submission %} <!-- case was aready submitted to MatchMaker -->
        <p>This case is in MatchMaker!</p>
        <p>
          <div class="text-center">
            <div class="btn-group" role="group" aria-label="...">
              <a href="{{url_for('cases.matchmaker_matches', institute_id=institute._id, case_name=case.display_name)}}" class="btn btn-outline-secondary" role="button">Matches</a>
              <div class="btn-group">
                <button type="button" class="btn btn-outline-secondary dropdown-toggle" data-toggle="dropdown" aria-haspopup="true" aria-expanded="false">
                  Match against&nbsp;<span class="caret"></span>
                </button>
                <ul class="dropdown-menu">
                  <li><a href="{{ url_for('cases.matchmaker_match', institute_id=institute._id, case_name=case.display_name, target='internal') }}">Scout patients in MatchMaker</a></li>
                  {% if mme_nodes|length >1 %}
                    <li><a href="{{ url_for('cases.matchmaker_match', institute_id=institute._id, case_name=case.display_name, target='external') }}">All external nodes</a></li>
                  {% endif %}
                  {% for node in mme_nodes %}
                    <li><a href="{{ url_for('cases.matchmaker_match', institute_id=institute._id, case_name=case.display_name, target=node.id) }}">External node-> {{node.description}}</a></li>
                  {% endfor %}
                </ul>
              </div>
              <a class="btn btn-outline-secondary" href="#mme_form" data-toggle="collapse">Modify submission</a>
            </div>
          </div>
        </p>
      {% else %} <!-- display option to submit case to MatchMaker -->
        <p>This case is not yet in MatchMaker!&nbsp;<a href="#mme_form" data-toggle="collapse">Submission form</a></p>
      {% endif %}
      <form id="mme_submit" method="POST" action="{{ url_for('cases.matchmaker_add', institute_id=institute._id, case_name=case.display_name )}}" >
          <div id="mme_form" class="collapse w-75">
            <div class="d-flex justify-content-center">
              <ul class="list-group">
                <li class="list-group-item">
                  <div class="d-flex justify-content-between">
                    <div data-placement="top" title="hpo">
                      Include patient gender
                    </div>
                    <div>
                      <input type="checkbox" class="ios8-switch" id="sex" name="sex" {% if not case.mme_submission or case.mme_submission.sex %}checked{% endif %}>
                      <label for="sex"></label>
                    </div>
                  </div>
                </li>
                <li class="list-group-item">
                  <div class="d-flex justify-content-between">
                    <div data-placement="top" title="hpo">
                      Include HPO terms
                    </div>
                    <div>
                      <input type="checkbox" class="ios8-switch" id="features" name="features" {% if not case.mme_submission or case.mme_submission.features %}checked{% endif %}>
                      <label for="features"></label>
                    </div>
                  </div>
                </li>
                <li class="list-group-item">
                  <div class="d-flex justify-content-between">
                    <div data-placement="top" title="disorders">
                      Include OMIM diagnoses
                    </div>
                    <div>
                      <input type="checkbox" class="ios8-switch" id="disorders" name="disorders" {% if not case.mme_submission or case.mme_submission.disorders %}checked{% endif %}>
                      <label for="disorders"></label>
                    </div>
                  </div>
                </li>
                <li class="list-group-item">
                  <div class="d-flex justify-content-between">
                    <div data-placement="top" title="genomicfeatures">
                      Share variants
                    </div>
                    <div>
                      <input type="radio" class="ios8-switch" id="genomicfeatures" name="genomicfeatures" value="variants" checked>
                      <label for="genomicfeatures"></label>
                    </div>
                  </div>
                </li>
                <li class="list-group-item">
                  <div class="d-flex justify-content-between">
                    <div data-placement="top" title="genomicfeatures">
                      Gene names only
                    </div>
                    <div>
                      <input type="radio" class="ios8-switch" id="genomicfeatures" name="genomicfeatures" value="genes" {% if case.mme_submission and case.mme_submission.genes_only %}checked{% endif %}>
                      <label for="genomicfeatures"></label>
                    </div>
                  </div>
                </li>
              </ul>
            </div>
            <div>
              <br>
              <button class="btn btn-outline-secondary mx-auto d-block" data-toggle="modal" type="submit">
                {% if case.mme_submission %}
                  Update case in MatchMaker
                {% else %}
                  Share to MatchMaker
                {% endif %}</button>
            </div>
          </div>
        </form>
        {% if case.mme_submission %}
          {{ modal_mme_delete() }}
        {% endif %}
    </div>
</div>
{% endmacro %}


{% macro modal_mme_delete() %}
  <form id="mme_delete" method="POST" action="{{ url_for('cases.matchmaker_delete', institute_id=institute._id, case_name=case.display_name )}}">
    <!-- Button trigger modal -->
    <button type="button" class="btn btn-danger form-control" data-toggle="modal" data-target="#mme_delete_confirm">
    Remove case from MatchMaker
    </button>
    <!-- Modal -->
    <div class="modal fade" id="mme_delete_confirm" tabindex="-1" role="dialog" aria-labelledby="exampleModalLabel" aria-hidden="true">
    <div class="modal-dialog" role="document">
      <div class="modal-content">
        <div class="modal-body">
          Confirm delete case from Matchmaker?
        </div>
        <div class="modal-footer">
          <button type="button" class="btn btn-secondary" data-dismiss="modal">Close</button>
          <button type="submit" class="btn btn-danger">Delete</button>
        </div>
      </div>
    </div>
    </div>
  </form>
{% endmacro %}


{% macro phenotype_groups_panel() %}
  <div class="card panel-default">
    <div class="panel-heading">Phenotype groups</div>
    <ul class="list-group">
      {% for hpo_term in case.phenotype_groups %}
        {{ hpo_group_item(hpo_term) }}
      {% else %}
        <li class="list-group-item">No HPO groups added yet.</li>
      {% endfor %}
    </ul>
    <div class="card-body">
      <form method="POST"
            action="{{ url_for('cases.phenotypes', institute_id=institute._id,
                               case_name=case.display_name, is_group='yes') }}">
        <div class="row">
          <div class="col-xs-7">
            <select class="form-control" name="hpo_term">
              <option>Add HPO group...</option>
              {% for hpo_id, group in hpo_groups.items() %}
                <option value="{{ hpo_id }}">
                  {{ group.name }} ({{ group.abbr }})
                </option>
              {% endfor %}
            </select>
          </div>
          <div class="col-xs-5">
            <button class="btn btn-outline-secondary form-control" type="submit">Add</button>
          </div>
        </div>
      </form>
    </div>
    {% set url = 'http://compbio.charite.de/hpoweb/showterm?id=HP:0000018' %}
    <div class="panel-heading panel-heading-secondary">
      Phenotype terms (<a target="_blank" href="{{ url }}" class="text-white">HPO web</a>)
    </div>
    <div class="card-body">
      <form method="POST"
            action="{{ url_for('cases.phenotypes', institute_id=institute._id,
                               case_name=case.display_name) }}">
        <div class="row">
          <div class="col-xs-7">
            <input name="hpo_term" class="typeahead_hpo form-control" data-provide="typeahead" autocomplete="off" required placeholder="Search...">
          </div>
          <div class="col-xs-5">
            <button class="btn btn-outline-secondary form-control">Add</button>
          </div>
        </div>
      </form>
    </div>
  </div>
{% endmacro %}

{% macro hpo_group_item(hpo_term) %}
  <li class="list-group-item">
    <div class="row d-flex justify-content-between">
      <div class="flex-fill">
        {{ hpo_term.feature }}
        <span class="badge badge-info">
          <a href="{{ hpo_term.hpo_link }}" target="_blank" class="text-white">
            {{ hpo_term.phenotype_id }}
          </a>
        </span>
      </div>
      {{ remove_form(url_for('cases.phenotypes', institute_id=institute._id,
                             case_name=case.display_name, phenotype_id=hpo_term.phenotype_id, is_group='yes')) }}
    </div>
  </li>
{% endmacro %}

{% macro phenotypes_panel() %}
<<<<<<< HEAD
  <form action="{{ url_for('cases.phenotypes_actions', institute_id=institute._id, case_name=case.display_name)+'#phenotypes_panel' }}" method="POST">
    <div id="phenotypes_panel" class="panel panel-default">
=======
  <form action="{{ url_for('cases.phenotypes_actions', institute_id=institute._id, case_name=case.display_name) }}" method="POST">
    <div class="card panel-default">
>>>>>>> 3895845b
      <div class="panel-heading">Added phenotypes</div>
        <ul class="list-group">
        {% for hpo_term in case.phenotype_terms %}
          {{ hpo_item(hpo_term) }}
        {% else %}
          <li class="list-group-item">No phenotypes added yet</li>
        {% endfor %}
<<<<<<< HEAD
        </ul>
      <div class="panel-footer">
=======
      </ul>
      <div class="card-footer">
>>>>>>> 3895845b
        <div class="row">
          <div class="col-xs-5">
            <div class="input-group">
              <span class="input-group-btn">
                <button class="btn btn-outline-secondary" type="submit" name="action" value="GENERATE">HPO panel</button>
              </span>
              <input name="min_match" type="number" min="0" step="1" class="form-control" placeholder="Min matches">
            </div>
          </div>
          {% if config.PHENOMIZER_USERNAME %}
            <div class="col-xs-4">
              <button class="btn btn-outline-secondary form-control" type="submit" name="action" value="PHENOMIZER">Phenomizer</button>
            </div>
          {% endif %}
          <div class="col-xs-3">
            <button class="btn btn-danger form-control" type="submit" name="action" value="DELETE">Delete</button>
          </div>
        </div>
      </div>
    </div>
    <div class="panel panel-default">
      <div class="panel-heading">Add genes to the dynamic panel</div>
      <div class="panel-body">
        <div class="row">
          <div class="col-xs-9">
            <input name="genes" class="typeahead_gene form-control" data-provide="typeahead" autocomplete="off" placeholder="Search...">
          </div>
          <div class="col-xs-3">
            <button class="btn btn-default form-control" type="submit" name="action" value="ADDGENE">Add gene</button>
          </div>
        </div>
      </div>
    </div>
  </form>
{% endmacro %}

{% macro hpo_item(hpo_term) %}
  <li class="list-group-item">
    <input type="checkbox" name="hpo_id" value="{{ hpo_term.phenotype_id }}"
           {% if selected_ids and hpo_term.phenotype_id in selected_ids %}checked{% endif %}>
    {{ hpo_term.feature }}
    <span class="badge badge-info">
      <a href="{{ hpo_term.hpo_link }}" target="_blank" class="text-white">
        {{ hpo_term.phenotype_id }}
      </a>
    </span>
  </li>
{% endmacro %}

{% macro remove_form(url, hidden_input=None, button_name=None, button_value=None) %}
  <form action="{{ url }}" method="POST">
    {% if hidden_input %}
      <input type="hidden"
             name="{{ hidden_input[0] }}"
             value="{{ hidden_input[1] }}">
    {% endif %}
    <div class="pull-right">
      <button class="btn btn-link btn-sm"
              name="{{ button_name if button_name }}"
              value="{{ button_value if button_value }}"
              type="submit">
        <i class="fa fa-remove"></i>
      </button>
    </div>
  </form>
{% endmacro %}

{% macro hpo_genelist_panel() %}
  <div class="card panel-default">
    <div class="panel-heading">
      HPO gene panel ({{ case.dynamic_gene_list|length }} genes)
      {%- if case.dynamic_panel_phenotypes %},
      <span data-toggle="tooltip" data-placement="bottom" title="{{ case.dynamic_panel_phenotypes|join(', ') }}">
          {{ case.dynamic_panel_phenotypes|length }} phenotypes</span>{% endif %})
    </div>
    <ul class="list-group fixed-panel">
      {% for hpo_gene in case.dynamic_gene_list %}
        <li class="list-group-item" title="{{ hpo_gene.description }}">
          {{ hpo_gene.hgnc_symbol }}
        </li>
      {% else %}
        <li class="list-group-item">No gene list generated</li>
      {% endfor %}
    </ul>
    {% if case.dynamic_gene_list %}
<<<<<<< HEAD
      <div class="panel-footer">
        <div class="d-flex mt-1">
          <div class="mr-1">
            <form action="{{ url_for('cases.update_clinical_filter_hpo', institute_id=institute._id, case_name=case.display_name)+'#hpo_clinical_filter' }}" method="POST">
              <input type="checkbox" class="ios8-switch" id="hpo_clinical_filter" onChange="this.form.submit()" name="hpo_clinical_filter"{% if case.hpo_clinical_filter %}checked{% endif %}>
              <label for="hpo_clinical_filter"></label>
            </form>
          </div>
          <div data-placement="top" title="hpo_clinical_filter">Use HPO list for clinical filter</div>
        </div>
        <div class="row mt-1">
          <form method="POST" action="{{ url_for('variants.variants', institute_id=institute._id,
                           case_name=case.display_name, variant_type='clinical',
                           gene_panels=['hpo']) }}">
             <button class="btn btn-default form-control" name="clinical_filter" type="submit" value="Clinical_filter">
               Clinical HPO SNV variants
             </button>
          </form>
         </div>
        </div>
=======
      <div class="card-footer">
         <a class="btn btn-outline-secondary form-control"
            href="{{ url_for('variants.variants', institute_id=institute._id,
                             case_name=case.display_name, variant_type='clinical',
                             gene_panels=['hpo']) }}">
             Clinical HPO variants
           </a>
       </div>
>>>>>>> 3895845b
    {% endif %}
  </div>
{% endmacro %}

{% macro genepanels_table() %}
  <div class="card panel-default">
    <div class="panel-heading">Gene panels</div>
    <div class="table-responsive fixed-panel">
      <table id="panel-table" class="table">
        <thead>
          <tr>
            <th>Panel</th>
            <th>Version</th>
            <th>Genes</th>
          </tr>
        </thead>
        <tbody>
          {% for panel in case.panels %}
            <tr {% if panel.is_default %} class="bg-info-light" {% endif %}>
              <td>
                <a href="{{ url_for('panels.panel', panel_id=panel.panel_id, case_id=case._id, institute_id=institute._id) }}">
                  {{ panel.display_name|truncate(30, True) }}
                </a>
                {% if panel.is_default %}
                  <span class="badge badgel-default pull-right">Default</span>
                {% endif %}
              </td>
              <td>{{ panel.version }} <small class="text-muted">({{ panel.updated_at.date() }})</small></td>
              <td>{{ panel.nr_genes }}</td>
            </tr>
          {% else %}
            <tr>
              <td colspan="5">No panels linked to case</td>
            </tr>
          {% endfor %}
        </tbody>
      </table>
    </div>
    <div class="card-body">
      <form action="{{ url_for('cases.default_panels', institute_id=institute._id, case_name=case.display_name) }}" method="POST">
        <div class="form-group">
          <label>Change default gene panels</label>
        </div>
        <div class="row">
          <div class="col-xs-8">
            <select name="panel_ids" class="form-control" multiple>
              {% for panel in case.panels %}
                <option value="{{ panel.panel_id }}" {% if panel.is_default %} selected {% endif %}>{{ panel.display_name }}</option>
              {% endfor %}
            </select>
          </div>
          <div class="col-xs-4">
            <button class="btn btn-outline-secondary form-control">Save</button>
          </div>
        </div>
      </form>
    </div>
  </div>
{% endmacro %}

{% block scripts %}
{{ super() }}
<script src="{{ url_for('cases.static', filename='madeline.js') }}"></script>
  <script src="https://cdnjs.cloudflare.com/ajax/libs/sticky-table-headers/0.1.19/js/jquery.stickytableheaders.min.js"></script>
  <script src="https://cdnjs.cloudflare.com/ajax/libs/bootstrap-3-typeahead/4.0.2/bootstrap3-typeahead.min.js"></script>
  <script src="https://cdnjs.cloudflare.com/ajax/libs/bootstrap-multiselect/0.9.13/js/bootstrap-multiselect.min.js"></script>
<script>
  // Hide submenus
$('#body-row .collapse').collapse('hide');

// Collapse/Expand icon
$('#collapse-icon').addClass('fa-angle-double-left');

// Collapse click
$('[data-toggle=sidebar-collapse]').click(function() {
    SidebarCollapse();
});

$(function () {
      function getTerms(query, process) {
        $.get("{{ url_for('cases.hpoterms') }}", {query: query}, function(data) {
          process(data)
        });
      }
<<<<<<< HEAD

      function getNameTerms(query, process) {
        $.get("{{ url_for('genes.api_genes') }}", {query: query}, function(data) {
          process(data)
        });
      }

      $(".typeahead_hpo").typeahead({
        name: 'hpo_term',
        source: getTerms,
        minLength: 3,
      });

      $(".typeahead_gene").typeahead({
        name: 'dynamic_gene_add',
        source: getNameTerms,
        minLength: 3,
      });

=======
      $(".typeahead").typeahead({
        source: getTerms,
        minLength: 3,
      });
>>>>>>> 3895845b
      $('[data-toggle="tooltip"]').tooltip();
      $('select[multiple]').multiselect({
        buttonWidth: '100%'
      });
      $('table').stickyTableHeaders({
        scrollableArea: $(".fixed-panel")[0]
      });
    })

function SidebarCollapse () {
    $('.menu-collapsed').toggleClass('d-none');
    $('.sidebar-submenu').toggleClass('d-none');
    $('.submenu-icon').toggleClass('d-none');
    $('#sidebar-container').toggleClass('sidebar-expanded sidebar-collapsed');

    // Treating d-flex/d-none on separators with title
    var SeparatorTitle = $('.sidebar-separator-title');
    if ( SeparatorTitle.hasClass('d-flex') ) {
        SeparatorTitle.removeClass('d-flex');
    } else {
        SeparatorTitle.addClass('d-flex');
    }

    // Collapse/Expand icon
    $('#collapse-icon').toggleClass('fa-angle-double-left fa-angle-double-right');
}
</script>
{% endblock %}<|MERGE_RESOLUTION|>--- conflicted
+++ resolved
@@ -756,13 +756,8 @@
 {% endmacro %}
 
 {% macro phenotypes_panel() %}
-<<<<<<< HEAD
   <form action="{{ url_for('cases.phenotypes_actions', institute_id=institute._id, case_name=case.display_name)+'#phenotypes_panel' }}" method="POST">
-    <div id="phenotypes_panel" class="panel panel-default">
-=======
-  <form action="{{ url_for('cases.phenotypes_actions', institute_id=institute._id, case_name=case.display_name) }}" method="POST">
-    <div class="card panel-default">
->>>>>>> 3895845b
+    <div id="phenotypes_panel" class="card panel-default">
       <div class="panel-heading">Added phenotypes</div>
         <ul class="list-group">
         {% for hpo_term in case.phenotype_terms %}
@@ -770,13 +765,8 @@
         {% else %}
           <li class="list-group-item">No phenotypes added yet</li>
         {% endfor %}
-<<<<<<< HEAD
-        </ul>
-      <div class="panel-footer">
-=======
       </ul>
       <div class="card-footer">
->>>>>>> 3895845b
         <div class="row">
           <div class="col-xs-5">
             <div class="input-group">
@@ -862,8 +852,7 @@
       {% endfor %}
     </ul>
     {% if case.dynamic_gene_list %}
-<<<<<<< HEAD
-      <div class="panel-footer">
+      <div class="card-footer">
         <div class="d-flex mt-1">
           <div class="mr-1">
             <form action="{{ url_for('cases.update_clinical_filter_hpo', institute_id=institute._id, case_name=case.display_name)+'#hpo_clinical_filter' }}" method="POST">
@@ -871,28 +860,17 @@
               <label for="hpo_clinical_filter"></label>
             </form>
           </div>
-          <div data-placement="top" title="hpo_clinical_filter">Use HPO list for clinical filter</div>
-        </div>
-        <div class="row mt-1">
+        </div>  
+        <div data-placement="top" title="hpo_clinical_filter">Use HPO list for clinical filter</div>
           <form method="POST" action="{{ url_for('variants.variants', institute_id=institute._id,
                            case_name=case.display_name, variant_type='clinical',
                            gene_panels=['hpo']) }}">
-             <button class="btn btn-default form-control" name="clinical_filter" type="submit" value="Clinical_filter">
-               Clinical HPO SNV variants
-             </button>
+            <button class="btn btn-default btn-outline-secondary form-control" name="clinical_filter" type="submit" value="Clinical_filter">
+              Clinical HPO SNV variants
+            </button>
           </form>
-         </div>
-        </div>
-=======
-      <div class="card-footer">
-         <a class="btn btn-outline-secondary form-control"
-            href="{{ url_for('variants.variants', institute_id=institute._id,
-                             case_name=case.display_name, variant_type='clinical',
-                             gene_panels=['hpo']) }}">
-             Clinical HPO variants
-           </a>
-       </div>
->>>>>>> 3895845b
+        </div>
+      </div>
     {% endif %}
   </div>
 {% endmacro %}
@@ -977,8 +955,6 @@
           process(data)
         });
       }
-<<<<<<< HEAD
-
       function getNameTerms(query, process) {
         $.get("{{ url_for('genes.api_genes') }}", {query: query}, function(data) {
           process(data)
@@ -996,13 +972,6 @@
         source: getNameTerms,
         minLength: 3,
       });
-
-=======
-      $(".typeahead").typeahead({
-        source: getTerms,
-        minLength: 3,
-      });
->>>>>>> 3895845b
       $('[data-toggle="tooltip"]').tooltip();
       $('select[multiple]').multiselect({
         buttonWidth: '100%'
