{% from "variants/indicators.html" import clinical_assessments_badge, research_assessments_badge %}

{% macro matchmaker_modal(institute, case, suspects, mme_nodes ) %}
<div class="modal fade" id="matchmaker_modal" tabindex="-1" role="dialog" aria-hidden="true">
  <div class="modal-dialog modal-lg modal-dialog-centered" role="document">
    <div class="modal-content">
      <div class="modal-header">
        <h5 class="modal-title" id="exampleModalLabel">Matchmaker Exchange patient submission</h5>
        <button type="button" class="close" data-bs-dismiss="modal" aria-label="Close">
          <span aria-hidden="true">&times;</span>
        </button>
      </div> <!-- end of modal title -->
      <div class="modal-body">
        {% if case.mme_submission %} <!-- case was already submitted to Matchmaker -->
          <div class="row">
            <div class="col-6">
              <a href="{{url_for('cases.matchmaker_matches', institute_id=institute._id, case_name=case.display_name)}}" class="btn btn-secondary text-white" role="button" target="_blank">Submission details <span class="fas fa-people-arrows"></span></a>
            </div>
            <div class="col-6">
              <select class="btn btn-secondary" onchange="window.open(this.value,'_self');" style="width:auto;">
                   <option selected>Match against</option>
                   <option value="{{ url_for('cases.matchmaker_match', institute_id=institute._id, case_name=case.display_name, target='internal') }}">Scout patients in Matchmaker</option>
                   {% if mme_nodes %}
                      {% for node in mme_nodes %}
                        <option value="{{ url_for('cases.matchmaker_match', institute_id=institute._id, case_name=case.display_name, target=node.id) }}">{{node.description}}</option>
                      {% endfor %}
                  {% endif %}
              </select>
            </div>
          </div>
          <hr>
          <p><a href="#mme_form" data-bs-toggle="collapse">Modify submission</a></p>
        {% else %} <!-- display option to submit case to Matchmaker -->
          <p>This case is not yet in Matchmaker!&nbsp;<a href="#mme_form" data-bs-toggle="collapse">Submission form</a></p>
        {% endif %}
        <form id="mme_submit" method="POST" action="{{ url_for('cases.matchmaker_add', institute_id=institute._id, case_name=case.display_name )}}" >
            <div id="mme_form" class="collapse">
              <div class="d-flex justify-content-center">
                <ul class="list-group w-75">
                  <li class="list-group-item">
                    <div class="d-flex justify-content-between">
                      <div data-bs-placement="top" title="hpo">
                        Include patient gender
                      </div>
                      <div class="form-check form-switch">
                        <input type="checkbox" class="form-check-input" id="sex" name="sex" {% if not case.mme_submission or case.mme_submission.sex %}checked{% endif %}>
                        <label class="form-check-label" for="sex"></label>
                      </div>
                    </div>
                  </li>
                  <li class="list-group-item">
                    <div class="d-flex justify-content-between">
                      <div data-bs-placement="top" title="hpo">
                        Include HPO terms
                      </div>
                      <div class="form-check form-switch">
                        <input type="checkbox" class="form-check-input" id="features" name="features" {% if not case.mme_submission or case.mme_submission.features %}checked{% endif %}>
                        <label class="form-check-label" for="features"></label>
                      </div>
                    </div>
                  </li>
                  <li class="list-group-item">
                    <div class="d-flex justify-content-between">
                      <div data-bs-placement="top" title="disorders">
                        Include OMIM diagnoses
                      </div>
                      <div class="form-check form-switch">
                        <input type="checkbox" class="form-check-input" id="disorders" name="disorders" {% if not case.mme_submission or case.mme_submission.disorders %}checked{% endif %}>
                        <label class="form-check-label" for="disorders"></label>
                      </div>
                    </div>
                  </li>
                  <li class="list-group-item">
                    Select <u><b>max 3</b></u> variants/genes from the pinned variants list (only gene names can be shared for SVs)<br>
                    <div style="max-height:200px; overflow-y: scroll;"">
                      {% for var in suspects %}
                        {% if var.category == "snv" %} <!-- Share either gene names or variant details for SNVs -->
                          <input type="checkbox" name="selected_var" id="var_details" value="{{var._id}}">{{ pretty_variant(var) }}<span class="badge bg-success">SNV</span><br>
                        {% elif var.category == "sv" %} <!-- Share only gene names from SVs -->
                          {% for gene in var.genes %}
                            <input type="checkbox" name="selected_var" id="var_details" value="{{var._id}}|{{gene.hgnc_symbol or gene.hgnc_id}}"> {{gene.hgnc_symbol or gene.hgnc_id}} - {{ pretty_variant(var) }} <span class="badge bg-warning">SV</span><br>
                          {% endfor %}
                        {% endif %}
                      {% endfor %}
                    </div>
                  </li>
                  <li class="list-group-item">
                    <div class="row">
                      <div class="col-6">
                        <div data-bs-placement="top" id="share_variants">
                          Share variant details for SNVs and gene names for SVs
                        </div>
                        <div>
                          <input type="radio" id="genomicfeatures" name="genomicfeatures" value="variants" checked>
                          <label for="share_variants"></label>
                        </div>
                      </div>
                      <div class="col-6">
                        <div data-bs-placement="top" id="share_genes">
                          Share only gene names from all selected variants
                        </div>
                        <div>
                          <input type="radio" id="genomicfeatures" name="genomicfeatures" value="genes" {% if case.mme_submission and case.mme_submission.genes_only %}checked{% endif %}>
                          <label for="share_genes"></label>
                        </div>
                      </div>
                    </div>
                  </li>
                </ul>
              </div>
              <div>
                <br>
                <button class="btn btn-secondary mx-auto d-block" data-bs-toggle="modal" type="submit">
                  {% if case.mme_submission %}
                    Update case
                  {% else %}
                    Share to Matchmaker
                  {% endif %}</button>
              </div>
            </div>
            <br>
          </form>
          {% if case.mme_submission %}
            {{ modal_mme_delete(institute, case) }}
          {% endif %}
      </div> <!-- end of modal body -->
    </div> <!--end of modal-content -->
  </div> <!--end of modal-dialog modal-lg -->
</div> <!--end of MatchMaker modal -->
{% endmacro %}

{% macro modal_mme_delete(institute, case) %}
  <form id="mme_delete" method="POST" action="{{ url_for('cases.matchmaker_delete', institute_id=institute._id, case_name=case.display_name )}}">
    <!-- Button trigger modal -->
    <button type="submit" class="btn btn-danger form-control">
    Remove case from Matchmaker
    </button>
  </form>
{% endmacro %}

{% macro beacon_modal(institute, case) %}
<form method="POST" action="{{url_for('cases.beacon_add_variants', institute_id=institute._id, case_name=case.display_name)}}">
<div class="modal fade" id="beacon_modal" tabindex="-1" role="dialog" aria-hidden="true">
  <div class="modal-dialog modal-lg" role="document">
    <div class="modal-content">
      <div class="modal-header">
        <h5 class="modal-title" id="exampleModalLabel">Beacon submission</h5>
        <button type="button" class="close" data-bs-dismiss="modal" aria-label="Close">
          <span aria-hidden="true">&times;</span>
        </button>
      </div>
      <div class="modal-body">
          {% if not "beacon" in case %}
            <!-- form to submit variants to beacon -->
            <input type="hidden" name="case" value="{{case._id}}">

            <!--Sample selection-->
            <div class="row d-flex justify-content-center">
              <div class="form-check form-check-inline">
                <input class="form-check-input" type="radio" id="sampleradio1" name="samples" value="affected" checked>
                <label class="form-check-label" for="sampleradio1">
                  Affected individuals
                </label>
              </div>
              <div class="form-check form-check-inline">
                <input class="form-check-input" type="radio" id="sampleradio2" name="samples" value="all">
                <label class="form-check-label" for="sampleradio2">
                  All individuals
                </label>
              </div>
            </div>

            <!--VCF files (variant type) selection-->
            <div class="row d-flex justify-content-around align-items-center mt-3">
              <label class="form-check-label" for="vcfselect">
                Variants type:
              </label>
              <select multiple name="vcf_files" id="vcfselect" class="selectpicker w-auto" data-style="btn-secondary">
                {% for file, path in case.vcf_files.items() %}
                  {% if path and file in ["vcf_snv", "vcf_cancer", "vcf_snv_research", "vcf_cancer_research"] %} <!-- support for sharing SNVs for now -->
                    <option value="{{file}}" {{ "selected" if "research" not in file }}>{{file|replace("vcf_", "")|replace("_", " ")|upper}}</option>
                  {% endif %}
                {% endfor %}
              </select>
            </div>

            <!--Gene panel selection-->
            <div class="row d-flex justify-content-around align-items-center mt-3">
              <label class="form-check-label" for="vcfselect">
                Filter by panel:
              </label>
              <select multiple name="panels" id="panelselect" class="selectpicker w-auto" data-style="btn-secondary">
                {% for panel in case.panels %}
                  <option value="{{panel.panel_id}}" {{ "selected" if panel.is_default }}>{{ panel.display_name|truncate(30, True) }} {{ panel.version }} ({{ panel.nr_genes }} genes)</option>
                {% endfor %}
              </select>
            </div>
          <!-- end of form to submit variants to beacon -->
          <!-- case variants are already in beacon, display info -->
          {% else %}
            <div class="d-flex justify-content-center">
              <table class="table table-sm">
                <tbody>
                  <tr>
                    <td><strong>Created date</strong></td>
                    <td>{{case.beacon.created_at.strftime('%Y-%m-%d %H:%M:%S')}}</td>
                  </tr>
                  <tr>
                    <td><strong>Created by</strong></td>
                    <td>{{case.beacon.user}}</td>
                  </tr>
                  <tr>
                    <td><strong>VCF samples</strong></td>
                    <td>{{ case.beacon.samples|join(", ") }}</td>
                  </tr>
                  <tr>
                    <td><strong>VCF filter</strong></td>
                    <td>{{ "gene panels" if case.beacon.panels|length > 0 else "entire VCF" }}</td>
                  </tr>
                  <tr>
                    <td><strong>VCF types</strong></td>
                    <td>{{ case.beacon.vcf_files|join(", ") }}</td>
                  </tr>
                </tbody>
              </table>
            </div>
          {% endif %}
      </div>
      <div class="modal-footer d-flex justify-content-around">
        <div>
          {% if case.beacon %}
            <a href="{{url_for('cases.beacon_remove_variants', institute_id=institute._id, case_name=case.display_name )}}" class="btn btn-danger text-white">Remove all case variants from Beacon</a>
          {% else %}
            <button type="submit" class="btn btn-primary">Add variants to beacon</button>
          {% endif %}
          <button type="button" class="btn btn-secondary" data-bs-dismiss="modal">Cancel</button>
        </div>
      </div>
    </div>
  </div>
</div>
</form>
{% endmacro %}

{% macro variant_transcripts(gene) %}
<!-- Used in case_report template. Populate a table div with gene transcripts that are canonical, primary (max 5) or disease-associated -->
  {% set n_primary_txs = namespace(count=0) %}
  <ul>
    {% for transcript in gene.transcripts %}
      <!-- increase counter if it has associated refseq -->
      {% if transcript.refseq_identifiers %}
        {% set n_primary_txs.count = n_primary_txs.count + 1 %}
      {% endif %}

        <!-- show transcript info only if it's canonical, disease-associated or primary (print max 5 primary transcripts) -->
      {% if transcript.refseq_identifiers and n_primary_txs.count <= 5 or transcript.is_canonical or transcript.is_disease_associated or transcript.is_primary %}
        <li>{{transcript.transcript_id}}, RefSeq:[{{ transcript.refseq_identifiers|join(", ") or "-" }}], {{ (transcript.coding_sequence_name or '')|truncate(20, True) }},  {{ (transcript.protein_sequence_name or '')|truncate(20, True) }}
          {% if transcript.is_canonical %}
            <span class="badge rounded-pill bg-info" title="canonical">C</span>
          {% endif %}
          {% if transcript.is_disease_associated %}
            <span class="badge rounded-pill bg-danger" title="disease_associated">D</span>
          {% endif %}
          {% if transcript.is_primary %}
            <span class="badge rounded-pill bg-primary" title="primary_ref_transcript">hgnc primary:{{transcript.refseq_id}}</span>
          {% endif %}
        </li>
      {% endif %}

    {% endfor %} <!-- end of { for transcript in gene.transcripts } loop -->
  </ul>
  {% if n_primary_txs.count > 5 %}
  .. other transcripts available for this variant are not shown.<br><br>
  {% endif %}
{% endmacro %}

{% macro pretty_variant(variant) %}

  {% if variant.category in "str" %}
        {{ variant.str_repid }} {{ variant.alternative | replace("<", " ") | replace(">", "")}}

  {% elif variant.category in ("snv", "cancer") %}
    {% set display_genes = [] %}
    {% for gene in variant.genes %}
      {% if gene.hgvs_identifier and gene.hgnc_symbol  %}
        {{ "" if display_genes.append(gene.hgnc_symbol + ' ' + gene.hgvs_identifier) }}
      {% elif gene.hgnc_symbol %}
          {{ "" if display_genes.append(gene.hgnc_symbol) }}
      {% elif gene.hgvs_identifier and gene.hgnc_id %}
          {{ "" if display_genes.append( gene.hgnc_id|string + ' ' + gene.hgvs_identifier) }}
      {% endif %}
    {% endfor %}

    {% if not display_genes %}
        {{ "" if display_genes.append( variant.simple_id|truncate(40,True) ) }}
    {% endif %}

    {{ display_genes|join(", ") }}
  {% else %} <!-- structural variants -->
    {{ variant.sub_category|upper }}({{ variant.chromosome }}{{ variant.cytoband_start }}-{{ variant.end_chrom }}{{ variant.cytoband_end }})
  {% endif %}
{% endmacro %}

{% macro pretty_link_variant(variant, case) %}
{# Returns human readable links to the corresponding variant page #}

  {% if variant.category in ("str", "snv", "cancer") %}
    {% if variant.category == "cancer" %}
    <a href="{{ url_for('variant.cancer_variant',
                   institute_id=variant.institute,
                   case_name=case.display_name,
                   variant_id=variant._id) }}">
    {% else %}
    <a href="{{ url_for('variant.variant',
                   institute_id=variant.institute,
                   case_name=case.display_name,
                   variant_id=variant._id) }}">
    {% endif %}
  {% else %} <!-- structural variants -->
    <a href="{{ url_for('variant.sv_variant',
                              institute_id=variant.institute,
                              case_name=case.display_name,
                              variant_id=variant._id) }}">
  {% endif %}
    {{ pretty_variant(variant) }}
  </a>
{% endmacro %}

{% macro variant_validation_badge(variant) %}
  {% if variant.validation in ['True positive','False positive'] %}
    <span class="badge bg-success">Validated</span>
<<<<<<< HEAD
  {% elif variant.sanger_ordered %}a
    <span class="badge bg-default">Verification ordered</span>
=======
  {% elif variant.sanger_ordered %}
    <span class="badge bg-secondary">Verification ordered</span>
>>>>>>> 7efa0003
  {% endif %}
{% endmacro %}

{% macro tumor_allele_freq(variant) %}
  {% if variant.tumor %}
    {{ allele_div(variant.tumor, "Tumor") }}
  {% endif %}
  {% if variant.normal %}
    {{ allele_div(variant.normal, "Normal") }}
  {% endif %}
{% endmacro %}


{% macro causatives_list(causatives, partial_causatives, evaluated_variants, institute, case, manual_rank_options, cancer_tier_options) %}
  {% set already_displayed_variant_ids = [] %}
  <div class="card mt-3">
    <div data-bs-toggle='tooltip' title="Displays all variants that have been marked causative for this case">
      <div class="d-flex justify-content-between">
        <h6><span class="fa fa-medkit ms-3 mt-2"></span>
        {% if case.track == 'cancer' %}
          Clinically significant
        {% else %}
          Causative variants ({{causatives|length + partial_causatives|length}})
        {% endif %}
        </h6>
        {% if not case.causatives|length and not case.partial_causatives|length %}
          <span class="text-muted me-3 mt-2">No variants marked causative</span>
        {% endif %}
      </div>
    </div>
    <div style="max-height:300px; overflow-y: scroll;">
      <ul class="list-group">
        {% for variant in causatives %}
          <li class="list-group-item list-group-item-action">
            {% if variant._id %}
              {% do already_displayed_variant_ids.append( variant._id ) %}
              <div class="row">
                <div class="col">
                  {{ pretty_link_variant(variant, case) }}
                  {{ variant_validation_badge(variant) }}
                  {{ clinical_assessments_badge(variant) }}
                  {{ tumor_allele_freq(variant) }}
                </div>
                <div class="col-1">
                  {{ remove_form(url_for('cases.mark_causative',
                                         institute_id=institute._id,
                                         case_name=case.display_name,
                                         variant_id=variant._id,
                                         partial_causative=False),
                                 button_name='action', button_value='DELETE') }}
                </div>
              </div>
            {% else %} <!-- no variant._id -->
              {{ variant }} <small class="text-muted">(not loaded)</small>
            {% endif %}
          </li>
        {% endfor %}
        <!-- End of causative variants -->

        <!-- Partial causative variants -->
        {% for variant_phenotypes in partial_causatives %}
          {% set variant = variant_phenotypes.variant %}
          <div class="list-group-item list-group-item-action">
            {% if variant._id %}
              {% do already_displayed_variant_ids.append(variant._id) %}
              <div class="row align-items-between align-items-center">
                <div class="col">
                  <i class="fa fa-check-circle-o"></i>
                  {% if variant.category == "snv" %}
                    <a href="{{ url_for('variant.variant',
                                        institute_id=variant.institute,
                                        case_name=case.display_name,
                                        variant_id=variant._id) }}">
                          {{ variant.hgnc_symbols|join(', ') }} (partial causative)
  		             {% else %}
          		      <a href="{{ url_for('variant.sv_variant',
                                              institute_id=variant.institute,
                                              case_name=case.display_name,
                                              variant_id=variant._id) }}">
  		              {{ variant.sub_category|upper }}({{ variant.chromosome }}{{ variant.cytoband_start }}-{{ variant.chromosome }}{{ variant.cytoband_end }})
                    (partial causative)
  		             {% endif %}
                   </a>
                </div>
                <div class="col-2">
                  {{ remove_form(url_for('cases.mark_causative',
                                         institute_id=institute._id,
                                         case_name=case.display_name,
                                         variant_id=variant._id,
                                         partial_causative=True),
                                 button_name='action', button_value='DELETE') }}
                </div>
              </div>
              <div class="row">
                <div class="col-4">
                  OMIM diagnoses
                </div>
                <div class="col-8">
                  {% for omim in variant_phenotypes.omim_terms %}
                    <span class="badge badge-sm bg-secondary">
                      <a target="_blank" href="http://omim.org/entry/{{omim|replace('OMIM:','')}}">
                        {{omim}}
                      </a>
                    </span>
                  {% endfor %}
                </div>
              </div>
              <div class="row">
                <div class="col-4">
                  HPO terms
                </div>
                <div class="col-8">
                  {% for hpo in variant_phenotypes.hpo_terms %}
                    <a target="_blank" href="http://hpo.jax.org/app/browse/term/{{hpo.phenotype_id}}">
                      <span class="badge badge-sm bg-info">{{hpo.phenotype_id}}</span>
                    </a>
                  {% endfor %}
                </div>
              </div>

            {% else %}
              {{ variant }} <small class="text-muted">(not loaded)</small>
            {% endif %}
          </div>
        {% endfor %}
        <!-- end of partial causative variants -->

        <!-- variants with cancer tier I or II -->
        {% if case.track == 'cancer' %}
          {% set exp_tiers =  ['1A', '1B', '2C', '2D'] %}
          {% set exp_acmg =  ['pathogenic', 'likely_pathogenic'] %}
          {% for variant in evaluated_variants %}
            {% if variant._id %}
              <!-- set acmg classification -->
              {% if variant.cancer_tier in exp_tiers or (variant.acmg_classification and variant.acmg_classification.code in exp_acmg) %}
                {% if variant._id not in already_displayed_variant_ids %}
                  {% do already_displayed_variant_ids.append(variant._id) %}
                  <li class="list-group-item list-group-item-action">
                    <div class="row align-items-between align-items-center">
                      <div class="col">
                        {{ pretty_link_variant(variant, case) }}
                        {{ variant_validation_badge(variant) }}
                      </div>
                        {{ clinical_assessments_badge(variant) }}
                        {{ tumor_allele_freq(variant) }}
                      <div class="col-1">
                        <!-- remove classification placeholder -->
                      </div>
                    </div>
                  </li>

                {% endif %}
              {% endif %}
            {% else %} <!-- no variant._id -->
              {{ variant }} <small class="text-muted">(not loaded)</small>
            {% endif %}

          {% endfor %}
        {% endif %}
        <!-- end of cancer tier variants -->
      </ul>
    </div> <!--end of card body div-->
  </div> <!--end of card div--->
{% endmacro %}

{% macro allele_div(allele, type) %}
  {% if 'alt_freq' in allele %}
    <div class="col-1.5" data-bs-toggle="tooltip" data-bs-placement="top" title="{{ type }} alternative AF ">
      <div style="padding: 0 15px">{{ allele.alt_freq|round(4) }}</div>
    </div>
  {% endif %}
{% endmacro %}

{% macro suspects_list(suspects, institute, case, manual_rank_options, cancer_tier_options) %}
  <div class="card mt-3">
    <div class="d-flex justify-content-between" data-bs-toggle='tooltip' title="Displays all variants that has been pinned for this case">
      <h6><span class="fa fa-map-pin ms-3 mt-2"></span>&nbsp;Pinned variants ({{suspects|length}})
      </h6>
      {% if not suspects|length %}
        <span class="text-muted me-3 mt-2">No pinned variants</span>
      {% endif %}
    </div>
    <div style="max-height:300px; overflow-y: scroll;">
    <ul class="list-group">
      {% for variant in suspects %}
        <li class="list-group-item">
          {% if variant._id %}
            <div class="row">
              <div class="col">
                <div class="row align-items-between">
                  <div class="col">
                    {{ pretty_link_variant(variant, case)}}
                    {{ clinical_assessments_badge(variant) }}
                    {{ variant_validation_badge(variant) }}
                    {{ tumor_allele_freq(variant) }}
                    {% if variant.mosaic_tags %}
                      <span class="badge bg-info">mosaic</span>
                    {% endif %}
                  </div>
                </div>
              </div>
              <div class="col-5">
              <form action="{{ url_for('cases.mark_validation',
                                         institute_id=variant.institute,
                                         case_name=case.display_name,
                                         variant_id=variant._id) }}"
                      method="POST" accept-charset="utf-8">
                  <select class="form-control form-control-sm" onchange="this.form.submit()" name="type">
                    {% for type in ('Not validated', 'True positive', 'False positive') %}
                      <option value="{{ type }}" {% if type == variant.validation %}selected{% endif %}>{{ type }}</option>
                    {% endfor %}
                  </select>
                </form>
              </div>
            <div class="col-2">
              {{ remove_form(url_for('cases.pin_variant',
                                     institute_id=institute._id,
                                     case_name=case.display_name,
                                     variant_id=variant._id),
                             button_name='action', button_value='DELETE') }}
            </div>
          </div>
          {% else %}
            {{ variant }} <small class="text-muted">(not loaded)</small>
          {% endif %}
        </li>
      {% endfor %}
    </ul>
    </div>
  </div>
{% endmacro %}

{% macro matching_causatives(other_causatives, institute, case) %}
  <div class="card panel-default" >
    <div data-bs-toggle='tooltip' class="panel-heading" title="If there are any variants in this case
      that have been marked as causative in another case for this insitute">
      <strong><a data-bs-toggle="collapse" href="#matchingCausatives" class="text-body">Matching causatives from other cases ({{other_causatives|length}})</a></strong>
    </div>
    <ul class="list-group collapse" id="matchingCausatives">
      {% for variant in other_causatives %}
        <li class="list-group-item">
          <a href="{{ url_for('variant.variant', institute_id=institute._id,
                              case_name=case.display_name, variant_id=variant._id) }}">
            {{ variant.hgnc_symbols|join(', ') or variant.hgnc_ids|join(', ') or variant.str_repid }}
          </a>
        </li>
      {% else %}
        <li class="list-group-item">No matching causative variants.</li>
      {% endfor %}
    </ul>
  </div>
{% endmacro %}

{% macro clinvar_panel(institute, case) %}
  <div class="card panel-default">
    <div class="d-flex justify-content-between" data-bs-toggle='tooltip' title="Variants included in a ClinVar submission object in Scout">
      <h6><span class="fa fa-map-pin ms-3 mt-2"></span>&nbsp;Variants submitted to ClinVar ({{ case.clinvar_variants.items()|length }})
      </h6>
      {% if not case.clinvar_variants %}
        <span class="text-muted me-3 mt-2">No variants in ClinVar submissions </span>
      {% endif %}
    </div>
    <div class="card">
      <ul class="list-group" style="max-height:300px; overflow-y: scroll;">
        {% for var_id, submission_data in case.clinvar_variants.items() %}
          <li class="list-group-item">
            {% if submission_data.category == 'snv' %}
              <a href="{{ url_for('variant.variant', institute_id=institute._id, case_name=case.display_name, variant_id=var_id) }}">chr{{submission_data.chromosome}}:{{submission_data.start}}_{{submission_data.ref}}>{{submission_data.alt}}</a>
            {% else %}
              <a href="{{ url_for('variant.sv_variant', institute_id=institute._id, case_name=case.display_name, variant_id=var_id) }}">chr{{submission_data.chromosome}}:{{submission_data.breakpoint1}}_{{submission_data.var_type}}</a>
            {% endif %}
              <span class="badge bg-dark">{{submission_data.clinsig}}</span>
          </li>
        {% endfor %}
      </ul>
    </div> <!--end of <div class="panel-body">-->
  </div>
{% endmacro %}

{% macro matching_managed_variants(managed_variants, institute, case) %}
  <div class="card panel-default">
    <div data-bs-toggle='tooltip' class="panel-heading" title="Any variants in this case
      that have been marked as managed">
      <strong><a data-bs-toggle="collapse" class="text-body" href="#matchingManaged">Managed variants ({{managed_variants|length}})</a></strong>
    </div>
    <ul class="list-group">
      {% for variant in managed_variants %}
        <li class="list-group-item collapse" id="matchingManaged">
          <a href="{{ url_for('variant.variant', institute_id=institute._id,
                              case_name=case.display_name, variant_id=variant._id) }}">
            {{ variant.hgnc_symbols|join(', ') }}
          </a>
        </li>
      {% else %}
        <li class="list-group-item">No managed variants.</li>
      {% endfor %}
    </ul>
  </div>
{% endmacro %}


{% macro remove_form(url, hidden_input=None, button_name=None, button_value=None) %}
  <form action="{{ url }}" method="POST">
    {% if hidden_input %}
      <input type="hidden"
             name="{{ hidden_input[0] }}"
             value="{{ hidden_input[1] }}">
    {% endif %}
    <div class="pull-end">
      <button class="btn btn-link btn-sm"
              name="{{ button_name if button_name }}"
              value="{{ button_value if button_value }}"
              type="submit">
        <i class="fa fa-remove"></i>
      </button>
    </div>
  </form>
{% endmacro %}<|MERGE_RESOLUTION|>--- conflicted
+++ resolved
@@ -329,13 +329,8 @@
 {% macro variant_validation_badge(variant) %}
   {% if variant.validation in ['True positive','False positive'] %}
     <span class="badge bg-success">Validated</span>
-<<<<<<< HEAD
-  {% elif variant.sanger_ordered %}a
-    <span class="badge bg-default">Verification ordered</span>
-=======
   {% elif variant.sanger_ordered %}
     <span class="badge bg-secondary">Verification ordered</span>
->>>>>>> 7efa0003
   {% endif %}
 {% endmacro %}
 
