--- conflicted
+++ resolved
@@ -1,12 +1,7 @@
 {% from "variants/utils.html" import tier_cell %}
-
-<<<<<<< HEAD
 {% from "variants/utils.html" import tier_cell %}
 
-{% macro causatives_list(causatives, institute, case) %}
-=======
 {% macro causatives_list(causatives, partial_causatives, institute, case) %}
->>>>>>> c9ced242
   <div class="card panel-default">
     <div data-toggle='tooltip' class="panel-heading" title="Displays all variants that have been marked causative for this case">
       Causative variants
@@ -133,11 +128,7 @@
   </div>
 {% endmacro %}
 
-<<<<<<< HEAD
-{% macro suspects_list(suspects, institute, case, manual_rank_options) %}
-=======
 {% macro suspects_list(suspects, institute, case, manual_rank_options, cancer_tier_options) %}
->>>>>>> c9ced242
   <div class="card panel-default">
     <div data-toggle='tooltip' class="panel-heading panel-heading-secondary"
          title="Displays all variants that has been pinned for this case">
