{% from "variants/utils.html" import tier_cell %}

{% macro variant_transcripts(gene) %}
<!-- Used in case_report template. Populate a table div with gene transcripts that are canonical, primary (max 5) or disease-associated -->
  {% set n_primary_txs = namespace(count=0) %}
  <ul>
    {% for transcript in gene.transcripts %}
      <!-- increase counter if it has associated refseq -->
      {% if transcript.refseq_identifiers %}
        {% set n_primary_txs.count = n_primary_txs.count + 1 %}
      {% endif %}

        <!-- show transcript info only if it's canonical, disease-associated or primary (print max 5 primary transcripts) -->
<<<<<<< HEAD
      {% if transcript.refseq_identifiers and n_primary_txs.count <= 5 or transcript.is_canonical or transcript.is_disease_associated or transcript.is_primary %}
        <li>{{transcript.transcript_id}}, refseq:[{{ transcript.refseq_identifiers|join(", ") or "-" }}], {{ (transcript.coding_sequence_name or '')|truncate(20, True) }},  {{ (transcript.protein_sequence_name or '')|url_decode }}
=======
      {% if transcript.refseq_identifiers and n_primary_txs.count <= 5 or transcript.is_canonical or transcript.is_disease_associated or hgnc_prim.primary %}
        <li>{{transcript.transcript_id}}, RefSeq:[{{ transcript.refseq_identifiers|join(", ") or "-" }}], {{ (transcript.coding_sequence_name or '')|truncate(20, True) }},  {{ (transcript.protein_sequence_name or '')|url_decode }}
>>>>>>> a3406802
          {% if transcript.is_canonical %}
            <span class="badge badge-pill badge-info" title="canonical">C</span>
          {% endif %}
          {% if transcript.is_disease_associated %}
            <span class="badge badge-pill badge-danger" title="disease_associated">D</span>
          {% endif %}
          {% if transcript.is_primary %}
            <span class="badge badge-pill badge-primary" title="primary_ref_transcript">hgnc primary:{{transcript.refseq_id}}</span>
          {% endif %}
        </li>
      {% endif %}

    {% endfor %} <!-- end of { for transcript in gene.transcripts } loop -->
  </ul>
  {% if n_primary_txs.count > 5 %}
  .. other transcripts available for this variant are not shown.<br><br>
  {% endif %}

{% endmacro %}

{% macro pretty_link_variant(variant, case) %}
{# Returns human readable links to the corresponding variant page #}

  <a href="{{ url_for('variant.variant',
                   institute_id=variant.institute,
                   case_name=case.display_name,
                   variant_id=variant._id) }}">
  {% if variant.category in "str" %}
  {{ variant.str_repid }} {{ variant.alternative }}
  {% elif variant.category in ("snv", "cancer") %}
  {% set display_genes = [] %}
    {% for gene in variant.genes %}
      {% if gene.hgvs_identifier and gene.hgnc_symbol  %}
        {{ "" if display_genes.append(gene.hgnc_symbol + ' ' + gene.hgvs_identifier) }}
      {% elif gene.hgnc_symbol %}
          {{ "" if display_genes.append(gene.hgnc_symbol) }}
      {% elif gene.hgvs_identifier and gene.hgnc_id %}
          {{ "" if display_genes.append( gene.hgnc_id|string + ' ' + gene.hgvs_identifier) }}
      {% endif %}
    {% endfor %}

    {% if not display_genes %}
        {{ "" if display_genes.append( variant.simple_id ) }}
    {% endif %}

    {{ display_genes|join(", ") }}
  {% else %}
  <a href="{{ url_for('variant.sv_variant',
                            institute_id=variant.institute,
                            case_name=case.display_name,
                            variant_id=variant._id) }}">
  {{ variant.sub_category|upper }}({{ variant.chromosome }}{{ variant.cytoband_start }}-{{ variant.chromosome }}{{ variant.cytoband_end }})
  {% endif %}
  </a>
{% endmacro %}

{% macro causatives_list(causatives, partial_causatives, institute, case) %}
  <div class="card panel-default">
    <div data-toggle='tooltip' class="panel-heading" title="Displays all variants that have been marked causative for this case">
      Causative variants
    </div>
    <div class="card-body">
    <ul class="list-group">
      {% for variant in causatives %}
        <li class="list-group-item">
          {% if variant._id %}
            <div class="row align-items-between align-items-center">
              <div class="col">
                <i class="fa fa-check-circle-o"></i>
                {{ pretty_link_variant(variant, case) }}
                {% if variant.sanger_ordered and not variant.validation in ['True positive','False positive'] %}
                  <span class="badge badge-default">Verification ordered</span>
                {% elif variant.sanger_ordered %}
                  <span class="badge badge-success">Validated</span>
                {% endif %}
              </div>
              {% if variant.tumor %}
                {{ allele_div(variant.tumor, "Tumor") }}
              {% endif %}
              {% if variant.normal %}
                {{ allele_div(variant.normal, "Normal") }}
              {% endif %}
              <div class="col-1">
                {{ remove_form(url_for('cases.mark_causative',
                                       institute_id=institute._id,
                                       case_name=case.display_name,
                                       variant_id=variant._id,
                                       partial_causative=False),
                               button_name='action', button_value='DELETE') }}
              </div>
            </div>
          {% else %} <!-- no variant._id -->
            {{ variant }} <small class="text-muted">(not loaded)</small>
          {% endif %}
        </li>
      {% endfor %}
      <!-- End of causative variants -->
      <!-- Partial causative variants -->
      {% for variant_phenotypes in partial_causatives %}
        {% set variant = variant_phenotypes.variant %}
        <div class="list-group-item">
          {% if variant._id %}
            <div class="row align-items-between align-items-center">
              <div class="col">
                <i class="fa fa-check-circle-o"></i>
                {% if variant.category == "snv" %}
                  <a href="{{ url_for('variant.variant',
                                      institute_id=variant.institute,
                                      case_name=case.display_name,
                                      variant_id=variant._id) }}">
                        {{ variant.hgnc_symbols|join(', ') }} (partial causative)
		             {% else %}
        		      <a href="{{ url_for('variant.sv_variant',
                                            institute_id=variant.institute,
                                            case_name=case.display_name,
                                            variant_id=variant._id) }}">
		              {{ variant.sub_category|upper }}({{ variant.chromosome }}{{ variant.cytoband_start }}-{{ variant.chromosome }}{{ variant.cytoband_end }})
                  (partial causative)
		             {% endif %}
                 </a>
              </div>
              <div class="col-2">
                {{ remove_form(url_for('cases.mark_causative',
                                       institute_id=institute._id,
                                       case_name=case.display_name,
                                       variant_id=variant._id,
                                       partial_causative=True),
                               button_name='action', button_value='DELETE') }}
              </div>
            </div>
            <div class="row">
              <div class="col-4">
                OMIM diagnoses
              </div>
              <div class="col-8">
                {% for omim in variant_phenotypes.omim_terms %}
                  <span class="badge badge-sm badge-secondary">
                    <a class="text-white" target="_blank" href="http://omim.org/entry/{{omim}}">
                      {{omim}}
                    </a>
                  </span>
                {% endfor %}
              </div>
            </div>
            <div class="row">
              <div class="col-4">
                HPO terms
              </div>
              <div class="col-8">
                {% for hpo in variant_phenotypes.hpo_terms %}
                  <a class="text-white" target="_blank" href="http://hpo.jax.org/app/browse/term/{{hpo.phenotype_id}}">
                    <span class="badge badge-sm badge-info">{{hpo.phenotype_id}}</span>
                  </a>

                {% endfor %}
              </div>
            </div>

          {% else %}
            {{ variant }} <small class="text-muted">(not loaded)</small>
          {% endif %}
        </div>
      {% endfor %}
      <!-- end of partial causative variants -->
      {% if not case.causatives|length and not case.partial_causatives|length %}
        No variants marked causative
      {% endif %}
    </ul>
    </div>
  </div>
{% endmacro %}

{% macro allele_div(allele, type) %}
  {% if 'alt_freq' in allele %}
    <div class="col-1.5" data-toggle="tooltip" data-placement="top" title="{{ type }} alternative AF ">
      <div style="padding: 0 15px">{{ allele.alt_freq|round(4) }}</div>
    </div>
  {% endif %}
{% endmacro %}

{% macro suspects_list(suspects, institute, case, manual_rank_options, cancer_tier_options) %}
  <div class="card panel-default">
    <div data-toggle='tooltip' class="panel-heading panel-heading-secondary"
         title="Displays all variants that has been pinned for this case">
      Pinned variants
    </div>
    <div class="card-body">
    <ul class="list-group">
      {% for variant in suspects %}
        <li class="list-group-item">
          {% if variant._id %}
            <div class="row">
              <div class="col">
                <div class="form-group row align-items-center">
                  <div class="ml-3">
                    <i class="fa fa-bookmark"></i>
                      {{ pretty_link_variant(variant, case) }}
                  </div>
                  <div style="padding: 0 10px 3px">
                  {% if variant.sanger_ordered and not variant.validation in ['True positive','False positive'] %}
                    <span class="badge badge-default">Verification ordered</span>
                  {% elif variant.sanger_ordered %}
                    <span class="badge badge-success">Validated</span>
                  {% elif variant.manual_rank or variant.cancer_tier %}
                    {{ tier_cell(variant, manual_rank_options, cancer_tier_options) }}
                  {% endif %}
                  {% if variant.mosaic_tags %}
                    <span class="badge badge-info">mosaic</span>
                  {% endif %}
                  </div>
                </div>
              </div>
              {% if variant.tumor %}
                {{ allele_div(variant.tumor, "Tumor") }}
              {% endif %}
              {% if variant.normal %}
                {{ allele_div(variant.normal, "Normal") }}
              {% endif %}
              <div class="col-3.5">
              <form action="{{ url_for('cases.mark_validation',
                                         institute_id=variant.institute,
                                         case_name=case.display_name,
                                         variant_id=variant._id) }}"
                      method="POST" accept-charset="utf-8">
                  <select class="form-control form-control-sm" onchange="this.form.submit()" name="type">
                    {% for type in ('Not validated', 'True positive', 'False positive') %}
                      <option value="{{ type }}" {% if type == variant.validation %}selected{% endif %}>{{ type }}</option>
                    {% endfor %}
                  </select>
                </form>
              </div>
            <div class="col-1">
              {{ remove_form(url_for('cases.pin_variant',
                                     institute_id=institute._id,
                                     case_name=case.display_name,
                                     variant_id=variant._id),
                             button_name='action', button_value='DELETE') }}
            </div>
          </div>
          {% else %}
            {{ variant }} <small class="text-muted">(not loaded)</small>
          {% endif %}
        </li>
      {% endfor %}
      {% if not suspects|length %}
        No pinned variants
      {% endif %}
    </ul>
    </div>
  </div>
{% endmacro %}

{% macro matching_causatives(other_causatives, institute, case) %}
  <div class="card panel-default" >
    <div data-toggle='tooltip' class="panel-heading" title="If there are any variants in this case
      that have been marked as causative in another case for this insitute">
      <strong><a data-toggle="collapse" href="#matchingCausatives" class="text-white">Matching causatives from other cases ({{other_causatives|length}})</a></strong>
    </div>
    <ul class="list-group collapse" id="matchingCausatives">
      {% for variant in other_causatives %}
        <li class="list-group-item">
          <a href="{{ url_for('variant.variant', institute_id=institute._id,
                              case_name=case.display_name, variant_id=variant._id) }}">
            {{ variant.hgnc_symbols|join(', ') or variant.hgnc_ids|join(', ')}}
          </a>
        </li>
      {% else %}
        <li class="list-group-item">No matching causative variants.</li>
      {% endfor %}
    </ul>
  </div>
{% endmacro %}

{% macro matching_managed_variants(managed_variants, institute, case) %}
  <div class="card panel-default">
    <div data-toggle='tooltip' class="panel-heading" title="Any variants in this case
      that have been marked as managed">
      <strong><a data-toggle="collapse" href="#matchingManaged" class="text-white">Managed variants ({{managed_variants|length}})</a></strong>
    </div>
    <ul class="list-group">
      {% for variant in managed_variants %}
        <li class="list-group-item collapse" id="matchingManaged">
          <a href="{{ url_for('variant.variant', institute_id=institute._id,
                              case_name=case.display_name, variant_id=variant._id) }}">
            {{ variant.hgnc_symbols|join(', ') }}
          </a>
        </li>
      {% else %}
        <li class="list-group-item">No managed variants.</li>
      {% endfor %}
    </ul>
  </div>
{% endmacro %}


{% macro remove_form(url, hidden_input=None, button_name=None, button_value=None) %}
  <form action="{{ url }}" method="POST">
    {% if hidden_input %}
      <input type="hidden"
             name="{{ hidden_input[0] }}"
             value="{{ hidden_input[1] }}">
    {% endif %}
    <div class="pull-right">
      <button class="btn btn-link btn-sm"
              name="{{ button_name if button_name }}"
              value="{{ button_value if button_value }}"
              type="submit">
        <i class="fa fa-remove"></i>
      </button>
    </div>
  </form>
{% endmacro %}<|MERGE_RESOLUTION|>--- conflicted
+++ resolved
@@ -11,13 +11,8 @@
       {% endif %}
 
         <!-- show transcript info only if it's canonical, disease-associated or primary (print max 5 primary transcripts) -->
-<<<<<<< HEAD
       {% if transcript.refseq_identifiers and n_primary_txs.count <= 5 or transcript.is_canonical or transcript.is_disease_associated or transcript.is_primary %}
-        <li>{{transcript.transcript_id}}, refseq:[{{ transcript.refseq_identifiers|join(", ") or "-" }}], {{ (transcript.coding_sequence_name or '')|truncate(20, True) }},  {{ (transcript.protein_sequence_name or '')|url_decode }}
-=======
-      {% if transcript.refseq_identifiers and n_primary_txs.count <= 5 or transcript.is_canonical or transcript.is_disease_associated or hgnc_prim.primary %}
         <li>{{transcript.transcript_id}}, RefSeq:[{{ transcript.refseq_identifiers|join(", ") or "-" }}], {{ (transcript.coding_sequence_name or '')|truncate(20, True) }},  {{ (transcript.protein_sequence_name or '')|url_decode }}
->>>>>>> a3406802
           {% if transcript.is_canonical %}
             <span class="badge badge-pill badge-info" title="canonical">C</span>
           {% endif %}
