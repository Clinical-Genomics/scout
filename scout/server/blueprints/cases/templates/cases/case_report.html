{% from "cases/utils.html" import variant_transcripts, filter_audits %}
{% from "utils.html" import comments_table, variant_related_comments_table %}
{% from "variant/gene_disease_relations.html" import inheritance_badge %}
{% from "variants/components.html" import fusion_variants_header, default_fusion_variant_cells %}
<<<<<<< HEAD
{% from "variant/variant_details.html" import frequencies_table %}
=======
{% from "variant/components.html" import clinsig_table %}
>>>>>>> 1ec79af0

{% extends "report_base.html" %}

{% block title %}
  {{ super() }} - {{ institute.display_name }} - {{ case.display_name }}
{% endblock %}

{% set affected = [] %}
{% set printed_vars = [] %}

{% block body %}
<nav class="navbar sticky-top navbar-expand-lg navbar-light bg-light">
  <div class="container-fluid">
    <!-- Brand and toggle get grouped for better mobile display -->
    <a class="nav-link link-primary mx-2 " style="text-decoration: none !important;" href="{{ url_for('cases.case', institute_id=institute._id, case_name=case.display_name) }}" rel="noopener" target="_blank">Case {{case.display_name}}</a>

    <!-- Collect the nav links, forms, and other content for toggling -->
    <button class="navbar-toggler" type="button" data-bs-toggle="collapse" data-bs-target="#navbarText" aria-controls="navbarText" aria-expanded="false" aria-label="Toggle navigation">
        <span class="navbar-toggler-icon"></span>
    </button>

    <div class="collapse navbar-collapse" id="navbarText">
      <ul class="navbar-nav me-auto mb-2 mb-lg-0">
        <li class="nav-item">
          <a class="nav-link link-secondary" style="text-decoration: none !important;" href="#phenotype">Phenotype overview<span class="sr-only">(current)</span></a>
        </li>
        <li class="nav-item">
          <a class="nav-link link-secondary" style="text-decoration: none !important;" href="#gene_panels">Gene panels</a>
        </li>
        <li class="nav-item">
          <a class="nav-link link-secondary" style="text-decoration: none !important;" href="#causative_variants">Causative Variants</a>
        </li>
        <li class="nav-item">
          <a class="nav-link link-secondary" style="text-decoration: none !important;" href="#pinned_variants">Pinned variants</a>
        </li>
        <li class="nav-item">
          <a class="nav-link link-secondary" style="text-decoration: none !important;" href="#acmg_variants">ACMG-classified variants</a>
        </li>
        {% if cancer %}
        <li class="nav-item">
          <a class="nav-link link-secondary" style="text-decoration: none !important;" href="#ccv_variants">ClinGen-CGC-VICC-classified variants</a>
        </li>
        {% endif %}
        <li class="nav-item">
          <a class="nav-link link-secondary" style="text-decoration: none !important;" href="#manual_ranked_variants">Manual ranked</a>
        </li>
        <li class="nav-item">
          <a class="nav-link link-secondary" style="text-decoration: none !important;" href="#commented_variants">Commented variants</a>
        </li>
        <li class="nav-item">
          <a class="nav-link link-secondary" style="text-decoration: none !important;" href="#dismissed_variants">Dismissed variants</a>
        </li>
      </ul>
      <span class="navbar-text">
        <a href="{{ url_for('cases.pdf_case_report', institute_id=institute._id, case_name=case.display_name) }}"><button class="btn btn-sm btn-secondary" type="button">Download PDF</button></a>
      </span>
    </div>
  </div>
</nav>

<div id="container" class="container">
  <h4>Scout case analysis report</h4> - created on:&nbsp;<strong>{{report_created_at}}</strong> using <strong>Scout v{{current_scout_version}}</strong> for genome build <strong>{{case.genome_build }}</strong>.<br><br>
   {{ phenotype_panel() }}
   {{ gene_panels_panel()}}
   {{ causatives_panel()}}
   {{ pinned_panel() }}
   {{ classified_panel() }}
   {% if cancer %}{{ ccv_classified_panel() }}{% endif %}
   {{ tagged_panel() }}
   {{ commented_panel() }}
   {{ dismissed_panel() }}
   [END OF VARIANT REPORT]<br><br>
   {% if coverage_report %}
    <div style="display: inline-block;">{{ coverage_report|safe }}</div><br>
   {% endif %}
   <a style="text-decoration:none;" href="https://clinical-genomics.github.io/scout" rel="noopener"  target="_blank">clinical-genomics.github.io/scout</a>
</div>
{% endblock %} <!-- end of block body -->

{% macro phenotype_panel() %}
	<div class="card mb-3" style="border-width: 5px; display: block;">
	  <div class="card-header">
	    <a id="phenotype" class="link-primary" style="text-decoration: none !important;" href="{{ url_for('cases.case', institute_id=institute._id, case_name=case.display_name) }}" target="_blank" rel="noopener"><strong>Case {{ case.display_name }}</a> - Phenotype Overview</strong>
	  </div>
	  <div class="card-body">
	    <table class="table table-sm" aria-label="Pedigree and sample information">
	      <tr>
          {% if case.madeline_info and case.individuals|length > 1 %}
	        <td style='width: 33%;'>
	            {% if format == 'html' %}
	              {{ case.madeline_info|safe }}
	            {% elif case.madeline_path %} <!--PDF version-->
                <img alt="pedigree_img" src="{{case.madeline_path}}">
	            {% endif %}
          </td>
          {% endif %}
          <td>
	          <table class="table table-sm">
	            <tr>
                <td>Case created: <strong>{{case.created_at.strftime('%Y-%m-%d')}}</strong></td>
	              <td>Last updated: <strong>{{case.updated_at.strftime('%Y-%m-%d') if case.updated_at else "n.a." }}</strong></td>
                {% if case.scout_load_version %}
                  <td> Loaded with <strong>Scout v{{case.scout_load_version}}</strong></td>
                {% endif %}
	            </tr>
	          </table>
	          <br>
	          <table class="table table-sm" style="table-layout:fixed;">
	            <thead>
	              <tr>
	                <th style='width: 30%;'>Sample</th>
	                <th>Sex</th>
                  <th>Status</th>
	                <th>Sequencing</th>
                  {% if not cancer %}
	                 <th>Ancestry (pred.)</th>
	                 <th>Parenthood</th>
                  {% endif %}
	              </tr>
	             </thead>
	            <tbody>
	              {% for ind in case.individuals %}
	                <tr {% if ind.phenotype == 2 %} class="table-danger" {% endif %}>
	                  <td>{{ ind.display_name }}</td>
	                  <td>
                      {% if ind.sex == '2' %}
                        F
                      {% elif ind.sex == '1' %}
                        M
                      {% else %}
                        n.a.
                      {% endif %}
                      {% if ind.confirmed_sex %}
                        <span class="badge rounded-pill py-1 bg-secondary">V</span>
                      {% else %}
                        <span class="fa fa-exclamation-circle text-danger" data-bs-toggle='tooltip' title="Sex is not confirmed."></span>
                      {% endif %}
	                  </td>
	                  <td>
	                  {% if ind.phenotype==2 %} <!--for later use-->
	                    {% do affected.append(ind.display_name) %}
                      <span class="badge rounded-pill  py-1 bg-danger" title="{{ ind.phenotype_human }}">{{ ind.phenotype_human }}</span>
                    {% else %}
                      <span class="badge rounded-pill  py-1  bg-secondary" title="{{ ind.phenotype_human }}">{{ ind.phenotype_human }}</span>
	                  {% endif %}
	                  </td>
	                  <td>{{ ind.analysis_type|upper }}</td>
                    {% if not cancer %}
	                   <td>{{ ind.predicted_ancestry or 'N/A' }}</td>
                     <td>
	                    {% if ind.confirmed_parent == True %}
	                      <span class="badge rounded-pill py-1 bg-secondary">V</span>
	                    {% elif ind.confirmed_parent == False %}
	                      <span class="badge rounded-pill py-1 bg-danger">!</span>
	                    {% else %}
	                      N/A
	                    {% endif %}
	                   </td>
                    {% endif %}
	                </tr>
	              {% endfor %}
	            </tbody>
	          </table>
	        </td>
	      </tr>
	      <tr>
	        <td style="border-bottom:none;">Case status: <strong>
	          {% if 'solved' in case.status%}
	            <span style="color:green">{{case.status.upper()}}</span>
	          {% else %}
	            {{case.status.upper()}}
	          {% endif %}
	          </strong><br><br>
	        </td>
	      </tr>
      </table>
      <table class="table table-sm" aria-label="Case synopsis and phenotype information">
	      <tr>
	        <td style="width:50%;vertical-align:top;">
	          {% if case.synopsis %}
	            <strong>Synopsis:</strong><br>
	            {{ case.synopsis|markdown }}
	          {% endif %}
	        </td>
	        <td class="ms-3 d-flex align-items-start flex-column" style="border-bottom:none;">
              <strong>Associated phenotypes:</strong>
  	            {% if case.phenotype_terms %}
  	              <ul>
  	                {% for pheno in case.phenotype_terms %}
  	                  <li>
  	                  {{pheno.feature}} - (<a style="text-decoration:none;" href="https://hpo.jax.org/app/browse/term/{{pheno.phenotype_id}}" target="_blank">{{pheno.phenotype_id}})</a>
                      {% for feature_ind in pheno.individuals %} <!-- display eventual individual-level HPO terms -->
                        {% for case_ind in case.individuals %}
                          {% if feature_ind.individual_name == case_ind.display_name %}
                            <span class="ms-1 {% if case_ind.phenotype == 2 %} text-danger {% endif %}">{{case_ind.display_name}}</span>
                          {% endif %}
                        {% endfor %}
                      {% endfor %}
  	                  </li>
  	                {% endfor %}
  	              </ul>
  	            {% else %}
                  <ul style="list-style-type: none; padding-left:0;">
                    <li>
  	                  No associated HPO terms.
                    </li>
                  </ul>
  	            {% endif %}
              <strong>Associated diagnoses:</strong>
              {% if case.diagnosis_phenotypes %}
                <ul>
                  {% for dia in case.diagnosis_phenotypes %}
                    <li>
                      {{dia.description}} (<a style="text-decoration:none;" href="{{dia.disease_link}}" rel="noopener" target="_blank">{{dia.disease_id}})</a>
                      {% for feature_ind in dia.individuals %} <!-- display eventual individual-level disease terms -->
                        {% for case_ind in case.individuals %}
                          {% if feature_ind.individual_name == case_ind.display_name %}
                            <span class="ms-1 {% if case_ind.phenotype == 2 %} text-danger {% endif %}">{{case_ind.display_name}}</span>
                          {% endif %}
                        {% endfor %}
                      {% endfor %}
                    </li>
                  {% endfor %}
                </ul>
              {% else %}
                <ul style="list-style-type: none;padding-left:0;">
                  <li>
                    No associated diagnoses.
                  </li>
                </ul>
              {% endif %}
	        </td>
	      </tr>
              {% if comments | count_cursor > 0 %}
	        <tr>
	          <td colspan=2 style="border-bottom:none;">
	            <table id="comment-table" class="table table-sm" style="background-color: transparent">
	              <thead>
	                <tr>
	                  <td><strong>Case-related comments</strong></td>
	                </tr>
	              </thead>
	              <tbody>
	                <tr>
	                  <td style="border-bottom:none;">
	                    <table id="comment-table-inner" class="table table-sm" style="background-color: transparent">
	                    {% for comment in comments %}
	                      <tr>
	                        <td style="width:50%;">{{comment.created_at.strftime('%Y-%m-%d')}} {{comment.user_name}}</td>
	                        <td class="text-break"><strong>{{ comment.content }}</strong></td>
	                      </tr>
	                    {% endfor %}
	                    </table>
	                  </td>
	                </tr>
	              </tbody>
	            </table>
	          </td>
	        </tr>
	      {% else %}
	        <tr>
	          <td colspan=2 style="border-bottom:none;">
	            <table id="comment-table" class="table table-sm" style="background-color: transparent">
	              <tr>
	                <td style="border-bottom:none;">No comments left for this case.</td>
	              </tr>
	            </table>
	          </td>
	        </tr>
	      {% endif %}

        {% if audits | count_cursor > 0 %}
        <tr>
          <td colspan=2>
            {{filter_audits(audits)}}
          </td>
        </tr>
        {% endif %}
      </table>
	  </div>
	</div>
{% endmacro %}

{% macro gene_panels_panel() %}
<div class="card mb-3" style="border-width: 5px; display: block;">
  <div class="card-header">
    <a id="gene_panels"><strong>Default gene panels</strong></a>
  </div>
  <div class="card-body">
    <table id="panel-table" class="table table-sm">
      <thead>
        <tr>
          <th>Panel</th>
          <th>Version</th>
          <th>Genes</th>
        </tr>
      </thead>
      <tbody>
        {% for panel in case.panels %}
          {% if panel.is_default %}
            <tr>
              <td>
                <a style="text-decoration:none;" href="{{ url_for('panels.panel', panel_id=panel.panel_id, case_id=case._id, institute_id=institute._id) }}" rel="noopener" target="_blank">
                  {{ panel.display_name|truncate(75, True) }}
                </a>
              </td>
              <td>{{ panel.version }} <small class="text-muted">({{ panel.updated_at.date() }})</small></td>
              <td>{{ panel.nr_genes }}</td>
            </tr>
          {% endif %}
        {% else %}
          <tr>
            <td colspan="5" style="border-bottom:none;">No panels linked to case</td>
          </tr>
        {% endfor %}
      </tbody>
    </table>
  </div>
</div>
{% endmacro %}

{% macro causatives_panel() %}
<div class="card border-success mb-3" style="border-width: 5px; display: block;">
  <div class="card-header bg-success text-white" style="border-top-left-radius: 0; border-top-right-radius: 0;">
    <a id="causative_variants"><strong>Causative Variants</strong></a>
  </div>
  <div class="card-body">
    {% if variants.causatives_detailed or variants.partial_causatives_detailed %}
      {% for causative in variants.causatives_detailed|sort(attribute='variant_rank') + variants.partial_causatives_detailed|sort(attribute='variant_rank') %}
        {% do printed_vars.append(causative['_id']) %}
        {{ variant_content(causative, loop.index) }}
        <br>
      {% endfor %}
    {% else %}
      No causative variants available for this case
    {% endif %}
  </div>
</div>
{% endmacro%}

{% macro pinned_panel() %}
<div class="card border-info mb-3" style="border-width: 5px; display: block;">
  <div class="card-header bg-info text-white" style="border-top-left-radius: 0; border-top-right-radius: 0;">
    <a id="pinned_variants"><strong>Pinned Variants</strong></a>
  </div>
  <div class="card-body">
    {% set duplicated_variants = [] %}
    {% set pinned_not_causative_variants = [] %}
    {% if variants.suspects_detailed %}
      {% if cancer %}
        {{ somatic_variant_table(variants.suspects_detailed) }}
      {% endif %}
      {% for pinned in variants.suspects_detailed|sort(attribute='variant_rank') %}
        {% if pinned['_id'] not in printed_vars %}
          {% do printed_vars.append(pinned['_id']) %}
          {% do pinned_not_causative_variants.append(pinned['_id']) %}
          {{ variant_content(pinned, loop.index) }}
          <br>
        {% else %}
          {% do duplicated_variants.append(pinned['_id']) %}
        {% endif %}
      {% endfor %}
    {% else %}
      No pinned variants available for this case
    {% endif %}
    {% if variants.suspects_detailed and pinned_not_causative_variants|length == 0 %}
      All pinned variants are described among the causative variants
    {% endif %}
  </div>
</div>
{% endmacro %}

{% macro classified_panel() %}
<div class="card border-warning mb-3" style="border-width: 5px; display: block;">
  <div class="card-header bg-warning text-dark" style="border-top-left-radius: 0; border-top-right-radius: 0;">
    <a id="acmg_variants"><strong>Other ACMG-classified Variants</strong></a>
  </div>
  <div class="card-body">
    {% set duplicated_variants = [] %}
    {% if variants.classified_detailed %}
      {% for variant in variants.classified_detailed|sort(attribute='variant_rank') %}
        {% if variant['_id'] not in printed_vars and variant not in variants.dismissed_detailed %}
          {% do printed_vars.append(variant['_id']) %}
          {{ variant_content(variant, loop.index) }}
          <br>
        {% else %}
          {% do duplicated_variants.append(variant['_id']) %}
        {% endif %}
      {% endfor %}
    {% else %}
      No ACMG-classified variants available for this case
    {% endif %}
    {% if variants.classified_detailed and duplicated_variants|length == variants.classified_detailed|length %}
      All ACMG-classified variants are already described in the other panels
    {% endif %}
  </div>
</div>
{% endmacro %}

{% macro ccv_classified_panel() %}
<div class="card border-warning mb-3" style="border-width: 5px; display: block;">
  <div class="card-header bg-warning text-dark" style="border-top-left-radius: 0; border-top-right-radius: 0;">
    <a id="ccv_variants"><strong>Other ClinGen-CGC-VICC-classified Variants</strong></a>
  </div>
  <div class="card-body">
    {% set duplicated_variants = [] %}
    {% if variants.ccv_classified_detailed %}
      {% for variant in variants.ccv_classified_detailed|sort(attribute='variant_rank') %}
        {% if variant['_id'] not in printed_vars and variant not in variants.dismissed_detailed %}
          {% do printed_vars.append(variant['_id']) %}
          {{ variant_content(variant, loop.index) }}
          <br>
        {% else %}
          {% do duplicated_variants.append(variant['_id']) %}
        {% endif %}
      {% endfor %}
    {% else %}
      No ClinGen-CGC-VICC-classified variants available for this case
    {% endif %}
    {% if variants.ccv_classified_detailed and duplicated_variants|length == variants.ccv_classified_detailed|length %}
      All ClinGen-CGC-VICC-classified variants are already described in the other panels
    {% endif %}
  </div>
</div>
{% endmacro %}

{% macro tagged_panel() %}
<div class="card border-warning mb-3" style="border-width: 5px; display: block;">
  <div class="card-header bg-warning text-dark" style="border-top-left-radius: 0; border-top-right-radius: 0;">
    <a id="manual_ranked_variants"><strong>Other Manual Ranked (Tagged) Variants</strong></a>
  </div>
  <div class="card-body">
    {% set duplicated_variants = [] %}
    {% if variants.tagged_detailed %}
      {% for variant in variants.tagged_detailed|sort(attribute='variant_rank') %}
        {% if variant['_id'] not in printed_vars and variant not in variants.dismissed_detailed %}
          {% do printed_vars.append(variant['_id']) %}
          {{ variant_content(variant, loop.index) }}
          <br>
        {% else %}
          {% do duplicated_variants.append(variant['_id']) %}
        {% endif %}
      {% endfor %}
    {% endif %}
    {% if variants.tier_detailed %}
      {% for variant in variants.tier_detailed|sort(attribute='variant_rank') %}
        {% if variant['_id'] not in printed_vars %}
          {% do printed_vars.append(variant['_id']) %}
          {{ variant_content(variant, loop.index) }}
          <br>
        {% else %}
          {% do duplicated_variants.append(variant['_id']) %}
        {% endif %}
      {% endfor %}
    {% endif %}
    {% if not (variants.tagged_detailed or variants.tier_detailed) %}
      No tagged variants for this case
    {% endif %}
    {% if (variants.tagged_detailed or variants.tier_detailed) and duplicated_variants|length == (variants.tagged_detailed|length+variants.tier_detailed|length) %}
      All tagged variants are already described in the other panels
    {% endif %}
  </div>
</div>
{% endmacro %}

{% macro overlapping_panels(variant) %}
{% if variant.case_panels %}
  {% if variant.case_panels|length <= 3 %}
    {% for panel in variant.case_panels %}
      <a style="text-decoration:none;" href="{{ url_for('panels.panel', panel_id=panel_id) }}" target="_blank" rel="noopener" class="badge bg-secondary">{{ panel.panel_name }}</a><br>
    {% endfor %}
  {% else %}
    {{ variant.case_panels|length }} panels
  {% endif %}
{% endif %}
{% endmacro %}

{% macro variant_content(variant, index) %}
  {% if variant.category == 'snv' %}
    {{ sn_variant_content(variant, index) }}
  {% elif variant.category == 'cancer' %}
    {{ sn_variant_content(variant, index) }}
  {% elif variant.category == 'str' %}
    {{ str_variant_content(variant, index) }}
  {% else %}
    {{ sv_variant_content(variant, index) }}
  {% endif %}
{% endmacro %}

{% macro commented_panel() %}
<div class="card border-warning mb-3" style="border-width: 5px; display: block;">
  <div class="card-header bg-warning text-dark" style="border-top-left-radius: 0; border-top-right-radius: 0;">
    <a id="commented_variants"><strong>Other Commented Variants</strong></a>
  </div>
  <div class="card-body">
    {% set duplicated_variants = [] %}
    {% if variants.commented_detailed %}
      {% for variant in variants.commented_detailed|sort(attribute='variant_rank') %}
        {% if variant['_id'] not in printed_vars and variant not in variants.dismissed_detailed %}
          {% do printed_vars.append(variant['_id']) %}
          {% if variant.category == 'snv' %}
            {{ sn_variant_content(variant, loop.index) }}
          {% elif variant.category == 'cancer' %}
            {{ sn_variant_content(variant, loop.index) }}
          {% elif variant.category == 'str' %}
            {{ str_variant_content(variant, loop.index) }}
          {% else %}
            {{ sv_variant_content(variant, loop.index) }}
          {% endif %}
          <br>
        {% else %}
          {% do duplicated_variants.append(variant['_id']) %}
        {% endif %}
      {% endfor %}
    {% else %}
      No commented variants for this case
    {% endif %}
    {% if variants.commented_detailed and duplicated_variants|length == variants.commented_detailed|length %}
      All commented variants are already described in the other panels
    {% endif %}
  </div>
</div>
{% endmacro %}

<!-- SNV -->
{% macro sn_variant_content(variant, index) %} <!--The entire description of a single nucleotide variant, dynamic content -->
  <div class="card" style="border-width: 5px; display: block;">
    <div class="card-header" >
      <div>
        # <a style="text-decoration:none;" href="{{ url_for('variant.variant', institute_id=institute._id, case_name=case.display_name, variant_id=variant._id) }}" rel="noopener" target="_blank"><strong>{{variant.display_name[:30]}}</strong></a>&nbsp;
          <span class="badge rounded-pill bg-success py-1">{{variant.category | upper}}</span>&nbsp;
          {% if variant.sanger_ordered and variant.validation %}
            <span class="badge rounded-pill bg-info py-1" title="verif-status">Verification:{{variant.validation}}</span>
          {% elif variant.sanger_ordered %}
            <span class="badge bg-info py-1" title="sanger-status">Verification ordered</span>
          {% endif %}
      </div>
      {{ variant_phenotypes(variant) }}
    </div>
    <div class="card-body">
      <table id="panel-table" class="table table-sm">
        <thead>
          <tr>
            <th>Coordinates</th>
            <th>Cytoband</th>
            <th>nucl. change</th>
            <th>SNP ids</th>
            <th>Gene panels</th>
          </tr>
        </thead>
        <tbody>
          <tr>
            <td>chr{{variant.chromosome}}:{{variant.position}}-{{variant.end}}</td>
            {% if variant.cytoband_start and variant.cytoband_end %}
              <td>{{variant.cytoband_start}}-{{variant.cytoband_end}}</td>
            {% else %}
              <td>-</td>
            {% endif %}
            <td style="word-break: break-all;">{{variant.reference}} → {{variant.alternative}}</td>
            <td>
              {% if variant.dbsnp_id %}
                {% set dbsnp_ids = variant.dbsnp_id.split(';') %}
                {% for snp in dbsnp_ids %}
                  {% if "rs" in snp %}
                    <a target="_blank" href="{{variant.snp_links[snp]}}">
                      dbSNP:{{ snp }}
                    </a>
                  {% else %}
                    <a target="_blank" href="{{variant.snp_links[snp]}}">
                      ClinVar:{{ snp }}
                    </a>
                  {% endif %}
                {% endfor %}
              {% else %}
                -
              {% endif %}
            </td>
            <td>
              {{ overlapping_panels(variant) }}
            </td>
          </tr>
        </tbody>
      </table>
      <table class="table table-sm">
        <tr>
          <td style="width:60%;">
            {{ genotype_table(variant) }}
          </td>
          <td style="width:3%"></td>
          <td>
<<<<<<< HEAD
           {{ frequencies_table(variant) }}
=======
            {{ clinsig_table(variant) }}
            <table id="panel-table" class="table table-sm" style="background-color: transparent">
              <thead>
                <tr>
                  <th>Pop. frequency
                    {% if variant.frequency == 'common' %}
                      <span class="badge bg-danger">{{variant.frequency}}</span>
                    {% elif variant.frequency == 'uncommon' %}
                      <span class="badge bg-warning text-dark">{{variant.frequency}}</span>
                    {% else %}
                      <span class="badge bg-success">{{variant.frequency}}</span>
                    {% endif %}
                  </th>
                  <th>
                  </th>
                </tr>
              </thead>
              <tbody>
                <tr>
                  <td>
                    {% if variant.dbsnp_id %}
                      <a style="text-decoration:none;" href="{{ variant.thousandg_link }}" rel="noopener" target="_blank">1000G</a>
                    {% else %}
                      1000G
                    {% endif %}
                  </td>
                  <td>
                    {% if variant.max_thousand_genomes_frequency %}
                      {{ variant.max_thousand_genomes_frequency|human_decimal }} <small>(max)</small> |
                    {% endif %}
                    {{ variant.thousand_genomes_frequency|human_decimal if variant.thousand_genomes_frequency }}
                    {% if not variant.max_thousand_genomes_frequency and not variant.thousand_genomes_frequency %}
                      <span class="text-muted">Not annotated</span>
                    {% endif %}
                  </td>
                </tr>
                <tr>
                  <td><a style="text-decoration:none;" title="Exome Aggregation Consortium" rel="noopener" target="_blank" href="{{ variant.exac_link }}">ExAC</a></td>
                  <td>
                    {% if variant.max_exac_frequency %}
                      {{ variant.max_exac_frequency|human_decimal }} <small>(max)</small> |
                    {% endif %}
                    {{ variant.exac_frequency|human_decimal if variant.exac_frequency }}
                    {% if not variant.max_exac_frequency and not variant.exac_frequency %}
                      <span class="text-muted">Not annotated</span>
                    {% endif %}
                  </td>
                </tr>
                <tr>
                  <td><a style="text-decoration:none;" title="genome Aggregation Database" rel="noopener" target="_blank" href="{{ variant.gnomad_link }}">gnomAD</a></td>
                  <td>
                    {% if 'gnomad_frequency' in variant%}
                      {% if variant.max_gnomad_frequency %}
                        {{ variant.max_gnomad_frequency|human_decimal }}
                        <small>(max)</small> |
                      {% endif %}
                      {{ variant.gnomad_frequency|human_decimal if variant.gnomad_frequency }}
                    {% else %}
                      <span class="text-muted">Not annotated</span>
                    {% endif %}
                  </td>
                  <td>
                  </td>
                </tr>
              </tbody>
            </table>
>>>>>>> 1ec79af0
          </td>
        </tr>
      </table>
      <table id="panel-table" class="table table-sm" style="background-color: transparent">
        <thead>
          <tr>
            <th>Rank</th>
            <th>Score</th>
            <th>Manual rank</th>
            <th>CADD score</th>
            {% if not cancer %}
              <th>Inheritance models</th>
            {% endif %}
            <th>ACMG classification</th>
            <th>Bayesian classification</th>
            {% if cancer %}
            <th>ClinGen-CGC-VICC classification</th>
            {% endif %}
          </tr>
        </thead>
        <tbody>
          <tr>
            <td>{{variant.variant_rank}}</td>
            <td>{{variant.rank_score}}</td>
            <td>
            {% if variant.manual_rank %}
              <span class="badge rounded-pill bg-secondary" title="Manual rank">{{ manual_rank_options[variant.manual_rank]['label'] }}</span>
            {% endif %}
            {% if variant.cancer_tier %}
              <span class="badge rounded-pill bg-secondary" title="Tier">{{ cancer_tier_options[variant.cancer_tier]['label'] }}</span>
            {% endif %}
            {% if not (variant.manual_rank or variant.cancer_tier) %}
              -
            {% endif %}
            </td>
            <td>
              <span class="float-left">
                <strong>
                  {% if variant.cadd_score %}
                    {{ variant.cadd_score|round(1) }}
                  {% else %}
                    -
                  {% endif %}
                </strong>
              </span>
            </td>
            {% if not cancer %}
              <td>
                <span class="float-left">
                  {% if variant.genetic_models %}
                    {% for model in variant.genetic_models|sort %}
                      <span class="badge bg-info" title="{{genetic_models[model]}}">{{ model }}</span>
                    {% endfor %}
                  {% else %}
                    <span class="badge bg-warning text-dark">No models followed</span>
                  {% endif %}
                </span>
              </td>
            {% endif %}
            <td>
              {% if variant.acmg_classification %}
                <span class="badge rounded-pill bg-{{variant.acmg_classification['color'] if variant.acmg_classification['color'] else 'secondary'}}" title="{{variant.acmg_classification['label']}}">{{variant.acmg_classification['label'] }}</span>
              {% else %}
                -
              {% endif %}
            <td>
              {% if variant.bayesian_acmg %}
                <span class="badge rounded-pill bg-{{variant.bayesian_acmg.temperature_class}}">Score {{variant.bayesian_acmg.points|string}} <span class='fa {{variant.bayesian_acmg.temperature_icon}}'></span> {{variant.bayesian_acmg.temperature}} ({{variant.bayesian_acmg.point_classification}})</span>
              {% else %}
                -
              {% endif %}
            </td>
            </td>
            {% if cancer %}
            <td>
              {% if variant.ccv_classification %}
                <span class="badge rounded-pill bg-{{variant.ccv_classification['color'] if variant.ccv_classification['color'] else 'secondary'}}" title="{{variant.ccv_classification['label']}}">{{variant.ccv_classification['label'] }}</span>
              {% else %}
                -
              {% endif %}
              {% if variant.bayesian_ccv %}
                 <span class="badge rounded-pill bg-{{variant.bayesian_ccv.temperature_class}}">Score {{variant.bayesian_ccv.points|string}} <span class='fa {{variant.bayesian_ccv.temperature_icon}}'></span>
                 {% if variant.bayesian_ccv.point_classification == "VUS" %}
                 {{variant.bayesian_ccv.temperature}}
                {% endif %}
                </span>
              {% endif %}
            </td>
            {% endif %}
          </tr>
        </tbody>
      </table>
      <table id="severity-table" class="table table-sm" style="background-color: transparent">
        <thead>
          <tr>
            <th>SIFT</th>
            <th>REVEL score</th>
            <th>REVEL rank score</th>
            <th>Polyphen</th>
            <th>SPIDEX</th>
            <th>SpliceAI DS max</th>
        </thead>
        <tbody>
          <tr>
            <td>{{ variant.sift_predictions|join(', ') or '-'}}</td>
            <td>{{ variant.revel or '-' }}</td>
            <td>{{ variant.revel_score or '-' }}</td>
            <td>{{ variant.polyphen_predictions|join(', ') or '-' }}</td>
            <td>{{ variant.spidex|spidex_human if variant.spidex else none|spidex_human }}</td>
            <td>{{ variant.spliceai_scores|join(', ') or '-' }}</td>
          </tr>
        </tbody>
      </table>
      <table id="panel-table" class="table table-sm" style="background-color: transparent">
        <thead>
          <tr>
            <th>Affected gene(s)</th>
            <th>Description</th>
            <th>Region annotation</th>
            <th>Consequence</th>
            <th>Transcript - HGVS - Protein</th>
            <th>Diagnoses [inheritance]</th>
          </tr>
        </thead>
        <tbody>
          {% if variant.genes %}
            {% for gene in variant.genes %}
              <tr>
                <td>
                  <a style="text-decoration:none;" href="{{ url_for('genes.gene', hgnc_id=gene.hgnc_id) }}">
                  {{ gene.common.hgnc_symbol if gene.common else gene.hgnc_id }}
                  </a>
                </td>
                <td>{{gene.description|title}}</td>
                <td>{{gene.region_annotation}}</td>
                <td>{{gene.functional_annotation.replace("_"," ")|truncate(20, True)}}</td>
                <td>
                  {{ variant_transcripts(gene) }}
                </td>
                <td>
                  <ul class="p-0" style="list-style-type: none;">
                  {% for disease_term in gene.disease_terms %}
                    <li class="d-flex align-items-baseline"><span class="badge bg-secondary m-1">{{ disease_term._id}}</span>&nbsp;<span>{{ disease_term.description }}&nbsp;{% if disease_term.source != 'ORPHA' and disease_term.inheritance %}
                      {% for model in disease_term.inheritance %} {{ inheritance_badge(model,inherit_palette) }}{% endfor %}
                    {% endif %}</span></li>
                  {% endfor %}
                </ul>
                </td>
              </tr>
            {% endfor %}
          {% endif %}
        </tbody>
      </table>

      {% if variant.comments | count_cursor > 0  %}
        {{ variant_related_comments_table(variant, case) }}
      {% endif %}
    </div>
  </div>
  {% endmacro %}

{% macro dismissed_gene_list(variant) %}
  {% if variant.genes %}
    {% if variant.genes|length > 3%}
      {{ variant.hgnc_symbols|length }}&nbsp;genes
    {% else %}
      {% for gene in variant.genes %}
       <a href="http://www.genenames.org/cgi-bin/gene_symbol_report?match={{ gene.hgnc_symbol }}" target="_blank">{{ gene.hgnc_symbol }}&nbsp;<span class="badge bg-secondary">{{gene.region_annotation}}</span></a><br>
      {% endfor %}
    {% endif %}
  {% else %} <!-- 0 genes. strs for instance -->
    <span class="badge bg-secondary">-</span>
  {% endif %}
{% endmacro %}

{% macro dismissed_panel() %}
  <div class="card border-danger mb-3" style="border-width: 5px; display: block;">
    <div class="card-header bg-danger text-black" style="border-top-left-radius: 0; border-top-right-radius: 0;">
      <p id="dismissedDesc"><a id="dismissed_variants"><strong>Dismissed Variants</strong></a></p>
    </div>
    <div class="card-body">
      {% if variants.dismissed_detailed %}
        <table class="table table-sm" style="background-color: transparent" aria-describedby="dismissedDesc">
          <thead>
            <tr>
                <th class="w-5"></th>
                <th class="w-25"><strong>Variant</strong></th>
                <th class="w-5"><strong>Category</strong></th>
  	            <th class="w-20"><strong>Genes</strong></th>
                <th class="w-5"><strong>Classification</strong></th>
                <th class="w-45"><strong>Dismissed description</strong></th>
            </tr>
          </thead>
          {% for variant in variants.dismissed_detailed|sort(attribute='variant_rank') %}
            <tr{% if loop.index0 % 2 %} class="light-grey" {% endif %}>
              <td style="width:5%,">#{{loop.index}}</td>
              <td style="width:25%;">
                {% if variant.category == 'snv' %}
                  <a href="{{ url_for('variant.variant', institute_id=institute._id, case_name=case.display_name, variant_id=variant._id) }}" target="_blank"><strong>{{variant.display_name[:30]}}</strong></a>
                {% elif variant.category == 'cancer' %}
                  <a href="{{ url_for('variant.cancer_variant', institute_id=institute._id, case_name=case.display_name, variant_id=variant._id) }}" target="_blank"><strong>{{variant.display_name[:30]}}</strong></a>
                {% elif variant.category == 'sv' %}
                  <a href="{{ url_for('variant.sv_variant', institute_id=institute._id, case_name=case.display_name, variant_id=variant._id) }}" target="_blank"><strong>chr{{variant.chromosome}}:{{variant.position}}_{{variant.sub_category|upper}}</strong></a>
                {% else %} <!--strs -->
                  <a href="{{ url_for('variant.variant', institute_id=institute._id, case_name=case.display_name, variant_id=variant._id) }}" target="_blank"><strong>rep. {{variant.str_repid}}</strong></a>
                {% endif %}
              </td>
              <td style="width:5%;">{{variant.category|upper}}</td>
              <td style="width:15%;"
                {{ dismissed_gene_list(variant) }}
              </td>
              <td>
                {% if variant.acmg_classification %}
                  <span class="badge rounded-pill bg-{{variant.acmg_classification['color'] if variant.acmg_classification['color'] else 'secondary'}}" title="{{variant.acmg_classification['code']}}">{{variant.acmg_classification['short'] }}</span>
                {% endif %}
                {% if variant.ccv_classification %}
                  <span class="badge rounded-pill bg-{{variant.ccv_classification['color'] if variant.ccv_classification['color'] else 'secondary'}}" title="{{variant.ccv_classification['code']}}">{{variant.ccv_classification['short'] }}</span>
                {% endif %}
              </td>
              <td rowspan="2">
                <ul>
                  {% for reason in variant.dismiss_variant if not reason == "Select a tag"  %}
                    <li>{{dismissed_options[reason|int]['description']}}
                      {% if reason == '2' and variant.category == 'snv'%} <!--variant dismissed as too common in public databases-->
                        <table class="table-borderless table-sm">
                          <thead>
                            <tr style="background-color: transparent">
                              <th>Pop. frequency
                                {% if variant.frequency == 'common' %}
                                  <span class="badge bg-danger">{{variant.frequency}}</span>
                                {% elif variant.frequency == 'uncommon' %}
                                  <span class="badge bg-warning text-dark">{{variant.frequency}}</span>
                                {% else %}
                                  <span class="badge bg-success">{{variant.frequency}}</span>
                                {% endif %}
                              </th>
                              <th>
                              </th>
                            </tr>
                          </thead>
                          <tbody>
                            <tr style="background-color: transparent">
                              <td>
                                {% if variant.dbsnp_id %}
                                  <a href="{{ variant.thousandg_link }}" target="_blank">1000G</a>
                                {% else %}
                                  1000G
                                {% endif %}
                              </td>
                              <td>
                                {% if variant.max_thousand_genomes_frequency %}
                                  {{ variant.max_thousand_genomes_frequency|human_decimal }} <small>(max)</small> |
                                {% endif %}
                                {{ variant.thousand_genomes_frequency|human_decimal if variant.thousand_genomes_frequency }}
                                {% if not variant.max_thousand_genomes_frequency and not variant.thousand_genomes_frequency %}
                                  <span class="text-muted">Not annotated</span>
                                {% endif %}
                              </td>
                            </tr>
                            <tr style="background-color: transparent">
                              <td><a title="Exome Aggregation Consortium" target="_blank" href="{{ variant.exac_link }}">ExAC</a></td>
                              <td>
                                {% if variant.max_exac_frequency %}
                                  {{ variant.max_exac_frequency|human_decimal }} <small>(max)</small> |
                                {% endif %}
                                {{ variant.exac_frequency|human_decimal if variant.exac_frequency }}
                                {% if not variant.max_exac_frequency and not variant.exac_frequency %}
                                  <span class="text-muted">Not annotated</span>
                                {% endif %}
                              </td>
                            </tr>
                            <tr style="background-color: transparent">
                              <td><a title="genome Aggregation Database" target="_blank" href="{{ variant.gnomad_link }}">gnomAD</a></td>
                              <td>
                                {% if 'gnomad_frequency' in variant%}
                                  {% if variant.max_gnomad_frequency %}
                                    {{ variant.max_gnomad_frequency|human_decimal }}
                                    <small>(max)</small> |
                                  {% endif %}
                                  {{ variant.gnomad_frequency|human_decimal if variant.gnomad_frequency }}
                                {% else %}
                                  <span class="text-muted">Not annotated</span>
                                {% endif %}
                              </td>
                              <td>
                              </td>
                            </tr>
                          </tbody>
                        </table>
                      {% elif reason == '7' %} <!-- Inheritance pattern not relevant -->
                      <br>

                        ({% if variant.genetic_models %}
                          {% for model in variant.genetic_models|sort %}
                            <span class="badge bg-info" title="{{genetic_models[model]}}">{{model}}</span>
                          {% endfor %}
                        {% else %}
                          No models followed
                        {% endif %})
                        <br>
                      {% elif reason== '23' %} <!-- inherited from unaffected -->
                        <table id="panel-table" class="table-borderless table-sm" >
                          <thead>
                            <tr style="background-color: transparent">
                              <th rowspan="2">Sample</th>
                                <th rowspan="2">Genotype (GT)</th>
                                <th colspan="2" title="Unfiltered count of reads that support a given allele.">Allele depth (AD)</th>
                                <th rowspan="2" title="Phred-scaled confidence that the true genotype is the one provided in GT (max=99).">Genotype quality</th>
                              </tr>
                              <tr style="background-color: transparent">
                                <th>Ref.</th>
                                <th>Alt.</th>
                              </tr>
                            </tr>
                          </thead>
                          <tbody>
                            {% for sample in variant.samples %}
                              <tr style="background-color: transparent" {% if sample.display_name in affected %} class="table-danger" {% endif %}>
                                <td>{{ sample.display_name }}</td>
                                <td class="text-center">{{ sample.genotype_call }}</td>
                                {% if sample.allele_depths %}
                                    {% for number in sample.allele_depths %}
                                      <td class="text-center">{{ number }}</td>
                                    {% endfor %}
                                {% else %}
                                    <td class="text-center"><small>N/A</small></td>
                                    <td class="text-center"><small>N/A</small></td>
                                {% endif %}

                                <td class="text-center">{{ sample.genotype_quality }}</td>
                              </tr>
                            {% endfor %}
                          </tbody>
                        </table>
                      {% endif %}
                    </li>
                  {% endfor %}
                </ul>
              </td>
            </tr>
            <tr{% if loop.index0 % 2 %} class="light-grey" {% endif %}>
              <td colspan="1"></td>
              <td colspan="3"><!-- display dismissed variant comments -->
                {% if variant.comments | count_cursor > 0 %}
                  {{ comments_table(institute, case, variant.comments) }}
                {% endif %}
              </td>
            </tr>
    {% endfor %}
  </table>
  {% else %}
    No dismissed variants for this case
  {% endif %}
  </div>
</div>
{% endmacro %}

<!-- SV -->
{% macro sv_variant_content(variant,index) %} <!--The entire description of a structural variant, dynamic contentc -->
<div class="card" style="border-width: 5px; display: block;">
  <div class="card-header">
    <div>
    # <a style="text-decoration:none;" href="{{ url_for('variant.sv_variant', institute_id=institute._id, case_name=case.display_name, variant_id=variant._id) }}" rel="noopener" target="_blank"><strong>chr{{variant.chromosome}}:{{variant.position}}_{{variant.sub_category|upper}}</strong></a>
    &nbsp;<span class="badge rounded-pill bg-warning py-1 text-dark">{{variant.sub_category|upper}}</span>
    </div>
    {{ variant_phenotypes(variant) }}
  </div>
  <div class="card-body">
    <table id="panel-table" class="table table-sm" style="background-color: transparent">
      <thead>
        <tr>
          <th>Variant type</th>
          <th>length</td>
          <th>Coordinates</th>
          <th>Cytoband</th>
          <th>Gene panels</th>
          <th>Callers</th>
        </tr>
      </thead>
      <tbody>
        <tr>
          <td><span class="badge bg-warning float-left text-dark">{{variant.sub_category|upper}}</span></td>
          <td>{{ variant.length }}</td>
          <td>
            {% if variant.chromosome == variant.end_chrom %}
              chr{{variant.chromosome}}:{{variant.position}}-{{variant.end}}
            {% else %}
              chr{{variant.chromosome}}:{{variant.position}}/chr{{variant.end_chrom or variant.chromosome}}:{{variant.end}}
            {% endif %}
          </td>
          {% if variant.cytoband_start and variant.cytoband_end %}
            <td>{{variant.cytoband_start}}-{{variant.cytoband_end}}</td>
          {% else %}
            <td>-</td>
          {% endif %}
          <td>
            {{ overlapping_panels(variant) }}
          </td>
          <td>
            {% if variant.callers %}
              {% for caller,call in variant.callers|sort %}
                <span class="badge bg-secondary">{{ caller+':'+call }}</span>
              {% endfor %}
            {% else %}
            -
            {% endif %}
          </td>
        </tr>
      </tbody>
    </table>
    <table id="panel-table" class="table table-sm" style="background-color: transparent">
      <tr>
        <td style="width:60%;">
          {{genotype_table(variant)}}
        </td>
        <td style="width:3%"></td>
        <td>
          <table id="panel-table" class="table table-sm" style="background-color: transparent">
            <thead>
              <th colspan=2>Pop. frequency</th>
            </thead>
            <tbody>
              {% for freq_name, value, link in variant.frequencies %}
                <tr>
                  <td>{{ freq_name }}</td>
                  <td>
                    {% if value %}
                      <span class="badge bg-secondary">{{ value|human_decimal }}</span>
                    {% else %}
                      <span class="text-muted">Not annotated</span>
                    {% endif %}
                  </td>
                </tr>
              {% endfor %}
            </tbody>
          </table>
        </td>
      </tr>
    </table>
    {% if variant.category == "fusion" %}
    <table id="panel-table" class="table table-sm" style="background-color: transparent">
      {{ fusion_variants_header() }}
      <tbody>
        <tr>
          <td class="text-center">{{variant.variant_rank}}</td>
          <td>
            {% if variant.cancer_tier %}
              <span class="badge rounded-pill bg-secondary" title="Tier">{{ cancer_tier_options[variant.cancer_tier]['label'] }}</span>
            {% endif %}
            {% if variant.acmg_classification %}
              <span class="badge rounded-pill bg-{{variant.acmg_classification['color'] if variant.acmg_classification['color'] else 'secondary'}}" title="{{variant.acmg_classification['code']}}">{{variant.acmg_classification['code'] }}</span>
            {% endif %}
          </td>
          {{ default_fusion_variant_cells(institute, case, variant) }}
        </tr>
      </tbody>
    </table>
    {% else %}
    <table id="panel-table" class="table table-sm" style="background-color: transparent">
      <thead>
        <tr>
          <th>Rank</th>
          <th>Score</th>
          <th>Manual rank</th>
          {% if not cancer %}
            <th>Inheritance models</th>
          {% endif %}
          <th>ACMG classification</th>
        </tr>
      </thead>
      <tbody>
        <tr>
          <td>{{variant.variant_rank}}</td>
          <td>{{variant.rank_score}}</td>
          <td>
          {% if variant.manual_rank %}
            <span class="badge rounded-pill bg-secondary" title="Manual rank">{{ manual_rank_options[variant.manual_rank]['label'] }}</span>
          {% endif %}
          {% if variant.cancer_tier %}
            <span class="badge rounded-pill bg-secondary" title="Tier">{{ cancer_tier_options[variant.cancer_tier]['label'] }}</span>
          {% endif %}
          {% if not (variant.manual_rank or variant.cancer_tier) %}
            -
          {% endif %}
          </td>
          {% if not cancer %}
            <td>
              <span class="float-left">
                {% if variant.genetic_models %}
                  {% for model in variant.genetic_models|sort %}
                    <span class="badge bg-info" title="{{genetic_models[model]}}">{{ model }}</span>
                  {% endfor %}
                {% else %}
                  <span class="badge bg-warning text-dark">No models followed</span>
                {% endif %}
              </span>
            </td>
          {% endif %}
          <td>
            {% if variant.acmg_classification %}
              <span class="badge rounded-pill bg-{{variant.acmg_classification['color'] if variant.acmg_classification['color'] else 'secondary'}}" title="{{variant.acmg_classification['code']}}">{{variant.acmg_classification['code'] }}</span>
            {% else %}
              -
            {% endif %}
          </td>
        </tr>
      </tbody>
    </table>
    {% endif %}
    <table id="panel-table" class="table table-sm" style="background-color: transparent">
      {% if variant.genes and variant.genes|length <= 3 %}
        <thead>
          <tr>
            <th>Affected gene(s)</th>
            <th>Description</th>
            <th>Region annotation</th>
            <th>Transcript - HGVS - Protein</th>
            <th>Diagnoses [inheritance]</th>
          </tr>
        </thead>
        <tbody>
          {% for gene in variant.genes %}
            <tr>
              <td>
                <a style="text-decoration:none;" href="{{ url_for('genes.gene', hgnc_id=gene.hgnc_id) }}">
                {{ gene.common.hgnc_symbol if gene.common else gene.hgnc_id }}
                </a>
              </td>
              <td>{{gene.description|title}}</td>
              <td>{{gene.region_annotation}}</td>
              <td>
                {{ variant_transcripts(gene) }}
              </td>
              <td>
                <ul>
                {% for disease_term in gene.disease_terms %}
                   <li class="d-flex align-items-baseline"><span class="badge bg-secondary m-1">{{ disease_term._id}}</span>&nbsp;<span>{{ disease_term.description }}&nbsp;{% if disease_term.source != 'ORPHA' and disease_term.inheritance %}
                      {% for model in disease_term.inheritance %} {{ inheritance_badge(model,inherit_palette) }}{% endfor %}
                   {% endif %}</span></li>
                {% endfor %}
                </ul>
              </td>
            </tr>
          {% endfor %}
        </tbody>
      {% elif variant.genes %} <!-- more than 5 genes in this SV -->
        <thead>
          <th>{{ variant.hgnc_symbols|length }} affected gene(s)</th>
        </thead>
        <tbody>
          <td>
            {% if variant.hgnc_symbols|length() <= 10 %}
              {{ variant.hgnc_symbols|sort|join(" ") }}
            {% elif genes_in_panels %}
              Genes matching one or more case default gene panels: {{ variant.hgnc_symbols|list_intersect(genes_in_panels)|sort|join(" ") }}
            {% endif %}
          </td>
        </tbody>
      {% endif %}
    </table>
    {% if variant.comments | count_cursor > 0  %}
      <br>
      {{ variant_related_comments_table(variant, case) }}
    {% endif %}
  </div>
</div>
{% endmacro %}

<!-- STR -->
{% macro str_variant_content(variant,index) %}
<div class="card" style="border-width: 5px; display: block;">
  <div class="card-header">
    <div>
    # <a style="text-decoration:none;" href="{{ url_for('variant.sv_variant', institute_id=institute._id, case_name=case.display_name, variant_id=variant._id) }}" rel="noopener" target="_blank"><strong>{{variant.str_repid}}:{{ variant.alternative|replace("<", "")|replace(">", "") }} - {{variant.str_display_ru or variant.str_ru}} - {{ variant.str_status| upper |replace("_", " ") }}</strong></a>
    &nbsp;<span class="badge rounded-pill bg-info py-1">{{variant.category | upper}}</span>
    </div>
    {{ variant_phenotypes(variant) }}
  </div>
  <div class="card-body">
    <table id="panel-table" class="table table-sm table-bordered" style="background-color: transparent; margin-left:-.3rem;">
      <thead>
        <tr class="table-secondary">
          <th>Variant type</th>
          <th>Estimated size</th>
          <th>Reference size</th>
          <th>Coordinates</th>
          <th>Gene panels</th>
        </tr>
      </thead>
      <tbody>
        {% if not variant.str_status or variant.str_status == 'normal' %}
          <tr>
        {% elif variant.str_status == 'full_mutation' %}
          <tr class="table-danger">
        {% elif variant.str_status == 'pre_mutation' %}
          <tr class="bg-warning">
        {% endif %}
          <td><span class="badge bg-info">{{variant.category | upper}}</span></td>
          <td>{{ variant.str_mc }}</td>
          <td>{{ variant.str_ref }}</td>
          <td>
            {% if variant.chromosome == variant.end_chrom %}
              chr{{variant.chromosome}}:{{variant.position}}-{{variant.end}}
            {% else %}
              chr{{variant.chromosome}}:{{variant.position}}/chr{{variant.end_chrom or variant.chromosome}}:{{variant.end}}
            {% endif %}
          </td>
          <td>
            {{ overlapping_panels(variant) }}
          </td>
        </tr>
      </tbody>
    </table>
    <table id="panel-table" class="table table-sm" style="background-color: transparent">
      <tr>
        <table aria-label="Genotype table" class="table table-bordered " style="background-color: transparent; margin-left:-.3rem;">
            <thead>
              <tr class="table-secondary">
                <th rowspan="2">Sample</th>
                  <th rowspan="2">Genotype (GT)</th>
                  <th colspan="2" title="Unfiltered count of reads that support a given allele.">Allele depth (AD)</th>
                  <th rowspan="2" colspan="1">ExpansionHunter support</th>
                </tr>
                <tr class="table-secondary">
                  <th>Reference</th>
                  <th>Alternative</th>
                </tr>
              </tr>
            </thead>
            <tbody>
              {% for sample in variant.samples %}
                <tr {% if sample.display_name in affected %} class="table-danger" {% endif %}>
                  <td>{{ sample.display_name }}</td>
                  <td class="text-center">{{ sample.genotype_call }}</td>
                  {% if sample.allele_depths %}
                      {% for number in sample.allele_depths %}
                        <td class="text-end">
                          {% if number == -1 %}
                            <small>N/A</small>
                          {% else %}
                            {{ number }}
                          {% endif %}
                        </td>
                      {% endfor %}
                  {% else %}
                      <td class="text-end"><small>N/A</small></td>
                      <td class="text-end"><small>N/A</small></td>
                  {% endif %}
                    <td><small>{{ sample.so }}</small></td>
                </tr>
              {% endfor %}
            </tbody>
          </table>
        </td>
      </tr>
    </table>
    <table id="panel-table" class="table table-sm table-bordered" style="background-color: transparent; margin-left:-.3rem;">
      <thead>
        <tr class="table-secondary">
          <th>Rank</th>
          <th>Score</th>
          <th>Manual rank</th>
        </tr>
      </thead>
      <tbody>
        <tr>
          <td>{{variant.variant_rank}}</td>
          <td>{{variant.rank_score}}</td>
          <td>
          {% if variant.manual_rank %}
            <span class="badge rounded-pill bg-secondary" title="Manual rank">{{ manual_rank_options[variant.manual_rank]['label'] }}</span>
          {% endif %}
          {% if variant.cancer_tier %}
            <span class="badge rounded-pill bg-secondary" title="Tier">{{ cancer_tier_options[variant.cancer_tier]['label'] }}</span>
          {% endif %}
          {% if not (variant.manual_rank or variant.cancer_tier) %}
            <span class="text-center">-</span>
          {% endif %}
          </td>
      </tbody>
    </table>

    <table id="panel-table" class="table table-sm table-bordered" style="background-color: transparent; margin-left:-.3rem;">
      <thead>
        <tr class="table-secondary">
          <th>Disease</th>
          <th>Inheritance model</th>
          <th>Source</th>
        </tr>
      </thead>
      <tbody>
        <tr>
          {% if variant.str_disease %}
            <td>{{ variant.str_disease }}</td>
          {% else %}
            <td>-</td>
          {% endif %}
          <td>
            {{ variant.str_inheritance_mode if variant.str_inheritance_mode else "-" }}
          </td>
          <td>
            {% if variant.str_source and variant.str_source.display %}
              <a style="text-decoration:none;" href="{{variant.str_source_link}}" target="_blank" rel="noopener noreferrer">{{ variant.str_source.display }} </a>
            {% else %}
              "-"
            {% endif %}
          </td>
          </tr>
      </tbody>
    </table>

    {% if variant.comments | count_cursor > 0  %}
      <br>
      {{ variant_related_comments_table(variant, case)  }}
    {% endif %}
  </div>
</div>
{% endmacro %}

{% macro variant_phenotypes(variant) %}
{% if variant.get('phenotypes') %}
  <div class="mt-3">
    <h6 class="card-subtitle mb-2 text-muted"><span class="badge bg-warning text-dark">Partial causative</span>
      Disease terms: {{ variant['phenotypes'].get('diagnosis_phenotypes')|join(' ')}} -
      HPO terms:&nbsp;
      {%- for hpo_term in variant['phenotypes'].get('phenotype_terms') -%}
        {{ hpo_term.phenotype_id}}({{hpo_term.feature}})&nbsp;
      {%- endfor -%}
    </h6>
  </div>
{% endif %}
{% endmacro %}

{% macro genotype_table(variant) %}
<table aria-label="Genotype table" class="table table-bordered table-sm" style="background-color: transparent; margin-left:-.3rem;">
  <thead>
    <tr>
      <th rowspan="2">Sample</th>
        <th rowspan="2">Genotype (GT)</th>
        <th colspan="2" title="Unfiltered count of reads that support a given allele.">Allele depth (AD)</th>
        {% if cancer %}
          <th rowspan="2" title="Variant Allele Frequency">VAF</th>
        {% else %}
          <th rowspan="2" title="Phred-scaled confidence that the true genotype is the one provided in GT (max=99).">Genotype quality (GQ)</th>
        {% endif %}
      </tr>
      <tr>
        <th>Reference</th>
        <th>Alternative</th>
      </tr>
    </tr>
  </thead>
  <tbody>
    {% for sample in variant.samples %}
      <tr {% if sample.display_name in affected %} class="table-danger" {% endif%}>
        <td>{{ sample.display_name }}</td>
        <td class="text-center">{{ sample.genotype_call }}</td>
        {% if sample.allele_depths %}
            {% for number in sample.allele_depths %}
              <td class="text-right">{{ number }}</td>
            {% endfor %}
        {% else %}
            <td class="text-right"><small>N/A</small></td>
            <td class="text-right"><small>N/A</small></td>
        {% endif %}
        {% if cancer %}
          {% if sample.read_depth and sample.allele_depths[1] != -1 %}
            <td class="text-right">{{ (sample.allele_depths[1]/sample.read_depth)|round(4) }}</td>
          {% else %}
            <td class="text-right">N/A</td>
          {% endif %}
        {% else %}
          <td class="text-right">{{ sample.genotype_quality }}</td>
        {% endif %}
      </tr>
    {% endfor %}
  </tbody>
</table>
{% endmacro %}

{% macro somatic_variant_table(variants) %}
  <div class="card" style="border-width: 5px; display: block;">
    <div class="card-header">Summary table</div>
    <div class="card-body">
      <div class="row">
       <table id="panel-table" class="table table-sm table-bordered" style="background-color: transparent; margin-left:-.3rem;">
        <thead>
          <tr class="table-secondary">
            <th>Gene Symbol</th>
            <th>Transcript</th>
            <th>HGVS c.</th>
            <th>HGVS p.</th>
            <th>Tumor VAF%</th>
            <th>ACMG</th>
          </tr>
        </thead>
        <tbody>

        {% for acmg in ["P","LP", "VUS", "LB", "B", ] %}
          {% for variant in variants|selectattr("acmg_classification", "defined")|selectattr("acmg_classification.short", "equalto", acmg)|selectattr("first_rep_gene.hgnc_symbol", "defined")|sort(attribute='first_rep_gene.hgnc_symbol') %}
            {{ variant_table_line(variant) }}
          {% endfor %}
        {% endfor %}
        {% for variant in variants|selectattr("acmg_classification", "defined")|selectattr("acmg_classification.short", "undefined")|selectattr("first_rep_gene.hgnc_symbol", "defined")|sort(attribute='first_rep_gene.hgnc_symbol') %}
          {{ variant_table_line(variant) }}
        {% endfor %}
        {% for variant in variants|selectattr("acmg_classification", "undefined")|selectattr("first_rep_gene.hgnc_symbol", "defined")|sort(attribute='first_rep_gene.hgnc_symbol') %}
          {{ variant_table_line(variant) }}
        {% endfor %}
        {% for variant in variants|selectattr("first_rep_gene.hgnc_symbol", "undefined") %}
          {{ alt_variant_line(variant) }}
        {% endfor %}
        </tbody>
       </table>
      </div>
    </div>
  </div>
{% endmacro %}

{% macro variant_table_line(variant) %}
<tr>
  <td>{{ variant.first_rep_gene.hgnc_symbol or variant.first_rep_gene.hgnc_id }} {% if variant.sub_category != "snv" %}{{ variant.sub_category|upper }}{% endif %}</td>
  <td>{{ variant.first_rep_gene.canonical_transcript }}</td>
  <td>
    {{ (variant.first_rep_gene.hgvs_identifier or variant.display_name)|truncate(20, True) }}
  </td>
  <td>{{ (variant.first_rep_gene.hgvsp_identifier or '') |url_decode|truncate(30, True) }}</td>
  <td>
    {% for sample in variant.samples %}
      {% if sample.is_affected %}
        {% if sample.read_depth and sample.allele_depths[1] != -1 %}
          {{ (sample.allele_depths[1]/sample.read_depth*100)|round|int }}
        {% else %}
          N/A
        {% endif %}
      {% endif %}
    {% endfor %}
  </td>
  <td>
    {% if variant.acmg_classification %}
      <span class="badge rounded-pill bg-{{variant.acmg_classification['color'] if variant.acmg_classification['color'] else 'secondary'}}" title="{{variant.acmg_classification['code']}}">{{variant.acmg_classification['short'] }}</span>
    {% elif variant.manual_rank %}
      <span class="badge rounded-pill bg-secondary" title="Manual rank">{{ manual_rank_options[variant.manual_rank]['label'] }}</span>
    {% else %}
      -
    {% endif %}
  </td>
</tr>
{% endmacro %}


{% macro alt_variant_line(variant) %}
<tr>
  <td>chr {{ variant.chromosome }} {{ variant.sub_category|upper }}</td>
  <td>pos {{ variant.position }}</td>
  <td>
    {% if variant.category in ['cancer_sv', 'sv'] %}
      chr {{ variant.end_chrom }}
    {% else %}
      {{ variant.reference|truncate(20, True) }}
    {% endif %}
  </td>
  <td>{% if variant.category in ['cancer_sv', 'sv'] %}
    end {{ variant.end }}
  {% else %}
    {{ variant.alternative|truncate(20, True) }}
  {% endif %}
  </td>
  <td>
    {% for sample in variant.samples %}
      {% if sample.is_affected %}
        {% if sample.read_depth and sample.allele_depths[1] != -1 %}
          {{ (sample.allele_depths[1]/sample.read_depth*100)|round|int }}
        {% else %}
          N/A
        {% endif %}
      {% endif %}
    {% endfor %}
  </td>
  <td>
    {% if variant.acmg_classification %}
      <span class="badge rounded-pill bg-{{variant.acmg_classification['color'] if variant.acmg_classification['color'] else 'secondary'}}" title="{{variant.acmg_classification['code']}}">{{variant.acmg_classification['short'] }}</span>
    {% endif %}
    {% if variant.ccv_classification%}
      <span class="badge rounded-pill bg-{{variant.ccv_classification['color'] if variant.ccv_classification['color'] else 'secondary'}}" title="{{variant.ccv_classification['code']}}">{{variant.ccv_classification['short'] }}</span>
    {% endif%}
    {% if variant.manual_rank %}
      <span class="badge rounded-pill bg-secondary" title="Manual rank">{{ manual_rank_options[variant.manual_rank]['label'] }}</span>
    {% else %}
      -
    {% endif %}
  </td>
</tr>
{% endmacro %}<|MERGE_RESOLUTION|>--- conflicted
+++ resolved
@@ -2,11 +2,8 @@
 {% from "utils.html" import comments_table, variant_related_comments_table %}
 {% from "variant/gene_disease_relations.html" import inheritance_badge %}
 {% from "variants/components.html" import fusion_variants_header, default_fusion_variant_cells %}
-<<<<<<< HEAD
 {% from "variant/variant_details.html" import frequencies_table %}
-=======
 {% from "variant/components.html" import clinsig_table %}
->>>>>>> 1ec79af0
 
 {% extends "report_base.html" %}
 
@@ -597,79 +594,8 @@
           </td>
           <td style="width:3%"></td>
           <td>
-<<<<<<< HEAD
-           {{ frequencies_table(variant) }}
-=======
-            {{ clinsig_table(variant) }}
-            <table id="panel-table" class="table table-sm" style="background-color: transparent">
-              <thead>
-                <tr>
-                  <th>Pop. frequency
-                    {% if variant.frequency == 'common' %}
-                      <span class="badge bg-danger">{{variant.frequency}}</span>
-                    {% elif variant.frequency == 'uncommon' %}
-                      <span class="badge bg-warning text-dark">{{variant.frequency}}</span>
-                    {% else %}
-                      <span class="badge bg-success">{{variant.frequency}}</span>
-                    {% endif %}
-                  </th>
-                  <th>
-                  </th>
-                </tr>
-              </thead>
-              <tbody>
-                <tr>
-                  <td>
-                    {% if variant.dbsnp_id %}
-                      <a style="text-decoration:none;" href="{{ variant.thousandg_link }}" rel="noopener" target="_blank">1000G</a>
-                    {% else %}
-                      1000G
-                    {% endif %}
-                  </td>
-                  <td>
-                    {% if variant.max_thousand_genomes_frequency %}
-                      {{ variant.max_thousand_genomes_frequency|human_decimal }} <small>(max)</small> |
-                    {% endif %}
-                    {{ variant.thousand_genomes_frequency|human_decimal if variant.thousand_genomes_frequency }}
-                    {% if not variant.max_thousand_genomes_frequency and not variant.thousand_genomes_frequency %}
-                      <span class="text-muted">Not annotated</span>
-                    {% endif %}
-                  </td>
-                </tr>
-                <tr>
-                  <td><a style="text-decoration:none;" title="Exome Aggregation Consortium" rel="noopener" target="_blank" href="{{ variant.exac_link }}">ExAC</a></td>
-                  <td>
-                    {% if variant.max_exac_frequency %}
-                      {{ variant.max_exac_frequency|human_decimal }} <small>(max)</small> |
-                    {% endif %}
-                    {{ variant.exac_frequency|human_decimal if variant.exac_frequency }}
-                    {% if not variant.max_exac_frequency and not variant.exac_frequency %}
-                      <span class="text-muted">Not annotated</span>
-                    {% endif %}
-                  </td>
-                </tr>
-                <tr>
-                  <td><a style="text-decoration:none;" title="genome Aggregation Database" rel="noopener" target="_blank" href="{{ variant.gnomad_link }}">gnomAD</a></td>
-                  <td>
-                    {% if 'gnomad_frequency' in variant%}
-                      {% if variant.max_gnomad_frequency %}
-                        {{ variant.max_gnomad_frequency|human_decimal }}
-                        <small>(max)</small> |
-                      {% endif %}
-                      {{ variant.gnomad_frequency|human_decimal if variant.gnomad_frequency }}
-                    {% else %}
-                      <span class="text-muted">Not annotated</span>
-                    {% endif %}
-                  </td>
-                  <td>
-                  </td>
-                </tr>
-              </tbody>
-            </table>
->>>>>>> 1ec79af0
-          </td>
-        </tr>
-      </table>
+          {{ frequencies_table(variant) }}
+          {{ clinsig_table(variant) }}
       <table id="panel-table" class="table table-sm" style="background-color: transparent">
         <thead>
           <tr>
