# -*- coding: utf-8 -*-
import logging

<<<<<<< HEAD
from flask import Blueprint, current_app, render_template, send_from_directory
=======
from flask import (
    abort,
    Blueprint,
    current_app,
    redirect,
    render_template,
    send_from_directory,
    url_for,
)
>>>>>>> 81fb77fb
from flask_ldap3_login.forms import LDAPLoginForm

from scout import __version__
from scout.server.utils import public_endpoint

LOG = logging.getLogger(__name__)

public_bp = Blueprint(
    "public",
    __name__,
    template_folder="templates",
    static_folder="static",
    static_url_path="/public/static",
)


@public_bp.route("/")
@public_endpoint
def index():
    """Show the static landing page."""
    form = None
    if current_app.config.get("LDAP_HOST"):
        form = LDAPLoginForm()

    badge_name = current_app.config.get("ACCREDITATION_BADGE")
    return render_template(
        "public/index.html", version=__version__, form=form, accred_badge=badge_name
    )


@public_bp.route("/favicon")
def favicon():
    return send_from_directory(current_app.static_folder, "favicon.ico")<|MERGE_RESOLUTION|>--- conflicted
+++ resolved
@@ -1,19 +1,8 @@
 # -*- coding: utf-8 -*-
 import logging
 
-<<<<<<< HEAD
 from flask import Blueprint, current_app, render_template, send_from_directory
-=======
-from flask import (
-    abort,
-    Blueprint,
-    current_app,
-    redirect,
-    render_template,
-    send_from_directory,
-    url_for,
-)
->>>>>>> 81fb77fb
+
 from flask_ldap3_login.forms import LDAPLoginForm
 
 from scout import __version__
