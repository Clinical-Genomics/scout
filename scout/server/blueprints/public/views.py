# -*- coding: utf-8 -*-
import logging

from flask import Blueprint, current_app, render_template, send_from_directory
from flask_ldap3_login.forms import LDAPLoginForm

from scout import __version__
from scout.server.utils import public_endpoint
<<<<<<< HEAD
from pathlib import Path
import logging
=======
>>>>>>> 96b6120f

LOG = logging.getLogger(__name__)

public_bp = Blueprint(
    "public",
    __name__,
    template_folder="templates",
    static_folder="static",
    static_url_path="/public/static",
)


@public_bp.route("/")
@public_endpoint
def index():
    """Show the static landing page."""
    form = None
    if current_app.config.get("LDAP_HOST"):
        form = LDAPLoginForm()

    badge_name = current_app.config.get("ACCREDITATION_BADGE")
    if badge_name and not Path(public_bp.static_folder, badge_name).is_file():
            LOG.warning(f'No file with name "{badge_name}" in {public_bp.static_folder}')
            badge_name = None

    return render_template(
        "public/index.html", version=__version__, form=form, accred_badge=badge_name
    )


@public_bp.route("/favicon")
def favicon():
    return send_from_directory(current_app.static_folder, "favicon.ico")<|MERGE_RESOLUTION|>--- conflicted
+++ resolved
@@ -6,11 +6,8 @@
 
 from scout import __version__
 from scout.server.utils import public_endpoint
-<<<<<<< HEAD
 from pathlib import Path
 import logging
-=======
->>>>>>> 96b6120f
 
 LOG = logging.getLogger(__name__)
 
