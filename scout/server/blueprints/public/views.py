--- conflicted
+++ resolved
@@ -6,17 +6,10 @@
     Blueprint,
     current_app,
     render_template,
-<<<<<<< HEAD
     request,
     send_from_directory,
     session,
     url_for
-=======
-    send_from_directory,
-    url_for,
-    session,
-    request,
->>>>>>> f6b63631
 )
 from flask_login import current_user
 
