--- conflicted
+++ resolved
@@ -1,9 +1,5 @@
-<<<<<<< HEAD
-{% extends "layout_bs4.html" %}
+{% extends "layout.html" %}
 {% from "utils.html" import recent_events %}
-=======
-{% extends "layout.html" %}
->>>>>>> 68613aba
 
 {% block content_main %}
 <div class="container bg-light rounded-3 py-4" style="b">
@@ -87,14 +83,8 @@
         </form>
       {% endif %}
     {% endif %}
-<<<<<<< HEAD
-      </div>
-      <br>
-  <main>
-=======
   </div>
   <div class="container bg-light rounded-3 py-4">
->>>>>>> 68613aba
     {% if accred_badge %}
       <div class="d-flex  justify-content-center align-items-center">
         <div class="row">
