--- conflicted
+++ resolved
@@ -4,14 +4,8 @@
 <div class="container">
   <div class="jumbotron mt-3 bg-white">
     <h1 class="display-4">Scout</h1>
-<<<<<<< HEAD
-  <div id="react-root"></div>
-    <script src="{{ url_for('scout-react', filename='/build/static/js/main.4de31a26.chunk.js') }}"></script>
-  </div>
-=======
     <div id="react-root"></div>
     <script src="{{ url_for('static', filename='react-app/dist/bundle.js') }}"></script>
->>>>>>> b30d947a
     <p class="lead">Analyze VCFs quicker and easier</p>
     <hr class="my-4">
     <p>
