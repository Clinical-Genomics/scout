--- conflicted
+++ resolved
@@ -1,13 +1,11 @@
 # -*- coding: utf-8 -*-
 import logging
 
-<<<<<<< HEAD
-=======
 from flask import flash
 
 from scout.parse.panel import parse_genes
 
->>>>>>> 24ae4507
+
 log = logging.getLogger(__name__)
 
 INHERITANCE_MODELS = ['ar', 'ad', 'mt', 'xr', 'xd', 'x', 'y']
@@ -24,11 +22,7 @@
 def existing_gene(store, panel_obj, hgnc_id):
     """Check if gene is already added to a panel."""
     existing_genes = {gene['hgnc_id']: gene for gene in panel_obj['genes']}
-<<<<<<< HEAD
     return existing_genes.get(hgnc_id)
-=======
-    return existing_genes.get(hgnc_id)
-
 
 def update_panel(store, panel_name, csv_lines):
     """Update an existing gene panel with genes."""
@@ -64,4 +58,3 @@
         }
         store.add_pending(panel_obj, gene_obj['hgnc_id'], action=action, info=info_data)
     return panel_obj
->>>>>>> 24ae4507
