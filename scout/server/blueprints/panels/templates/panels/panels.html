{% extends "layout.html" %}

{% block title %}
  {{ super() }} - {{ current_user.name }} - Gene Panels
{% endblock %}


{% block css %}
  {{ super() }}
  <link rel="stylesheet" href="https://cdnjs.cloudflare.com/ajax/libs/bootstrap-select/1.14.0-beta3/css/bootstrap-select.min.css" integrity="sha512-g2SduJKxa4Lbn3GW+Q7rNz+pKP9AWMR++Ta8fgwsZRCUsawjPvF/BxSMkGS61VsR9yinGoEgrHPGPn2mrj8+4w==" crossorigin="anonymous" referrerpolicy="no-referrer" />
{% endblock %}


{% block top_nav %}
  {{ super() }}
  <li class="nav-item">
   <a class="nav-link" href="{{ url_for('cases.index') }}">Institutes</a>
  </li>
  <li class="nav-item active d-flex align-items-center">
    <span class="navbar-text">Gene Panels</span>
  </li>
{% endblock %}

{% block content_main %}
  <div>
    {{ new_panel() }}
    {{ search_gene_card() }}
    {% if panel_groups %}
      <span class="float-end me-3 mt-3">
        <input type="checkbox" name="hideLine" checked onclick="toggleRow(this)"> Hide removed panels</input>
      </span>
      {% for institute,panels in panel_groups %}
        {{ panel_view(institute,panels) }}
      {% endfor %}
    {% else %}
      <div class="panel-body">No gene panels found.</div>
    {% endif %}
  </div>
{% endblock %} <!-- end of content_main -->

<!-- Create a Bootstrap card containing text bar and submit button for searching -->
{% macro search_gene_card() %}
<div class="container-float">
  <div class="card mt-3">
    <div class="card-body">

      <!-- Search Form -->
      <form action="{{ url_for('panels.panels') }}" method="POST">
        <div class="row">
          <div class="col-5">
<<<<<<< HEAD
            <input type="text" name="searchGene" class="form-control typeahead_gene mb-1" data-provide="typeahead" autocomplete="off" placeholder="Search Gene in Panels" required
                   pattern="^[0-9]+\s*\|\s*.*" title="Search for gene symbol. Type name or number and the field autocompletes a full description. Allowed patterns have a numerical hgnc id and a pipe character.">
=======
            <input type="text"
                   name="search_for"
                   class="form-control typeahead_gene mb-1"
                   data-provide="typeahead"
                   autocomplete="off"
                   placeholder="Search Gene in Panels"
                   required
                   pattern="^[0-9]+\s*\|\s*.*"
                   title="Search for gene symbol. Type name or number and the field autocompletes a full description. Allowed patterns have a numerical hgnc id and a pipe character.">
>>>>>>> 74994f4a
          </div>
          <div class="col">
            <button type="submit" name="action" value="searchGeneSubmit" class="btn btn-secondary">Search</button>
          </div>
        </div>
      </form>

      <!-- Search Results -->
      <div id="SearchResults" class="mt-3">
        {% if search_result %}
        <strong><em>{{ search_string }}</em> found in:</strong>
        <br>
        <table class="table table-striped" aria-describedby="Searchresults">
          <thead>
            <tr>
              <th style="width: 15%">Panel Name</th>
              <th style="width: 85%">Versions</th>
            </tr>
          </thead>
          <tbody>
            {% for item in search_result %}
            <tr>
              <td>{{ item['_id'] }}</td>
              <td class="p-2">
                <div class="d-flex flex-wrap gap-3 align-items-center">
                  {% for version in item['versions'] %}
                  <span>{{ version }}</span>
                  {% endfor %}
                </div>
              </td>
            </tr>
            {% endfor %}
          </tbody>
        </table>

        {% elif search_string %}
        <strong><em>{{ search_string }}</em> not found.</strong>
        {% endif %}
      </div>

    </div> <!-- end card-body -->
  </div> <!-- end card -->
</div> <!-- end container-float -->
{% endmacro %}


{% macro new_panel() %}
<div class="container-float">
  <div class="card">
    <div class="card-body">
      <form action="{{ url_for('panels.panels') }}" enctype="multipart/form-data" method="POST">
        <div class="row">
          <div class="col-sm-2">
            <label class="col-form-label">New panel</label>
          </div>
          <div class="col-sm-3 text-center">
              <select name="institute" class="form-control" required>
                <option value="">Choose institute...</option>
                {% for institute in institutes %}
                  <option value="{{ institute._id }}">{{ institute.display_name }} ({{institute._id}})</option>
                {% endfor %}
              </select>
          </div>
          <div class="col-sm-3 text-center">
              <input type="text" name="new_panel_name" class="form-control" placeholder="Panel ID" required
                pattern="[A-Za-z0-9_\-]+" title="Only alphanumeric characters (A-Z+a-z+0-9), hyphens, and underscores allowed.">
            </div>
            <div class="col-sm-4 text-center">
              <input type="text" name="display_name" class="form-control" placeholder="Full name">
            </div>
        </div>
        <div class="mt-2 row">
          <div class="col-sm-2">
            <label class="control-label col-form-label">Gene panel file</label>
          </div>
          <div class="col-sm-5 text-center">
            <input type="file" name="panel_file" class="custom-file-input" required>
            <p class="mt-2 help-block">How do I format my <a href="https://clinical-genomics.github.io/scout/user-guide/panels/#uploading-a-new-gene-panel-version" rel="noopener" target="_blank">gene panel file</a>?</p>
          </div>
          <div class="col-sm-5">
            <textarea class="form-control" id="description" name="description" rows="2" placeholder="Description (optional)"></textarea>
          </div>
        </div>
        <div class="row">
          <div class="col text-center">
            <button type="submit" class="btn btn-secondary">Upload</button>
          </div>
        </div>
      </form>
    </div>
  </div>
</div>
{% endmacro %}

{% macro panel_view(institute, panels) %}
  <div class="card panel-default w-100 mt-3 justify-content-center">
    <div class="card-title d-flex justify-content-between">
      <span><strong>{{ institute.display_name }} ({{institute._id}})</strong> - Panels</span>
    </div>
    <div class="card-body">
        <table class="table table-striped" id="panelTable" style="table-layout: fixed;">
        <thead>
          <tr>
            <th style="width: 20%">Name</th>
            <th style="width: 20%">Version</th>
            <th>Number of genes</th>
            <th>History</th>
            <th></th>
          </tr>
        </thead>
        <tbody>
      {% for panel in panels|sort(attribute="display_name",case_sensitive=False) %}
        <!--create table for each panel-->
          <tr {% if panel.hidden %} class="hidableRow collapse" {% endif %}>
            <td>
              <a href="{{ url_for('panels.panel', panel_id=panel._id) }}">{{ panel.display_name }}</a>
              {% if current_user.email in panel.maintainer %}
                <span class="badge bg-dark" data-bs-toggle="tooltip" title="You are a maintainer of this panel"><span class="fa fa-tools"></span></span>
              {% endif %}
              {% if panel.hidden %}
                <span class="badge bg-danger" data-bs-toggle="tooltip" title="This panel was removed">Removed</span>
              {% endif %}
            </td>
            <td>{{ panel.version }} ({{panel._id.generation_time.strftime('%Y-%m-%d')}} {% if panel.hidden %} deleted:{{ panel.date.date()}} {% endif %})</td>
            <td><span class="badge rounded-pill bg-secondary">{{ panel.genes|length}}</span></td>
            <td><button id="{{panel._id}}" type="button" data-bs-toggle="collapse" href="#paneldiv_{{panel._id}}" aria-expanded="false" aria-controls="paneldiv_{{panel._id}}" class="btn btn-primary btn-xs"><span class="fa fa-search-plus"></span></button><br>{{ history_view(panel._id, panel.panel_name) }}</td>
            <td><button id="{{panel._id}}" type="button" data-bs-toggle="collapse" href="#modifydiv_{{panel._id}}" aria-expanded="false" aria-controls="modifydiv_{{panel._id}}" class="btn btn-warning btn-xs"><span class="fa fa-pen-square"></span></button></td>
            <td>
              {% if panel.hidden %}
                <form action="{{ url_for('panels.panel_restore', panel_id=panel._id) }}" method="POST">
                  <button {{panel.writable}} id="{{panel._id}}" type="submit" title="Restore panel" class="btn btn-success btn-xs"><span class="fa fa-undo"></span></button>
                </form>
              {% else %}
              <button {{panel.writable}} id="{{panel._id}}" type="button" data-bs-toggle="modal" data-bs-target="#remove-gene-panel-modal-{{ panel._id }}" class="btn btn-danger btn-xs"><span class="fa fa-trash"></span></button>
              {% endif %}
            </td>
          </tr>
          {{ modify_panel(panel._id, panel) }}

        {{ remove_gene_panel_modal(institute, panel) }}
        {% endfor %}
        </tbody>
      </table>
    </div>
  </div>
{% endmacro %}

{% macro remove_gene_panel_modal(institute, panel) %}
  <form action="{{ url_for('panels.panel_delete', panel_id=panel._id) }}"
        method="POST">
    <div class="modal fade" id="remove-gene-panel-modal-{{ panel._id }}">
      <div class="modal-dialog" role="document">
        <div class="modal-content">
          <div class="modal-header">
            <h5 class="modal-title">Remove gene panel "{{panel.display_name}}"?</h5>
            <button type="button" class="close" data-bs-dismiss="modal" aria-label="Close">
              <span aria-hidden="true">&times;</span>
            </button>
          </div>
          <div class="modal-body">
            Are you sure that you would like to remove gene panel <strong>{{panel.display_name}}</strong> from <strong>{{institute._id}}</strong>?
          </div>
          <div class="modal-footer">
            <button class="btn btn-danger" data-bs-dismiss="modal">Close</button>
            <button type="submit" class="btn btn-primary">Remove panel</button>
          </div>
        </div>
      </div>
    </div>
  </form>
{% endmacro %}

{% macro history_view(panel_id, panel_name) %}
  <div id="paneldiv_{{panel_id}}" class="collapse">
    <ul>
    {% for version in panel_versions[panel_name]|sort(attribute='version', reverse=True) %}
      <li><a href={{ url_for('panels.panel', panel_id=version._id) }}>{{ version.version }} {{ version.date.date() }} {{ version.genes|length }} genes</a></li>
    {% endfor %}
    </ul>
  </div>
{% endmacro %}

{% macro modify_panel(panel_id, panel_obj) %}
  <tr id="modifydiv_{{panel_id}}" class="collapse">
    <td colspan=5>{{ modify_form(panel_obj) }}</td>
  </tr>
{% endmacro %}

{% macro modify_form(panel_obj) %}
  <strong>{{panel_obj.display_name}}</strong><br>
  <form method="POST" action="{{ url_for('panels.panels') }}" enctype="multipart/form-data" class="form-horizontal">
    <input type="hidden" name="panel_name" value="{{panel_obj.panel_name}}">
    <div class="row">
      <div class="col-sm-5">
        <div class="custom-control custom-radio">
          <input type="radio" id="add_{{panel_obj.display_name}}" name="modify_option" class="custom-control-input" value="add" checked>
          <label class="custom-control-label" for="add_{{panel_obj.display_name}}">Add genes from text file</label>
        </div>
        <div class="custom-control custom-radio">
          <input type="radio" id="replace_{{panel_obj.display_name}}" name="modify_option" class="custom-control-input" value="replace">
          <label class="custom-control-label" for="replace_{{panel_obj.display_name}}">Replace genes using text file</label>
        </div>
      </div><!--end of col-->
      <div class="col-sm-7">
        <input type="file" name="panel_file" class="custom-file-input" required>
        <p class="help-block">How do I format my <a href="https://clinical-genomics.github.io/scout/user-guide/panels/#uploading-a-new-gene-panel-version" rel="noopener" target="_blank">gene panel file</a>?</p>
      </div><!--end of col-->
    </div><!--end of row-->
    <div class="row">
      <div class="col text-center">
        <button id="submit" type="submit" class="btn btn-secondary">Submit</button>
      </div>
    </div>
  </form>
  <br>
{% endmacro %}


{% block scripts %}
{{ super() }}
<script src="https://cdnjs.cloudflare.com/ajax/libs/bootstrap-3-typeahead/4.0.2/bootstrap3-typeahead.min.js" integrity="sha384-EEbPKCLAcxVCiXCi8k9bdeuayzAxVSmBzP/wLpmpd0LVW+Lvh2mjS1W02kdYm5z1" referrerpolicy="no-referrer" crossorigin="anonymous"></script>
<script src="https://cdnjs.cloudflare.com/ajax/libs/bootstrap-select/1.14.0-beta3/js/bootstrap-select.min.js" integrity="sha512-yrOmjPdp8qH8hgLfWpSFhC/+R9Cj9USL8uJxYIveJZGAiedxyIxwNw4RsLDlcjNlIRR4kkHaDHSmNHAkxFTmgg==" crossorigin="anonymous" referrerpolicy="no-referrer"></script>
<script src="https://cdn.datatables.net/1.12.0/js/jquery.dataTables.min.js" integrity="sha512-fu0WiDG5xqtX2iWk7cp17Q9so54SC+5lk/z/glzwlKFdEOwGG6piUseP2Sik9hlvlmyOJ0lKXRSuv1ltdVk9Jg==" referrerpolicy="no-referrer" crossorigin="anonymous"></script>
<script type="text/javascript">

var tooltipTriggerList = [].slice.call(document.querySelectorAll('[data-bs-toggle="tooltip"]'))
tooltipTriggerList.map(function (tooltipTriggerEl) {
  return new bootstrap.Tooltip(tooltipTriggerEl)
})

$('.history_btn').on('click', function(){
    var bid = $(this)[0].id;
    var sel = '#paneldiv_' + bid;
    if($(sel).is(':visible')){
      $(sel).hide();
    }
    else{
      $(sel).fadeToggle();
    }
});

$('.modify_btn').on('click', function(){
    var bid = $(this)[0].id;
    var sel = '#modifydiv_' + bid;
    if($(sel).is(':visible')){
      $(sel).hide();
    }
    else{
      $(sel).fadeToggle();
    }
});

function toggleRow(hideCheck) {
  var els = document.getElementsByClassName("hidableRow");
  for(var i=0;i<els.length;i++){
    collapse = bootstrap.Collapse.getOrCreateInstance(els[i])
    if(hideCheck.checked){
      collapse.hide();
    }
    else{
      collapse.show();
    }
  }
}


$(function(){
      function getNameTerms(query, process) {
        $.get("{{ url_for('genes.api_genes') }}", {query: query}, function(data) {
          process(data)
        });
      }

      $(".typeahead_gene").typeahead({
        name: 'dynamic_gene_add',
        source: getNameTerms,
        minLength: 3,
      });


  });

</script>
{% endblock %}<|MERGE_RESOLUTION|>--- conflicted
+++ resolved
@@ -48,20 +48,8 @@
       <form action="{{ url_for('panels.panels') }}" method="POST">
         <div class="row">
           <div class="col-5">
-<<<<<<< HEAD
             <input type="text" name="searchGene" class="form-control typeahead_gene mb-1" data-provide="typeahead" autocomplete="off" placeholder="Search Gene in Panels" required
                    pattern="^[0-9]+\s*\|\s*.*" title="Search for gene symbol. Type name or number and the field autocompletes a full description. Allowed patterns have a numerical hgnc id and a pipe character.">
-=======
-            <input type="text"
-                   name="search_for"
-                   class="form-control typeahead_gene mb-1"
-                   data-provide="typeahead"
-                   autocomplete="off"
-                   placeholder="Search Gene in Panels"
-                   required
-                   pattern="^[0-9]+\s*\|\s*.*"
-                   title="Search for gene symbol. Type name or number and the field autocompletes a full description. Allowed patterns have a numerical hgnc id and a pipe character.">
->>>>>>> 74994f4a
           </div>
           <div class="col">
             <button type="submit" name="action" value="searchGeneSubmit" class="btn btn-secondary">Search</button>
