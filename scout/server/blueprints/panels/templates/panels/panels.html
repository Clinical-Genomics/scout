{% extends "layout.html" %}

{% block title %}
  {{ super() }} - {{ current_user.name }} - Gene Panels
{% endblock %}

{% block top_nav %}
  {{ super() }}
  <li>
    <a href="{{ url_for('cases.index') }}">Institutes</a>
  </li>
  <li class="active">
    <span class="navbar-text">Gene Panels</span>
  </li>
{% endblock %}

{% block content_main %}
  <div class="panel panel-default">
    {% if panel_names %}
      <div class="panel-heading">Update gene panel</div>
      <div class="panel-body">
        <form class="form-horizontal" action="{{ url_for('panels.panels') }}" enctype="multipart/form-data" method="POST">
          <div class="form-group">
            <label class="col-sm-2 control-label">Panel</label>
            <div class="col-sm-10">
              <select name="panel_name" class="form-control">
                <option>Choose panel...</option>
                {% for name in panel_names %}
                  <option value="{{ name }}">{{ name }}</option>
                {% endfor %}
              </select>
            </div>
          </div>
          <div class="form-group">
            <div class="col-sm-offset-2 col-sm-10">or...</div>
          </div>
          <div class="form-group">
            <label class="col-sm-2 control-label">New panel</label>
            <div class="col-sm-3">
              <select name="institute" class="form-control">
                <option>Choose institute...</option>
                {% for institute in institutes %}
                  <option value="{{ institute._id }}">{{ institute.display_name }}</option>
                {% endfor %}
              </select>
            </div>
            <div class="col-sm-3">
              <input type="text" name="new_panel_name" class="form-control" placeholder="Name">
            </div>
            <div class="col-sm-4">
              <input type="text" name="display_name" class="form-control" placeholder="Display name">
            </div>

          </div>
          <div class="form-group">
            <label class="col-sm-2 control-label">CSV file</label>
            <div class="col-sm-10">
              <input type="file" name="csv_file" class="form-control" required>
              <p class="help-block">How do I format my <a href="http://www.clinicalgenomics.se/scout/user-guide/panels.html#uploading-a-new-gene-panel-version">gene panel file</a>?</p>
            </div>
          </div>
          <div class="form-group">
            <div class="col-sm-offset-2 col-sm-10">
              <button type="submit" class="btn btn-default">Upload</button>
            </div>
          </div>
        </form>
      </div>
    {% else %}
      <div class="panel-body">No gene panels found.</div>
    {% endif %}
  </div>

  <div class="panel-group">
    {% for institute, panels in panel_groups %}
      <div class="panel panel-default">
          <div class="panel-heading">{{ institute.display_name }} - Panels</div>	  
          {% for panel in panels %}
<<<<<<< HEAD
            <div class="panel-group" id="accordion-{{ panel.panel_name }}">
	      <div class="panel panel-default">
		<a href="{{ url_for('panels.panel', panel_id=panel._id) }}">
                  {{ panel.display_name }}
		</a>
		<span class="label pull-right">
		  <a data-toggle="collapse" data-parent="#accordion-{{ panel.panel_name }}" href="#collapse{{ panel.panel_name}}">History</a>
		</span>
	      </div>
	      <div id="collapse{{ panel.panel_name }}" class="panel-collapse collapse in">
		<div id="panel-body">
		  <Ul>
	            {% for version in panel_versions[panel.panel_name] %}
	            <li>
		      <a href={{ url_for('panels.panel', panel_id=version._id) }}>{{ version.version }} {{ version.date.date() }} {{ version.genes|length }} genes</a>
	            </li>
	            {% endfor %}
		  </ul>
		</div>
	      </div>
	    </div>
=======
            <li class="list-group-item">
              <a href="{{ url_for('panels.panel', panel_id=panel._id) }}">
                {{ panel.display_name }} ({{ panel.version }}, {{ panel.date.date() }}, {{ panel.genes|length }} genes)
              </a>
            </li>
>>>>>>> ec90afb9
          {% endfor %}
          </div>
      </div>
    {% endfor %}
  </div>
{% endblock %}<|MERGE_RESOLUTION|>--- conflicted
+++ resolved
@@ -1,3 +1,5 @@
+
+
 {% extends "layout.html" %}
 
 {% block title %}
@@ -76,7 +78,6 @@
       <div class="panel panel-default">
           <div class="panel-heading">{{ institute.display_name }} - Panels</div>	  
           {% for panel in panels %}
-<<<<<<< HEAD
             <div class="panel-group" id="accordion-{{ panel.panel_name }}">
 	      <div class="panel panel-default">
 		<a href="{{ url_for('panels.panel', panel_id=panel._id) }}">
@@ -98,13 +99,6 @@
 		</div>
 	      </div>
 	    </div>
-=======
-            <li class="list-group-item">
-              <a href="{{ url_for('panels.panel', panel_id=panel._id) }}">
-                {{ panel.display_name }} ({{ panel.version }}, {{ panel.date.date() }}, {{ panel.genes|length }} genes)
-              </a>
-            </li>
->>>>>>> ec90afb9
           {% endfor %}
           </div>
       </div>
