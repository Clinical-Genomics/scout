--- conflicted
+++ resolved
@@ -21,25 +21,7 @@
     if request.method == 'POST':
         # add new panel
         csv_file = request.files['csv_file']
-<<<<<<< HEAD
-        lines = csv_file.stream.read().decode().split('\r')
-        panel_genes = parse_panel(lines)
-        try:
-            panel_obj = build_panel(
-                adapter=store,
-                institute_id=request.form['institute_id'],
-                panel_name=request.form['panel_name'],
-                display_name=request.form['display_name'],
-                version=float(request.form['version']) if request.form.get('version') else 1.0,
-                panel_genes=panel_genes,
-            )
-        except ValueError as error:
-            flash(error.args[0], 'warning')
-            return redirect(request.referrer)
-        store.add_gene_panel(panel_obj)
-        flash("new gene panel added: {}".format(panel_obj['panel_name']), 'info')
 
-=======
         lines = csv_file.stream.read().decode('windows-1252').split('\r')
         panel_obj = controllers.update_panel(store, request.form['panel_name'], lines)
         ##TODO handle situation when panel_obj is None
@@ -50,7 +32,7 @@
                    for institute in institutes
                    for name in
                    store.gene_panels(institute_id=institute['_id']).distinct('panel_name')]
->>>>>>> 24ae4507
+
     panel_groups = []
     for institute_obj in user_institutes(store, current_user):
         institute_panels = store.gene_panels(institute_id=institute_obj['_id'])
