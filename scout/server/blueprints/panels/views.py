# -*- coding: utf-8 -*-
import logging
import datetime

from flask import abort, Blueprint, request, redirect, url_for, flash, render_template
from flask_weasyprint import HTML, render_pdf
from flask_login import current_user

from scout.server.extensions import store
from scout.server.utils import templated, user_institutes
from .forms import PanelGeneForm
from . import controllers

LOG = logging.getLogger(__name__)
panels_bp = Blueprint("panels", __name__, template_folder="templates")


@panels_bp.route("/panels", methods=["GET", "POST"])
@templated("panels/panels.html")
def panels():
    """Show all panels for a case."""
    if request.method == "POST":
        # update an existing panel
        csv_file = request.files["csv_file"]
        content = csv_file.stream.read()
        lines = None
        try:
            if b"\n" in content:
                lines = content.decode("utf-8-sig", "ignore").split("\n")
            else:
                lines = content.decode("windows-1252").split("\r")
        except Exception as err:
            flash(
                "Something went wrong while parsing the panel CSV file! ({})".format(err),
                "danger",
            )
            return redirect(request.referrer)

        new_panel_name = request.form.get("new_panel_name")
        if new_panel_name:  # create a new panel
            new_panel_id = controllers.new_panel(
                store=store,
                institute_id=request.form["institute"],
                panel_name=new_panel_name,
                display_name=request.form["display_name"],
                csv_lines=lines,
                maintainer=[current_user._id],
                description=request.form["description"],
            )
            if new_panel_id is None:
<<<<<<< HEAD
                flash(
                    "Something went wrong and the panel list was not updated!",
                    "warning",
                )
=======
>>>>>>> bef1825b
                return redirect(request.referrer)

            flash("new gene panel added, {}!".format(new_panel_name), "success")
            return redirect(url_for("panels.panel", panel_id=new_panel_id))

        # modify an existing panel
        update_option = request.form["modify_option"]

        panel_obj = store.gene_panel(request.form["panel_name"])
        if panel_obj is None:
            return abort(404, "gene panel not found: {}".format(request.form["panel_name"]))

        if panel_write_granted(panel_obj, current_user):
            panel_obj = controllers.update_panel(
                store=store,
                panel_name=request.form["panel_name"],
                csv_lines=lines,
                option=update_option,
            )
        else:
            flash(
                "Permission denied: please ask a panel maintainer or admin for help.",
                "danger",
            )

        return redirect(url_for("panels.panel", panel_id=panel_obj["_id"]))

    institutes = list(user_institutes(store, current_user))
    panel_names = [
        name
        for institute in institutes
        for name in store.gene_panels(institute_id=institute["_id"]).distinct("panel_name")
    ]

    panel_versions = {}
    for name in panel_names:
        panel_versions[name] = store.gene_panels(panel_id=name)

    panel_groups = []
    for institute_obj in institutes:
        institute_panels = store.latest_panels(institute_obj["_id"])
        panel_groups.append((institute_obj, institute_panels))

    return dict(
        panel_groups=panel_groups,
        panel_names=panel_names,
        panel_versions=panel_versions,
        institutes=institutes,
    )


def panel_write_granted(panel_obj, user):
    return (
        not panel_obj.get("maintainer") or user.is_admin or user._id in panel_obj.get("maintainer")
    )


@panels_bp.route("/panels/<panel_id>", methods=["GET", "POST"])
@templated("panels/panel.html")
def panel(panel_id):
    """Display (and add pending updates to) a specific gene panel."""
    panel_obj = store.gene_panel(panel_id) or store.panel(panel_id)

    if request.method == "POST":
        if request.form.get("update_description"):
            panel_obj["description"] = request.form["panel_description"]

            if panel_write_granted(panel_obj, current_user):
                store.update_panel(panel_obj=panel_obj)
            else:
                flash(
                    "Permission denied: please ask a panel maintainer or admin for help.",
                    "danger",
                )
            return redirect(url_for("panels.panel", panel_id=panel_obj["_id"]))

        raw_hgnc_id = request.form["hgnc_id"]
        if "|" in raw_hgnc_id:
            raw_hgnc_id = raw_hgnc_id.split(" | ", 1)[0]
        hgnc_id = 0
        try:
            hgnc_id = int(raw_hgnc_id)
        except ValueError:
            flash("Provided HGNC is not valid : '{}'".format(raw_hgnc_id), "danger")
            return redirect(request.referrer)
        action = request.form["action"]
        gene_obj = store.hgnc_gene(hgnc_id)
        if gene_obj is None:
            flash("HGNC id not found: {}".format(hgnc_id), "warning")
            return redirect(request.referrer)

        if action == "add":
            panel_gene = controllers.existing_gene(store, panel_obj, hgnc_id)
            if panel_gene:
                flash("gene already in panel: {}".format(panel_gene["symbol"]), "warning")
            else:
                # ask user to fill-in more information about the gene
                return redirect(url_for(".gene_edit", panel_id=panel_id, hgnc_id=hgnc_id))
        elif action == "delete":
            LOG.debug("marking gene to be deleted: %s", hgnc_id)
            panel_obj = store.add_pending(panel_obj, gene_obj, action="delete")
    data = controllers.panel(store, panel_obj)
    if request.args.get("case_id"):
        data["case"] = store.case(request.args["case_id"])
    if request.args.get("institute_id"):
        data["institute"] = store.institute(request.args["institute_id"])
    return data


@panels_bp.route("/panels/<panel_id>/update", methods=["POST"])
def panel_update(panel_id):
    """Update panel to a new version."""
    panel_obj = store.panel(panel_id)
    if request.form.get("cancel_pending"):
        updated_panel = store.reset_pending(panel_obj)
        if updated_panel is None:
            flash("Couldn't find a panel with ID {}".format(panel_id), "warning")
        elif updated_panel.get("pending") is None:
            flash("Pending actions were correctly canceled!", "success")

        return redirect(request.referrer)

    if panel_write_granted(panel_obj, current_user):
        update_version = request.form.get("version", None)
        new_panel_id = store.apply_pending(panel_obj, update_version)
        panel_id = new_panel_id
    else:
        flash(
            "Permission denied: please ask a panel maintainer or admin for help.",
            "danger",
        )

    return redirect(url_for("panels.panel", panel_id=panel_id))


@panels_bp.route("/panels/export-panel/<panel_id>", methods=["GET", "POST"])
def panel_export(panel_id):
    """Export panel to PDF file"""
    panel_obj = store.panel(panel_id)
    data = controllers.panel_export(store, panel_obj)
    data["report_created_at"] = datetime.datetime.now().strftime("%Y-%m-%d")
    html_report = render_template("panels/panel_pdf_simple.html", **data)
    return render_pdf(
        HTML(string=html_report),
        download_filename=data["panel"]["panel_name"]
        + "_"
        + str(data["panel"]["version"])
        + "_"
        + datetime.datetime.now().strftime("%Y-%m-%d")
        + "_scout.pdf",
    )


@panels_bp.route("/panels/<panel_id>/update/<int:hgnc_id>", methods=["GET", "POST"])
@templated("panels/gene-edit.html")
def gene_edit(panel_id, hgnc_id):
    """Edit additional information about a panel gene."""

    panel_obj = store.panel(panel_id)
    hgnc_gene = store.hgnc_gene(hgnc_id)
    panel_gene = controllers.existing_gene(store, panel_obj, hgnc_id)

    form = PanelGeneForm()
    transcript_choices = []

    for transcript in hgnc_gene["transcripts"]:
        if transcript.get("refseq_id"):
            refseq_id = transcript.get("refseq_id")
            transcript_choices.append((refseq_id, refseq_id))

    # collect even refseq version provided by user for this transcript (might have a version)
    if panel_obj.get("genes"):
        genes_dict = {gene_obj["symbol"]: gene_obj for gene_obj in panel_obj["genes"]}
        gene_obj = genes_dict.get(hgnc_gene["hgnc_symbol"])
        if gene_obj:
            for transcript in gene_obj.get("disease_associated_transcripts", []):
                if (transcript, transcript) not in transcript_choices:
                    transcript_choices.append((transcript, transcript))

    form.disease_associated_transcripts.choices = transcript_choices
    if form.validate_on_submit():
        action = "edit" if panel_gene else "add"
        info_data = form.data.copy()
        if "csrf_token" in info_data:
            del info_data["csrf_token"]
        if info_data["custom_inheritance_models"] != "":
            info_data["custom_inheritance_models"] = info_data["custom_inheritance_models"].split(
                ","
            )

        store.add_pending(panel_obj, hgnc_gene, action=action, info=info_data)
        return redirect(url_for(".panel", panel_id=panel_id))

    if panel_gene:
        form.custom_inheritance_models.data = ", ".join(
            panel_gene.get("custom_inheritance_models", [])
        )
        for field_key in [
            "disease_associated_transcripts",
            "reduced_penetrance",
            "mosaicism",
            "inheritance_models",
            "custom_inheritance_models",
            "database_entry_version",
            "comment",
        ]:
            form_field = getattr(form, field_key)
            if not form_field.data:
                panel_value = panel_gene.get(field_key)
                if panel_value is not None:
                    form_field.process_data(panel_value)
    return dict(panel=panel_obj, form=form, gene=hgnc_gene, panel_gene=panel_gene)<|MERGE_RESOLUTION|>--- conflicted
+++ resolved
@@ -48,13 +48,6 @@
                 description=request.form["description"],
             )
             if new_panel_id is None:
-<<<<<<< HEAD
-                flash(
-                    "Something went wrong and the panel list was not updated!",
-                    "warning",
-                )
-=======
->>>>>>> bef1825b
                 return redirect(request.referrer)
 
             flash("new gene panel added, {}!".format(new_panel_name), "success")
