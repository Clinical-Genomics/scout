"""Common utilities for the server code"""
import datetime
import logging
import os
import pathlib
import shutil
import zipfile
from functools import wraps
from io import BytesIO

import pdfkit
from bson.objectid import ObjectId
from flask import abort, flash, render_template, request
from flask_login import current_user

LOG = logging.getLogger(__name__)


def html_to_pdf_file(html_string, orientation, dpi=96):
    """Creates a pdf file from the content of an HTML file
<<<<<<< HEAD

    Args:
        html_string(string): an HTML string to be rendered as PDF
=======
    Args:
        html_string(string): An HTML string to be rendered as PDF
>>>>>>> fad1ddd2
        orientation(string): landscape, portrait
        dpi(int): dot density of the page to be printed

    Returns:
        bytes_file(BytesIO): a BytesIO file
    """
<<<<<<< HEAD

=======
>>>>>>> fad1ddd2
    options = {
        "page-size": "A4",
        "orientation": orientation,
        "encoding": "UTF-8",
        "dpi": dpi,
        "enable-local-file-access": None,
    }
    pdf = pdfkit.from_string(html_string, False, options=options, verbose=True)
    bytes_file = BytesIO(pdf)
    return bytes_file


def jsonconverter(obj):
    """Converts non-serializable onjects into str"""
    LOG.warning(f"An object of type {type(obj)} is not json-serializable: converting it.")
    if "Form" in str(type(obj)):
        return obj.__dict__
    if isinstance(obj, datetime.datetime):
        return obj.isoformat()
    if isinstance(obj, ObjectId):
        return obj.__str__()


def templated(template=None):
    """Template decorator.
    Ref: http://flask.pocoo.org/docs/patterns/viewdecorators/
    """

    def decorator(func):
        @wraps(func)
        def decorated_function(*args, **kwargs):
            template_name = template
            if template_name is None:
                template_name = request.endpoint.replace(".", "/") + ".html"
            context = func(*args, **kwargs)
            if context is None:
                context = {}
            elif not isinstance(context, dict):
                return context
            return render_template(template_name, **context)

        return decorated_function

    return decorator


def public_endpoint(function):
    """Renders public endpoint"""
    function.is_public = True
    return function


def institute_and_case(store, institute_id, case_name=None):
    """Fetch insitiute and case objects."""

    institute_obj = store.institute(institute_id)
    if institute_obj is None:
        flash("Can't find institute: {}".format(institute_id), "warning")
        return abort(404)

    if case_name:
        case_obj = store.case(institute_id=institute_id, display_name=case_name)
        if case_obj is None:
            return abort(404)

    # validate that user has access to the institute
    if not current_user.is_admin:
        if institute_id not in current_user.institutes:
            if not case_name or not any(
                inst_id in case_obj["collaborators"] for inst_id in current_user.institutes
            ):
                # you don't have access!!
                flash("You don't have acccess to: {}".format(institute_id), "danger")
                return abort(403)

    # you have access!
    if case_name:
        return institute_obj, case_obj
    return institute_obj


def user_institutes(store, login_user):
    """Preprocess institute objects."""
    if login_user.is_admin:
        institutes = store.institutes()
    else:
        institutes = [store.institute(inst_id) for inst_id in login_user.institutes]

    return institutes


def variant_case(store, case_obj, variant_obj):
    """Pre-process case for the variant view.

    Adds information about files from case obj to variant

    Args:
        store(scout.adapter.MongoAdapter)
        case_obj(scout.models.Case)
        variant_obj(scout.models.Variant)
    """

    case_append_alignments(case_obj)

    chrom = None
    starts = []
    ends = []
    for gene in variant_obj.get("genes", []):
        common_info = gene.get("common")
        if not common_info:
            continue
        chrom = common_info.get("chromosome")
        starts.append(common_info.get("start"))
        ends.append(common_info.get("end"))

    if not (chrom and starts and ends):
        return

    try:
        vcf_path = store.get_region_vcf(case_obj, chrom=chrom, start=min(starts), end=max(ends))

        # Create a reduced VCF with variants in the region
        case_obj["region_vcf_file"] = vcf_path
    except FileNotFoundError as err:
        LOG.warning(err)


def case_append_alignments(case_obj):
    """Deconvolute information about files to case_obj.

    This function prepares the bam/cram files in a certain way so that they are easily accessed in
    the templates.

    Loops over the the individuals and gather bam/cram files, indexes and sample display names in
    lists

    Args:
        case_obj(scout.models.Case)
    """
    unwrap_settings = [
        {"path": "bam_file", "append_to": "bam_files", "index": "bai_files"},
        {"path": "mt_bam", "append_to": "mt_bams", "index": "mt_bais"},
        {"path": "rhocall_bed", "append_to": "rhocall_beds", "index": "no_index"},
        {"path": "rhocall_wig", "append_to": "rhocall_wigs", "index": "no_index"},
        {
            "path": "upd_regions_bed",
            "append_to": "upd_regions_beds",
            "index": "no_index",
        },
        {"path": "upd_sites_bed", "append_to": "upd_sites_beds", "index": "no_index"},
        {
            "path": "tiddit_coverage_wig",
            "append_to": "tiddit_coverage_wigs",
            "index": "no_index",
        },
    ]

    for individual in case_obj["individuals"]:
        append_safe(
            case_obj,
            "sample_names",
            case_obj["display_name"] + " - " + individual.get("display_name"),
        )
        for setting in unwrap_settings:
            file_path = individual.get(setting["path"])
            LOG.debug("filepath %s: ", file_path)
            if not (file_path and os.path.exists(file_path)):
                LOG.debug("%s: no bam/cram file found", individual["individual_id"])
                continue
            append_safe(case_obj, setting["append_to"], file_path)
            if not setting["index"] == "no_index":
                append_safe(
                    case_obj, setting["index"], find_index(file_path)
                )  # either bai_files or mt_bais


def append_safe(obj, obj_index, elem):
    """Append `elem` to list in `obj` at `obj_index`.
    If no list exists `elem` will be first element catching
    the KeyError raised."""
    try:
        obj[obj_index].append(elem)
    except KeyError:
        obj[obj_index] = [elem]


def find_index(align_file):
    """Find out BAI file by extension given the BAM file.

    Index files wither ends with filename.bam.bai or filename.bai /
    In case of cram alignments the index is named filename.cram.crai or filename.crai

    Args:
        align_file(str): The path to a bam/cram file

    Returns:
        index_file(str): Path to index file
    """
    index_file = None
    if align_file.endswith("cram"):
        index_file = align_file.replace(".cram", ".crai")
        if not os.path.exists(index_file):
            index_file = "{}.crai".format(align_file)
    else:
        index_file = align_file.replace(".bam", ".bai")
        if not os.path.exists(index_file):
            index_file = "{}.bai".format(align_file)
    return index_file


def zip_dir_to_obj(path):
    """
    Zip the temp files in a directory on the fly and serve the archive to the user

    Args:
        path: path

    Returns:
        data(io.BytesIO): zipped data object
    """

    data = BytesIO()
    with zipfile.ZipFile(data, mode="w") as z:
        for f_name in pathlib.Path(path).iterdir():
            z.write(f_name, os.path.basename(f_name))
    data.seek(0)

    return data<|MERGE_RESOLUTION|>--- conflicted
+++ resolved
@@ -18,24 +18,14 @@
 
 def html_to_pdf_file(html_string, orientation, dpi=96):
     """Creates a pdf file from the content of an HTML file
-<<<<<<< HEAD
-
     Args:
         html_string(string): an HTML string to be rendered as PDF
-=======
-    Args:
-        html_string(string): An HTML string to be rendered as PDF
->>>>>>> fad1ddd2
         orientation(string): landscape, portrait
         dpi(int): dot density of the page to be printed
 
     Returns:
         bytes_file(BytesIO): a BytesIO file
     """
-<<<<<<< HEAD
-
-=======
->>>>>>> fad1ddd2
     options = {
         "page-size": "A4",
         "orientation": orientation,
