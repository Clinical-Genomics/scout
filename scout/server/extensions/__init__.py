"""Code for extensions used by flask"""

from flask_bootstrap import Bootstrap
from flask_debugtoolbar import DebugToolbarExtension
from flask_ldap3_login import LDAP3LoginManager
from flask_login import LoginManager
from authlib.integrations.flask_client import OAuth
from flask_mail import Mail

from scout.adapter import MongoAdapter
from scout.utils.cloud_resources import AlignTrackHandler

from .loqus_extension import LoqusDB
from .mongo_extension import MongoDB
<<<<<<< HEAD
from .rerunner_extension import RerunnerService
=======
from .gens_extension import GensViewer
>>>>>>> 08df324e


toolbar = DebugToolbarExtension()
bootstrap = Bootstrap()
store = MongoAdapter()
login_manager = LoginManager()
ldap_manager = LDAP3LoginManager()
oauth_client = OAuth()
mail = Mail()
loqusdb = LoqusDB()
mongo = MongoDB()
<<<<<<< HEAD
rerunner = RerunnerService()
=======
gens = GensViewer()
>>>>>>> 08df324e
cloud_tracks = AlignTrackHandler()<|MERGE_RESOLUTION|>--- conflicted
+++ resolved
@@ -12,11 +12,9 @@
 
 from .loqus_extension import LoqusDB
 from .mongo_extension import MongoDB
-<<<<<<< HEAD
 from .rerunner_extension import RerunnerService
-=======
 from .gens_extension import GensViewer
->>>>>>> 08df324e
+ 
 
 
 toolbar = DebugToolbarExtension()
@@ -28,9 +26,6 @@
 mail = Mail()
 loqusdb = LoqusDB()
 mongo = MongoDB()
-<<<<<<< HEAD
+gens = GensViewer()
 rerunner = RerunnerService()
-=======
-gens = GensViewer()
->>>>>>> 08df324e
 cloud_tracks = AlignTrackHandler()