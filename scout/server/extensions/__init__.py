--- conflicted
+++ resolved
@@ -27,9 +27,6 @@
 loqusdb = LoqusDB()
 mongo = MongoDB()
 gens = GensViewer()
-<<<<<<< HEAD
 rerunner = RerunnerService()
-=======
 matchmaker = MatchMaker()
->>>>>>> 470c2dc0
 cloud_tracks = AlignTrackHandler()