--- conflicted
+++ resolved
@@ -109,17 +109,15 @@
     if app.config.get("GENS_HOST"):
         LOG.info("Gens enabled")
         extensions.gens.init_app(app)
-
-<<<<<<< HEAD
+        
+    if all([app.config.get("MME_URL"), app.config.get("MME_ACCEPTS"), app.config.get("MME_TOKEN")]):
+        LOG.info("MatchMaker Exchange enabled")
+        extensions.matchmaker.init_app(app)
+        
     if app.config.get("RERUNNER_HOST"):
         LOG.info("Rerunner service enabled")
         # setup LoqusDB
         extensions.rerunner.init_app(app)
-=======
-    if all([app.config.get("MME_URL"), app.config.get("MME_ACCEPTS"), app.config.get("MME_TOKEN")]):
-        LOG.info("MatchMaker Exchange enabled")
-        extensions.matchmaker.init_app(app)
->>>>>>> 470c2dc0
 
     if app.config.get("LDAP_HOST"):
         LOG.info("LDAP login enabled")
