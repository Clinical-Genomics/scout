--- conflicted
+++ resolved
@@ -32,7 +32,6 @@
     configure_template_filters = None
     LOG.info("chanjo report not installed!")
 
-<<<<<<< HEAD
 from . import extensions
 from .blueprints import (
     alignviewers,
@@ -49,9 +48,6 @@
     diagnoses,
     institutes,
 )
-
-=======
->>>>>>> 3fafe9ee
 
 def create_app(config_file=None, config=None):
     """Flask app factory function."""
