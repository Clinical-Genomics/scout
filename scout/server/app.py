"""Code for flask app"""
import logging
import re

import coloredlogs
from flask import Flask, current_app, redirect, request, url_for
from flask_babel import Babel
from flask_cors import CORS
from flask_login import current_user
from flaskext.markdown import Markdown

from . import extensions
from .blueprints import (
    alignviewers,
    api,
    cases,
    dashboard,
    diagnoses,
    genes,
    institutes,
    login,
    managed_variants,
    panels,
    phenotypes,
    public,
    variant,
    variants,
)

try:
    from urllib.parse import unquote
except ImportError:
    from urllib2 import unquote


LOG = logging.getLogger(__name__)

try:
    from chanjo_report.server.app import configure_template_filters
    from chanjo_report.server.blueprints import report_bp
    from chanjo_report.server.extensions import api as chanjo_api
except ImportError:
    chanjo_api = None
    report_bp = None
    configure_template_filters = None
    LOG.info("chanjo report not installed!")


def create_app(config_file=None, config=None):
    """Flask app factory function."""
    app = Flask(__name__)
<<<<<<< HEAD
=======
    CORS(app)

    app.config.from_pyfile("config.py")
>>>>>>> 6ac4790f
    app.jinja_env.add_extension("jinja2.ext.do")

    if config:
        LOG.debug("Configuring the app from data dictionary")
        app.config.update(config)
    elif config_file:
        LOG.debug("Configuring the app from config file")
        app.config.from_pyfile(config_file)

    app.config["JSON_SORT_KEYS"] = False

    current_log_level = LOG.getEffectiveLevel()
    coloredlogs.install(level="DEBUG" if app.debug else current_log_level)
    configure_extensions(app)
    register_blueprints(app)
    register_filters(app)

    if app.config.get("MAIL_SERVER"):
        # setup email logging of errors
        configure_email_logging(app)

    @app.before_request
    def check_user():
        if not app.config.get("LOGIN_DISABLED") and request.endpoint:
            # check if the endpoint requires authentication
            static_endpoint = "static" in request.endpoint or request.endpoint in [
                "report.report",
                "report.json_chrom_coverage",
            ]
            public_endpoint = getattr(app.view_functions[request.endpoint], "is_public", False)
            relevant_endpoint = not (static_endpoint or public_endpoint)
            # if endpoint requires auth, check if user is authenticated
            if relevant_endpoint and not current_user.is_authenticated:
                # combine visited URL (convert byte string query string to unicode!)
                next_url = "{}?{}".format(request.path, request.query_string.decode())
                login_url = url_for("public.index", next=next_url)
                return redirect(login_url)

    return app


def configure_extensions(app):
    """Configure Flask extensions."""
    extensions.toolbar.init_app(app)
    extensions.bootstrap.init_app(app)
    extensions.mongo.init_app(app)
    extensions.store.init_app(app)
    extensions.login_manager.init_app(app)
    extensions.mail.init_app(app)

    Markdown(app)

    if app.config.get("SQLALCHEMY_DATABASE_URI"):
        LOG.info("Chanjo extension enabled")
        configure_coverage(app)

    if app.config.get("LOQUSDB_SETTINGS"):
        LOG.info("LoqusDB enabled")
        # setup LoqusDB
        extensions.loqusdb.init_app(app)

    if app.config.get("GENS_HOST"):
        LOG.info("Gens enabled")
        extensions.gens.init_app(app)

    if all([app.config.get("MME_URL"), app.config.get("MME_ACCEPTS"), app.config.get("MME_TOKEN")]):
        LOG.info("MatchMaker Exchange enabled")
        extensions.matchmaker.init_app(app)

    if app.config.get("RERUNNER_API_ENTRYPOINT") and app.config.get("RERUNNER_API_KEY"):
        LOG.info("Rerunner service enabled")
        # setup rerunner service
        extensions.rerunner.init_app(app)

    if app.config.get("LDAP_HOST"):
        LOG.info("LDAP login enabled")
        # setup connection to server
        extensions.ldap_manager.init_app(app)

    if app.config.get("GOOGLE"):
        LOG.info("Google login enabled")
        # setup connection to google oauth2
        configure_oauth_login(app)

    if app.config.get("CLOUD_IGV_TRACKS"):
        LOG.info("Collecting IGV tracks from cloud resources")
        extensions.cloud_tracks.init_app(app)


def register_blueprints(app):
    """Register Flask blueprints."""
    app.register_blueprint(public.public_bp)
    app.register_blueprint(genes.genes_bp)
    app.register_blueprint(cases.cases_bp)
    app.register_blueprint(login.login_bp)
    app.register_blueprint(variant.variant_bp)
    app.register_blueprint(variants.variants_bp)
    app.register_blueprint(panels.panels_bp)
    app.register_blueprint(dashboard.dashboard_bp)
    app.register_blueprint(api.api_bp)
    app.register_blueprint(alignviewers.alignviewers_bp)
    app.register_blueprint(phenotypes.hpo_bp)
    app.register_blueprint(diagnoses.omim_bp)
    app.register_blueprint(institutes.overview)
    app.register_blueprint(managed_variants.managed_variants_bp)


def register_filters(app):
    @app.template_filter()
    def human_decimal(number, ndigits=4):
        """Return a standard representation of a decimal number.

        Args:
            number (float): number to humanize
            ndigits (int, optional): max number of digits to round to

        Return:
            str: humanized string of the decimal number
        """
        min_number = 10 ** -ndigits
        if isinstance(number, str):
            number = None
        if number is None:
            # NaN
            return "-"
        if number == 0:
            # avoid confusion over what is rounded and what is actually 0
            return 0
        if number < min_number:
            # make human readable and sane
            return "< {}".format(min_number)

        # round all other numbers
        return round(number, ndigits)

    @app.template_filter()
    def url_decode(string):
        """Decode a string with encoded hex values."""
        return unquote(string)

    @app.template_filter()
    def cosmic_prefix(cosmicId):
        """If cosmicId is an integer, add 'COSM' as prefix
        otherwise return unchanged"""
        if isinstance(cosmicId, int):
            return "COSM" + str(cosmicId)
        return cosmicId

    @app.template_filter()
    def fix_punctuation(text):
        """Adds a white space after puntuation"""
        return re.sub(r"(?<=[.,:;?!])(?=[^\s])", r" ", text)

    @app.template_filter()
    def count_cursor(pymongo_cursor):
        """Count numer of returned documents (deprecated pymongo.cursor.count())"""
        # Perform operations on a copy of the cursor so original does not move
        cursor_copy = pymongo_cursor.clone()
        return len(list(cursor_copy))


def configure_oauth_login(app):
    """Register the Google Oauth login client using config settings"""

    google_conf = app.config["GOOGLE"]
    discovery_url = google_conf.get("discovery_url")
    client_id = google_conf.get("client_id")
    client_secret = google_conf.get("client_secret")

    extensions.oauth_client.init_app(app)

    extensions.oauth_client.register(
        name="google",
        server_metadata_url=discovery_url,
        client_id=client_id,
        client_secret=client_secret,
        client_kwargs={"scope": "openid email profile"},
    )


def configure_email_logging(app):
    """Setup logging of error/exceptions to email."""
    import logging

    from scout.log import TlsSMTPHandler

    mail_handler = TlsSMTPHandler(
        mailhost=app.config["MAIL_SERVER"],
        fromaddr=app.config["MAIL_USERNAME"],
        toaddrs=app.config["ADMINS"],
        subject="O_ops... {} failed!".format(app.name),
        credentials=(app.config["MAIL_USERNAME"], app.config["MAIL_PASSWORD"]),
    )
    mail_handler.setLevel(logging.ERROR)
    mail_handler.setFormatter(
        logging.Formatter(
            "%(asctime)s - %(name)s - %(levelname)s: %(message)s " "[in %(pathname)s:%(lineno)d]"
        )
    )
    app.logger.addHandler(mail_handler)


def configure_coverage(app):
    """Setup coverage related extensions."""
    # setup chanjo report
    app.config["SQLALCHEMY_TRACK_MODIFICATIONS"] = True if app.debug else False
    if chanjo_api:
        chanjo_api.init_app(app)
        configure_template_filters(app)
        # register chanjo report blueprint
        app.register_blueprint(report_bp, url_prefix="/reports")

    babel = Babel(app)

    @babel.localeselector
    def get_locale():
        """Determine locale to use for translations."""
        accept_languages = current_app.config.get("ACCEPT_LANGUAGES", ["en"])

        # first check request args
        session_language = request.args.get("lang")
        if session_language in accept_languages:
            current_app.logger.info("using session language: %s", session_language)
            return session_language

        # language can be forced in config
        user_language = current_app.config.get("REPORT_LANGUAGE")
        if user_language:
            return user_language

        # try to guess the language from the user accept header that
        # the browser transmits.  We support de/fr/en in this example.
        # The best match wins.
        return request.accept_languages.best_match(accept_languages)<|MERGE_RESOLUTION|>--- conflicted
+++ resolved
@@ -49,12 +49,8 @@
 def create_app(config_file=None, config=None):
     """Flask app factory function."""
     app = Flask(__name__)
-<<<<<<< HEAD
-=======
     CORS(app)
-
     app.config.from_pyfile("config.py")
->>>>>>> 6ac4790f
     app.jinja_env.add_extension("jinja2.ext.do")
 
     if config:
