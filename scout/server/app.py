"""Code for flask app"""

import logging
import os
from datetime import timedelta
from typing import Dict, Union
from urllib.parse import parse_qsl, unquote, urlsplit

import coloredlogs
from flask import Flask, current_app, redirect, request, url_for
from flask_babel import Babel
from flask_cors import CORS
from flask_login import current_user
from markdown import markdown as python_markdown
from markupsafe import Markup

from . import extensions
from .blueprints import (
    alignviewers,
    api,
    cases,
    clinvar,
    dashboard,
    diagnoses,
    genes,
    institutes,
    login,
    managed_variants,
    panels,
    phenomodels,
    phenotypes,
    public,
    variant,
    variants,
)

LOG = logging.getLogger(__name__)

try:
    from chanjo_report.server.app import configure_template_filters
    from chanjo_report.server.blueprints import report_bp
    from chanjo_report.server.extensions import api as chanjo_api
<<<<<<< HEAD
except Exception as error:
    chanjo_api = None
    report_bp = None
    configure_template_filters = None
    LOG.info(f"Error importing chanjo ->{error}!")
=======
except ImportError as error:
    chanjo_api = None
    report_bp = None
    configure_template_filters = None
    LOG.warning("chanjo-report is not properly installed! %s.", error)
>>>>>>> 33ea5767


def create_app(config_file=None, config=None):
    """Flask app factory function."""

    app = Flask(__name__)
    CORS(app)
    app.jinja_env.add_extension("jinja2.ext.do")

    app.config.from_pyfile("config.py")  # Load default config file
    if (
        config
    ):  # Params from an optional .yaml config file provided by the user or created by the app cli
        app.config.update((k, v) for k, v in config.items() if v is not None)
    if config_file:  # Params from an optional .py config file provided by the user
        app.config.from_pyfile(config_file)

    session_timeout_minutes = app.config.get("SESSION_TIMEOUT_MINUTES")
    if session_timeout_minutes:
        session_duration = timedelta(minutes=session_timeout_minutes)
        app.config["PERMANENT_SESSION_LIFETIME"] = session_duration
        app.config["REMEMBER_COOKIE_DURATION"] = session_duration

    app.json.sort_keys = False

    current_log_level = LOG.getEffectiveLevel()
    coloredlogs.install(level="DEBUG" if app.debug else current_log_level)
    configure_extensions(app)
    register_blueprints(app)
    register_filters(app)
    register_tests(app)

    if not (app.debug or app.testing) and app.config.get("MAIL_USERNAME"):
        # setup email logging of errors
        configure_email_logging(app)

    @app.before_request
    def check_user():
        if not app.config.get("LOGIN_DISABLED") and request.endpoint:
            # check if the endpoint requires authentication
            static_endpoint = "static" in request.endpoint or request.endpoint in [
                "report.report",
                "report.json_chrom_coverage",
            ]
            public_endpoint = getattr(app.view_functions[request.endpoint], "is_public", False)
            relevant_endpoint = not (static_endpoint or public_endpoint)
            # if endpoint requires auth, check if user is authenticated
            if relevant_endpoint and not current_user.is_authenticated:
                # combine visited URL (convert byte string query string to unicode!)
                next_url = "{}?{}".format(request.path, request.query_string.decode())
                login_url = url_for("public.index", next=next_url)
                return redirect(login_url)

    return app


def configure_extensions(app):
    """Configure Flask extensions."""

    extensions.bootstrap.init_app(app)
    extensions.mongo.init_app(app)
    extensions.store.init_app(app)
    extensions.login_manager.init_app(app)
    extensions.mail.init_app(app)

    if app.config.get("SQLALCHEMY_DATABASE_URI"):
        LOG.info("Chanjo extension enabled")
        configure_coverage(app)

    if app.config.get("LOQUSDB_SETTINGS"):
        LOG.info("LoqusDB enabled")
        # setup LoqusDB
        extensions.loqusdb.init_app(app)

    if app.config.get("GENS_HOST"):
        LOG.info("Gens enabled")
        extensions.gens.init_app(app)

    if all(
        [
            app.config.get("MME_URL"),
            app.config.get("MME_ACCEPTS"),
            app.config.get("MME_TOKEN"),
        ]
    ):
        LOG.info("Matchmaker Exchange extension enabled")
        extensions.matchmaker.init_app(app)

    if all(
        [
            app.config.get("BEACON_URL"),
            app.config.get("BEACON_TOKEN"),
        ]
    ):
        LOG.info("Beacon extension enabled")
        extensions.beacon.init_app(app)

    if app.config.get("RERUNNER_API_ENTRYPOINT") and app.config.get("RERUNNER_API_KEY"):
        LOG.info("Rerunner service enabled")
        # setup rerunner service
        extensions.rerunner.init_app(app)

    if app.config.get("LDAP_HOST"):
        LOG.info("LDAP login enabled")
        # setup connection to server
        extensions.ldap_manager.init_app(app)

    if app.config.get("GOOGLE"):
        LOG.info("Google login enabled")
        # setup connection to google oauth2
        configure_oauth_login(app)

    if app.config.get("CLOUD_IGV_TRACKS"):
        LOG.info("Collecting IGV tracks from cloud resources")
        extensions.cloud_tracks.init_app(app)

    if app.config.get("PHENOPACKET_API_URL"):
        LOG.info("Enable Phenopacket API")
        extensions.phenopacketapi.init_app(app)

    if app.config.get("BIONANO_ACCESS"):
        LOG.info("Enable BioNano Access API")
        extensions.bionano_access.init_app(app)


def register_blueprints(app):
    """Register Flask blueprints."""
    app.register_blueprint(public.public_bp)
    app.register_blueprint(genes.genes_bp)
    app.register_blueprint(cases.cases_bp)
    app.register_blueprint(clinvar.clinvar_bp)
    app.register_blueprint(login.login_bp)
    app.register_blueprint(variant.variant_bp)
    app.register_blueprint(variants.variants_bp)
    app.register_blueprint(panels.panels_bp)
    app.register_blueprint(dashboard.dashboard_bp)
    app.register_blueprint(api.api_bp)
    app.register_blueprint(alignviewers.alignviewers_bp)
    app.register_blueprint(phenotypes.hpo_bp)
    app.register_blueprint(phenomodels.phenomodels_bp)
    app.register_blueprint(diagnoses.omim_bp)
    app.register_blueprint(institutes.overview)
    app.register_blueprint(managed_variants.managed_variants_bp)


def register_filters(app):
    @app.template_filter()
    def human_longint(value: Union[int, str]) -> str:
        """Convert a long integers int or string representation into a human easily readable number."""
        value = str(value)
        if value.isnumeric():
            return "{:,}".format(int(value)).replace(",", "&thinsp;")
        return value

    @app.template_filter()
    def human_decimal(number, ndigits=4):
        """Return a standard representation of a decimal number.

        Args:
            number (float): number to humanize
            ndigits (int, optional): max number of digits to round to

        Return:
            str: humanized string of the decimal number
        """
        min_number = 10**-ndigits
        if isinstance(number, str):
            number = None
        if number is None:
            # NaN
            return "-"
        if number == 0:
            # avoid confusion over what is rounded and what is actually 0
            return 0
        if number < min_number:
            # make human readable and sane
            return "<{}".format(min_number)

        # round all other numbers
        return round(number, ndigits)

    @app.template_filter()
    def markdown(text: str) -> Markup:
        return Markup(python_markdown(text))

    @app.template_filter()
    def tuple_list_to_dict(tuple_list, key_elem, value_elem):
        """Accepts a list of tuples and returns a dictionary with tuple element = key_elem as keys and tuple element = value_elem as values"""

        return {tup[key_elem]: tup[value_elem] for tup in tuple_list}

    @app.template_filter()
    def url_decode(string):
        """Decode a string with encoded hex values."""
        return unquote(string)

    @app.template_filter()
    def url_args(url: str) -> Dict[str, str]:
        """Return all arguments and values present in a string URL."""
        return dict(parse_qsl(urlsplit(url).query))

    @app.template_filter()
    def cosmic_prefix(cosmicId):
        """If cosmicId is an integer, add 'COSM' as prefix
        otherwise return unchanged"""
        if isinstance(cosmicId, int):
            return "COSM" + str(cosmicId)
        return cosmicId

    @app.template_filter()
    def count_cursor(pymongo_cursor):
        """Count number of returned documents (deprecated pymongo.cursor.count())"""
        # Perform operations on a copy of the cursor so original does not move
        cursor_copy = pymongo_cursor.clone()
        return len(list(cursor_copy))

    @app.template_filter()
    def list_intersect(list1, list2) -> list:
        """Returns the elements that are common in 2 lists"""
        return list(set(list1) & set(list2))

    @app.template_filter()
    def list_remove_none(in_list: list) -> list:
        """Returns a list after removing any None values from it."""
        return [item for item in in_list if item is not None]


def register_tests(app):
    @app.template_test("existing")
    def path_exists(path):
        """Check if file exists. Helper for jinja template."""
        return os.path.exists(path)


def configure_oauth_login(app):
    """Register the Google Oauth login client using config settings"""

    google_conf = app.config["GOOGLE"]
    discovery_url = google_conf.get("discovery_url")
    client_id = google_conf.get("client_id")
    client_secret = google_conf.get("client_secret")

    extensions.oauth_client.init_app(app)

    extensions.oauth_client.register(
        name="google",
        server_metadata_url=discovery_url,
        client_id=client_id,
        client_secret=client_secret,
        client_kwargs={"scope": "openid email profile"},
    )


def configure_email_logging(app):
    """Setup logging of error/exceptions to email."""
    import logging

    from scout.log import TlsSMTPHandler

    mongodbname = app.config["MONGO_DBNAME"]
    mail_handler = TlsSMTPHandler(
        mailhost=app.config["MAIL_SERVER"],
        fromaddr=app.config["MAIL_USERNAME"],
        toaddrs=app.config["ADMINS"],
        subject="O_ops... {} failed on db {}!".format(app.name, mongodbname),
        credentials=(app.config["MAIL_USERNAME"], app.config["MAIL_PASSWORD"]),
    )
    mail_handler.setLevel(logging.ERROR)
    mail_handler.setFormatter(
        logging.Formatter(
            "%(asctime)s - %(name)s - %(levelname)s: %(message)s " "[in %(pathname)s:%(lineno)d]"
        )
    )
    app.logger.addHandler(mail_handler)


def configure_coverage(app):
    """Setup coverage related extensions, i.e. the chanjo-report extension.
    Fail with exception if the Chanjo API did not load although
    a corresponding app configuration option was given, otherwise
    register its blueprint and set an app state variable indicating that
    chanjo_report is available. Use Babel to set report language."""

    app.config["SQLALCHEMY_TRACK_MODIFICATIONS"] = True if app.debug else False

    if not chanjo_api:
        raise ImportError("An SQL db path was given, but chanjo-report could not be registered.")

    chanjo_api.init_app(app)
    configure_template_filters(app)

    app.register_blueprint(report_bp, url_prefix="/reports")
    app.config["chanjo_report"] = True

    babel = Babel()

    def get_locale():
        """Determine locale to use for translations."""
        accept_languages = current_app.config.get("ACCEPT_LANGUAGES", ["en"])

        # first check request args
        session_language = Markup.escape(request.args.get("lang"))
        if session_language in accept_languages:
            current_app.logger.info("using session language: %s", session_language)
            return session_language

        # language can be forced in config
        user_language = current_app.config.get("REPORT_LANGUAGE")
        if user_language:
            return user_language

        # try to guess the language from the user accept header that
        # the browser transmits.  We support de/fr/en in this example.
        # The best match wins.
        return request.accept_languages.best_match(accept_languages)

    babel.init_app(app, locale_selector=get_locale)<|MERGE_RESOLUTION|>--- conflicted
+++ resolved
@@ -40,19 +40,11 @@
     from chanjo_report.server.app import configure_template_filters
     from chanjo_report.server.blueprints import report_bp
     from chanjo_report.server.extensions import api as chanjo_api
-<<<<<<< HEAD
-except Exception as error:
-    chanjo_api = None
-    report_bp = None
-    configure_template_filters = None
-    LOG.info(f"Error importing chanjo ->{error}!")
-=======
 except ImportError as error:
     chanjo_api = None
     report_bp = None
     configure_template_filters = None
     LOG.warning("chanjo-report is not properly installed! %s.", error)
->>>>>>> 33ea5767
 
 
 def create_app(config_file=None, config=None):
