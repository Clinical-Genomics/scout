--- conflicted
+++ resolved
@@ -227,7 +227,6 @@
         return "high"
 
     @app.template_filter()
-<<<<<<< HEAD
     def get_label_or_color_by_score(
         score: float,
         map: str,
@@ -240,12 +239,10 @@
         for (low, high), info in SCORE_ITEM_MAPS[map].items():
             if low <= score <= high:
                 return info[map_key]
-=======
     def l2fc_2_fc(l2fc: float) -> float:
         """Converts Log2 fold change to fold change."""
         fc = 2 ** abs(l2fc)
         return fc if l2fc >= 0 else -1 / fc
->>>>>>> 09664747
 
     @app.template_filter()
     def human_decimal(number, ndigits=4):
