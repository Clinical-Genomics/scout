"""Code for flask app"""
import logging
import re
import coloredlogs
from flask import Flask, current_app, redirect, request, url_for
from flask_babel import Babel
from flask_login import current_user
from flaskext.markdown import Markdown

from scout.utils.matchmaker import mme_nodes

from . import extensions
from .blueprints import (
    alignviewers,
    api,
    cases,
    dashboard,
    diagnoses,
    genes,
    institutes,
    login,
    panels,
    phenotypes,
    public,
    variant,
    variants,
    managed_variants,
)

try:
    from urllib.parse import unquote
except ImportError:
    from urllib2 import unquote


LOG = logging.getLogger(__name__)

try:
    from chanjo_report.server.app import configure_template_filters
    from chanjo_report.server.blueprints import report_bp
    from chanjo_report.server.extensions import api as chanjo_api
except ImportError:
    chanjo_api = None
    report_bp = None
    configure_template_filters = None
    LOG.info("chanjo report not installed!")


def create_app(config_file=None, config=None):
    """Flask app factory function."""
    app = Flask(__name__)
    app.config.from_pyfile("config.py")
    app.jinja_env.add_extension("jinja2.ext.do")
    if config:
        app.config.update(config)
    if config_file:
        app.config.from_pyfile(config_file)

    # If there is a MatchMaker Exchange server
    # collect the connected external nodes
    app.mme_nodes = mme_nodes(app.config.get("MME_URL"), app.config.get("MME_TOKEN"))

    app.config["JSON_SORT_KEYS"] = False
    current_log_level = LOG.getEffectiveLevel()
    coloredlogs.install(level="DEBUG" if app.debug else current_log_level)
    configure_extensions(app)
    register_blueprints(app)
    register_filters(app)

    if not (app.debug or app.testing) and app.config.get("MAIL_USERNAME"):
        # setup email logging of errors
        configure_email_logging(app)

    @app.before_request
    def check_user():
        if not app.config.get("LOGIN_DISABLED") and request.endpoint:
            # check if the endpoint requires authentication
            static_endpoint = "static" in request.endpoint or request.endpoint in [
                "report.report",
                "report.json_chrom_coverage",
            ]
            public_endpoint = getattr(app.view_functions[request.endpoint], "is_public", False)
            relevant_endpoint = not (static_endpoint or public_endpoint)
            # if endpoint requires auth, check if user is authenticated
            if relevant_endpoint and not current_user.is_authenticated:
                # combine visited URL (convert byte string query string to unicode!)
                next_url = "{}?{}".format(request.path, request.query_string.decode())
                login_url = url_for("public.index", next=next_url)
                return redirect(login_url)

    return app


def configure_extensions(app):
    """Configure Flask extensions."""
    extensions.toolbar.init_app(app)
    extensions.bootstrap.init_app(app)
    extensions.mongo.init_app(app)
    extensions.store.init_app(app)
    extensions.login_manager.init_app(app)
    extensions.mail.init_app(app)

    Markdown(app)

    if app.config.get("SQLALCHEMY_DATABASE_URI"):
        LOG.info("Chanjo extension enabled")
        configure_coverage(app)

    if app.config.get("LOQUSDB_SETTINGS"):
        LOG.info("LoqusDB enabled")
        # setup LoqusDB
        extensions.loqusdb.init_app(app)

<<<<<<< HEAD
    if app.config.get("RERUNNER_HOST"):
        LOG.info("Rerunner service enabled")
        # setup LoqusDB
        extensions.rerunner.init_app(app)
=======
    if app.config.get("GENS_HOST"):
        LOG.info("Gens enabled")
        extensions.gens.init_app(app)
>>>>>>> 08df324e

    if app.config.get("LDAP_HOST"):
        LOG.info("LDAP login enabled")
        # setup connection to server
        extensions.ldap_manager.init_app(app)
    if app.config.get("GOOGLE"):
        LOG.info("Google login enabled")
        # setup connection to google oauth2
        configure_oauth_login(app)

    if app.config.get("CLOUD_IGV_TRACKS"):
        LOG.info("Collecting IGV tracks from cloud resources")
        extensions.cloud_tracks.init_app(app)


def register_blueprints(app):
    """Register Flask blueprints."""
    app.register_blueprint(public.public_bp)
    app.register_blueprint(genes.genes_bp)
    app.register_blueprint(cases.cases_bp)
    app.register_blueprint(login.login_bp)
    app.register_blueprint(variant.variant_bp)
    app.register_blueprint(variants.variants_bp)
    app.register_blueprint(panels.panels_bp)
    app.register_blueprint(dashboard.dashboard_bp)
    app.register_blueprint(api.api_bp)
    app.register_blueprint(alignviewers.alignviewers_bp)
    app.register_blueprint(phenotypes.hpo_bp)
    app.register_blueprint(diagnoses.omim_bp)
    app.register_blueprint(institutes.overview)
    app.register_blueprint(managed_variants.managed_variants_bp)


def register_filters(app):
    @app.template_filter()
    def human_decimal(number, ndigits=4):
        """Return a standard representation of a decimal number.

        Args:
            number (float): number to humanize
            ndigits (int, optional): max number of digits to round to

        Return:
            str: humanized string of the decimal number
        """
        min_number = 10 ** -ndigits
        if isinstance(number, str):
            number = None
        if number is None:
            # NaN
            return "-"
        if number == 0:
            # avoid confusion over what is rounded and what is actually 0
            return 0
        if number < min_number:
            # make human readable and sane
            return "< {}".format(min_number)

        # round all other numbers
        return round(number, ndigits)

    @app.template_filter()
    def url_decode(string):
        """Decode a string with encoded hex values."""
        return unquote(string)

    @app.template_filter()
    def cosmic_prefix(cosmicId):
        """If cosmicId is an integer, add 'COSM' as prefix
        otherwise return unchanged"""
        if isinstance(cosmicId, int):
            return "COSM" + str(cosmicId)
        return cosmicId

    @app.template_filter()
    def fix_punctuation(text):
        """Adds a white space after puntuation"""
        return re.sub(r"(?<=[.,:;?!])(?=[^\s])", r" ", text)

    @app.template_filter()
    def count_cursor(pymongo_cursor):
        """Count numer of returned documents (deprecated pymongo.cursor.count())"""
        # Perform operations on a copy of the cursor so original does not move
        cursor_copy = pymongo_cursor.clone()
        return len(list(cursor_copy))


def configure_oauth_login(app):
    """Register the Google Oauth login client using config settings"""

    google_conf = app.config["GOOGLE"]
    discovery_url = google_conf.get("discovery_url")
    client_id = google_conf.get("client_id")
    client_secret = google_conf.get("client_secret")

    extensions.oauth_client.init_app(app)

    extensions.oauth_client.register(
        name="google",
        server_metadata_url=discovery_url,
        client_id=client_id,
        client_secret=client_secret,
        client_kwargs={"scope": "openid email profile"},
    )


def configure_email_logging(app):
    """Setup logging of error/exceptions to email."""
    import logging
    from scout.log import TlsSMTPHandler

    mail_handler = TlsSMTPHandler(
        mailhost=app.config["MAIL_SERVER"],
        fromaddr=app.config["MAIL_USERNAME"],
        toaddrs=app.config["ADMINS"],
        subject="O_ops... {} failed!".format(app.name),
        credentials=(app.config["MAIL_USERNAME"], app.config["MAIL_PASSWORD"]),
    )
    mail_handler.setLevel(logging.ERROR)
    mail_handler.setFormatter(
        logging.Formatter(
            "%(asctime)s - %(name)s - %(levelname)s: %(message)s " "[in %(pathname)s:%(lineno)d]"
        )
    )
    app.logger.addHandler(mail_handler)


def configure_coverage(app):
    """Setup coverage related extensions."""
    # setup chanjo report
    app.config["SQLALCHEMY_TRACK_MODIFICATIONS"] = True if app.debug else False
    if chanjo_api:
        chanjo_api.init_app(app)
        configure_template_filters(app)
        # register chanjo report blueprint
        app.register_blueprint(report_bp, url_prefix="/reports")

    babel = Babel(app)

    @babel.localeselector
    def get_locale():
        """Determine locale to use for translations."""
        accept_languages = current_app.config.get("ACCEPT_LANGUAGES", ["en"])

        # first check request args
        session_language = request.args.get("lang")
        if session_language in accept_languages:
            current_app.logger.info("using session language: %s", session_language)
            return session_language

        # language can be forced in config
        user_language = current_app.config.get("REPORT_LANGUAGE")
        if user_language:
            return user_language

        # try to guess the language from the user accept header that
        # the browser transmits.  We support de/fr/en in this example.
        # The best match wins.
        return request.accept_languages.best_match(accept_languages)<|MERGE_RESOLUTION|>--- conflicted
+++ resolved
@@ -111,21 +111,20 @@
         # setup LoqusDB
         extensions.loqusdb.init_app(app)
 
-<<<<<<< HEAD
+    if app.config.get("GENS_HOST"):
+        LOG.info("Gens enabled")
+        extensions.gens.init_app(app)
+        
     if app.config.get("RERUNNER_HOST"):
         LOG.info("Rerunner service enabled")
         # setup LoqusDB
         extensions.rerunner.init_app(app)
-=======
-    if app.config.get("GENS_HOST"):
-        LOG.info("Gens enabled")
-        extensions.gens.init_app(app)
->>>>>>> 08df324e
 
     if app.config.get("LDAP_HOST"):
         LOG.info("LDAP login enabled")
         # setup connection to server
         extensions.ldap_manager.init_app(app)
+        
     if app.config.get("GOOGLE"):
         LOG.info("Google login enabled")
         # setup connection to google oauth2
