--- conflicted
+++ resolved
@@ -326,17 +326,6 @@
   background: #f6f6f6;
 }
 
-<<<<<<< HEAD
-textarea.form-control {
-  background-color: #f6f6f6 !important;
-}
-
-select.form-control {
-  background-color: #f6f6f6 !important;
-}
-
-=======
->>>>>>> ad721443
 .nav .nav-item, .nav > .active > a {
   background-color: #f6f6f6 !important;
 }