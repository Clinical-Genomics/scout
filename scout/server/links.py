--- conflicted
+++ resolved
@@ -759,20 +759,9 @@
     if not institute_obj:
         return
 
-    # if variant_obj["sub_category"] == "indel":
-    #    url_template = (
-    #        "http://localhost:10000/{search_verb}?{alamut_key_arg}{alamut_inst_arg}request=g.{this[chromosome]}{build_str}:"
-    #        "{this[position]}:ins"
-    #    )
-
     url_template = (
-<<<<<<< HEAD
         "http://localhost:10000/{search_verb}?{alamut_key_arg}{alamut_inst_arg}request={this[canonical_transcript]}{build_str}:"
         "{this[hgvs_identifier]}"
-=======
-        "http://localhost:10000/{search_verb}?{alamut_key_arg}{alamut_inst_arg}request={chromosome}{build_str}:"
-        "{this[position]}{this[reference]}>{this[alternative]}"
->>>>>>> aa1a2c1c
     )
     alamut_key = institute_obj.get("alamut_key")
     alamut_institution = institute_obj.get("alamut_institution")
@@ -791,12 +780,7 @@
         search_verb=search_verb,
         alamut_key_arg=alamut_key_arg,
         alamut_inst_arg=alamut_inst_arg,
-<<<<<<< HEAD
         this=gene_obj,
-=======
-        chromosome=chromosome,
-        this=variant_obj,
->>>>>>> aa1a2c1c
         build_str=build_str,
     )
 
