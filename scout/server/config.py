# -*- coding: utf-8 -*-
SECRET_KEY = "this is not secret..."
REMEMBER_COOKIE_NAME = "scout_remember_me"

# MONGO_URI = "mongodb://127.0.0.1:27011,127.0.0.1:27012,127.0.0.1:27013/?replicaSet=rs0&readPreference=primary"
MONGO_DBNAME = "scout"

BOOTSTRAP_SERVE_LOCAL = True
TEMPLATES_AUTO_RELOAD = True

DEBUG_TB_INTERCEPT_REDIRECTS = False

# Flask-mail: http://pythonhosted.org/flask-mail/
# see: https://bitbucket.org/danjac/flask-mail/issue/3
MAIL_SERVER = "smtp.gmail.com"
MAIL_PORT = 587
MAIL_USE_TLS = True
MAIL_USE_SSL = False

# Filename of accrediation bagde image in server/bluprints/public/static
# If null no badge is displayed in scout
ACCREDITATION_BADGE = "swedac-1926-iso17025.png"

<<<<<<< HEAD
# LDAP login Settings
# Complete list of accepted parameters available here: https://flask-ldap3-login.readthedocs.io/en/latest/configuration.html#core)
# LDAP_HOST = 'ad.mydomain.com'
# LDAP_PORT = 389
# LDAP_BASE_DN = 'dc=mydomain,dc=com'
# LDAP_USER_DN = 'ou=users'
# LDAP_USER_LOGIN_ATTR = "mail"
=======
# Parameters required for Google Oauth 2.0 login
# GOOGLE = dict(
#    client_id="client.apps.googleusercontent.com",
#    client_secret="secret",
#    discovery_url="https://accounts.google.com/.well-known/openid-configuration",
# )

# Chanjo database connection string - used by chanjo report to create coverage reports
# SQLALCHEMY_DATABASE_URI = "mysql+pymysql://test_user:test_passwordw@127.0.0.1:3306/chanjo"
>>>>>>> 8a6cd6a5

# Configure gens service
# GENS_HOST = "127.0.0.1"
# GENS_PORT = 5000

# Connection details for communicating with a rerunner service
# RERUNNER_API_ENTRYPOINT = "http://rerunner:5001/v1.0/rerun"
# RERUNNER_TIMEOUT = 10
# RERUNNER_API_KEY = "I am the Keymaster of Gozer"

# MatchMaker connection parameters
# - Tested with PatientMatcher (https://github.com/Clinical-Genomics/patientMatcher) -
# MME_ACCEPTS = "application/vnd.ga4gh.matchmaker.v1.0+json"
# MME_URL = "http://localhost:9020"
# MME_TOKEN = "DEMO"

# Beacon connection settings
# - Tested with cgbeacon2 (https://github.com/Clinical-Genomics/cgbeacon2) -
# BEACON_URL = "http://localhost:6000/apiv1.0"
# BEACON_TOKEN = "DEMO"

# connection details for LoqusDB MongoDB database
# Example with 2 instances of LoqusDB, one using a binary file and one instance connected via REST API
# When multiple instances are available, admin users can modify which one is in use for a given institute from the admin settings page
# LOQUSDB_SETTINGS = {
#    "default" : {"binary_path": "/miniconda3/envs/loqus2.5/bin/loqusdb", "config_path": "/home/user/settings/loqus_default.yaml"},
#    "loqus_api" : {"api_url": "http://127.0.0.1:9000"},
# }

#
# Cloud IGV tracks can be configured here to allow users to enable them on their IGV views.
# CLOUD_IGV_TRACKS = [
#    {
#        "name": "custom_public_bucket",
#        "access": "public",
#        "tracks": [
#            {
#                "name": "dbVar Pathogenic or Likely Pathogenic",
#                "type": "variant",
#                "format": "vcf",
#                "build": "37",
#                "url": "https://s3-eu-west-1.amazonaws.com/pfigshare-u-files/25777457/GRCh37.variant_call.clinical.pathogenic_or_likely_pathogenic.vcf.gz",
#                "indexURL": "https://s3-eu-west-1.amazonaws.com/pfigshare-u-files/25777460/GRCh37.variant_call.clinical.pathogenic_or_likely_pathogenic.vcf.gz.tbi",
#            }
#        ],
#    },
# ]

# Chanjo-Report
REPORT_LANGUAGE = "en"
ACCEPT_LANGUAGES = ["en", "sv"]

# TICKET_SYSTEM_EMAIL = "support@test_service.com"

# FEATURE FLAGS
SHOW_CAUSATIVES = True
SHOW_OBSERVED_VARIANT_ARCHIVE = True
HIDE_ALAMUT_LINK = True

# OMIM API KEY: Required for downloading definitions from OMIM (https://www.omim.org/api)
# OMIM_API_KEY = 'valid_omim_api_key'

# Parameters for enabling Phenomizer queries
# PHENOMIZER_USERNAME = "test_user"
# PHENOMIZER_PASSWORD = "test_password"

# Rank model links
RANK_MODEL_LINK_PREFIX = "https://github.com/Clinical-Genomics/reference-files/blob/master/rare-disease/rank_model/rank_model_-v"
RANK_MODEL_LINK_POSTFIX = "-.ini"
SV_RANK_MODEL_LINK_PREFIX = "https://github.com/Clinical-Genomics/reference-files/blob/master/rare-disease/rank_model/svrank_model_-v"
SV_RANK_MODEL_LINK_POSTFIX = "-.ini"<|MERGE_RESOLUTION|>--- conflicted
+++ resolved
@@ -21,7 +21,6 @@
 # If null no badge is displayed in scout
 ACCREDITATION_BADGE = "swedac-1926-iso17025.png"
 
-<<<<<<< HEAD
 # LDAP login Settings
 # Complete list of accepted parameters available here: https://flask-ldap3-login.readthedocs.io/en/latest/configuration.html#core)
 # LDAP_HOST = 'ad.mydomain.com'
@@ -29,7 +28,7 @@
 # LDAP_BASE_DN = 'dc=mydomain,dc=com'
 # LDAP_USER_DN = 'ou=users'
 # LDAP_USER_LOGIN_ATTR = "mail"
-=======
+
 # Parameters required for Google Oauth 2.0 login
 # GOOGLE = dict(
 #    client_id="client.apps.googleusercontent.com",
@@ -39,7 +38,6 @@
 
 # Chanjo database connection string - used by chanjo report to create coverage reports
 # SQLALCHEMY_DATABASE_URI = "mysql+pymysql://test_user:test_passwordw@127.0.0.1:3306/chanjo"
->>>>>>> 8a6cd6a5
 
 # Configure gens service
 # GENS_HOST = "127.0.0.1"
