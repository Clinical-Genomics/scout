--- conflicted
+++ resolved
@@ -17,33 +17,10 @@
 MAIL_USE_SSL = False
 
 # connection details for LoqusDB MongoDB database
-<<<<<<< HEAD
+
 # LOQUSDB_SETTINGS = dict(
 # binary_path="path/to/loqusdb",
 # config_path=<path/to/loqus/config>
-=======
-#
-# 1. One LoqusDB
-LOQUSDB_SETTINGS = dict(binary_path="/miniconda3/envs/loqus2.5/bin/loqusdb")
-# config_path=<path/to/loqus/config>
-#
-# 2. LoqusDB configurable per Institute
-# LOQUSDB_SETTINGS = [
-#     {"binary_path": "/miniconda3/envs/loqus2.5/bin/loqusdb", "id": "default"},
-#     {"binary_path": "/miniconda3/envs/loqus2.5/bin/loqusdb", "id": "hejhej"},
-#     {"binary_path": "/bin/yetanother/loqusdb", "id": "Mayo"},
-# ]
-
-
-# Suggestion from github by MM:
-# LOQUSDB_SETTING = [
-#     {"binary_path": "loqusdb", "config_path": "rare_disease_37.yml", "name": "default"},
-#     {"binary_path": "loqusdb", "config_path": "rare_disease_38.yml", "name": "rd38"},
-#     {"binary_path": "loqusdb", "config_path": "melanoma_37.yml", "name": "melanoma37"},
-# ]
-
-
->>>>>>> b2673cf3
 # )
 # If not on localhost 27017 one needs to provide uri with
 # connection details for LoqusDB MongoDB database
