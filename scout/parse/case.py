--- conflicted
+++ resolved
@@ -18,170 +18,8 @@
 LOG = logging.getLogger(__name__)
 
 
-<<<<<<< HEAD
+
 def parse_case_data(**kwargs):
-=======
-def get_correct_date(date_info):
-    """Convert dateinfo to correct date
-
-    Args:
-        dateinfo: Something that represents a date
-
-    Returns:
-        correct_date(datetime.datetime)
-    """
-    if isinstance(date_info, datetime.datetime):
-        return date_info
-
-    if isinstance(date_info, str):
-        try:
-            correct_date = get_date(date_info)
-        except ValueError as err:
-            LOG.warning("Analysis date is on wrong format")
-            LOG.info("Setting analysis date to todays date")
-            correct_date = datetime.datetime.now()
-        return correct_date
-
-    LOG.info("Setting analysis date to todays date")
-    return datetime.datetime.now()
-
-
-def _parse_images_cnf(images):
-    """
-    Parse image info from configuration file and process wildcard searches.
-
-    Args:
-        images: array with image configuration
-
-    Returns:
-        parsed_images: array with image binary blob
-    """
-    parsed_images = []
-    for image in images:
-        img = image["path"]
-        if "{" in str(img) and "}" in str(img):
-            for match in _glob_wildcard(image["path"]):
-                # replace wildcard variable name with match
-                replaced_info = {
-                    key: val.replace("{%s}" % match["variable_name"], match["match"])
-                    for key, val in image.items()
-                }
-                # read image data
-                try:
-                    parsed_images.append(
-                        _read_image(
-                            {
-                                **replaced_info,
-                                **{"str_repid": match["match"], "path": match["path"]},
-                            }
-                        )
-                    )
-                except ValueError as err:
-                    LOG.warning(str(err))
-        else:
-            image["path"] = Path(img)
-            # skip entries that are not recognized as image on suffix
-            try:
-                parsed_images.append(_read_image(image))
-            except ValueError as err:
-                LOG.warning(str(err))
-    return parsed_images
-
-
-def _read_image(image):
-    """Read image configuration and store as image object.
-
-    Image are read and stored with additional metadata according to
-    its format.
-
-    Args:
-        image: image configuration
-
-    Returns:
-        image_obj: stored image information
-    """
-    # load image file to memory
-    VALID_IMAGE_SUFFIXES = ["gif", "svg", "png", "jpg", "jpeg"]
-    path = image["path"]
-    if not path.suffix[1:] in VALID_IMAGE_SUFFIXES:
-        raise ValueError(f"Image: {path.name} is not recognized as an image, skipping")
-    # convert to image object
-    with open(image["path"], "rb") as image_file:
-        image_obj = {
-            "title": image["title"],
-            "description": image["description"],
-            "data": bytes(image_file.read()),
-            "width": image.get("width"),
-            "height": image.get("height"),
-            "str_repid": image.get("str_repid"),
-            "format": "svg+xml" if path.suffix[1:] == "svg" else path.suffix[1:],
-        }
-    return image_obj
-
-
-def _glob_wildcard(path):
-    """Search for multiple files using a path with wildcard."""
-    wildcard = re.search(r"{([A-Za-z0-9_-]+)}", path)
-    # make proper wildcard path
-    glob_path = path[: wildcard.start()] + "*" + path[wildcard.end() :]
-    wildcard_end = len(path) - wildcard.end()
-    paths = tuple(
-        {
-            "match": match[wildcard.start() : -wildcard_end],
-            "variable_name": wildcard.group(1),
-            "path": Path(match),
-        }
-        for match in glob(glob_path)
-    )
-    return paths
-
-
-def parse_custom_images(config_data):
-    """Parse information on custom images assigned to the case."""
-
-    # sort custom image sections
-    images = {}
-    img_cnf = config_data.get("custom_images", {})
-    for page_name in img_cnf:
-        if page_name == "case":
-            sections = {}
-            for section_name, imgs in img_cnf[page_name].items():
-                parsed_images = _parse_images_cnf(imgs)
-                if len(parsed_images) > 0:
-                    sections[section_name] = parsed_images
-                else:
-                    LOG.warning(f"Section: {section_name} had no valid images, skipping")
-            images[page_name] = sections
-        elif page_name == "str":
-            parsed_images = _parse_images_cnf(img_cnf[page_name])
-            if len(parsed_images) > 0:
-                images[page_name] = parsed_images
-            else:
-                LOG.warning(f"Variant {page_name}: had no valid images, skipping")
-    return images
-
-
-def parse_case_data(
-    config=None,
-    ped=None,
-    owner=None,
-    vcf_snv=None,
-    vcf_sv=None,
-    vcf_cancer=None,
-    vcf_cancer_sv=None,
-    vcf_str=None,
-    smn_tsv=None,
-    peddy_ped=None,
-    peddy_sex=None,
-    peddy_check=None,
-    delivery_report=None,
-    multiqc=None,
-    cnv_report=None,
-    coverage_qc_report=None,
-    gene_fusion_report=None,
-    gene_fusion_report_research=None,
-):
->>>>>>> 54809c21
     """Parse all data necessary for loading a case into scout
 
     This can be done either by providing a VCF file and other information
@@ -239,18 +77,9 @@
         config_dict["default_gene_panels"] = [
             panel.strip() for panel in config_dict["default_gene_panels"]
         ]
-<<<<<<< HEAD
+
     except KeyError:
         pass
-=======
-
-    # handle scout/commands/load/case.py
-
-    ##################### Add information from peddy if existing #####################
-    config_data["peddy_ped"] = peddy_ped or config_data.get("peddy_ped")
-    config_data["peddy_sex_check"] = peddy_sex or config_data.get("peddy_sex")
-    config_data["peddy_ped_check"] = peddy_check or config_data.get("peddy_check")
->>>>>>> 54809c21
 
     # This will add information from peddy to the individuals
     add_peddy_information(config_dict)
@@ -414,285 +243,7 @@
                     or analysis_inds[parent_id]["confirmed_parent"] is None
                 ):
                     # Set confirmatio to True
-<<<<<<< HEAD
                     analysis_inds[parent_id]["confirmed_parent"] = True
-=======
-                    analysis_inds[ind[parent]]["confirmed_parent"] = True
-
-
-def parse_individual(sample):
-    """Parse individual information
-
-    Args:
-        sample (dict)
-
-    Returns:
-        {
-            'individual_id': str,
-            'father': str,
-            'mother': str,
-            'display_name': str,
-            'sex': str,
-            'phenotype': str,
-            'bam_file': str,
-            'mt_bam': str,
-            'analysis_type': str,
-            'vcf2cytosure': str,
-            'capture_kits': list(str),
-            'upd_sites_bed': str,
-            'upd_regions_bed': str,
-            'rhocall_bed': str,
-            'rhocall_wig': str,
-            'tiddit_coverage_wig': str,
-            'predicted_ancestry' = str,
-            'is_sma': boolean,
-            'is_sma_carrier': boolean,
-            'smn1_cn' = int,
-            'smn2_cn' = int,
-            'smn2delta78_cn' = int,
-            'smn_27134_cn' = int,
-            'tumor_type': str,
-            'tmb': str,
-            'msi': str,
-            'tumor_purity': float,
-            'tissue_type': str,
-            'chromograph_images': str
-            'vcf2cytosure': str
-            'rna_coverage_bigwig': str
-            'splice_junctions_bed': str
-        }
-
-    """
-    ind_info = {}
-    if "sample_id" not in sample:
-        raise PedigreeError("One sample is missing 'sample_id'")
-    sample_id = sample["sample_id"]
-    # Check the sex
-    if "sex" not in sample:
-        raise PedigreeError("Sample %s is missing 'sex'" % sample_id)
-    sex = sample["sex"]
-    if sex not in REV_SEX_MAP:
-        LOG.warning(
-            "'sex' is only allowed to have values from {}".format(
-                ", ".join(list(REV_SEX_MAP.keys()))
-            )
-        )
-        raise PedigreeError("Individual %s has wrong formated sex" % sample_id)
-
-    # Check the phenotype
-    if "phenotype" not in sample:
-        raise PedigreeError("Sample %s is missing 'phenotype'" % sample_id)
-    phenotype = sample["phenotype"]
-    if phenotype not in REV_PHENOTYPE_MAP:
-        LOG.warning(
-            "'phenotype' is only allowed to have values from {}".format(
-                ", ".join(list(REV_PHENOTYPE_MAP.keys()))
-            )
-        )
-        raise PedigreeError("Individual %s has wrong formated phenotype" % sample_id)
-
-    ind_info["individual_id"] = sample_id
-    ind_info["display_name"] = sample.get("sample_name", sample["sample_id"])
-
-    ind_info["sex"] = sex
-    ind_info["phenotype"] = phenotype
-
-    ind_info["father"] = sample.get("father")
-    ind_info["mother"] = sample.get("mother")
-
-    ind_info["confirmed_parent"] = sample.get("confirmed_parent")
-    ind_info["confirmed_sex"] = sample.get("confirmed_sex")
-    ind_info["predicted_ancestry"] = sample.get("predicted_ancestry")
-
-    # IGV files these can be bam or cram format
-    bam_path_options = ["alignment_path", "bam_path", "bam_file"]
-    for option in bam_path_options:
-        if sample.get(option) and not sample.get(option).strip() == "":
-            if "bam_file" in ind_info:
-                LOG.warning(
-                    "Multiple alignment paths given for individual %s in load config. Using %s",
-                    ind_info["individual_id"],
-                    ind_info["bam_file"],
-                )
-            else:
-                ind_info["bam_file"] = sample[option]
-
-    ind_info["rhocall_bed"] = sample.get("rhocall_bed", sample.get("rhocall_bed"))
-    ind_info["rhocall_wig"] = sample.get("rhocall_wig", sample.get("rhocall_wig"))
-    ind_info["tiddit_coverage_wig"] = sample.get(
-        "tiddit_coverage_wig", sample.get("tiddit_coverage_wig")
-    )
-    ind_info["upd_regions_bed"] = sample.get("upd_regions_bed", sample.get("upd_regions_bed"))
-    ind_info["upd_sites_bed"] = sample.get("upd_sites_bed", sample.get("upd_sites_bed"))
-    ind_info["mt_bam"] = sample.get("mt_bam")
-    ind_info["analysis_type"] = sample.get("analysis_type")
-
-    # Path to downloadable vcf2cytosure file
-    ind_info["vcf2cytosure"] = sample.get("vcf2cytosure")
-
-    # Path to splice junctions data
-    ind_info["rna_coverage_bigwig"] = sample.get("rna_coverage_bigwig")
-    ind_info["splice_junctions_bed"] = sample.get("splice_junctions_bed")
-
-    # load sma file if it is not done at this point!
-    ind_info["is_sma"] = sample.get("is_sma", None)
-    ind_info["is_sma_carrier"] = sample.get("is_sma_carrier", None)
-    ind_info["smn1_cn"] = sample.get("smn1_cn", None)
-    ind_info["smn2_cn"] = sample.get("smn2_cn", None)
-    ind_info["smn2delta78_cn"] = sample.get("smn2delta78_cn", None)
-    ind_info["smn_27134_cn"] = sample.get("smn_27134_cn", None)
-
-    ind_info["capture_kits"] = [sample.get("capture_kit")] if "capture_kit" in sample else []
-
-    # Cancer specific values
-    ind_info["tumor_type"] = sample.get("tumor_type")
-    # tumor_mutational_burden
-    ind_info["tmb"] = sample.get("tmb")
-    ind_info["msi"] = sample.get("msi")
-
-    ind_info["tumor_purity"] = sample.get("tumor_purity")
-    # might be a string-formatted fraction, example: 30/90
-    if isinstance(ind_info["tumor_purity"], str):
-        ind_info["tumor_purity"] = float(Fraction(ind_info["tumor_purity"]))
-
-    ind_info["tissue_type"] = sample.get("tissue_type")
-
-    ind_info["chromograph_images"] = sample.get("chromograph_images")
-
-    # Remove key-value pairs from ind_info where key==None and return
-    return removeNoneValues(ind_info)
-
-
-def parse_individuals(samples):
-    """Parse the individual information
-
-    Reformat sample information to proper individuals
-
-    Args:
-        samples(list(dict))
-
-    Returns:
-        individuals(list(dict))
-    """
-    individuals = []
-    if len(samples) == 0:
-        raise PedigreeError("No samples could be found")
-
-    ind_ids = set()
-    for sample_info in samples:
-        parsed_ind = parse_individual(sample_info)
-        individuals.append(parsed_ind)
-        ind_ids.add(parsed_ind["individual_id"])
-
-    # Check if relations are correct
-    for parsed_ind in individuals:
-        father = parsed_ind.get("father")
-        if father and father != "0":
-            if father not in ind_ids:
-                raise PedigreeError("father %s does not exist in family" % father)
-        mother = parsed_ind.get("mother")
-        if mother and mother != "0":
-            if mother not in ind_ids:
-                raise PedigreeError("mother %s does not exist in family" % mother)
-
-    return individuals
-
-
-def parse_case(config):
-    """Parse case information from config or PED files.
-
-    Args:
-        config (dict): case config with detailed information
-
-    Returns:
-        dict: parsed case data
-    """
-    if "owner" not in config:
-        raise ConfigError("A case has to have a owner")
-
-    if "family" not in config:
-        raise ConfigError("A case has to have a 'family'")
-
-    individuals = parse_individuals(config["samples"])
-    synopsis = None
-    if config.get("synopsis"):
-        synopsis = (
-            ". ".join(config["synopsis"])
-            if isinstance(config["synopsis"], list)
-            else config["synopsis"]
-        )
-
-    case_data = {
-        "owner": config["owner"],
-        "collaborators": [config["owner"]],
-        "case_id": config["family"],
-        "display_name": config.get("family_name", config["family"]),
-        "synopsis": synopsis,
-        "phenotype_terms": config.get("phenotype_terms"),
-        "cohorts": config.get("cohorts"),
-        "genome_build": config.get("human_genome_build"),
-        "lims_id": config.get("lims_id"),
-        "rank_model_version": str(config.get("rank_model_version", "")),
-        "rank_score_threshold": config.get("rank_score_threshold", 0),
-        "sv_rank_model_version": str(config.get("sv_rank_model_version", "")),
-        "analysis_date": config.get("analysis_date"),
-        "individuals": individuals,
-        "vcf_files": {
-            "vcf_snv": config.get("vcf_snv"),
-            "vcf_sv": config.get("vcf_sv"),
-            "vcf_str": config.get("vcf_str"),
-            "vcf_cancer": config.get("vcf_cancer"),
-            "vcf_cancer_sv": config.get("vcf_cancer_sv"),
-            "vcf_snv_research": config.get("vcf_snv_research"),
-            "vcf_sv_research": config.get("vcf_sv_research"),
-            "vcf_cancer_research": config.get("vcf_cancer_research"),
-            "vcf_cancer_sv_research": config.get("vcf_cancer_sv_research"),
-        },
-        "smn_tsv": config.get("smn_tsv"),
-        "default_panels": config.get("default_gene_panels", []),
-        "gene_panels": config.get("gene_panels", []),
-        "assignee": config.get("assignee"),
-        "peddy_ped": config.get("peddy_ped"),
-        "peddy_sex": config.get("peddy_sex"),
-        "peddy_check": config.get("peddy_check"),
-        "delivery_report": config.get("delivery_report"),
-        "cnv_report": config.get("cnv_report"),
-        "coverage_qc_report": config.get("coverage_qc_report"),
-        "gene_fusion_report": config.get("gene_fusion_report"),
-        "gene_fusion_report_research": config.get("gene_fusion_report_research"),
-        "multiqc": config.get("multiqc"),
-        "track": config.get("track", "rare"),
-    }
-
-    # add SMN info
-    LOG.debug("Checking for SMN TSV..")
-    if case_data["smn_tsv"]:
-        LOG.info("Adding SMN info from {}.".format(case_data["smn_tsv"]))
-        add_smn_info_case(case_data)
-
-    if config.get("custom_images"):
-        case_data["custom_images"] = parse_custom_images(config)
-
-    # add the pedigree figure, this is a xml file which is dumped in the db
-    if "madeline" in config:
-        mad_path = Path(config["madeline"])
-        if not mad_path.exists():
-            raise ValueError("madeline path not found: {}".format(mad_path))
-        with mad_path.open("r") as in_handle:
-            case_data["madeline_info"] = in_handle.read()
-
-    if (
-        case_data["vcf_files"]["vcf_cancer"]
-        or case_data["vcf_files"]["vcf_cancer_research"]
-        or case_data["vcf_files"]["vcf_cancer_sv"]
-        or case_data["vcf_files"]["vcf_cancer_sv_research"]
-    ):
-        case_data["track"] = "cancer"
-
-    case_data["analysis_date"] = get_correct_date(case_data.get("analysis_date"))
-
-    return case_data
->>>>>>> 54809c21
 
 
 def parse_ped(ped_stream, family_type="ped"):
