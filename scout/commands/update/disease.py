--- conflicted
+++ resolved
@@ -16,15 +16,11 @@
 from scout.load.hpo import load_disease_terms
 from scout.server.extensions import store
 from scout.utils.handle import get_file_handle
-<<<<<<< HEAD
-from scout.utils.scout_requests import fetch_hpo_to_genes_to_disease, fetch_mim_files
-=======
 from scout.utils.scout_requests import (
     fetch_hpo_disease_annotation,
     fetch_hpo_to_genes_to_disease,
     fetch_mim_files,
 )
->>>>>>> a67ab19c
 
 LOG = logging.getLogger(__name__)
 
