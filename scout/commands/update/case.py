import logging
from pprint import pprint as pp
import pymongo
import click
from flask.cli import with_appcontext

from scout.server.extensions import store

LOG = logging.getLogger(__name__)

@click.command('case', short_help='Update a case')
@click.argument('case_id', required=False)
@click.option('--case-name', '-n',
                help="Add/update the display name of case",
)
@click.option('--institute', '-i',
                help="Update what institutes that has access to case",
)
@click.option('--collaborator', '-c',
                help="Add a collaborator to the case",
)
@click.option('--vcf', type=click.Path(exists=True),
              help='path to clinical VCF file to be added')
@click.option('--vcf-sv', type=click.Path(exists=True),
              help='path to clinical SV VCF file to be added')
@click.option('--vcf-cancer', type=click.Path(exists=True),
              help='path to clinical cancer VCF file to be added')
@click.option('--vcf-research', type=click.Path(exists=True),
              help='path to research VCF file to be added')
@click.option('--vcf-sv-research', type=click.Path(exists=True),
              help='path to research VCF with SV variants to be added')
@click.option('--vcf-cancer-research', type=click.Path(exists=True),
              help='path to research VCF with cancer variants to be added')
@click.option('--reupload-sv', is_flag=True,
              help='Remove all SVs and re upload from existing files')
@click.option('--rankscore-treshold',
              help='Set a new rank score treshold if desired')
@click.option('--rankmodel-version',
              help='Update the rank model version')
<<<<<<< HEAD
def case(case_id, case_name, institute, collaborator, vcf, vcf_sv,
         vcf_cancer, vcf_research, vcf_sv_research, vcf_cancer_research,
         reupload_sv, rankscore_treshold, rankmodel_version):
=======
@click.option('--sv-rankmodel-version',
              help='Update the SV rank model version')

@click.pass_context
def case(context, case_id, case_name, institute, collaborator, vcf, vcf_sv,
         vcf_cancer, vcf_research, vcf_sv_research, vcf_cancer_research, peddy_ped,
         reupload_sv, rankscore_treshold, rankmodel_version, sv_rankmodel_version):
>>>>>>> 32e1ecef
    """
    Update a case in the database
    """
    adapter = store
    if not case_id:
        if not (case_name and institute):
            LOG.info("Please specify which case to update.")
            return
        case_id = "{0}-{1}".format(institute, case_name)
    # Check if the case exists
    case_obj = adapter.case(case_id)

<<<<<<< HEAD
    if case_obj is None:
        LOG.warning("Case %s could not be found", case_id)
        return
=======
    if not case_obj:
        LOG.warning("Case %s could not be found", case_id)
        context.abort()
>>>>>>> 32e1ecef

    case_changed = False
    if collaborator:
        if not adapter.institute(collaborator):
            LOG.warning("Institute %s could not be found", collaborator)
            return
        if not collaborator in case_obj['collaborators']:
            case_changed = True
            case_obj['collaborators'].append(collaborator)
            LOG.info("Adding collaborator %s", collaborator)

    if vcf:
        LOG.info("Updating 'vcf_snv' to %s", vcf)
        case_obj['vcf_files']['vcf_snv'] = vcf
        case_changed = True
    if vcf_sv:
        LOG.info("Updating 'vcf_sv' to %s", vcf_sv)
        case_obj['vcf_files']['vcf_sv'] = vcf_sv
        case_changed = True
    if vcf_cancer:
        LOG.info("Updating 'vcf_cancer' to %s", vcf_cancer)
        case_obj['vcf_files']['vcf_cancer'] = vcf_cancer
        case_changed = True
    if vcf_research:
        LOG.info("Updating 'vcf_research' to %s", vcf_research)
        case_obj['vcf_files']['vcf_research'] = vcf_research
        case_changed = True
    if vcf_sv_research:
        LOG.info("Updating 'vcf_sv_research' to %s", vcf_sv_research)
        case_obj['vcf_files']['vcf_sv_research'] = vcf_sv_research
        case_changed = True
    if vcf_cancer_research:
        LOG.info("Updating 'vcf_cancer_research' to %s", vcf_cancer_research)
        case_obj['vcf_files']['vcf_cancer_research'] = vcf_cancer_research
        case_changed = True

    if case_changed:
        adapter.update_case(case_obj)

    if reupload_sv:
        LOG.info("Set needs_check to True for case %s", case_id)
        updates = {'needs_check': True}
        if sv_rankmodel_version:
            updates['sv_rank_model_version'] = sv_rankmodel_version
        if vcf_sv:
            updates['vcf_files.vcf_sv'] = vcf_sv
        if vcf_sv:
            updates['vcf_files.vcf_sv_research'] = vcf_sv_research

        updated_case = adapter.case_collection.find_one_and_update(
            {'_id':case_id},
            {'$set': updates
            },
            return_document=pymongo.ReturnDocument.AFTER
        )
        rankscore_treshold = rankscore_treshold or updated_case.get("rank_score_threshold", 5)
        # Delete and reload the clinical SV variants
        if updated_case['vcf_files'].get('vcf_sv'):
            adapter.delete_variants(case_id, variant_type='clinical', category='sv')
            adapter.load_variants(updated_case, variant_type='clinical',
                                  category='sv', rank_threshold=rankscore_treshold)
        # Delete and reload research SV variants
        if updated_case['vcf_files'].get('vcf_sv_research'):
            adapter.delete_variants(case_id, variant_type='research', category='sv')
            if updated_case.get('is_research'):
                adapter.load_variants(updated_case, variant_type='research',
                                      category='sv', rank_threshold=rankscore_treshold)<|MERGE_RESOLUTION|>--- conflicted
+++ resolved
@@ -37,11 +37,6 @@
               help='Set a new rank score treshold if desired')
 @click.option('--rankmodel-version',
               help='Update the rank model version')
-<<<<<<< HEAD
-def case(case_id, case_name, institute, collaborator, vcf, vcf_sv,
-         vcf_cancer, vcf_research, vcf_sv_research, vcf_cancer_research,
-         reupload_sv, rankscore_treshold, rankmodel_version):
-=======
 @click.option('--sv-rankmodel-version',
               help='Update the SV rank model version')
 
@@ -49,7 +44,6 @@
 def case(context, case_id, case_name, institute, collaborator, vcf, vcf_sv,
          vcf_cancer, vcf_research, vcf_sv_research, vcf_cancer_research, peddy_ped,
          reupload_sv, rankscore_treshold, rankmodel_version, sv_rankmodel_version):
->>>>>>> 32e1ecef
     """
     Update a case in the database
     """
@@ -62,15 +56,9 @@
     # Check if the case exists
     case_obj = adapter.case(case_id)
 
-<<<<<<< HEAD
-    if case_obj is None:
-        LOG.warning("Case %s could not be found", case_id)
-        return
-=======
     if not case_obj:
         LOG.warning("Case %s could not be found", case_id)
         context.abort()
->>>>>>> 32e1ecef
 
     case_changed = False
     if collaborator:
