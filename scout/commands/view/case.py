--- conflicted
+++ resolved
@@ -33,13 +33,8 @@
     default=0,
     help="Only show cases with more variants than treshold"
 )
-<<<<<<< HEAD
 @with_appcontext
-def cases(institute, display_name, case_id, nr_variants, variants_treshold):
-=======
-@click.pass_context
-def cases(context, institute, display_name, case_id, nr_variants, variants_treshold, similar):
->>>>>>> 32e1ecef
+def cases(institute, display_name, case_id, nr_variants, variants_treshold, similar):
     """Display cases from the database"""
     LOG.info("Running scout view institutes")
     adapter = store
