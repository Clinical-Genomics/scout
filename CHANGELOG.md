# Change Log
All notable changes to this project will be documented in this file.
This project adheres to [Semantic Versioning](http://semver.org/).

About changelog [here](https://keepachangelog.com/en/1.0.0/)
## [Unreleased]
### Changed
- Parse and save into database also OMIM terms not associated to genes
### Fixed
- Update more FontAwesome icons to avoid Pro icons

## [Unreleased]
<<<<<<< HEAD
### Changed
- Parallelize variant loading for each chromosome
=======
## Fixed
- BioNano API FSHD report requests are GET in Access 1.8, were POST in 1.7
>>>>>>> 77404256

## [4.74]
### Added
- SNVs and Indels, MEI and str variants genes have links to Decipher
- An `owner + case display name` index for cases database collection
- Test and fixtures for RNA fusion case page
- Load and display fusion variants from VCF files as the other variant types
- Option to update case document with path to mei variants (clinical and research)
- Details on variant type and category for audit filters on case general report
### Fixed
- loqusdb table no longer has empty row below each loqusid
- MatchMaker submission details page crashing because of change in date format returned by PatientMatcher
- Variant external links buttons style does not change color when visited
- Hide compounds with compounds follow filter for region or function would fail for variants in multiple genes
- Updated FontAwesome version to fix missing icons

## [4.73]
### Added
- Shortcut button for HPO panel MEI variants from case page
- Export managed variants from CLI
### Changed
- STRs visualization on case panel to emphasize abnormal repeat count and associated condition
- Removed cytoband column from STRs variant view on case report
- More long integers formatted with thin spaces, and copy to clipboard buttons added
### Fixed
- OMIM table is scrollable if higher than 700px on SV page
- Pinned variants validation badge is now red for false positives.
- Case display name defaulting to case ID when `family_name` or `display_name` are missing from case upload config file
- Expanded menu visible at screen sizes below 1000px now has background color
- The image in ClinVar howto-modal is now responsive
- Clicking on a case in case groups when case was already removed from group in another browser tab
- Page crashing when saving filters for mei variants
- Link visited color of images

## [4.72.4]
### Changed
- Automatic test mongod version increased to v7
### Fixed
- GnomAD now defaults to hg38 - change build 37 links accordingly

## [4.72.3]
### Fixed
- Somatic general case report small variant table can crash with unclassified variants

## [4.72.2]
### Changed
- A gunicorn maxrequests parameter for Docker server image - default to 1200
- STR export limit increased to 500, as for other variants
- Prevent long number wrapping and use thin spaces for separation, as per standards from SI, NIST, IUPAC, BIPM.
- Speed up case retrieval and lower memory use by projecting case queries
- Make relatedness check fails stand out a little more to new users
- Speed up case retrieval and lower memory use by projecting case queries
- Speed up variant pages by projecting only the necessary keys in disease collection query
### Fixed
- Huge memory use caused by cases and variants pages pulling complete disease documents from DB
- Do not include genes fetched from HPO terms when loading diseases
- Consider the renamed fields `Approved Symbol` -> `Approved Gene Symbol` and `Gene Symbols` -> `Gene/Locus And Other Related Symbols` when parsing OMIM terms from genemap2.txt file

## [4.72.1]
### Fixed
- Jinja filter that renders long integers
- Case cache when looking for causatives in other cases causing the server to hang

## [4.72]
### Added
- A GitHub action that checks for broken internal links in docs pages
- Link validation settings in mkdocs.yml file
- Load and display full RNA alignments on alignment viewer
- Genome build check when loading a case
- Extend event index to previous causative variants and always load them
### Fixed
- Documentation nav links for a few documents
- Slightly extended the BioNano Genomics Access integration docs
- Loading of SVs when VCF is missing the INFO.END field but has INFO.SVLEN field
- Escape protein sequence name (if available) in case general report to render special characters correctly
- CaseS HPO term searches for multiple terms works independent of order
- CaseS search regexp should not allow backslash
- CaseS cohort tags can contain whitespace and still match
- Remove diagnoses from cases even if OMIM term is not found in the database
- Parsing of disease-associated genes
- Removed an annoying warning while updating database's disease terms
- Displaying custom case images loaded with scout version <= 4.71
- Use pydantic version >=2 in requirements.txt file
### Changed
- Column width adjustment on caseS page
- Use Python 3.11 in tests
- Update some github actions
- Upgraded Pydantic to version 2
- Case validation fails on loading when associated files (alignments, VCFs and reports) are not present on disk
- Case validation fails on loading when custom images have format different then ["gif", "svg", "png", "jpg", "jpeg"]
- Custom images keys `case` and `str` in case config yaml file are renamed to `case_images` and `str_variants_images`
- Simplify and speed up case general report code
- Speed up case retrieval in case_matching_causatives
- Upgrade pymongo to version 4
- When updating disease terms, check that all terms are consistent with a DiseaseTerm model before dropping the old collection
- Better separation between modules loading HPO terms and diseases
- Deleted unused scout.build.phenotype module
- Stricter validation of mandatory genome build key when loading a case. Allowed values are ['37','38',37,38]
- Improved readability of variants length and coordinates on variantS pages

## [4.71]
### Added
- Added Balsamic keys for SweGen and loqusdb local archive frequecies, SNV and SV
- New filter option for Cancer variantS: local archive RD loqusdb
- Show annotated observations on SV variantS view, also for cancer somatic SVs
- Revel filter for variantS
- Show case default panel on caseS page
- CADD filter for Cancer Somatic SNV variantS - show score
- SpliceAI-lookup link (BROAD, shows SpliceAI and Pangolin) from variant page
- BioNano Access server API - check projects, samples and fetch FSHD reports
### Fixed
- Name of reference genome build for RNA for compatibility with IGV locus search change
- Howto to run the Docker image on Mac computers in `admin-guide/containers/container-deploy.md`
- Link to Weasyprint installation howto in README file
- Avoid filling up disk by creating a reduced VCF file for every variant that is visualized
- Remove legacy incorrectly formatted CODEOWNERS file
- Restrain variant_type requests to variantS views to "clinical" or "research"
- Visualization of cancer variants where cancer case has no affected individual
- ProteinPaint gene link (small StJude API change)
- Causative MEI variant link on causatives page
- Bionano access api settings commented out by default in Scout demo config file.
- Do not show FSHD button on freshly loaded cases without bionano_access individuals
- Truncate long variants' HGVS on causative/Clinically significant and pinned variants case panels
### Changed
- Remove function call that tracks users' browser version
- Include three more splice variant SO terms in clinical filter severe SO terms
- Drop old HPO term collection only after parsing and validation of new terms completes
- Move score to own column on Cancer Somatic SNV variantS page
- Refactored a few complex case operations, breaking out sub functionalities

## [4.70]
### Added
- Download a list of Gene Variants (max 500) resulting from SNVs and Indels search
- Variant PubMed link to search for gene symbol and any aliases
### Changed
- Clearer gnomAD values in Variants page
### Fixed
- CaseS page uniform column widths
- Include ClinVar variants into a scrollable div element on Case page
- `canonical_transcript` variable not initialized in get_hgvs function (server.blueprints.institutes.controllers.py)
- Catch and display any error while importing Phenopacket info
- Modified Docker files to use python:3.8-slim-bullseye to prevent gunicorn workers booting error

## [4.69]
### Added
- ClinVar submission howto available also on Case page
- Somatic score and filtering for somatic SV callers, if available
- Show caller as a tooltip on variantS list
### Fixed
- Crash when attempting to export phenotype from a case that had never had phenotypes
- Aesthetic fix to Causative and Pinned Variants on Case page
- Structural inconsistency for ClinVar Blueprint templates
- Updated igv.js to 2.15.8 to fix track default color bug
- Fixed release versions for actions.
- Freeze tornado below 6.3.0 for compatibility with livereload 2.6.3
- Force update variants count on case re-upload
- IGV locus search not working - add genome reference id
- Pin links to MEI variants should end up on MEI not SV variant view
- Load also matching MEI variants on forced region load
- Allow excluding MEI from case variant deletion
- Fixed the name of the assigned user when the internal user ID is different from the user email address
- Gene variantS should display gene function, region and full hgvs
### Changed
- FontAwesome integrity check fail (updated resource)
- Removed ClinVar API validation buttons in favour of direct API submission
- Improved layout of Institute settings page
- ClinVar API key and allowed submitters are set in the Institute settings page

## [4.68]
### Added
- Rare Disease Mobile Element Insertion variants view
### Changed
- Updated igv.js to 2.15.6
### Fixed
- Docker stage build pycairo.
- Restore SNV and SV rank models versions on Causatives and Verified pages
- Saving `REVEL_RANKSCORE` value in a field named `revel` in variants database documents

## [4.67]
### Added
- Prepare to filter local SV frequency
### Changed
- Speed up instituteS page loading by refactoring cases/institutes query
- Clinical Filter for SVs includes `splice_polypyrimidine_tract_variant` as a severe consequence
- Clinical Filter for SVs includes local variant frequency freeze ("old") for filtering, starting at 30 counts
- Speed up caseS page loading by adding status to index and refactoring totals count
- HPO file parsing is updated to reflect that HPO have changed a few downloadable file formats with their 230405 release.
### Fixed
- Page crashing when a user tries to edit a comment that was removed
- Warning instead of crashed page when attempting to retrieve a non-existent Phenopacket
- Fixed StJude ProteinPaint gene link (URL change)
- Freeze of werkzeug library to version<2.3 to avoid problems resulting from the consequential upgrade of the Flask lib
- Huge list of genes in case report for megabases-long structural variants.
- Fix displaying institutes without associated cases on institutes page
- Fix default panel selection on SVs in cancer case report

## [4.66]
### Changed
- Moved Phenomodels code under a dedicated blueprint
- Updated the instructions to load custom case report under admin guide
- Keep variants filter window collapsed except when user expands it to filter
### Added
- A summary table of pinned variants on the cancer case general report
- New openable matching causatives and managed variants lists for default gene panels only for convenience
### Fixed
- Gens structural variant page link individual id typo

## [4.65.2]
### Fixed
- Generating general case report with str variants containing comments

## [4.65.1]
### Fixed
- Visibility of `Gene(s)` badges on SV VariantS page
- Hide dismiss bar on SV page not working well
- Delivery report PDF download
- Saving Pipeline version file when loading a case
- Backport compatible import of importlib metadata for old python versions (<3.8)

## [4.65]
### Added
- Option to mark a ClinVar submission as submitted
- Docs on how to create/update the PanelApp green genes as a system admin
- `individual_id`-parameter to both Gens links
- Download a gene panel in TXT format from gene panel page
- Panel gene comments on variant page: genes in panels can have comments that describe the gene in a panel context
### Changed
- Always show each case category on caseS page, even if 0 cases in total or after current query
- Improved sorting of ClinVar submissions
- Pre-populate SV type select in ClinVar submission form, when possible
- Show comment badges in related comments tables on general report
- Updated version of several GitHub actions
- Migrate from deprecated `pkg_resources` lib to `importlib_resources`
- Dismiss bar on variantS pages is thinner.
- Dismiss bar on variantS pages can be toggled open or closed for the duration of a login session.
### Fixed
- Fixed Sanger order / Cancel order modal close buttons
- Visibility of SV type in ClinVar submission form
- Fixed a couple of creations where now was called twice, so updated_at and created_at could differ
- Deprecated Ubuntu version 18.04 in one GitHub action
- Panels that have been removed (hidden) should not be visible in views where overlapping gene panels for genes are shown
- Gene panel test pointing to the right function

## [4.64]
### Added
- Create/Update a gene panel containing all PanelApp green genes (`scout update panelapp-green -i <cust_id>`)
- Links for ACMG pathogenicity impact modification on the ACMG classification page
### Changed
- Open local observation matching cases in new windows
### Fixed
- Matching manual ranked variants are now shown also on the somatic variant page
- VarSome links to hg19/GRCh37
- Managed variants filter settings lost when navigating to additional pages
- Collect the right variant category after submitting filter form from research variantS page
- Beacon links are templated and support variants in genome build 38

## [4.63]
### Added
- Display data sharing info for ClinVar, Matchmaker Exchange and Beacon in a dedicated column on Cases page
- Test for `commands.download.omim.print_omim`
- Display dismissed variants comments on general case report
- Modify ACMG pathogenicity impact (most commonly PVS1, PS3) based on strength of evidence with lab director's professional judgement
- REViewer button on STR variant page
- Alamut institution parameter in institute settings for Alamut Visual Plus software
- Added Manual Ranks Risk Factor, Likely Risk Factor and Uncertain Risk Factor
- Display matching manual ranks from previous cases the user has access to on VariantS and Variant pages
- Link to gnomAD gene SVs v2.1 for SV variants with gnomAD frequency
- Support for nf-core/rnafusion reports
### Changed
- Display chrY for sex unknown
- Deprecate legacy scout_load() method API call.
- Message shown when variant tag is updated for a variant
- When all ACMG classifications are deleted from a variant, the current variant classification status is also reset.
- Refactored the functions that collect causative variants
- Removed `scripts/generate_test_data.py`
### Fixed
- Default IGV tracks (genes, ClinVar, ClinVar CNVs) showing even if user unselects them all
- Freeze Flask-Babel below v3.0 due to issue with a locale decorator
- Thaw Flask-Babel and fix according to v3 standard. Thank you @TkTech!
- Show matching causatives on somatic structural variant page
- Visibility of gene names and functional annotations on Causatives/Verified pages
- Panel version can be manually set to floating point numbers, when modified
- Causatives page showing also non-causative variants matching causatives in other cases
- ClinVar form submission for variants with no selected transcript and HGVS
- Validating and submitting ClinVar objects not containing both Variant and Casedata info

## [4.62.1]
### Fixed
- Case page crashing when adding a case to a group without providing a valid case name

## [4.62]
### Added
- Validate ClinVar submission objects using the ClinVar API
- Wrote tests for case and variant API endpoints
- Create ClinVar submissions from Scout using the ClinVar API
- Export Phenopacket for affected individual
- Import Phenopacket from JSON file or Phenopacket API backend server
- Use the new case name option for GENS requests
- Pre-validate refseq:HGVS items using VariantValidator in ClinVar submission form
### Fixed
- Fallback for empty alignment index for REViewer service
- Source link out for MIP 11.1 reference STR annotation
- Avoid duplicate causatives and pinned variants
- ClinVar clinical significance displays only the ACMG terms when user selects ACMG 2015 as assertion criteria
- Spacing between icon and text on Beacon and MatchMaker links on case page sidebar
- Truncate IDs and HGVS representations in ClinVar pages if longer than 25 characters
- Update ClinVar submission ID form
- Handle connection timeout when sending requests requests to external web services
- Validate any ClinVar submission regardless of its status
- Empty Phenopackets import crashes
- Stop Spinner on Phenopacket JSON download
### Changed
- Updated ClinVar submission instructions

## [4.61.1]
### Fixed
- Added `UMLS` as an option of `Condition ID type` in ClinVar Variant downloaded files
- Missing value for `Condition ID type` in ClinVar Variant downloaded files
- Possibility to open, close or delete a ClinVar submission even if it doesn't have an associated name
- Save SV type, ref and alt n. copies to exported ClinVar files
- Inner and outer start and stop SV coordinates not exported in ClinVar files
- ClinVar submissions page crashing when SV files don't contain breakpoint exact coordinates
- Align OMIM diagnoses with delete diagnosis button on case page

## [4.61]
### Added
- Filter case list by cases with variants in ClinVar submission
- Filter case list by cases containing RNA-seq data - gene_fusion_reports and sample-level tracks (splice junctions and RNA coverage)
- Additional case category `Ignored`, to be used for cases that don't fall in the existing 'inactive', 'archived', 'solved', 'prioritized' categories
- Display number of cases shown / total number of cases available for each category on Cases page
- Moved buttons to modify case status from sidebar to main case page
- Link to Mutalyzer Normalizer tool on variant's transcripts overview to retrieve official HVGS descriptions
- Option to manually load RNA MULTIQC report using the command `scout load report -t multiqc_rna`
- Load RNA MULTIQC automatically for a case if config file contains the `multiqc_rna` key/value
- Instructions in admin-guide on how to load case reports via the command line
- Possibility to filter RD variants by a specific genotype call
- Distinct colors for different inheritance models on RD Variant page
- Gene panels PDF export with case variants hits by variant type
- A couple of additional README badges for GitHub stats
- Upload and display of pipeline reference info and executable version yaml files as custom reports
- Testing CLI on hasta in PR template
### Changed
- Instructions on how to call dibs on scout-stage server in pull request template
- Deprecated CLI commands `scout load <delivery_report, gene_fusion_report, coverage_qc_report, cnv_report>` to replace them with command `scout load report -t <report type>`
- Refactored code to display and download custom case reports
- Do not export `Assertion method` and `Assertion method citation` to ClinVar submission files according to changes to ClinVar's submission spreadsheet templates.
- Simplified code to create and download ClinVar CSV files
- Colorize inheritance models badges by category on VariantS page
- `Safe variants matching` badge more visible on case page
### Fixed
- Non-admin users saving institute settings would clear loqusdb instance selection
- Layout of variant position, cytoband and type in SV variant summary
- Broken `Build Status - GitHub badge` on GitHub README page
- Visibility of text on grey badges in gene panels PDF exports
- Labels for dashboard search controls
- Dark mode visibility for ClinVar submission
- Whitespaces on outdated panel in extent report

## [4.60]
### Added
- Mitochondrial deletion signatures (mitosign) can be uploaded and shown with mtDNA report
- A `Type of analysis` column on Causatives and Validated variants pages
- List of "safe" gene panels available for matching causatives and managed variants in institute settings, to avoid secondary findings
- `svdb_origin` as a synonym for `FOUND_IN` to complement `set` for variants found by all callers
### Changed
- Hide removed gene panels by default in panels page
- Removed option for filtering cancer SVs by Tumor and Normal alt AF
- Hide links to coverage report from case dynamic HPO panel if cancer analysis
- Remove rerun emails and redirect users to the analysis order portal instead
- Updated clinical SVs igv.js track (dbVar) and added example of external track from `https://trackhubregistry.org/`
- Rewrote the ClinVar export module to simplify and add one variant at the time
- ClinVar submissions with phenotype conditions from: [OMIM, MedGen, Orphanet, MeSH, HP, MONDO]
### Fixed
- If trying to load a badly formatted .tsv file an error message is displayed.
- Avoid showing case as rerun when first attempt at case upload failed
- Dynamic autocomplete search not working on phenomodels page
- Callers added to variant when loading case
- Now possible to update managed variant from file without deleting it first
- Missing preselected chromosome when editing a managed variant
- Preselected variant type and subtype when editing a managed variant
- Typo in dbVar ClinVar track, hg19


## [4.59]
### Added
- Button to go directly to HPO SV filter variantS page from case
- `Scout-REViewer-Service` integration - show `REViewer` picture if available
- Link to HPO panel coverage overview on Case page
- Specify a confidence threshold (green|amber|red) when loading PanelApp panels
- Functional annotations in variants lists exports (all variants)
- Cancer/Normal VAFs and COSMIC ids in in variants lists exports (cancer variants)
### Changed
- Better visualization of regional annotation for long lists of genes in large SVs in Variants tables
- Order of cells in variants tables
- More evident links to gene coverage from Variant page
- Gene panels sorted by display name in the entire Case page
- Round CADD and GnomAD values in variants export files
### Fixed
- HPO filter button on SV variantS page
- Spacing between region|function cells in SVs lists
- Labels on gene panel Chanjo report
- Fixed ambiguous duplicated response headers when requesting a BAM file from /static
- Visited color link on gene coverage button (Variant page)

## [4.58.1]
### Fixed
- Case search with search strings that contain characters that can be escaped

## [4.58]
### Added
- Documentation on how to create/update PanelApp panels
- Add filter by local observations (archive) to structural variants filters
- Add more splicing consequences to SO term definitions
- Search for a specific gene in all gene panels
- Institute settings option to force show all variants on VariantS page for all cases of an institute
- Filter cases by validation pending status
- Link to The Clinical Knowledgebase (CKB) (https://ckb.jax.org/) in cancer variant's page
### Fixed
- Added a not-authorized `auto-login` fixture according to changes in Flask-Login 0.6.2
- Renamed `cache_timeout` param name of flask.send_file function to `max_age` (Flask 2.2 compliant)
- Replaced deprecated `app.config["JSON_SORT_KEYS"]` with app.json.sort_keys in app settings
- Bug in gene variants page (All SNVs and INDELs) when variant gene doesn't have a hgnc id that is found in the database
- Broken export of causatives table
- Query for genes in build 38 on `Search SNVs and INDELs` page
- Prevent typing special characters `^<>?!=\/` in case search form
- Search matching causatives also among research variants in other cases
- Links to variants in Verified variants page
- Broken filter institute cases by pinned gene
- Better visualization of long lists of genes in large SVs on Causative and Verified Variants page
- Reintroduced missing button to export Causative variants
- Better linking and display of matching causatives and managed variants
- Reduced code complexity in `scout/parse/variant/variant.py`
- Reduced complexity of code in `scout/build/variant/variant.py`

### Changed
- State that loqusdb observation is in current case if observations count is one and no cases are shown
- Better pagination and number of variants returned by queries in `Search SNVs and INDELs` page
- Refactored and simplified code used for collecting gene variants for `Search SNVs and INDELs` page
- Fix sidebar panel icons in Case view
- Fix panel spacing in Case view
- Removed unused database `sanger_ordered` and `case_id,category,rank_score` indexes (variant collection)
- Verified variants displayed in a dedicated page reachable from institute sidebar
- Unified stats in dashboard page
- Improved gene info for large SVs and cancer SVs
- Remove the unused `variant.str_variant` endpoint from variant views
- Easier editing of HPO gene panel on case page
- Assign phenotype panel less cramped on Case page
- Causatives and Verified variants pages to use the same template macro
- Allow hyphens in panel names
- Reduce resolution of example images
- Remove some animations in web gui which where rendered slow


## [4.57.4]
### Fixed
- Parsing of variant.FORMAT "DR" key in parse variant file

## [4.57.3]
### Fixed
- Export of STR verified variants
- Do not download as verified variants first verified and then reset to not validated
- Avoid duplicated lines in downloaded verified variants reflecting changes in variant validation status

## [4.57.2]
### Fixed
- Export of verified variants when variant gene has no transcripts
- HTTP 500 when visiting a the details page for a cancer variant that had been ranked with genmod

## [4.57.1]
### Fixed
- Updating/replacing a gene panel from file with a corrupted or malformed file

## [4.57]
### Added
- Display last 50 or 500 events for a user in a timeline
- Show dismiss count from other cases on matching variantS
- Save Beacon-related events in events collection
- Institute settings allow saving multiple loqusdb instances for one institute
- Display stats from multiple instances of loqusdb on variant page
- Display date and frequency of obs derived from count of local archive observations from MIP11 (requires fix in MIP)
### Changed
- Prior ACMG classifications view is no longer limited by pathogenicity
### Fixed
- Visibility of Sanger ordered badge on case page, light mode
- Some of the DataTables tables (Phenotypes and Diagnoses pages) got a bit dark in dark mode
- Remove all redundancies when displaying timeline events (some events are saved both as case-related and variant-related)
- Missing link in saved MatchMaker-related events
- Genes with mixed case gene symbols missing in PanelApp panels
- Alignment of elements on the Beacon submission modal window
- Locus info links from STR variantS page open in new browser tabs

## [4.56]
### Added
- Test for PanelApp panels loading
- `panel-umi` tag option when loading cancer analyses
### Changed
- Black text to make comments more visible in dark mode
- Loading PanelApp panels replaces pre-existing panels with same version
- Removed sidebar from Causatives page - navigation is available on the top bar for now
- Create ClinVar submissions from pinned variants list in case page
- Select which pinned variants will be included in ClinVar submission documents
### Fixed
- Remove a:visited css style from all buttons
- Update of HPO terms via command line
- Background color of `MIXED` and `PANEL-UMI` sequencing types on cases page
- Fixed regex error when searching for cases with query ending with `\ `
- Gene symbols on Causatives page lighter in dark mode
- SpliceAI tooltip of multigene variants

## [4.55]
### Changed
- Represent different tumor samples as vials in cases page
- Option to force-update the OMIM panel
### Fixed
- Low tumor purity badge alignment in cancer samples table on cancer case view
- VariantS comment popovers reactivate on hover
- Updating database genes in build 37
- ACMG classification summary hidden by sticky navbar
- Logo backgrounds fixed to white on welcome page
- Visited links turn purple again
- Style of link buttons and dropdown menus
- Update KUH and GMS logos
- Link color for Managed variants

## [4.54]
### Added
- Dark mode, using browser/OS media preference
- Allow marking case as solved without defining causative variants
- Admin users can create missing beacon datasets from the institute's settings page
- GenCC links on gene and variant pages
- Deprecation warnings when launching the app using a .yaml config file or loading cases using .ped files
### Changed
- Improved HTML syntax in case report template
- Modified message displayed when variant rank stats could not be calculated
- Expanded instructions on how to test on CG development server (cg-vm1)
- Added more somatic variant callers (Balsamic v9 SNV, develop SV)
### Fixed
- Remove load demo case command from docker-compose.yml
- Text elements being split across pages in PDF reports
- Made login password field of type `password` in LDAP login form
- Gene panels HTML select in institute's settings page
- Bootstrap upgraded to version 5
- Fix some Sourcery and SonarCloud suggestions
- Escape special characters in case search on institute and dashboard pages
- Broken case PDF reports when no Madeline pedigree image can be created
- Removed text-white links style that were invisible in new pages style
- Variants pagination after pressing "Filter variants" or "Clinical filter"
- Layout of buttons Matchmaker submission panel (case page)
- Removing cases from Matchmaker (simplified code and fixed functionality)
- Reintroduce check for missing alignment files purged from server

## [4.53]
### Added
### Changed
- Point Alamut API key docs link to new API version
- Parse dbSNP id from ID only if it says "rs", else use VEP CSQ fields
- Removed MarkupSafe from the dependencies
### Fixed
- Reintroduced loading of SVs for demo case 643595
- Successful parse of FOUND_IN should avoid GATK caller default
- All vulnerabilities flagged by SonarCloud

## [4.52]
### Added
- Demo cancer case gets loaded together with demo RD case in demo instance
- Parse REVEL_score alongside REVEL_rankscore from csq field and display it on SNV variant page
- Rank score results now show the ranking range
- cDNA and protein changes displayed on institute causatives pages
- Optional SESSION_TIMEOUT_MINUTES configuration in app config files
- Script to convert old OMIM case format (list of integers) to new format (list of dictionaries)
- Additional check for user logged in status before serving alignment files
- Download .cgh files from cancer samples table on cancer case page
- Number of documents and date of last update on genes page
### Changed
- Verify user before redirecting to IGV alignments and sashimi plots
- Build case IGV tracks starting from case and variant objects instead of passing all params in a form
- Unfreeze Werkzeug lib since Flask_login v.0.6 with bugfix has been released
- Sort gene panels by name (panelS and variant page)
- Removed unused `server.blueprints.alignviewers.unindexed_remote_static` endpoint
- User sessions to check files served by `server.blueprints.alignviewers.remote_static` endpoint
- Moved Beacon-related functions to a dedicated app extension
- Audit Filter now also loads filter displaying the variants for it
### Fixed
- Handle `attachment_filename` parameter renamed to `download_name` when Flask 2.2 will be released
- Removed cursor timeout param in cases find adapter function to avoid many code warnings
- Removed stream argument deprecation warning in tests
- Handle `no intervals found` warning in load_region test
- Beacon remove variants
- Protect remote_cors function in alignviewers view from Server-Side Request Forgery (SSRF)
- Check creation date of last document in gene collection to display when genes collection was updated last

## [4.51]
### Added
- Config file containing codecov settings for pull requests
- Add an IGV.js direct link button from case page
- Security policy file
- Hide/shade compound variants based on rank score on variantS from filter
- Chromograph legend documentation direct link
### Changed
- Updated deprecated Codecov GitHub action to v.2
- Simplified code of scout/adapter/mongo/variant
- Update IGV.js to v2.11.2
- Show summary number of variant gene panels on general report if more than 3
### Fixed
- Marrvel link for variants in genome build 38 (using liftover to build 37)
- Remove flags from codecov config file
- Fixed filter bug with high negative SPIDEX scores
- Renamed IARC TP53 button to to `TP53 Database`, modified also link since IARC has been moved to the US NCI: `https://tp53.isb-cgc.org/`
- Parsing new format of OMIM case info when exporting patients to Matchmaker
- Remove flask-debugtoolbar lib dependency that is using deprecated code and causes app to crash after new release of Jinja2 (3.1)
- Variant page crashing for cases with old OMIM terms structure (a list of integers instead of dictionary)
- Variant page crashing when creating MARRVEL link for cases with no genome build
- SpliceAI documentation link
- Fix deprecated `safe_str_cmp` import from `werkzeug.security` by freezing Werkzeug lib to v2.0 until Flask_login v.0.6 with bugfix is released
- List gene names densely in general report for SVs that contain more than 3 genes
- Show transcript ids on refseq genes on hg19 in IGV.js, using refgene source
- Display correct number of genes in general report for SVs that contain more than 32 genes
- Broken Google login after new major release of `lepture/authlib`
- Fix frequency and callers display on case general report

## [4.50.1]
### Fixed
- Show matching causative STR_repid for legacy str variants (pre Stranger hgnc_id)

## [4.50]
### Added
- Individual-specific OMIM terms
- OMIM disease descriptions in ClinVar submission form
- Add a toggle for melter rerun monitoring of cases
- Add a config option to show the rerun monitoring toggle
- Add a cli option to export cases with rerun monitoring enabled
- Add a link to STRipy for STR variants; shallow for ARX and HOXA13
- Hide by default variants only present in unaffected individuals in variants filters
- OMIM terms in general case report
- Individual-level info on OMIM and HPO terms in general case report
- PanelApp gene link among the external links on variant page
- Dashboard case filters fields help
- Filter cases by OMIM terms in cases and dashboard pages
### Fixed
- A malformed panel id request would crash with exception: now gives user warning flash with redirect
- Link to HPO resource file hosted on `http://purl.obolibrary.org`
- Gene search form when gene exists only in build 38
- Fixed odd redirect error and poor error message on missing column for gene panel csv upload
- Typo in parse variant transcripts function
- Modified keys name used to parse local observations (archived) frequencies to reflect change in MIP keys naming
- Better error handling for partly broken/timed out chanjo reports
- Broken javascript code when case Chromograph data is malformed
- Broader space for case synopsis in general report
- Show partial causatives on causatives and matching causatives panels
- Partial causative assignment in cases with no OMIM or HPO terms
- Partial causative OMIM select options in variant page
### Changed
- Slightly smaller and improved layout of content in case PDF report
- Relabel more cancer variant pages somatic for navigation
- Unify caseS nav links
- Removed unused `add_compounds` param from variant controllers function
- Changed default hg19 genome for IGV.js to legacy hg19_1kg_decoy to fix a few problematic loci
- Reduce code complexity (parse/ensembl.py)
- Silence certain fields in ClinVar export if prioritised ones exist (chrom-start-end if hgvs exist)
- Made phenotype non-mandatory when marking a variant as partial causative
- Only one phenotype condition type (OMIM or HPO) per variant is used in ClinVar submissions
- ClinVar submission variant condition prefers OMIM over HPO if available
- Use lighter version of gene objects in Omim MongoDB adapter, panels controllers, panels views and institute controllers
- Gene-variants table size is now adaptive
- Remove unused file upload on gene-variants page

## [4.49]
### Fixed
- Pydantic model types for genome_build, madeline_info, peddy_ped_check and peddy_sex_check, rank_model_version and sv_rank_model_version
- Replace `MatchMaker` with `Matchmaker` in all places visible by a user
- Save diagnosis labels along with OMIM terms in Matchmaker Exchange submission objects
- `libegl-mesa0_21.0.3-0ubuntu0.3~20.04.5_amd64.deb` lib not found by GitHub actions Docker build
- Remove unused `chromograph_image_files` and `chromograph_prefixes` keys saved when creating or updating an RD case
- Search managed variants by description and with ignore case
### Changed
- Introduced page margins on exported PDF reports
- Smaller gene fonts in downloaded HPO genes PDF reports
- Reintroduced gene coverage data in the PDF-exported general report of rare-disease cases
- Check for existence of case report files before creating sidebar links
- Better description of HPO and OMIM terms for patients submitted to Matchmaker Exchange
- Remove null non-mandatory key/values when updating a case
- Freeze WTForms<3 due to several form input rendering changes

## [4.48.1]
### Fixed
- General case PDF report for recent cases with no pedigree

## [4.48]
### Added
- Option to cancel a request for research variants in case page
### Changed
- Update igv.js to v2.10.5
- Updated example of a case delivery report
- Unfreeze cyvcf2
- Builder images used in Scout Dockerfiles
- Crash report email subject gives host name
- Export general case report to PDF using PDFKit instead of WeasyPrint
- Do not include coverage report in PDF case report since they might have different orientation
- Export cancer cases's "Coverage and QC report" to PDF using PDFKit instead of Weasyprint
- Updated cancer "Coverage and QC report" example
- Keep portrait orientation in PDF delivery report
- Export delivery report to PDF using PDFKit instead of Weasyprint
- PDF export of clinical and research HPO panels using PDFKit instead of Weasyprint
- Export gene panel report to PDF using PDFKit
- Removed WeasyPrint lib dependency

### Fixed
- Reintroduced missing links to Swegen and Beacon and dbSNP in RD variant page, summary section
- Demo delivery report orientation to fit new columns
- Missing delivery report in demo case
- Cast MNVs to SNV for test
- Export verified variants from all institutes when user is admin
- Cancer coverage and QC report not found for demo cancer case
- Pull request template instructions on how to deploy to test server
- PDF Delivery report not showing Swedac logo
- Fix code typos
- Disable codefactor raised by ESLint for javascript functions located on another file
- Loading spinner stuck after downloading a PDF gene panel report
- IGV browser crashing when file system with alignment files is not mounted

## [4.47]
### Added
- Added CADD, GnomAD and genotype calls to variantS export
### Changed
- Pull request template, to illustrate how to deploy pull request branches on cg-vm1 stage server
### Fixed
- Compiled Docker image contains a patched version (v4.9) of chanjo-report

## [4.46.1]
### Fixed
- Downloading of files generated within the app container (MT-report, verified variants, pedigrees, ..)

## [4.46]
### Added
- Created a Dockefile to be used to serve the dockerized app in production
- Modified the code to collect database params specified as env vars
- Created a GitHub action that pushes the Dockerfile-server image to Docker Hub (scout-server-stage) every time a PR is opened
- Created a GitHub action that pushes the Dockerfile-server image to Docker Hub (scout-server) every time a new release is created
- Reassign MatchMaker Exchange submission to another user when a Scout user is deleted
- Expose public API JSON gene panels endpoint, primarily to enable automated rerun checking for updates
- Add utils for dictionary type
- Filter institute cases using multiple HPO terms
- Vulture GitHub action to identify and remove unused variables and imports
### Changed
- Updated the python config file documentation in admin guide
- Case configuration parsing now uses Pydantic for improved typechecking and config handling
- Removed test matrices to speed up automatic testing of PRs
- Switch from Coveralls to Codecov to handle CI test coverage
- Speed-up CI tests by caching installation of libs and splitting tests into randomized groups using pytest-test-groups
- Improved LDAP login documentation
- Use lib flask-ldapconn instead of flask_ldap3_login> to handle ldap authentication
- Updated Managed variant documentation in user guide
- Fix and simplify creating and editing of gene panels
- Simplified gene variants search code
- Increased the height of the genes track in the IGV viewer
### Fixed
- Validate uploaded managed variant file lines, warning the user.
- Exporting validated variants with missing "genes" database key
- No results returned when searching for gene variants using a phenotype term
- Variants filtering by gene symbols file
- Make gene HGNC symbols field mandatory in gene variants page and run search only on form submit
- Make sure collaborator gene variants are still visible, even if HPO filter is used

## [4.45]
### Added
### Changed
- Start Scout also when loqusdbapi is not reachable
- Clearer definition of manual standard and custom inheritance models in gene panels
- Allow searching multiple chromosomes in filters
### Fixed
- Gene panel crashing on edit action

## [4.44]
### Added
### Changed
- Display Gene track beneath each sample track when displaying splice junctions in igv browser
- Check outdated gene symbols and update with aliases for both RD and cancer variantS
### Fixed
- Added query input check and fixed the Genes API endpoint to return a json formatted error when request is malformed
- Typo in ACMG BP6 tooltip

## [4.43.1]
### Added
- Added database index for OMIM disease term genes
### Changed
### Fixed
- Do not drop HPO terms collection when updating HPO terms via the command line
- Do not drop disease (OMIM) terms collection when updating diseases via the command line

## [4.43]
### Added
- Specify which collection(s) update/build indexes for
### Fixed
- Do not drop genes and transcripts collections when updating genes via the command line

## [4.42.1]
### Added
### Changed
### Fixed
- Freeze PyMongo lib to version<4.0 to keep supporting previous MongoDB versions
- Speed up gene panels creation and update by collecting only light gene info from database
- Avoid case page crash on Phenomizer queries timeout

## [4.42]
### Added
- Choose custom pinned variants to submit to MatchMaker Exchange
- Submit structural variant as genes to the MatchMaker Exchange
- Added function for maintainers and admins to remove gene panels
- Admins can restore deleted gene panels
- A development docker-compose file illustrating the scout/chanjo-report integration
- Show AD on variants view for cancer SV (tumor and normal)
- Cancer SV variants filter AD, AF (tumor and normal)
- Hiding the variants score column also from cancer SVs, as for the SNVs
### Changed
- Enforce same case _id and display_name when updating a case
- Enforce same individual ids, display names and affected status when updating a case
- Improved documentation for connecting to loqusdb instances (including loqusdbapi)
- Display and download HPO gene panels' gene symbols in italics
- A faster-built and lighter Docker image
- Reduce complexity of `panels` endpoint moving some code to the panels controllers
- Update requirements to use flask-ldap3-login>=0.9.17 instead of freezing WTForm
### Fixed
- Use of deprecated TextField after the upgrade of WTF to v3.0
- Freeze to WTForms to version < 3
- Remove the extra files (bed files and madeline.svg) introduced by mistake
- Cli command loading demo data in docker-compose when case custom images exist and is None
- Increased MongoDB connection serverSelectionTimeoutMS parameter to 30K (default value according to MongoDB documentation)
- Better differentiate old obs counts 0 vs N/A
- Broken cancer variants page when default gene panel was deleted
- Typo in tx_overview function in variant controllers file
- Fixed loqusdbapi SV search URL
- SV variants filtering using Decipher criterion
- Removing old gene panels that don't contain the `maintainer` key.

## [4.41.1]
### Fixed
- General reports crash for variant annotations with same variant on other cases

## [4.41]
### Added
- Extended the instructions for running the Scout Docker image (web app and cli).
- Enabled inclusion of custom images to STR variant view
### Fixed
- General case report sorting comments for variants with None genetic models
- Do not crash but redirect to variants page with error when a variant is not found for a case
- UCSC links coordinates for SV variants with start chromosome different than end chromosome
- Human readable variants name in case page for variants having start chromosome different from end chromosome
- Avoid always loading all transcripts when checking gene symbol: introduce gene captions
- Slow queries for evaluated variants on e.g. case page - use events instead
### Changed
- Rearrange variant page again, moving severity predictions down.
- More reactive layout width steps on variant page

## [4.40.1]
### Added
### Fixed
- Variants dismissed with inconsistent inheritance pattern can again be shown in general case report
- General report page for variants with genes=None
- General report crashing when variants have no panels
- Added other missing keys to case and variant dictionaries passed to general report
### Changed

## [4.40]
### Added
- A .cff citation file
- Phenotype search API endpoint
- Added pagination to phenotype API
- Extend case search to include internal MongoDB id
- Support for connecting to a MongoDB replica set (.py config files)
- Support for connecting to a MongoDB replica set (.yaml config files)
### Fixed
- Command to load the OMIM gene panel (`scout load panel --omim`)
- Unify style of pinned and causative variants' badges on case page
- Removed automatic spaces after punctuation in comments
- Remove the hardcoded number of total individuals from the variant's old observations panel
- Send delete requests to a connected Beacon using the DELETE method
- Layout of the SNV and SV variant page - move frequency up
### Changed
- Stop updating database indexes after loading exons via command line
- Display validation status badge also for not Sanger-sequenced variants
- Moved Frequencies, Severity and Local observations panels up in RD variants page
- Enabled Flask CORS to communicate CORS status to js apps
- Moved the code preparing the transcripts overview to the backend
- Refactored and filtered json data used in general case report
- Changed the database used in docker-compose file to use the official MongoDB v4.4 image
- Modified the Python (3.6, 3.8) and MongoDB (3.2, 4.4, 5.0) versions used in testing matrices (GitHub actions)
- Capitalize case search terms on institute and dashboard pages


## [4.39]
### Added
- COSMIC IDs collected from CSQ field named `COSMIC`
### Fixed
- Link to other causative variants on variant page
- Allow multiple COSMIC links for a cancer variant
- Fix floating text in severity box #2808
- Fixed MitoMap and HmtVar links for hg38 cases
- Do not open new browser tabs when downloading files
- Selectable IGV tracks on variant page
- Missing splice junctions button on variant page
- Refactor variantS representative gene selection, and use it also for cancer variant summary
### Changed
- Improve Javascript performance for displaying Chromograph images
- Make ClinVar classification more evident in cancer variant page

## [4.38]
### Added
- Option to hide Alamut button in the app config file
### Fixed
- Library deprecation warning fixed (insert is deprecated. Use insert_one or insert_many instead)
- Update genes command will not trigger an update of database indices any more
- Missing resources in temporary downloading directory when updating genes using the command line
- Restore previous variant ACMG classification in a scrollable div
- Loading spinner not stopping after downloading PDF case reports and variant list export
- Add extra Alamut links higher up on variant pages
- Improve UX for phenotypes in case page
- Filter and export of STR variants
- Update look of variants page navigation buttons
### Changed

## [4.37]
### Added
- Highlight and show version number for RefSeq MANE transcripts.
- Added integration to a rerunner service for toggling reanalysis with updated pedigree information
- SpliceAI display and parsing from VEP CSQ
- Display matching tiered variants for cancer variants
- Display a loading icon (spinner) until the page loads completely
- Display filter badges in cancer variants list
- Update genes from pre-downloaded file resources
- On login, OS, browser version and screen size are saved anonymously to understand how users are using Scout
- API returning institutes data for a given user: `/api/v1/institutes`
- API returning case data for a given institute: `/api/v1/institutes/<institute_id>/cases`
- Added GMS and Lund university hospital logos to login page
- Made display of Swedac logo configurable
- Support for displaying custom images in case view
- Individual-specific HPO terms
- Optional alamut_key in institute settings for Alamut Plus software
- Case report API endpoint
- Tooltip in case explaining that genes with genome build different than case genome build will not be added to dynamic HPO panel.
- Add DeepVariant as a caller
### Fixed
- Updated IGV to v2.8.5 to solve missing gene labels on some zoom levels
- Demo cancer case config file to load somatic SNVs and SVs only.
- Expand list of refseq trancripts in ClinVar submission form
- Renamed `All SNVs and INDELs` institute sidebar element to `Search SNVs and INDELs` and fixed its style.
- Add missing parameters to case load-config documentation
- Allow creating/editing gene panels and dynamic gene panels with genes present in genome build 38
- Bugfix broken Pytests
- Bulk dismissing variants error due to key conversion from string to integer
- Fix typo in index documentation
- Fixed crash in institute settings page if "collaborators" key is not set in database
- Don't stop Scout execution if LoqusDB call fails and print stacktrace to log
- Bug when case contains custom images with value `None`
- Bug introduced when fixing another bug in Scout-LoqusDB interaction
- Loading of OMIM diagnoses in Scout demo instance
- Remove the docker-compose with chanjo integration because it doesn't work yet.
- Fixed standard docker-compose with scout demo data and database
- Clinical variant assessments not present for pinned and causative variants on case page.
- MatchMaker matching one node at the time only
- Remove link from previously tiered variants badge in cancer variants page
- Typo in gene cell on cancer variants page
- Managed variants filter form
### Changed
- Better naming for variants buttons on cancer track (somatic, germline). Also show cancer research button if available.
- Load case with missing panels in config files, but show warning.
- Changing the (Female, Male) symbols to (F/M) letters in individuals_table and case-sma.
- Print stacktrace if case load command fails
- Added sort icon and a pointer to the cursor to all tables with sortable fields
- Moved variant, gene and panel info from the basic pane to summary panel for all variants.
- Renamed `Basics` panel to `Classify` on variant page.
- Revamped `Basics` panel to a panel dedicated to classify variants
- Revamped the summary panel to be more compact.
- Added dedicated template for cancer variants
- Removed Gene models, Gene annotations and Conservation panels for cancer variants
- Reorganized the orders of panels for variant and cancer variant views
- Added dedicated variant quality panel and removed relevant panes
- A more compact case page
- Removed OMIM genes panel
- Make genes panel, pinned variants panel, causative variants panel and ClinVar panel scrollable on case page
- Update to Scilifelab's 2020 logo
- Update Gens URL to support Gens v2.0 format
- Refactor tests for parsing case configurations
- Updated links to HPO downloadable resources
- Managed variants filtering defaults to all variant categories
- Changing the (Kind) drop-down according to (Category) drop-down in Managed variant add variant
- Moved Gens button to individuals table
- Check resource files availability before starting updating OMIM diagnoses
- Fix typo in `SHOW_OBSERVED_VARIANT_ARCHIVE` config param

## [4.36]
### Added
- Parse and save splice junction tracks from case config file
- Tooltip in observations panel, explaining that case variants with no link might be old variants, not uploaded after a case rerun
### Fixed
- Warning on overwriting variants with same position was no longer shown
- Increase the height of the dropdowns to 425px
- More indices for the case table as it grows, specifically for causatives queries
- Splice junction tracks not centered over variant genes
- Total number of research variants count
- Update variants stats in case documents every time new variants are loaded
- Bug in flashing warning messages when filtering variants
### Changed
- Clearer warning messages for genes and gene/gene-panels searches in variants filters

## [4.35]
### Added
- A new index for hgnc_symbol in the hgnc_gene collection
- A Pedigree panel in STR page
- Display Tier I and II variants in case view causatives card for cancer cases
### Fixed
- Send partial file data to igv.js when visualizing sashimi plots with splice junction tracks
- Research variants filtering by gene
- Do not attempt to populate annotations for not loaded pinned/causatives
- Add max-height to all dropdowns in filters
### Changed
- Switch off non-clinical gene warnings when filtering research variants
- Don't display OMIM disease card in case view for cancer cases
- Refactored Individuals and Causative card in case view for cancer cases
- Update and style STR case report

## [4.34]
### Added
- Saved filter lock and unlock
- Filters can optionally be marked audited, logging the filter name, user and date on the case events and general report.
- Added `ClinVar hits` and `Cosmic hits` in cancer SNVs filters
- Added `ClinVar hits` to variants filter (rare disease track)
- Load cancer demo case in docker-compose files (default and demo file)
- Inclusive-language check using [woke](https://github.com/get-woke/woke) github action
- Add link to HmtVar for mitochondrial variants (if VCF is annotated with HmtNote)
- Grey background for dismissed compounds in variants list and variant page
- Pin badge for pinned compounds in variants list and variant page
- Support LoqusDB REST API queries
- Add a docker-compose-matchmaker under scout/containers/development to test matchmaker locally
- Script to investigate consequences of symbol search bug
- Added GATK to list of SV and cancer SV callers
### Fixed
- Make MitoMap link work for hg38 again
- Export Variants feature crashing when one of the variants has no primary transcripts
- Redirect to last visited variantS page when dismissing variants from variants list
- Improved matching of SVs Loqus occurrences in other cases
- Remove padding from the list inside (Matching causatives from other cases) panel
- Pass None to get_app function in CLI base since passing script_info to app factory functions was deprecated in Flask 2.0
- Fixed failing tests due to Flask update to version 2.0
- Speed up user events view
- Causative view sort out of memory error
- Use hgnc_id for gene filter query
- Typo in case controllers displaying an error every time a patient is matched against external MatchMaker nodes
- Do not crash while attempting an update for variant documents that are too big (> 16 MB)
- Old STR causatives (and other variants) may not have HGNC symbols - fix sort lambda
- Check if gene_obj has primary_transcript before trying to access it
- Warn if a gene manually searched is in a clinical panel with an outdated name when filtering variants
- ChrPos split js not needed on STR page yet
### Changed
- Remove parsing of case `genome_version`, since it's not used anywhere downstream
- Introduce deprecation warning for Loqus configs that are not dictionaries
- SV clinical filter no longer filters out sub 100 nt variants
- Count cases in LoqusDB by variant type
- Commit pulse repo badge temporarily set to weekly
- Sort ClinVar submissions objects by ascending "Last evaluated" date
- Refactored the MatchMaker integration as an extension
- Replaced some sensitive words as suggested by woke linter
- Documentation for load-configuration rewritten.
- Add styles to MatchMaker matches table
- More detailed info on the data shared in MatchMaker submission form

## [4.33.1]
### Fixed
- Include markdown for release autodeploy docs
- Use standard inheritance model in ClinVar (https://ftp.ncbi.nlm.nih.gov/pub/GTR/standard_terms/Mode_of_inheritance.txt)
- Fix issue crash with variants that have been unflagged causative not being available in other causatives
### Added
### Changed

## [4.33]
### Fixed
- Command line crashing when updating an individual not found in database
- Dashboard page crashing when filters return no data
- Cancer variants filter by chromosome
- /api/v1/genes now searches for genes in all genome builds by default
- Upgraded igv.js to version 2.8.1 (Fixed Unparsable bed record error)
### Added
- Autodeploy docs on release
- Documentation for updating case individuals tracks
- Filter cases and dashboard stats by analysis track
### Changed
- Changed from deprecated db update method
- Pre-selected fields to run queries with in dashboard page
- Do not filter by any institute when first accessing the dashboard
- Removed OMIM panel in case view for cancer cases
- Display Tier I and II variants in case view causatives panel for cancer cases
- Refactored Individuals and Causative panels in case view for cancer cases

## [4.32.1]
### Fixed
- iSort lint check only
### Changed
- Institute cases page crashing when a case has track:Null
### Added

## [4.32]
### Added
- Load and show MITOMAP associated diseases from VCF (INFO field: MitomapAssociatedDiseases, via HmtNote)
- Show variant allele frequencies for mitochondrial variants (GRCh38 cases)
- Extend "public" json API with diseases (OMIM) and phenotypes (HPO)
- HPO gene list download now has option for clinical and non-clinical genes
- Display gene splice junctions data in sashimi plots
- Update case individuals with splice junctions tracks
- Simple Docker compose for development with local build
- Make Phenomodels subpanels collapsible
- User side documentation of cytogenomics features (Gens, Chromograph, vcf2cytosure, rhocall)
- iSort GitHub Action
- Support LoqusDB REST API queries
### Fixed
- Show other causative once, even if several events point to it
- Filtering variants by mitochondrial chromosome for cases with genome build=38
- HPO gene search button triggers any warnings for clinical / non-existing genes also on first search
- Fixed a bug in variants pages caused by MT variants without alt_frequency
- Tests for CADD score parsing function
- Fixed the look of IGV settings on SNV variant page
- Cases analyzed once shown as `rerun`
- Missing case track on case re-upload
- Fixed severity rank for SO term "regulatory region ablation"
### Changed
- Refactor according to CodeFactor - mostly reuse of duplicated code
- Phenomodels language adjustment
- Open variants in a new window (from variants page)
- Open overlapping and compound variants in a new window (from variant page)
- gnomAD link points to gnomAD v.3 (build GRCh38) for mitochondrial variants.
- Display only number of affected genes for dismissed SVs in general report
- Chromosome build check when populating the variants filter chromosome selection
- Display mitochondrial and rare diseases coverage report in cases with missing 'rare' track

## [4.31.1]
### Added
### Changed
- Remove mitochondrial and coverage report from cancer cases sidebar
### Fixed
- ClinVar page when dbSNP id is None

## [4.31]
### Added
- gnomAD annotation field in admin guide
- Export also dynamic panel genes not associated to an HPO term when downloading the HPO panel
- Primary HGNC transcript info in variant export files
- Show variant quality (QUAL field from vcf) in the variant summary
- Load/update PDF gene fusion reports (clinical and research) generated with Arriba
- Support new MANE annotations from VEP (both MANE Select and MANE Plus Clinical)
- Display on case activity the event of a user resetting all dismissed variants
- Support gnomAD population frequencies for mitochondrial variants
- Anchor links in Casedata ClinVar panels to redirect after renaming individuals
### Fixed
- Replace old docs link www.clinicalgenomics.se/scout with new https://clinical-genomics.github.io/scout
- Page formatting issues whenever case and variant comments contain extremely long strings with no spaces
- Chromograph images can be one column and have scrollbar. Removed legacy code.
- Column labels for ClinVar case submission
- Page crashing looking for LoqusDB observation when variant doesn't exist
- Missing inheritance models and custom inheritance models on newly created gene panels
- Accept only numbers in managed variants filter as position and end coordinates
- SNP id format and links in Variant page, ClinVar submission form and general report
- Case groups tooltip triggered only when mouse is on the panel header
### Changed
- A more compact case groups panel
- Added landscape orientation CSS style to cancer coverage and QC demo report
- Improve user documentation to create and save new gene panels
- Removed option to use space as separator when uploading gene panels
- Separating the columns of standard and custom inheritance models in gene panels
- Improved ClinVar instructions for users using non-English Excel

## [4.30.2]
### Added
### Fixed
- Use VEP RefSeq ID if RefSeq list is empty in RefSeq transcripts overview
- Bug creating variant links for variants with no end_chrom
### Changed

## [4.30.1]
### Added
### Fixed
- Cryptography dependency fixed to use version < 3.4
### Changed

## [4.30]
### Added
- Introduced a `reset dismiss variant` verb
- Button to reset all dismissed variants for a case
- Add black border to Chromograph ideograms
- Show ClinVar annotations on variantS page
- Added integration with GENS, copy number visualization tool
- Added a VUS label to the manual classification variant tags
- Add additional information to SNV verification emails
- Tooltips documenting manual annotations from default panels
- Case groups now show bam files from all cases on align view
### Fixed
- Center initial igv view on variant start with SNV/indels
- Don't set initial igv view to negative coordinates
- Display of GQ for SV and STR
- Parsing of AD and related info for STRs
- LoqusDB field in institute settings accepts only existing Loqus instances
- Fix DECIPHER link to work after DECIPHER migrated to GRCh38
- Removed visibility window param from igv.js genes track
- Updated HPO download URL
- Patch HPO download test correctly
- Reference size on STR hover not needed (also wrong)
- Introduced genome build check (allowed values: 37, 38, "37", "38") on case load
- Improve case searching by assignee full name
- Populating the LoqusDB select in institute settings
### Changed
- Cancer variants table header (pop freq etc)
- Only admin users can modify LoqusDB instance in Institute settings
- Style of case synopsis, variants and case comments
- Switched to igv.js 2.7.5
- Do not choke if case is missing research variants when research requested
- Count cases in LoqusDB by variant type
- Introduce deprecation warning for Loqus configs that are not dictionaries
- Improve create new gene panel form validation
- Make XM- transcripts less visible if they don't overlap with transcript refseq_id in variant page
- Color of gene panels and comments panels on cases and variant pages
- Do not choke if case is missing research variants when reserch requested

## [4.29.1]
### Added
### Fixed
- Always load STR variants regardless of RankScore threshold (hotfix)
### Changed

## [4.29]
### Added
- Added a page about migrating potentially breaking changes to the documentation
- markdown_include in development requirements file
- STR variants filter
- Display source, Z-score, inheritance pattern for STR annotations from Stranger (>0.6.1) if available
- Coverage and quality report to cancer view
### Fixed
- ACMG classification page crashing when trying to visualize a classification that was removed
- Pretty print HGVS on gene variants (URL-decode VEP)
- Broken or missing link in the documentation
- Multiple gene names in ClinVar submission form
- Inheritance model select field in ClinVar submission
- IGV.js >2.7.0 has an issue with the gene track zoom levels - temp freeze at 2.7.0
- Revert CORS-anywhere and introduce a local http proxy for cloud tracks
### Changed

## [4.28]
### Added
- Chromograph integration for displaying PNGs in case-page
- Add VAF to cancer case general report, and remove some of its unused fields
- Variants filter compatible with genome browser location strings
- Support for custom public igv tracks stored on the cloud
- Add tests to increase testing coverage
- Update case variants count after deleting variants
- Update IGV.js to latest (v2.7.4)
- Bypass igv.js CORS check using `https://github.com/Rob--W/cors-anywhere`
- Documentation on default and custom IGV.js tracks (admin docs)
- Lock phenomodels so they're editable by admins only
- Small case group assessment sharing
- Tutorial and files for deploying app on containers (Kubernetes pods)
- Canonical transcript and protein change of canonical transcript in exported variants excel sheet
- Support for Font Awesome version 6
- Submit to Beacon from case page sidebar
- Hide dismissed variants in variants pages and variants export function
- Systemd service files and instruction to deploy Scout using podman
### Fixed
- Bugfix: unused `chromgraph_prefix |tojson` removed
- Freeze coloredlogs temporarily
- Marrvel link
- Don't show TP53 link for silent or synonymous changes
- OMIM gene field accepts any custom number as OMIM gene
- Fix Pytest single quote vs double quote string
- Bug in gene variants search by similar cases and no similar case is found
- Delete unused file `userpanel.py`
- Primary transcripts in variant overview and general report
- Google OAuth2 login setup in README file
- Redirect to 'missing file'-icon if configured Chromograph file is missing
- Javascript error in case page
- Fix compound matching during variant loading for hg38
- Cancer variants view containing variants dismissed with cancer-specific reasons
- Zoom to SV variant length was missing IGV contig select
- Tooltips on case page when case has no default gene panels
### Changed
- Save case variants count in case document and not in sessions
- Style of gene panels multiselect on case page
- Collapse/expand main HPO checkboxes in phenomodel preview
- Replaced GQ (Genotype quality) with VAF (Variant allele frequency) in cancer variants GT table
- Allow loading of cancer cases with no tumor_purity field
- Truncate cDNA and protein changes in case report if longer than 20 characters


## [4.27]
### Added
- Exclude one or more variant categories when running variants delete command
### Fixed
### Changed

## [4.26.1]
### Added
### Fixed
- Links with 1-letter aa codes crash on frameshift etc
### Changed

## [4.26]
### Added
- Extend the delete variants command to print analysis date, track, institute, status and research status
- Delete variants by type of analysis (wgs|wes|panel)
- Links to cBioPortal, MutanTP53, IARC TP53, OncoKB, MyCancerGenome, CIViC
### Fixed
- Deleted variants count
### Changed
- Print output of variants delete command as a tab separated table

## [4.25]
### Added
- Command line function to remove variants from one or all cases
### Fixed
- Parse SMN None calls to None rather than False

## [4.24.1]
### Fixed
- Install requirements.txt via setup file

## [4.24]
### Added
- Institute-level phenotype models with sub-panels containing HPO and OMIM terms
- Runnable Docker demo
- Docker image build and push github action
- Makefile with shortcuts to docker commands
- Parse and save synopsis, phenotype and cohort terms from config files upon case upload
### Fixed
- Update dismissed variant status when variant dismissed key is missing
- Breakpoint two IGV button now shows correct chromosome when different from bp1
- Missing font lib in Docker image causing the PDF report download page to crash
- Sentieon Manta calls lack Somaticscore - load anyway
- ClinVar submissions crashing due to pinned variants that are not loaded
- Point ExAC pLI score to new gnomad server address
- Bug uploading cases missing phenotype terms in config file
- STRs loaded but not shown on browser page
- Bug when using adapter.variant.get_causatives with case_id without causatives
- Problem with fetching "solved" from scout export cases cli
- Better serialising of datetime and bson.ObjectId
- Added `volumes` folder to .gitignore
### Changed
- Make matching causative and managed variants foldable on case page
- Remove calls to PyMongo functions marked as deprecated in backend and frontend(as of version 3.7).
- Improved `scout update individual` command
- Export dynamic phenotypes with ordered gene lists as PDF


## [4.23]
### Added
- Save custom IGV track settings
- Show a flash message with clear info about non-valid genes when gene panel creation fails
- CNV report link in cancer case side navigation
- Return to comment section after editing, deleting or submitting a comment
- Managed variants
- MT vs 14 chromosome mean coverage stats if Scout is connected to Chanjo
### Fixed
- missing `vcf_cancer_sv` and `vcf_cancer_sv_research` to manual.
- Split ClinVar multiple clnsig values (slash-separated) and strip them of underscore for annotations without accession number
- Timeout of `All SNVs and INDELs` page when no valid gene is provided in the search
- Round CADD (MIPv9)
- Missing default panel value
- Invisible other causatives lines when other causatives lack gene symbols
### Changed
- Do not freeze mkdocs-material to version 4.6.1
- Remove pre-commit dependency

## [4.22]
### Added
- Editable cases comments
- Editable variants comments
### Fixed
- Empty variant activity panel
- STRs variants popover
- Split new ClinVar multiple significance terms for a variant
- Edit the selected comment, not the latest
### Changed
- Updated RELEASE docs.
- Pinned variants card style on the case page
- Merged `scout export exons` and `scout view exons` commands


## [4.21.2]
### Added
### Fixed
- Do not pre-filter research variants by (case-default) gene panels
- Show OMIM disease tooltip reliably
### Changed

## [4.21.1]
### Added
### Fixed
- Small change to Pop Freq column in variants ang gene panels to avoid strange text shrinking on small screens
- Direct use of HPO list for Clinical HPO SNV (and cancer SNV) filtering
- PDF coverage report redirecting to login page
### Changed
- Remove the option to dismiss single variants from all variants pages
- Bulk dismiss SNVs, SVs and cancer SNVs from variants pages

## [4.21]
### Added
- Support to configure LoqusDB per institute
- Highlight causative variants in the variants list
- Add tests. Mostly regarding building internal datatypes.
- Remove leading and trailing whitespaces from panel_name and display_name when panel is created
- Mark MANE transcript in list of transcripts in "Transcript overview" on variant page
- Show default panel name in case sidebar
- Previous buttons for variants pagination
- Adds a gh action that checks that the changelog is updated
- Adds a gh action that deploys new releases automatically to pypi
- Warn users if case default panels are outdated
- Define institute-specific gene panels for filtering in institute settings
- Use institute-specific gene panels in variants filtering
- Show somatic VAF for pinned and causative variants on case page

### Fixed
- Report pages redirect to login instead of crashing when session expires
- Variants filter loading in cancer variants page
- User, Causative and Cases tables not scaling to full page
- Improved docs for an initial production setup
- Compatibility with latest version of Black
- Fixed tests for Click>7
- Clinical filter required an extra click to Filter to return variants
- Restore pagination and shrink badges in the variants page tables
- Removing a user from the command line now inactivates the case only if user is last assignee and case is active
- Bugfix, LoqusDB per institute feature crashed when institute id was empty string
- Bugfix, LoqusDB calls where missing case count
- filter removal and upload for filters deleted from another page/other user
- Visualize outdated gene panels info in a popover instead of a tooltip in case page side panel

### Changed
- Highlight color on normal STRs in the variants table from green to blue
- Display breakpoints coordinates in verification emails only for structural variants


## [4.20]
### Added
- Display number of filtered variants vs number of total variants in variants page
- Search case by HPO terms
- Dismiss variant column in the variants tables
- Black and pre-commit packages to dev requirements

### Fixed
- Bug occurring when rerun is requested twice
- Peddy info fields in the demo config file
- Added load config safety check for multiple alignment files for one individual
- Formatting of cancer variants table
- Missing Score in SV variants table

### Changed
- Updated the documentation on how to create a new software release
- Genome build-aware cytobands coordinates
- Styling update of the Matchmaker card
- Select search type in case search form


## [4.19]

### Added
- Show internal ID for case
- Add internal ID for downloaded CGH files
- Export dynamic HPO gene list from case page
- Remove users as case assignees when their account is deleted
- Keep variants filters panel expanded when filters have been used

### Fixed
- Handle the ProxyFix ModuleNotFoundError when Werkzeug installed version is >1.0
- General report formatting issues whenever case and variant comments contain extremely long strings with no spaces

### Changed
- Created an institute wrapper page that contains list of cases, causatives, SNVs & Indels, user list, shared data and institute settings
- Display case name instead of case ID on clinVar submissions
- Changed icon of sample update in clinVar submissions


## [4.18]

### Added
- Filter cancer variants on cytoband coordinates
- Show dismiss reasons in a badge with hover for clinical variants
- Show an ellipsis if 10 cases or more to display with loqusdb matches
- A new blog post for version 4.17
- Tooltip to better describe Tumor and Normal columns in cancer variants
- Filter cancer SNVs and SVs by chromosome coordinates
- Default export of `Assertion method citation` to clinVar variants submission file
- Button to export up to 500 cancer variants, filtered or not
- Rename samples of a clinVar submission file

### Fixed
- Apply default gene panel on return to cancer variantS from variant view
- Revert to certificate checking when asking for Chanjo reports
- `scout download everything` command failing while downloading HPO terms

### Changed
- Turn tumor and normal allelic fraction to decimal numbers in tumor variants page
- Moved clinVar submissions code to the institutes blueprints
- Changed name of clinVar export files to FILENAME.Variant.csv and FILENAME.CaseData.csv
- Switched Google login libraries from Flask-OAuthlib to Authlib


## [4.17.1]

### Fixed
- Load cytobands for cases with chromosome build not "37" or "38"


## [4.17]

### Added
- COSMIC badge shown in cancer variants
- Default gene-panel in non-cancer structural view in url
- Filter SNVs and SVs by cytoband coordinates
- Filter cancer SNV variants by alt allele frequency in tumor
- Correct genome build in UCSC link from structural variant page



### Fixed
- Bug in clinVar form when variant has no gene
- Bug when sharing cases with the same institute twice
- Page crashing when removing causative variant tag
- Do not default to GATK caller when no caller info is provided for cancer SNVs


## [4.16.1]

### Fixed
- Fix the fix for handling of delivery reports for rerun cases

## [4.16]

### Added
- Adds possibility to add "lims_id" to cases. Currently only stored in database, not shown anywhere
- Adds verification comment box to SVs (previously only available for small variants)
- Scrollable pedigree panel

### Fixed
- Error caused by changes in WTForm (new release 2.3.x)
- Bug in OMIM case page form, causing the page to crash when a string was provided instead of a numerical OMIM id
- Fix Alamut link to work properly on hg38
- Better handling of delivery reports for rerun cases
- Small CodeFactor style issues: matchmaker results counting, a couple of incomplete tests and safer external xml
- Fix an issue with Phenomizer introduced by CodeFactor style changes

### Changed
- Updated the version of igv.js to 2.5.4

## [4.15.1]

### Added
- Display gene names in ClinVar submissions page
- Links to Varsome in variant transcripts table

### Fixed
- Small fixes to ClinVar submission form
- Gene panel page crash when old panel has no maintainers

## [4.15]

### Added
- Clinvar CNVs IGV track
- Gene panels can have maintainers
- Keep variant actions (dismissed, manual rank, mosaic, acmg, comments) upon variant re-upload
- Keep variant actions also on full case re-upload

### Fixed
- Fix the link to Ensembl for SV variants when genome build 38.
- Arrange information in columns on variant page
- Fix so that new cosmic identifier (COSV) is also acceptable #1304
- Fixed COSMIC tag in INFO (outside of CSQ) to be parses as well with `&` splitter.
- COSMIC stub URL changed to https://cancer.sanger.ac.uk/cosmic/search?q= instead.
- Updated to a version of IGV where bigBed tracks are visualized correctly
- Clinvar submission files are named according to the content (variant_data and case_data)
- Always show causatives from other cases in case overview
- Correct disease associations for gene symbol aliases that exist as separate genes
- Re-add "custom annotations" for SV variants
- The override ClinVar P/LP add-in in the Clinical Filter failed for new CSQ strings

### Changed
- Runs all CI checks in github actions

## [4.14.1]

### Fixed
- Error when variant found in loqusdb is not loaded for other case

## [4.14]

### Added
- Use github actions to run tests
- Adds CLI command to update individual alignments path
- Update HPO terms using downloaded definitions files
- Option to use alternative flask config when running `scout serve`
- Requirement to use loqusdb >= 2.5 if integrated

### Fixed
- Do not display Pedigree panel in cancer view
- Do not rely on internet connection and services available when running CI tests
- Variant loading assumes GATK if no caller set given and GATK filter status is seen in FILTER
- Pass genome build param all the way in order to get the right gene mappings for cases with build 38
- Parse correctly variants with zero frequency values
- Continue even if there are problems to create a region vcf
- STR and cancer variant navigation back to variants pages could fail

### Changed
- Improved code that sends requests to the external APIs
- Updates ranges for user ranks to fit todays usage
- Run coveralls on github actions instead of travis
- Run pip checks on github actions instead of coveralls
- For hg38 cases, change gnomAD link to point to version 3.0 (which is hg38 based)
- Show pinned or causative STR variants a bit more human readable

## [4.13.1]

### Added
### Fixed
- Typo that caused not all clinvar conflicting interpretations to be loaded no matter what
- Parse and retrieve clinvar annotations from VEP-annotated (VEP 97+) CSQ VCF field
- Variant clinvar significance shown as `not provided` whenever is `Uncertain significance`
- Phenomizer query crashing when case has no HPO terms assigned
- Fixed a bug affecting `All SNVs and INDELs` page when variants don't have canonical transcript
- Add gene name or id in cancer variant view

### Changed
- Cancer Variant view changed "Variant:Transcript:Exon:HGVS" to "Gene:Transcript:Exon:HGVS"

## [4.13]

### Added
- ClinVar SNVs track in IGV
- Add SMA view with SMN Copy Number data
- Easier to assign OMIM diagnoses from case page
- OMIM terms and specific OMIM term page

### Fixed
- Bug when adding a new gene to a panel
- Restored missing recent delivery reports
- Fixed style and links to other reports in case side panel
- Deleting cases using display_name and institute not deleting its variants
- Fixed bug that caused coordinates filter to override other filters
- Fixed a problem with finding some INS in loqusdb
- Layout on SV page when local observations without cases are present
- Make scout compatible with the new HPO definition files from `http://compbio.charite.de/jenkins/`
- General report visualization error when SNVs display names are very long


### Changed


## [4.12.4]

### Fixed
- Layout on SV page when local observations without cases are present

## [4.12.3]

### Fixed
- Case report when causative or pinned SVs have non null allele frequencies

## [4.12.2]

### Fixed
- SV variant links now take you to the SV variant page again
- Cancer variant view has cleaner table data entries for "N/A" data
- Pinned variant case level display hotfix for cancer and str - more on this later
- Cancer variants show correct alt/ref reads mirroring alt frequency now
- Always load all clinical STR variants even if a region load is attempted - index may be missing
- Same case repetition in variant local observations

## [4.12.1]

### Fixed
- Bug in variant.gene when gene has no HGVS description


## [4.12]

### Added
- Accepts `alignment_path` in load config to pass bam/cram files
- Display all phenotypes on variant page
- Display hgvs coordinates on pinned and causatives
- Clear panel pending changes
- Adds option to setup the database with static files
- Adds cli command to download the resources from CLI that scout needs
- Adds test files for merged somatic SV and CNV; as well as merged SNV, and INDEL part of #1279
- Allows for upload of OMIM-AUTO gene panel from static files without api-key

### Fixed
- Cancer case HPO panel variants link
- Fix so that some drop downs have correct size
- First IGV button in str variants page
- Cancer case activates on SNV variants
- Cases activate when STR variants are viewed
- Always calculate code coverage
- Pinned/Classification/comments in all types of variants pages
- Null values for panel's custom_inheritance_models
- Discrepancy between the manual disease transcripts and those in database in gene-edit page
- ACMG classification not showing for some causatives
- Fix bug which caused IGV.js to use hg19 reference files for hg38 data
- Bug when multiple bam files sources with non-null values are available


### Changed
- Renamed `requests` file to `scout_requests`
- Cancer variant view shows two, instead of four, decimals for allele and normal


## [4.11.1]

### Fixed
- Institute settings page
- Link institute settings to sharing institutes choices

## [4.11.0]

### Added
- Display locus name on STR variant page
- Alternative key `GNOMADAF_popmax` for Gnomad popmax allele frequency
- Automatic suggestions on how to improve the code on Pull Requests
- Parse GERP, phastCons and phyloP annotations from vep annotated CSQ fields
- Avoid flickering comment popovers in variant list
- Parse REVEL score from vep annotated CSQ fields
- Allow users to modify general institute settings
- Optionally format code automatically on commit
- Adds command to backup vital parts `scout export database`
- Parsing and displaying cancer SV variants from Manta annotated VCF files
- Dismiss cancer snv variants with cancer-specific options
- Add IGV.js UPD, RHO and TIDDIT coverage wig tracks.


### Fixed
- Slightly darker page background
- Fixed an issued with parsed conservation values from CSQ
- Clinvar submissions accessible to all users of an institute
- Header toolbar when on Clinvar page now shows institute name correctly
- Case should not always inactivate upon update
- Show dismissed snv cancer variants as grey on the cancer variants page
- Improved style of mappability link and local observations on variant page
- Convert all the GET requests to the igv view to POST request
- Error when updating gene panels using a file containing BOM chars
- Add/replace gene radio button not working in gene panels


## [4.10.1]

### Fixed
- Fixed issue with opening research variants
- Problem with coveralls not called by Travis CI
- Handle Biomart service down in tests


## [4.10.0]

### Added
- Rank score model in causatives page
- Exportable HPO terms from phenotypes page
- AMP guideline tiers for cancer variants
- Adds scroll for the transcript tab
- Added CLI option to query cases on time since case event was added
- Shadow clinical assessments also on research variants display
- Support for CRAM alignment files
- Improved str variants view : sorting by locus, grouped by allele.
- Delivery report PDF export
- New mosaicism tag option
- Add or modify individuals' age or tissue type from case page
- Display GC and allele depth in causatives table.
- Included primary reference transcript in general report
- Included partial causative variants in general report
- Remove dependency of loqusdb by utilising the CLI

### Fixed
- Fixed update OMIM command bug due to change in the header of the genemap2 file
- Removed Mosaic Tag from Cancer variants
- Fixes issue with unaligned table headers that comes with hidden Datatables
- Layout in general report PDF export
- Fixed issue on the case statistics view. The validation bars didn't show up when all institutes were selected. Now they do.
- Fixed missing path import by importing pathlib.Path
- Handle index inconsistencies in the update index functions
- Fixed layout problems


## [4.9.0]

### Added
- Improved MatchMaker pages, including visible patient contacts email address
- New badges for the github repo
- Links to [GENEMANIA](genemania.org)
- Sort gene panel list on case view.
- More automatic tests
- Allow loading of custom annotations in VCF using the SCOUT_CUSTOM info tag.

### Fixed
- Fix error when a gene is added to an empty dynamic gene panel
- Fix crash when attempting to add genes on incorrect format to dynamic gene panel
- Manual rank variant tags could be saved in a "Select a tag"-state, a problem in the variants view.
- Same case evaluations are no longer shown as gray previous evaluations on the variants page
- Stay on research pages, even if reset, next first buttons are pressed..
- Overlapping variants will now be visible on variant page again
- Fix missing classification comments and links in evaluations page
- All prioritized cases are shown on cases page


## [4.8.3]

### Added

### Fixed
- Bug when ordering sanger
- Improved scrolling over long list of genes/transcripts


## [4.8.2]

### Added

### Fixed
- Avoid opening extra tab for coverage report
- Fixed a problem when rank model version was saved as floats and not strings
- Fixed a problem with displaying dismiss variant reasons on the general report
- Disable load and delete filter buttons if there are no saved filters
- Fix problem with missing verifications
- Remove duplicate users and merge their data and activity


## [4.8.1]

### Added

### Fixed
- Prevent login fail for users with id defined by ObjectId and not email
- Prevent the app from crashing with `AttributeError: 'NoneType' object has no attribute 'message'`


## [4.8.0]

### Added
- Updated Scout to use Bootstrap 4.3
- New looks for Scout
- Improved dashboard using Chart.js
- Ask before inactivating a case where last assigned user leaves it
- Genes can be manually added to the dynamic gene list directly on the case page
- Dynamic gene panels can optionally be used with clinical filter, instead of default gene panel
- Dynamic gene panels get link out to chanjo-report for coverage report
- Load all clinvar variants with clinvar Pathogenic, Likely Pathogenic and Conflicting pathogenic
- Show transcripts with exon numbers for structural variants
- Case sort order can now be toggled between ascending and descending.
- Variants can be marked as partial causative if phenotype is available for case.
- Show a frequency tooltip hover for SV-variants.
- Added support for LDAP login system
- Search snv and structural variants by chromosomal coordinates
- Structural variants can be marked as partial causative if phenotype is available for case.
- Show normal and pathologic limits for STRs in the STR variants view.
- Institute level persistent variant filter settings that can be retrieved and used.
- export causative variants to Excel
- Add support for ROH, WIG and chromosome PNGs in case-view

### Fixed
- Fixed missing import for variants with comments
- Instructions on how to build docs
- Keep sanger order + verification when updating/reloading variants
- Fixed and moved broken filter actions (HPO gene panel and reset filter)
- Fixed string conversion to number
- UCSC links for structural variants are now separated per breakpoint (and whole variant where applicable)
- Reintroduced missing coverage report
- Fixed a bug preventing loading samples using the command line
- Better inheritance models customization for genes in gene panels
- STR variant page back to list button now does its one job.
- Allows to setup scout without a omim api key
- Fixed error causing "favicon not found" flash messages
- Removed flask --version from base cli
- Request rerun no longer changes case status. Active or archived cases inactivate on upload.
- Fixed missing tooltip on the cancer variants page
- Fixed weird Rank cell in variants page
- Next and first buttons order swap
- Added pagination (and POST capability) to cancer variants.
- Improves loading speed for variant page
- Problem with updating variant rank when no variants
- Improved Clinvar submission form
- General report crashing when dismissed variant has no valid dismiss code
- Also show collaborative case variants on the All variants view.
- Improved phenotype search using dataTables.js on phenotypes page
- Search and delete users with `email` instead of `_id`
- Fixed css styles so that multiselect options will all fit one column


## [4.7.3]

### Added
- RankScore can be used with VCFs for vcf_cancer files

### Fixed
- Fix issue with STR view next page button not doing its one job.

### Deleted
- Removed pileup as a bam viewing option. This is replaced by IGV


## [4.7.2]

### Added
- Show earlier ACMG classification in the variant list

### Fixed
- Fixed igv search not working due to igv.js dist 2.2.17
- Fixed searches for cases with a gene with variants pinned or marked causative.
- Load variant pages faster after fixing other causatives query
- Fixed mitochondrial report bug for variants without genes

## [4.7.1]

### Added

### Fixed
- Fixed bug on genes page


## [4.7.0]

### Added
- Export genes and gene panels in build GRCh38
- Search for cases with variants pinned or marked causative in a given gene.
- Search for cases phenotypically similar to a case also from WUI.
- Case variant searches can be limited to similar cases, matching HPO-terms,
  phenogroups and cohorts.
- De-archive reruns and flag them as 'inactive' if archived
- Sort cases by analysis_date, track or status
- Display cases in the following order: prioritized, active, inactive, archived, solved
- Assign case to user when user activates it or asks for rerun
- Case becomes inactive when it has no assignees
- Fetch refseq version from entrez and use it in clinvar form
- Load and export of exons for all genes, independent on refseq
- Documentation for loading/updating exons
- Showing SV variant annotations: SV cgh frequencies, gnomad-SV, local SV frequencies
- Showing transcripts mapping score in segmental duplications
- Handle requests to Ensembl Rest API
- Handle requests to Ensembl Rest Biomart
- STR variants view now displays GT and IGV link.
- Description field for gene panels
- Export exons in build 37 and 38 using the command line

### Fixed
- Fixes of and induced by build tests
- Fixed bug affecting variant observations in other cases
- Fixed a bug that showed wrong gene coverage in general panel PDF export
- MT report only shows variants occurring in the specific individual of the excel sheet
- Disable SSL certifcate verification in requests to chanjo
- Updates how intervaltree and pymongo is used to void deprecated functions
- Increased size of IGV sample tracks
- Optimized tests


## [4.6.1]

### Added

### Fixed
- Missing 'father' and 'mother' keys when parsing single individual cases


## [4.6.0]

### Added
- Description of Scout branching model in CONTRIBUTING doc
- Causatives in alphabetical order, display ACMG classification and filter by gene.
- Added 'external' to the list of analysis type options
- Adds functionality to display "Tissue type". Passed via load config.
- Update to IGV 2.

### Fixed
- Fixed alignment visualization and vcf2cytosure availability for demo case samples
- Fixed 3 bugs affecting SV pages visualization
- Reintroduced the --version cli option
- Fixed variants query by panel (hpo panel + gene panel).
- Downloaded MT report contains excel files with individuals' display name
- Refactored code in parsing of config files.


## [4.5.1]

### Added

### Fixed
- update requirement to use PyYaml version >= 5.1
- Safer code when loading config params in cli base


## [4.5.0]

### Added
- Search for similar cases from scout view CLI
- Scout cli is now invoked from the app object and works under the app context

### Fixed
- PyYaml dependency fixed to use version >= 5.1


## [4.4.1]

### Added
- Display SV rank model version when available

### Fixed
- Fixed upload of delivery report via API


## [4.4.0]

### Added
- Displaying more info on the Causatives page and hiding those not causative at the case level
- Add a comment text field to Sanger order request form, allowing a message to be included in the email
- MatchMaker Exchange integration
- List cases with empty synopsis, missing HPO terms and phenotype groups.
- Search for cases with open research list, or a given case status (active, inactive, archived)

### Fixed
- Variant query builder split into several functions
- Fixed delivery report load bug


## [4.3.3]

### Added
- Different individual table for cancer cases

### Fixed
- Dashboard collects validated variants from verification events instead of using 'sanger' field
- Cases shared with collaborators are visible again in cases page
- Force users to select a real institute to share cases with (actionbar select fix)


## [4.3.2]

### Added
- Dashboard data can be filtered using filters available in cases page
- Causatives for each institute are displayed on a dedicated page
- SNVs and and SVs are searchable across cases by gene and rank score
- A more complete report with validated variants is downloadable from dashboard

### Fixed
- Clinsig filter is fixed so clinsig numerical values are returned
- Split multi clinsig string values in different elements of clinsig array
- Regex to search in multi clinsig string values or multi revstat string values
- It works to upload vcf files with no variants now
- Combined Pileup and IGV alignments for SVs having variant start and stop on the same chromosome


## [4.3.1]

### Added
- Show calls from all callers even if call is not available
- Instructions to install cairo and pango libs from WeasyPrint page
- Display cases with number of variants from CLI
- Only display cases with number of variants above certain treshold. (Also CLI)
- Export of verified variants by CLI or from the dashboard
- Extend case level queries with default panels, cohorts and phenotype groups.
- Slice dashboard statistics display using case level queries
- Add a view where all variants for an institute can be searched across cases, filtering on gene and rank score. Allows searching research variants for cases that have research open.

### Fixed
- Fixed code to extract variant conservation (gerp, phyloP, phastCons)
- Visualization of PDF-exported gene panels
- Reintroduced the exon/intron number in variant verification email
- Sex and affected status is correctly displayed on general report
- Force number validation in SV filter by size
- Display ensembl transcripts when no refseq exists


## [4.3.0]

### Added
- Mosaicism tag on variants
- Show and filter on SweGen frequency for SVs
- Show annotations for STR variants
- Show all transcripts in verification email
- Added mitochondrial export
- Adds alternative to search for SVs shorter that the given length
- Look for 'bcftools' in the `set` field of VCFs
- Display digenic inheritance from OMIM
- Displays what refseq transcript that is primary in hgnc

### Fixed

- Archived panels displays the correct date (not retroactive change)
- Fixed problem with waiting times in gene panel exports
- Clinvar fiter not working with human readable clinsig values

## [4.2.2]

### Fixed
- Fixed gene panel create/modify from CSV file utf-8 decoding error
- Updating genes in gene panels now supports edit comments and entry version
- Gene panel export timeout error

## [4.2.1]

### Fixed
- Re-introduced gene name(s) in verification email subject
- Better PDF rendering for excluded variants in report
- Problem to access old case when `is_default` did not exist on a panel


## [4.2.0]

### Added
- New index on variant_id for events
- Display overlapping compounds on variants view

### Fixed
- Fixed broken clinical filter


## [4.1.4]

### Added
- Download of filtered SVs

### Fixed
- Fixed broken download of filtered variants
- Fixed visualization issue in gene panel PDF export
- Fixed bug when updating gene names in variant controller


## [4.1.3]

### Fixed
- Displays all primary transcripts


## [4.1.2]

### Added
- Option add/replace when updating a panel via CSV file
- More flexible versioning of the gene panels
- Printing coverage report on the bottom of the pdf case report
- Variant verification option for SVs
- Logs uri without pwd when connecting
- Disease-causing transcripts in case report
- Thicker lines in case report
- Supports HPO search for cases, both terms or if described in synopsis
- Adds sanger information to dashboard

### Fixed
- Use db name instead of **auth** as default for authentication
- Fixes so that reports can be generated even with many variants
- Fixed sanger validation popup to show individual variants queried by user and institute.
- Fixed problem with setting up scout
- Fixes problem when exac file is not available through broad ftp
- Fetch transcripts for correct build in `adapter.hgnc_gene`

## [4.1.1]
- Fix problem with institute authentication flash message in utils
- Fix problem with comments
- Fix problem with ensembl link


## [4.1.0]

### Added
- OMIM phenotypes to case report
- Command to download all panel app gene panels `scout load panel --panel-app`
- Links to genenames.org and omim on gene page
- Popup on gene at variants page with gene information
- reset sanger status to "Not validated" for pinned variants
- highlight cases with variants to be evaluated by Sanger on the cases page
- option to point to local reference files to the genome viewer pileup.js. Documented in `docs.admin-guide.server`
- option to export single variants in `scout export variants`
- option to load a multiqc report together with a case(add line in load config)
- added a view for searching HPO terms. It is accessed from the top left corner menu
- Updates the variants view for cancer variants. Adds a small cancer specific filter for known variants
- Adds hgvs information on cancer variants page
- Adds option to update phenotype groups from CLI

### Fixed
- Improved Clinvar to submit variants from different cases. Fixed HPO terms in casedata according to feedback
- Fixed broken link to case page from Sanger modal in cases view
- Now only cases with non empty lists of causative variants are returned in `adapter.case(has_causatives=True)`
- Can handle Tumor only samples
- Long lists of HGNC symbols are now possible. This was previously difficult with manual, uploaded or by HPO search when changing filter settings due to GET request limitations. Relevant pages now use POST requests. Adds the dynamic HPO panel as a selection on the gene panel dropdown.
- Variant filter defaults to default panels also on SV and Cancer variants pages.

## [4.0.0]

### WARNING ###

This is a major version update and will require that the backend of pre releases is updated.
Run commands:

```
$scout update genes
$scout update hpo
```

- Created a Clinvar submission tool, to speed up Clinvar submission of SNVs and SVs
- Added an analysis report page (html and PDF format) containing phenotype, gene panels and variants that are relevant to solve a case.

### Fixed
- Optimized evaluated variants to speed up creation of case report
- Moved igv and pileup viewer under a common folder
- Fixed MT alignment view pileup.js
- Fixed coordinates for SVs with start chromosome different from end chromosome
- Global comments shown across cases and institutes. Case-specific variant comments are shown only for that specific case.
- Links to clinvar submitted variants at the cases level
- Adapts clinvar parsing to new format
- Fixed problem in `scout update user` when the user object had no roles
- Makes pileup.js use online genome resources when viewing alignments. Now any instance of Scout can make use of this functionality.
- Fix ensembl link for structural variants
- Works even when cases does not have `'madeline_info'`
- Parses Polyphen in correct way again
- Fix problem with parsing gnomad from VEP

### Added
- Added a PDF export function for gene panels
- Added a "Filter and export" button to export custom-filtered SNVs to CSV file
- Dismiss SVs
- Added IGV alignments viewer
- Read delivery report path from case config or CLI command
- Filter for spidex scores
- All HPO terms are now added and fetched from the correct source (https://github.com/obophenotype/human-phenotype-ontology/blob/master/hp.obo)
- New command `scout update hpo`
- New command `scout update genes` will fetch all the latest information about genes and update them
- Load **all** variants found on chromosome **MT**
- Adds choice in cases overview do show as many cases as user like

### Removed
- pileup.min.js and pileup css are imported from a remote web location now
- All source files for HPO information, this is instead fetched directly from source
- All source files for gene information, this is instead fetched directly from source

## [3.0.0]
### Fixed
- hide pedigree panel unless it exists

## [1.5.1] - 2016-07-27
### Fixed
- look for both ".bam.bai" and ".bai" extensions

## [1.4.0] - 2016-03-22
### Added
- support for local frequency through loqusdb
- bunch of other stuff

## [1.3.0] - 2016-02-19
### Fixed
- Update query-phenomizer and add username/password

### Changed
- Update the way a case is checked for rerun-status

### Added
- Add new button to mark a case as "checked"
- Link to clinical variants _without_ 1000G annotation

## [1.2.2] - 2016-02-18
### Fixed
- avoid filtering out variants lacking ExAC and 1000G annotations

## [1.1.3] - 2015-10-01
### Fixed
- persist (clinical) filter when clicking load more
- fix #154 by robustly setting clinical filter func. terms

## [1.1.2] - 2015-09-07
### Fixed
- avoid replacing coverage report with none
- update SO terms, refactored

## [1.1.1] - 2015-08-20
### Fixed
- fetch case based on collaborator status (not owner)

## [1.1.0] - 2015-05-29
### Added
- link(s) to SNPedia based on RS-numbers
- new Jinja filter to "humanize" decimal numbers
- show gene panels in variant view
- new Jinja filter for decoding URL encoding
- add indicator to variants in list that have comments
- add variant number threshold and rank score threshold to load function
- add event methods to mongo adapter
- add tests for models
- show badge "old" if comment was written for a previous analysis

### Changed
- show cDNA change in transcript summary unless variant is exonic
- moved compounds table further up the page
- show dates for case uploads in ISO format
- moved variant comments higher up on page
- updated documentation for pages
- read in coverage report as blob in database and serve directly
- change ``OmimPhenotype`` to ``PhenotypeTerm``
- reorganize models sub-package
- move events (and comments) to separate collection
- only display prev/next links for the research list
- include variant type in breadcrumbs e.g. "Clinical variants"

### Removed
- drop dependency on moment.js

### Fixed
- show the same level of detail for all frequencies on all pages
- properly decode URL encoded symbols in amino acid/cDNA change strings
- fixed issue with wipe permissions in MongoDB
- include default gene lists in "variants" link in breadcrumbs

## [1.0.2] - 2015-05-20
### Changed
- update case fetching function

### Fixed
- handle multiple cases with same id

## [1.0.1] - 2015-04-28
### Fixed
- Fix building URL parameters in cases list Vue component

## [1.0.0] - 2015-04-12
Codename: Sara Lund

![Release 1.0](artwork/releases/release-1-0.jpg)

### Added
- Add email logging for unexpected errors
- New command line tool for deleting case

### Changed
- Much improved logging overall
- Updated documentation/usage guide
- Removed non-working IGV link

### Fixed
- Show sample display name in GT call
- Various small bug fixes
- Make it easier to hover over popups

## [0.0.2-rc1] - 2015-03-04
### Added
- add protein table for each variant
- add many more external links
- add coverage reports as PDFs

### Changed
- incorporate user feedback updates
- big refactor of load scripts

## [0.0.2-rc2] - 2015-03-04
### Changes
- add gene table with gene description
- reorganize inheritance models box

### Fixed
- avoid overwriting gene list on "research" load
- fix various bugs in external links

## [0.0.2-rc3] - 2015-03-05
### Added
- Activity log feed to variant view
- Adds protein change strings to ODM and Sanger email

### Changed
- Extract activity log component to macro

### Fixes
- Make Ensembl transcript links use archive website<|MERGE_RESOLUTION|>--- conflicted
+++ resolved
@@ -6,17 +6,11 @@
 ## [Unreleased]
 ### Changed
 - Parse and save into database also OMIM terms not associated to genes
+- Parallelize variant loading for each chromosome
 ### Fixed
 - Update more FontAwesome icons to avoid Pro icons
-
-## [Unreleased]
-<<<<<<< HEAD
-### Changed
-- Parallelize variant loading for each chromosome
-=======
-## Fixed
 - BioNano API FSHD report requests are GET in Access 1.8, were POST in 1.7
->>>>>>> 77404256
+
 
 ## [4.74]
 ### Added
