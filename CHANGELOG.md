# Change Log
All notable changes to this project will be documented in this file.
This project adheres to [Semantic Versioning](http://semver.org/).

About changelog [here](https://keepachangelog.com/en/1.0.0/)

## [x.x.x]

### Added
- Show dismiss reasons in a badge with hover for clinical variants
- Show an ellipsis if 10 cases or more to display with loqusdb matches
- A new blog post for version 4.17
<<<<<<< HEAD
- Filter on chromosome start/end in Cancer View
	
=======
- Tooltip to better describe Tumor and Normal columns in cancer variants

>>>>>>> 4d2efb6e
### Fixed
- Apply default gene panel on return to cancer variantS from variant view
- Revert to certificate checking when asking for Chanjo reports

### Changed


### Changed
- Turn tumor and normal allelic fraction to decimal numbers in tumor variants page

## [4.17.1]

### Fixed
- Load cytobands for cases with chromosome build not "37" or "38"


## [4.17]

### Added
- COSMIC badge shown in cancer variants
- Default gene-panel in non-cancer structural view in url
- Filter SNVs and SVs by cytoband coordinates
- Filter cancer SNV variants by alt allele frequency in tumor
- Correct genome build in UCSC link from structural variant page



### Fixed
- Bug in clinVar form when variant has no gene
- Bug when sharing cases with the same institute twice
- Page crashing when removing causative variant tag
- Do not default to GATK caller when no caller info is provided for cancer SNVs


## [4.16.1]

### Fixed
- Fix the fix for handling of delivery reports for rerun cases

## [4.16]

### Added
- Adds possibility to add "lims_id" to cases. Currently only stored in database, not shown anywhere
- Adds verification comment box to SVs (previously only available for small variants)
- Scrollable pedigree panel

### Fixed
- Error caused by changes in WTForm (new release 2.3.x)
- Bug in OMIM case page form, causing the page to crash when a string was provided instead of a numerical OMIM id
- Fix Alamut link to work properly on hg38
- Better handling of delivery reports for rerun cases
- Small CodeFactor style issues: matchmaker results counting, a couple of incomplete tests and safer external xml
- Fix an issue with Phenomizer introduced by CodeFactor style changes

### Changed
- Updated the version of igv.js to 2.5.4

## [4.15.1]

### Added
- Display gene names in ClinVar submissions page
- Links to Varsome in variant transcripts table

### Fixed
- Small fixes to ClinVar submission form
- Gene panel page crash when old panel has no maintainers

## [4.15]

### Added
- Clinvar CNVs IGV track
- Gene panels can have maintainers
- Keep variant actions (dismissed, manual rank, mosaic, acmg, comments) upon variant re-upload
- Keep variant actions also on full case re-upload

### Fixed
- Fix the link to Ensembl for SV variants when genome build 38.
- Arrange information in columns on variant page
- Fix so that new cosmic identifier (COSV) is also acceptable #1304
- Fixed COSMIC tag in INFO (outside of CSQ) to be parses as well with `&` splitter.
- COSMIC stub URL changed to https://cancer.sanger.ac.uk/cosmic/search?q= instead.
- Updated to a version of IGV where bigBed tracks are visualized correctly
- Clinvar submission files are named according to the content (variant_data and case_data)
- Always show causatives from other cases in case overview
- Correct disease associations for gene symbol aliases that exist as separate genes
- Re-add "custom annotations" for SV variants
- The override ClinVar P/LP add-in in the Clinical Filter failed for new CSQ strings

### Changed
- Runs all CI checks in github actions

## [4.14.1]

### Fixed
- Error when variant found in loqusdb is not loaded for other case

## [4.14]

### Added
- Use github actions to run tests
- Adds CLI command to update individual alignments path
- Update HPO terms using downloaded definitions files
- Option to use alternative flask config when running `scout serve`
- Requirement to use loqusdb >= 2.5 if integrated

### Fixed
- Do not display Pedigree panel in cancer view
- Do not rely on internet connection and services available when running CI tests
- Variant loading assumes GATK if no caller set given and GATK filter status is seen in FILTER
- Pass genome build param all the way in order to get the right gene mappings for cases with build 38
- Parse correctly variants with zero frequency values
- Continue even if there are problems to create a region vcf
- STR and cancer variant navigation back to variants pages could fail

### Changed
- Improved code that sends requests to the external APIs
- Updates ranges for user ranks to fit todays usage
- Run coveralls on github actions instead of travis
- Run pip checks on github actions instead of coveralls
- For hg38 cases, change gnomAD link to point to version 3.0 (which is hg38 based)
- Show pinned or causative STR variants a bit more human readable

## [4.13.1]

### Added
### Fixed
- Typo that caused not all clinvar conflicting interpretations to be loaded no matter what
- Parse and retrieve clinvar annotations from VEP-annotated (VEP 97+) CSQ VCF field
- Variant clinvar significance shown as `not provided` whenever is `Uncertain significance`
- Phenomizer query crashing when case has no HPO terms assigned
- Fixed a bug affecting `All SNVs and INDELs` page when variants don't have canonical transcript
- Add gene name or id in cancer variant view

### Changed
- Cancer Variant view changed "Variant:Transcript:Exon:HGVS" to "Gene:Transcript:Exon:HGVS"

## [4.13]

### Added
- ClinVar SNVs track in IGV
- Add SMA view with SMN Copy Number data
- Easier to assign OMIM diagnoses from case page
- OMIM terms and specific OMIM term page

### Fixed
- Bug when adding a new gene to a panel
- Restored missing recent delivery reports
- Fixed style and links to other reports in case side panel
- Deleting cases using display_name and institute not deleting its variants
- Fixed bug that caused coordinates filter to override other filters
- Fixed a problem with finding some INS in loqusdb
- Layout on SV page when local observations without cases are present
- Make scout compatible with the new HPO definition files from `http://compbio.charite.de/jenkins/`
- General report visualization error when SNVs display names are very long


### Changed


## [4.12.4]

### Fixed
- Layout on SV page when local observations without cases are present

## [4.12.3]

### Fixed
- Case report when causative or pinned SVs have non null allele frequencies

## [4.12.2]

### Fixed
- SV variant links now take you to the SV variant page again
- Cancer variant view has cleaner table data entries for "N/A" data
- Pinned variant case level display hotfix for cancer and str - more on this later
- Cancer variants show correct alt/ref reads mirroring alt frequency now
- Always load all clinical STR variants even if a region load is attempted - index may be missing
- Same case repetition in variant local observations

## [4.12.1]

### Fixed
- Bug in variant.gene when gene has no HGVS description


## [4.12]

### Added
- Accepts `alignment_path` in load config to pass bam/cram files
- Display all phenotypes on variant page
- Display hgvs coordinates on pinned and causatives
- Clear panel pending changes
- Adds option to setup the database with static files
- Adds cli command to download the resources from CLI that scout needs
- Adds dummy files for merged somatic SV and CNV; as well as merged SNV, and INDEL part of #1279
- Allows for upload of OMIM-AUTO gene panel from static files without api-key

### Fixed
- Cancer case HPO panel variants link
- Fix so that some drop downs have correct size
- First IGV button in str variants page
- Cancer case activates on SNV variants
- Cases activate when STR variants are viewed
- Always calculate code coverage
- Pinned/Classification/comments in all types of variants pages
- Null values for panel's custom_inheritance_models
- Discrepancy between the manual disease transcripts and those in database in gene-edit page
- ACMG classification not showing for some causatives
- Fix bug which caused IGV.js to use hg19 reference files for hg38 data
- Bug when multiple bam files sources with non-null values are available


### Changed
- Renamed `requests` file to `scout_requests`
- Cancer variant view shows two, instead of four, decimals for allele and normal


## [4.11.1]

### Fixed
- Institute settings page
- Link institute settings to sharing institutes choices

## [4.11.0]

### Added
- Display locus name on STR variant page
- Alternative key `GNOMADAF_popmax` for Gnomad popmax allele frequency
- Automatic suggestions on how to improve the code on Pull Requests
- Parse GERP, phastCons and phyloP annotations from vep annotated CSQ fields
- Avoid flickering comment popovers in variant list
- Parse REVEL score from vep annotated CSQ fields
- Allow users to modify general institute settings
- Optionally format code automatically on commit
- Adds command to backup vital parts `scout export database`
- Parsing and displaying cancer SV variants from Manta annotated VCF files
- Dismiss cancer snv variants with cancer-specific options
- Add IGV.js UPD, RHO and TIDDIT coverage wig tracks.


### Fixed
- Slightly darker page background
- Fixed an issued with parsed conservation values from CSQ
- Clinvar submissions accessible to all users of an institute
- Header toolbar when on Clinvar page now shows institute name correctly
- Case should not always inactivate upon update
- Show dismissed snv cancer variants as grey on the cancer variants page
- Improved style of mappability link and local observations on variant page
- Convert all the GET requests to the igv view to POST request
- Error when updating gene panels using a file containing BOM chars
- Add/replace gene radio button not working in gene panels


## [4.10.1]

### Fixed
- Fixed issue with opening research variants
- Problem with coveralls not called by Travis CI
- Handle Biomart service down in tests


## [4.10.0]

### Added
- Rank score model in causatives page
- Exportable HPO terms from phenotypes page
- AMP guideline tiers for cancer variants
- Adds scroll for the transcript tab
- Added CLI option to query cases on time since case event was added
- Shadow clinical assessments also on research variants display
- Support for CRAM alignment files
- Improved str variants view : sorting by locus, grouped by allele.
- Delivery report PDF export
- New mosaicism tag option
- Add or modify individuals' age or tissue type from case page
- Display GC and allele depth in causatives table.
- Included primary reference transcript in general report
- Included partial causative variants in general report
- Remove dependency of loqusdb by utilising the CLI

### Fixed
- Fixed update OMIM command bug due to change in the header of the genemap2 file
- Removed Mosaic Tag from Cancer variants
- Fixes issue with unaligned table headers that comes with hidden Datatables
- Layout in general report PDF export
- Fixed issue on the case statistics view. The validation bars didn't show up when all institutes were selected. Now they do.
- Fixed missing path import by importing pathlib.Path
- Handle index inconsistencies in the update index functions
- Fixed layout problems


## [4.9.0]

### Added
- Improved MatchMaker pages, including visible patient contacts email address
- New badges for the github repo
- Links to [GENEMANIA](genemania.org)
- Sort gene panel list on case view.
- More automatic tests
- Allow loading of custom annotations in VCF using the SCOUT_CUSTOM info tag.

### Fixed
- Fix error when a gene is added to an empty dynamic gene panel
- Fix crash when attempting to add genes on incorrect format to dynamic gene panel
- Manual rank variant tags could be saved in a "Select a tag"-state, a problem in the variants view.
- Same case evaluations are no longer shown as gray previous evaluations on the variants page
- Stay on research pages, even if reset, next first buttons are pressed..
- Overlapping variants will now be visible on variant page again
- Fix missing classification comments and links in evaluations page
- All prioritized cases are shown on cases page


## [4.8.3]

### Added

### Fixed
- Bug when ordering sanger
- Improved scrolling over long list of genes/transcripts


## [4.8.2]

### Added

### Fixed
- Avoid opening extra tab for coverage report
- Fixed a problem when rank model version was saved as floats and not strings
- Fixed a problem with displaying dismiss variant reasons on the general report
- Disable load and delete filter buttons if there are no saved filters
- Fix problem with missing verifications
- Remove duplicate users and merge their data and activity


## [4.8.1]

### Added

### Fixed
- Prevent login fail for users with id defined by ObjectId and not email
- Prevent the app from crashing with `AttributeError: 'NoneType' object has no attribute 'message'`


## [4.8.0]

### Added
- Updated Scout to use Bootstrap 4.3
- New looks for Scout
- Improved dashboard using Chart.js
- Ask before inactivating a case where last assigned user leaves it
- Genes can be manually added to the dynamic gene list directly on the case page
- Dynamic gene panels can optionally be used with clinical filter, instead of default gene panel
- Dynamic gene panels get link out to chanjo-report for coverage report
- Load all clinvar variants with clinvar Pathogenic, Likely Pathogenic and Conflicting pathogenic
- Show transcripts with exon numbers for structural variants
- Case sort order can now be toggled between ascending and descending.
- Variants can be marked as partial causative if phenotype is available for case.
- Show a frequency tooltip hover for SV-variants.
- Added support for LDAP login system
- Search snv and structural variants by chromosomal coordinates
- Structural variants can be marked as partial causative if phenotype is available for case.
- Show normal and pathologic limits for STRs in the STR variants view.
- Institute level persistent variant filter settings that can be retrieved and used.
- export causative variants to Excel
- Add support for ROH, WIG and chromosome PNGs in case-view

### Fixed
- Fixed missing import for variants with comments
- Instructions on how to build docs
- Keep sanger order + verification when updating/reloading variants
- Fixed and moved broken filter actions (HPO gene panel and reset filter)
- Fixed string conversion to number
- UCSC links for structural variants are now separated per breakpoint (and whole variant where applicable)
- Reintroduced missing coverage report
- Fixed a bug preventing loading samples using the command line
- Better inheritance models customization for genes in gene panels
- STR variant page back to list button now does its one job.
- Allows to setup scout without a omim api key
- Fixed error causing "favicon not found" flash messages
- Removed flask --version from base cli
- Request rerun no longer changes case status. Active or archived cases inactivate on upload.
- Fixed missing tooltip on the cancer variants page
- Fixed weird Rank cell in variants page
- Next and first buttons order swap
- Added pagination (and POST capability) to cancer variants.
- Improves loading speed for variant page
- Problem with updating variant rank when no variants
- Improved Clinvar submission form
- General report crashing when dismissed variant has no valid dismiss code
- Also show collaborative case variants on the All variants view.
- Improved phenotype search using dataTables.js on phenotypes page
- Search and delete users with `email` instead of `_id`
- Fixed css styles so that multiselect options will all fit one column


## [4.7.3]

### Added
- RankScore can be used with VCFs for vcf_cancer files

### Fixed
- Fix issue with STR view next page button not doing its one job.

### Deleted
- Removed pileup as a bam viewing option. This is replaced by IGV


## [4.7.2]

### Added
- Show earlier ACMG classification in the variant list

### Fixed
- Fixed igv search not working due to igv.js dist 2.2.17
- Fixed searches for cases with a gene with variants pinned or marked causative.
- Load variant pages faster after fixing other causatives query
- Fixed mitochondrial report bug for variants without genes

## [4.7.1]

### Added

### Fixed
- Fixed bug on genes page


## [4.7.0]

### Added
- Export genes and gene panels in build GRCh38
- Search for cases with variants pinned or marked causative in a given gene.
- Search for cases phenotypically similar to a case also from WUI.
- Case variant searches can be limited to similar cases, matching HPO-terms,
  phenogroups and cohorts.
- De-archive reruns and flag them as 'inactive' if archived
- Sort cases by analysis_date, track or status
- Display cases in the following order: prioritized, active, inactive, archived, solved
- Assign case to user when user activates it or asks for rerun
- Case becomes inactive when it has no assignees
- Fetch refseq version from entrez and use it in clinvar form
- Load and export of exons for all genes, independent on refseq
- Documentation for loading/updating exons
- Showing SV variant annotations: SV cgh frequencies, gnomad-SV, local SV frequencies
- Showing transcripts mapping score in segmental duplications
- Handle requests to Ensembl Rest API
- Handle requests to Ensembl Rest Biomart
- STR variants view now displays GT and IGV link.
- Description field for gene panels
- Export exons in build 37 and 38 using the command line

### Fixed
- Fixes of and induced by build tests
- Fixed bug affecting variant observations in other cases
- Fixed a bug that showed wrong gene coverage in general panel PDF export
- MT report only shows variants occurring in the specific individual of the excel sheet
- Disable SSL certifcate verification in requests to chanjo
- Updates how intervaltree and pymongo is used to void deprecated functions
- Increased size of IGV sample tracks
- Optimized tests


## [4.6.1]

### Added

### Fixed
- Missing 'father' and 'mother' keys when parsing single individual cases


## [4.6.0]

### Added
- Description of Scout branching model in CONTRIBUTING doc
- Causatives in alphabetical order, display ACMG classification and filter by gene.
- Added 'external' to the list of analysis type options
- Adds functionality to display "Tissue type". Passed via load config.
- Update to IGV 2.

### Fixed
- Fixed alignment visualization and vcf2cytosure availability for demo case samples
- Fixed 3 bugs affecting SV pages visualization
- Reintroduced the --version cli option
- Fixed variants query by panel (hpo panel + gene panel).
- Downloaded MT report contains excel files with individuals' display name
- Refactored code in parsing of config files.


## [4.5.1]

### Added

### Fixed
- update requirement to use PyYaml version >= 5.1
- Safer code when loading config params in cli base


## [4.5.0]

### Added
- Search for similar cases from scout view CLI
- Scout cli is now invoked from the app object and works under the app context

### Fixed
- PyYaml dependency fixed to use version >= 5.1


## [4.4.1]

### Added
- Display SV rank model version when available

### Fixed
- Fixed upload of delivery report via API


## [4.4.0]

### Added
- Displaying more info on the Causatives page and hiding those not causative at the case level
- Add a comment text field to Sanger order request form, allowing a message to be included in the email
- MatchMaker Exchange integration
- List cases with empty synopsis, missing HPO terms and phenotype groups.
- Search for cases with open research list, or a given case status (active, inactive, archived)

### Fixed
- Variant query builder split into several functions
- Fixed delivery report load bug


## [4.3.3]

### Added
- Different individual table for cancer cases

### Fixed
- Dashboard collects validated variants from verification events instead of using 'sanger' field
- Cases shared with collaborators are visible again in cases page
- Force users to select a real institute to share cases with (actionbar select fix)


## [4.3.2]

### Added
- Dashboard data can be filtered using filters available in cases page
- Causatives for each institute are displayed on a dedicated page
- SNVs and and SVs are searchable across cases by gene and rank score
- A more complete report with validated variants is downloadable from dashboard

### Fixed
- Clinsig filter is fixed so clinsig numerical values are returned
- Split multi clinsig string values in different elements of clinsig array
- Regex to search in multi clinsig string values or multi revstat string values
- It works to upload vcf files with no variants now
- Combined Pileup and IGV alignments for SVs having variant start and stop on the same chromosome


## [4.3.1]

### Added
- Show calls from all callers even if call is not available
- Instructions to install cairo and pango libs from WeasyPrint page
- Display cases with number of variants from CLI
- Only display cases with number of variants above certain treshold. (Also CLI)
- Export of verified variants by CLI or from the dashboard
- Extend case level queries with default panels, cohorts and phenotype groups.
- Slice dashboard statistics display using case level queries
- Add a view where all variants for an institute can be searched across cases, filtering on gene and rank score. Allows searching research variants for cases that have research open.

### Fixed
- Fixed code to extract variant conservation (gerp, phyloP, phastCons)
- Visualization of PDF-exported gene panels
- Reintroduced the exon/intron number in variant verification email
- Sex and affected status is correctly displayed on general report
- Force number validation in SV filter by size
- Display ensembl transcripts when no refseq exists


## [4.3.0]

### Added
- Mosaicism tag on variants
- Show and filter on SweGen frequency for SVs
- Show annotations for STR variants
- Show all transcripts in verification email
- Added mitochondrial export
- Adds alternative to search for SVs shorter that the given length
- Look for 'bcftools' in the `set` field of VCFs
- Display digenic inheritance from OMIM
- Displays what refseq transcript that is primary in hgnc

### Fixed

- Archived panels displays the correct date (not retroactive change)
- Fixed problem with waiting times in gene panel exports
- Clinvar fiter not working with human readable clinsig values

## [4.2.2]

### Fixed
- Fixed gene panel create/modify from CSV file utf-8 decoding error
- Updating genes in gene panels now supports edit comments and entry version
- Gene panel export timeout error

## [4.2.1]

### Fixed
- Re-introduced gene name(s) in verification email subject
- Better PDF rendering for excluded variants in report
- Problem to access old case when `is_default` did not exist on a panel


## [4.2.0]

### Added
- New index on variant_id for events
- Display overlapping compounds on variants view

### Fixed
- Fixed broken clinical filter


## [4.1.4]

### Added
- Download of filtered SVs

### Fixed
- Fixed broken download of filtered variants
- Fixed visualization issue in gene panel PDF export
- Fixed bug when updating gene names in variant controller


## [4.1.3]

### Fixed
- Displays all primary transcripts


## [4.1.2]

### Added
- Option add/replace when updating a panel via CSV file
- More flexible versioning of the gene panels
- Printing coverage report on the bottom of the pdf case report
- Variant verification option for SVs
- Logs uri without pwd when connecting
- Disease-causing transcripts in case report
- Thicker lines in case report
- Supports HPO search for cases, both terms or if described in synopsis
- Adds sanger information to dashboard

### Fixed
- Use db name instead of **auth** as default for authentication
- Fixes so that reports can be generated even with many variants
- Fixed sanger validation popup to show individual variants queried by user and institute.
- Fixed problem with setting up scout
- Fixes problem when exac file is not available through broad ftp
- Fetch transcripts for correct build in `adapter.hgnc_gene`

## [4.1.1]
- Fix problem with institute authentication flash message in utils
- Fix problem with comments
- Fix problem with ensembl link


## [4.1.0]

### Added
- OMIM phenotypes to case report
- Command to download all panel app gene panels `scout load panel --panel-app`
- Links to genenames.org and omim on gene page
- Popup on gene at variants page with gene information
- reset sanger status to "Not validated" for pinned variants
- highlight cases with variants to be evaluated by Sanger on the cases page
- option to point to local reference files to the genome viewer pileup.js. Documented in `docs.admin-guide.server`
- option to export single variants in `scout export variants`
- option to load a multiqc report together with a case(add line in load config)
- added a view for searching HPO terms. It is accessed from the top left corner menu
- Updates the variants view for cancer variants. Adds a small cancer specific filter for known variants
- Adds hgvs information on cancer variants page
- Adds option to update phenotype groups from CLI

### Fixed
- Improved Clinvar to submit variants from different cases. Fixed HPO terms in casedata according to feedback
- Fixed broken link to case page from Sanger modal in cases view
- Now only cases with non empty lists of causative variants are returned in `adapter.case(has_causatives=True)`
- Can handle Tumor only samples
- Long lists of HGNC symbols are now possible. This was previously difficult with manual, uploaded or by HPO search when changing filter settings due to GET request limitations. Relevant pages now use POST requests. Adds the dynamic HPO panel as a selection on the gene panel dropdown.
- Variant filter defaults to default panels also on SV and Cancer variants pages.

## [4.0.0]

### WARNING ###

This is a major version update and will require that the backend of pre releases is updated.
Run commands:

```
$scout update genes
$scout update hpo
```

- Created a Clinvar submission tool, to speed up Clinvar submission of SNVs and SVs
- Added an analysis report page (html and PDF format) containing phenotype, gene panels and variants that are relevant to solve a case.

### Fixed
- Optimized evaluated variants to speed up creation of case report
- Moved igv and pileup viewer under a common folder
- Fixed MT alignment view pileup.js
- Fixed coordinates for SVs with start chromosome different from end chromosome
- Global comments shown across cases and institutes. Case-specific variant comments are shown only for that specific case.
- Links to clinvar submitted variants at the cases level
- Adapts clinvar parsing to new format
- Fixed problem in `scout update user` when the user object had no roles
- Makes pileup.js use online genome resources when viewing alignments. Now any instance of Scout can make use of this functionality.
- Fix ensembl link for structural variants
- Works even when cases does not have `'madeline_info'`
- Parses Polyphen in correct way again
- Fix problem with parsing gnomad from VEP

### Added
- Added a PDF export function for gene panels
- Added a "Filter and export" button to export custom-filtered SNVs to CSV file
- Dismiss SVs
- Added IGV alignments viewer
- Read delivery report path from case config or CLI command
- Filter for spidex scores
- All HPO terms are now added and fetched from the correct source (https://github.com/obophenotype/human-phenotype-ontology/blob/master/hp.obo)
- New command `scout update hpo`
- New command `scout update genes` will fetch all the latest information about genes and update them
- Load **all** variants found on chromosome **MT**
- Adds choice in cases overview do show as many cases as user like

### Removed
- pileup.min.js and pileup css are imported from a remote web location now
- All source files for HPO information, this is instead fetched directly from source
- All source files for gene information, this is instead fetched directly from source

## [3.0.0]
### Fixed
- hide pedigree panel unless it exists

## [1.5.1] - 2016-07-27
### Fixed
- look for both ".bam.bai" and ".bai" extensions

## [1.4.0] - 2016-03-22
### Added
- support for local frequency through loqusdb
- bunch of other stuff

## [1.3.0] - 2016-02-19
### Fixed
- Update query-phenomizer and add username/password

### Changed
- Update the way a case is checked for rerun-status

### Added
- Add new button to mark a case as "checked"
- Link to clinical variants _without_ 1000G annotation

## [1.2.2] - 2016-02-18
### Fixed
- avoid filtering out variants lacking ExAC and 1000G annotations

## [1.1.3] - 2015-10-01
### Fixed
- persist (clinical) filter when clicking load more
- fix #154 by robustly setting clinical filter func. terms

## [1.1.2] - 2015-09-07
### Fixed
- avoid replacing coverage report with none
- update SO terms, refactored

## [1.1.1] - 2015-08-20
### Fixed
- fetch case based on collaborator status (not owner)

## [1.1.0] - 2015-05-29
### Added
- link(s) to SNPedia based on RS-numbers
- new Jinja filter to "humanize" decimal numbers
- show gene panels in variant view
- new Jinja filter for decoding URL encoding
- add indicator to variants in list that have comments
- add variant number threshold and rank score threshold to load function
- add event methods to mongo adapter
- add tests for models
- show badge "old" if comment was written for a previous analysis

### Changed
- show cDNA change in transcript summary unless variant is exonic
- moved compounds table further up the page
- show dates for case uploads in ISO format
- moved variant comments higher up on page
- updated documentation for pages
- read in coverage report as blob in database and serve directly
- change ``OmimPhenotype`` to ``PhenotypeTerm``
- reorganize models sub-package
- move events (and comments) to separate collection
- only display prev/next links for the research list
- include variant type in breadcrumbs e.g. "Clinical variants"

### Removed
- drop dependency on moment.js

### Fixed
- show the same level of detail for all frequencies on all pages
- properly decode URL encoded symbols in amino acid/cDNA change strings
- fixed issue with wipe permissions in MongoDB
- include default gene lists in "variants" link in breadcrumbs

## [1.0.2] - 2015-05-20
### Changed
- update case fetching function

### Fixed
- handle multiple cases with same id

## [1.0.1] - 2015-04-28
### Fixed
- Fix building URL parameters in cases list Vue component

## [1.0.0] - 2015-04-12
Codename: Sara Lund

![Release 1.0](artwork/releases/release-1-0.jpg)

### Added
- Add email logging for unexpected errors
- New command line tool for deleting case

### Changed
- Much improved logging overall
- Updated documentation/usage guide
- Removed non-working IGV link

### Fixed
- Show sample display name in GT call
- Various small bug fixes
- Make it easier to hover over popups

## [0.0.2-rc1] - 2015-03-04
### Added
- add protein table for each variant
- add many more external links
- add coverage reports as PDFs

### Changed
- incorporate user feedback updates
- big refactor of load scripts

## [0.0.2-rc2] - 2015-03-04
### Changes
- add gene table with gene description
- reorganize inheritance models box

### Fixed
- avoid overwriting gene list on "research" load
- fix various bugs in external links

## [0.0.2-rc3] - 2015-03-05
### Added
- Activity log feed to variant view
- Adds protein change strings to ODM and Sanger email

### Changed
- Extract activity log component to macro

### Fixes
- Make Ensembl transcript links use archive website<|MERGE_RESOLUTION|>--- conflicted
+++ resolved
@@ -10,13 +10,9 @@
 - Show dismiss reasons in a badge with hover for clinical variants
 - Show an ellipsis if 10 cases or more to display with loqusdb matches
 - A new blog post for version 4.17
-<<<<<<< HEAD
+- Tooltip to better describe Tumor and Normal columns in cancer variants
 - Filter on chromosome start/end in Cancer View
-	
-=======
-- Tooltip to better describe Tumor and Normal columns in cancer variants
-
->>>>>>> 4d2efb6e
+
 ### Fixed
 - Apply default gene panel on return to cancer variantS from variant view
 - Revert to certificate checking when asking for Chanjo reports
