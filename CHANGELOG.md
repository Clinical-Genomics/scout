--- conflicted
+++ resolved
@@ -17,11 +17,8 @@
 - Handle `attachment_filename` parameter renamed to `download_name` when Flask 2.2 will be released
 - Removed cursor timeout param in cases find adapter function to avoid many code warnings
 - Removed stream argument deprecation warning in tests
-<<<<<<< HEAD
+- Handle `no intervals found` warning in load_region test
 - Beacon remove variants
-=======
-- Handle `no intervals found` warning in load_region test
->>>>>>> 2e6f2d1e
 
 ## [4.51]
 ### Added
