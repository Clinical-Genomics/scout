--- conflicted
+++ resolved
@@ -16,11 +16,8 @@
 - Support LoqusDB REST API queries
 ### Changed
 - Remove parsing of case `genome_version`, since it's not used anywhere downstream
-<<<<<<< HEAD
+- Introduce deprecation warning for Loqus configs that are not dictionaries
 - Count cases in LoqusDB by variant type
-- Introduce deprecation warning for Loqus configs that are not dictionaries
-=======
->>>>>>> 300eee2e
 - Refactored the MatchMaker integration as an extension
 
 ## [4.33.1]
