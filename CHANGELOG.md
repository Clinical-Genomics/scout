--- conflicted
+++ resolved
@@ -12,12 +12,10 @@
 - Support for custom public igv tracks stored on the cloud
 - Add tests to increase testing coverage
 - Update case variants count after deleting variants
-<<<<<<< HEAD
+- Update IGV.js to latest (v2.7.4)
 - Bypass igv.js CORS check using `https://github.com/Rob--W/cors-anywhere`
 - Documentation on default and custom IGV.js tracks (admin docs)
-=======
-- Update IGV.js to latest (v2.7.4)
->>>>>>> 14614c83
+
 ### Fixed
 - Bugfix: unused `chromgraph_prefix |tojson` removed
 - Freeze coloredlogs temporarily
