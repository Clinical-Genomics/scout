--- conflicted
+++ resolved
@@ -5,13 +5,11 @@
 About changelog [here](https://keepachangelog.com/en/1.0.0/)
 
 ## [unreleased]
-<<<<<<< HEAD
 ### Changed
 - On variant page, RefSeq transcripts panel, truncate very long protein change descriptions
-=======
 ### Fixed
 - UCSC hg38 links are updated
->>>>>>> 306d2fd4
+
 
 ## [4.93.1]
 ### Fixed
