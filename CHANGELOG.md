--- conflicted
+++ resolved
@@ -18,13 +18,8 @@
 - Load all clinvar variants with clinvar Pathogenic, Likely Pathogenic and Conflicting pathogenic
 - Show transcripts with exon numbers for structural variants
 - Case sort order can now be toggled between ascending and descending.
-<<<<<<< HEAD
 - Variants can be marked as partial causative if phenotype is available for case.
-=======
-- Variants can be marked as partial causative if phenotype is available for case
 - Show a frequency tooltip hover for SV-variants.
-
->>>>>>> d306f6be
 
 ### fixed
 - Fixed missing import for variants with comments
@@ -37,11 +32,8 @@
 - Fixed a bug preventing loading samples using the command line
 - Better inheritance models customization for genes in gene panels
 - STR variant page back to list button now does its one job.
-<<<<<<< HEAD
+- Allows to setup scout without a omim api key
 - Request rerun no longer changes case status. Active or archived cases inactivate on upload.
-=======
-- Allows to setup scout without a omim api key
->>>>>>> d306f6be
 
 
 ## [4.7.3]
