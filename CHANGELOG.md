--- conflicted
+++ resolved
@@ -14,10 +14,7 @@
 - Build system changed to uv/hatchling, remove setuptools, add project toml and associated files
 ### Fixed
 - UCSC hg38 links are updated
-<<<<<<< HEAD
-=======
 - Variants page tooltip errors
->>>>>>> e089dd69
 
 ## [4.93.1]
 ### Fixed
