--- conflicted
+++ resolved
@@ -6,16 +6,13 @@
 
 ## [x.x.x]
 ### Added
-<<<<<<< HEAD
 - Institute-level phenotype models with sub-panels containing HPO and OMIM terms
-=======
 ### Fixed
 - Update dismissed variant status when variant dismissed key is missing
 ### Changed
 
 ## [4.23]
 ### Added
->>>>>>> 1d1f77ab
 - Save custom IGV track settings
 - Show a flash message with clear info about non-valid genes when gene panel creation fails
 - CNV report link in cancer case side navigation
