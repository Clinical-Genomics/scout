# Change Log
All notable changes to this project will be documented in this file.
This project adheres to [Semantic Versioning](http://semver.org/).

About changelog [here](https://keepachangelog.com/en/1.0.0/)


## [unreleased]
### Added
- MANE badges on list of variant's Genes/Transcripts/Proteins table, this way also SVs will display MANE annotations
- Export variant type and callers-related info fields when exporting variants from variants pages
### Changed
- On genes panel page and gene panel PDF export, it's more evident which genes were newly introduced into the panel
- WTS outlier position copy button
- Update IGV.js to v3.0.9
- Managed variants VCF export more verbose on SVs
- `/api/v1/hpo-terms` returns pymongo OperationFailure errors when provided query string contains problematic characters
- Prioritise caller AF if present
- Expand the submissions information section on the ClinVar submissions page to fully display long text entries
- Jarvik for PP1 added to ACMG modification guidelines
- Display institute _id + display name on dashboard filters
- ClinVar category 8 has changed to "Conflicting classifications of pathogenicity" instead of "interpretations"
- Increased visibility of variant callers's "Pass" or "Filtered" on the following pages: SNV variants (cancer cases), SV variants (both RD and cancer cases)
- Names on IGV buttons, including an overview level IGV MT button
### Fixed
- Empty custom_images dicts in case load config do not crash
- Tracks missing alignment files are skipped on generating IGV views
- ClinVar form to accept MedGen phenotypes
- Cancer SV variantS page spinner on variant export
- STRs variants export
- ClinVar submission enquiry status for all submissions after the latest
<<<<<<< HEAD
- Filtering variants by ClinVar significance, CLINSIG Confident and ClinVar hits at the same time
 
=======


>>>>>>> 7c688836
## [4.90.1]
### Fixed
- Parsing Matchmaker Exchange's matches dates

## [4.90]
### Added
- Link to chanjo2 MANE coverage overview on case page and panel page
- More SVI recommendation links on the ACMG page
- IGV buttons for SMN CN page
- Warnings on ACMG classifications for potentially conflicting classification pairs
- ACMG Bayesian foundation point scale after Tavtigian for variant heat profile
### Changed
- Variants query backend allows rank_score filtering
- Added script to tabulate causatives clinical filter rank
- Do not display inheritance models associated to ORPHA terms on variant page
- Moved edit and delete buttons close to gene names on gene panel page and other aesthetical fixes
- SNV VariantS page functional annotation and region annotation columns merged
- VariantS pages (not cancer) gene cells show OMIM inheritance pattern badges also without hover
- STR variantS page to show STR inheritance model without hover (fallback to OMIM for non-Stranger annotation)
- VariantS page local observation badges have counts visible also without hover
- On Matchmaker page, show number of matches together with matching attempt date
- Display all custom inheritance models, both standard and non-standard, as gathered from the gene panel information on the variant page
### Fixed
- Make BA1 fully stand-alone to Benign prediction
- Modifying Benign terms to "Moderate" has no effect under Richards. Ignored completely before, will retain unmodified significance now
- Extract all fields correctly when exporting a panel to file from gene panel page
- Custom updates to a gene in a panel
- Gene panel PDF export, including gene links
- Cancer SV, Fusion, MEI and Outlier filters are shown on the Institute Filters overview
- CaseS advanced search limit
- Visibility of Matchmaker Exchange matches on dark mode
- When creating a new gene panel from file, all gene fields are saved, including comments and manual inheritance models
- Downloading on gene names from EBI
- Links to gene panels on variant page, summary panel
- Exporting gene variants when one or more variants' genes are missing HGNC symbol

## [4.89.2]
## Fixed
- If OMIM gene panel gene symbols are not mapping to hgnc_id, allow fallback use of a unique gene alias

## [4.89.1]
### Fixed
- General case report crash when encountering STR variants without `source` tags
- Coloring and SV inheritance patterns on general case report

## [4.89]
### Added
- Button on SMN CN page to search variants within SMN1 and SMN2 genes
- Options for selectively updating OMICS variants (fraser, outrider) on a case
- Log users' activity to file by specifying `USERS_ACTIVITY_LOG_PATH` parameter in app config
- `Mean MT coverage`, `Mean chrom 14 coverage` and `Estimated mtDNA copy number` on MT coverage file from chanjo2 if available
- In ClinVar multistep form, preselect ACMG criteria according to the variant's ACMG classification, if available
- Subject id search from caseS page (supporting multiple sample types e.g.) - adding indexes to speed up caseS queries
- Advanced cases search to narrow down results using more than one search parameter
- Coverage report available for any case with samples containing d4 files, even if case has no associated gene panels
- RNA delivery reports
- Two new LRS SV callers (hificnv, severus)
### Changed
- Documentation for OMICS variants and updating a case
- Include both creation and deletion dates in gene panels pages
- Moved code to collect MT copy number stats for the MT report to the chanjo extension
- On the gene panelS page, show expanded gene panel version list in one column only
- IGV.js WTS loci default to zoom to a region around a variant instead of whole gene
- Refactored logging module
- Case general report no longer shows ORPHA inheritance models. OMIM models are shown colored.
- Chromosome alias tab files used in the igv.js browser, which now contain the alias for chromosome "M"
- Renamed "Comment on clinical significance" to "Comment on classification" in ClinVar multistep form
- Enable Gens CN button also for non-wgs cancer track cases
### Fixed
- Broken heading anchors in the documentation (`admin-guide/login-system.md` and `admin-guide/setup-scout.md` files)
- Avoid open login redirect attacks by always redirecting to cases page upon user login
- Stricter check of ID of gene panels to prevent file downloading vulnerability
- Removed link to the retired SPANR service. SPIDEX scores are still parsed and displayed if available from variant annotation.
- Omics variant view test coverage
- String pattern escape warnings
- Code creating Alamut links for variant genes without canonical_transcript set
- Variant delete button in ClinVar submissions page
- Broken search cases by case similarity
- Missing caller tag for TRGT

## [4.88.1]
### Fixed
- Patch update igv.js to 3.0.5

## [4.88]
### Added
- Added CoLoRSdb frequency to Pop Freq column on variantS page
- Hovertip to gene panel names with associated genes in SV variant view, when variant covers more than one gene
- RNA sample ID can be provided in case load config if different from sample_id
### Fixed
- Broken `scout setup database` command
- Update demo VCF header, adding missing keys found on variants
- Broken upload to Codecov step in Tests & Coverage GitHub action
- Tomte DROP column names have been updated (backwards compatibility preserved for main fields)
- WTS outlierS view to display correct individual IDs for cases with multiple individuals
- WTS outlierS not displayed on WTS outlierS view

## [4.87.1]
### Fixed
- Positioning and alignment of genes cell on variantS page

## [4.87]
### Added
- Option to configure RNA build on case load (default '38')
### Changed
- Tooltip on RNA alignments now shows RNA genome build version
- Updated igv.js to v3.0.4
### Fixed
- Style of "SNVs" and "SVs" buttons on WTS Outliers page
- Chromosome alias files for igv.js
- Genes track displayed also when RNA alignments are present without splice junctions track on igv browser
- Genes track displayed again when splice junction tracks are present

## [4.86.1]
### Fixed
- Loading and updating PanelApp panels, including PanelApp green

## [4.86]
### Added
- Display samples' name (tooltip) and affected status directly on caseS page
- Search SVs across all cases, in given genes
- `CLINVAR_API_URL` param can be specified in app settings to override the URL used to send ClinVar submissions to. Intended for testing.
- Support for loading and storing OMICS data
- Parse DROP Fraser and Outrider TSVs
- Display omics variants - wts outliers (Fraser, Outrider)
- Parse GNOMAD `gnomad_af` and `gnomad_popmax_af` keys from variants annotated with `echtvar`
- Make removed panel optionally visible to non-admin or non maintainers
- Parse CoLoRSdb frequencies annotated in the variant INFO field with the `colorsdb_af` key
- Download -omics variants using the `Filter and export button`
- Clickable COSMIC links on IGV tracks
- Possibility to un-audit previously audited filters
- Reverted table style and removed font awesome style from IGV template
- Case status tags displayed on dashboard case overview
### Changed
- Updated igv.js to v3.0.1
- Alphabetically sort IGV track available for custom selection
- Updated wokeignore to avoid unfixable warning
- Update Chart.js to v4.4.3
- Use tornado library version >= 6.4.1
- Fewer variants in the MEI demo file
- Switch to FontAwesome v.6 instead of using icons v.5 + kit with icons v.6
- Show time (hours and minutes) additionally to date on comments and activity panel
### Fixed
- Only add expected caller keys to variant (FOUND_IN or SVDB_ORIGIN)
- Splice junction merged track height offset in IGV.js
- Splice junction initiation crash with empty variant obj
- Splice junction variant routing for cases with WTS but without outlier data
- Variant links to ExAC, now pointing to gnomAD, since the ExAC browser is no longer available
- Style of HPO terms assigned to a case, now one phenotype per line
- RNA sashimi view rendering should work also if the gene track is user disabled
- Respect IGV tracks chosen by user in variant IGV settings

## [4.85]
### Added
- Load also genes which are missing Ensembl gene ID (72 in both builds), including immunoglobulins and fragile sites
### Changed
- Unfreeze werkzeug again
- Show "(Removed)" after removed panels in dropdown
- The REVEL score is collected as the maximum REVEL score from all of the variant's transcripts
- Parse GNOMAD POPMAX values only if they are numerical when loading variants
### Fixed
- Alphabetically sort "select default panels" dropdown menu options on case page
- Show gene panel removed status on case page
- Fixed visibility of the following buttons: remove assignee, remove pinned/causative, remove comment, remove case from group

## [4.84]
### Changed
- Clearer error message when a loqusdb query fails for an instance that initially connected
- Do not load chanjo-report module if not needed and more visible message when it fails loading
- Converted the HgncGene class into a Pydantic class
- Swap menu open and collapse indicator chevrons - down is now displayed-open, right hidden-closed
- Linters and actions now all use python 3.11
### Fixed
- Safer way to update variant genes and compounds that avoids saving temporary decorators into variants' database documents
- Link to HGNC gene report on gene page
- Case file load priority so that e.g. SNV get loaded before SV, or clinical before research, for consistent variant_id collisions

## [4.83]
### Added
- Edit ACMG classifications from variant page (only for classifications with criteria)
- Events for case CLI events (load case, update case, update individual)
- Support for loading and displaying local custom IGV tracks
- MANE IGV track to be used as a local track for igv.js (see scout demo config file)
- Optional separate MT VCFs, for `nf-core/raredisease`
### Changed
- Avoid passing verbs from CaseHandler - functions for case sample and individual in CaseEventHandler
- Hide mtDNA report and coverage report links on case sidebar for cases with WTS data only
- Modified OMIM-AUTO gene panel to include genes in both genome builds
- Moved chanjo code into a dedicated extension
- Optimise the function that collects "match-safe" genes for an institute by avoiding duplicated genes from different panels
- Users must actively select "show matching causatives/managed" on a case page to see matching numbers
- Upgraded python version from 3.8 to 3.11 in Docker images
### Fixed
- Fix several tests that relied on number of events after setup to be 0
- Removed unused load case function
- Artwork logo sync sketch with png and export svg
- Clearer exception handling on chanjo-report setup - fail early and visibly
- mtDNA report crashing when one or more samples from a case is not in the chanjo database
- Case page crashing on missing phenotype terms
- ACMG benign modifiers
- Speed up tests by caching python env correctly in Github action and adding two more test groups
- Agile issue templates were added globally to the CG-org. Adding custom issue templates to avoid exposing customers
- PanelApp panel not saving genes with empty `EnsembleGeneIds` list
- Speed up checking outdated gene panels
- Do not load research variants automatically when loading a case

## [4.82.2]
### Fixed
- Warning icon in case pages for individuals where `confirmed_sex` is false
- Show allele sizes form ExpansionHunter on STR variantS page again

## [4.82.1]
### Fixed
- Revert the installation of flask-ldapconn to use the version available on PyPI to be able to push new scout releases to PyPI

## [4.82]
### Added
- Tooltip for combined score in tables for compounds and overlapping variants
- Checkbox to filter variants by excluding genes listed in selected gene panels, files or provided as list
- STR variant information card with database links, replacing empty frequency panel
- Display paging and number of HPO terms available in the database on Phenotypes page
- On case page, typeahead hints when searching for a disease using substrings containing source ("OMIM:", "ORPHA:")
- Button to monitor the status of submissions on ClinVar Submissions page
- Option to filter cancer variants by number of observations in somatic and germline archived database
- Documentation for integrating chanjo2
- More up-to-date VEP CSQ dbNSFP frequency keys
- Parse PacBio TRGT (Tandem repeat genotyping tool) Short Tandem Repeat VCFs
### Changed
- In the case_report #panel-tables has a fixed width
- Updated IGV.js to 2.15.11
- Fusion variants in case report now contain same info as on fusion variantS page
- Block submission of somatic variants to ClinVar until we harmonise with their changed API
- Additional control on the format of conditions provided in ClinVar form
- Errors while loading managed variants from file are now displayed on the Managed Variants page
- Chanjo2 coverage button visible only when query will contain a list of HGNC gene IDs
- Use Python-Markdown directly instead of the unmaintained Flask-Markdown
- Use Markupsafe instead of long deprecated, now removed Flask Markup
- Prepare to unfreeze Werkzeug, but don't actually activate until chanjo can deal with the change
### Fixed
- Submit requests to Chanjo2 using HTML forms instead of JSON data
- `Research somatic variants` link name on caseS page
- Broken `Install the HTML 2 PDF renderer` step in a GitHub action
- Fix ClinVar form parsing to not include ":" in conditionType.id when condition conditionType.db is Orphanet
- Fix condition dropdown and pre-selection on ClinVar form for cases with associated ORPHA diagnoses
- Improved visibility of ClinVar form in dark mode
- End coordinates for indels in ClinVar form
- Diagnoses API search crashing with empty search string
- Variant's overlapping panels should show overlapping of variant genes against the latest version of the panel
- Case page crashing when case has both variants in a ClinVar submission and pinned not loaded variants
- Installation of git in second build stage of Dockerfile, allowing correct installation of libraries

## [4.81]
### Added
- Tag for somatic SV IGH-DUX4 detection samtools script
### Changed
- Upgraded Bootstrap version in reports from 4.3.1 to 5.1.3
### Fixed
- Buttons layout in HPO genes panel on case page
- Added back old variant rankscore index with different key order to help loading on demo instance
- Cancer case_report panel-table no longer contains inheritance information
- Case report pinned variants card now displays info text if all pinned variants are present in causatives
- Darkmode setting now applies to the comment-box accordion
- Typo in case report causing `cancer_rank_options is undefined` error

## [4.80]
### Added
- Support for .d4 files coverage using chanjo2 (Case page sidebar link) with test
- Link to chanjo2 coverage report and coverage gene overview on gene panel page
- Link to chanjo2 coverage report on Case page, HPO dynamic gene list
- Link to genes coverage overview report on Case page, HPO dynamic gene list
### Changed
- All links in disease table on diagnosis page now open in a new tab
- Dark mode settings applied to multi-selects on institute settings page
- Comments on case and variant pages can be viewed by expanding an accordion
- On case page information on pinned variants and variants submitted to ClinVar are displayed in the same table
- Demo case file paths are now stored as absolute paths
- Optimised indices to address slow queries
- On case page default panels are now found at the top of the table, and it can be sorted by this trait
### Fixed
- On variants page, search for variants in genes present only in build 38 returning no results
- Pin/unpin with API was not able to make event links
- A new field `Explanation for multiple conditions` is available in ClinVar for submitting variants with more than one associated condition
- Fusion genes with partners lacking gene HGNC id will still be fully loaded
- Fusion variantS export now contains fusion variant specific columns
- When Loqusdb observations count is one the table includes information on if observation was for the current or another case

## [4.79.1]
### Fixed
- Exporting variants without rank score causing page to crash
- Display custom annotations also on cancer variant page

## [4.79]
### Added
- Added tags for Sniffles and CNVpytor, two LRS SV callers
- Button on case page for displaying STR variants occurring in the dynamic HPO panel
- Display functional annotation relative to variant gene's MANE transcripts on variant summary, when available
- Links to ACMG structural variant pathogenicity classification guidelines
- Phenomodels checkboxes can now include orpha terms
- Add incidental finding to case tags
- Get an alert on caseS page when somebody validates variants you ordered Sanger sequencing for
### Changed
- In the diagnoses page genes associated with a disease are displayed using hgnc symbol instead of hgnc id
- Refactor view route to allow navigation directly to unique variant document id, improve permissions check
- Do not show MANE and MANE Plus Clinical transcripts annotated from VEP (saved in variants) but collect this info from the transcripts database collection
- Refactor view route to allow navigation directly to unique case id (in particular for gens)
- `Institutes to share cases with` on institute's settings page now displays institutes names and IDs
- View route with document id selects view template based on variant category
### Fixed
- Refactored code in cases blueprints and variant_events adapter (set diseases for partial causative variants) to use "disease" instead of "omim" to encompass also ORPHA terms
- Refactored code in `scout/parse/omim.py` and `scout/parse/disease_terms.py` to use "disease" instead of "phenotype" to differentiate from HPO terms
- Be more careful about checking access to variant on API access
- Show also ACMG VUS on general report (could be missing if not e.g. pinned)

## [4.78]
### Added
- Case status labels can be added, giving more finegrained details on a solved status (provisional, diagnostic, carrier, UPD, SMN, ...)
- New SO terms: `sequence_variant` and `coding_transcript_variant`
- More MEI specific annotation is shown on the variant page
- Parse and save MANE transcripts info when updating genes in build 38
- ClinVar submission can now be downloaded as a json file
- `Mane Select` and `Mane Plus Clinical` badges on Gene page, when available
- ClinVar submission can now be downloaded as a json file
- API endpoint to pin variant
- Display common/uncommon/rare on summary of mei variant page
### Changed
- In the ClinVar form, database and id of assertion criteria citation are now separate inputs
- Customise institute settings to be able to display all cases with a certain status on cases page (admin users)
- Renamed `Clinical Significance` to `Germline Classification` on multistep ClinVar form
- Changed the "x" in cases.utils.remove_form button text to red for better visibility in dark mode
- Update GitHub actions
- Default loglevel up to INFO, making logs with default start easier to read
- Add XTR region to PAR region definition
- Diagnoses can be searched on diagnoses page without waiting for load first
### Fixed
- Removed log info showing hgnc IDs used in variantS search
- Maintain Matchmaker Exchange and Beacon submission status when a case is re-uploaded
- Inheritance mode from ORPHA should not be confounded with the OMIM inheritance model
- Decipher link URL changes
- Refactored code in cases blueprints to use "disease" instead of "omim" to encompass also ORPHA terms

## [4.77]
### Added
- Orpha disease terms now include information on inheritance
- Case loading via .yaml config file accepts subject_id and phenotype_groups (if previously defined as constant default or added per institute)
- Possibility to submit variants associated with Orphanet conditions to ClinVar
- Option update path to .d4 files path for individuals of an existing case using the command line
- More constraint information is displayed per gene in addition to pLi: missense and LoF OE, CI (inluding LOEUF) and Z-score.
### Changed
- Introduce validation in the ClinVar multistep form to make sure users provide at least one variant-associated condition
- CLI scout update individual accepts subject_id
- Update ClinVar inheritance models to reflect changes in ClinVar submission API
- Handle variant-associated condition ID format in background when creating ClinVar submissions
- Replace the code that downloads Ensembl genes, transcripts and exons with the Schug web app
- Add more info to error log when transcript variant frequency parsing fails.
- GnomAD v4 constraint information replaces ExAC constraints (pLi).
### Fixed
- Text input of associated condition in ClinVar form now aligns to the left
- Alignment of contents in the case report has been updated
- Missing number of phenotypes and genes from case diagnoses
- Associate OMIM and/or ORPHA diagnoses with partial causatives
- Visualization of partial causatives' diagnoses on case page: style and links
- Revert style of pinned variants window on the case page
- Rename `Clinical significanc` to `Germline classification` in ClinVar submissions exported files
- Rename `Clinical significance citations` to `Classification citations` in ClinVar submissions exported files
- Rename `Comment on clinical significance` to `Comment on classification` in ClinVar submissions exported files
- Show matching partial causatives on variant page
- Matching causatives shown on case page consisting only of variant matching the default panels of the case - bug introduced since scout v4.72 (Oct 18, 2023)
- Missing somatic variant read depth leading to report division by zero

## [4.76]
### Added
- Orphacodes are visible in phenotype tables
- Pydantic validation of image paths provided in case load config file
- Info on the user which created a ClinVar submission, when available
- Associate .d4 files to case individuals when loading a case via config file
### Changed
- In diagnoses page the load of diseases are initiated by clicking a button
- Revel score, Revel rank score and SpliceAI values are also displayed in Causatives and Validated variants tables
- Remove unused functions and tests
- Analysis type and direct link from cases list for OGM cases
- Removed unused `case_obj` parameter from server/blueprints/variant/controllers/observations function
- Possibility to reset ClinVar submission ID
- Allow ClinVar submissions with custom API key for users registered as ClinVar submitters or when institute doesn't have a preset list of ClinVar submitters
- Ordered event verbs alphabetically and created ClinVar-related user events
- Removed the unused "no-variants" option from the load case command line
### Fixed
- All disease_terms have gene HGNC ids as integers when added to the scout database
- Disease_term identifiers are now prefixed with the name of the coding system
- Command line crashing with error when updating a user that doesn't exist
- Thaw coloredlogs - 15.0.1 restores errorhandler issue
- Thaw crypography - current base image and library version allow Docker builds
- Missing delete icons on phenomodels page
- Missing cryptography lib error while running Scout container on an ARM processor
- Round CADD values with many decimals on causatives and validated variants pages
- Dark-mode visibility of some fields on causatives and validated variants pages
- Clinvar submitters would be cleared when unprivileged users saved institute settings page
- Added a default empty string in cases search form to avoid None default value
- Page crashing when user tries to remove the same variant from a ClinVar submission in different browser tabs
- Update more GnomAD links to GnomAD v4 (v38 SNVs, MT vars, STRs)
- Empty cells for RNA fusion variants in Causatives and Verified variants page
- Submenu icons missing from collapsible actionbar
- The collapsible actionbar had some non-collapsing overly long entries
- Cancer observations for SVs not appearing in the variant details view
- Archived local observations not visible on cancer variantS page
- Empty Population Frequency column in the Cancer SV Variants view
- Capital letters in ClinVar events description shown on case page

## [4.75]
### Added
- Hovertip to gene panel names with associated genes in variant view, when variant covers more than one gene
- Tests for panel to genes
- Download of Orphadata en_product6 and en_product4 from CLI
- Parse and save `database_found` key/values for RNA fusion variants
- Added fusion_score, ffpm, split_reads, junction_reads and fusion_caller to the list of filters on RNA fusion variants page
- Renamed the function `get_mei_info` to `set_mei_info` to be consistent with the other functions
- Fixed removing None key/values from parsed variants
- Orphacodes are included in the database disease_terms
### Changed
- Allow use of projections when retrieving gene panels
- Do not save custom images as binary data into case and variant database documents
- Retrieve and display case and variant custom images using image's saved path
- Cases are activated by viewing FSHD and SMA reports
- Split multi-gene SNV variants into single genes when submitting to Matchmaker Exchange
- Alamut links also on the gene level, using transcript and HGVS: better for indels. Keep variant link for missing HGVS
- Thaw WTForms - explicitly coerce form decimal field entries when filters fetched from db
### Fixed
- Removed some extra characters from top of general report left over from FontAwsome fix
- Do not save fusion variants-specific key/values in other types of variants
- Alamut link for MT variants in build 38
- Convert RNA fusions variants `tool_hits` and `fusion_score` keys from string to numbers
- Fix genotype reference and alternative sequencing depths defaulting to -1 when values are 0
- DecimalFields were limited to two decimal places for several forms - lifting restrictions on AF, CADD etc.

## [4.74.1]
### Changed
- Parse and save into database also OMIM terms not associated to genes
### Fixed
- BioNano API FSHD report requests are GET in Access 1.8, were POST in 1.7
- Update more FontAwesome icons to avoid Pro icons
- Test if files still exist before attempting to load research variants
- Parsing of genotypes error, resulting in -1 values when alt or ref read depths are 0

## [4.74]
### Added
- SNVs and Indels, MEI and str variants genes have links to Decipher
- An `owner + case display name` index for cases database collection
- Test and fixtures for RNA fusion case page
- Load and display fusion variants from VCF files as the other variant types
- Option to update case document with path to mei variants (clinical and research)
### Changed
- Details on variant type and category for audit filters on case general report
- Enable Gens CN profile button also in somatic case view
- Fix case of analysis type check for Gens analysis button - only show for WGS
### Fixed
- loqusdb table no longer has empty row below each loqusid
- MatchMaker submission details page crashing because of change in date format returned by PatientMatcher
- Variant external links buttons style does not change color when visited
- Hide compounds with compounds follow filter for region or function would fail for variants in multiple genes
- Updated FontAwesome version to fix missing icons

## [4.73]
### Added
- Shortcut button for HPO panel MEI variants from case page
- Export managed variants from CLI
### Changed
- STRs visualization on case panel to emphasize abnormal repeat count and associated condition
- Removed cytoband column from STRs variant view on case report
- More long integers formatted with thin spaces, and copy to clipboard buttons added
### Fixed
- OMIM table is scrollable if higher than 700px on SV page
- Pinned variants validation badge is now red for false positives.
- Case display name defaulting to case ID when `family_name` or `display_name` are missing from case upload config file
- Expanded menu visible at screen sizes below 1000px now has background color
- The image in ClinVar howto-modal is now responsive
- Clicking on a case in case groups when case was already removed from group in another browser tab
- Page crashing when saving filters for mei variants
- Link visited color of images

## [4.72.4]
### Changed
- Automatic test mongod version increased to v7
### Fixed
- GnomAD now defaults to hg38 - change build 37 links accordingly

## [4.72.3]
### Fixed
- Somatic general case report small variant table can crash with unclassified variants

## [4.72.2]
### Changed
- A gunicorn maxrequests parameter for Docker server image - default to 1200
- STR export limit increased to 500, as for other variants
- Prevent long number wrapping and use thin spaces for separation, as per standards from SI, NIST, IUPAC, BIPM.
- Speed up case retrieval and lower memory use by projecting case queries
- Make relatedness check fails stand out a little more to new users
- Speed up case retrieval and lower memory use by projecting case queries
- Speed up variant pages by projecting only the necessary keys in disease collection query
### Fixed
- Huge memory use caused by cases and variants pages pulling complete disease documents from DB
- Do not include genes fetched from HPO terms when loading diseases
- Consider the renamed fields `Approved Symbol` -> `Approved Gene Symbol` and `Gene Symbols` -> `Gene/Locus And Other Related Symbols` when parsing OMIM terms from genemap2.txt file

## [4.72.1]
### Fixed
- Jinja filter that renders long integers
- Case cache when looking for causatives in other cases causing the server to hang

## [4.72]
### Added
- A GitHub action that checks for broken internal links in docs pages
- Link validation settings in mkdocs.yml file
- Load and display full RNA alignments on alignment viewer
- Genome build check when loading a case
- Extend event index to previous causative variants and always load them
### Fixed
- Documentation nav links for a few documents
- Slightly extended the BioNano Genomics Access integration docs
- Loading of SVs when VCF is missing the INFO.END field but has INFO.SVLEN field
- Escape protein sequence name (if available) in case general report to render special characters correctly
- CaseS HPO term searches for multiple terms works independent of order
- CaseS search regexp should not allow backslash
- CaseS cohort tags can contain whitespace and still match
- Remove diagnoses from cases even if OMIM term is not found in the database
- Parsing of disease-associated genes
- Removed an annoying warning while updating database's disease terms
- Displaying custom case images loaded with scout version <= 4.71
- Use pydantic version >=2 in requirements.txt file
### Changed
- Column width adjustment on caseS page
- Use Python 3.11 in tests
- Update some github actions
- Upgraded Pydantic to version 2
- Case validation fails on loading when associated files (alignments, VCFs and reports) are not present on disk
- Case validation fails on loading when custom images have format different then ["gif", "svg", "png", "jpg", "jpeg"]
- Custom images keys `case` and `str` in case config yaml file are renamed to `case_images` and `str_variants_images`
- Simplify and speed up case general report code
- Speed up case retrieval in case_matching_causatives
- Upgrade pymongo to version 4
- When updating disease terms, check that all terms are consistent with a DiseaseTerm model before dropping the old collection
- Better separation between modules loading HPO terms and diseases
- Deleted unused scout.build.phenotype module
- Stricter validation of mandatory genome build key when loading a case. Allowed values are ['37','38',37,38]
- Improved readability of variants length and coordinates on variantS pages

## [4.71]
### Added
- Added Balsamic keys for SweGen and loqusdb local archive frequecies, SNV and SV
- New filter option for Cancer variantS: local archive RD loqusdb
- Show annotated observations on SV variantS view, also for cancer somatic SVs
- Revel filter for variantS
- Show case default panel on caseS page
- CADD filter for Cancer Somatic SNV variantS - show score
- SpliceAI-lookup link (BROAD, shows SpliceAI and Pangolin) from variant page
- BioNano Access server API - check projects, samples and fetch FSHD reports
### Fixed
- Name of reference genome build for RNA for compatibility with IGV locus search change
- Howto to run the Docker image on Mac computers in `admin-guide/containers/container-deploy.md`
- Link to Weasyprint installation howto in README file
- Avoid filling up disk by creating a reduced VCF file for every variant that is visualized
- Remove legacy incorrectly formatted CODEOWNERS file
- Restrain variant_type requests to variantS views to "clinical" or "research"
- Visualization of cancer variants where cancer case has no affected individual
- ProteinPaint gene link (small StJude API change)
- Causative MEI variant link on causatives page
- Bionano access api settings commented out by default in Scout demo config file.
- Do not show FSHD button on freshly loaded cases without bionano_access individuals
- Truncate long variants' HGVS on causative/Clinically significant and pinned variants case panels
### Changed
- Remove function call that tracks users' browser version
- Include three more splice variant SO terms in clinical filter severe SO terms
- Drop old HPO term collection only after parsing and validation of new terms completes
- Move score to own column on Cancer Somatic SNV variantS page
- Refactored a few complex case operations, breaking out sub functionalities

## [4.70]
### Added
- Download a list of Gene Variants (max 500) resulting from SNVs and Indels search
- Variant PubMed link to search for gene symbol and any aliases
### Changed
- Clearer gnomAD values in Variants page
### Fixed
- CaseS page uniform column widths
- Include ClinVar variants into a scrollable div element on Case page
- `canonical_transcript` variable not initialized in get_hgvs function (server.blueprints.institutes.controllers.py)
- Catch and display any error while importing Phenopacket info
- Modified Docker files to use python:3.8-slim-bullseye to prevent gunicorn workers booting error

## [4.69]
### Added
- ClinVar submission howto available also on Case page
- Somatic score and filtering for somatic SV callers, if available
- Show caller as a tooltip on variantS list
### Fixed
- Crash when attempting to export phenotype from a case that had never had phenotypes
- Aesthetic fix to Causative and Pinned Variants on Case page
- Structural inconsistency for ClinVar Blueprint templates
- Updated igv.js to 2.15.8 to fix track default color bug
- Fixed release versions for actions.
- Freeze tornado below 6.3.0 for compatibility with livereload 2.6.3
- Force update variants count on case re-upload
- IGV locus search not working - add genome reference id
- Pin links to MEI variants should end up on MEI not SV variant view
- Load also matching MEI variants on forced region load
- Allow excluding MEI from case variant deletion
- Fixed the name of the assigned user when the internal user ID is different from the user email address
- Gene variantS should display gene function, region and full hgvs
### Changed
- FontAwesome integrity check fail (updated resource)
- Removed ClinVar API validation buttons in favour of direct API submission
- Improved layout of Institute settings page
- ClinVar API key and allowed submitters are set in the Institute settings page


## [4.68]
### Added
- Rare Disease Mobile Element Insertion variants view
### Changed
- Updated igv.js to 2.15.6
### Fixed
- Docker stage build pycairo.
- Restore SNV and SV rank models versions on Causatives and Verified pages
- Saving `REVEL_RANKSCORE` value in a field named `revel` in variants database documents

## [4.67]
### Added
- Prepare to filter local SV frequency
### Changed
- Speed up instituteS page loading by refactoring cases/institutes query
- Clinical Filter for SVs includes `splice_polypyrimidine_tract_variant` as a severe consequence
- Clinical Filter for SVs includes local variant frequency freeze ("old") for filtering, starting at 30 counts
- Speed up caseS page loading by adding status to index and refactoring totals count
- HPO file parsing is updated to reflect that HPO have changed a few downloadable file formats with their 230405 release.
### Fixed
- Page crashing when a user tries to edit a comment that was removed
- Warning instead of crashed page when attempting to retrieve a non-existent Phenopacket
- Fixed StJude ProteinPaint gene link (URL change)
- Freeze of werkzeug library to version<2.3 to avoid problems resulting from the consequential upgrade of the Flask lib
- Huge list of genes in case report for megabases-long structural variants.
- Fix displaying institutes without associated cases on institutes page
- Fix default panel selection on SVs in cancer case report

## [4.66]
### Changed
- Moved Phenomodels code under a dedicated blueprint
- Updated the instructions to load custom case report under admin guide
- Keep variants filter window collapsed except when user expands it to filter
### Added
- A summary table of pinned variants on the cancer case general report
- New openable matching causatives and managed variants lists for default gene panels only for convenience
### Fixed
- Gens structural variant page link individual id typo

## [4.65.2]
### Fixed
- Generating general case report with str variants containing comments

## [4.65.1]
### Fixed
- Visibility of `Gene(s)` badges on SV VariantS page
- Hide dismiss bar on SV page not working well
- Delivery report PDF download
- Saving Pipeline version file when loading a case
- Backport compatible import of importlib metadata for old python versions (<3.8)

## [4.65]
### Added
- Option to mark a ClinVar submission as submitted
- Docs on how to create/update the PanelApp green genes as a system admin
- `individual_id`-parameter to both Gens links
- Download a gene panel in TXT format from gene panel page
- Panel gene comments on variant page: genes in panels can have comments that describe the gene in a panel context
### Changed
- Always show each case category on caseS page, even if 0 cases in total or after current query
- Improved sorting of ClinVar submissions
- Pre-populate SV type select in ClinVar submission form, when possible
- Show comment badges in related comments tables on general report
- Updated version of several GitHub actions
- Migrate from deprecated `pkg_resources` lib to `importlib_resources`
- Dismiss bar on variantS pages is thinner.
- Dismiss bar on variantS pages can be toggled open or closed for the duration of a login session.
### Fixed
- Fixed Sanger order / Cancel order modal close buttons
- Visibility of SV type in ClinVar submission form
- Fixed a couple of creations where now was called twice, so updated_at and created_at could differ
- Deprecated Ubuntu version 18.04 in one GitHub action
- Panels that have been removed (hidden) should not be visible in views where overlapping gene panels for genes are shown
- Gene panel test pointing to the right function

## [4.64]
### Added
- Create/Update a gene panel containing all PanelApp green genes (`scout update panelapp-green -i <cust_id>`)
- Links for ACMG pathogenicity impact modification on the ACMG classification page
### Changed
- Open local observation matching cases in new windows
### Fixed
- Matching manual ranked variants are now shown also on the somatic variant page
- VarSome links to hg19/GRCh37
- Managed variants filter settings lost when navigating to additional pages
- Collect the right variant category after submitting filter form from research variantS page
- Beacon links are templated and support variants in genome build 38

## [4.63]
### Added
- Display data sharing info for ClinVar, Matchmaker Exchange and Beacon in a dedicated column on Cases page
- Test for `commands.download.omim.print_omim`
- Display dismissed variants comments on general case report
- Modify ACMG pathogenicity impact (most commonly PVS1, PS3) based on strength of evidence with lab director's professional judgement
- REViewer button on STR variant page
- Alamut institution parameter in institute settings for Alamut Visual Plus software
- Added Manual Ranks Risk Factor, Likely Risk Factor and Uncertain Risk Factor
- Display matching manual ranks from previous cases the user has access to on VariantS and Variant pages
- Link to gnomAD gene SVs v2.1 for SV variants with gnomAD frequency
- Support for nf-core/rnafusion reports
### Changed
- Display chrY for sex unknown
- Deprecate legacy scout_load() method API call.
- Message shown when variant tag is updated for a variant
- When all ACMG classifications are deleted from a variant, the current variant classification status is also reset.
- Refactored the functions that collect causative variants
- Removed `scripts/generate_test_data.py`
### Fixed
- Default IGV tracks (genes, ClinVar, ClinVar CNVs) showing even if user unselects them all
- Freeze Flask-Babel below v3.0 due to issue with a locale decorator
- Thaw Flask-Babel and fix according to v3 standard. Thank you @TkTech!
- Show matching causatives on somatic structural variant page
- Visibility of gene names and functional annotations on Causatives/Verified pages
- Panel version can be manually set to floating point numbers, when modified
- Causatives page showing also non-causative variants matching causatives in other cases
- ClinVar form submission for variants with no selected transcript and HGVS
- Validating and submitting ClinVar objects not containing both Variant and Casedata info

## [4.62.1]
### Fixed
- Case page crashing when adding a case to a group without providing a valid case name

## [4.62]
### Added
- Validate ClinVar submission objects using the ClinVar API
- Wrote tests for case and variant API endpoints
- Create ClinVar submissions from Scout using the ClinVar API
- Export Phenopacket for affected individual
- Import Phenopacket from JSON file or Phenopacket API backend server
- Use the new case name option for GENS requests
- Pre-validate refseq:HGVS items using VariantValidator in ClinVar submission form
### Fixed
- Fallback for empty alignment index for REViewer service
- Source link out for MIP 11.1 reference STR annotation
- Avoid duplicate causatives and pinned variants
- ClinVar clinical significance displays only the ACMG terms when user selects ACMG 2015 as assertion criteria
- Spacing between icon and text on Beacon and MatchMaker links on case page sidebar
- Truncate IDs and HGVS representations in ClinVar pages if longer than 25 characters
- Update ClinVar submission ID form
- Handle connection timeout when sending requests requests to external web services
- Validate any ClinVar submission regardless of its status
- Empty Phenopackets import crashes
- Stop Spinner on Phenopacket JSON download
### Changed
- Updated ClinVar submission instructions

## [4.61.1]
### Fixed
- Added `UMLS` as an option of `Condition ID type` in ClinVar Variant downloaded files
- Missing value for `Condition ID type` in ClinVar Variant downloaded files
- Possibility to open, close or delete a ClinVar submission even if it doesn't have an associated name
- Save SV type, ref and alt n. copies to exported ClinVar files
- Inner and outer start and stop SV coordinates not exported in ClinVar files
- ClinVar submissions page crashing when SV files don't contain breakpoint exact coordinates
- Align OMIM diagnoses with delete diagnosis button on case page
- In ClinVar form, reset condition list and customize help when condition ID changes

## [4.61]
### Added
- Filter case list by cases with variants in ClinVar submission
- Filter case list by cases containing RNA-seq data - gene_fusion_reports and sample-level tracks (splice junctions and RNA coverage)
- Additional case category `Ignored`, to be used for cases that don't fall in the existing 'inactive', 'archived', 'solved', 'prioritized' categories
- Display number of cases shown / total number of cases available for each category on Cases page
- Moved buttons to modify case status from sidebar to main case page
- Link to Mutalyzer Normalizer tool on variant's transcripts overview to retrieve official HVGS descriptions
- Option to manually load RNA MULTIQC report using the command `scout load report -t multiqc_rna`
- Load RNA MULTIQC automatically for a case if config file contains the `multiqc_rna` key/value
- Instructions in admin-guide on how to load case reports via the command line
- Possibility to filter RD variants by a specific genotype call
- Distinct colors for different inheritance models on RD Variant page
- Gene panels PDF export with case variants hits by variant type
- A couple of additional README badges for GitHub stats
- Upload and display of pipeline reference info and executable version yaml files as custom reports
- Testing CLI on hasta in PR template
### Changed
- Instructions on how to call dibs on scout-stage server in pull request template
- Deprecated CLI commands `scout load <delivery_report, gene_fusion_report, coverage_qc_report, cnv_report>` to replace them with command `scout load report -t <report type>`
- Refactored code to display and download custom case reports
- Do not export `Assertion method` and `Assertion method citation` to ClinVar submission files according to changes to ClinVar's submission spreadsheet templates.
- Simplified code to create and download ClinVar CSV files
- Colorize inheritance models badges by category on VariantS page
- `Safe variants matching` badge more visible on case page
### Fixed
- Non-admin users saving institute settings would clear loqusdb instance selection
- Layout of variant position, cytoband and type in SV variant summary
- Broken `Build Status - GitHub badge` on GitHub README page
- Visibility of text on grey badges in gene panels PDF exports
- Labels for dashboard search controls
- Dark mode visibility for ClinVar submission
- Whitespaces on outdated panel in extent report

## [4.60]
### Added
- Mitochondrial deletion signatures (mitosign) can be uploaded and shown with mtDNA report
- A `Type of analysis` column on Causatives and Validated variants pages
- List of "safe" gene panels available for matching causatives and managed variants in institute settings, to avoid secondary findings
- `svdb_origin` as a synonym for `FOUND_IN` to complement `set` for variants found by all callers
### Changed
- Hide removed gene panels by default in panels page
- Removed option for filtering cancer SVs by Tumor and Normal alt AF
- Hide links to coverage report from case dynamic HPO panel if cancer analysis
- Remove rerun emails and redirect users to the analysis order portal instead
- Updated clinical SVs igv.js track (dbVar) and added example of external track from `https://trackhubregistry.org/`
- Rewrote the ClinVar export module to simplify and add one variant at the time
- ClinVar submissions with phenotype conditions from: [OMIM, MedGen, Orphanet, MeSH, HP, MONDO]
### Fixed
- If trying to load a badly formatted .tsv file an error message is displayed.
- Avoid showing case as rerun when first attempt at case upload failed
- Dynamic autocomplete search not working on phenomodels page
- Callers added to variant when loading case
- Now possible to update managed variant from file without deleting it first
- Missing preselected chromosome when editing a managed variant
- Preselected variant type and subtype when editing a managed variant
- Typo in dbVar ClinVar track, hg19


## [4.59]
### Added
- Button to go directly to HPO SV filter variantS page from case
- `Scout-REViewer-Service` integration - show `REViewer` picture if available
- Link to HPO panel coverage overview on Case page
- Specify a confidence threshold (green|amber|red) when loading PanelApp panels
- Functional annotations in variants lists exports (all variants)
- Cancer/Normal VAFs and COSMIC ids in in variants lists exports (cancer variants)
### Changed
- Better visualization of regional annotation for long lists of genes in large SVs in Variants tables
- Order of cells in variants tables
- More evident links to gene coverage from Variant page
- Gene panels sorted by display name in the entire Case page
- Round CADD and GnomAD values in variants export files
### Fixed
- HPO filter button on SV variantS page
- Spacing between region|function cells in SVs lists
- Labels on gene panel Chanjo report
- Fixed ambiguous duplicated response headers when requesting a BAM file from /static
- Visited color link on gene coverage button (Variant page)

## [4.58.1]
### Fixed
- Case search with search strings that contain characters that can be escaped

## [4.58]
### Added
- Documentation on how to create/update PanelApp panels
- Add filter by local observations (archive) to structural variants filters
- Add more splicing consequences to SO term definitions
- Search for a specific gene in all gene panels
- Institute settings option to force show all variants on VariantS page for all cases of an institute
- Filter cases by validation pending status
- Link to The Clinical Knowledgebase (CKB) (https://ckb.jax.org/) in cancer variant's page
### Fixed
- Added a not-authorized `auto-login` fixture according to changes in Flask-Login 0.6.2
- Renamed `cache_timeout` param name of flask.send_file function to `max_age` (Flask 2.2 compliant)
- Replaced deprecated `app.config["JSON_SORT_KEYS"]` with app.json.sort_keys in app settings
- Bug in gene variants page (All SNVs and INDELs) when variant gene doesn't have a hgnc id that is found in the database
- Broken export of causatives table
- Query for genes in build 38 on `Search SNVs and INDELs` page
- Prevent typing special characters `^<>?!=\/` in case search form
- Search matching causatives also among research variants in other cases
- Links to variants in Verified variants page
- Broken filter institute cases by pinned gene
- Better visualization of long lists of genes in large SVs on Causative and Verified Variants page
- Reintroduced missing button to export Causative variants
- Better linking and display of matching causatives and managed variants
- Reduced code complexity in `scout/parse/variant/variant.py`
- Reduced complexity of code in `scout/build/variant/variant.py`

### Changed
- State that loqusdb observation is in current case if observations count is one and no cases are shown
- Better pagination and number of variants returned by queries in `Search SNVs and INDELs` page
- Refactored and simplified code used for collecting gene variants for `Search SNVs and INDELs` page
- Fix sidebar panel icons in Case view
- Fix panel spacing in Case view
- Removed unused database `sanger_ordered` and `case_id,category,rank_score` indexes (variant collection)
- Verified variants displayed in a dedicated page reachable from institute sidebar
- Unified stats in dashboard page
- Improved gene info for large SVs and cancer SVs
- Remove the unused `variant.str_variant` endpoint from variant views
- Easier editing of HPO gene panel on case page
- Assign phenotype panel less cramped on Case page
- Causatives and Verified variants pages to use the same template macro
- Allow hyphens in panel names
- Reduce resolution of example images
- Remove some animations in web gui which where rendered slow


## [4.57.4]
### Fixed
- Parsing of variant.FORMAT "DR" key in parse variant file

## [4.57.3]
### Fixed
- Export of STR verified variants
- Do not download as verified variants first verified and then reset to not validated
- Avoid duplicated lines in downloaded verified variants reflecting changes in variant validation status

## [4.57.2]
### Fixed
- Export of verified variants when variant gene has no transcripts
- HTTP 500 when visiting a the details page for a cancer variant that had been ranked with genmod

## [4.57.1]
### Fixed
- Updating/replacing a gene panel from file with a corrupted or malformed file

## [4.57]
### Added
- Display last 50 or 500 events for a user in a timeline
- Show dismiss count from other cases on matching variantS
- Save Beacon-related events in events collection
- Institute settings allow saving multiple loqusdb instances for one institute
- Display stats from multiple instances of loqusdb on variant page
- Display date and frequency of obs derived from count of local archive observations from MIP11 (requires fix in MIP)
### Changed
- Prior ACMG classifications view is no longer limited by pathogenicity
### Fixed
- Visibility of Sanger ordered badge on case page, light mode
- Some of the DataTables tables (Phenotypes and Diagnoses pages) got a bit dark in dark mode
- Remove all redundancies when displaying timeline events (some events are saved both as case-related and variant-related)
- Missing link in saved MatchMaker-related events
- Genes with mixed case gene symbols missing in PanelApp panels
- Alignment of elements on the Beacon submission modal window
- Locus info links from STR variantS page open in new browser tabs

## [4.56]
### Added
- Test for PanelApp panels loading
- `panel-umi` tag option when loading cancer analyses
### Changed
- Black text to make comments more visible in dark mode
- Loading PanelApp panels replaces pre-existing panels with same version
- Removed sidebar from Causatives page - navigation is available on the top bar for now
- Create ClinVar submissions from pinned variants list in case page
- Select which pinned variants will be included in ClinVar submission documents
### Fixed
- Remove a:visited css style from all buttons
- Update of HPO terms via command line
- Background color of `MIXED` and `PANEL-UMI` sequencing types on cases page
- Fixed regex error when searching for cases with query ending with `\ `
- Gene symbols on Causatives page lighter in dark mode
- SpliceAI tooltip of multigene variants

## [4.55]
### Changed
- Represent different tumor samples as vials in cases page
- Option to force-update the OMIM panel
### Fixed
- Low tumor purity badge alignment in cancer samples table on cancer case view
- VariantS comment popovers reactivate on hover
- Updating database genes in build 37
- ACMG classification summary hidden by sticky navbar
- Logo backgrounds fixed to white on welcome page
- Visited links turn purple again
- Style of link buttons and dropdown menus
- Update KUH and GMS logos
- Link color for Managed variants

## [4.54]
### Added
- Dark mode, using browser/OS media preference
- Allow marking case as solved without defining causative variants
- Admin users can create missing beacon datasets from the institute's settings page
- GenCC links on gene and variant pages
- Deprecation warnings when launching the app using a .yaml config file or loading cases using .ped files
### Changed
- Improved HTML syntax in case report template
- Modified message displayed when variant rank stats could not be calculated
- Expanded instructions on how to test on CG development server (cg-vm1)
- Added more somatic variant callers (Balsamic v9 SNV, develop SV)
### Fixed
- Remove load demo case command from docker-compose.yml
- Text elements being split across pages in PDF reports
- Made login password field of type `password` in LDAP login form
- Gene panels HTML select in institute's settings page
- Bootstrap upgraded to version 5
- Fix some Sourcery and SonarCloud suggestions
- Escape special characters in case search on institute and dashboard pages
- Broken case PDF reports when no Madeline pedigree image can be created
- Removed text-white links style that were invisible in new pages style
- Variants pagination after pressing "Filter variants" or "Clinical filter"
- Layout of buttons Matchmaker submission panel (case page)
- Removing cases from Matchmaker (simplified code and fixed functionality)
- Reintroduce check for missing alignment files purged from server

## [4.53]
### Added
### Changed
- Point Alamut API key docs link to new API version
- Parse dbSNP id from ID only if it says "rs", else use VEP CSQ fields
- Removed MarkupSafe from the dependencies
### Fixed
- Reintroduced loading of SVs for demo case 643595
- Successful parse of FOUND_IN should avoid GATK caller default
- All vulnerabilities flagged by SonarCloud

## [4.52]
### Added
- Demo cancer case gets loaded together with demo RD case in demo instance
- Parse REVEL_score alongside REVEL_rankscore from csq field and display it on SNV variant page
- Rank score results now show the ranking range
- cDNA and protein changes displayed on institute causatives pages
- Optional SESSION_TIMEOUT_MINUTES configuration in app config files
- Script to convert old OMIM case format (list of integers) to new format (list of dictionaries)
- Additional check for user logged in status before serving alignment files
- Download .cgh files from cancer samples table on cancer case page
- Number of documents and date of last update on genes page
### Changed
- Verify user before redirecting to IGV alignments and sashimi plots
- Build case IGV tracks starting from case and variant objects instead of passing all params in a form
- Unfreeze Werkzeug lib since Flask_login v.0.6 with bugfix has been released
- Sort gene panels by name (panelS and variant page)
- Removed unused `server.blueprints.alignviewers.unindexed_remote_static` endpoint
- User sessions to check files served by `server.blueprints.alignviewers.remote_static` endpoint
- Moved Beacon-related functions to a dedicated app extension
- Audit Filter now also loads filter displaying the variants for it
### Fixed
- Handle `attachment_filename` parameter renamed to `download_name` when Flask 2.2 will be released
- Removed cursor timeout param in cases find adapter function to avoid many code warnings
- Removed stream argument deprecation warning in tests
- Handle `no intervals found` warning in load_region test
- Beacon remove variants
- Protect remote_cors function in alignviewers view from Server-Side Request Forgery (SSRF)
- Check creation date of last document in gene collection to display when genes collection was updated last

## [4.51]
### Added
- Config file containing codecov settings for pull requests
- Add an IGV.js direct link button from case page
- Security policy file
- Hide/shade compound variants based on rank score on variantS from filter
- Chromograph legend documentation direct link
### Changed
- Updated deprecated Codecov GitHub action to v.2
- Simplified code of scout/adapter/mongo/variant
- Update IGV.js to v2.11.2
- Show summary number of variant gene panels on general report if more than 3
### Fixed
- Marrvel link for variants in genome build 38 (using liftover to build 37)
- Remove flags from codecov config file
- Fixed filter bug with high negative SPIDEX scores
- Renamed IARC TP53 button to to `TP53 Database`, modified also link since IARC has been moved to the US NCI: `https://tp53.isb-cgc.org/`
- Parsing new format of OMIM case info when exporting patients to Matchmaker
- Remove flask-debugtoolbar lib dependency that is using deprecated code and causes app to crash after new release of Jinja2 (3.1)
- Variant page crashing for cases with old OMIM terms structure (a list of integers instead of dictionary)
- Variant page crashing when creating MARRVEL link for cases with no genome build
- SpliceAI documentation link
- Fix deprecated `safe_str_cmp` import from `werkzeug.security` by freezing Werkzeug lib to v2.0 until Flask_login v.0.6 with bugfix is released
- List gene names densely in general report for SVs that contain more than 3 genes
- Show transcript ids on refseq genes on hg19 in IGV.js, using refgene source
- Display correct number of genes in general report for SVs that contain more than 32 genes
- Broken Google login after new major release of `lepture/authlib`
- Fix frequency and callers display on case general report

## [4.50.1]
### Fixed
- Show matching causative STR_repid for legacy str variants (pre Stranger hgnc_id)

## [4.50]
### Added
- Individual-specific OMIM terms
- OMIM disease descriptions in ClinVar submission form
- Add a toggle for melter rerun monitoring of cases
- Add a config option to show the rerun monitoring toggle
- Add a cli option to export cases with rerun monitoring enabled
- Add a link to STRipy for STR variants; shallow for ARX and HOXA13
- Hide by default variants only present in unaffected individuals in variants filters
- OMIM terms in general case report
- Individual-level info on OMIM and HPO terms in general case report
- PanelApp gene link among the external links on variant page
- Dashboard case filters fields help
- Filter cases by OMIM terms in cases and dashboard pages
### Fixed
- A malformed panel id request would crash with exception: now gives user warning flash with redirect
- Link to HPO resource file hosted on `http://purl.obolibrary.org`
- Gene search form when gene exists only in build 38
- Fixed odd redirect error and poor error message on missing column for gene panel csv upload
- Typo in parse variant transcripts function
- Modified keys name used to parse local observations (archived) frequencies to reflect change in MIP keys naming
- Better error handling for partly broken/timed out chanjo reports
- Broken javascript code when case Chromograph data is malformed
- Broader space for case synopsis in general report
- Show partial causatives on causatives and matching causatives panels
- Partial causative assignment in cases with no OMIM or HPO terms
- Partial causative OMIM select options in variant page
### Changed
- Slightly smaller and improved layout of content in case PDF report
- Relabel more cancer variant pages somatic for navigation
- Unify caseS nav links
- Removed unused `add_compounds` param from variant controllers function
- Changed default hg19 genome for IGV.js to legacy hg19_1kg_decoy to fix a few problematic loci
- Reduce code complexity (parse/ensembl.py)
- Silence certain fields in ClinVar export if prioritised ones exist (chrom-start-end if hgvs exist)
- Made phenotype non-mandatory when marking a variant as partial causative
- Only one phenotype condition type (OMIM or HPO) per variant is used in ClinVar submissions
- ClinVar submission variant condition prefers OMIM over HPO if available
- Use lighter version of gene objects in Omim MongoDB adapter, panels controllers, panels views and institute controllers
- Gene-variants table size is now adaptive
- Remove unused file upload on gene-variants page

## [4.49]
### Fixed
- Pydantic model types for genome_build, madeline_info, peddy_ped_check and peddy_sex_check, rank_model_version and sv_rank_model_version
- Replace `MatchMaker` with `Matchmaker` in all places visible by a user
- Save diagnosis labels along with OMIM terms in Matchmaker Exchange submission objects
- `libegl-mesa0_21.0.3-0ubuntu0.3~20.04.5_amd64.deb` lib not found by GitHub actions Docker build
- Remove unused `chromograph_image_files` and `chromograph_prefixes` keys saved when creating or updating an RD case
- Search managed variants by description and with ignore case
### Changed
- Introduced page margins on exported PDF reports
- Smaller gene fonts in downloaded HPO genes PDF reports
- Reintroduced gene coverage data in the PDF-exported general report of rare-disease cases
- Check for existence of case report files before creating sidebar links
- Better description of HPO and OMIM terms for patients submitted to Matchmaker Exchange
- Remove null non-mandatory key/values when updating a case
- Freeze WTForms<3 due to several form input rendering changes

## [4.48.1]
### Fixed
- General case PDF report for recent cases with no pedigree

## [4.48]
### Added
- Option to cancel a request for research variants in case page
### Changed
- Update igv.js to v2.10.5
- Updated example of a case delivery report
- Unfreeze cyvcf2
- Builder images used in Scout Dockerfiles
- Crash report email subject gives host name
- Export general case report to PDF using PDFKit instead of WeasyPrint
- Do not include coverage report in PDF case report since they might have different orientation
- Export cancer cases's "Coverage and QC report" to PDF using PDFKit instead of Weasyprint
- Updated cancer "Coverage and QC report" example
- Keep portrait orientation in PDF delivery report
- Export delivery report to PDF using PDFKit instead of Weasyprint
- PDF export of clinical and research HPO panels using PDFKit instead of Weasyprint
- Export gene panel report to PDF using PDFKit
- Removed WeasyPrint lib dependency

### Fixed
- Reintroduced missing links to Swegen and Beacon and dbSNP in RD variant page, summary section
- Demo delivery report orientation to fit new columns
- Missing delivery report in demo case
- Cast MNVs to SNV for test
- Export verified variants from all institutes when user is admin
- Cancer coverage and QC report not found for demo cancer case
- Pull request template instructions on how to deploy to test server
- PDF Delivery report not showing Swedac logo
- Fix code typos
- Disable codefactor raised by ESLint for javascript functions located on another file
- Loading spinner stuck after downloading a PDF gene panel report
- IGV browser crashing when file system with alignment files is not mounted

## [4.47]
### Added
- Added CADD, GnomAD and genotype calls to variantS export
### Changed
- Pull request template, to illustrate how to deploy pull request branches on cg-vm1 stage server
### Fixed
- Compiled Docker image contains a patched version (v4.9) of chanjo-report

## [4.46.1]
### Fixed
- Downloading of files generated within the app container (MT-report, verified variants, pedigrees, ..)

## [4.46]
### Added
- Created a Dockefile to be used to serve the dockerized app in production
- Modified the code to collect database params specified as env vars
- Created a GitHub action that pushes the Dockerfile-server image to Docker Hub (scout-server-stage) every time a PR is opened
- Created a GitHub action that pushes the Dockerfile-server image to Docker Hub (scout-server) every time a new release is created
- Reassign MatchMaker Exchange submission to another user when a Scout user is deleted
- Expose public API JSON gene panels endpoint, primarily to enable automated rerun checking for updates
- Add utils for dictionary type
- Filter institute cases using multiple HPO terms
- Vulture GitHub action to identify and remove unused variables and imports
### Changed
- Updated the python config file documentation in admin guide
- Case configuration parsing now uses Pydantic for improved typechecking and config handling
- Removed test matrices to speed up automatic testing of PRs
- Switch from Coveralls to Codecov to handle CI test coverage
- Speed-up CI tests by caching installation of libs and splitting tests into randomized groups using pytest-test-groups
- Improved LDAP login documentation
- Use lib flask-ldapconn instead of flask_ldap3_login> to handle ldap authentication
- Updated Managed variant documentation in user guide
- Fix and simplify creating and editing of gene panels
- Simplified gene variants search code
- Increased the height of the genes track in the IGV viewer
### Fixed
- Validate uploaded managed variant file lines, warning the user.
- Exporting validated variants with missing "genes" database key
- No results returned when searching for gene variants using a phenotype term
- Variants filtering by gene symbols file
- Make gene HGNC symbols field mandatory in gene variants page and run search only on form submit
- Make sure collaborator gene variants are still visible, even if HPO filter is used

## [4.45]
### Added
### Changed
- Start Scout also when loqusdbapi is not reachable
- Clearer definition of manual standard and custom inheritance models in gene panels
- Allow searching multiple chromosomes in filters
### Fixed
- Gene panel crashing on edit action

## [4.44]
### Added
### Changed
- Display Gene track beneath each sample track when displaying splice junctions in igv browser
- Check outdated gene symbols and update with aliases for both RD and cancer variantS
### Fixed
- Added query input check and fixed the Genes API endpoint to return a json formatted error when request is malformed
- Typo in ACMG BP6 tooltip

## [4.43.1]
### Added
- Added database index for OMIM disease term genes
### Changed
### Fixed
- Do not drop HPO terms collection when updating HPO terms via the command line
- Do not drop disease (OMIM) terms collection when updating diseases via the command line

## [4.43]
### Added
- Specify which collection(s) update/build indexes for
### Fixed
- Do not drop genes and transcripts collections when updating genes via the command line

## [4.42.1]
### Added
### Changed
### Fixed
- Freeze PyMongo lib to version<4.0 to keep supporting previous MongoDB versions
- Speed up gene panels creation and update by collecting only light gene info from database
- Avoid case page crash on Phenomizer queries timeout

## [4.42]
### Added
- Choose custom pinned variants to submit to MatchMaker Exchange
- Submit structural variant as genes to the MatchMaker Exchange
- Added function for maintainers and admins to remove gene panels
- Admins can restore deleted gene panels
- A development docker-compose file illustrating the scout/chanjo-report integration
- Show AD on variants view for cancer SV (tumor and normal)
- Cancer SV variants filter AD, AF (tumor and normal)
- Hiding the variants score column also from cancer SVs, as for the SNVs
### Changed
- Enforce same case _id and display_name when updating a case
- Enforce same individual ids, display names and affected status when updating a case
- Improved documentation for connecting to loqusdb instances (including loqusdbapi)
- Display and download HPO gene panels' gene symbols in italics
- A faster-built and lighter Docker image
- Reduce complexity of `panels` endpoint moving some code to the panels controllers
- Update requirements to use flask-ldap3-login>=0.9.17 instead of freezing WTForm
### Fixed
- Use of deprecated TextField after the upgrade of WTF to v3.0
- Freeze to WTForms to version < 3
- Remove the extra files (bed files and madeline.svg) introduced by mistake
- Cli command loading demo data in docker-compose when case custom images exist and is None
- Increased MongoDB connection serverSelectionTimeoutMS parameter to 30K (default value according to MongoDB documentation)
- Better differentiate old obs counts 0 vs N/A
- Broken cancer variants page when default gene panel was deleted
- Typo in tx_overview function in variant controllers file
- Fixed loqusdbapi SV search URL
- SV variants filtering using Decipher criterion
- Removing old gene panels that don't contain the `maintainer` key.

## [4.41.1]
### Fixed
- General reports crash for variant annotations with same variant on other cases

## [4.41]
### Added
- Extended the instructions for running the Scout Docker image (web app and cli).
- Enabled inclusion of custom images to STR variant view
### Fixed
- General case report sorting comments for variants with None genetic models
- Do not crash but redirect to variants page with error when a variant is not found for a case
- UCSC links coordinates for SV variants with start chromosome different than end chromosome
- Human readable variants name in case page for variants having start chromosome different from end chromosome
- Avoid always loading all transcripts when checking gene symbol: introduce gene captions
- Slow queries for evaluated variants on e.g. case page - use events instead
### Changed
- Rearrange variant page again, moving severity predictions down.
- More reactive layout width steps on variant page

## [4.40.1]
### Added
### Fixed
- Variants dismissed with inconsistent inheritance pattern can again be shown in general case report
- General report page for variants with genes=None
- General report crashing when variants have no panels
- Added other missing keys to case and variant dictionaries passed to general report
### Changed

## [4.40]
### Added
- A .cff citation file
- Phenotype search API endpoint
- Added pagination to phenotype API
- Extend case search to include internal MongoDB id
- Support for connecting to a MongoDB replica set (.py config files)
- Support for connecting to a MongoDB replica set (.yaml config files)
### Fixed
- Command to load the OMIM gene panel (`scout load panel --omim`)
- Unify style of pinned and causative variants' badges on case page
- Removed automatic spaces after punctuation in comments
- Remove the hardcoded number of total individuals from the variant's old observations panel
- Send delete requests to a connected Beacon using the DELETE method
- Layout of the SNV and SV variant page - move frequency up
### Changed
- Stop updating database indexes after loading exons via command line
- Display validation status badge also for not Sanger-sequenced variants
- Moved Frequencies, Severity and Local observations panels up in RD variants page
- Enabled Flask CORS to communicate CORS status to js apps
- Moved the code preparing the transcripts overview to the backend
- Refactored and filtered json data used in general case report
- Changed the database used in docker-compose file to use the official MongoDB v4.4 image
- Modified the Python (3.6, 3.8) and MongoDB (3.2, 4.4, 5.0) versions used in testing matrices (GitHub actions)
- Capitalize case search terms on institute and dashboard pages


## [4.39]
### Added
- COSMIC IDs collected from CSQ field named `COSMIC`
### Fixed
- Link to other causative variants on variant page
- Allow multiple COSMIC links for a cancer variant
- Fix floating text in severity box #2808
- Fixed MitoMap and HmtVar links for hg38 cases
- Do not open new browser tabs when downloading files
- Selectable IGV tracks on variant page
- Missing splice junctions button on variant page
- Refactor variantS representative gene selection, and use it also for cancer variant summary
### Changed
- Improve Javascript performance for displaying Chromograph images
- Make ClinVar classification more evident in cancer variant page

## [4.38]
### Added
- Option to hide Alamut button in the app config file
### Fixed
- Library deprecation warning fixed (insert is deprecated. Use insert_one or insert_many instead)
- Update genes command will not trigger an update of database indices any more
- Missing resources in temporary downloading directory when updating genes using the command line
- Restore previous variant ACMG classification in a scrollable div
- Loading spinner not stopping after downloading PDF case reports and variant list export
- Add extra Alamut links higher up on variant pages
- Improve UX for phenotypes in case page
- Filter and export of STR variants
- Update look of variants page navigation buttons
### Changed

## [4.37]
### Added
- Highlight and show version number for RefSeq MANE transcripts.
- Added integration to a rerunner service for toggling reanalysis with updated pedigree information
- SpliceAI display and parsing from VEP CSQ
- Display matching tiered variants for cancer variants
- Display a loading icon (spinner) until the page loads completely
- Display filter badges in cancer variants list
- Update genes from pre-downloaded file resources
- On login, OS, browser version and screen size are saved anonymously to understand how users are using Scout
- API returning institutes data for a given user: `/api/v1/institutes`
- API returning case data for a given institute: `/api/v1/institutes/<institute_id>/cases`
- Added GMS and Lund university hospital logos to login page
- Made display of Swedac logo configurable
- Support for displaying custom images in case view
- Individual-specific HPO terms
- Optional alamut_key in institute settings for Alamut Plus software
- Case report API endpoint
- Tooltip in case explaining that genes with genome build different than case genome build will not be added to dynamic HPO panel.
- Add DeepVariant as a caller
### Fixed
- Updated IGV to v2.8.5 to solve missing gene labels on some zoom levels
- Demo cancer case config file to load somatic SNVs and SVs only.
- Expand list of refseq trancripts in ClinVar submission form
- Renamed `All SNVs and INDELs` institute sidebar element to `Search SNVs and INDELs` and fixed its style.
- Add missing parameters to case load-config documentation
- Allow creating/editing gene panels and dynamic gene panels with genes present in genome build 38
- Bugfix broken Pytests
- Bulk dismissing variants error due to key conversion from string to integer
- Fix typo in index documentation
- Fixed crash in institute settings page if "collaborators" key is not set in database
- Don't stop Scout execution if LoqusDB call fails and print stacktrace to log
- Bug when case contains custom images with value `None`
- Bug introduced when fixing another bug in Scout-LoqusDB interaction
- Loading of OMIM diagnoses in Scout demo instance
- Remove the docker-compose with chanjo integration because it doesn't work yet.
- Fixed standard docker-compose with scout demo data and database
- Clinical variant assessments not present for pinned and causative variants on case page.
- MatchMaker matching one node at the time only
- Remove link from previously tiered variants badge in cancer variants page
- Typo in gene cell on cancer variants page
- Managed variants filter form
### Changed
- Better naming for variants buttons on cancer track (somatic, germline). Also show cancer research button if available.
- Load case with missing panels in config files, but show warning.
- Changing the (Female, Male) symbols to (F/M) letters in individuals_table and case-sma.
- Print stacktrace if case load command fails
- Added sort icon and a pointer to the cursor to all tables with sortable fields
- Moved variant, gene and panel info from the basic pane to summary panel for all variants.
- Renamed `Basics` panel to `Classify` on variant page.
- Revamped `Basics` panel to a panel dedicated to classify variants
- Revamped the summary panel to be more compact.
- Added dedicated template for cancer variants
- Removed Gene models, Gene annotations and Conservation panels for cancer variants
- Reorganized the orders of panels for variant and cancer variant views
- Added dedicated variant quality panel and removed relevant panes
- A more compact case page
- Removed OMIM genes panel
- Make genes panel, pinned variants panel, causative variants panel and ClinVar panel scrollable on case page
- Update to Scilifelab's 2020 logo
- Update Gens URL to support Gens v2.0 format
- Refactor tests for parsing case configurations
- Updated links to HPO downloadable resources
- Managed variants filtering defaults to all variant categories
- Changing the (Kind) drop-down according to (Category) drop-down in Managed variant add variant
- Moved Gens button to individuals table
- Check resource files availability before starting updating OMIM diagnoses
- Fix typo in `SHOW_OBSERVED_VARIANT_ARCHIVE` config param

## [4.36]
### Added
- Parse and save splice junction tracks from case config file
- Tooltip in observations panel, explaining that case variants with no link might be old variants, not uploaded after a case rerun
### Fixed
- Warning on overwriting variants with same position was no longer shown
- Increase the height of the dropdowns to 425px
- More indices for the case table as it grows, specifically for causatives queries
- Splice junction tracks not centered over variant genes
- Total number of research variants count
- Update variants stats in case documents every time new variants are loaded
- Bug in flashing warning messages when filtering variants
### Changed
- Clearer warning messages for genes and gene/gene-panels searches in variants filters

## [4.35]
### Added
- A new index for hgnc_symbol in the hgnc_gene collection
- A Pedigree panel in STR page
- Display Tier I and II variants in case view causatives card for cancer cases
### Fixed
- Send partial file data to igv.js when visualizing sashimi plots with splice junction tracks
- Research variants filtering by gene
- Do not attempt to populate annotations for not loaded pinned/causatives
- Add max-height to all dropdowns in filters
### Changed
- Switch off non-clinical gene warnings when filtering research variants
- Don't display OMIM disease card in case view for cancer cases
- Refactored Individuals and Causative card in case view for cancer cases
- Update and style STR case report

## [4.34]
### Added
- Saved filter lock and unlock
- Filters can optionally be marked audited, logging the filter name, user and date on the case events and general report.
- Added `ClinVar hits` and `Cosmic hits` in cancer SNVs filters
- Added `ClinVar hits` to variants filter (rare disease track)
- Load cancer demo case in docker-compose files (default and demo file)
- Inclusive-language check using [woke](https://github.com/get-woke/woke) github action
- Add link to HmtVar for mitochondrial variants (if VCF is annotated with HmtNote)
- Grey background for dismissed compounds in variants list and variant page
- Pin badge for pinned compounds in variants list and variant page
- Support LoqusDB REST API queries
- Add a docker-compose-matchmaker under scout/containers/development to test matchmaker locally
- Script to investigate consequences of symbol search bug
- Added GATK to list of SV and cancer SV callers
### Fixed
- Make MitoMap link work for hg38 again
- Export Variants feature crashing when one of the variants has no primary transcripts
- Redirect to last visited variantS page when dismissing variants from variants list
- Improved matching of SVs Loqus occurrences in other cases
- Remove padding from the list inside (Matching causatives from other cases) panel
- Pass None to get_app function in CLI base since passing script_info to app factory functions was deprecated in Flask 2.0
- Fixed failing tests due to Flask update to version 2.0
- Speed up user events view
- Causative view sort out of memory error
- Use hgnc_id for gene filter query
- Typo in case controllers displaying an error every time a patient is matched against external MatchMaker nodes
- Do not crash while attempting an update for variant documents that are too big (> 16 MB)
- Old STR causatives (and other variants) may not have HGNC symbols - fix sort lambda
- Check if gene_obj has primary_transcript before trying to access it
- Warn if a gene manually searched is in a clinical panel with an outdated name when filtering variants
- ChrPos split js not needed on STR page yet
### Changed
- Remove parsing of case `genome_version`, since it's not used anywhere downstream
- Introduce deprecation warning for Loqus configs that are not dictionaries
- SV clinical filter no longer filters out sub 100 nt variants
- Count cases in LoqusDB by variant type
- Commit pulse repo badge temporarily set to weekly
- Sort ClinVar submissions objects by ascending "Last evaluated" date
- Refactored the MatchMaker integration as an extension
- Replaced some sensitive words as suggested by woke linter
- Documentation for load-configuration rewritten.
- Add styles to MatchMaker matches table
- More detailed info on the data shared in MatchMaker submission form

## [4.33.1]
### Fixed
- Include markdown for release autodeploy docs
- Use standard inheritance model in ClinVar (https://ftp.ncbi.nlm.nih.gov/pub/GTR/standard_terms/Mode_of_inheritance.txt)
- Fix issue crash with variants that have been unflagged causative not being available in other causatives
### Added
### Changed

## [4.33]
### Fixed
- Command line crashing when updating an individual not found in database
- Dashboard page crashing when filters return no data
- Cancer variants filter by chromosome
- /api/v1/genes now searches for genes in all genome builds by default
- Upgraded igv.js to version 2.8.1 (Fixed Unparsable bed record error)
### Added
- Autodeploy docs on release
- Documentation for updating case individuals tracks
- Filter cases and dashboard stats by analysis track
### Changed
- Changed from deprecated db update method
- Pre-selected fields to run queries with in dashboard page
- Do not filter by any institute when first accessing the dashboard
- Removed OMIM panel in case view for cancer cases
- Display Tier I and II variants in case view causatives panel for cancer cases
- Refactored Individuals and Causative panels in case view for cancer cases

## [4.32.1]
### Fixed
- iSort lint check only
### Changed
- Institute cases page crashing when a case has track:Null
### Added

## [4.32]
### Added
- Load and show MITOMAP associated diseases from VCF (INFO field: MitomapAssociatedDiseases, via HmtNote)
- Show variant allele frequencies for mitochondrial variants (GRCh38 cases)
- Extend "public" json API with diseases (OMIM) and phenotypes (HPO)
- HPO gene list download now has option for clinical and non-clinical genes
- Display gene splice junctions data in sashimi plots
- Update case individuals with splice junctions tracks
- Simple Docker compose for development with local build
- Make Phenomodels subpanels collapsible
- User side documentation of cytogenomics features (Gens, Chromograph, vcf2cytosure, rhocall)
- iSort GitHub Action
- Support LoqusDB REST API queries
### Fixed
- Show other causative once, even if several events point to it
- Filtering variants by mitochondrial chromosome for cases with genome build=38
- HPO gene search button triggers any warnings for clinical / non-existing genes also on first search
- Fixed a bug in variants pages caused by MT variants without alt_frequency
- Tests for CADD score parsing function
- Fixed the look of IGV settings on SNV variant page
- Cases analyzed once shown as `rerun`
- Missing case track on case re-upload
- Fixed severity rank for SO term "regulatory region ablation"
### Changed
- Refactor according to CodeFactor - mostly reuse of duplicated code
- Phenomodels language adjustment
- Open variants in a new window (from variants page)
- Open overlapping and compound variants in a new window (from variant page)
- gnomAD link points to gnomAD v.3 (build GRCh38) for mitochondrial variants.
- Display only number of affected genes for dismissed SVs in general report
- Chromosome build check when populating the variants filter chromosome selection
- Display mitochondrial and rare diseases coverage report in cases with missing 'rare' track

## [4.31.1]
### Added
### Changed
- Remove mitochondrial and coverage report from cancer cases sidebar
### Fixed
- ClinVar page when dbSNP id is None

## [4.31]
### Added
- gnomAD annotation field in admin guide
- Export also dynamic panel genes not associated to an HPO term when downloading the HPO panel
- Primary HGNC transcript info in variant export files
- Show variant quality (QUAL field from vcf) in the variant summary
- Load/update PDF gene fusion reports (clinical and research) generated with Arriba
- Support new MANE annotations from VEP (both MANE Select and MANE Plus Clinical)
- Display on case activity the event of a user resetting all dismissed variants
- Support gnomAD population frequencies for mitochondrial variants
- Anchor links in Casedata ClinVar panels to redirect after renaming individuals
### Fixed
- Replace old docs link www.clinicalgenomics.se/scout with new https://clinical-genomics.github.io/scout
- Page formatting issues whenever case and variant comments contain extremely long strings with no spaces
- Chromograph images can be one column and have scrollbar. Removed legacy code.
- Column labels for ClinVar case submission
- Page crashing looking for LoqusDB observation when variant doesn't exist
- Missing inheritance models and custom inheritance models on newly created gene panels
- Accept only numbers in managed variants filter as position and end coordinates
- SNP id format and links in Variant page, ClinVar submission form and general report
- Case groups tooltip triggered only when mouse is on the panel header
### Changed
- A more compact case groups panel
- Added landscape orientation CSS style to cancer coverage and QC demo report
- Improve user documentation to create and save new gene panels
- Removed option to use space as separator when uploading gene panels
- Separating the columns of standard and custom inheritance models in gene panels
- Improved ClinVar instructions for users using non-English Excel

## [4.30.2]
### Added
### Fixed
- Use VEP RefSeq ID if RefSeq list is empty in RefSeq transcripts overview
- Bug creating variant links for variants with no end_chrom
### Changed

## [4.30.1]
### Added
### Fixed
- Cryptography dependency fixed to use version < 3.4
### Changed

## [4.30]
### Added
- Introduced a `reset dismiss variant` verb
- Button to reset all dismissed variants for a case
- Add black border to Chromograph ideograms
- Show ClinVar annotations on variantS page
- Added integration with GENS, copy number visualization tool
- Added a VUS label to the manual classification variant tags
- Add additional information to SNV verification emails
- Tooltips documenting manual annotations from default panels
- Case groups now show bam files from all cases on align view
### Fixed
- Center initial igv view on variant start with SNV/indels
- Don't set initial igv view to negative coordinates
- Display of GQ for SV and STR
- Parsing of AD and related info for STRs
- LoqusDB field in institute settings accepts only existing Loqus instances
- Fix DECIPHER link to work after DECIPHER migrated to GRCh38
- Removed visibility window param from igv.js genes track
- Updated HPO download URL
- Patch HPO download test correctly
- Reference size on STR hover not needed (also wrong)
- Introduced genome build check (allowed values: 37, 38, "37", "38") on case load
- Improve case searching by assignee full name
- Populating the LoqusDB select in institute settings
### Changed
- Cancer variants table header (pop freq etc)
- Only admin users can modify LoqusDB instance in Institute settings
- Style of case synopsis, variants and case comments
- Switched to igv.js 2.7.5
- Do not choke if case is missing research variants when research requested
- Count cases in LoqusDB by variant type
- Introduce deprecation warning for Loqus configs that are not dictionaries
- Improve create new gene panel form validation
- Make XM- transcripts less visible if they don't overlap with transcript refseq_id in variant page
- Color of gene panels and comments panels on cases and variant pages
- Do not choke if case is missing research variants when reserch requested

## [4.29.1]
### Added
### Fixed
- Always load STR variants regardless of RankScore threshold (hotfix)
### Changed

## [4.29]
### Added
- Added a page about migrating potentially breaking changes to the documentation
- markdown_include in development requirements file
- STR variants filter
- Display source, Z-score, inheritance pattern for STR annotations from Stranger (>0.6.1) if available
- Coverage and quality report to cancer view
### Fixed
- ACMG classification page crashing when trying to visualize a classification that was removed
- Pretty print HGVS on gene variants (URL-decode VEP)
- Broken or missing link in the documentation
- Multiple gene names in ClinVar submission form
- Inheritance model select field in ClinVar submission
- IGV.js >2.7.0 has an issue with the gene track zoom levels - temp freeze at 2.7.0
- Revert CORS-anywhere and introduce a local http proxy for cloud tracks
### Changed

## [4.28]
### Added
- Chromograph integration for displaying PNGs in case-page
- Add VAF to cancer case general report, and remove some of its unused fields
- Variants filter compatible with genome browser location strings
- Support for custom public igv tracks stored on the cloud
- Add tests to increase testing coverage
- Update case variants count after deleting variants
- Update IGV.js to latest (v2.7.4)
- Bypass igv.js CORS check using `https://github.com/Rob--W/cors-anywhere`
- Documentation on default and custom IGV.js tracks (admin docs)
- Lock phenomodels so they're editable by admins only
- Small case group assessment sharing
- Tutorial and files for deploying app on containers (Kubernetes pods)
- Canonical transcript and protein change of canonical transcript in exported variants excel sheet
- Support for Font Awesome version 6
- Submit to Beacon from case page sidebar
- Hide dismissed variants in variants pages and variants export function
- Systemd service files and instruction to deploy Scout using podman
### Fixed
- Bugfix: unused `chromgraph_prefix |tojson` removed
- Freeze coloredlogs temporarily
- Marrvel link
- Don't show TP53 link for silent or synonymous changes
- OMIM gene field accepts any custom number as OMIM gene
- Fix Pytest single quote vs double quote string
- Bug in gene variants search by similar cases and no similar case is found
- Delete unused file `userpanel.py`
- Primary transcripts in variant overview and general report
- Google OAuth2 login setup in README file
- Redirect to 'missing file'-icon if configured Chromograph file is missing
- Javascript error in case page
- Fix compound matching during variant loading for hg38
- Cancer variants view containing variants dismissed with cancer-specific reasons
- Zoom to SV variant length was missing IGV contig select
- Tooltips on case page when case has no default gene panels
### Changed
- Save case variants count in case document and not in sessions
- Style of gene panels multiselect on case page
- Collapse/expand main HPO checkboxes in phenomodel preview
- Replaced GQ (Genotype quality) with VAF (Variant allele frequency) in cancer variants GT table
- Allow loading of cancer cases with no tumor_purity field
- Truncate cDNA and protein changes in case report if longer than 20 characters


## [4.27]
### Added
- Exclude one or more variant categories when running variants delete command
### Fixed
### Changed

## [4.26.1]
### Added
### Fixed
- Links with 1-letter aa codes crash on frameshift etc
### Changed

## [4.26]
### Added
- Extend the delete variants command to print analysis date, track, institute, status and research status
- Delete variants by type of analysis (wgs|wes|panel)
- Links to cBioPortal, MutanTP53, IARC TP53, OncoKB, MyCancerGenome, CIViC
### Fixed
- Deleted variants count
### Changed
- Print output of variants delete command as a tab separated table

## [4.25]
### Added
- Command line function to remove variants from one or all cases
### Fixed
- Parse SMN None calls to None rather than False

## [4.24.1]
### Fixed
- Install requirements.txt via setup file

## [4.24]
### Added
- Institute-level phenotype models with sub-panels containing HPO and OMIM terms
- Runnable Docker demo
- Docker image build and push github action
- Makefile with shortcuts to docker commands
- Parse and save synopsis, phenotype and cohort terms from config files upon case upload
### Fixed
- Update dismissed variant status when variant dismissed key is missing
- Breakpoint two IGV button now shows correct chromosome when different from bp1
- Missing font lib in Docker image causing the PDF report download page to crash
- Sentieon Manta calls lack Somaticscore - load anyway
- ClinVar submissions crashing due to pinned variants that are not loaded
- Point ExAC pLI score to new gnomad server address
- Bug uploading cases missing phenotype terms in config file
- STRs loaded but not shown on browser page
- Bug when using adapter.variant.get_causatives with case_id without causatives
- Problem with fetching "solved" from scout export cases cli
- Better serialising of datetime and bson.ObjectId
- Added `volumes` folder to .gitignore
### Changed
- Make matching causative and managed variants foldable on case page
- Remove calls to PyMongo functions marked as deprecated in backend and frontend(as of version 3.7).
- Improved `scout update individual` command
- Export dynamic phenotypes with ordered gene lists as PDF


## [4.23]
### Added
- Save custom IGV track settings
- Show a flash message with clear info about non-valid genes when gene panel creation fails
- CNV report link in cancer case side navigation
- Return to comment section after editing, deleting or submitting a comment
- Managed variants
- MT vs 14 chromosome mean coverage stats if Scout is connected to Chanjo
### Fixed
- missing `vcf_cancer_sv` and `vcf_cancer_sv_research` to manual.
- Split ClinVar multiple clnsig values (slash-separated) and strip them of underscore for annotations without accession number
- Timeout of `All SNVs and INDELs` page when no valid gene is provided in the search
- Round CADD (MIPv9)
- Missing default panel value
- Invisible other causatives lines when other causatives lack gene symbols
### Changed
- Do not freeze mkdocs-material to version 4.6.1
- Remove pre-commit dependency

## [4.22]
### Added
- Editable cases comments
- Editable variants comments
### Fixed
- Empty variant activity panel
- STRs variants popover
- Split new ClinVar multiple significance terms for a variant
- Edit the selected comment, not the latest
### Changed
- Updated RELEASE docs.
- Pinned variants card style on the case page
- Merged `scout export exons` and `scout view exons` commands


## [4.21.2]
### Added
### Fixed
- Do not pre-filter research variants by (case-default) gene panels
- Show OMIM disease tooltip reliably
### Changed

## [4.21.1]
### Added
### Fixed
- Small change to Pop Freq column in variants ang gene panels to avoid strange text shrinking on small screens
- Direct use of HPO list for Clinical HPO SNV (and cancer SNV) filtering
- PDF coverage report redirecting to login page
### Changed
- Remove the option to dismiss single variants from all variants pages
- Bulk dismiss SNVs, SVs and cancer SNVs from variants pages

## [4.21]
### Added
- Support to configure LoqusDB per institute
- Highlight causative variants in the variants list
- Add tests. Mostly regarding building internal datatypes.
- Remove leading and trailing whitespaces from panel_name and display_name when panel is created
- Mark MANE transcript in list of transcripts in "Transcript overview" on variant page
- Show default panel name in case sidebar
- Previous buttons for variants pagination
- Adds a gh action that checks that the changelog is updated
- Adds a gh action that deploys new releases automatically to pypi
- Warn users if case default panels are outdated
- Define institute-specific gene panels for filtering in institute settings
- Use institute-specific gene panels in variants filtering
- Show somatic VAF for pinned and causative variants on case page

### Fixed
- Report pages redirect to login instead of crashing when session expires
- Variants filter loading in cancer variants page
- User, Causative and Cases tables not scaling to full page
- Improved docs for an initial production setup
- Compatibility with latest version of Black
- Fixed tests for Click>7
- Clinical filter required an extra click to Filter to return variants
- Restore pagination and shrink badges in the variants page tables
- Removing a user from the command line now inactivates the case only if user is last assignee and case is active
- Bugfix, LoqusDB per institute feature crashed when institute id was empty string
- Bugfix, LoqusDB calls where missing case count
- filter removal and upload for filters deleted from another page/other user
- Visualize outdated gene panels info in a popover instead of a tooltip in case page side panel

### Changed
- Highlight color on normal STRs in the variants table from green to blue
- Display breakpoints coordinates in verification emails only for structural variants


## [4.20]
### Added
- Display number of filtered variants vs number of total variants in variants page
- Search case by HPO terms
- Dismiss variant column in the variants tables
- Black and pre-commit packages to dev requirements

### Fixed
- Bug occurring when rerun is requested twice
- Peddy info fields in the demo config file
- Added load config safety check for multiple alignment files for one individual
- Formatting of cancer variants table
- Missing Score in SV variants table

### Changed
- Updated the documentation on how to create a new software release
- Genome build-aware cytobands coordinates
- Styling update of the Matchmaker card
- Select search type in case search form


## [4.19]

### Added
- Show internal ID for case
- Add internal ID for downloaded CGH files
- Export dynamic HPO gene list from case page
- Remove users as case assignees when their account is deleted
- Keep variants filters panel expanded when filters have been used

### Fixed
- Handle the ProxyFix ModuleNotFoundError when Werkzeug installed version is >1.0
- General report formatting issues whenever case and variant comments contain extremely long strings with no spaces

### Changed
- Created an institute wrapper page that contains list of cases, causatives, SNVs & Indels, user list, shared data and institute settings
- Display case name instead of case ID on clinVar submissions
- Changed icon of sample update in clinVar submissions


## [4.18]

### Added
- Filter cancer variants on cytoband coordinates
- Show dismiss reasons in a badge with hover for clinical variants
- Show an ellipsis if 10 cases or more to display with loqusdb matches
- A new blog post for version 4.17
- Tooltip to better describe Tumor and Normal columns in cancer variants
- Filter cancer SNVs and SVs by chromosome coordinates
- Default export of `Assertion method citation` to clinVar variants submission file
- Button to export up to 500 cancer variants, filtered or not
- Rename samples of a clinVar submission file

### Fixed
- Apply default gene panel on return to cancer variantS from variant view
- Revert to certificate checking when asking for Chanjo reports
- `scout download everything` command failing while downloading HPO terms

### Changed
- Turn tumor and normal allelic fraction to decimal numbers in tumor variants page
- Moved clinVar submissions code to the institutes blueprints
- Changed name of clinVar export files to FILENAME.Variant.csv and FILENAME.CaseData.csv
- Switched Google login libraries from Flask-OAuthlib to Authlib


## [4.17.1]

### Fixed
- Load cytobands for cases with chromosome build not "37" or "38"


## [4.17]

### Added
- COSMIC badge shown in cancer variants
- Default gene-panel in non-cancer structural view in url
- Filter SNVs and SVs by cytoband coordinates
- Filter cancer SNV variants by alt allele frequency in tumor
- Correct genome build in UCSC link from structural variant page



### Fixed
- Bug in clinVar form when variant has no gene
- Bug when sharing cases with the same institute twice
- Page crashing when removing causative variant tag
- Do not default to GATK caller when no caller info is provided for cancer SNVs


## [4.16.1]

### Fixed
- Fix the fix for handling of delivery reports for rerun cases

## [4.16]

### Added
- Adds possibility to add "lims_id" to cases. Currently only stored in database, not shown anywhere
- Adds verification comment box to SVs (previously only available for small variants)
- Scrollable pedigree panel

### Fixed
- Error caused by changes in WTForm (new release 2.3.x)
- Bug in OMIM case page form, causing the page to crash when a string was provided instead of a numerical OMIM id
- Fix Alamut link to work properly on hg38
- Better handling of delivery reports for rerun cases
- Small CodeFactor style issues: matchmaker results counting, a couple of incomplete tests and safer external xml
- Fix an issue with Phenomizer introduced by CodeFactor style changes

### Changed
- Updated the version of igv.js to 2.5.4

## [4.15.1]

### Added
- Display gene names in ClinVar submissions page
- Links to Varsome in variant transcripts table

### Fixed
- Small fixes to ClinVar submission form
- Gene panel page crash when old panel has no maintainers

## [4.15]

### Added
- Clinvar CNVs IGV track
- Gene panels can have maintainers
- Keep variant actions (dismissed, manual rank, mosaic, acmg, comments) upon variant re-upload
- Keep variant actions also on full case re-upload

### Fixed
- Fix the link to Ensembl for SV variants when genome build 38.
- Arrange information in columns on variant page
- Fix so that new cosmic identifier (COSV) is also acceptable #1304
- Fixed COSMIC tag in INFO (outside of CSQ) to be parses as well with `&` splitter.
- COSMIC stub URL changed to https://cancer.sanger.ac.uk/cosmic/search?q= instead.
- Updated to a version of IGV where bigBed tracks are visualized correctly
- Clinvar submission files are named according to the content (variant_data and case_data)
- Always show causatives from other cases in case overview
- Correct disease associations for gene symbol aliases that exist as separate genes
- Re-add "custom annotations" for SV variants
- The override ClinVar P/LP add-in in the Clinical Filter failed for new CSQ strings

### Changed
- Runs all CI checks in github actions

## [4.14.1]

### Fixed
- Error when variant found in loqusdb is not loaded for other case

## [4.14]

### Added
- Use github actions to run tests
- Adds CLI command to update individual alignments path
- Update HPO terms using downloaded definitions files
- Option to use alternative flask config when running `scout serve`
- Requirement to use loqusdb >= 2.5 if integrated

### Fixed
- Do not display Pedigree panel in cancer view
- Do not rely on internet connection and services available when running CI tests
- Variant loading assumes GATK if no caller set given and GATK filter status is seen in FILTER
- Pass genome build param all the way in order to get the right gene mappings for cases with build 38
- Parse correctly variants with zero frequency values
- Continue even if there are problems to create a region vcf
- STR and cancer variant navigation back to variants pages could fail

### Changed
- Improved code that sends requests to the external APIs
- Updates ranges for user ranks to fit todays usage
- Run coveralls on github actions instead of travis
- Run pip checks on github actions instead of coveralls
- For hg38 cases, change gnomAD link to point to version 3.0 (which is hg38 based)
- Show pinned or causative STR variants a bit more human readable

## [4.13.1]

### Added
### Fixed
- Typo that caused not all clinvar conflicting interpretations to be loaded no matter what
- Parse and retrieve clinvar annotations from VEP-annotated (VEP 97+) CSQ VCF field
- Variant clinvar significance shown as `not provided` whenever is `Uncertain significance`
- Phenomizer query crashing when case has no HPO terms assigned
- Fixed a bug affecting `All SNVs and INDELs` page when variants don't have canonical transcript
- Add gene name or id in cancer variant view

### Changed
- Cancer Variant view changed "Variant:Transcript:Exon:HGVS" to "Gene:Transcript:Exon:HGVS"

## [4.13]

### Added
- ClinVar SNVs track in IGV
- Add SMA view with SMN Copy Number data
- Easier to assign OMIM diagnoses from case page
- OMIM terms and specific OMIM term page

### Fixed
- Bug when adding a new gene to a panel
- Restored missing recent delivery reports
- Fixed style and links to other reports in case side panel
- Deleting cases using display_name and institute not deleting its variants
- Fixed bug that caused coordinates filter to override other filters
- Fixed a problem with finding some INS in loqusdb
- Layout on SV page when local observations without cases are present
- Make scout compatible with the new HPO definition files from `http://compbio.charite.de/jenkins/`
- General report visualization error when SNVs display names are very long


### Changed


## [4.12.4]

### Fixed
- Layout on SV page when local observations without cases are present

## [4.12.3]

### Fixed
- Case report when causative or pinned SVs have non null allele frequencies

## [4.12.2]

### Fixed
- SV variant links now take you to the SV variant page again
- Cancer variant view has cleaner table data entries for "N/A" data
- Pinned variant case level display hotfix for cancer and str - more on this later
- Cancer variants show correct alt/ref reads mirroring alt frequency now
- Always load all clinical STR variants even if a region load is attempted - index may be missing
- Same case repetition in variant local observations

## [4.12.1]

### Fixed
- Bug in variant.gene when gene has no HGVS description


## [4.12]

### Added
- Accepts `alignment_path` in load config to pass bam/cram files
- Display all phenotypes on variant page
- Display hgvs coordinates on pinned and causatives
- Clear panel pending changes
- Adds option to setup the database with static files
- Adds cli command to download the resources from CLI that scout needs
- Adds test files for merged somatic SV and CNV; as well as merged SNV, and INDEL part of #1279
- Allows for upload of OMIM-AUTO gene panel from static files without api-key

### Fixed
- Cancer case HPO panel variants link
- Fix so that some drop downs have correct size
- First IGV button in str variants page
- Cancer case activates on SNV variants
- Cases activate when STR variants are viewed
- Always calculate code coverage
- Pinned/Classification/comments in all types of variants pages
- Null values for panel's custom_inheritance_models
- Discrepancy between the manual disease transcripts and those in database in gene-edit page
- ACMG classification not showing for some causatives
- Fix bug which caused IGV.js to use hg19 reference files for hg38 data
- Bug when multiple bam files sources with non-null values are available


### Changed
- Renamed `requests` file to `scout_requests`
- Cancer variant view shows two, instead of four, decimals for allele and normal


## [4.11.1]

### Fixed
- Institute settings page
- Link institute settings to sharing institutes choices

## [4.11.0]

### Added
- Display locus name on STR variant page
- Alternative key `GNOMADAF_popmax` for Gnomad popmax allele frequency
- Automatic suggestions on how to improve the code on Pull Requests
- Parse GERP, phastCons and phyloP annotations from vep annotated CSQ fields
- Avoid flickering comment popovers in variant list
- Parse REVEL score from vep annotated CSQ fields
- Allow users to modify general institute settings
- Optionally format code automatically on commit
- Adds command to backup vital parts `scout export database`
- Parsing and displaying cancer SV variants from Manta annotated VCF files
- Dismiss cancer snv variants with cancer-specific options
- Add IGV.js UPD, RHO and TIDDIT coverage wig tracks.


### Fixed
- Slightly darker page background
- Fixed an issued with parsed conservation values from CSQ
- Clinvar submissions accessible to all users of an institute
- Header toolbar when on Clinvar page now shows institute name correctly
- Case should not always inactivate upon update
- Show dismissed snv cancer variants as grey on the cancer variants page
- Improved style of mappability link and local observations on variant page
- Convert all the GET requests to the igv view to POST request
- Error when updating gene panels using a file containing BOM chars
- Add/replace gene radio button not working in gene panels


## [4.10.1]

### Fixed
- Fixed issue with opening research variants
- Problem with coveralls not called by Travis CI
- Handle Biomart service down in tests


## [4.10.0]

### Added
- Rank score model in causatives page
- Exportable HPO terms from phenotypes page
- AMP guideline tiers for cancer variants
- Adds scroll for the transcript tab
- Added CLI option to query cases on time since case event was added
- Shadow clinical assessments also on research variants display
- Support for CRAM alignment files
- Improved str variants view : sorting by locus, grouped by allele.
- Delivery report PDF export
- New mosaicism tag option
- Add or modify individuals' age or tissue type from case page
- Display GC and allele depth in causatives table.
- Included primary reference transcript in general report
- Included partial causative variants in general report
- Remove dependency of loqusdb by utilising the CLI

### Fixed
- Fixed update OMIM command bug due to change in the header of the genemap2 file
- Removed Mosaic Tag from Cancer variants
- Fixes issue with unaligned table headers that comes with hidden Datatables
- Layout in general report PDF export
- Fixed issue on the case statistics view. The validation bars didn't show up when all institutes were selected. Now they do.
- Fixed missing path import by importing pathlib.Path
- Handle index inconsistencies in the update index functions
- Fixed layout problems


## [4.9.0]

### Added
- Improved MatchMaker pages, including visible patient contacts email address
- New badges for the github repo
- Links to [GENEMANIA](genemania.org)
- Sort gene panel list on case view.
- More automatic tests
- Allow loading of custom annotations in VCF using the SCOUT_CUSTOM info tag.

### Fixed
- Fix error when a gene is added to an empty dynamic gene panel
- Fix crash when attempting to add genes on incorrect format to dynamic gene panel
- Manual rank variant tags could be saved in a "Select a tag"-state, a problem in the variants view.
- Same case evaluations are no longer shown as gray previous evaluations on the variants page
- Stay on research pages, even if reset, next first buttons are pressed..
- Overlapping variants will now be visible on variant page again
- Fix missing classification comments and links in evaluations page
- All prioritized cases are shown on cases page


## [4.8.3]

### Added

### Fixed
- Bug when ordering sanger
- Improved scrolling over long list of genes/transcripts


## [4.8.2]

### Added

### Fixed
- Avoid opening extra tab for coverage report
- Fixed a problem when rank model version was saved as floats and not strings
- Fixed a problem with displaying dismiss variant reasons on the general report
- Disable load and delete filter buttons if there are no saved filters
- Fix problem with missing verifications
- Remove duplicate users and merge their data and activity


## [4.8.1]

### Added

### Fixed
- Prevent login fail for users with id defined by ObjectId and not email
- Prevent the app from crashing with `AttributeError: 'NoneType' object has no attribute 'message'`


## [4.8.0]

### Added
- Updated Scout to use Bootstrap 4.3
- New looks for Scout
- Improved dashboard using Chart.js
- Ask before inactivating a case where last assigned user leaves it
- Genes can be manually added to the dynamic gene list directly on the case page
- Dynamic gene panels can optionally be used with clinical filter, instead of default gene panel
- Dynamic gene panels get link out to chanjo-report for coverage report
- Load all clinvar variants with clinvar Pathogenic, Likely Pathogenic and Conflicting pathogenic
- Show transcripts with exon numbers for structural variants
- Case sort order can now be toggled between ascending and descending.
- Variants can be marked as partial causative if phenotype is available for case.
- Show a frequency tooltip hover for SV-variants.
- Added support for LDAP login system
- Search snv and structural variants by chromosomal coordinates
- Structural variants can be marked as partial causative if phenotype is available for case.
- Show normal and pathologic limits for STRs in the STR variants view.
- Institute level persistent variant filter settings that can be retrieved and used.
- export causative variants to Excel
- Add support for ROH, WIG and chromosome PNGs in case-view

### Fixed
- Fixed missing import for variants with comments
- Instructions on how to build docs
- Keep sanger order + verification when updating/reloading variants
- Fixed and moved broken filter actions (HPO gene panel and reset filter)
- Fixed string conversion to number
- UCSC links for structural variants are now separated per breakpoint (and whole variant where applicable)
- Reintroduced missing coverage report
- Fixed a bug preventing loading samples using the command line
- Better inheritance models customization for genes in gene panels
- STR variant page back to list button now does its one job.
- Allows to setup scout without a omim api key
- Fixed error causing "favicon not found" flash messages
- Removed flask --version from base cli
- Request rerun no longer changes case status. Active or archived cases inactivate on upload.
- Fixed missing tooltip on the cancer variants page
- Fixed weird Rank cell in variants page
- Next and first buttons order swap
- Added pagination (and POST capability) to cancer variants.
- Improves loading speed for variant page
- Problem with updating variant rank when no variants
- Improved Clinvar submission form
- General report crashing when dismissed variant has no valid dismiss code
- Also show collaborative case variants on the All variants view.
- Improved phenotype search using dataTables.js on phenotypes page
- Search and delete users with `email` instead of `_id`
- Fixed css styles so that multiselect options will all fit one column


## [4.7.3]

### Added
- RankScore can be used with VCFs for vcf_cancer files

### Fixed
- Fix issue with STR view next page button not doing its one job.

### Deleted
- Removed pileup as a bam viewing option. This is replaced by IGV


## [4.7.2]

### Added
- Show earlier ACMG classification in the variant list

### Fixed
- Fixed igv search not working due to igv.js dist 2.2.17
- Fixed searches for cases with a gene with variants pinned or marked causative.
- Load variant pages faster after fixing other causatives query
- Fixed mitochondrial report bug for variants without genes

## [4.7.1]

### Added

### Fixed
- Fixed bug on genes page


## [4.7.0]

### Added
- Export genes and gene panels in build GRCh38
- Search for cases with variants pinned or marked causative in a given gene.
- Search for cases phenotypically similar to a case also from WUI.
- Case variant searches can be limited to similar cases, matching HPO-terms,
  phenogroups and cohorts.
- De-archive reruns and flag them as 'inactive' if archived
- Sort cases by analysis_date, track or status
- Display cases in the following order: prioritized, active, inactive, archived, solved
- Assign case to user when user activates it or asks for rerun
- Case becomes inactive when it has no assignees
- Fetch refseq version from entrez and use it in clinvar form
- Load and export of exons for all genes, independent on refseq
- Documentation for loading/updating exons
- Showing SV variant annotations: SV cgh frequencies, gnomad-SV, local SV frequencies
- Showing transcripts mapping score in segmental duplications
- Handle requests to Ensembl Rest API
- Handle requests to Ensembl Rest Biomart
- STR variants view now displays GT and IGV link.
- Description field for gene panels
- Export exons in build 37 and 38 using the command line

### Fixed
- Fixes of and induced by build tests
- Fixed bug affecting variant observations in other cases
- Fixed a bug that showed wrong gene coverage in general panel PDF export
- MT report only shows variants occurring in the specific individual of the excel sheet
- Disable SSL certifcate verification in requests to chanjo
- Updates how intervaltree and pymongo is used to void deprecated functions
- Increased size of IGV sample tracks
- Optimized tests


## [4.6.1]

### Added

### Fixed
- Missing 'father' and 'mother' keys when parsing single individual cases


## [4.6.0]

### Added
- Description of Scout branching model in CONTRIBUTING doc
- Causatives in alphabetical order, display ACMG classification and filter by gene.
- Added 'external' to the list of analysis type options
- Adds functionality to display "Tissue type". Passed via load config.
- Update to IGV 2.

### Fixed
- Fixed alignment visualization and vcf2cytosure availability for demo case samples
- Fixed 3 bugs affecting SV pages visualization
- Reintroduced the --version cli option
- Fixed variants query by panel (hpo panel + gene panel).
- Downloaded MT report contains excel files with individuals' display name
- Refactored code in parsing of config files.


## [4.5.1]

### Added

### Fixed
- update requirement to use PyYaml version >= 5.1
- Safer code when loading config params in cli base


## [4.5.0]

### Added
- Search for similar cases from scout view CLI
- Scout cli is now invoked from the app object and works under the app context

### Fixed
- PyYaml dependency fixed to use version >= 5.1


## [4.4.1]

### Added
- Display SV rank model version when available

### Fixed
- Fixed upload of delivery report via API


## [4.4.0]

### Added
- Displaying more info on the Causatives page and hiding those not causative at the case level
- Add a comment text field to Sanger order request form, allowing a message to be included in the email
- MatchMaker Exchange integration
- List cases with empty synopsis, missing HPO terms and phenotype groups.
- Search for cases with open research list, or a given case status (active, inactive, archived)

### Fixed
- Variant query builder split into several functions
- Fixed delivery report load bug


## [4.3.3]

### Added
- Different individual table for cancer cases

### Fixed
- Dashboard collects validated variants from verification events instead of using 'sanger' field
- Cases shared with collaborators are visible again in cases page
- Force users to select a real institute to share cases with (actionbar select fix)


## [4.3.2]

### Added
- Dashboard data can be filtered using filters available in cases page
- Causatives for each institute are displayed on a dedicated page
- SNVs and and SVs are searchable across cases by gene and rank score
- A more complete report with validated variants is downloadable from dashboard

### Fixed
- Clinsig filter is fixed so clinsig numerical values are returned
- Split multi clinsig string values in different elements of clinsig array
- Regex to search in multi clinsig string values or multi revstat string values
- It works to upload vcf files with no variants now
- Combined Pileup and IGV alignments for SVs having variant start and stop on the same chromosome


## [4.3.1]

### Added
- Show calls from all callers even if call is not available
- Instructions to install cairo and pango libs from WeasyPrint page
- Display cases with number of variants from CLI
- Only display cases with number of variants above certain treshold. (Also CLI)
- Export of verified variants by CLI or from the dashboard
- Extend case level queries with default panels, cohorts and phenotype groups.
- Slice dashboard statistics display using case level queries
- Add a view where all variants for an institute can be searched across cases, filtering on gene and rank score. Allows searching research variants for cases that have research open.

### Fixed
- Fixed code to extract variant conservation (gerp, phyloP, phastCons)
- Visualization of PDF-exported gene panels
- Reintroduced the exon/intron number in variant verification email
- Sex and affected status is correctly displayed on general report
- Force number validation in SV filter by size
- Display ensembl transcripts when no refseq exists


## [4.3.0]

### Added
- Mosaicism tag on variants
- Show and filter on SweGen frequency for SVs
- Show annotations for STR variants
- Show all transcripts in verification email
- Added mitochondrial export
- Adds alternative to search for SVs shorter that the given length
- Look for 'bcftools' in the `set` field of VCFs
- Display digenic inheritance from OMIM
- Displays what refseq transcript that is primary in hgnc

### Fixed

- Archived panels displays the correct date (not retroactive change)
- Fixed problem with waiting times in gene panel exports
- Clinvar fiter not working with human readable clinsig values

## [4.2.2]

### Fixed
- Fixed gene panel create/modify from CSV file utf-8 decoding error
- Updating genes in gene panels now supports edit comments and entry version
- Gene panel export timeout error

## [4.2.1]

### Fixed
- Re-introduced gene name(s) in verification email subject
- Better PDF rendering for excluded variants in report
- Problem to access old case when `is_default` did not exist on a panel


## [4.2.0]

### Added
- New index on variant_id for events
- Display overlapping compounds on variants view

### Fixed
- Fixed broken clinical filter


## [4.1.4]

### Added
- Download of filtered SVs

### Fixed
- Fixed broken download of filtered variants
- Fixed visualization issue in gene panel PDF export
- Fixed bug when updating gene names in variant controller


## [4.1.3]

### Fixed
- Displays all primary transcripts


## [4.1.2]

### Added
- Option add/replace when updating a panel via CSV file
- More flexible versioning of the gene panels
- Printing coverage report on the bottom of the pdf case report
- Variant verification option for SVs
- Logs uri without pwd when connecting
- Disease-causing transcripts in case report
- Thicker lines in case report
- Supports HPO search for cases, both terms or if described in synopsis
- Adds sanger information to dashboard

### Fixed
- Use db name instead of **auth** as default for authentication
- Fixes so that reports can be generated even with many variants
- Fixed sanger validation popup to show individual variants queried by user and institute.
- Fixed problem with setting up scout
- Fixes problem when exac file is not available through broad ftp
- Fetch transcripts for correct build in `adapter.hgnc_gene`

## [4.1.1]
- Fix problem with institute authentication flash message in utils
- Fix problem with comments
- Fix problem with ensembl link


## [4.1.0]

### Added
- OMIM phenotypes to case report
- Command to download all panel app gene panels `scout load panel --panel-app`
- Links to genenames.org and omim on gene page
- Popup on gene at variants page with gene information
- reset sanger status to "Not validated" for pinned variants
- highlight cases with variants to be evaluated by Sanger on the cases page
- option to point to local reference files to the genome viewer pileup.js. Documented in `docs.admin-guide.server`
- option to export single variants in `scout export variants`
- option to load a multiqc report together with a case(add line in load config)
- added a view for searching HPO terms. It is accessed from the top left corner menu
- Updates the variants view for cancer variants. Adds a small cancer specific filter for known variants
- Adds hgvs information on cancer variants page
- Adds option to update phenotype groups from CLI

### Fixed
- Improved Clinvar to submit variants from different cases. Fixed HPO terms in casedata according to feedback
- Fixed broken link to case page from Sanger modal in cases view
- Now only cases with non empty lists of causative variants are returned in `adapter.case(has_causatives=True)`
- Can handle Tumor only samples
- Long lists of HGNC symbols are now possible. This was previously difficult with manual, uploaded or by HPO search when changing filter settings due to GET request limitations. Relevant pages now use POST requests. Adds the dynamic HPO panel as a selection on the gene panel dropdown.
- Variant filter defaults to default panels also on SV and Cancer variants pages.

## [4.0.0]

### WARNING ###

This is a major version update and will require that the backend of pre releases is updated.
Run commands:

```
$scout update genes
$scout update hpo
```

- Created a Clinvar submission tool, to speed up Clinvar submission of SNVs and SVs
- Added an analysis report page (html and PDF format) containing phenotype, gene panels and variants that are relevant to solve a case.

### Fixed
- Optimized evaluated variants to speed up creation of case report
- Moved igv and pileup viewer under a common folder
- Fixed MT alignment view pileup.js
- Fixed coordinates for SVs with start chromosome different from end chromosome
- Global comments shown across cases and institutes. Case-specific variant comments are shown only for that specific case.
- Links to clinvar submitted variants at the cases level
- Adapts clinvar parsing to new format
- Fixed problem in `scout update user` when the user object had no roles
- Makes pileup.js use online genome resources when viewing alignments. Now any instance of Scout can make use of this functionality.
- Fix ensembl link for structural variants
- Works even when cases does not have `'madeline_info'`
- Parses Polyphen in correct way again
- Fix problem with parsing gnomad from VEP

### Added
- Added a PDF export function for gene panels
- Added a "Filter and export" button to export custom-filtered SNVs to CSV file
- Dismiss SVs
- Added IGV alignments viewer
- Read delivery report path from case config or CLI command
- Filter for spidex scores
- All HPO terms are now added and fetched from the correct source (https://github.com/obophenotype/human-phenotype-ontology/blob/master/hp.obo)
- New command `scout update hpo`
- New command `scout update genes` will fetch all the latest information about genes and update them
- Load **all** variants found on chromosome **MT**
- Adds choice in cases overview do show as many cases as user like

### Removed
- pileup.min.js and pileup css are imported from a remote web location now
- All source files for HPO information, this is instead fetched directly from source
- All source files for gene information, this is instead fetched directly from source

## [3.0.0]
### Fixed
- hide pedigree panel unless it exists

## [1.5.1] - 2016-07-27
### Fixed
- look for both ".bam.bai" and ".bai" extensions

## [1.4.0] - 2016-03-22
### Added
- support for local frequency through loqusdb
- bunch of other stuff

## [1.3.0] - 2016-02-19
### Fixed
- Update query-phenomizer and add username/password

### Changed
- Update the way a case is checked for rerun-status

### Added
- Add new button to mark a case as "checked"
- Link to clinical variants _without_ 1000G annotation

## [1.2.2] - 2016-02-18
### Fixed
- avoid filtering out variants lacking ExAC and 1000G annotations

## [1.1.3] - 2015-10-01
### Fixed
- persist (clinical) filter when clicking load more
- fix #154 by robustly setting clinical filter func. terms

## [1.1.2] - 2015-09-07
### Fixed
- avoid replacing coverage report with none
- update SO terms, refactored

## [1.1.1] - 2015-08-20
### Fixed
- fetch case based on collaborator status (not owner)

## [1.1.0] - 2015-05-29
### Added
- link(s) to SNPedia based on RS-numbers
- new Jinja filter to "humanize" decimal numbers
- show gene panels in variant view
- new Jinja filter for decoding URL encoding
- add indicator to variants in list that have comments
- add variant number threshold and rank score threshold to load function
- add event methods to mongo adapter
- add tests for models
- show badge "old" if comment was written for a previous analysis

### Changed
- show cDNA change in transcript summary unless variant is exonic
- moved compounds table further up the page
- show dates for case uploads in ISO format
- moved variant comments higher up on page
- updated documentation for pages
- read in coverage report as blob in database and serve directly
- change ``OmimPhenotype`` to ``PhenotypeTerm``
- reorganize models sub-package
- move events (and comments) to separate collection
- only display prev/next links for the research list
- include variant type in breadcrumbs e.g. "Clinical variants"

### Removed
- drop dependency on moment.js

### Fixed
- show the same level of detail for all frequencies on all pages
- properly decode URL encoded symbols in amino acid/cDNA change strings
- fixed issue with wipe permissions in MongoDB
- include default gene lists in "variants" link in breadcrumbs

## [1.0.2] - 2015-05-20
### Changed
- update case fetching function

### Fixed
- handle multiple cases with same id

## [1.0.1] - 2015-04-28
### Fixed
- Fix building URL parameters in cases list Vue component

## [1.0.0] - 2015-04-12
Codename: Sara Lund

![Release 1.0](artwork/releases/release-1-0.jpg)

### Added
- Add email logging for unexpected errors
- New command line tool for deleting case

### Changed
- Much improved logging overall
- Updated documentation/usage guide
- Removed non-working IGV link

### Fixed
- Show sample display name in GT call
- Various small bug fixes
- Make it easier to hover over popups

## [0.0.2-rc1] - 2015-03-04
### Added
- add protein table for each variant
- add many more external links
- add coverage reports as PDFs

### Changed
- incorporate user feedback updates
- big refactor of load scripts

## [0.0.2-rc2] - 2015-03-04
### Changes
- add gene table with gene description
- reorganize inheritance models box

### Fixed
- avoid overwriting gene list on "research" load
- fix various bugs in external links

## [0.0.2-rc3] - 2015-03-05
### Added
- Activity log feed to variant view
- Adds protein change strings to ODM and Sanger email

### Changed
- Extract activity log component to macro

### Fixes
- Make Ensembl transcript links use archive website<|MERGE_RESOLUTION|>--- conflicted
+++ resolved
@@ -29,13 +29,9 @@
 - Cancer SV variantS page spinner on variant export
 - STRs variants export
 - ClinVar submission enquiry status for all submissions after the latest
-<<<<<<< HEAD
 - Filtering variants by ClinVar significance, CLINSIG Confident and ClinVar hits at the same time
- 
-=======
-
-
->>>>>>> 7c688836
+
+
 ## [4.90.1]
 ### Fixed
 - Parsing Matchmaker Exchange's matches dates
