# Change Log
All notable changes to this project will be documented in this file.
This project adheres to [Semantic Versioning](http://semver.org/).

About changelog [here](https://keepachangelog.com/en/1.0.0/)

## [unreleased]
### Added
- Add cancer SNVs to Oncogenicity ClinVar submissions (downloadable json document only) (#5449)
- Instance badge class and config option documentation (#5500)
- Fix incorrect reference to non-existent pymongo.synchronous (#5517)
<<<<<<< HEAD
- Add Alamut alignment view (#5457)
=======
- More clearly dim cases for empty queries (#5507)
>>>>>>> 7b15d9ea

## [4.102]
### Added
- ClinVar data with link to ClinVar for variants present on the general case report (#5478)
- Customise Scout instance color and name, by adding INSTANCE_NAME and INSTANCE_COLOR parameters in the app config file (#5479)
- Display local archived frequencies on general case report (#5492)
### Changed
- Refactored and simplified code that fetches case's genome build (#5443)
- On caseS page, dim cases only included from the always display cases with status option (#5464)
- Reuse the variant frequencies table from variant page on case reports (#5478)
- Loading of outliers files (Fraser and Outrider) do not raise error when path to these files is missing or wrong, just a warning (#5486)
- Updated libraries on uv lock file (#5495)
### Fixed
- Fix long STR variant pinned display on case page (#5455)
- Variant page crashing when Loqusdb instance is chosen on institute settings but is not found at the given URL (#5447)
- Show assignees in case list when user ID is different from email (#5460)
- When removing a germline variant from a ClinVar submission, make sure to remove also its associated observations from the database (#5463)
- Chanjo2 genes full coverage check when variant has no genes (#5468)
- Full Flask user logout blocked by session clear (#5470)
- SV page UCSC link for breakpoints did not detect genome build 38 (#5489)
- HPO term deep link URL updated to a working one (#5488)
- Add `str_trid` as a sorting criterion when selecting STRs. This fixes the sort order problem of STRs from cases with genome build 38 (#5491)
- Always use GitHub original for igv.js genomes.json config - it is intended as official backup URL already (#5496)
- Update igv.js to v3.3.0 (#5496)
- Introduced a function that checks redirect URLs to avoid redirection to external sites (#5458)
- Loading of missing outliers files should also not raise error if key exists but is unset (#5497)
- Do not add null references to HPO-associated genes when parsing errors occur (#5472)
- Possibility to change user immediately after logging out from Google Oauth or Keycloak (#5493)
- Trust hgnc_id for unique aliases for HPO-associated genes (#5498)

## [4.101]
### Changed
- Institutes are now sorted by ID on gene panels page (#5436)
- Simplified visualization of previous ACMG and CCV classifications for a variant on variantS page (#5439 & #5440)
- On ClinVar multistep submission form, skip fetching transcript versions for build 38 transcripts which are not MANE Select or MANE Plus Clinical (#5426)
### Fixed
- Malformatted table cell for analysis date on caseS page (#5438)
- Remove "Add to ClinVar submission" button for pinned MEI variants as submission is not supported at the moment (#5442)
- Clinical variant files could once again be read in arbitrary order on load (#5452)
- Fix test_sanger_validation test to be run with a mock app instantiated (#5453)

## [4.100.2]
### Fixed
- Keyerror 'ensembl_transcript_id' when loading transcripts from a pre-downloaded Ensembl transcripts file (#5435)

## [4.100.1]
### Fixed
- Removed an extra `x` from compounds functional annotation cells (#5432)

## [4.100]
### Added
- Button with link to cancerhotspots.org on variant page for cancer cases (#5359)
- Link to ClinGen ACMG CSPEC Criteria Specification Registry from ACMG classification page (#5364)
- Documentation on how to export data from the scout database using the command line (#5373)
- Filter cancer SNVs by ClinVar oncogenicity. OBS: since annotations are still sparse in ClinVar, relying solely on them could be too restrictive (#5367)
- Include eventual gene-matching WTS outliers on variantS page (Overlap column) and variant page (Gene overlapping non-SNVs table) (#5371)
- Minor Allele Frequency (HiFiCNV) IGV.js track for Nallo cases (#5401)
- A page showing all cases submitted to the Matchmaker Exchange, accessible from the institute's sidebar (#5378)
- Variants' loader progress bar (#5411)
### Changed
- Allow matching compounded subcategories from SV callers e.g. DUP:INV (#5360)
- Adjust the link to the chanjo2 gene coverage report to reflect the type of analyses used for the samples (#5368)
- Gene panels open in new tabs from case panels and display case name on the top of the page (#5369)
- When uploading research variants, use rank threshold defined in case settings, if available, otherwise use the default threshold of 8 (#5370)
- Display genome build version on case general report (#5381)
- On pull request template, fixed instructions on how to deploy a branch to the development server (#5382)
- On case general report, when a variant is classified (ACMG or CCV), tagged, commented and also dismissed, will only be displayed among the dismissed variants (#5377)
- If case is re-runned/re-uploaded with the `--keep-actions` tag, remember also previously assigned diseases, HPO terms, phenotype groups and HPO panels (#5365)
- Case load config alias and updated track label for TIDDIT coverage tracks to accommodate HiFiCNV dito (#5401)
- On variants page, compounds popup table, truncate the display name of compound variants with display name that exceeds 20 characters (#5404)
- Update dataTables js (#5407)
- Load variants command prints more clearly which categories of variants are being loaded (#5409)
- Tooltips instead of popovers (no click needed) for matching indicators on variantS page (#5419)
- Call chanjo2 coverage completeness indicator via API after window loading completes (#5366)
- On ClinVar multistep submission form, silence warnings coming from missing HGVS version using Entrez Eutils (#5424)
### Fixed
- Style of Alamut button on variant page (#5358)
- Scope of overlapping functions (#5385)
- Tests involving the variants controllers, which failed when not run in a specific order (#5391)
- Option to return to the previous step in each of the steps of the ClinVar submission form (#5393)
- chanjo2 MT report for cases in build 38 (#5397)
- Fixed some variantS view tests accessing database out of app context (#5415)
- Display of matching manual rank on the SV variant page (#5419)
- Broken `scout setup database` command (#5422)
- Collecting submission data for cases which have been removed (#5421)
- Speed up query for gene overlapping variants (#5413)
- Removing submission data for cases which have been removed (#5430)

## [4.99]
### Added
- De novo assembly alignment file load and display (#5284)
- Paraphase bam-let alignment file load and display (#5284)
- Parsing and showing ClinVar somatic oncogenicity anontations, when available (#5304)
- Gene overlapping variants (superset of compounds) for SVs (#5332)
- Gene overlapping variants for MEIs (#5332)
- Gene overlapping variants for cancer (and cancer_sv) (#5332)
- Tests for the Google login functionality (#5335)
- Support for login using Keycloak (#5337)
- Documentation on Keycloak login system integration (#5342)
- Integrity check for genes/transcripts/exons files downloaded from Ensembl (#5353)
- Options for custom ID/display name for PanelApp Green updates (#5355)
### Changed
- Allow ACMG criteria strength modification to Very strong/Stand-alone (#5297)
- Mocked the Ensembl liftover service in igv tracks tests (#5319)
- Refactored the login function into smaller functions, handling respectively: user consent, LDAP login, Google login, database login and user validation (#5331)
- Allow loading of mixed analysis type cases where some individuals are fully WTS and do not appear in DNA VCFs (#5327)
- Documentation available in dark mode, and expanded installation instructions (#5343)
### Fixed
- Re-enable display of case and individual specific tracks (pre-computed coverage, UPD, zygosity) (#5300)
- Disable 2-color mode in IGV.js by default, since it obscures variant proportion of reads. Can be manually enabled (#5311)
- Institute settings reset (#5309)
- Updated color scheme for variant assessment badges that were hard to see in light mode, notably Risk Factor (#5318)
- Avoid page timeout by skipping HGVS validations in ClinVar multistep submission for non-MANE transcripts from variants in build 38 (#5302)
- Sashimi view page displaying an error message when Ensembl REST API (LiftOver) is not available (#5322)
- Refactored the liftover functionality to avoid using the old Ensembl REST API (#5326)
- Downloading of Ensembl resources by fixing the URL to the schug server, pointing to the production instance instead of the staging one (#5348)
- Missing MT genes from the IGV track (#5339)
- Paraphase and de novo assembly tracks could mismatch alignment sample labels - refactor to case specific tracks (#5357)

## [4.98]
### Added
- Documentation on how to delete variants for one or more cases
- Document the option to collect green genes from any panel when updating the PanelApp green genes panel
- On the institute's filters page, display also any soft filters applied to institute's variants
### Fixed
- Case page patch for research cases without WTS outliers

## [4.97]
### Added
- Software version and link to the relative release on GitHub on the top left dropdown menu
- Option to sort WTS outliers by p_value, Δψ, ψ value, zscore or l2fc
- Display pLI score and LOEUF on rare diseases and cancer SNV pages
- Preselect MANE SELECT transcripts in the multi-step ClinVar variant add to submission process
- Allow updating case with WTS Fraser and Outrider research files
- Load research WTS outliers using the `scout load variants --outliers-research` command
- Chanjo2 gene coverage completeness indicator and report from variant page, summary card
- Enhanced SNV and SV filtering for cancer and rare disease cases, now supporting size thresholds (≥ or < a specified base pair length)
- Option to exclude ClinVar significance status in SNVs filters form
- Made HRD a config parameter and display it for cancer cases.
- Preset institute-level soft filters for variants (filtering based on "filters" values on variant documents). Settings editable by admins on the institute's settings page. Allows e.g. hiding tumor `in_normal` and `germline_risk` filter status variants.
- Load pedigree and sex check from Somalier, provided by e.g. the Nallo pipeline
- Expand the command line to remove more types of variants. Now supports: `cancer`, `cancer_sv`, `fusion`, `mei`, `outlier`, `snv`, `str`, and `sv`.
- New `prioritise_clinvar` checkbox on rare diseases cases, SNVs page, used by clinical filter or for expanding the search to always return variants that match the selected ClinVar conditions
- ClinVar CLNSIG Exclude option on cancer variantS filters
### Changed
- Do not show overlapping gene panels badge on variants from cases runned without gene panels
- Set case as research case if it contains any type of research variants
- Update igv.js to 3.2.0
- IGV DNA alignment track defaults to group by tag:HP and color by methylation (useful for LRS), and show soft-clips
- Update gnomAD constraint to v4.1
- HG38 genes track in igv.js browser, to correctly display gene names
- Refactored code for prioritizing the order of variant loading
- Modified the web pages body style to adapt content to smaller screens
- Refactored filters to filter variants by ClinVar significance, CLINSIG Confident and ClinVar hits at the same time
- Improved tooltips for ClinVar filter in SNVs filter form
- `showSoftClips` parameter in igv.js is set to false by default for WES and PANEL samples
- Updated dependencies in uv.lock file
### Fixed
- Don't save any "-1", "." or "0" frequency values for SNVs - same as for SVs
- Downloading and parsing of genes from Ensembl (including MT-TP)
- Don't parse SV frequencies for SNVs even if the name matches. Also accept "." as missing value for SV frequencies.
- HPO search on WTS Outliers page
- Stop using dynamic gene panel (HPO generated list) for clinical filter when the last gene is removed from the dynamic gene panel
- Return only variants with ClinVar annotation when `ClinVar hits` checkbox is checked on variants search form
- Legacy variant filter option `clinsig_confident_always_returned` on saved filters is remapped as `prioritised_clivar` and `clinvar_trusted_revstat`
- Variants queries excluding ClinVar tags without `prioritise_clinvar` checkbox checked
- Pedigree QC Somalier loading demo ancestry file and operator priority

## [4.96]
### Added
- Support case status assignment upon loading (by providing case status in the case config file)
- Severity predictions on general case report for SNVs and cancer SNVs
- Variant functional annotation on general case report for SNVs and cancer SNVs
- Version of Scout used when the case was loaded is displayed on case page and general report
### Removed
- Discontinue ClinVar submissions via CSV files and support only submission via API: removed buttons for downloading ClinVar submission objects as CSV files
### Changed
- Display STR variant filter status on corresponding variantS page
- Warning and reference to Biesecker et al when using PP1/BS4 and PP4 together in ACMG classifications
- Warning to not use PP4 criterion together with PS2/PM6 in ACMG classifications with reference to the SVI Recommendation for _de novo_ Criteria (PS2 & PM6)
- Button to directly remove accepted submissions from ClinVar
- Upgraded libs in uv.lock file
### Fixed
- Release docs to include instructions for upgrading dependencies
- Truncated long HGVS descriptions on cancer SNV and SNVs pages
- Avoid recurrent error by removing variant ranking settings in unranked demo case
- Actually re-raise exception after load aborts and has rolled back variant insertion

## [4.95]
### Added
- CCV score / temperature on case reports
- ACMG SNV classification form also accessible from SV variant page
- Simplify updating of the PanelApp Green panel from all source types in the command line interactive session
### Changed
- Clearer link to `Richards 2015` on ACMG classification section on SVs and cancer SVs variants pages
- Parse HGNC Ids directly from PanelApp when updating/downloading PanelApp panels
- Skip variant genotype matching check and just return True when matching causative is found in a case with only one individual/sample
- Reduced number of research MEI variants present in the demo case from 17K to 145 to speed up automatic tests
### Fixed
- ACMG temperature on case general report should respect term modifiers
- Missing inheritance, constraint info for genes with symbols matching other genes previous aliases with some lower case letters
- Loading of all PanelApp panels from command line
- Saving gene inheritance models when loading/updating specific/all PanelApp panels (doesn't apply to the `PanelApp Green Genes panel`)
- Save also complete penetrance status (in addition to incomplete) if available when loading specific/all PanelApp panels (does not apply to the `PanelApp Green Genes panel`)
- Variants and managed variants query by coordinates, which was returning all variants in the chromosome if start position was 0
- Compound loading matches also "chr"-containing compound variant names

## [4.94.1]
### Fixed
- Temporary directory generation for MT reports and pedigree file for case general report

## [4.94]
### Added
- Max-level provenance and Software Bill Of Materials (SBOM) to the Docker images pushed to Docker Hub
- ACMG VUS Bayesian score / temperature on case reports
- Button to filter and download case individuals/samples from institute's caseS page
### Changed
- On variant page, RefSeq transcripts panel, truncate very long protein change descriptions
- Build system changed to uv/hatchling, remove setuptools, version file, add project toml and associated files
- On variantS pages, display chromosome directly on start and end chromosome if different
- On cancer variantS pages, display allele counts and frequency the same way for SNVs and SVs (refactor macro)
- Stricter coordinate check in BND variants queries (affecting search results on SV variants page)
### Fixed
- UCSC hg38 links are updated
- Variants page tooltip errors
- Cancer variantS page had poor visibility of VAF and chromosome coordinate on causatives (green background)

## [4.93.1]
### Fixed
- Updated PyPi build GitHub action to explicitly include setuptools (for Python 3.12 distro)

## [4.93]
### Added
- ClinGen-CGC-VICC oncogenicity classification for cancer SNVs
- A warning to not to post sensitive or personal info when opening an issue
### Changed
- "Show more/less" button to toggle showing 50 (instead of 10) observed cases in LoqusDB observation panel
- Show customer id on share and revoke sharing case collapsible sidebar dialog
- Switch to python v.3.12 in Dockerfiles and automatic tests
### Fixed
- Limit the size of custom images displayed on case and variant pages and add a link to display them in full size in a new tab
- Classified variants not showing on case report when collaborator adds classification
- On variantS page, when a variant has more than one gene, then the gene panel badge reflect the panels each gene is actually in
- Updating genes on a gene panel using a file
- Link out to Horak 2020 from CCV classify page opens in new tab

## [4.92]
### Added
- PanelApp link on gene page and on gene panels description
- Add more filters to the delete variants command (institute ID and text file with list of case IDs)
### Changed
- Use the `clinicalgenomics/python3.11-venv:1.0` image everywhere in the Dockerfiles
### Fixed
- list/List typing issue on PanelApp extension module

## [4.91.2]
### Fixed
- Stranger TRGT parsing of `.` in `FORMAT.MC`
- Parse ClinVar low-penetrance info and display it alongside Pathogenic and likely pathogenic on SNVs pages
- Gene panel indexes to reflect the indexes used in production database
- Panel version check while editing the genes of a panel
- Display unknown filter tags as "danger" marked badges
- Open WTS variantS SNVs and SVs in new tabs
- PanelApp panels update documentation to reflect the latest changes in the command line
- Display panel IDs alongside panel display names on gene panels page
- Just one `Hide removed panels` checkbox for all panels on gene panels page
- Variant filters redecoration from multiple classifications crash on general case report

## [4.91.1]
### Fixed
- Update IGV.js to v3.1.0
- Columns/headings on SV variantS shifted

## [4.91]
### Added
- Variant link to Franklin in database buttons (different depending on rare or cancer track)
- MANE badges on list of variant's Genes/Transcripts/Proteins table, this way also SVs will display MANE annotations
- Export variant type and callers-related info fields when exporting variants from variantS pages
- Cases advanced search on the dashboard page
- Possibility to use only signed off panels when building the PanelApp GREEN panel
### Changed
- On genes panel page and gene panel PDF export, it's more evident which genes were newly introduced into the panel
- WTS outlier position copy button on WTS outliers page
- Update IGV.js to v3.0.9
- Managed variants VCF export more verbose on SVs
- `/api/v1/hpo-terms` returns pymongo OperationFailure errors when provided query string contains problematic characters
- When parsing variants, prioritise caller AF if set in FORMAT over recalculation from AD
- Expand the submissions information section on the ClinVar submissions page to fully display long text entries
- Jarvik et al for PP1 added to ACMG modification guidelines
- Display institute `_id` + display name on dashboard filters
- ClinVar category 8 has changed to "Conflicting classifications of pathogenicity" instead of "interpretations"
- Simplify always loading ClinVar `CLNSIG` P, LP and conflicting annotations slightly
- Increased visibility of variant callers's "Pass" or "Filtered" on the following pages: SNV variants (cancer cases), SV variants (both RD and cancer cases)
- Names on IGV buttons, including an overview level IGV MT button
- Cases query no longer accepts strings for the `name_query` parameter, only ImmutableMultiDict (form data)
- Refactor the loading of PanelApp panels to use the maintained API - Customised PanelApp GREEN panels
- Better layout for Consequence cell on cancer SNVs page
- Merged `Qual` and `Callers` cell on cancer SNVs page
### Fixed
- Empty custom_images dicts in case load config do not crash
- Tracks missing alignment files are skipped on generating IGV views
- ClinVar form to accept MedGen phenotypes
- Cancer SV variantS page spinner on variant export
- STRs variants export (do not allow null estimated variant size and repeat locus ID)
- STRs variants page when one or more variants have SweGen mean frequency but lack Short Tandem Repeat motif count
- ClinVar submission enquiry status for all submissions after the latest
- CLI scout update type hint error when running commands using Python 3.9
- Missing alignment files but present index files could crash the function creating alignment tracks for IGV display
- Fix missing "Repeat locus" info on STRs export

## [4.90.1]
### Fixed
- Parsing Matchmaker Exchange's matches dates

## [4.90]
### Added
- Link to chanjo2 MANE coverage overview on case page and panel page
- More SVI recommendation links on the ACMG page
- IGV buttons for SMN CN page
- Warnings on ACMG classifications for potentially conflicting classification pairs
- ACMG Bayesian foundation point scale after Tavtigian for variant heat profile
### Changed
- Variants query backend allows rank_score filtering
- Added script to tabulate causatives clinical filter rank
- Do not display inheritance models associated to ORPHA terms on variant page
- Moved edit and delete buttons close to gene names on gene panel page and other aesthetical fixes
- SNV VariantS page functional annotation and region annotation columns merged
- VariantS pages (not cancer) gene cells show OMIM inheritance pattern badges also without hover
- STR variantS page to show STR inheritance model without hover (fallback to OMIM for non-Stranger annotation)
- VariantS page local observation badges have counts visible also without hover
- On Matchmaker page, show number of matches together with matching attempt date
- Display all custom inheritance models, both standard and non-standard, as gathered from the gene panel information on the variant page
- Moved PanelApp-related code to distinct modules/extension
### Fixed
- Make BA1 fully stand-alone to Benign prediction
- Modifying Benign terms to "Moderate" has no effect under Richards. Ignored completely before, will retain unmodified significance now
- Extract all fields correctly when exporting a panel to file from gene panel page
- Custom updates to a gene in a panel
- Gene panel PDF export, including gene links
- Cancer SV, Fusion, MEI and Outlier filters are shown on the Institute Filters overview
- CaseS advanced search limit
- Visibility of Matchmaker Exchange matches on dark mode
- When creating a new gene panel from file, all gene fields are saved, including comments and manual inheritance models
- Downloading on gene names from EBI
- Links to gene panels on variant page, summary panel
- Exporting gene variants when one or more variants' genes are missing HGNC symbol

## [4.89.2]
## Fixed
- If OMIM gene panel gene symbols are not mapping to hgnc_id, allow fallback use of a unique gene alias

## [4.89.1]
### Fixed
- General case report crash when encountering STR variants without `source` tags
- Coloring and SV inheritance patterns on general case report

## [4.89]
### Added
- Button on SMN CN page to search variants within SMN1 and SMN2 genes
- Options for selectively updating OMICS variants (fraser, outrider) on a case
- Log users' activity to file by specifying `USERS_ACTIVITY_LOG_PATH` parameter in app config
- `Mean MT coverage`, `Mean chrom 14 coverage` and `Estimated mtDNA copy number` on MT coverage file from chanjo2 if available
- In ClinVar multistep form, preselect ACMG criteria according to the variant's ACMG classification, if available
- Subject id search from caseS page (supporting multiple sample types e.g.) - adding indexes to speed up caseS queries
- Advanced cases search to narrow down results using more than one search parameter
- Coverage report available for any case with samples containing d4 files, even if case has no associated gene panels
- RNA delivery reports
- Two new LRS SV callers (hificnv, severus)
### Changed
- Documentation for OMICS variants and updating a case
- Include both creation and deletion dates in gene panels pages
- Moved code to collect MT copy number stats for the MT report to the chanjo extension
- On the gene panelS page, show expanded gene panel version list in one column only
- IGV.js WTS loci default to zoom to a region around a variant instead of whole gene
- Refactored logging module
- Case general report no longer shows ORPHA inheritance models. OMIM models are shown colored.
- Chromosome alias tab files used in the igv.js browser, which now contain the alias for chromosome "M"
- Renamed "Comment on clinical significance" to "Comment on classification" in ClinVar multistep form
- Enable Gens CN button also for non-wgs cancer track cases
### Fixed
- Broken heading anchors in the documentation (`admin-guide/login-system.md` and `admin-guide/setup-scout.md` files)
- Avoid open login redirect attacks by always redirecting to cases page upon user login
- Stricter check of ID of gene panels to prevent file downloading vulnerability
- Removed link to the retired SPANR service. SPIDEX scores are still parsed and displayed if available from variant annotation.
- Omics variant view test coverage
- String pattern escape warnings
- Code creating Alamut links for variant genes without canonical_transcript set
- Variant delete button in ClinVar submissions page
- Broken search cases by case similarity
- Missing caller tag for TRGT

## [4.88.1]
### Fixed
- Patch update igv.js to 3.0.5

## [4.88]
### Added
- Added CoLoRSdb frequency to Pop Freq column on variantS page
- Hovertip to gene panel names with associated genes in SV variant view, when variant covers more than one gene
- RNA sample ID can be provided in case load config if different from sample_id
### Fixed
- Broken `scout setup database` command
- Update demo VCF header, adding missing keys found on variants
- Broken upload to Codecov step in Tests & Coverage GitHub action
- Tomte DROP column names have been updated (backwards compatibility preserved for main fields)
- WTS outlierS view to display correct individual IDs for cases with multiple individuals
- WTS outlierS not displayed on WTS outlierS view

## [4.87.1]
### Fixed
- Positioning and alignment of genes cell on variantS page

## [4.87]
### Added
- Option to configure RNA build on case load (default '38')
### Changed
- Tooltip on RNA alignments now shows RNA genome build version
- Updated igv.js to v3.0.4
### Fixed
- Style of "SNVs" and "SVs" buttons on WTS Outliers page
- Chromosome alias files for igv.js
- Genes track displayed also when RNA alignments are present without splice junctions track on igv browser
- Genes track displayed again when splice junction tracks are present

## [4.86.1]
### Fixed
- Loading and updating PanelApp panels, including PanelApp green

## [4.86]
### Added
- Display samples' name (tooltip) and affected status directly on caseS page
- Search SVs across all cases, in given genes
- `CLINVAR_API_URL` param can be specified in app settings to override the URL used to send ClinVar submissions to. Intended for testing.
- Support for loading and storing OMICS data
- Parse DROP Fraser and Outrider TSVs
- Display omics variants - wts outliers (Fraser, Outrider)
- Parse GNOMAD `gnomad_af` and `gnomad_popmax_af` keys from variants annotated with `echtvar`
- Make removed panel optionally visible to non-admin or non maintainers
- Parse CoLoRSdb frequencies annotated in the variant INFO field with the `colorsdb_af` key
- Download -omics variants using the `Filter and export button`
- Clickable COSMIC links on IGV tracks
- Possibility to un-audit previously audited filters
- Reverted table style and removed font awesome style from IGV template
- Case status tags displayed on dashboard case overview
### Changed
- Updated igv.js to v3.0.1
- Alphabetically sort IGV track available for custom selection
- Updated wokeignore to avoid unfixable warning
- Update Chart.js to v4.4.3
- Use tornado library version >= 6.4.1
- Fewer variants in the MEI demo file
- Switch to FontAwesome v.6 instead of using icons v.5 + kit with icons v.6
- Show time (hours and minutes) additionally to date on comments and activity panel
### Fixed
- Only add expected caller keys to variant (FOUND_IN or SVDB_ORIGIN)
- Splice junction merged track height offset in IGV.js
- Splice junction initiation crash with empty variant obj
- Splice junction variant routing for cases with WTS but without outlier data
- Variant links to ExAC, now pointing to gnomAD, since the ExAC browser is no longer available
- Style of HPO terms assigned to a case, now one phenotype per line
- RNA sashimi view rendering should work also if the gene track is user disabled
- Respect IGV tracks chosen by user in variant IGV settings

## [4.85]
### Added
- Load also genes which are missing Ensembl gene ID (72 in both builds), including immunoglobulins and fragile sites
### Changed
- Unfreeze werkzeug again
- Show "(Removed)" after removed panels in dropdown
- The REVEL score is collected as the maximum REVEL score from all of the variant's transcripts
- Parse GNOMAD POPMAX values only if they are numerical when loading variants
### Fixed
- Alphabetically sort "select default panels" dropdown menu options on case page
- Show gene panel removed status on case page
- Fixed visibility of the following buttons: remove assignee, remove pinned/causative, remove comment, remove case from group

## [4.84]
### Changed
- Clearer error message when a loqusdb query fails for an instance that initially connected
- Do not load chanjo-report module if not needed and more visible message when it fails loading
- Converted the HgncGene class into a Pydantic class
- Swap menu open and collapse indicator chevrons - down is now displayed-open, right hidden-closed
- Linters and actions now all use python 3.11
### Fixed
- Safer way to update variant genes and compounds that avoids saving temporary decorators into variants' database documents
- Link to HGNC gene report on gene page
- Case file load priority so that e.g. SNV get loaded before SV, or clinical before research, for consistent variant_id collisions

## [4.83]
### Added
- Edit ACMG classifications from variant page (only for classifications with criteria)
- Events for case CLI events (load case, update case, update individual)
- Support for loading and displaying local custom IGV tracks
- MANE IGV track to be used as a local track for igv.js (see scout demo config file)
- Optional separate MT VCFs, for `nf-core/raredisease`
### Changed
- Avoid passing verbs from CaseHandler - functions for case sample and individual in CaseEventHandler
- Hide mtDNA report and coverage report links on case sidebar for cases with WTS data only
- Modified OMIM-AUTO gene panel to include genes in both genome builds
- Moved chanjo code into a dedicated extension
- Optimise the function that collects "match-safe" genes for an institute by avoiding duplicated genes from different panels
- Users must actively select "show matching causatives/managed" on a case page to see matching numbers
- Upgraded python version from 3.8 to 3.11 in Docker images
### Fixed
- Fix several tests that relied on number of events after setup to be 0
- Removed unused load case function
- Artwork logo sync sketch with png and export svg
- Clearer exception handling on chanjo-report setup - fail early and visibly
- mtDNA report crashing when one or more samples from a case is not in the chanjo database
- Case page crashing on missing phenotype terms
- ACMG benign modifiers
- Speed up tests by caching python env correctly in Github action and adding two more test groups
- Agile issue templates were added globally to the CG-org. Adding custom issue templates to avoid exposing customers
- PanelApp panel not saving genes with empty `EnsembleGeneIds` list
- Speed up checking outdated gene panels
- Do not load research variants automatically when loading a case

## [4.82.2]
### Fixed
- Warning icon in case pages for individuals where `confirmed_sex` is false
- Show allele sizes form ExpansionHunter on STR variantS page again

## [4.82.1]
### Fixed
- Revert the installation of flask-ldapconn to use the version available on PyPI to be able to push new scout releases to PyPI

## [4.82]
### Added
- Tooltip for combined score in tables for compounds and overlapping variants
- Checkbox to filter variants by excluding genes listed in selected gene panels, files or provided as list
- STR variant information card with database links, replacing empty frequency panel
- Display paging and number of HPO terms available in the database on Phenotypes page
- On case page, typeahead hints when searching for a disease using substrings containing source ("OMIM:", "ORPHA:")
- Button to monitor the status of submissions on ClinVar Submissions page
- Option to filter cancer variants by number of observations in somatic and germline archived database
- Documentation for integrating chanjo2
- More up-to-date VEP CSQ dbNSFP frequency keys
- Parse PacBio TRGT (Tandem repeat genotyping tool) Short Tandem Repeat VCFs
### Changed
- In the case_report #panel-tables has a fixed width
- Updated IGV.js to 2.15.11
- Fusion variants in case report now contain same info as on fusion variantS page
- Block submission of somatic variants to ClinVar until we harmonise with their changed API
- Additional control on the format of conditions provided in ClinVar form
- Errors while loading managed variants from file are now displayed on the Managed Variants page
- Chanjo2 coverage button visible only when query will contain a list of HGNC gene IDs
- Use Python-Markdown directly instead of the unmaintained Flask-Markdown
- Use Markupsafe instead of long deprecated, now removed Flask Markup
- Prepare to unfreeze Werkzeug, but don't actually activate until chanjo can deal with the change
### Fixed
- Submit requests to Chanjo2 using HTML forms instead of JSON data
- `Research somatic variants` link name on caseS page
- Broken `Install the HTML 2 PDF renderer` step in a GitHub action
- Fix ClinVar form parsing to not include ":" in conditionType.id when condition conditionType.db is Orphanet
- Fix condition dropdown and pre-selection on ClinVar form for cases with associated ORPHA diagnoses
- Improved visibility of ClinVar form in dark mode
- End coordinates for indels in ClinVar form
- Diagnoses API search crashing with empty search string
- Variant's overlapping panels should show overlapping of variant genes against the latest version of the panel
- Case page crashing when case has both variants in a ClinVar submission and pinned not loaded variants
- Installation of git in second build stage of Dockerfile, allowing correct installation of libraries

## [4.81]
### Added
- Tag for somatic SV IGH-DUX4 detection samtools script
### Changed
- Upgraded Bootstrap version in reports from 4.3.1 to 5.1.3
### Fixed
- Buttons layout in HPO genes panel on case page
- Added back old variant rankscore index with different key order to help loading on demo instance
- Cancer case_report panel-table no longer contains inheritance information
- Case report pinned variants card now displays info text if all pinned variants are present in causatives
- Darkmode setting now applies to the comment-box accordion
- Typo in case report causing `cancer_rank_options is undefined` error

## [4.80]
### Added
- Support for .d4 files coverage using chanjo2 (Case page sidebar link) with test
- Link to chanjo2 coverage report and coverage gene overview on gene panel page
- Link to chanjo2 coverage report on Case page, HPO dynamic gene list
- Link to genes coverage overview report on Case page, HPO dynamic gene list
### Changed
- All links in disease table on diagnosis page now open in a new tab
- Dark mode settings applied to multi-selects on institute settings page
- Comments on case and variant pages can be viewed by expanding an accordion
- On case page information on pinned variants and variants submitted to ClinVar are displayed in the same table
- Demo case file paths are now stored as absolute paths
- Optimised indices to address slow queries
- On case page default panels are now found at the top of the table, and it can be sorted by this trait
### Fixed
- On variants page, search for variants in genes present only in build 38 returning no results
- Pin/unpin with API was not able to make event links
- A new field `Explanation for multiple conditions` is available in ClinVar for submitting variants with more than one associated condition
- Fusion genes with partners lacking gene HGNC id will still be fully loaded
- Fusion variantS export now contains fusion variant specific columns
- When Loqusdb observations count is one the table includes information on if observation was for the current or another case

## [4.79.1]
### Fixed
- Exporting variants without rank score causing page to crash
- Display custom annotations also on cancer variant page

## [4.79]
### Added
- Added tags for Sniffles and CNVpytor, two LRS SV callers
- Button on case page for displaying STR variants occurring in the dynamic HPO panel
- Display functional annotation relative to variant gene's MANE transcripts on variant summary, when available
- Links to ACMG structural variant pathogenicity classification guidelines
- Phenomodels checkboxes can now include orpha terms
- Add incidental finding to case tags
- Get an alert on caseS page when somebody validates variants you ordered Sanger sequencing for
### Changed
- In the diagnoses page genes associated with a disease are displayed using hgnc symbol instead of hgnc id
- Refactor view route to allow navigation directly to unique variant document id, improve permissions check
- Do not show MANE and MANE Plus Clinical transcripts annotated from VEP (saved in variants) but collect this info from the transcripts database collection
- Refactor view route to allow navigation directly to unique case id (in particular for gens)
- `Institutes to share cases with` on institute's settings page now displays institutes names and IDs
- View route with document id selects view template based on variant category
### Fixed
- Refactored code in cases blueprints and variant_events adapter (set diseases for partial causative variants) to use "disease" instead of "omim" to encompass also ORPHA terms
- Refactored code in `scout/parse/omim.py` and `scout/parse/disease_terms.py` to use "disease" instead of "phenotype" to differentiate from HPO terms
- Be more careful about checking access to variant on API access
- Show also ACMG VUS on general report (could be missing if not e.g. pinned)

## [4.78]
### Added
- Case status labels can be added, giving more finegrained details on a solved status (provisional, diagnostic, carrier, UPD, SMN, ...)
- New SO terms: `sequence_variant` and `coding_transcript_variant`
- More MEI specific annotation is shown on the variant page
- Parse and save MANE transcripts info when updating genes in build 38
- ClinVar submission can now be downloaded as a json file
- `Mane Select` and `Mane Plus Clinical` badges on Gene page, when available
- ClinVar submission can now be downloaded as a json file
- API endpoint to pin variant
- Display common/uncommon/rare on summary of mei variant page
### Changed
- In the ClinVar form, database and id of assertion criteria citation are now separate inputs
- Customise institute settings to be able to display all cases with a certain status on cases page (admin users)
- Renamed `Clinical Significance` to `Germline Classification` on multistep ClinVar form
- Changed the "x" in cases.utils.remove_form button text to red for better visibility in dark mode
- Update GitHub actions
- Default loglevel up to INFO, making logs with default start easier to read
- Add XTR region to PAR region definition
- Diagnoses can be searched on diagnoses page without waiting for load first
### Fixed
- Removed log info showing hgnc IDs used in variantS search
- Maintain Matchmaker Exchange and Beacon submission status when a case is re-uploaded
- Inheritance mode from ORPHA should not be confounded with the OMIM inheritance model
- Decipher link URL changes
- Refactored code in cases blueprints to use "disease" instead of "omim" to encompass also ORPHA terms

## [4.77]
### Added
- Orpha disease terms now include information on inheritance
- Case loading via .yaml config file accepts subject_id and phenotype_groups (if previously defined as constant default or added per institute)
- Possibility to submit variants associated with Orphanet conditions to ClinVar
- Option update path to .d4 files path for individuals of an existing case using the command line
- More constraint information is displayed per gene in addition to pLi: missense and LoF OE, CI (inluding LOEUF) and Z-score.
### Changed
- Introduce validation in the ClinVar multistep form to make sure users provide at least one variant-associated condition
- CLI scout update individual accepts subject_id
- Update ClinVar inheritance models to reflect changes in ClinVar submission API
- Handle variant-associated condition ID format in background when creating ClinVar submissions
- Replace the code that downloads Ensembl genes, transcripts and exons with the Schug web app
- Add more info to error log when transcript variant frequency parsing fails.
- GnomAD v4 constraint information replaces ExAC constraints (pLi).
### Fixed
- Text input of associated condition in ClinVar form now aligns to the left
- Alignment of contents in the case report has been updated
- Missing number of phenotypes and genes from case diagnoses
- Associate OMIM and/or ORPHA diagnoses with partial causatives
- Visualization of partial causatives' diagnoses on case page: style and links
- Revert style of pinned variants window on the case page
- Rename `Clinical significanc` to `Germline classification` in ClinVar submissions exported files
- Rename `Clinical significance citations` to `Classification citations` in ClinVar submissions exported files
- Rename `Comment on clinical significance` to `Comment on classification` in ClinVar submissions exported files
- Show matching partial causatives on variant page
- Matching causatives shown on case page consisting only of variant matching the default panels of the case - bug introduced since scout v4.72 (Oct 18, 2023)
- Missing somatic variant read depth leading to report division by zero

## [4.76]
### Added
- Orphacodes are visible in phenotype tables
- Pydantic validation of image paths provided in case load config file
- Info on the user which created a ClinVar submission, when available
- Associate .d4 files to case individuals when loading a case via config file
### Changed
- In diagnoses page the load of diseases are initiated by clicking a button
- Revel score, Revel rank score and SpliceAI values are also displayed in Causatives and Validated variants tables
- Remove unused functions and tests
- Analysis type and direct link from cases list for OGM cases
- Removed unused `case_obj` parameter from server/blueprints/variant/controllers/observations function
- Possibility to reset ClinVar submission ID
- Allow ClinVar submissions with custom API key for users registered as ClinVar submitters or when institute doesn't have a preset list of ClinVar submitters
- Ordered event verbs alphabetically and created ClinVar-related user events
- Removed the unused "no-variants" option from the load case command line
### Fixed
- All disease_terms have gene HGNC ids as integers when added to the scout database
- Disease_term identifiers are now prefixed with the name of the coding system
- Command line crashing with error when updating a user that doesn't exist
- Thaw coloredlogs - 15.0.1 restores errorhandler issue
- Thaw crypography - current base image and library version allow Docker builds
- Missing delete icons on phenomodels page
- Missing cryptography lib error while running Scout container on an ARM processor
- Round CADD values with many decimals on causatives and validated variants pages
- Dark-mode visibility of some fields on causatives and validated variants pages
- Clinvar submitters would be cleared when unprivileged users saved institute settings page
- Added a default empty string in cases search form to avoid None default value
- Page crashing when user tries to remove the same variant from a ClinVar submission in different browser tabs
- Update more GnomAD links to GnomAD v4 (v38 SNVs, MT vars, STRs)
- Empty cells for RNA fusion variants in Causatives and Verified variants page
- Submenu icons missing from collapsible actionbar
- The collapsible actionbar had some non-collapsing overly long entries
- Cancer observations for SVs not appearing in the variant details view
- Archived local observations not visible on cancer variantS page
- Empty Population Frequency column in the Cancer SV Variants view
- Capital letters in ClinVar events description shown on case page

## [4.75]
### Added
- Hovertip to gene panel names with associated genes in variant view, when variant covers more than one gene
- Tests for panel to genes
- Download of Orphadata en_product6 and en_product4 from CLI
- Parse and save `database_found` key/values for RNA fusion variants
- Added fusion_score, ffpm, split_reads, junction_reads and fusion_caller to the list of filters on RNA fusion variants page
- Renamed the function `get_mei_info` to `set_mei_info` to be consistent with the other functions
- Fixed removing None key/values from parsed variants
- Orphacodes are included in the database disease_terms
### Changed
- Allow use of projections when retrieving gene panels
- Do not save custom images as binary data into case and variant database documents
- Retrieve and display case and variant custom images using image's saved path
- Cases are activated by viewing FSHD and SMA reports
- Split multi-gene SNV variants into single genes when submitting to Matchmaker Exchange
- Alamut links also on the gene level, using transcript and HGVS: better for indels. Keep variant link for missing HGVS
- Thaw WTForms - explicitly coerce form decimal field entries when filters fetched from db
### Fixed
- Removed some extra characters from top of general report left over from FontAwsome fix
- Do not save fusion variants-specific key/values in other types of variants
- Alamut link for MT variants in build 38
- Convert RNA fusions variants `tool_hits` and `fusion_score` keys from string to numbers
- Fix genotype reference and alternative sequencing depths defaulting to -1 when values are 0
- DecimalFields were limited to two decimal places for several forms - lifting restrictions on AF, CADD etc.

## [4.74.1]
### Changed
- Parse and save into database also OMIM terms not associated to genes
### Fixed
- BioNano API FSHD report requests are GET in Access 1.8, were POST in 1.7
- Update more FontAwesome icons to avoid Pro icons
- Test if files still exist before attempting to load research variants
- Parsing of genotypes error, resulting in -1 values when alt or ref read depths are 0

## [4.74]
### Added
- SNVs and Indels, MEI and str variants genes have links to Decipher
- An `owner + case display name` index for cases database collection
- Test and fixtures for RNA fusion case page
- Load and display fusion variants from VCF files as the other variant types
- Option to update case document with path to mei variants (clinical and research)
### Changed
- Details on variant type and category for audit filters on case general report
- Enable Gens CN profile button also in somatic case view
- Fix case of analysis type check for Gens analysis button - only show for WGS
### Fixed
- loqusdb table no longer has empty row below each loqusid
- MatchMaker submission details page crashing because of change in date format returned by PatientMatcher
- Variant external links buttons style does not change color when visited
- Hide compounds with compounds follow filter for region or function would fail for variants in multiple genes
- Updated FontAwesome version to fix missing icons

## [4.73]
### Added
- Shortcut button for HPO panel MEI variants from case page
- Export managed variants from CLI
### Changed
- STRs visualization on case panel to emphasize abnormal repeat count and associated condition
- Removed cytoband column from STRs variant view on case report
- More long integers formatted with thin spaces, and copy to clipboard buttons added
### Fixed
- OMIM table is scrollable if higher than 700px on SV page
- Pinned variants validation badge is now red for false positives.
- Case display name defaulting to case ID when `family_name` or `display_name` are missing from case upload config file
- Expanded menu visible at screen sizes below 1000px now has background color
- The image in ClinVar howto-modal is now responsive
- Clicking on a case in case groups when case was already removed from group in another browser tab
- Page crashing when saving filters for mei variants
- Link visited color of images

## [4.72.4]
### Changed
- Automatic test mongod version increased to v7
### Fixed
- GnomAD now defaults to hg38 - change build 37 links accordingly

## [4.72.3]
### Fixed
- Somatic general case report small variant table can crash with unclassified variants

## [4.72.2]
### Changed
- A gunicorn maxrequests parameter for Docker server image - default to 1200
- STR export limit increased to 500, as for other variants
- Prevent long number wrapping and use thin spaces for separation, as per standards from SI, NIST, IUPAC, BIPM.
- Speed up case retrieval and lower memory use by projecting case queries
- Make relatedness check fails stand out a little more to new users
- Speed up case retrieval and lower memory use by projecting case queries
- Speed up variant pages by projecting only the necessary keys in disease collection query
### Fixed
- Huge memory use caused by cases and variants pages pulling complete disease documents from DB
- Do not include genes fetched from HPO terms when loading diseases
- Consider the renamed fields `Approved Symbol` -> `Approved Gene Symbol` and `Gene Symbols` -> `Gene/Locus And Other Related Symbols` when parsing OMIM terms from genemap2.txt file

## [4.72.1]
### Fixed
- Jinja filter that renders long integers
- Case cache when looking for causatives in other cases causing the server to hang

## [4.72]
### Added
- A GitHub action that checks for broken internal links in docs pages
- Link validation settings in mkdocs.yml file
- Load and display full RNA alignments on alignment viewer
- Genome build check when loading a case
- Extend event index to previous causative variants and always load them
### Fixed
- Documentation nav links for a few documents
- Slightly extended the BioNano Genomics Access integration docs
- Loading of SVs when VCF is missing the INFO.END field but has INFO.SVLEN field
- Escape protein sequence name (if available) in case general report to render special characters correctly
- CaseS HPO term searches for multiple terms works independent of order
- CaseS search regexp should not allow backslash
- CaseS cohort tags can contain whitespace and still match
- Remove diagnoses from cases even if OMIM term is not found in the database
- Parsing of disease-associated genes
- Removed an annoying warning while updating database's disease terms
- Displaying custom case images loaded with scout version <= 4.71
- Use pydantic version >=2 in requirements.txt file
### Changed
- Column width adjustment on caseS page
- Use Python 3.11 in tests
- Update some github actions
- Upgraded Pydantic to version 2
- Case validation fails on loading when associated files (alignments, VCFs and reports) are not present on disk
- Case validation fails on loading when custom images have format different then ["gif", "svg", "png", "jpg", "jpeg"]
- Custom images keys `case` and `str` in case config yaml file are renamed to `case_images` and `str_variants_images`
- Simplify and speed up case general report code
- Speed up case retrieval in case_matching_causatives
- Upgrade pymongo to version 4
- When updating disease terms, check that all terms are consistent with a DiseaseTerm model before dropping the old collection
- Better separation between modules loading HPO terms and diseases
- Deleted unused scout.build.phenotype module
- Stricter validation of mandatory genome build key when loading a case. Allowed values are ['37','38',37,38]
- Improved readability of variants length and coordinates on variantS pages

## [4.71]
### Added
- Added Balsamic keys for SweGen and loqusdb local archive frequecies, SNV and SV
- New filter option for Cancer variantS: local archive RD loqusdb
- Show annotated observations on SV variantS view, also for cancer somatic SVs
- Revel filter for variantS
- Show case default panel on caseS page
- CADD filter for Cancer Somatic SNV variantS - show score
- SpliceAI-lookup link (BROAD, shows SpliceAI and Pangolin) from variant page
- BioNano Access server API - check projects, samples and fetch FSHD reports
### Fixed
- Name of reference genome build for RNA for compatibility with IGV locus search change
- Howto to run the Docker image on Mac computers in `admin-guide/containers/container-deploy.md`
- Link to Weasyprint installation howto in README file
- Avoid filling up disk by creating a reduced VCF file for every variant that is visualized
- Remove legacy incorrectly formatted CODEOWNERS file
- Restrain variant_type requests to variantS views to "clinical" or "research"
- Visualization of cancer variants where cancer case has no affected individual
- ProteinPaint gene link (small StJude API change)
- Causative MEI variant link on causatives page
- Bionano access api settings commented out by default in Scout demo config file.
- Do not show FSHD button on freshly loaded cases without bionano_access individuals
- Truncate long variants' HGVS on causative/Clinically significant and pinned variants case panels
### Changed
- Remove function call that tracks users' browser version
- Include three more splice variant SO terms in clinical filter severe SO terms
- Drop old HPO term collection only after parsing and validation of new terms completes
- Move score to own column on Cancer Somatic SNV variantS page
- Refactored a few complex case operations, breaking out sub functionalities

## [4.70]
### Added
- Download a list of Gene Variants (max 500) resulting from SNVs and Indels search
- Variant PubMed link to search for gene symbol and any aliases
### Changed
- Clearer gnomAD values in Variants page
### Fixed
- CaseS page uniform column widths
- Include ClinVar variants into a scrollable div element on Case page
- `canonical_transcript` variable not initialized in get_hgvs function (server.blueprints.institutes.controllers.py)
- Catch and display any error while importing Phenopacket info
- Modified Docker files to use python:3.8-slim-bullseye to prevent gunicorn workers booting error

## [4.69]
### Added
- ClinVar submission howto available also on Case page
- Somatic score and filtering for somatic SV callers, if available
- Show caller as a tooltip on variantS list
### Fixed
- Crash when attempting to export phenotype from a case that had never had phenotypes
- Aesthetic fix to Causative and Pinned Variants on Case page
- Structural inconsistency for ClinVar Blueprint templates
- Updated igv.js to 2.15.8 to fix track default color bug
- Fixed release versions for actions.
- Freeze tornado below 6.3.0 for compatibility with livereload 2.6.3
- Force update variants count on case re-upload
- IGV locus search not working - add genome reference id
- Pin links to MEI variants should end up on MEI not SV variant view
- Load also matching MEI variants on forced region load
- Allow excluding MEI from case variant deletion
- Fixed the name of the assigned user when the internal user ID is different from the user email address
- Gene variantS should display gene function, region and full hgvs
### Changed
- FontAwesome integrity check fail (updated resource)
- Removed ClinVar API validation buttons in favour of direct API submission
- Improved layout of Institute settings page
- ClinVar API key and allowed submitters are set in the Institute settings page


## [4.68]
### Added
- Rare Disease Mobile Element Insertion variants view
### Changed
- Updated igv.js to 2.15.6
### Fixed
- Docker stage build pycairo.
- Restore SNV and SV rank models versions on Causatives and Verified pages
- Saving `REVEL_RANKSCORE` value in a field named `revel` in variants database documents

## [4.67]
### Added
- Prepare to filter local SV frequency
### Changed
- Speed up instituteS page loading by refactoring cases/institutes query
- Clinical Filter for SVs includes `splice_polypyrimidine_tract_variant` as a severe consequence
- Clinical Filter for SVs includes local variant frequency freeze ("old") for filtering, starting at 30 counts
- Speed up caseS page loading by adding status to index and refactoring totals count
- HPO file parsing is updated to reflect that HPO have changed a few downloadable file formats with their 230405 release.
### Fixed
- Page crashing when a user tries to edit a comment that was removed
- Warning instead of crashed page when attempting to retrieve a non-existent Phenopacket
- Fixed StJude ProteinPaint gene link (URL change)
- Freeze of werkzeug library to version<2.3 to avoid problems resulting from the consequential upgrade of the Flask lib
- Huge list of genes in case report for megabases-long structural variants.
- Fix displaying institutes without associated cases on institutes page
- Fix default panel selection on SVs in cancer case report

## [4.66]
### Changed
- Moved Phenomodels code under a dedicated blueprint
- Updated the instructions to load custom case report under admin guide
- Keep variants filter window collapsed except when user expands it to filter
### Added
- A summary table of pinned variants on the cancer case general report
- New openable matching causatives and managed variants lists for default gene panels only for convenience
### Fixed
- Gens structural variant page link individual id typo

## [4.65.2]
### Fixed
- Generating general case report with str variants containing comments

## [4.65.1]
### Fixed
- Visibility of `Gene(s)` badges on SV VariantS page
- Hide dismiss bar on SV page not working well
- Delivery report PDF download
- Saving Pipeline version file when loading a case
- Backport compatible import of importlib metadata for old python versions (<3.8)

## [4.65]
### Added
- Option to mark a ClinVar submission as submitted
- Docs on how to create/update the PanelApp green genes as a system admin
- `individual_id`-parameter to both Gens links
- Download a gene panel in TXT format from gene panel page
- Panel gene comments on variant page: genes in panels can have comments that describe the gene in a panel context
### Changed
- Always show each case category on caseS page, even if 0 cases in total or after current query
- Improved sorting of ClinVar submissions
- Pre-populate SV type select in ClinVar submission form, when possible
- Show comment badges in related comments tables on general report
- Updated version of several GitHub actions
- Migrate from deprecated `pkg_resources` lib to `importlib_resources`
- Dismiss bar on variantS pages is thinner.
- Dismiss bar on variantS pages can be toggled open or closed for the duration of a login session.
### Fixed
- Fixed Sanger order / Cancel order modal close buttons
- Visibility of SV type in ClinVar submission form
- Fixed a couple of creations where now was called twice, so updated_at and created_at could differ
- Deprecated Ubuntu version 18.04 in one GitHub action
- Panels that have been removed (hidden) should not be visible in views where overlapping gene panels for genes are shown
- Gene panel test pointing to the right function

## [4.64]
### Added
- Create/Update a gene panel containing all PanelApp green genes (`scout update panelapp-green -i <cust_id>`)
- Links for ACMG pathogenicity impact modification on the ACMG classification page
### Changed
- Open local observation matching cases in new windows
### Fixed
- Matching manual ranked variants are now shown also on the somatic variant page
- VarSome links to hg19/GRCh37
- Managed variants filter settings lost when navigating to additional pages
- Collect the right variant category after submitting filter form from research variantS page
- Beacon links are templated and support variants in genome build 38

## [4.63]
### Added
- Display data sharing info for ClinVar, Matchmaker Exchange and Beacon in a dedicated column on Cases page
- Test for `commands.download.omim.print_omim`
- Display dismissed variants comments on general case report
- Modify ACMG pathogenicity impact (most commonly PVS1, PS3) based on strength of evidence with lab director's professional judgement
- REViewer button on STR variant page
- Alamut institution parameter in institute settings for Alamut Visual Plus software
- Added Manual Ranks Risk Factor, Likely Risk Factor and Uncertain Risk Factor
- Display matching manual ranks from previous cases the user has access to on VariantS and Variant pages
- Link to gnomAD gene SVs v2.1 for SV variants with gnomAD frequency
- Support for nf-core/rnafusion reports
### Changed
- Display chrY for sex unknown
- Deprecate legacy scout_load() method API call.
- Message shown when variant tag is updated for a variant
- When all ACMG classifications are deleted from a variant, the current variant classification status is also reset.
- Refactored the functions that collect causative variants
- Removed `scripts/generate_test_data.py`
### Fixed
- Default IGV tracks (genes, ClinVar, ClinVar CNVs) showing even if user unselects them all
- Freeze Flask-Babel below v3.0 due to issue with a locale decorator
- Thaw Flask-Babel and fix according to v3 standard. Thank you @TkTech!
- Show matching causatives on somatic structural variant page
- Visibility of gene names and functional annotations on Causatives/Verified pages
- Panel version can be manually set to floating point numbers, when modified
- Causatives page showing also non-causative variants matching causatives in other cases
- ClinVar form submission for variants with no selected transcript and HGVS
- Validating and submitting ClinVar objects not containing both Variant and Casedata info

## [4.62.1]
### Fixed
- Case page crashing when adding a case to a group without providing a valid case name

## [4.62]
### Added
- Validate ClinVar submission objects using the ClinVar API
- Wrote tests for case and variant API endpoints
- Create ClinVar submissions from Scout using the ClinVar API
- Export Phenopacket for affected individual
- Import Phenopacket from JSON file or Phenopacket API backend server
- Use the new case name option for GENS requests
- Pre-validate refseq:HGVS items using VariantValidator in ClinVar submission form
### Fixed
- Fallback for empty alignment index for REViewer service
- Source link out for MIP 11.1 reference STR annotation
- Avoid duplicate causatives and pinned variants
- ClinVar clinical significance displays only the ACMG terms when user selects ACMG 2015 as assertion criteria
- Spacing between icon and text on Beacon and MatchMaker links on case page sidebar
- Truncate IDs and HGVS representations in ClinVar pages if longer than 25 characters
- Update ClinVar submission ID form
- Handle connection timeout when sending requests requests to external web services
- Validate any ClinVar submission regardless of its status
- Empty Phenopackets import crashes
- Stop Spinner on Phenopacket JSON download
### Changed
- Updated ClinVar submission instructions

## [4.61.1]
### Fixed
- Added `UMLS` as an option of `Condition ID type` in ClinVar Variant downloaded files
- Missing value for `Condition ID type` in ClinVar Variant downloaded files
- Possibility to open, close or delete a ClinVar submission even if it doesn't have an associated name
- Save SV type, ref and alt n. copies to exported ClinVar files
- Inner and outer start and stop SV coordinates not exported in ClinVar files
- ClinVar submissions page crashing when SV files don't contain breakpoint exact coordinates
- Align OMIM diagnoses with delete diagnosis button on case page
- In ClinVar form, reset condition list and customize help when condition ID changes

## [4.61]
### Added
- Filter case list by cases with variants in ClinVar submission
- Filter case list by cases containing RNA-seq data - gene_fusion_reports and sample-level tracks (splice junctions and RNA coverage)
- Additional case category `Ignored`, to be used for cases that don't fall in the existing 'inactive', 'archived', 'solved', 'prioritized' categories
- Display number of cases shown / total number of cases available for each category on Cases page
- Moved buttons to modify case status from sidebar to main case page
- Link to Mutalyzer Normalizer tool on variant's transcripts overview to retrieve official HVGS descriptions
- Option to manually load RNA MULTIQC report using the command `scout load report -t multiqc_rna`
- Load RNA MULTIQC automatically for a case if config file contains the `multiqc_rna` key/value
- Instructions in admin-guide on how to load case reports via the command line
- Possibility to filter RD variants by a specific genotype call
- Distinct colors for different inheritance models on RD Variant page
- Gene panels PDF export with case variants hits by variant type
- A couple of additional README badges for GitHub stats
- Upload and display of pipeline reference info and executable version yaml files as custom reports
- Testing CLI on hasta in PR template
### Changed
- Instructions on how to call dibs on scout-stage server in pull request template
- Deprecated CLI commands `scout load <delivery_report, gene_fusion_report, coverage_qc_report, cnv_report>` to replace them with command `scout load report -t <report type>`
- Refactored code to display and download custom case reports
- Do not export `Assertion method` and `Assertion method citation` to ClinVar submission files according to changes to ClinVar's submission spreadsheet templates.
- Simplified code to create and download ClinVar CSV files
- Colorize inheritance models badges by category on VariantS page
- `Safe variants matching` badge more visible on case page
### Fixed
- Non-admin users saving institute settings would clear loqusdb instance selection
- Layout of variant position, cytoband and type in SV variant summary
- Broken `Build Status - GitHub badge` on GitHub README page
- Visibility of text on grey badges in gene panels PDF exports
- Labels for dashboard search controls
- Dark mode visibility for ClinVar submission
- Whitespaces on outdated panel in extent report

## [4.60]
### Added
- Mitochondrial deletion signatures (mitosign) can be uploaded and shown with mtDNA report
- A `Type of analysis` column on Causatives and Validated variants pages
- List of "safe" gene panels available for matching causatives and managed variants in institute settings, to avoid secondary findings
- `svdb_origin` as a synonym for `FOUND_IN` to complement `set` for variants found by all callers
### Changed
- Hide removed gene panels by default in panels page
- Removed option for filtering cancer SVs by Tumor and Normal alt AF
- Hide links to coverage report from case dynamic HPO panel if cancer analysis
- Remove rerun emails and redirect users to the analysis order portal instead
- Updated clinical SVs igv.js track (dbVar) and added example of external track from `https://trackhubregistry.org/`
- Rewrote the ClinVar export module to simplify and add one variant at the time
- ClinVar submissions with phenotype conditions from: [OMIM, MedGen, Orphanet, MeSH, HP, MONDO]
### Fixed
- If trying to load a badly formatted .tsv file an error message is displayed.
- Avoid showing case as rerun when first attempt at case upload failed
- Dynamic autocomplete search not working on phenomodels page
- Callers added to variant when loading case
- Now possible to update managed variant from file without deleting it first
- Missing preselected chromosome when editing a managed variant
- Preselected variant type and subtype when editing a managed variant
- Typo in dbVar ClinVar track, hg19


## [4.59]
### Added
- Button to go directly to HPO SV filter variantS page from case
- `Scout-REViewer-Service` integration - show `REViewer` picture if available
- Link to HPO panel coverage overview on Case page
- Specify a confidence threshold (green|amber|red) when loading PanelApp panels
- Functional annotations in variants lists exports (all variants)
- Cancer/Normal VAFs and COSMIC ids in in variants lists exports (cancer variants)
### Changed
- Better visualization of regional annotation for long lists of genes in large SVs in Variants tables
- Order of cells in variants tables
- More evident links to gene coverage from Variant page
- Gene panels sorted by display name in the entire Case page
- Round CADD and GnomAD values in variants export files
### Fixed
- HPO filter button on SV variantS page
- Spacing between region|function cells in SVs lists
- Labels on gene panel Chanjo report
- Fixed ambiguous duplicated response headers when requesting a BAM file from /static
- Visited color link on gene coverage button (Variant page)

## [4.58.1]
### Fixed
- Case search with search strings that contain characters that can be escaped

## [4.58]
### Added
- Documentation on how to create/update PanelApp panels
- Add filter by local observations (archive) to structural variants filters
- Add more splicing consequences to SO term definitions
- Search for a specific gene in all gene panels
- Institute settings option to force show all variants on VariantS page for all cases of an institute
- Filter cases by validation pending status
- Link to The Clinical Knowledgebase (CKB) (https://ckb.jax.org/) in cancer variant's page
### Fixed
- Added a not-authorized `auto-login` fixture according to changes in Flask-Login 0.6.2
- Renamed `cache_timeout` param name of flask.send_file function to `max_age` (Flask 2.2 compliant)
- Replaced deprecated `app.config["JSON_SORT_KEYS"]` with app.json.sort_keys in app settings
- Bug in gene variants page (All SNVs and INDELs) when variant gene doesn't have a hgnc id that is found in the database
- Broken export of causatives table
- Query for genes in build 38 on `Search SNVs and INDELs` page
- Prevent typing special characters `^<>?!=\/` in case search form
- Search matching causatives also among research variants in other cases
- Links to variants in Verified variants page
- Broken filter institute cases by pinned gene
- Better visualization of long lists of genes in large SVs on Causative and Verified Variants page
- Reintroduced missing button to export Causative variants
- Better linking and display of matching causatives and managed variants
- Reduced code complexity in `scout/parse/variant/variant.py`
- Reduced complexity of code in `scout/build/variant/variant.py`

### Changed
- State that loqusdb observation is in current case if observations count is one and no cases are shown
- Better pagination and number of variants returned by queries in `Search SNVs and INDELs` page
- Refactored and simplified code used for collecting gene variants for `Search SNVs and INDELs` page
- Fix sidebar panel icons in Case view
- Fix panel spacing in Case view
- Removed unused database `sanger_ordered` and `case_id,category,rank_score` indexes (variant collection)
- Verified variants displayed in a dedicated page reachable from institute sidebar
- Unified stats in dashboard page
- Improved gene info for large SVs and cancer SVs
- Remove the unused `variant.str_variant` endpoint from variant views
- Easier editing of HPO gene panel on case page
- Assign phenotype panel less cramped on Case page
- Causatives and Verified variants pages to use the same template macro
- Allow hyphens in panel names
- Reduce resolution of example images
- Remove some animations in web gui which where rendered slow


## [4.57.4]
### Fixed
- Parsing of variant.FORMAT "DR" key in parse variant file

## [4.57.3]
### Fixed
- Export of STR verified variants
- Do not download as verified variants first verified and then reset to not validated
- Avoid duplicated lines in downloaded verified variants reflecting changes in variant validation status

## [4.57.2]
### Fixed
- Export of verified variants when variant gene has no transcripts
- HTTP 500 when visiting a the details page for a cancer variant that had been ranked with genmod

## [4.57.1]
### Fixed
- Updating/replacing a gene panel from file with a corrupted or malformed file

## [4.57]
### Added
- Display last 50 or 500 events for a user in a timeline
- Show dismiss count from other cases on matching variantS
- Save Beacon-related events in events collection
- Institute settings allow saving multiple loqusdb instances for one institute
- Display stats from multiple instances of loqusdb on variant page
- Display date and frequency of obs derived from count of local archive observations from MIP11 (requires fix in MIP)
### Changed
- Prior ACMG classifications view is no longer limited by pathogenicity
### Fixed
- Visibility of Sanger ordered badge on case page, light mode
- Some of the DataTables tables (Phenotypes and Diagnoses pages) got a bit dark in dark mode
- Remove all redundancies when displaying timeline events (some events are saved both as case-related and variant-related)
- Missing link in saved MatchMaker-related events
- Genes with mixed case gene symbols missing in PanelApp panels
- Alignment of elements on the Beacon submission modal window
- Locus info links from STR variantS page open in new browser tabs

## [4.56]
### Added
- Test for PanelApp panels loading
- `panel-umi` tag option when loading cancer analyses
### Changed
- Black text to make comments more visible in dark mode
- Loading PanelApp panels replaces pre-existing panels with same version
- Removed sidebar from Causatives page - navigation is available on the top bar for now
- Create ClinVar submissions from pinned variants list in case page
- Select which pinned variants will be included in ClinVar submission documents
### Fixed
- Remove a:visited css style from all buttons
- Update of HPO terms via command line
- Background color of `MIXED` and `PANEL-UMI` sequencing types on cases page
- Fixed regex error when searching for cases with query ending with `\ `
- Gene symbols on Causatives page lighter in dark mode
- SpliceAI tooltip of multigene variants

## [4.55]
### Changed
- Represent different tumor samples as vials in cases page
- Option to force-update the OMIM panel
### Fixed
- Low tumor purity badge alignment in cancer samples table on cancer case view
- VariantS comment popovers reactivate on hover
- Updating database genes in build 37
- ACMG classification summary hidden by sticky navbar
- Logo backgrounds fixed to white on welcome page
- Visited links turn purple again
- Style of link buttons and dropdown menus
- Update KUH and GMS logos
- Link color for Managed variants

## [4.54]
### Added
- Dark mode, using browser/OS media preference
- Allow marking case as solved without defining causative variants
- Admin users can create missing beacon datasets from the institute's settings page
- GenCC links on gene and variant pages
- Deprecation warnings when launching the app using a .yaml config file or loading cases using .ped files
### Changed
- Improved HTML syntax in case report template
- Modified message displayed when variant rank stats could not be calculated
- Expanded instructions on how to test on CG development server (cg-vm1)
- Added more somatic variant callers (Balsamic v9 SNV, develop SV)
### Fixed
- Remove load demo case command from docker-compose.yml
- Text elements being split across pages in PDF reports
- Made login password field of type `password` in LDAP login form
- Gene panels HTML select in institute's settings page
- Bootstrap upgraded to version 5
- Fix some Sourcery and SonarCloud suggestions
- Escape special characters in case search on institute and dashboard pages
- Broken case PDF reports when no Madeline pedigree image can be created
- Removed text-white links style that were invisible in new pages style
- Variants pagination after pressing "Filter variants" or "Clinical filter"
- Layout of buttons Matchmaker submission panel (case page)
- Removing cases from Matchmaker (simplified code and fixed functionality)
- Reintroduce check for missing alignment files purged from server

## [4.53]
### Added
### Changed
- Point Alamut API key docs link to new API version
- Parse dbSNP id from ID only if it says "rs", else use VEP CSQ fields
- Removed MarkupSafe from the dependencies
### Fixed
- Reintroduced loading of SVs for demo case 643595
- Successful parse of FOUND_IN should avoid GATK caller default
- All vulnerabilities flagged by SonarCloud

## [4.52]
### Added
- Demo cancer case gets loaded together with demo RD case in demo instance
- Parse REVEL_score alongside REVEL_rankscore from csq field and display it on SNV variant page
- Rank score results now show the ranking range
- cDNA and protein changes displayed on institute causatives pages
- Optional SESSION_TIMEOUT_MINUTES configuration in app config files
- Script to convert old OMIM case format (list of integers) to new format (list of dictionaries)
- Additional check for user logged in status before serving alignment files
- Download .cgh files from cancer samples table on cancer case page
- Number of documents and date of last update on genes page
### Changed
- Verify user before redirecting to IGV alignments and sashimi plots
- Build case IGV tracks starting from case and variant objects instead of passing all params in a form
- Unfreeze Werkzeug lib since Flask_login v.0.6 with bugfix has been released
- Sort gene panels by name (panelS and variant page)
- Removed unused `server.blueprints.alignviewers.unindexed_remote_static` endpoint
- User sessions to check files served by `server.blueprints.alignviewers.remote_static` endpoint
- Moved Beacon-related functions to a dedicated app extension
- Audit Filter now also loads filter displaying the variants for it
### Fixed
- Handle `attachment_filename` parameter renamed to `download_name` when Flask 2.2 will be released
- Removed cursor timeout param in cases find adapter function to avoid many code warnings
- Removed stream argument deprecation warning in tests
- Handle `no intervals found` warning in load_region test
- Beacon remove variants
- Protect remote_cors function in alignviewers view from Server-Side Request Forgery (SSRF)
- Check creation date of last document in gene collection to display when genes collection was updated last

## [4.51]
### Added
- Config file containing codecov settings for pull requests
- Add an IGV.js direct link button from case page
- Security policy file
- Hide/shade compound variants based on rank score on variantS from filter
- Chromograph legend documentation direct link
### Changed
- Updated deprecated Codecov GitHub action to v.2
- Simplified code of scout/adapter/mongo/variant
- Update IGV.js to v2.11.2
- Show summary number of variant gene panels on general report if more than 3
### Fixed
- Marrvel link for variants in genome build 38 (using liftover to build 37)
- Remove flags from codecov config file
- Fixed filter bug with high negative SPIDEX scores
- Renamed IARC TP53 button to to `TP53 Database`, modified also link since IARC has been moved to the US NCI: `https://tp53.isb-cgc.org/`
- Parsing new format of OMIM case info when exporting patients to Matchmaker
- Remove flask-debugtoolbar lib dependency that is using deprecated code and causes app to crash after new release of Jinja2 (3.1)
- Variant page crashing for cases with old OMIM terms structure (a list of integers instead of dictionary)
- Variant page crashing when creating MARRVEL link for cases with no genome build
- SpliceAI documentation link
- Fix deprecated `safe_str_cmp` import from `werkzeug.security` by freezing Werkzeug lib to v2.0 until Flask_login v.0.6 with bugfix is released
- List gene names densely in general report for SVs that contain more than 3 genes
- Show transcript ids on refseq genes on hg19 in IGV.js, using refgene source
- Display correct number of genes in general report for SVs that contain more than 32 genes
- Broken Google login after new major release of `lepture/authlib`
- Fix frequency and callers display on case general report

## [4.50.1]
### Fixed
- Show matching causative STR_repid for legacy str variants (pre Stranger hgnc_id)

## [4.50]
### Added
- Individual-specific OMIM terms
- OMIM disease descriptions in ClinVar submission form
- Add a toggle for melter rerun monitoring of cases
- Add a config option to show the rerun monitoring toggle
- Add a cli option to export cases with rerun monitoring enabled
- Add a link to STRipy for STR variants; shallow for ARX and HOXA13
- Hide by default variants only present in unaffected individuals in variants filters
- OMIM terms in general case report
- Individual-level info on OMIM and HPO terms in general case report
- PanelApp gene link among the external links on variant page
- Dashboard case filters fields help
- Filter cases by OMIM terms in cases and dashboard pages
### Fixed
- A malformed panel id request would crash with exception: now gives user warning flash with redirect
- Link to HPO resource file hosted on `http://purl.obolibrary.org`
- Gene search form when gene exists only in build 38
- Fixed odd redirect error and poor error message on missing column for gene panel csv upload
- Typo in parse variant transcripts function
- Modified keys name used to parse local observations (archived) frequencies to reflect change in MIP keys naming
- Better error handling for partly broken/timed out chanjo reports
- Broken javascript code when case Chromograph data is malformed
- Broader space for case synopsis in general report
- Show partial causatives on causatives and matching causatives panels
- Partial causative assignment in cases with no OMIM or HPO terms
- Partial causative OMIM select options in variant page
### Changed
- Slightly smaller and improved layout of content in case PDF report
- Relabel more cancer variant pages somatic for navigation
- Unify caseS nav links
- Removed unused `add_compounds` param from variant controllers function
- Changed default hg19 genome for IGV.js to legacy hg19_1kg_decoy to fix a few problematic loci
- Reduce code complexity (parse/ensembl.py)
- Silence certain fields in ClinVar export if prioritised ones exist (chrom-start-end if hgvs exist)
- Made phenotype non-mandatory when marking a variant as partial causative
- Only one phenotype condition type (OMIM or HPO) per variant is used in ClinVar submissions
- ClinVar submission variant condition prefers OMIM over HPO if available
- Use lighter version of gene objects in Omim MongoDB adapter, panels controllers, panels views and institute controllers
- Gene-variants table size is now adaptive
- Remove unused file upload on gene-variants page

## [4.49]
### Fixed
- Pydantic model types for genome_build, madeline_info, peddy_ped_check and peddy_sex_check, rank_model_version and sv_rank_model_version
- Replace `MatchMaker` with `Matchmaker` in all places visible by a user
- Save diagnosis labels along with OMIM terms in Matchmaker Exchange submission objects
- `libegl-mesa0_21.0.3-0ubuntu0.3~20.04.5_amd64.deb` lib not found by GitHub actions Docker build
- Remove unused `chromograph_image_files` and `chromograph_prefixes` keys saved when creating or updating an RD case
- Search managed variants by description and with ignore case
### Changed
- Introduced page margins on exported PDF reports
- Smaller gene fonts in downloaded HPO genes PDF reports
- Reintroduced gene coverage data in the PDF-exported general report of rare-disease cases
- Check for existence of case report files before creating sidebar links
- Better description of HPO and OMIM terms for patients submitted to Matchmaker Exchange
- Remove null non-mandatory key/values when updating a case
- Freeze WTForms<3 due to several form input rendering changes

## [4.48.1]
### Fixed
- General case PDF report for recent cases with no pedigree

## [4.48]
### Added
- Option to cancel a request for research variants in case page
### Changed
- Update igv.js to v2.10.5
- Updated example of a case delivery report
- Unfreeze cyvcf2
- Builder images used in Scout Dockerfiles
- Crash report email subject gives host name
- Export general case report to PDF using PDFKit instead of WeasyPrint
- Do not include coverage report in PDF case report since they might have different orientation
- Export cancer cases's "Coverage and QC report" to PDF using PDFKit instead of Weasyprint
- Updated cancer "Coverage and QC report" example
- Keep portrait orientation in PDF delivery report
- Export delivery report to PDF using PDFKit instead of Weasyprint
- PDF export of clinical and research HPO panels using PDFKit instead of Weasyprint
- Export gene panel report to PDF using PDFKit
- Removed WeasyPrint lib dependency

### Fixed
- Reintroduced missing links to Swegen and Beacon and dbSNP in RD variant page, summary section
- Demo delivery report orientation to fit new columns
- Missing delivery report in demo case
- Cast MNVs to SNV for test
- Export verified variants from all institutes when user is admin
- Cancer coverage and QC report not found for demo cancer case
- Pull request template instructions on how to deploy to test server
- PDF Delivery report not showing Swedac logo
- Fix code typos
- Disable codefactor raised by ESLint for javascript functions located on another file
- Loading spinner stuck after downloading a PDF gene panel report
- IGV browser crashing when file system with alignment files is not mounted

## [4.47]
### Added
- Added CADD, GnomAD and genotype calls to variantS export
### Changed
- Pull request template, to illustrate how to deploy pull request branches on cg-vm1 stage server
### Fixed
- Compiled Docker image contains a patched version (v4.9) of chanjo-report

## [4.46.1]
### Fixed
- Downloading of files generated within the app container (MT-report, verified variants, pedigrees, ..)

## [4.46]
### Added
- Created a Dockefile to be used to serve the dockerized app in production
- Modified the code to collect database params specified as env vars
- Created a GitHub action that pushes the Dockerfile-server image to Docker Hub (scout-server-stage) every time a PR is opened
- Created a GitHub action that pushes the Dockerfile-server image to Docker Hub (scout-server) every time a new release is created
- Reassign MatchMaker Exchange submission to another user when a Scout user is deleted
- Expose public API JSON gene panels endpoint, primarily to enable automated rerun checking for updates
- Add utils for dictionary type
- Filter institute cases using multiple HPO terms
- Vulture GitHub action to identify and remove unused variables and imports
### Changed
- Updated the python config file documentation in admin guide
- Case configuration parsing now uses Pydantic for improved typechecking and config handling
- Removed test matrices to speed up automatic testing of PRs
- Switch from Coveralls to Codecov to handle CI test coverage
- Speed-up CI tests by caching installation of libs and splitting tests into randomized groups using pytest-test-groups
- Improved LDAP login documentation
- Use lib flask-ldapconn instead of flask_ldap3_login> to handle ldap authentication
- Updated Managed variant documentation in user guide
- Fix and simplify creating and editing of gene panels
- Simplified gene variants search code
- Increased the height of the genes track in the IGV viewer
### Fixed
- Validate uploaded managed variant file lines, warning the user.
- Exporting validated variants with missing "genes" database key
- No results returned when searching for gene variants using a phenotype term
- Variants filtering by gene symbols file
- Make gene HGNC symbols field mandatory in gene variants page and run search only on form submit
- Make sure collaborator gene variants are still visible, even if HPO filter is used

## [4.45]
### Added
### Changed
- Start Scout also when loqusdbapi is not reachable
- Clearer definition of manual standard and custom inheritance models in gene panels
- Allow searching multiple chromosomes in filters
### Fixed
- Gene panel crashing on edit action

## [4.44]
### Added
### Changed
- Display Gene track beneath each sample track when displaying splice junctions in igv browser
- Check outdated gene symbols and update with aliases for both RD and cancer variantS
### Fixed
- Added query input check and fixed the Genes API endpoint to return a json formatted error when request is malformed
- Typo in ACMG BP6 tooltip

## [4.43.1]
### Added
- Added database index for OMIM disease term genes
### Changed
### Fixed
- Do not drop HPO terms collection when updating HPO terms via the command line
- Do not drop disease (OMIM) terms collection when updating diseases via the command line

## [4.43]
### Added
- Specify which collection(s) update/build indexes for
### Fixed
- Do not drop genes and transcripts collections when updating genes via the command line

## [4.42.1]
### Added
### Changed
### Fixed
- Freeze PyMongo lib to version<4.0 to keep supporting previous MongoDB versions
- Speed up gene panels creation and update by collecting only light gene info from database
- Avoid case page crash on Phenomizer queries timeout

## [4.42]
### Added
- Choose custom pinned variants to submit to MatchMaker Exchange
- Submit structural variant as genes to the MatchMaker Exchange
- Added function for maintainers and admins to remove gene panels
- Admins can restore deleted gene panels
- A development docker-compose file illustrating the scout/chanjo-report integration
- Show AD on variants view for cancer SV (tumor and normal)
- Cancer SV variants filter AD, AF (tumor and normal)
- Hiding the variants score column also from cancer SVs, as for the SNVs
### Changed
- Enforce same case _id and display_name when updating a case
- Enforce same individual ids, display names and affected status when updating a case
- Improved documentation for connecting to loqusdb instances (including loqusdbapi)
- Display and download HPO gene panels' gene symbols in italics
- A faster-built and lighter Docker image
- Reduce complexity of `panels` endpoint moving some code to the panels controllers
- Update requirements to use flask-ldap3-login>=0.9.17 instead of freezing WTForm
### Fixed
- Use of deprecated TextField after the upgrade of WTF to v3.0
- Freeze to WTForms to version < 3
- Remove the extra files (bed files and madeline.svg) introduced by mistake
- Cli command loading demo data in docker-compose when case custom images exist and is None
- Increased MongoDB connection serverSelectionTimeoutMS parameter to 30K (default value according to MongoDB documentation)
- Better differentiate old obs counts 0 vs N/A
- Broken cancer variants page when default gene panel was deleted
- Typo in tx_overview function in variant controllers file
- Fixed loqusdbapi SV search URL
- SV variants filtering using Decipher criterion
- Removing old gene panels that don't contain the `maintainer` key.

## [4.41.1]
### Fixed
- General reports crash for variant annotations with same variant on other cases

## [4.41]
### Added
- Extended the instructions for running the Scout Docker image (web app and cli).
- Enabled inclusion of custom images to STR variant view
### Fixed
- General case report sorting comments for variants with None genetic models
- Do not crash but redirect to variants page with error when a variant is not found for a case
- UCSC links coordinates for SV variants with start chromosome different than end chromosome
- Human readable variants name in case page for variants having start chromosome different from end chromosome
- Avoid always loading all transcripts when checking gene symbol: introduce gene captions
- Slow queries for evaluated variants on e.g. case page - use events instead
### Changed
- Rearrange variant page again, moving severity predictions down.
- More reactive layout width steps on variant page

## [4.40.1]
### Added
### Fixed
- Variants dismissed with inconsistent inheritance pattern can again be shown in general case report
- General report page for variants with genes=None
- General report crashing when variants have no panels
- Added other missing keys to case and variant dictionaries passed to general report
### Changed

## [4.40]
### Added
- A .cff citation file
- Phenotype search API endpoint
- Added pagination to phenotype API
- Extend case search to include internal MongoDB id
- Support for connecting to a MongoDB replica set (.py config files)
- Support for connecting to a MongoDB replica set (.yaml config files)
### Fixed
- Command to load the OMIM gene panel (`scout load panel --omim`)
- Unify style of pinned and causative variants' badges on case page
- Removed automatic spaces after punctuation in comments
- Remove the hardcoded number of total individuals from the variant's old observations panel
- Send delete requests to a connected Beacon using the DELETE method
- Layout of the SNV and SV variant page - move frequency up
### Changed
- Stop updating database indexes after loading exons via command line
- Display validation status badge also for not Sanger-sequenced variants
- Moved Frequencies, Severity and Local observations panels up in RD variants page
- Enabled Flask CORS to communicate CORS status to js apps
- Moved the code preparing the transcripts overview to the backend
- Refactored and filtered json data used in general case report
- Changed the database used in docker-compose file to use the official MongoDB v4.4 image
- Modified the Python (3.6, 3.8) and MongoDB (3.2, 4.4, 5.0) versions used in testing matrices (GitHub actions)
- Capitalize case search terms on institute and dashboard pages


## [4.39]
### Added
- COSMIC IDs collected from CSQ field named `COSMIC`
### Fixed
- Link to other causative variants on variant page
- Allow multiple COSMIC links for a cancer variant
- Fix floating text in severity box #2808
- Fixed MitoMap and HmtVar links for hg38 cases
- Do not open new browser tabs when downloading files
- Selectable IGV tracks on variant page
- Missing splice junctions button on variant page
- Refactor variantS representative gene selection, and use it also for cancer variant summary
### Changed
- Improve Javascript performance for displaying Chromograph images
- Make ClinVar classification more evident in cancer variant page

## [4.38]
### Added
- Option to hide Alamut button in the app config file
### Fixed
- Library deprecation warning fixed (insert is deprecated. Use insert_one or insert_many instead)
- Update genes command will not trigger an update of database indices any more
- Missing resources in temporary downloading directory when updating genes using the command line
- Restore previous variant ACMG classification in a scrollable div
- Loading spinner not stopping after downloading PDF case reports and variant list export
- Add extra Alamut links higher up on variant pages
- Improve UX for phenotypes in case page
- Filter and export of STR variants
- Update look of variants page navigation buttons
### Changed

## [4.37]
### Added
- Highlight and show version number for RefSeq MANE transcripts.
- Added integration to a rerunner service for toggling reanalysis with updated pedigree information
- SpliceAI display and parsing from VEP CSQ
- Display matching tiered variants for cancer variants
- Display a loading icon (spinner) until the page loads completely
- Display filter badges in cancer variants list
- Update genes from pre-downloaded file resources
- On login, OS, browser version and screen size are saved anonymously to understand how users are using Scout
- API returning institutes data for a given user: `/api/v1/institutes`
- API returning case data for a given institute: `/api/v1/institutes/<institute_id>/cases`
- Added GMS and Lund university hospital logos to login page
- Made display of Swedac logo configurable
- Support for displaying custom images in case view
- Individual-specific HPO terms
- Optional alamut_key in institute settings for Alamut Plus software
- Case report API endpoint
- Tooltip in case explaining that genes with genome build different than case genome build will not be added to dynamic HPO panel.
- Add DeepVariant as a caller
### Fixed
- Updated IGV to v2.8.5 to solve missing gene labels on some zoom levels
- Demo cancer case config file to load somatic SNVs and SVs only.
- Expand list of refseq trancripts in ClinVar submission form
- Renamed `All SNVs and INDELs` institute sidebar element to `Search SNVs and INDELs` and fixed its style.
- Add missing parameters to case load-config documentation
- Allow creating/editing gene panels and dynamic gene panels with genes present in genome build 38
- Bugfix broken Pytests
- Bulk dismissing variants error due to key conversion from string to integer
- Fix typo in index documentation
- Fixed crash in institute settings page if "collaborators" key is not set in database
- Don't stop Scout execution if LoqusDB call fails and print stacktrace to log
- Bug when case contains custom images with value `None`
- Bug introduced when fixing another bug in Scout-LoqusDB interaction
- Loading of OMIM diagnoses in Scout demo instance
- Remove the docker-compose with chanjo integration because it doesn't work yet.
- Fixed standard docker-compose with scout demo data and database
- Clinical variant assessments not present for pinned and causative variants on case page.
- MatchMaker matching one node at the time only
- Remove link from previously tiered variants badge in cancer variants page
- Typo in gene cell on cancer variants page
- Managed variants filter form
### Changed
- Better naming for variants buttons on cancer track (somatic, germline). Also show cancer research button if available.
- Load case with missing panels in config files, but show warning.
- Changing the (Female, Male) symbols to (F/M) letters in individuals_table and case-sma.
- Print stacktrace if case load command fails
- Added sort icon and a pointer to the cursor to all tables with sortable fields
- Moved variant, gene and panel info from the basic pane to summary panel for all variants.
- Renamed `Basics` panel to `Classify` on variant page.
- Revamped `Basics` panel to a panel dedicated to classify variants
- Revamped the summary panel to be more compact.
- Added dedicated template for cancer variants
- Removed Gene models, Gene annotations and Conservation panels for cancer variants
- Reorganized the orders of panels for variant and cancer variant views
- Added dedicated variant quality panel and removed relevant panes
- A more compact case page
- Removed OMIM genes panel
- Make genes panel, pinned variants panel, causative variants panel and ClinVar panel scrollable on case page
- Update to Scilifelab's 2020 logo
- Update Gens URL to support Gens v2.0 format
- Refactor tests for parsing case configurations
- Updated links to HPO downloadable resources
- Managed variants filtering defaults to all variant categories
- Changing the (Kind) drop-down according to (Category) drop-down in Managed variant add variant
- Moved Gens button to individuals table
- Check resource files availability before starting updating OMIM diagnoses
- Fix typo in `SHOW_OBSERVED_VARIANT_ARCHIVE` config param

## [4.36]
### Added
- Parse and save splice junction tracks from case config file
- Tooltip in observations panel, explaining that case variants with no link might be old variants, not uploaded after a case rerun
### Fixed
- Warning on overwriting variants with same position was no longer shown
- Increase the height of the dropdowns to 425px
- More indices for the case table as it grows, specifically for causatives queries
- Splice junction tracks not centered over variant genes
- Total number of research variants count
- Update variants stats in case documents every time new variants are loaded
- Bug in flashing warning messages when filtering variants
### Changed
- Clearer warning messages for genes and gene/gene-panels searches in variants filters

## [4.35]
### Added
- A new index for hgnc_symbol in the hgnc_gene collection
- A Pedigree panel in STR page
- Display Tier I and II variants in case view causatives card for cancer cases
### Fixed
- Send partial file data to igv.js when visualizing sashimi plots with splice junction tracks
- Research variants filtering by gene
- Do not attempt to populate annotations for not loaded pinned/causatives
- Add max-height to all dropdowns in filters
### Changed
- Switch off non-clinical gene warnings when filtering research variants
- Don't display OMIM disease card in case view for cancer cases
- Refactored Individuals and Causative card in case view for cancer cases
- Update and style STR case report

## [4.34]
### Added
- Saved filter lock and unlock
- Filters can optionally be marked audited, logging the filter name, user and date on the case events and general report.
- Added `ClinVar hits` and `Cosmic hits` in cancer SNVs filters
- Added `ClinVar hits` to variants filter (rare disease track)
- Load cancer demo case in docker-compose files (default and demo file)
- Inclusive-language check using [woke](https://github.com/get-woke/woke) github action
- Add link to HmtVar for mitochondrial variants (if VCF is annotated with HmtNote)
- Grey background for dismissed compounds in variants list and variant page
- Pin badge for pinned compounds in variants list and variant page
- Support LoqusDB REST API queries
- Add a docker-compose-matchmaker under scout/containers/development to test matchmaker locally
- Script to investigate consequences of symbol search bug
- Added GATK to list of SV and cancer SV callers
### Fixed
- Make MitoMap link work for hg38 again
- Export Variants feature crashing when one of the variants has no primary transcripts
- Redirect to last visited variantS page when dismissing variants from variants list
- Improved matching of SVs Loqus occurrences in other cases
- Remove padding from the list inside (Matching causatives from other cases) panel
- Pass None to get_app function in CLI base since passing script_info to app factory functions was deprecated in Flask 2.0
- Fixed failing tests due to Flask update to version 2.0
- Speed up user events view
- Causative view sort out of memory error
- Use hgnc_id for gene filter query
- Typo in case controllers displaying an error every time a patient is matched against external MatchMaker nodes
- Do not crash while attempting an update for variant documents that are too big (> 16 MB)
- Old STR causatives (and other variants) may not have HGNC symbols - fix sort lambda
- Check if gene_obj has primary_transcript before trying to access it
- Warn if a gene manually searched is in a clinical panel with an outdated name when filtering variants
- ChrPos split js not needed on STR page yet
### Changed
- Remove parsing of case `genome_version`, since it's not used anywhere downstream
- Introduce deprecation warning for Loqus configs that are not dictionaries
- SV clinical filter no longer filters out sub 100 nt variants
- Count cases in LoqusDB by variant type
- Commit pulse repo badge temporarily set to weekly
- Sort ClinVar submissions objects by ascending "Last evaluated" date
- Refactored the MatchMaker integration as an extension
- Replaced some sensitive words as suggested by woke linter
- Documentation for load-configuration rewritten.
- Add styles to MatchMaker matches table
- More detailed info on the data shared in MatchMaker submission form

## [4.33.1]
### Fixed
- Include markdown for release autodeploy docs
- Use standard inheritance model in ClinVar (https://ftp.ncbi.nlm.nih.gov/pub/GTR/standard_terms/Mode_of_inheritance.txt)
- Fix issue crash with variants that have been unflagged causative not being available in other causatives
### Added
### Changed

## [4.33]
### Fixed
- Command line crashing when updating an individual not found in database
- Dashboard page crashing when filters return no data
- Cancer variants filter by chromosome
- /api/v1/genes now searches for genes in all genome builds by default
- Upgraded igv.js to version 2.8.1 (Fixed Unparsable bed record error)
### Added
- Autodeploy docs on release
- Documentation for updating case individuals tracks
- Filter cases and dashboard stats by analysis track
### Changed
- Changed from deprecated db update method
- Pre-selected fields to run queries with in dashboard page
- Do not filter by any institute when first accessing the dashboard
- Removed OMIM panel in case view for cancer cases
- Display Tier I and II variants in case view causatives panel for cancer cases
- Refactored Individuals and Causative panels in case view for cancer cases

## [4.32.1]
### Fixed
- iSort lint check only
### Changed
- Institute cases page crashing when a case has track:Null
### Added

## [4.32]
### Added
- Load and show MITOMAP associated diseases from VCF (INFO field: MitomapAssociatedDiseases, via HmtNote)
- Show variant allele frequencies for mitochondrial variants (GRCh38 cases)
- Extend "public" json API with diseases (OMIM) and phenotypes (HPO)
- HPO gene list download now has option for clinical and non-clinical genes
- Display gene splice junctions data in sashimi plots
- Update case individuals with splice junctions tracks
- Simple Docker compose for development with local build
- Make Phenomodels subpanels collapsible
- User side documentation of cytogenomics features (Gens, Chromograph, vcf2cytosure, rhocall)
- iSort GitHub Action
- Support LoqusDB REST API queries
### Fixed
- Show other causative once, even if several events point to it
- Filtering variants by mitochondrial chromosome for cases with genome build=38
- HPO gene search button triggers any warnings for clinical / non-existing genes also on first search
- Fixed a bug in variants pages caused by MT variants without alt_frequency
- Tests for CADD score parsing function
- Fixed the look of IGV settings on SNV variant page
- Cases analyzed once shown as `rerun`
- Missing case track on case re-upload
- Fixed severity rank for SO term "regulatory region ablation"
### Changed
- Refactor according to CodeFactor - mostly reuse of duplicated code
- Phenomodels language adjustment
- Open variants in a new window (from variants page)
- Open overlapping and compound variants in a new window (from variant page)
- gnomAD link points to gnomAD v.3 (build GRCh38) for mitochondrial variants.
- Display only number of affected genes for dismissed SVs in general report
- Chromosome build check when populating the variants filter chromosome selection
- Display mitochondrial and rare diseases coverage report in cases with missing 'rare' track

## [4.31.1]
### Added
### Changed
- Remove mitochondrial and coverage report from cancer cases sidebar
### Fixed
- ClinVar page when dbSNP id is None

## [4.31]
### Added
- gnomAD annotation field in admin guide
- Export also dynamic panel genes not associated to an HPO term when downloading the HPO panel
- Primary HGNC transcript info in variant export files
- Show variant quality (QUAL field from vcf) in the variant summary
- Load/update PDF gene fusion reports (clinical and research) generated with Arriba
- Support new MANE annotations from VEP (both MANE Select and MANE Plus Clinical)
- Display on case activity the event of a user resetting all dismissed variants
- Support gnomAD population frequencies for mitochondrial variants
- Anchor links in Casedata ClinVar panels to redirect after renaming individuals
### Fixed
- Replace old docs link www.clinicalgenomics.se/scout with new https://clinical-genomics.github.io/scout
- Page formatting issues whenever case and variant comments contain extremely long strings with no spaces
- Chromograph images can be one column and have scrollbar. Removed legacy code.
- Column labels for ClinVar case submission
- Page crashing looking for LoqusDB observation when variant doesn't exist
- Missing inheritance models and custom inheritance models on newly created gene panels
- Accept only numbers in managed variants filter as position and end coordinates
- SNP id format and links in Variant page, ClinVar submission form and general report
- Case groups tooltip triggered only when mouse is on the panel header
- Loadable filters displayed in alphabetical order on variants page
### Changed
- A more compact case groups panel
- Added landscape orientation CSS style to cancer coverage and QC demo report
- Improve user documentation to create and save new gene panels
- Removed option to use space as separator when uploading gene panels
- Separating the columns of standard and custom inheritance models in gene panels
- Improved ClinVar instructions for users using non-English Excel

## [4.30.2]
### Added
### Fixed
- Use VEP RefSeq ID if RefSeq list is empty in RefSeq transcripts overview
- Bug creating variant links for variants with no end_chrom
### Changed

## [4.30.1]
### Added
### Fixed
- Cryptography dependency fixed to use version < 3.4
### Changed

## [4.30]
### Added
- Introduced a `reset dismiss variant` verb
- Button to reset all dismissed variants for a case
- Add black border to Chromograph ideograms
- Show ClinVar annotations on variantS page
- Added integration with GENS, copy number visualization tool
- Added a VUS label to the manual classification variant tags
- Add additional information to SNV verification emails
- Tooltips documenting manual annotations from default panels
- Case groups now show bam files from all cases on align view
### Fixed
- Center initial igv view on variant start with SNV/indels
- Don't set initial igv view to negative coordinates
- Display of GQ for SV and STR
- Parsing of AD and related info for STRs
- LoqusDB field in institute settings accepts only existing Loqus instances
- Fix DECIPHER link to work after DECIPHER migrated to GRCh38
- Removed visibility window param from igv.js genes track
- Updated HPO download URL
- Patch HPO download test correctly
- Reference size on STR hover not needed (also wrong)
- Introduced genome build check (allowed values: 37, 38, "37", "38") on case load
- Improve case searching by assignee full name
- Populating the LoqusDB select in institute settings
### Changed
- Cancer variants table header (pop freq etc)
- Only admin users can modify LoqusDB instance in Institute settings
- Style of case synopsis, variants and case comments
- Switched to igv.js 2.7.5
- Do not choke if case is missing research variants when research requested
- Count cases in LoqusDB by variant type
- Introduce deprecation warning for Loqus configs that are not dictionaries
- Improve create new gene panel form validation
- Make XM- transcripts less visible if they don't overlap with transcript refseq_id in variant page
- Color of gene panels and comments panels on cases and variant pages
- Do not choke if case is missing research variants when reserch requested

## [4.29.1]
### Added
### Fixed
- Always load STR variants regardless of RankScore threshold (hotfix)
### Changed

## [4.29]
### Added
- Added a page about migrating potentially breaking changes to the documentation
- markdown_include in development requirements file
- STR variants filter
- Display source, Z-score, inheritance pattern for STR annotations from Stranger (>0.6.1) if available
- Coverage and quality report to cancer view
### Fixed
- ACMG classification page crashing when trying to visualize a classification that was removed
- Pretty print HGVS on gene variants (URL-decode VEP)
- Broken or missing link in the documentation
- Multiple gene names in ClinVar submission form
- Inheritance model select field in ClinVar submission
- IGV.js >2.7.0 has an issue with the gene track zoom levels - temp freeze at 2.7.0
- Revert CORS-anywhere and introduce a local http proxy for cloud tracks
### Changed

## [4.28]
### Added
- Chromograph integration for displaying PNGs in case-page
- Add VAF to cancer case general report, and remove some of its unused fields
- Variants filter compatible with genome browser location strings
- Support for custom public igv tracks stored on the cloud
- Add tests to increase testing coverage
- Update case variants count after deleting variants
- Update IGV.js to latest (v2.7.4)
- Bypass igv.js CORS check using `https://github.com/Rob--W/cors-anywhere`
- Documentation on default and custom IGV.js tracks (admin docs)
- Lock phenomodels so they're editable by admins only
- Small case group assessment sharing
- Tutorial and files for deploying app on containers (Kubernetes pods)
- Canonical transcript and protein change of canonical transcript in exported variants excel sheet
- Support for Font Awesome version 6
- Submit to Beacon from case page sidebar
- Hide dismissed variants in variants pages and variants export function
- Systemd service files and instruction to deploy Scout using podman
### Fixed
- Bugfix: unused `chromgraph_prefix |tojson` removed
- Freeze coloredlogs temporarily
- Marrvel link
- Don't show TP53 link for silent or synonymous changes
- OMIM gene field accepts any custom number as OMIM gene
- Fix Pytest single quote vs double quote string
- Bug in gene variants search by similar cases and no similar case is found
- Delete unused file `userpanel.py`
- Primary transcripts in variant overview and general report
- Google OAuth2 login setup in README file
- Redirect to 'missing file'-icon if configured Chromograph file is missing
- Javascript error in case page
- Fix compound matching during variant loading for hg38
- Cancer variants view containing variants dismissed with cancer-specific reasons
- Zoom to SV variant length was missing IGV contig select
- Tooltips on case page when case has no default gene panels
### Changed
- Save case variants count in case document and not in sessions
- Style of gene panels multiselect on case page
- Collapse/expand main HPO checkboxes in phenomodel preview
- Replaced GQ (Genotype quality) with VAF (Variant allele frequency) in cancer variants GT table
- Allow loading of cancer cases with no tumor_purity field
- Truncate cDNA and protein changes in case report if longer than 20 characters


## [4.27]
### Added
- Exclude one or more variant categories when running variants delete command
### Fixed
### Changed

## [4.26.1]
### Added
### Fixed
- Links with 1-letter aa codes crash on frameshift etc
### Changed

## [4.26]
### Added
- Extend the delete variants command to print analysis date, track, institute, status and research status
- Delete variants by type of analysis (wgs|wes|panel)
- Links to cBioPortal, MutanTP53, IARC TP53, OncoKB, MyCancerGenome, CIViC
### Fixed
- Deleted variants count
### Changed
- Print output of variants delete command as a tab separated table

## [4.25]
### Added
- Command line function to remove variants from one or all cases
### Fixed
- Parse SMN None calls to None rather than False

## [4.24.1]
### Fixed
- Install requirements.txt via setup file

## [4.24]
### Added
- Institute-level phenotype models with sub-panels containing HPO and OMIM terms
- Runnable Docker demo
- Docker image build and push github action
- Makefile with shortcuts to docker commands
- Parse and save synopsis, phenotype and cohort terms from config files upon case upload
### Fixed
- Update dismissed variant status when variant dismissed key is missing
- Breakpoint two IGV button now shows correct chromosome when different from bp1
- Missing font lib in Docker image causing the PDF report download page to crash
- Sentieon Manta calls lack Somaticscore - load anyway
- ClinVar submissions crashing due to pinned variants that are not loaded
- Point ExAC pLI score to new gnomad server address
- Bug uploading cases missing phenotype terms in config file
- STRs loaded but not shown on browser page
- Bug when using adapter.variant.get_causatives with case_id without causatives
- Problem with fetching "solved" from scout export cases cli
- Better serialising of datetime and bson.ObjectId
- Added `volumes` folder to .gitignore
### Changed
- Make matching causative and managed variants foldable on case page
- Remove calls to PyMongo functions marked as deprecated in backend and frontend(as of version 3.7).
- Improved `scout update individual` command
- Export dynamic phenotypes with ordered gene lists as PDF


## [4.23]
### Added
- Save custom IGV track settings
- Show a flash message with clear info about non-valid genes when gene panel creation fails
- CNV report link in cancer case side navigation
- Return to comment section after editing, deleting or submitting a comment
- Managed variants
- MT vs 14 chromosome mean coverage stats if Scout is connected to Chanjo
### Fixed
- missing `vcf_cancer_sv` and `vcf_cancer_sv_research` to manual.
- Split ClinVar multiple clnsig values (slash-separated) and strip them of underscore for annotations without accession number
- Timeout of `All SNVs and INDELs` page when no valid gene is provided in the search
- Round CADD (MIPv9)
- Missing default panel value
- Invisible other causatives lines when other causatives lack gene symbols
### Changed
- Do not freeze mkdocs-material to version 4.6.1
- Remove pre-commit dependency

## [4.22]
### Added
- Editable cases comments
- Editable variants comments
### Fixed
- Empty variant activity panel
- STRs variants popover
- Split new ClinVar multiple significance terms for a variant
- Edit the selected comment, not the latest
### Changed
- Updated RELEASE docs.
- Pinned variants card style on the case page
- Merged `scout export exons` and `scout view exons` commands


## [4.21.2]
### Added
### Fixed
- Do not pre-filter research variants by (case-default) gene panels
- Show OMIM disease tooltip reliably
### Changed

## [4.21.1]
### Added
### Fixed
- Small change to Pop Freq column in variants ang gene panels to avoid strange text shrinking on small screens
- Direct use of HPO list for Clinical HPO SNV (and cancer SNV) filtering
- PDF coverage report redirecting to login page
### Changed
- Remove the option to dismiss single variants from all variants pages
- Bulk dismiss SNVs, SVs and cancer SNVs from variants pages

## [4.21]
### Added
- Support to configure LoqusDB per institute
- Highlight causative variants in the variants list
- Add tests. Mostly regarding building internal datatypes.
- Remove leading and trailing whitespaces from panel_name and display_name when panel is created
- Mark MANE transcript in list of transcripts in "Transcript overview" on variant page
- Show default panel name in case sidebar
- Previous buttons for variants pagination
- Adds a gh action that checks that the changelog is updated
- Adds a gh action that deploys new releases automatically to pypi
- Warn users if case default panels are outdated
- Define institute-specific gene panels for filtering in institute settings
- Use institute-specific gene panels in variants filtering
- Show somatic VAF for pinned and causative variants on case page

### Fixed
- Report pages redirect to login instead of crashing when session expires
- Variants filter loading in cancer variants page
- User, Causative and Cases tables not scaling to full page
- Improved docs for an initial production setup
- Compatibility with latest version of Black
- Fixed tests for Click>7
- Clinical filter required an extra click to Filter to return variants
- Restore pagination and shrink badges in the variants page tables
- Removing a user from the command line now inactivates the case only if user is last assignee and case is active
- Bugfix, LoqusDB per institute feature crashed when institute id was empty string
- Bugfix, LoqusDB calls where missing case count
- filter removal and upload for filters deleted from another page/other user
- Visualize outdated gene panels info in a popover instead of a tooltip in case page side panel

### Changed
- Highlight color on normal STRs in the variants table from green to blue
- Display breakpoints coordinates in verification emails only for structural variants


## [4.20]
### Added
- Display number of filtered variants vs number of total variants in variants page
- Search case by HPO terms
- Dismiss variant column in the variants tables
- Black and pre-commit packages to dev requirements

### Fixed
- Bug occurring when rerun is requested twice
- Peddy info fields in the demo config file
- Added load config safety check for multiple alignment files for one individual
- Formatting of cancer variants table
- Missing Score in SV variants table

### Changed
- Updated the documentation on how to create a new software release
- Genome build-aware cytobands coordinates
- Styling update of the Matchmaker card
- Select search type in case search form


## [4.19]

### Added
- Show internal ID for case
- Add internal ID for downloaded CGH files
- Export dynamic HPO gene list from case page
- Remove users as case assignees when their account is deleted
- Keep variants filters panel expanded when filters have been used

### Fixed
- Handle the ProxyFix ModuleNotFoundError when Werkzeug installed version is >1.0
- General report formatting issues whenever case and variant comments contain extremely long strings with no spaces

### Changed
- Created an institute wrapper page that contains list of cases, causatives, SNVs & Indels, user list, shared data and institute settings
- Display case name instead of case ID on clinVar submissions
- Changed icon of sample update in clinVar submissions


## [4.18]

### Added
- Filter cancer variants on cytoband coordinates
- Show dismiss reasons in a badge with hover for clinical variants
- Show an ellipsis if 10 cases or more to display with loqusdb matches
- A new blog post for version 4.17
- Tooltip to better describe Tumor and Normal columns in cancer variants
- Filter cancer SNVs and SVs by chromosome coordinates
- Default export of `Assertion method citation` to clinVar variants submission file
- Button to export up to 500 cancer variants, filtered or not
- Rename samples of a clinVar submission file

### Fixed
- Apply default gene panel on return to cancer variantS from variant view
- Revert to certificate checking when asking for Chanjo reports
- `scout download everything` command failing while downloading HPO terms

### Changed
- Turn tumor and normal allelic fraction to decimal numbers in tumor variants page
- Moved clinVar submissions code to the institutes blueprints
- Changed name of clinVar export files to FILENAME.Variant.csv and FILENAME.CaseData.csv
- Switched Google login libraries from Flask-OAuthlib to Authlib


## [4.17.1]

### Fixed
- Load cytobands for cases with chromosome build not "37" or "38"


## [4.17]

### Added
- COSMIC badge shown in cancer variants
- Default gene-panel in non-cancer structural view in url
- Filter SNVs and SVs by cytoband coordinates
- Filter cancer SNV variants by alt allele frequency in tumor
- Correct genome build in UCSC link from structural variant page



### Fixed
- Bug in clinVar form when variant has no gene
- Bug when sharing cases with the same institute twice
- Page crashing when removing causative variant tag
- Do not default to GATK caller when no caller info is provided for cancer SNVs


## [4.16.1]

### Fixed
- Fix the fix for handling of delivery reports for rerun cases

## [4.16]

### Added
- Adds possibility to add "lims_id" to cases. Currently only stored in database, not shown anywhere
- Adds verification comment box to SVs (previously only available for small variants)
- Scrollable pedigree panel

### Fixed
- Error caused by changes in WTForm (new release 2.3.x)
- Bug in OMIM case page form, causing the page to crash when a string was provided instead of a numerical OMIM id
- Fix Alamut link to work properly on hg38
- Better handling of delivery reports for rerun cases
- Small CodeFactor style issues: matchmaker results counting, a couple of incomplete tests and safer external xml
- Fix an issue with Phenomizer introduced by CodeFactor style changes

### Changed
- Updated the version of igv.js to 2.5.4

## [4.15.1]

### Added
- Display gene names in ClinVar submissions page
- Links to Varsome in variant transcripts table

### Fixed
- Small fixes to ClinVar submission form
- Gene panel page crash when old panel has no maintainers

## [4.15]

### Added
- Clinvar CNVs IGV track
- Gene panels can have maintainers
- Keep variant actions (dismissed, manual rank, mosaic, acmg, comments) upon variant re-upload
- Keep variant actions also on full case re-upload

### Fixed
- Fix the link to Ensembl for SV variants when genome build 38.
- Arrange information in columns on variant page
- Fix so that new cosmic identifier (COSV) is also acceptable #1304
- Fixed COSMIC tag in INFO (outside of CSQ) to be parses as well with `&` splitter.
- COSMIC stub URL changed to https://cancer.sanger.ac.uk/cosmic/search?q= instead.
- Updated to a version of IGV where bigBed tracks are visualized correctly
- Clinvar submission files are named according to the content (variant_data and case_data)
- Always show causatives from other cases in case overview
- Correct disease associations for gene symbol aliases that exist as separate genes
- Re-add "custom annotations" for SV variants
- The override ClinVar P/LP add-in in the Clinical Filter failed for new CSQ strings

### Changed
- Runs all CI checks in github actions

## [4.14.1]

### Fixed
- Error when variant found in loqusdb is not loaded for other case

## [4.14]

### Added
- Use github actions to run tests
- Adds CLI command to update individual alignments path
- Update HPO terms using downloaded definitions files
- Option to use alternative flask config when running `scout serve`
- Requirement to use loqusdb >= 2.5 if integrated

### Fixed
- Do not display Pedigree panel in cancer view
- Do not rely on internet connection and services available when running CI tests
- Variant loading assumes GATK if no caller set given and GATK filter status is seen in FILTER
- Pass genome build param all the way in order to get the right gene mappings for cases with build 38
- Parse correctly variants with zero frequency values
- Continue even if there are problems to create a region vcf
- STR and cancer variant navigation back to variants pages could fail

### Changed
- Improved code that sends requests to the external APIs
- Updates ranges for user ranks to fit todays usage
- Run coveralls on github actions instead of travis
- Run pip checks on github actions instead of coveralls
- For hg38 cases, change gnomAD link to point to version 3.0 (which is hg38 based)
- Show pinned or causative STR variants a bit more human readable

## [4.13.1]

### Added
### Fixed
- Typo that caused not all clinvar conflicting interpretations to be loaded no matter what
- Parse and retrieve clinvar annotations from VEP-annotated (VEP 97+) CSQ VCF field
- Variant clinvar significance shown as `not provided` whenever is `Uncertain significance`
- Phenomizer query crashing when case has no HPO terms assigned
- Fixed a bug affecting `All SNVs and INDELs` page when variants don't have canonical transcript
- Add gene name or id in cancer variant view

### Changed
- Cancer Variant view changed "Variant:Transcript:Exon:HGVS" to "Gene:Transcript:Exon:HGVS"

## [4.13]

### Added
- ClinVar SNVs track in IGV
- Add SMA view with SMN Copy Number data
- Easier to assign OMIM diagnoses from case page
- OMIM terms and specific OMIM term page

### Fixed
- Bug when adding a new gene to a panel
- Restored missing recent delivery reports
- Fixed style and links to other reports in case side panel
- Deleting cases using display_name and institute not deleting its variants
- Fixed bug that caused coordinates filter to override other filters
- Fixed a problem with finding some INS in loqusdb
- Layout on SV page when local observations without cases are present
- Make scout compatible with the new HPO definition files from `http://compbio.charite.de/jenkins/`
- General report visualization error when SNVs display names are very long


### Changed


## [4.12.4]

### Fixed
- Layout on SV page when local observations without cases are present

## [4.12.3]

### Fixed
- Case report when causative or pinned SVs have non null allele frequencies

## [4.12.2]

### Fixed
- SV variant links now take you to the SV variant page again
- Cancer variant view has cleaner table data entries for "N/A" data
- Pinned variant case level display hotfix for cancer and str - more on this later
- Cancer variants show correct alt/ref reads mirroring alt frequency now
- Always load all clinical STR variants even if a region load is attempted - index may be missing
- Same case repetition in variant local observations

## [4.12.1]

### Fixed
- Bug in variant.gene when gene has no HGVS description


## [4.12]

### Added
- Accepts `alignment_path` in load config to pass bam/cram files
- Display all phenotypes on variant page
- Display hgvs coordinates on pinned and causatives
- Clear panel pending changes
- Adds option to setup the database with static files
- Adds cli command to download the resources from CLI that scout needs
- Adds test files for merged somatic SV and CNV; as well as merged SNV, and INDEL part of #1279
- Allows for upload of OMIM-AUTO gene panel from static files without api-key

### Fixed
- Cancer case HPO panel variants link
- Fix so that some drop downs have correct size
- First IGV button in str variants page
- Cancer case activates on SNV variants
- Cases activate when STR variants are viewed
- Always calculate code coverage
- Pinned/Classification/comments in all types of variants pages
- Null values for panel's custom_inheritance_models
- Discrepancy between the manual disease transcripts and those in database in gene-edit page
- ACMG classification not showing for some causatives
- Fix bug which caused IGV.js to use hg19 reference files for hg38 data
- Bug when multiple bam files sources with non-null values are available


### Changed
- Renamed `requests` file to `scout_requests`
- Cancer variant view shows two, instead of four, decimals for allele and normal


## [4.11.1]

### Fixed
- Institute settings page
- Link institute settings to sharing institutes choices

## [4.11.0]

### Added
- Display locus name on STR variant page
- Alternative key `GNOMADAF_popmax` for Gnomad popmax allele frequency
- Automatic suggestions on how to improve the code on Pull Requests
- Parse GERP, phastCons and phyloP annotations from vep annotated CSQ fields
- Avoid flickering comment popovers in variant list
- Parse REVEL score from vep annotated CSQ fields
- Allow users to modify general institute settings
- Optionally format code automatically on commit
- Adds command to backup vital parts `scout export database`
- Parsing and displaying cancer SV variants from Manta annotated VCF files
- Dismiss cancer snv variants with cancer-specific options
- Add IGV.js UPD, RHO and TIDDIT coverage wig tracks.


### Fixed
- Slightly darker page background
- Fixed an issued with parsed conservation values from CSQ
- Clinvar submissions accessible to all users of an institute
- Header toolbar when on Clinvar page now shows institute name correctly
- Case should not always inactivate upon update
- Show dismissed snv cancer variants as grey on the cancer variants page
- Improved style of mappability link and local observations on variant page
- Convert all the GET requests to the igv view to POST request
- Error when updating gene panels using a file containing BOM chars
- Add/replace gene radio button not working in gene panels


## [4.10.1]

### Fixed
- Fixed issue with opening research variants
- Problem with coveralls not called by Travis CI
- Handle Biomart service down in tests


## [4.10.0]

### Added
- Rank score model in causatives page
- Exportable HPO terms from phenotypes page
- AMP guideline tiers for cancer variants
- Adds scroll for the transcript tab
- Added CLI option to query cases on time since case event was added
- Shadow clinical assessments also on research variants display
- Support for CRAM alignment files
- Improved str variants view : sorting by locus, grouped by allele.
- Delivery report PDF export
- New mosaicism tag option
- Add or modify individuals' age or tissue type from case page
- Display GC and allele depth in causatives table.
- Included primary reference transcript in general report
- Included partial causative variants in general report
- Remove dependency of loqusdb by utilising the CLI

### Fixed
- Fixed update OMIM command bug due to change in the header of the genemap2 file
- Removed Mosaic Tag from Cancer variants
- Fixes issue with unaligned table headers that comes with hidden Datatables
- Layout in general report PDF export
- Fixed issue on the case statistics view. The validation bars didn't show up when all institutes were selected. Now they do.
- Fixed missing path import by importing pathlib.Path
- Handle index inconsistencies in the update index functions
- Fixed layout problems


## [4.9.0]

### Added
- Improved MatchMaker pages, including visible patient contacts email address
- New badges for the github repo
- Links to [GENEMANIA](genemania.org)
- Sort gene panel list on case view.
- More automatic tests
- Allow loading of custom annotations in VCF using the SCOUT_CUSTOM info tag.

### Fixed
- Fix error when a gene is added to an empty dynamic gene panel
- Fix crash when attempting to add genes on incorrect format to dynamic gene panel
- Manual rank variant tags could be saved in a "Select a tag"-state, a problem in the variants view.
- Same case evaluations are no longer shown as gray previous evaluations on the variants page
- Stay on research pages, even if reset, next first buttons are pressed..
- Overlapping variants will now be visible on variant page again
- Fix missing classification comments and links in evaluations page
- All prioritized cases are shown on cases page


## [4.8.3]

### Added

### Fixed
- Bug when ordering sanger
- Improved scrolling over long list of genes/transcripts


## [4.8.2]

### Added

### Fixed
- Avoid opening extra tab for coverage report
- Fixed a problem when rank model version was saved as floats and not strings
- Fixed a problem with displaying dismiss variant reasons on the general report
- Disable load and delete filter buttons if there are no saved filters
- Fix problem with missing verifications
- Remove duplicate users and merge their data and activity


## [4.8.1]

### Added

### Fixed
- Prevent login fail for users with id defined by ObjectId and not email
- Prevent the app from crashing with `AttributeError: 'NoneType' object has no attribute 'message'`


## [4.8.0]

### Added
- Updated Scout to use Bootstrap 4.3
- New looks for Scout
- Improved dashboard using Chart.js
- Ask before inactivating a case where last assigned user leaves it
- Genes can be manually added to the dynamic gene list directly on the case page
- Dynamic gene panels can optionally be used with clinical filter, instead of default gene panel
- Dynamic gene panels get link out to chanjo-report for coverage report
- Load all clinvar variants with clinvar Pathogenic, Likely Pathogenic and Conflicting pathogenic
- Show transcripts with exon numbers for structural variants
- Case sort order can now be toggled between ascending and descending.
- Variants can be marked as partial causative if phenotype is available for case.
- Show a frequency tooltip hover for SV-variants.
- Added support for LDAP login system
- Search snv and structural variants by chromosomal coordinates
- Structural variants can be marked as partial causative if phenotype is available for case.
- Show normal and pathologic limits for STRs in the STR variants view.
- Institute level persistent variant filter settings that can be retrieved and used.
- export causative variants to Excel
- Add support for ROH, WIG and chromosome PNGs in case-view

### Fixed
- Fixed missing import for variants with comments
- Instructions on how to build docs
- Keep sanger order + verification when updating/reloading variants
- Fixed and moved broken filter actions (HPO gene panel and reset filter)
- Fixed string conversion to number
- UCSC links for structural variants are now separated per breakpoint (and whole variant where applicable)
- Reintroduced missing coverage report
- Fixed a bug preventing loading samples using the command line
- Better inheritance models customization for genes in gene panels
- STR variant page back to list button now does its one job.
- Allows to setup scout without a omim api key
- Fixed error causing "favicon not found" flash messages
- Removed flask --version from base cli
- Request rerun no longer changes case status. Active or archived cases inactivate on upload.
- Fixed missing tooltip on the cancer variants page
- Fixed weird Rank cell in variants page
- Next and first buttons order swap
- Added pagination (and POST capability) to cancer variants.
- Improves loading speed for variant page
- Problem with updating variant rank when no variants
- Improved Clinvar submission form
- General report crashing when dismissed variant has no valid dismiss code
- Also show collaborative case variants on the All variants view.
- Improved phenotype search using dataTables.js on phenotypes page
- Search and delete users with `email` instead of `_id`
- Fixed css styles so that multiselect options will all fit one column


## [4.7.3]

### Added
- RankScore can be used with VCFs for vcf_cancer files

### Fixed
- Fix issue with STR view next page button not doing its one job.

### Deleted
- Removed pileup as a bam viewing option. This is replaced by IGV


## [4.7.2]

### Added
- Show earlier ACMG classification in the variant list

### Fixed
- Fixed igv search not working due to igv.js dist 2.2.17
- Fixed searches for cases with a gene with variants pinned or marked causative.
- Load variant pages faster after fixing other causatives query
- Fixed mitochondrial report bug for variants without genes

## [4.7.1]

### Added

### Fixed
- Fixed bug on genes page


## [4.7.0]

### Added
- Export genes and gene panels in build GRCh38
- Search for cases with variants pinned or marked causative in a given gene.
- Search for cases phenotypically similar to a case also from WUI.
- Case variant searches can be limited to similar cases, matching HPO-terms,
  phenogroups and cohorts.
- De-archive reruns and flag them as 'inactive' if archived
- Sort cases by analysis_date, track or status
- Display cases in the following order: prioritized, active, inactive, archived, solved
- Assign case to user when user activates it or asks for rerun
- Case becomes inactive when it has no assignees
- Fetch refseq version from entrez and use it in clinvar form
- Load and export of exons for all genes, independent on refseq
- Documentation for loading/updating exons
- Showing SV variant annotations: SV cgh frequencies, gnomad-SV, local SV frequencies
- Showing transcripts mapping score in segmental duplications
- Handle requests to Ensembl Rest API
- Handle requests to Ensembl Rest Biomart
- STR variants view now displays GT and IGV link.
- Description field for gene panels
- Export exons in build 37 and 38 using the command line

### Fixed
- Fixes of and induced by build tests
- Fixed bug affecting variant observations in other cases
- Fixed a bug that showed wrong gene coverage in general panel PDF export
- MT report only shows variants occurring in the specific individual of the excel sheet
- Disable SSL certifcate verification in requests to chanjo
- Updates how intervaltree and pymongo is used to void deprecated functions
- Increased size of IGV sample tracks
- Optimized tests


## [4.6.1]

### Added

### Fixed
- Missing 'father' and 'mother' keys when parsing single individual cases


## [4.6.0]

### Added
- Description of Scout branching model in CONTRIBUTING doc
- Causatives in alphabetical order, display ACMG classification and filter by gene.
- Added 'external' to the list of analysis type options
- Adds functionality to display "Tissue type". Passed via load config.
- Update to IGV 2.

### Fixed
- Fixed alignment visualization and vcf2cytosure availability for demo case samples
- Fixed 3 bugs affecting SV pages visualization
- Reintroduced the --version cli option
- Fixed variants query by panel (hpo panel + gene panel).
- Downloaded MT report contains excel files with individuals' display name
- Refactored code in parsing of config files.


## [4.5.1]

### Added

### Fixed
- update requirement to use PyYaml version >= 5.1
- Safer code when loading config params in cli base


## [4.5.0]

### Added
- Search for similar cases from scout view CLI
- Scout cli is now invoked from the app object and works under the app context

### Fixed
- PyYaml dependency fixed to use version >= 5.1


## [4.4.1]

### Added
- Display SV rank model version when available

### Fixed
- Fixed upload of delivery report via API


## [4.4.0]

### Added
- Displaying more info on the Causatives page and hiding those not causative at the case level
- Add a comment text field to Sanger order request form, allowing a message to be included in the email
- MatchMaker Exchange integration
- List cases with empty synopsis, missing HPO terms and phenotype groups.
- Search for cases with open research list, or a given case status (active, inactive, archived)

### Fixed
- Variant query builder split into several functions
- Fixed delivery report load bug


## [4.3.3]

### Added
- Different individual table for cancer cases

### Fixed
- Dashboard collects validated variants from verification events instead of using 'sanger' field
- Cases shared with collaborators are visible again in cases page
- Force users to select a real institute to share cases with (actionbar select fix)


## [4.3.2]

### Added
- Dashboard data can be filtered using filters available in cases page
- Causatives for each institute are displayed on a dedicated page
- SNVs and and SVs are searchable across cases by gene and rank score
- A more complete report with validated variants is downloadable from dashboard

### Fixed
- Clinsig filter is fixed so clinsig numerical values are returned
- Split multi clinsig string values in different elements of clinsig array
- Regex to search in multi clinsig string values or multi revstat string values
- It works to upload vcf files with no variants now
- Combined Pileup and IGV alignments for SVs having variant start and stop on the same chromosome


## [4.3.1]

### Added
- Show calls from all callers even if call is not available
- Instructions to install cairo and pango libs from WeasyPrint page
- Display cases with number of variants from CLI
- Only display cases with number of variants above certain treshold. (Also CLI)
- Export of verified variants by CLI or from the dashboard
- Extend case level queries with default panels, cohorts and phenotype groups.
- Slice dashboard statistics display using case level queries
- Add a view where all variants for an institute can be searched across cases, filtering on gene and rank score. Allows searching research variants for cases that have research open.

### Fixed
- Fixed code to extract variant conservation (gerp, phyloP, phastCons)
- Visualization of PDF-exported gene panels
- Reintroduced the exon/intron number in variant verification email
- Sex and affected status is correctly displayed on general report
- Force number validation in SV filter by size
- Display ensembl transcripts when no refseq exists


## [4.3.0]

### Added
- Mosaicism tag on variants
- Show and filter on SweGen frequency for SVs
- Show annotations for STR variants
- Show all transcripts in verification email
- Added mitochondrial export
- Adds alternative to search for SVs shorter that the given length
- Look for 'bcftools' in the `set` field of VCFs
- Display digenic inheritance from OMIM
- Displays what refseq transcript that is primary in hgnc

### Fixed

- Archived panels displays the correct date (not retroactive change)
- Fixed problem with waiting times in gene panel exports
- Clinvar fiter not working with human readable clinsig values

## [4.2.2]

### Fixed
- Fixed gene panel create/modify from CSV file utf-8 decoding error
- Updating genes in gene panels now supports edit comments and entry version
- Gene panel export timeout error

## [4.2.1]

### Fixed
- Re-introduced gene name(s) in verification email subject
- Better PDF rendering for excluded variants in report
- Problem to access old case when `is_default` did not exist on a panel


## [4.2.0]

### Added
- New index on variant_id for events
- Display overlapping compounds on variants view

### Fixed
- Fixed broken clinical filter


## [4.1.4]

### Added
- Download of filtered SVs

### Fixed
- Fixed broken download of filtered variants
- Fixed visualization issue in gene panel PDF export
- Fixed bug when updating gene names in variant controller


## [4.1.3]

### Fixed
- Displays all primary transcripts


## [4.1.2]

### Added
- Option add/replace when updating a panel via CSV file
- More flexible versioning of the gene panels
- Printing coverage report on the bottom of the pdf case report
- Variant verification option for SVs
- Logs uri without pwd when connecting
- Disease-causing transcripts in case report
- Thicker lines in case report
- Supports HPO search for cases, both terms or if described in synopsis
- Adds sanger information to dashboard

### Fixed
- Use db name instead of **auth** as default for authentication
- Fixes so that reports can be generated even with many variants
- Fixed sanger validation popup to show individual variants queried by user and institute.
- Fixed problem with setting up scout
- Fixes problem when exac file is not available through broad ftp
- Fetch transcripts for correct build in `adapter.hgnc_gene`

## [4.1.1]
- Fix problem with institute authentication flash message in utils
- Fix problem with comments
- Fix problem with ensembl link


## [4.1.0]

### Added
- OMIM phenotypes to case report
- Command to download all panel app gene panels `scout load panel --panel-app`
- Links to genenames.org and omim on gene page
- Popup on gene at variants page with gene information
- reset sanger status to "Not validated" for pinned variants
- highlight cases with variants to be evaluated by Sanger on the cases page
- option to point to local reference files to the genome viewer pileup.js. Documented in `docs.admin-guide.server`
- option to export single variants in `scout export variants`
- option to load a multiqc report together with a case(add line in load config)
- added a view for searching HPO terms. It is accessed from the top left corner menu
- Updates the variants view for cancer variants. Adds a small cancer specific filter for known variants
- Adds hgvs information on cancer variants page
- Adds option to update phenotype groups from CLI

### Fixed
- Improved Clinvar to submit variants from different cases. Fixed HPO terms in casedata according to feedback
- Fixed broken link to case page from Sanger modal in cases view
- Now only cases with non empty lists of causative variants are returned in `adapter.case(has_causatives=True)`
- Can handle Tumor only samples
- Long lists of HGNC symbols are now possible. This was previously difficult with manual, uploaded or by HPO search when changing filter settings due to GET request limitations. Relevant pages now use POST requests. Adds the dynamic HPO panel as a selection on the gene panel dropdown.
- Variant filter defaults to default panels also on SV and Cancer variants pages.

## [4.0.0]

### WARNING ###

This is a major version update and will require that the backend of pre releases is updated.
Run commands:

```
$scout update genes
$scout update hpo
```

- Created a Clinvar submission tool, to speed up Clinvar submission of SNVs and SVs
- Added an analysis report page (html and PDF format) containing phenotype, gene panels and variants that are relevant to solve a case.

### Fixed
- Optimized evaluated variants to speed up creation of case report
- Moved igv and pileup viewer under a common folder
- Fixed MT alignment view pileup.js
- Fixed coordinates for SVs with start chromosome different from end chromosome
- Global comments shown across cases and institutes. Case-specific variant comments are shown only for that specific case.
- Links to clinvar submitted variants at the cases level
- Adapts clinvar parsing to new format
- Fixed problem in `scout update user` when the user object had no roles
- Makes pileup.js use online genome resources when viewing alignments. Now any instance of Scout can make use of this functionality.
- Fix ensembl link for structural variants
- Works even when cases does not have `'madeline_info'`
- Parses Polyphen in correct way again
- Fix problem with parsing gnomad from VEP

### Added
- Added a PDF export function for gene panels
- Added a "Filter and export" button to export custom-filtered SNVs to CSV file
- Dismiss SVs
- Added IGV alignments viewer
- Read delivery report path from case config or CLI command
- Filter for spidex scores
- All HPO terms are now added and fetched from the correct source (https://github.com/obophenotype/human-phenotype-ontology/blob/master/hp.obo)
- New command `scout update hpo`
- New command `scout update genes` will fetch all the latest information about genes and update them
- Load **all** variants found on chromosome **MT**
- Adds choice in cases overview do show as many cases as user like

### Removed
- pileup.min.js and pileup css are imported from a remote web location now
- All source files for HPO information, this is instead fetched directly from source
- All source files for gene information, this is instead fetched directly from source

## [3.0.0]
### Fixed
- hide pedigree panel unless it exists

## [1.5.1] - 2016-07-27
### Fixed
- look for both ".bam.bai" and ".bai" extensions

## [1.4.0] - 2016-03-22
### Added
- support for local frequency through loqusdb
- bunch of other stuff

## [1.3.0] - 2016-02-19
### Fixed
- Update query-phenomizer and add username/password

### Changed
- Update the way a case is checked for rerun-status

### Added
- Add new button to mark a case as "checked"
- Link to clinical variants _without_ 1000G annotation

## [1.2.2] - 2016-02-18
### Fixed
- avoid filtering out variants lacking ExAC and 1000G annotations

## [1.1.3] - 2015-10-01
### Fixed
- persist (clinical) filter when clicking load more
- fix #154 by robustly setting clinical filter func. terms

## [1.1.2] - 2015-09-07
### Fixed
- avoid replacing coverage report with none
- update SO terms, refactored

## [1.1.1] - 2015-08-20
### Fixed
- fetch case based on collaborator status (not owner)

## [1.1.0] - 2015-05-29
### Added
- link(s) to SNPedia based on RS-numbers
- new Jinja filter to "humanize" decimal numbers
- show gene panels in variant view
- new Jinja filter for decoding URL encoding
- add indicator to variants in list that have comments
- add variant number threshold and rank score threshold to load function
- add event methods to mongo adapter
- add tests for models
- show badge "old" if comment was written for a previous analysis

### Changed
- show cDNA change in transcript summary unless variant is exonic
- moved compounds table further up the page
- show dates for case uploads in ISO format
- moved variant comments higher up on page
- updated documentation for pages
- read in coverage report as blob in database and serve directly
- change ``OmimPhenotype`` to ``PhenotypeTerm``
- reorganize models sub-package
- move events (and comments) to separate collection
- only display prev/next links for the research list
- include variant type in breadcrumbs e.g. "Clinical variants"

### Removed
- drop dependency on moment.js

### Fixed
- show the same level of detail for all frequencies on all pages
- properly decode URL encoded symbols in amino acid/cDNA change strings
- fixed issue with wipe permissions in MongoDB
- include default gene lists in "variants" link in breadcrumbs

## [1.0.2] - 2015-05-20
### Changed
- update case fetching function

### Fixed
- handle multiple cases with same id

## [1.0.1] - 2015-04-28
### Fixed
- Fix building URL parameters in cases list Vue component

## [1.0.0] - 2015-04-12
Codename: Sara Lund

![Release 1.0](artwork/releases/release-1-0.jpg)

### Added
- Add email logging for unexpected errors
- New command line tool for deleting case

### Changed
- Much improved logging overall
- Updated documentation/usage guide
- Removed non-working IGV link

### Fixed
- Show sample display name in GT call
- Various small bug fixes
- Make it easier to hover over popups

## [0.0.2-rc1] - 2015-03-04
### Added
- add protein table for each variant
- add many more external links
- add coverage reports as PDFs

### Changed
- incorporate user feedback updates
- big refactor of load scripts

## [0.0.2-rc2] - 2015-03-04
### Changes
- add gene table with gene description
- reorganize inheritance models box

### Fixed
- avoid overwriting gene list on "research" load
- fix various bugs in external links

## [0.0.2-rc3] - 2015-03-05
### Added
- Activity log feed to variant view
- Adds protein change strings to ODM and Sanger email

### Changed
- Extract activity log component to macro

### Fixes
- Make Ensembl transcript links use archive website<|MERGE_RESOLUTION|>--- conflicted
+++ resolved
@@ -9,11 +9,8 @@
 - Add cancer SNVs to Oncogenicity ClinVar submissions (downloadable json document only) (#5449)
 - Instance badge class and config option documentation (#5500)
 - Fix incorrect reference to non-existent pymongo.synchronous (#5517)
-<<<<<<< HEAD
+- More clearly dim cases for empty queries (#5507)
 - Add Alamut alignment view (#5457)
-=======
-- More clearly dim cases for empty queries (#5507)
->>>>>>> 7b15d9ea
 
 ## [4.102]
 ### Added
