# Change Log
All notable changes to this project will be documented in this file.
This project adheres to [Semantic Versioning](http://semver.org/).

About changelog [here](https://keepachangelog.com/en/1.0.0/)

## [unreleased]
### Added
- De novo assembly alignment file load and display
- Paraphase bam-let alignment file load and display
- Parsing and showing ClinVar somatic oncogenicity anontations, when available
### Changed
- Allow ACMG criteria strength modification to Very strong/Stand-alone
### Fixed
- Re-enable display of case and individual specific tracks (pre-computed coverage, UPD, zygosity)
<<<<<<< HEAD
- Avoid page timeout by skipping HGVS validations in ClinVar multistep submission for non-MANE transcripts when variant contains more than 50 HGVS descriptors
=======
- Disable 2-color mode in IGV.js by default, since it obscures variant proportion of reads. Can be manually enabled.
>>>>>>> 39833a4f


## [4.98]
### Added
- Documentation on how to delete variants for one or more cases
- Document the option to collect green genes from any panel when updating the PanelApp green genes panel
- On the institute's filters page, display also any soft filters applied to institute's variants
### Fixed
- Case page patch for research cases without WTS outliers

## [4.97]
### Added
- Software version and link to the relative release on GitHub on the top left dropdown menu
- Option to sort WTS outliers by p_value, Δψ, ψ value, zscore or l2fc
- Display pLI score and LOEUF on rare diseases and cancer SNV pages
- Preselect MANE SELECT transcripts in the multi-step ClinVar variant add to submission process
- Allow updating case with WTS Fraser and Outrider research files
- Load research WTS outliers using the `scout load variants --outliers-research` command
- Chanjo2 gene coverage completeness indicator and report from variant page, summary card
- Enhanced SNV and SV filtering for cancer and rare disease cases, now supporting size thresholds (≥ or < a specified base pair length)
- Option to exclude ClinVar significance status in SNVs filters form
- Made HRD a config parameter and display it for cancer cases.
- Preset institute-level soft filters for variants (filtering based on "filters" values on variant documents). Settings editable by admins on the institute's settings page. Allows e.g. hiding tumor `in_normal` and `germline_risk` filter status variants.
- Load pedigree and sex check from Somalier, provided by e.g. the Nallo pipeline
- Expand the command line to remove more types of variants. Now supports: `cancer`, `cancer_sv`, `fusion`, `mei`, `outlier`, `snv`, `str`, and `sv`.
- New `prioritise_clinvar` checkbox on rare diseases cases, SNVs page, used by clinical filter or for expanding the search to always return variants that match the selected ClinVar conditions
- ClinVar CLNSIG Exclude option on cancer variantS filters
### Changed
- Do not show overlapping gene panels badge on variants from cases runned without gene panels
- Set case as research case if it contains any type of research variants
- Update igv.js to 3.2.0
- IGV DNA alignment track defaults to group by tag:HP and color by methylation (useful for LRS), and show soft-clips
- Update gnomAD constraint to v4.1
- HG38 genes track in igv.js browser, to correctly display gene names
- Refactored code for prioritizing the order of variant loading
- Modified the web pages body style to adapt content to smaller screens
- Refactored filters to filter variants by ClinVar significance, CLINSIG Confident and ClinVar hits at the same time
- Improved tooltips for ClinVar filter in SNVs filter form
- `showSoftClips` parameter in igv.js is set to false by default for WES and PANEL samples
- Updated dependencies in uv.lock file
### Fixed
- Don't save any "-1", "." or "0" frequency values for SNVs - same as for SVs
- Downloading and parsing of genes from Ensembl (including MT-TP)
- Don't parse SV frequencies for SNVs even if the name matches. Also accept "." as missing value for SV frequencies.
- HPO search on WTS Outliers page
- Stop using dynamic gene panel (HPO generated list) for clinical filter when the last gene is removed from the dynamic gene panel
- Return only variants with ClinVar annotation when `ClinVar hits` checkbox is checked on variants search form
- Legacy variant filter option `clinsig_confident_always_returned` on saved filters is remapped as `prioritised_clivar` and `clinvar_trusted_revstat`
- Variants queries excluding ClinVar tags without `prioritise_clinvar` checkbox checked
- Pedigree QC Somalier loading demo ancestry file and operator priority

## [4.96]
### Added
- Support case status assignment upon loading (by providing case status in the case config file)
- Severity predictions on general case report for SNVs and cancer SNVs
- Variant functional annotation on general case report for SNVs and cancer SNVs
- Version of Scout used when the case was loaded is displayed on case page and general report
### Removed
- Discontinue ClinVar submissions via CSV files and support only submission via API: removed buttons for downloading ClinVar submission objects as CSV files
### Changed
- Display STR variant filter status on corresponding variantS page
- Warning and reference to Biesecker et al when using PP1/BS4 and PP4 together in ACMG classifications
- Warning to not use PP4 criterion together with PS2/PM6 in ACMG classifications with reference to the SVI Recommendation for _de novo_ Criteria (PS2 & PM6)
- Button to directly remove accepted submissions from ClinVar
- Upgraded libs in uv.lock file
### Fixed
- Release docs to include instructions for upgrading dependencies
- Truncated long HGVS descriptions on cancer SNV and SNVs pages
- Avoid recurrent error by removing variant ranking settings in unranked demo case
- Actually re-raise exception after load aborts and has rolled back variant insertion

## [4.95]
### Added
- CCV score / temperature on case reports
- ACMG SNV classification form also accessible from SV variant page
- Simplify updating of the PanelApp Green panel from all source types in the command line interactive session
### Changed
- Clearer link to `Richards 2015` on ACMG classification section on SVs and cancer SVs variants pages
- Parse HGNC Ids directly from PanelApp when updating/downloading PanelApp panels
- Skip variant genotype matching check and just return True when matching causative is found in a case with only one individual/sample
- Reduced number of research MEI variants present in the demo case from 17K to 145 to speed up automatic tests
### Fixed
- ACMG temperature on case general report should respect term modifiers
- Missing inheritance, constraint info for genes with symbols matching other genes previous aliases with some lower case letters
- Loading of all PanelApp panels from command line
- Saving gene inheritance models when loading/updating specific/all PanelApp panels (doesn't apply to the `PanelApp Green Genes panel`)
- Save also complete penetrance status (in addition to incomplete) if available when loading specific/all PanelApp panels (does not apply to the `PanelApp Green Genes panel`)
- Variants and managed variants query by coordinates, which was returning all variants in the chromosome if start position was 0
- Compound loading matches also "chr"-containing compound variant names

## [4.94.1]
### Fixed
- Temporary directory generation for MT reports and pedigree file for case general report

## [4.94]
### Added
- Max-level provenance and Software Bill Of Materials (SBOM) to the Docker images pushed to Docker Hub
- ACMG VUS Bayesian score / temperature on case reports
- Button to filter and download case individuals/samples from institute's caseS page
### Changed
- On variant page, RefSeq transcripts panel, truncate very long protein change descriptions
- Build system changed to uv/hatchling, remove setuptools, version file, add project toml and associated files
- On variantS pages, display chromosome directly on start and end chromosome if different
- On cancer variantS pages, display allele counts and frequency the same way for SNVs and SVs (refactor macro)
- Stricter coordinate check in BND variants queries (affecting search results on SV variants page)
### Fixed
- UCSC hg38 links are updated
- Variants page tooltip errors
- Cancer variantS page had poor visibility of VAF and chromosome coordinate on causatives (green background)

## [4.93.1]
### Fixed
- Updated PyPi build GitHub action to explicitly include setuptools (for Python 3.12 distro)

## [4.93]
### Added
- ClinGen-CGC-VICC oncogenicity classification for cancer SNVs
- A warning to not to post sensitive or personal info when opening an issue
### Changed
- "Show more/less" button to toggle showing 50 (instead of 10) observed cases in LoqusDB observation panel
- Show customer id on share and revoke sharing case collapsible sidebar dialog
- Switch to python v.3.12 in Dockerfiles and automatic tests
### Fixed
- Limit the size of custom images displayed on case and variant pages and add a link to display them in full size in a new tab
- Classified variants not showing on case report when collaborator adds classification
- On variantS page, when a variant has more than one gene, then the gene panel badge reflect the panels each gene is actually in
- Updating genes on a gene panel using a file
- Link out to Horak 2020 from CCV classify page opens in new tab

## [4.92]
### Added
- PanelApp link on gene page and on gene panels description
- Add more filters to the delete variants command (institute ID and text file with list of case IDs)
### Changed
- Use the `clinicalgenomics/python3.11-venv:1.0` image everywhere in the Dockerfiles
### Fixed
- list/List typing issue on PanelApp extension module

## [4.91.2]
### Fixed
- Stranger TRGT parsing of `.` in `FORMAT.MC`
- Parse ClinVar low-penetrance info and display it alongside Pathogenic and likely pathogenic on SNVs pages
- Gene panel indexes to reflect the indexes used in production database
- Panel version check while editing the genes of a panel
- Display unknown filter tags as "danger" marked badges
- Open WTS variantS SNVs and SVs in new tabs
- PanelApp panels update documentation to reflect the latest changes in the command line
- Display panel IDs alongside panel display names on gene panels page
- Just one `Hide removed panels` checkbox for all panels on gene panels page
- Variant filters redecoration from multiple classifications crash on general case report

## [4.91.1]
### Fixed
- Update IGV.js to v3.1.0
- Columns/headings on SV variantS shifted

## [4.91]
### Added
- Variant link to Franklin in database buttons (different depending on rare or cancer track)
- MANE badges on list of variant's Genes/Transcripts/Proteins table, this way also SVs will display MANE annotations
- Export variant type and callers-related info fields when exporting variants from variantS pages
- Cases advanced search on the dashboard page
- Possibility to use only signed off panels when building the PanelApp GREEN panel
### Changed
- On genes panel page and gene panel PDF export, it's more evident which genes were newly introduced into the panel
- WTS outlier position copy button on WTS outliers page
- Update IGV.js to v3.0.9
- Managed variants VCF export more verbose on SVs
- `/api/v1/hpo-terms` returns pymongo OperationFailure errors when provided query string contains problematic characters
- When parsing variants, prioritise caller AF if set in FORMAT over recalculation from AD
- Expand the submissions information section on the ClinVar submissions page to fully display long text entries
- Jarvik et al for PP1 added to ACMG modification guidelines
- Display institute `_id` + display name on dashboard filters
- ClinVar category 8 has changed to "Conflicting classifications of pathogenicity" instead of "interpretations"
- Simplify always loading ClinVar `CLNSIG` P, LP and conflicting annotations slightly
- Increased visibility of variant callers's "Pass" or "Filtered" on the following pages: SNV variants (cancer cases), SV variants (both RD and cancer cases)
- Names on IGV buttons, including an overview level IGV MT button
- Cases query no longer accepts strings for the `name_query` parameter, only ImmutableMultiDict (form data)
- Refactor the loading of PanelApp panels to use the maintained API - Customised PanelApp GREEN panels
- Better layout for Consequence cell on cancer SNVs page
- Merged `Qual` and `Callers` cell on cancer SNVs page
### Fixed
- Empty custom_images dicts in case load config do not crash
- Tracks missing alignment files are skipped on generating IGV views
- ClinVar form to accept MedGen phenotypes
- Cancer SV variantS page spinner on variant export
- STRs variants export (do not allow null estimated variant size and repeat locus ID)
- STRs variants page when one or more variants have SweGen mean frequency but lack Short Tandem Repeat motif count
- ClinVar submission enquiry status for all submissions after the latest
- CLI scout update type hint error when running commands using Python 3.9
- Missing alignment files but present index files could crash the function creating alignment tracks for IGV display
- Fix missing "Repeat locus" info on STRs export

## [4.90.1]
### Fixed
- Parsing Matchmaker Exchange's matches dates

## [4.90]
### Added
- Link to chanjo2 MANE coverage overview on case page and panel page
- More SVI recommendation links on the ACMG page
- IGV buttons for SMN CN page
- Warnings on ACMG classifications for potentially conflicting classification pairs
- ACMG Bayesian foundation point scale after Tavtigian for variant heat profile
### Changed
- Variants query backend allows rank_score filtering
- Added script to tabulate causatives clinical filter rank
- Do not display inheritance models associated to ORPHA terms on variant page
- Moved edit and delete buttons close to gene names on gene panel page and other aesthetical fixes
- SNV VariantS page functional annotation and region annotation columns merged
- VariantS pages (not cancer) gene cells show OMIM inheritance pattern badges also without hover
- STR variantS page to show STR inheritance model without hover (fallback to OMIM for non-Stranger annotation)
- VariantS page local observation badges have counts visible also without hover
- On Matchmaker page, show number of matches together with matching attempt date
- Display all custom inheritance models, both standard and non-standard, as gathered from the gene panel information on the variant page
- Moved PanelApp-related code to distinct modules/extension
### Fixed
- Make BA1 fully stand-alone to Benign prediction
- Modifying Benign terms to "Moderate" has no effect under Richards. Ignored completely before, will retain unmodified significance now
- Extract all fields correctly when exporting a panel to file from gene panel page
- Custom updates to a gene in a panel
- Gene panel PDF export, including gene links
- Cancer SV, Fusion, MEI and Outlier filters are shown on the Institute Filters overview
- CaseS advanced search limit
- Visibility of Matchmaker Exchange matches on dark mode
- When creating a new gene panel from file, all gene fields are saved, including comments and manual inheritance models
- Downloading on gene names from EBI
- Links to gene panels on variant page, summary panel
- Exporting gene variants when one or more variants' genes are missing HGNC symbol

## [4.89.2]
## Fixed
- If OMIM gene panel gene symbols are not mapping to hgnc_id, allow fallback use of a unique gene alias

## [4.89.1]
### Fixed
- General case report crash when encountering STR variants without `source` tags
- Coloring and SV inheritance patterns on general case report

## [4.89]
### Added
- Button on SMN CN page to search variants within SMN1 and SMN2 genes
- Options for selectively updating OMICS variants (fraser, outrider) on a case
- Log users' activity to file by specifying `USERS_ACTIVITY_LOG_PATH` parameter in app config
- `Mean MT coverage`, `Mean chrom 14 coverage` and `Estimated mtDNA copy number` on MT coverage file from chanjo2 if available
- In ClinVar multistep form, preselect ACMG criteria according to the variant's ACMG classification, if available
- Subject id search from caseS page (supporting multiple sample types e.g.) - adding indexes to speed up caseS queries
- Advanced cases search to narrow down results using more than one search parameter
- Coverage report available for any case with samples containing d4 files, even if case has no associated gene panels
- RNA delivery reports
- Two new LRS SV callers (hificnv, severus)
### Changed
- Documentation for OMICS variants and updating a case
- Include both creation and deletion dates in gene panels pages
- Moved code to collect MT copy number stats for the MT report to the chanjo extension
- On the gene panelS page, show expanded gene panel version list in one column only
- IGV.js WTS loci default to zoom to a region around a variant instead of whole gene
- Refactored logging module
- Case general report no longer shows ORPHA inheritance models. OMIM models are shown colored.
- Chromosome alias tab files used in the igv.js browser, which now contain the alias for chromosome "M"
- Renamed "Comment on clinical significance" to "Comment on classification" in ClinVar multistep form
- Enable Gens CN button also for non-wgs cancer track cases
### Fixed
- Broken heading anchors in the documentation (`admin-guide/login-system.md` and `admin-guide/setup-scout.md` files)
- Avoid open login redirect attacks by always redirecting to cases page upon user login
- Stricter check of ID of gene panels to prevent file downloading vulnerability
- Removed link to the retired SPANR service. SPIDEX scores are still parsed and displayed if available from variant annotation.
- Omics variant view test coverage
- String pattern escape warnings
- Code creating Alamut links for variant genes without canonical_transcript set
- Variant delete button in ClinVar submissions page
- Broken search cases by case similarity
- Missing caller tag for TRGT

## [4.88.1]
### Fixed
- Patch update igv.js to 3.0.5

## [4.88]
### Added
- Added CoLoRSdb frequency to Pop Freq column on variantS page
- Hovertip to gene panel names with associated genes in SV variant view, when variant covers more than one gene
- RNA sample ID can be provided in case load config if different from sample_id
### Fixed
- Broken `scout setup database` command
- Update demo VCF header, adding missing keys found on variants
- Broken upload to Codecov step in Tests & Coverage GitHub action
- Tomte DROP column names have been updated (backwards compatibility preserved for main fields)
- WTS outlierS view to display correct individual IDs for cases with multiple individuals
- WTS outlierS not displayed on WTS outlierS view

## [4.87.1]
### Fixed
- Positioning and alignment of genes cell on variantS page

## [4.87]
### Added
- Option to configure RNA build on case load (default '38')
### Changed
- Tooltip on RNA alignments now shows RNA genome build version
- Updated igv.js to v3.0.4
### Fixed
- Style of "SNVs" and "SVs" buttons on WTS Outliers page
- Chromosome alias files for igv.js
- Genes track displayed also when RNA alignments are present without splice junctions track on igv browser
- Genes track displayed again when splice junction tracks are present

## [4.86.1]
### Fixed
- Loading and updating PanelApp panels, including PanelApp green

## [4.86]
### Added
- Display samples' name (tooltip) and affected status directly on caseS page
- Search SVs across all cases, in given genes
- `CLINVAR_API_URL` param can be specified in app settings to override the URL used to send ClinVar submissions to. Intended for testing.
- Support for loading and storing OMICS data
- Parse DROP Fraser and Outrider TSVs
- Display omics variants - wts outliers (Fraser, Outrider)
- Parse GNOMAD `gnomad_af` and `gnomad_popmax_af` keys from variants annotated with `echtvar`
- Make removed panel optionally visible to non-admin or non maintainers
- Parse CoLoRSdb frequencies annotated in the variant INFO field with the `colorsdb_af` key
- Download -omics variants using the `Filter and export button`
- Clickable COSMIC links on IGV tracks
- Possibility to un-audit previously audited filters
- Reverted table style and removed font awesome style from IGV template
- Case status tags displayed on dashboard case overview
### Changed
- Updated igv.js to v3.0.1
- Alphabetically sort IGV track available for custom selection
- Updated wokeignore to avoid unfixable warning
- Update Chart.js to v4.4.3
- Use tornado library version >= 6.4.1
- Fewer variants in the MEI demo file
- Switch to FontAwesome v.6 instead of using icons v.5 + kit with icons v.6
- Show time (hours and minutes) additionally to date on comments and activity panel
### Fixed
- Only add expected caller keys to variant (FOUND_IN or SVDB_ORIGIN)
- Splice junction merged track height offset in IGV.js
- Splice junction initiation crash with empty variant obj
- Splice junction variant routing for cases with WTS but without outlier data
- Variant links to ExAC, now pointing to gnomAD, since the ExAC browser is no longer available
- Style of HPO terms assigned to a case, now one phenotype per line
- RNA sashimi view rendering should work also if the gene track is user disabled
- Respect IGV tracks chosen by user in variant IGV settings

## [4.85]
### Added
- Load also genes which are missing Ensembl gene ID (72 in both builds), including immunoglobulins and fragile sites
### Changed
- Unfreeze werkzeug again
- Show "(Removed)" after removed panels in dropdown
- The REVEL score is collected as the maximum REVEL score from all of the variant's transcripts
- Parse GNOMAD POPMAX values only if they are numerical when loading variants
### Fixed
- Alphabetically sort "select default panels" dropdown menu options on case page
- Show gene panel removed status on case page
- Fixed visibility of the following buttons: remove assignee, remove pinned/causative, remove comment, remove case from group

## [4.84]
### Changed
- Clearer error message when a loqusdb query fails for an instance that initially connected
- Do not load chanjo-report module if not needed and more visible message when it fails loading
- Converted the HgncGene class into a Pydantic class
- Swap menu open and collapse indicator chevrons - down is now displayed-open, right hidden-closed
- Linters and actions now all use python 3.11
### Fixed
- Safer way to update variant genes and compounds that avoids saving temporary decorators into variants' database documents
- Link to HGNC gene report on gene page
- Case file load priority so that e.g. SNV get loaded before SV, or clinical before research, for consistent variant_id collisions

## [4.83]
### Added
- Edit ACMG classifications from variant page (only for classifications with criteria)
- Events for case CLI events (load case, update case, update individual)
- Support for loading and displaying local custom IGV tracks
- MANE IGV track to be used as a local track for igv.js (see scout demo config file)
- Optional separate MT VCFs, for `nf-core/raredisease`
### Changed
- Avoid passing verbs from CaseHandler - functions for case sample and individual in CaseEventHandler
- Hide mtDNA report and coverage report links on case sidebar for cases with WTS data only
- Modified OMIM-AUTO gene panel to include genes in both genome builds
- Moved chanjo code into a dedicated extension
- Optimise the function that collects "match-safe" genes for an institute by avoiding duplicated genes from different panels
- Users must actively select "show matching causatives/managed" on a case page to see matching numbers
- Upgraded python version from 3.8 to 3.11 in Docker images
### Fixed
- Fix several tests that relied on number of events after setup to be 0
- Removed unused load case function
- Artwork logo sync sketch with png and export svg
- Clearer exception handling on chanjo-report setup - fail early and visibly
- mtDNA report crashing when one or more samples from a case is not in the chanjo database
- Case page crashing on missing phenotype terms
- ACMG benign modifiers
- Speed up tests by caching python env correctly in Github action and adding two more test groups
- Agile issue templates were added globally to the CG-org. Adding custom issue templates to avoid exposing customers
- PanelApp panel not saving genes with empty `EnsembleGeneIds` list
- Speed up checking outdated gene panels
- Do not load research variants automatically when loading a case

## [4.82.2]
### Fixed
- Warning icon in case pages for individuals where `confirmed_sex` is false
- Show allele sizes form ExpansionHunter on STR variantS page again

## [4.82.1]
### Fixed
- Revert the installation of flask-ldapconn to use the version available on PyPI to be able to push new scout releases to PyPI

## [4.82]
### Added
- Tooltip for combined score in tables for compounds and overlapping variants
- Checkbox to filter variants by excluding genes listed in selected gene panels, files or provided as list
- STR variant information card with database links, replacing empty frequency panel
- Display paging and number of HPO terms available in the database on Phenotypes page
- On case page, typeahead hints when searching for a disease using substrings containing source ("OMIM:", "ORPHA:")
- Button to monitor the status of submissions on ClinVar Submissions page
- Option to filter cancer variants by number of observations in somatic and germline archived database
- Documentation for integrating chanjo2
- More up-to-date VEP CSQ dbNSFP frequency keys
- Parse PacBio TRGT (Tandem repeat genotyping tool) Short Tandem Repeat VCFs
### Changed
- In the case_report #panel-tables has a fixed width
- Updated IGV.js to 2.15.11
- Fusion variants in case report now contain same info as on fusion variantS page
- Block submission of somatic variants to ClinVar until we harmonise with their changed API
- Additional control on the format of conditions provided in ClinVar form
- Errors while loading managed variants from file are now displayed on the Managed Variants page
- Chanjo2 coverage button visible only when query will contain a list of HGNC gene IDs
- Use Python-Markdown directly instead of the unmaintained Flask-Markdown
- Use Markupsafe instead of long deprecated, now removed Flask Markup
- Prepare to unfreeze Werkzeug, but don't actually activate until chanjo can deal with the change
### Fixed
- Submit requests to Chanjo2 using HTML forms instead of JSON data
- `Research somatic variants` link name on caseS page
- Broken `Install the HTML 2 PDF renderer` step in a GitHub action
- Fix ClinVar form parsing to not include ":" in conditionType.id when condition conditionType.db is Orphanet
- Fix condition dropdown and pre-selection on ClinVar form for cases with associated ORPHA diagnoses
- Improved visibility of ClinVar form in dark mode
- End coordinates for indels in ClinVar form
- Diagnoses API search crashing with empty search string
- Variant's overlapping panels should show overlapping of variant genes against the latest version of the panel
- Case page crashing when case has both variants in a ClinVar submission and pinned not loaded variants
- Installation of git in second build stage of Dockerfile, allowing correct installation of libraries

## [4.81]
### Added
- Tag for somatic SV IGH-DUX4 detection samtools script
### Changed
- Upgraded Bootstrap version in reports from 4.3.1 to 5.1.3
### Fixed
- Buttons layout in HPO genes panel on case page
- Added back old variant rankscore index with different key order to help loading on demo instance
- Cancer case_report panel-table no longer contains inheritance information
- Case report pinned variants card now displays info text if all pinned variants are present in causatives
- Darkmode setting now applies to the comment-box accordion
- Typo in case report causing `cancer_rank_options is undefined` error

## [4.80]
### Added
- Support for .d4 files coverage using chanjo2 (Case page sidebar link) with test
- Link to chanjo2 coverage report and coverage gene overview on gene panel page
- Link to chanjo2 coverage report on Case page, HPO dynamic gene list
- Link to genes coverage overview report on Case page, HPO dynamic gene list
### Changed
- All links in disease table on diagnosis page now open in a new tab
- Dark mode settings applied to multi-selects on institute settings page
- Comments on case and variant pages can be viewed by expanding an accordion
- On case page information on pinned variants and variants submitted to ClinVar are displayed in the same table
- Demo case file paths are now stored as absolute paths
- Optimised indices to address slow queries
- On case page default panels are now found at the top of the table, and it can be sorted by this trait
### Fixed
- On variants page, search for variants in genes present only in build 38 returning no results
- Pin/unpin with API was not able to make event links
- A new field `Explanation for multiple conditions` is available in ClinVar for submitting variants with more than one associated condition
- Fusion genes with partners lacking gene HGNC id will still be fully loaded
- Fusion variantS export now contains fusion variant specific columns
- When Loqusdb observations count is one the table includes information on if observation was for the current or another case

## [4.79.1]
### Fixed
- Exporting variants without rank score causing page to crash
- Display custom annotations also on cancer variant page

## [4.79]
### Added
- Added tags for Sniffles and CNVpytor, two LRS SV callers
- Button on case page for displaying STR variants occurring in the dynamic HPO panel
- Display functional annotation relative to variant gene's MANE transcripts on variant summary, when available
- Links to ACMG structural variant pathogenicity classification guidelines
- Phenomodels checkboxes can now include orpha terms
- Add incidental finding to case tags
- Get an alert on caseS page when somebody validates variants you ordered Sanger sequencing for
### Changed
- In the diagnoses page genes associated with a disease are displayed using hgnc symbol instead of hgnc id
- Refactor view route to allow navigation directly to unique variant document id, improve permissions check
- Do not show MANE and MANE Plus Clinical transcripts annotated from VEP (saved in variants) but collect this info from the transcripts database collection
- Refactor view route to allow navigation directly to unique case id (in particular for gens)
- `Institutes to share cases with` on institute's settings page now displays institutes names and IDs
- View route with document id selects view template based on variant category
### Fixed
- Refactored code in cases blueprints and variant_events adapter (set diseases for partial causative variants) to use "disease" instead of "omim" to encompass also ORPHA terms
- Refactored code in `scout/parse/omim.py` and `scout/parse/disease_terms.py` to use "disease" instead of "phenotype" to differentiate from HPO terms
- Be more careful about checking access to variant on API access
- Show also ACMG VUS on general report (could be missing if not e.g. pinned)

## [4.78]
### Added
- Case status labels can be added, giving more finegrained details on a solved status (provisional, diagnostic, carrier, UPD, SMN, ...)
- New SO terms: `sequence_variant` and `coding_transcript_variant`
- More MEI specific annotation is shown on the variant page
- Parse and save MANE transcripts info when updating genes in build 38
- ClinVar submission can now be downloaded as a json file
- `Mane Select` and `Mane Plus Clinical` badges on Gene page, when available
- ClinVar submission can now be downloaded as a json file
- API endpoint to pin variant
- Display common/uncommon/rare on summary of mei variant page
### Changed
- In the ClinVar form, database and id of assertion criteria citation are now separate inputs
- Customise institute settings to be able to display all cases with a certain status on cases page (admin users)
- Renamed `Clinical Significance` to `Germline Classification` on multistep ClinVar form
- Changed the "x" in cases.utils.remove_form button text to red for better visibility in dark mode
- Update GitHub actions
- Default loglevel up to INFO, making logs with default start easier to read
- Add XTR region to PAR region definition
- Diagnoses can be searched on diagnoses page without waiting for load first
### Fixed
- Removed log info showing hgnc IDs used in variantS search
- Maintain Matchmaker Exchange and Beacon submission status when a case is re-uploaded
- Inheritance mode from ORPHA should not be confounded with the OMIM inheritance model
- Decipher link URL changes
- Refactored code in cases blueprints to use "disease" instead of "omim" to encompass also ORPHA terms

## [4.77]
### Added
- Orpha disease terms now include information on inheritance
- Case loading via .yaml config file accepts subject_id and phenotype_groups (if previously defined as constant default or added per institute)
- Possibility to submit variants associated with Orphanet conditions to ClinVar
- Option update path to .d4 files path for individuals of an existing case using the command line
- More constraint information is displayed per gene in addition to pLi: missense and LoF OE, CI (inluding LOEUF) and Z-score.
### Changed
- Introduce validation in the ClinVar multistep form to make sure users provide at least one variant-associated condition
- CLI scout update individual accepts subject_id
- Update ClinVar inheritance models to reflect changes in ClinVar submission API
- Handle variant-associated condition ID format in background when creating ClinVar submissions
- Replace the code that downloads Ensembl genes, transcripts and exons with the Schug web app
- Add more info to error log when transcript variant frequency parsing fails.
- GnomAD v4 constraint information replaces ExAC constraints (pLi).
### Fixed
- Text input of associated condition in ClinVar form now aligns to the left
- Alignment of contents in the case report has been updated
- Missing number of phenotypes and genes from case diagnoses
- Associate OMIM and/or ORPHA diagnoses with partial causatives
- Visualization of partial causatives' diagnoses on case page: style and links
- Revert style of pinned variants window on the case page
- Rename `Clinical significanc` to `Germline classification` in ClinVar submissions exported files
- Rename `Clinical significance citations` to `Classification citations` in ClinVar submissions exported files
- Rename `Comment on clinical significance` to `Comment on classification` in ClinVar submissions exported files
- Show matching partial causatives on variant page
- Matching causatives shown on case page consisting only of variant matching the default panels of the case - bug introduced since scout v4.72 (Oct 18, 2023)
- Missing somatic variant read depth leading to report division by zero

## [4.76]
### Added
- Orphacodes are visible in phenotype tables
- Pydantic validation of image paths provided in case load config file
- Info on the user which created a ClinVar submission, when available
- Associate .d4 files to case individuals when loading a case via config file
### Changed
- In diagnoses page the load of diseases are initiated by clicking a button
- Revel score, Revel rank score and SpliceAI values are also displayed in Causatives and Validated variants tables
- Remove unused functions and tests
- Analysis type and direct link from cases list for OGM cases
- Removed unused `case_obj` parameter from server/blueprints/variant/controllers/observations function
- Possibility to reset ClinVar submission ID
- Allow ClinVar submissions with custom API key for users registered as ClinVar submitters or when institute doesn't have a preset list of ClinVar submitters
- Ordered event verbs alphabetically and created ClinVar-related user events
- Removed the unused "no-variants" option from the load case command line
### Fixed
- All disease_terms have gene HGNC ids as integers when added to the scout database
- Disease_term identifiers are now prefixed with the name of the coding system
- Command line crashing with error when updating a user that doesn't exist
- Thaw coloredlogs - 15.0.1 restores errorhandler issue
- Thaw crypography - current base image and library version allow Docker builds
- Missing delete icons on phenomodels page
- Missing cryptography lib error while running Scout container on an ARM processor
- Round CADD values with many decimals on causatives and validated variants pages
- Dark-mode visibility of some fields on causatives and validated variants pages
- Clinvar submitters would be cleared when unprivileged users saved institute settings page
- Added a default empty string in cases search form to avoid None default value
- Page crashing when user tries to remove the same variant from a ClinVar submission in different browser tabs
- Update more GnomAD links to GnomAD v4 (v38 SNVs, MT vars, STRs)
- Empty cells for RNA fusion variants in Causatives and Verified variants page
- Submenu icons missing from collapsible actionbar
- The collapsible actionbar had some non-collapsing overly long entries
- Cancer observations for SVs not appearing in the variant details view
- Archived local observations not visible on cancer variantS page
- Empty Population Frequency column in the Cancer SV Variants view
- Capital letters in ClinVar events description shown on case page

## [4.75]
### Added
- Hovertip to gene panel names with associated genes in variant view, when variant covers more than one gene
- Tests for panel to genes
- Download of Orphadata en_product6 and en_product4 from CLI
- Parse and save `database_found` key/values for RNA fusion variants
- Added fusion_score, ffpm, split_reads, junction_reads and fusion_caller to the list of filters on RNA fusion variants page
- Renamed the function `get_mei_info` to `set_mei_info` to be consistent with the other functions
- Fixed removing None key/values from parsed variants
- Orphacodes are included in the database disease_terms
### Changed
- Allow use of projections when retrieving gene panels
- Do not save custom images as binary data into case and variant database documents
- Retrieve and display case and variant custom images using image's saved path
- Cases are activated by viewing FSHD and SMA reports
- Split multi-gene SNV variants into single genes when submitting to Matchmaker Exchange
- Alamut links also on the gene level, using transcript and HGVS: better for indels. Keep variant link for missing HGVS
- Thaw WTForms - explicitly coerce form decimal field entries when filters fetched from db
### Fixed
- Removed some extra characters from top of general report left over from FontAwsome fix
- Do not save fusion variants-specific key/values in other types of variants
- Alamut link for MT variants in build 38
- Convert RNA fusions variants `tool_hits` and `fusion_score` keys from string to numbers
- Fix genotype reference and alternative sequencing depths defaulting to -1 when values are 0
- DecimalFields were limited to two decimal places for several forms - lifting restrictions on AF, CADD etc.

## [4.74.1]
### Changed
- Parse and save into database also OMIM terms not associated to genes
### Fixed
- BioNano API FSHD report requests are GET in Access 1.8, were POST in 1.7
- Update more FontAwesome icons to avoid Pro icons
- Test if files still exist before attempting to load research variants
- Parsing of genotypes error, resulting in -1 values when alt or ref read depths are 0

## [4.74]
### Added
- SNVs and Indels, MEI and str variants genes have links to Decipher
- An `owner + case display name` index for cases database collection
- Test and fixtures for RNA fusion case page
- Load and display fusion variants from VCF files as the other variant types
- Option to update case document with path to mei variants (clinical and research)
### Changed
- Details on variant type and category for audit filters on case general report
- Enable Gens CN profile button also in somatic case view
- Fix case of analysis type check for Gens analysis button - only show for WGS
### Fixed
- loqusdb table no longer has empty row below each loqusid
- MatchMaker submission details page crashing because of change in date format returned by PatientMatcher
- Variant external links buttons style does not change color when visited
- Hide compounds with compounds follow filter for region or function would fail for variants in multiple genes
- Updated FontAwesome version to fix missing icons

## [4.73]
### Added
- Shortcut button for HPO panel MEI variants from case page
- Export managed variants from CLI
### Changed
- STRs visualization on case panel to emphasize abnormal repeat count and associated condition
- Removed cytoband column from STRs variant view on case report
- More long integers formatted with thin spaces, and copy to clipboard buttons added
### Fixed
- OMIM table is scrollable if higher than 700px on SV page
- Pinned variants validation badge is now red for false positives.
- Case display name defaulting to case ID when `family_name` or `display_name` are missing from case upload config file
- Expanded menu visible at screen sizes below 1000px now has background color
- The image in ClinVar howto-modal is now responsive
- Clicking on a case in case groups when case was already removed from group in another browser tab
- Page crashing when saving filters for mei variants
- Link visited color of images

## [4.72.4]
### Changed
- Automatic test mongod version increased to v7
### Fixed
- GnomAD now defaults to hg38 - change build 37 links accordingly

## [4.72.3]
### Fixed
- Somatic general case report small variant table can crash with unclassified variants

## [4.72.2]
### Changed
- A gunicorn maxrequests parameter for Docker server image - default to 1200
- STR export limit increased to 500, as for other variants
- Prevent long number wrapping and use thin spaces for separation, as per standards from SI, NIST, IUPAC, BIPM.
- Speed up case retrieval and lower memory use by projecting case queries
- Make relatedness check fails stand out a little more to new users
- Speed up case retrieval and lower memory use by projecting case queries
- Speed up variant pages by projecting only the necessary keys in disease collection query
### Fixed
- Huge memory use caused by cases and variants pages pulling complete disease documents from DB
- Do not include genes fetched from HPO terms when loading diseases
- Consider the renamed fields `Approved Symbol` -> `Approved Gene Symbol` and `Gene Symbols` -> `Gene/Locus And Other Related Symbols` when parsing OMIM terms from genemap2.txt file

## [4.72.1]
### Fixed
- Jinja filter that renders long integers
- Case cache when looking for causatives in other cases causing the server to hang

## [4.72]
### Added
- A GitHub action that checks for broken internal links in docs pages
- Link validation settings in mkdocs.yml file
- Load and display full RNA alignments on alignment viewer
- Genome build check when loading a case
- Extend event index to previous causative variants and always load them
### Fixed
- Documentation nav links for a few documents
- Slightly extended the BioNano Genomics Access integration docs
- Loading of SVs when VCF is missing the INFO.END field but has INFO.SVLEN field
- Escape protein sequence name (if available) in case general report to render special characters correctly
- CaseS HPO term searches for multiple terms works independent of order
- CaseS search regexp should not allow backslash
- CaseS cohort tags can contain whitespace and still match
- Remove diagnoses from cases even if OMIM term is not found in the database
- Parsing of disease-associated genes
- Removed an annoying warning while updating database's disease terms
- Displaying custom case images loaded with scout version <= 4.71
- Use pydantic version >=2 in requirements.txt file
### Changed
- Column width adjustment on caseS page
- Use Python 3.11 in tests
- Update some github actions
- Upgraded Pydantic to version 2
- Case validation fails on loading when associated files (alignments, VCFs and reports) are not present on disk
- Case validation fails on loading when custom images have format different then ["gif", "svg", "png", "jpg", "jpeg"]
- Custom images keys `case` and `str` in case config yaml file are renamed to `case_images` and `str_variants_images`
- Simplify and speed up case general report code
- Speed up case retrieval in case_matching_causatives
- Upgrade pymongo to version 4
- When updating disease terms, check that all terms are consistent with a DiseaseTerm model before dropping the old collection
- Better separation between modules loading HPO terms and diseases
- Deleted unused scout.build.phenotype module
- Stricter validation of mandatory genome build key when loading a case. Allowed values are ['37','38',37,38]
- Improved readability of variants length and coordinates on variantS pages

## [4.71]
### Added
- Added Balsamic keys for SweGen and loqusdb local archive frequecies, SNV and SV
- New filter option for Cancer variantS: local archive RD loqusdb
- Show annotated observations on SV variantS view, also for cancer somatic SVs
- Revel filter for variantS
- Show case default panel on caseS page
- CADD filter for Cancer Somatic SNV variantS - show score
- SpliceAI-lookup link (BROAD, shows SpliceAI and Pangolin) from variant page
- BioNano Access server API - check projects, samples and fetch FSHD reports
### Fixed
- Name of reference genome build for RNA for compatibility with IGV locus search change
- Howto to run the Docker image on Mac computers in `admin-guide/containers/container-deploy.md`
- Link to Weasyprint installation howto in README file
- Avoid filling up disk by creating a reduced VCF file for every variant that is visualized
- Remove legacy incorrectly formatted CODEOWNERS file
- Restrain variant_type requests to variantS views to "clinical" or "research"
- Visualization of cancer variants where cancer case has no affected individual
- ProteinPaint gene link (small StJude API change)
- Causative MEI variant link on causatives page
- Bionano access api settings commented out by default in Scout demo config file.
- Do not show FSHD button on freshly loaded cases without bionano_access individuals
- Truncate long variants' HGVS on causative/Clinically significant and pinned variants case panels
### Changed
- Remove function call that tracks users' browser version
- Include three more splice variant SO terms in clinical filter severe SO terms
- Drop old HPO term collection only after parsing and validation of new terms completes
- Move score to own column on Cancer Somatic SNV variantS page
- Refactored a few complex case operations, breaking out sub functionalities

## [4.70]
### Added
- Download a list of Gene Variants (max 500) resulting from SNVs and Indels search
- Variant PubMed link to search for gene symbol and any aliases
### Changed
- Clearer gnomAD values in Variants page
### Fixed
- CaseS page uniform column widths
- Include ClinVar variants into a scrollable div element on Case page
- `canonical_transcript` variable not initialized in get_hgvs function (server.blueprints.institutes.controllers.py)
- Catch and display any error while importing Phenopacket info
- Modified Docker files to use python:3.8-slim-bullseye to prevent gunicorn workers booting error

## [4.69]
### Added
- ClinVar submission howto available also on Case page
- Somatic score and filtering for somatic SV callers, if available
- Show caller as a tooltip on variantS list
### Fixed
- Crash when attempting to export phenotype from a case that had never had phenotypes
- Aesthetic fix to Causative and Pinned Variants on Case page
- Structural inconsistency for ClinVar Blueprint templates
- Updated igv.js to 2.15.8 to fix track default color bug
- Fixed release versions for actions.
- Freeze tornado below 6.3.0 for compatibility with livereload 2.6.3
- Force update variants count on case re-upload
- IGV locus search not working - add genome reference id
- Pin links to MEI variants should end up on MEI not SV variant view
- Load also matching MEI variants on forced region load
- Allow excluding MEI from case variant deletion
- Fixed the name of the assigned user when the internal user ID is different from the user email address
- Gene variantS should display gene function, region and full hgvs
### Changed
- FontAwesome integrity check fail (updated resource)
- Removed ClinVar API validation buttons in favour of direct API submission
- Improved layout of Institute settings page
- ClinVar API key and allowed submitters are set in the Institute settings page


## [4.68]
### Added
- Rare Disease Mobile Element Insertion variants view
### Changed
- Updated igv.js to 2.15.6
### Fixed
- Docker stage build pycairo.
- Restore SNV and SV rank models versions on Causatives and Verified pages
- Saving `REVEL_RANKSCORE` value in a field named `revel` in variants database documents

## [4.67]
### Added
- Prepare to filter local SV frequency
### Changed
- Speed up instituteS page loading by refactoring cases/institutes query
- Clinical Filter for SVs includes `splice_polypyrimidine_tract_variant` as a severe consequence
- Clinical Filter for SVs includes local variant frequency freeze ("old") for filtering, starting at 30 counts
- Speed up caseS page loading by adding status to index and refactoring totals count
- HPO file parsing is updated to reflect that HPO have changed a few downloadable file formats with their 230405 release.
### Fixed
- Page crashing when a user tries to edit a comment that was removed
- Warning instead of crashed page when attempting to retrieve a non-existent Phenopacket
- Fixed StJude ProteinPaint gene link (URL change)
- Freeze of werkzeug library to version<2.3 to avoid problems resulting from the consequential upgrade of the Flask lib
- Huge list of genes in case report for megabases-long structural variants.
- Fix displaying institutes without associated cases on institutes page
- Fix default panel selection on SVs in cancer case report

## [4.66]
### Changed
- Moved Phenomodels code under a dedicated blueprint
- Updated the instructions to load custom case report under admin guide
- Keep variants filter window collapsed except when user expands it to filter
### Added
- A summary table of pinned variants on the cancer case general report
- New openable matching causatives and managed variants lists for default gene panels only for convenience
### Fixed
- Gens structural variant page link individual id typo

## [4.65.2]
### Fixed
- Generating general case report with str variants containing comments

## [4.65.1]
### Fixed
- Visibility of `Gene(s)` badges on SV VariantS page
- Hide dismiss bar on SV page not working well
- Delivery report PDF download
- Saving Pipeline version file when loading a case
- Backport compatible import of importlib metadata for old python versions (<3.8)

## [4.65]
### Added
- Option to mark a ClinVar submission as submitted
- Docs on how to create/update the PanelApp green genes as a system admin
- `individual_id`-parameter to both Gens links
- Download a gene panel in TXT format from gene panel page
- Panel gene comments on variant page: genes in panels can have comments that describe the gene in a panel context
### Changed
- Always show each case category on caseS page, even if 0 cases in total or after current query
- Improved sorting of ClinVar submissions
- Pre-populate SV type select in ClinVar submission form, when possible
- Show comment badges in related comments tables on general report
- Updated version of several GitHub actions
- Migrate from deprecated `pkg_resources` lib to `importlib_resources`
- Dismiss bar on variantS pages is thinner.
- Dismiss bar on variantS pages can be toggled open or closed for the duration of a login session.
### Fixed
- Fixed Sanger order / Cancel order modal close buttons
- Visibility of SV type in ClinVar submission form
- Fixed a couple of creations where now was called twice, so updated_at and created_at could differ
- Deprecated Ubuntu version 18.04 in one GitHub action
- Panels that have been removed (hidden) should not be visible in views where overlapping gene panels for genes are shown
- Gene panel test pointing to the right function

## [4.64]
### Added
- Create/Update a gene panel containing all PanelApp green genes (`scout update panelapp-green -i <cust_id>`)
- Links for ACMG pathogenicity impact modification on the ACMG classification page
### Changed
- Open local observation matching cases in new windows
### Fixed
- Matching manual ranked variants are now shown also on the somatic variant page
- VarSome links to hg19/GRCh37
- Managed variants filter settings lost when navigating to additional pages
- Collect the right variant category after submitting filter form from research variantS page
- Beacon links are templated and support variants in genome build 38

## [4.63]
### Added
- Display data sharing info for ClinVar, Matchmaker Exchange and Beacon in a dedicated column on Cases page
- Test for `commands.download.omim.print_omim`
- Display dismissed variants comments on general case report
- Modify ACMG pathogenicity impact (most commonly PVS1, PS3) based on strength of evidence with lab director's professional judgement
- REViewer button on STR variant page
- Alamut institution parameter in institute settings for Alamut Visual Plus software
- Added Manual Ranks Risk Factor, Likely Risk Factor and Uncertain Risk Factor
- Display matching manual ranks from previous cases the user has access to on VariantS and Variant pages
- Link to gnomAD gene SVs v2.1 for SV variants with gnomAD frequency
- Support for nf-core/rnafusion reports
### Changed
- Display chrY for sex unknown
- Deprecate legacy scout_load() method API call.
- Message shown when variant tag is updated for a variant
- When all ACMG classifications are deleted from a variant, the current variant classification status is also reset.
- Refactored the functions that collect causative variants
- Removed `scripts/generate_test_data.py`
### Fixed
- Default IGV tracks (genes, ClinVar, ClinVar CNVs) showing even if user unselects them all
- Freeze Flask-Babel below v3.0 due to issue with a locale decorator
- Thaw Flask-Babel and fix according to v3 standard. Thank you @TkTech!
- Show matching causatives on somatic structural variant page
- Visibility of gene names and functional annotations on Causatives/Verified pages
- Panel version can be manually set to floating point numbers, when modified
- Causatives page showing also non-causative variants matching causatives in other cases
- ClinVar form submission for variants with no selected transcript and HGVS
- Validating and submitting ClinVar objects not containing both Variant and Casedata info

## [4.62.1]
### Fixed
- Case page crashing when adding a case to a group without providing a valid case name

## [4.62]
### Added
- Validate ClinVar submission objects using the ClinVar API
- Wrote tests for case and variant API endpoints
- Create ClinVar submissions from Scout using the ClinVar API
- Export Phenopacket for affected individual
- Import Phenopacket from JSON file or Phenopacket API backend server
- Use the new case name option for GENS requests
- Pre-validate refseq:HGVS items using VariantValidator in ClinVar submission form
### Fixed
- Fallback for empty alignment index for REViewer service
- Source link out for MIP 11.1 reference STR annotation
- Avoid duplicate causatives and pinned variants
- ClinVar clinical significance displays only the ACMG terms when user selects ACMG 2015 as assertion criteria
- Spacing between icon and text on Beacon and MatchMaker links on case page sidebar
- Truncate IDs and HGVS representations in ClinVar pages if longer than 25 characters
- Update ClinVar submission ID form
- Handle connection timeout when sending requests requests to external web services
- Validate any ClinVar submission regardless of its status
- Empty Phenopackets import crashes
- Stop Spinner on Phenopacket JSON download
### Changed
- Updated ClinVar submission instructions

## [4.61.1]
### Fixed
- Added `UMLS` as an option of `Condition ID type` in ClinVar Variant downloaded files
- Missing value for `Condition ID type` in ClinVar Variant downloaded files
- Possibility to open, close or delete a ClinVar submission even if it doesn't have an associated name
- Save SV type, ref and alt n. copies to exported ClinVar files
- Inner and outer start and stop SV coordinates not exported in ClinVar files
- ClinVar submissions page crashing when SV files don't contain breakpoint exact coordinates
- Align OMIM diagnoses with delete diagnosis button on case page
- In ClinVar form, reset condition list and customize help when condition ID changes

## [4.61]
### Added
- Filter case list by cases with variants in ClinVar submission
- Filter case list by cases containing RNA-seq data - gene_fusion_reports and sample-level tracks (splice junctions and RNA coverage)
- Additional case category `Ignored`, to be used for cases that don't fall in the existing 'inactive', 'archived', 'solved', 'prioritized' categories
- Display number of cases shown / total number of cases available for each category on Cases page
- Moved buttons to modify case status from sidebar to main case page
- Link to Mutalyzer Normalizer tool on variant's transcripts overview to retrieve official HVGS descriptions
- Option to manually load RNA MULTIQC report using the command `scout load report -t multiqc_rna`
- Load RNA MULTIQC automatically for a case if config file contains the `multiqc_rna` key/value
- Instructions in admin-guide on how to load case reports via the command line
- Possibility to filter RD variants by a specific genotype call
- Distinct colors for different inheritance models on RD Variant page
- Gene panels PDF export with case variants hits by variant type
- A couple of additional README badges for GitHub stats
- Upload and display of pipeline reference info and executable version yaml files as custom reports
- Testing CLI on hasta in PR template
### Changed
- Instructions on how to call dibs on scout-stage server in pull request template
- Deprecated CLI commands `scout load <delivery_report, gene_fusion_report, coverage_qc_report, cnv_report>` to replace them with command `scout load report -t <report type>`
- Refactored code to display and download custom case reports
- Do not export `Assertion method` and `Assertion method citation` to ClinVar submission files according to changes to ClinVar's submission spreadsheet templates.
- Simplified code to create and download ClinVar CSV files
- Colorize inheritance models badges by category on VariantS page
- `Safe variants matching` badge more visible on case page
### Fixed
- Non-admin users saving institute settings would clear loqusdb instance selection
- Layout of variant position, cytoband and type in SV variant summary
- Broken `Build Status - GitHub badge` on GitHub README page
- Visibility of text on grey badges in gene panels PDF exports
- Labels for dashboard search controls
- Dark mode visibility for ClinVar submission
- Whitespaces on outdated panel in extent report

## [4.60]
### Added
- Mitochondrial deletion signatures (mitosign) can be uploaded and shown with mtDNA report
- A `Type of analysis` column on Causatives and Validated variants pages
- List of "safe" gene panels available for matching causatives and managed variants in institute settings, to avoid secondary findings
- `svdb_origin` as a synonym for `FOUND_IN` to complement `set` for variants found by all callers
### Changed
- Hide removed gene panels by default in panels page
- Removed option for filtering cancer SVs by Tumor and Normal alt AF
- Hide links to coverage report from case dynamic HPO panel if cancer analysis
- Remove rerun emails and redirect users to the analysis order portal instead
- Updated clinical SVs igv.js track (dbVar) and added example of external track from `https://trackhubregistry.org/`
- Rewrote the ClinVar export module to simplify and add one variant at the time
- ClinVar submissions with phenotype conditions from: [OMIM, MedGen, Orphanet, MeSH, HP, MONDO]
### Fixed
- If trying to load a badly formatted .tsv file an error message is displayed.
- Avoid showing case as rerun when first attempt at case upload failed
- Dynamic autocomplete search not working on phenomodels page
- Callers added to variant when loading case
- Now possible to update managed variant from file without deleting it first
- Missing preselected chromosome when editing a managed variant
- Preselected variant type and subtype when editing a managed variant
- Typo in dbVar ClinVar track, hg19


## [4.59]
### Added
- Button to go directly to HPO SV filter variantS page from case
- `Scout-REViewer-Service` integration - show `REViewer` picture if available
- Link to HPO panel coverage overview on Case page
- Specify a confidence threshold (green|amber|red) when loading PanelApp panels
- Functional annotations in variants lists exports (all variants)
- Cancer/Normal VAFs and COSMIC ids in in variants lists exports (cancer variants)
### Changed
- Better visualization of regional annotation for long lists of genes in large SVs in Variants tables
- Order of cells in variants tables
- More evident links to gene coverage from Variant page
- Gene panels sorted by display name in the entire Case page
- Round CADD and GnomAD values in variants export files
### Fixed
- HPO filter button on SV variantS page
- Spacing between region|function cells in SVs lists
- Labels on gene panel Chanjo report
- Fixed ambiguous duplicated response headers when requesting a BAM file from /static
- Visited color link on gene coverage button (Variant page)

## [4.58.1]
### Fixed
- Case search with search strings that contain characters that can be escaped

## [4.58]
### Added
- Documentation on how to create/update PanelApp panels
- Add filter by local observations (archive) to structural variants filters
- Add more splicing consequences to SO term definitions
- Search for a specific gene in all gene panels
- Institute settings option to force show all variants on VariantS page for all cases of an institute
- Filter cases by validation pending status
- Link to The Clinical Knowledgebase (CKB) (https://ckb.jax.org/) in cancer variant's page
### Fixed
- Added a not-authorized `auto-login` fixture according to changes in Flask-Login 0.6.2
- Renamed `cache_timeout` param name of flask.send_file function to `max_age` (Flask 2.2 compliant)
- Replaced deprecated `app.config["JSON_SORT_KEYS"]` with app.json.sort_keys in app settings
- Bug in gene variants page (All SNVs and INDELs) when variant gene doesn't have a hgnc id that is found in the database
- Broken export of causatives table
- Query for genes in build 38 on `Search SNVs and INDELs` page
- Prevent typing special characters `^<>?!=\/` in case search form
- Search matching causatives also among research variants in other cases
- Links to variants in Verified variants page
- Broken filter institute cases by pinned gene
- Better visualization of long lists of genes in large SVs on Causative and Verified Variants page
- Reintroduced missing button to export Causative variants
- Better linking and display of matching causatives and managed variants
- Reduced code complexity in `scout/parse/variant/variant.py`
- Reduced complexity of code in `scout/build/variant/variant.py`

### Changed
- State that loqusdb observation is in current case if observations count is one and no cases are shown
- Better pagination and number of variants returned by queries in `Search SNVs and INDELs` page
- Refactored and simplified code used for collecting gene variants for `Search SNVs and INDELs` page
- Fix sidebar panel icons in Case view
- Fix panel spacing in Case view
- Removed unused database `sanger_ordered` and `case_id,category,rank_score` indexes (variant collection)
- Verified variants displayed in a dedicated page reachable from institute sidebar
- Unified stats in dashboard page
- Improved gene info for large SVs and cancer SVs
- Remove the unused `variant.str_variant` endpoint from variant views
- Easier editing of HPO gene panel on case page
- Assign phenotype panel less cramped on Case page
- Causatives and Verified variants pages to use the same template macro
- Allow hyphens in panel names
- Reduce resolution of example images
- Remove some animations in web gui which where rendered slow


## [4.57.4]
### Fixed
- Parsing of variant.FORMAT "DR" key in parse variant file

## [4.57.3]
### Fixed
- Export of STR verified variants
- Do not download as verified variants first verified and then reset to not validated
- Avoid duplicated lines in downloaded verified variants reflecting changes in variant validation status

## [4.57.2]
### Fixed
- Export of verified variants when variant gene has no transcripts
- HTTP 500 when visiting a the details page for a cancer variant that had been ranked with genmod

## [4.57.1]
### Fixed
- Updating/replacing a gene panel from file with a corrupted or malformed file

## [4.57]
### Added
- Display last 50 or 500 events for a user in a timeline
- Show dismiss count from other cases on matching variantS
- Save Beacon-related events in events collection
- Institute settings allow saving multiple loqusdb instances for one institute
- Display stats from multiple instances of loqusdb on variant page
- Display date and frequency of obs derived from count of local archive observations from MIP11 (requires fix in MIP)
### Changed
- Prior ACMG classifications view is no longer limited by pathogenicity
### Fixed
- Visibility of Sanger ordered badge on case page, light mode
- Some of the DataTables tables (Phenotypes and Diagnoses pages) got a bit dark in dark mode
- Remove all redundancies when displaying timeline events (some events are saved both as case-related and variant-related)
- Missing link in saved MatchMaker-related events
- Genes with mixed case gene symbols missing in PanelApp panels
- Alignment of elements on the Beacon submission modal window
- Locus info links from STR variantS page open in new browser tabs

## [4.56]
### Added
- Test for PanelApp panels loading
- `panel-umi` tag option when loading cancer analyses
### Changed
- Black text to make comments more visible in dark mode
- Loading PanelApp panels replaces pre-existing panels with same version
- Removed sidebar from Causatives page - navigation is available on the top bar for now
- Create ClinVar submissions from pinned variants list in case page
- Select which pinned variants will be included in ClinVar submission documents
### Fixed
- Remove a:visited css style from all buttons
- Update of HPO terms via command line
- Background color of `MIXED` and `PANEL-UMI` sequencing types on cases page
- Fixed regex error when searching for cases with query ending with `\ `
- Gene symbols on Causatives page lighter in dark mode
- SpliceAI tooltip of multigene variants

## [4.55]
### Changed
- Represent different tumor samples as vials in cases page
- Option to force-update the OMIM panel
### Fixed
- Low tumor purity badge alignment in cancer samples table on cancer case view
- VariantS comment popovers reactivate on hover
- Updating database genes in build 37
- ACMG classification summary hidden by sticky navbar
- Logo backgrounds fixed to white on welcome page
- Visited links turn purple again
- Style of link buttons and dropdown menus
- Update KUH and GMS logos
- Link color for Managed variants

## [4.54]
### Added
- Dark mode, using browser/OS media preference
- Allow marking case as solved without defining causative variants
- Admin users can create missing beacon datasets from the institute's settings page
- GenCC links on gene and variant pages
- Deprecation warnings when launching the app using a .yaml config file or loading cases using .ped files
### Changed
- Improved HTML syntax in case report template
- Modified message displayed when variant rank stats could not be calculated
- Expanded instructions on how to test on CG development server (cg-vm1)
- Added more somatic variant callers (Balsamic v9 SNV, develop SV)
### Fixed
- Remove load demo case command from docker-compose.yml
- Text elements being split across pages in PDF reports
- Made login password field of type `password` in LDAP login form
- Gene panels HTML select in institute's settings page
- Bootstrap upgraded to version 5
- Fix some Sourcery and SonarCloud suggestions
- Escape special characters in case search on institute and dashboard pages
- Broken case PDF reports when no Madeline pedigree image can be created
- Removed text-white links style that were invisible in new pages style
- Variants pagination after pressing "Filter variants" or "Clinical filter"
- Layout of buttons Matchmaker submission panel (case page)
- Removing cases from Matchmaker (simplified code and fixed functionality)
- Reintroduce check for missing alignment files purged from server

## [4.53]
### Added
### Changed
- Point Alamut API key docs link to new API version
- Parse dbSNP id from ID only if it says "rs", else use VEP CSQ fields
- Removed MarkupSafe from the dependencies
### Fixed
- Reintroduced loading of SVs for demo case 643595
- Successful parse of FOUND_IN should avoid GATK caller default
- All vulnerabilities flagged by SonarCloud

## [4.52]
### Added
- Demo cancer case gets loaded together with demo RD case in demo instance
- Parse REVEL_score alongside REVEL_rankscore from csq field and display it on SNV variant page
- Rank score results now show the ranking range
- cDNA and protein changes displayed on institute causatives pages
- Optional SESSION_TIMEOUT_MINUTES configuration in app config files
- Script to convert old OMIM case format (list of integers) to new format (list of dictionaries)
- Additional check for user logged in status before serving alignment files
- Download .cgh files from cancer samples table on cancer case page
- Number of documents and date of last update on genes page
### Changed
- Verify user before redirecting to IGV alignments and sashimi plots
- Build case IGV tracks starting from case and variant objects instead of passing all params in a form
- Unfreeze Werkzeug lib since Flask_login v.0.6 with bugfix has been released
- Sort gene panels by name (panelS and variant page)
- Removed unused `server.blueprints.alignviewers.unindexed_remote_static` endpoint
- User sessions to check files served by `server.blueprints.alignviewers.remote_static` endpoint
- Moved Beacon-related functions to a dedicated app extension
- Audit Filter now also loads filter displaying the variants for it
### Fixed
- Handle `attachment_filename` parameter renamed to `download_name` when Flask 2.2 will be released
- Removed cursor timeout param in cases find adapter function to avoid many code warnings
- Removed stream argument deprecation warning in tests
- Handle `no intervals found` warning in load_region test
- Beacon remove variants
- Protect remote_cors function in alignviewers view from Server-Side Request Forgery (SSRF)
- Check creation date of last document in gene collection to display when genes collection was updated last

## [4.51]
### Added
- Config file containing codecov settings for pull requests
- Add an IGV.js direct link button from case page
- Security policy file
- Hide/shade compound variants based on rank score on variantS from filter
- Chromograph legend documentation direct link
### Changed
- Updated deprecated Codecov GitHub action to v.2
- Simplified code of scout/adapter/mongo/variant
- Update IGV.js to v2.11.2
- Show summary number of variant gene panels on general report if more than 3
### Fixed
- Marrvel link for variants in genome build 38 (using liftover to build 37)
- Remove flags from codecov config file
- Fixed filter bug with high negative SPIDEX scores
- Renamed IARC TP53 button to to `TP53 Database`, modified also link since IARC has been moved to the US NCI: `https://tp53.isb-cgc.org/`
- Parsing new format of OMIM case info when exporting patients to Matchmaker
- Remove flask-debugtoolbar lib dependency that is using deprecated code and causes app to crash after new release of Jinja2 (3.1)
- Variant page crashing for cases with old OMIM terms structure (a list of integers instead of dictionary)
- Variant page crashing when creating MARRVEL link for cases with no genome build
- SpliceAI documentation link
- Fix deprecated `safe_str_cmp` import from `werkzeug.security` by freezing Werkzeug lib to v2.0 until Flask_login v.0.6 with bugfix is released
- List gene names densely in general report for SVs that contain more than 3 genes
- Show transcript ids on refseq genes on hg19 in IGV.js, using refgene source
- Display correct number of genes in general report for SVs that contain more than 32 genes
- Broken Google login after new major release of `lepture/authlib`
- Fix frequency and callers display on case general report

## [4.50.1]
### Fixed
- Show matching causative STR_repid for legacy str variants (pre Stranger hgnc_id)

## [4.50]
### Added
- Individual-specific OMIM terms
- OMIM disease descriptions in ClinVar submission form
- Add a toggle for melter rerun monitoring of cases
- Add a config option to show the rerun monitoring toggle
- Add a cli option to export cases with rerun monitoring enabled
- Add a link to STRipy for STR variants; shallow for ARX and HOXA13
- Hide by default variants only present in unaffected individuals in variants filters
- OMIM terms in general case report
- Individual-level info on OMIM and HPO terms in general case report
- PanelApp gene link among the external links on variant page
- Dashboard case filters fields help
- Filter cases by OMIM terms in cases and dashboard pages
### Fixed
- A malformed panel id request would crash with exception: now gives user warning flash with redirect
- Link to HPO resource file hosted on `http://purl.obolibrary.org`
- Gene search form when gene exists only in build 38
- Fixed odd redirect error and poor error message on missing column for gene panel csv upload
- Typo in parse variant transcripts function
- Modified keys name used to parse local observations (archived) frequencies to reflect change in MIP keys naming
- Better error handling for partly broken/timed out chanjo reports
- Broken javascript code when case Chromograph data is malformed
- Broader space for case synopsis in general report
- Show partial causatives on causatives and matching causatives panels
- Partial causative assignment in cases with no OMIM or HPO terms
- Partial causative OMIM select options in variant page
### Changed
- Slightly smaller and improved layout of content in case PDF report
- Relabel more cancer variant pages somatic for navigation
- Unify caseS nav links
- Removed unused `add_compounds` param from variant controllers function
- Changed default hg19 genome for IGV.js to legacy hg19_1kg_decoy to fix a few problematic loci
- Reduce code complexity (parse/ensembl.py)
- Silence certain fields in ClinVar export if prioritised ones exist (chrom-start-end if hgvs exist)
- Made phenotype non-mandatory when marking a variant as partial causative
- Only one phenotype condition type (OMIM or HPO) per variant is used in ClinVar submissions
- ClinVar submission variant condition prefers OMIM over HPO if available
- Use lighter version of gene objects in Omim MongoDB adapter, panels controllers, panels views and institute controllers
- Gene-variants table size is now adaptive
- Remove unused file upload on gene-variants page

## [4.49]
### Fixed
- Pydantic model types for genome_build, madeline_info, peddy_ped_check and peddy_sex_check, rank_model_version and sv_rank_model_version
- Replace `MatchMaker` with `Matchmaker` in all places visible by a user
- Save diagnosis labels along with OMIM terms in Matchmaker Exchange submission objects
- `libegl-mesa0_21.0.3-0ubuntu0.3~20.04.5_amd64.deb` lib not found by GitHub actions Docker build
- Remove unused `chromograph_image_files` and `chromograph_prefixes` keys saved when creating or updating an RD case
- Search managed variants by description and with ignore case
### Changed
- Introduced page margins on exported PDF reports
- Smaller gene fonts in downloaded HPO genes PDF reports
- Reintroduced gene coverage data in the PDF-exported general report of rare-disease cases
- Check for existence of case report files before creating sidebar links
- Better description of HPO and OMIM terms for patients submitted to Matchmaker Exchange
- Remove null non-mandatory key/values when updating a case
- Freeze WTForms<3 due to several form input rendering changes

## [4.48.1]
### Fixed
- General case PDF report for recent cases with no pedigree

## [4.48]
### Added
- Option to cancel a request for research variants in case page
### Changed
- Update igv.js to v2.10.5
- Updated example of a case delivery report
- Unfreeze cyvcf2
- Builder images used in Scout Dockerfiles
- Crash report email subject gives host name
- Export general case report to PDF using PDFKit instead of WeasyPrint
- Do not include coverage report in PDF case report since they might have different orientation
- Export cancer cases's "Coverage and QC report" to PDF using PDFKit instead of Weasyprint
- Updated cancer "Coverage and QC report" example
- Keep portrait orientation in PDF delivery report
- Export delivery report to PDF using PDFKit instead of Weasyprint
- PDF export of clinical and research HPO panels using PDFKit instead of Weasyprint
- Export gene panel report to PDF using PDFKit
- Removed WeasyPrint lib dependency

### Fixed
- Reintroduced missing links to Swegen and Beacon and dbSNP in RD variant page, summary section
- Demo delivery report orientation to fit new columns
- Missing delivery report in demo case
- Cast MNVs to SNV for test
- Export verified variants from all institutes when user is admin
- Cancer coverage and QC report not found for demo cancer case
- Pull request template instructions on how to deploy to test server
- PDF Delivery report not showing Swedac logo
- Fix code typos
- Disable codefactor raised by ESLint for javascript functions located on another file
- Loading spinner stuck after downloading a PDF gene panel report
- IGV browser crashing when file system with alignment files is not mounted

## [4.47]
### Added
- Added CADD, GnomAD and genotype calls to variantS export
### Changed
- Pull request template, to illustrate how to deploy pull request branches on cg-vm1 stage server
### Fixed
- Compiled Docker image contains a patched version (v4.9) of chanjo-report

## [4.46.1]
### Fixed
- Downloading of files generated within the app container (MT-report, verified variants, pedigrees, ..)

## [4.46]
### Added
- Created a Dockefile to be used to serve the dockerized app in production
- Modified the code to collect database params specified as env vars
- Created a GitHub action that pushes the Dockerfile-server image to Docker Hub (scout-server-stage) every time a PR is opened
- Created a GitHub action that pushes the Dockerfile-server image to Docker Hub (scout-server) every time a new release is created
- Reassign MatchMaker Exchange submission to another user when a Scout user is deleted
- Expose public API JSON gene panels endpoint, primarily to enable automated rerun checking for updates
- Add utils for dictionary type
- Filter institute cases using multiple HPO terms
- Vulture GitHub action to identify and remove unused variables and imports
### Changed
- Updated the python config file documentation in admin guide
- Case configuration parsing now uses Pydantic for improved typechecking and config handling
- Removed test matrices to speed up automatic testing of PRs
- Switch from Coveralls to Codecov to handle CI test coverage
- Speed-up CI tests by caching installation of libs and splitting tests into randomized groups using pytest-test-groups
- Improved LDAP login documentation
- Use lib flask-ldapconn instead of flask_ldap3_login> to handle ldap authentication
- Updated Managed variant documentation in user guide
- Fix and simplify creating and editing of gene panels
- Simplified gene variants search code
- Increased the height of the genes track in the IGV viewer
### Fixed
- Validate uploaded managed variant file lines, warning the user.
- Exporting validated variants with missing "genes" database key
- No results returned when searching for gene variants using a phenotype term
- Variants filtering by gene symbols file
- Make gene HGNC symbols field mandatory in gene variants page and run search only on form submit
- Make sure collaborator gene variants are still visible, even if HPO filter is used

## [4.45]
### Added
### Changed
- Start Scout also when loqusdbapi is not reachable
- Clearer definition of manual standard and custom inheritance models in gene panels
- Allow searching multiple chromosomes in filters
### Fixed
- Gene panel crashing on edit action

## [4.44]
### Added
### Changed
- Display Gene track beneath each sample track when displaying splice junctions in igv browser
- Check outdated gene symbols and update with aliases for both RD and cancer variantS
### Fixed
- Added query input check and fixed the Genes API endpoint to return a json formatted error when request is malformed
- Typo in ACMG BP6 tooltip

## [4.43.1]
### Added
- Added database index for OMIM disease term genes
### Changed
### Fixed
- Do not drop HPO terms collection when updating HPO terms via the command line
- Do not drop disease (OMIM) terms collection when updating diseases via the command line

## [4.43]
### Added
- Specify which collection(s) update/build indexes for
### Fixed
- Do not drop genes and transcripts collections when updating genes via the command line

## [4.42.1]
### Added
### Changed
### Fixed
- Freeze PyMongo lib to version<4.0 to keep supporting previous MongoDB versions
- Speed up gene panels creation and update by collecting only light gene info from database
- Avoid case page crash on Phenomizer queries timeout

## [4.42]
### Added
- Choose custom pinned variants to submit to MatchMaker Exchange
- Submit structural variant as genes to the MatchMaker Exchange
- Added function for maintainers and admins to remove gene panels
- Admins can restore deleted gene panels
- A development docker-compose file illustrating the scout/chanjo-report integration
- Show AD on variants view for cancer SV (tumor and normal)
- Cancer SV variants filter AD, AF (tumor and normal)
- Hiding the variants score column also from cancer SVs, as for the SNVs
### Changed
- Enforce same case _id and display_name when updating a case
- Enforce same individual ids, display names and affected status when updating a case
- Improved documentation for connecting to loqusdb instances (including loqusdbapi)
- Display and download HPO gene panels' gene symbols in italics
- A faster-built and lighter Docker image
- Reduce complexity of `panels` endpoint moving some code to the panels controllers
- Update requirements to use flask-ldap3-login>=0.9.17 instead of freezing WTForm
### Fixed
- Use of deprecated TextField after the upgrade of WTF to v3.0
- Freeze to WTForms to version < 3
- Remove the extra files (bed files and madeline.svg) introduced by mistake
- Cli command loading demo data in docker-compose when case custom images exist and is None
- Increased MongoDB connection serverSelectionTimeoutMS parameter to 30K (default value according to MongoDB documentation)
- Better differentiate old obs counts 0 vs N/A
- Broken cancer variants page when default gene panel was deleted
- Typo in tx_overview function in variant controllers file
- Fixed loqusdbapi SV search URL
- SV variants filtering using Decipher criterion
- Removing old gene panels that don't contain the `maintainer` key.

## [4.41.1]
### Fixed
- General reports crash for variant annotations with same variant on other cases

## [4.41]
### Added
- Extended the instructions for running the Scout Docker image (web app and cli).
- Enabled inclusion of custom images to STR variant view
### Fixed
- General case report sorting comments for variants with None genetic models
- Do not crash but redirect to variants page with error when a variant is not found for a case
- UCSC links coordinates for SV variants with start chromosome different than end chromosome
- Human readable variants name in case page for variants having start chromosome different from end chromosome
- Avoid always loading all transcripts when checking gene symbol: introduce gene captions
- Slow queries for evaluated variants on e.g. case page - use events instead
### Changed
- Rearrange variant page again, moving severity predictions down.
- More reactive layout width steps on variant page

## [4.40.1]
### Added
### Fixed
- Variants dismissed with inconsistent inheritance pattern can again be shown in general case report
- General report page for variants with genes=None
- General report crashing when variants have no panels
- Added other missing keys to case and variant dictionaries passed to general report
### Changed

## [4.40]
### Added
- A .cff citation file
- Phenotype search API endpoint
- Added pagination to phenotype API
- Extend case search to include internal MongoDB id
- Support for connecting to a MongoDB replica set (.py config files)
- Support for connecting to a MongoDB replica set (.yaml config files)
### Fixed
- Command to load the OMIM gene panel (`scout load panel --omim`)
- Unify style of pinned and causative variants' badges on case page
- Removed automatic spaces after punctuation in comments
- Remove the hardcoded number of total individuals from the variant's old observations panel
- Send delete requests to a connected Beacon using the DELETE method
- Layout of the SNV and SV variant page - move frequency up
### Changed
- Stop updating database indexes after loading exons via command line
- Display validation status badge also for not Sanger-sequenced variants
- Moved Frequencies, Severity and Local observations panels up in RD variants page
- Enabled Flask CORS to communicate CORS status to js apps
- Moved the code preparing the transcripts overview to the backend
- Refactored and filtered json data used in general case report
- Changed the database used in docker-compose file to use the official MongoDB v4.4 image
- Modified the Python (3.6, 3.8) and MongoDB (3.2, 4.4, 5.0) versions used in testing matrices (GitHub actions)
- Capitalize case search terms on institute and dashboard pages


## [4.39]
### Added
- COSMIC IDs collected from CSQ field named `COSMIC`
### Fixed
- Link to other causative variants on variant page
- Allow multiple COSMIC links for a cancer variant
- Fix floating text in severity box #2808
- Fixed MitoMap and HmtVar links for hg38 cases
- Do not open new browser tabs when downloading files
- Selectable IGV tracks on variant page
- Missing splice junctions button on variant page
- Refactor variantS representative gene selection, and use it also for cancer variant summary
### Changed
- Improve Javascript performance for displaying Chromograph images
- Make ClinVar classification more evident in cancer variant page

## [4.38]
### Added
- Option to hide Alamut button in the app config file
### Fixed
- Library deprecation warning fixed (insert is deprecated. Use insert_one or insert_many instead)
- Update genes command will not trigger an update of database indices any more
- Missing resources in temporary downloading directory when updating genes using the command line
- Restore previous variant ACMG classification in a scrollable div
- Loading spinner not stopping after downloading PDF case reports and variant list export
- Add extra Alamut links higher up on variant pages
- Improve UX for phenotypes in case page
- Filter and export of STR variants
- Update look of variants page navigation buttons
### Changed

## [4.37]
### Added
- Highlight and show version number for RefSeq MANE transcripts.
- Added integration to a rerunner service for toggling reanalysis with updated pedigree information
- SpliceAI display and parsing from VEP CSQ
- Display matching tiered variants for cancer variants
- Display a loading icon (spinner) until the page loads completely
- Display filter badges in cancer variants list
- Update genes from pre-downloaded file resources
- On login, OS, browser version and screen size are saved anonymously to understand how users are using Scout
- API returning institutes data for a given user: `/api/v1/institutes`
- API returning case data for a given institute: `/api/v1/institutes/<institute_id>/cases`
- Added GMS and Lund university hospital logos to login page
- Made display of Swedac logo configurable
- Support for displaying custom images in case view
- Individual-specific HPO terms
- Optional alamut_key in institute settings for Alamut Plus software
- Case report API endpoint
- Tooltip in case explaining that genes with genome build different than case genome build will not be added to dynamic HPO panel.
- Add DeepVariant as a caller
### Fixed
- Updated IGV to v2.8.5 to solve missing gene labels on some zoom levels
- Demo cancer case config file to load somatic SNVs and SVs only.
- Expand list of refseq trancripts in ClinVar submission form
- Renamed `All SNVs and INDELs` institute sidebar element to `Search SNVs and INDELs` and fixed its style.
- Add missing parameters to case load-config documentation
- Allow creating/editing gene panels and dynamic gene panels with genes present in genome build 38
- Bugfix broken Pytests
- Bulk dismissing variants error due to key conversion from string to integer
- Fix typo in index documentation
- Fixed crash in institute settings page if "collaborators" key is not set in database
- Don't stop Scout execution if LoqusDB call fails and print stacktrace to log
- Bug when case contains custom images with value `None`
- Bug introduced when fixing another bug in Scout-LoqusDB interaction
- Loading of OMIM diagnoses in Scout demo instance
- Remove the docker-compose with chanjo integration because it doesn't work yet.
- Fixed standard docker-compose with scout demo data and database
- Clinical variant assessments not present for pinned and causative variants on case page.
- MatchMaker matching one node at the time only
- Remove link from previously tiered variants badge in cancer variants page
- Typo in gene cell on cancer variants page
- Managed variants filter form
### Changed
- Better naming for variants buttons on cancer track (somatic, germline). Also show cancer research button if available.
- Load case with missing panels in config files, but show warning.
- Changing the (Female, Male) symbols to (F/M) letters in individuals_table and case-sma.
- Print stacktrace if case load command fails
- Added sort icon and a pointer to the cursor to all tables with sortable fields
- Moved variant, gene and panel info from the basic pane to summary panel for all variants.
- Renamed `Basics` panel to `Classify` on variant page.
- Revamped `Basics` panel to a panel dedicated to classify variants
- Revamped the summary panel to be more compact.
- Added dedicated template for cancer variants
- Removed Gene models, Gene annotations and Conservation panels for cancer variants
- Reorganized the orders of panels for variant and cancer variant views
- Added dedicated variant quality panel and removed relevant panes
- A more compact case page
- Removed OMIM genes panel
- Make genes panel, pinned variants panel, causative variants panel and ClinVar panel scrollable on case page
- Update to Scilifelab's 2020 logo
- Update Gens URL to support Gens v2.0 format
- Refactor tests for parsing case configurations
- Updated links to HPO downloadable resources
- Managed variants filtering defaults to all variant categories
- Changing the (Kind) drop-down according to (Category) drop-down in Managed variant add variant
- Moved Gens button to individuals table
- Check resource files availability before starting updating OMIM diagnoses
- Fix typo in `SHOW_OBSERVED_VARIANT_ARCHIVE` config param

## [4.36]
### Added
- Parse and save splice junction tracks from case config file
- Tooltip in observations panel, explaining that case variants with no link might be old variants, not uploaded after a case rerun
### Fixed
- Warning on overwriting variants with same position was no longer shown
- Increase the height of the dropdowns to 425px
- More indices for the case table as it grows, specifically for causatives queries
- Splice junction tracks not centered over variant genes
- Total number of research variants count
- Update variants stats in case documents every time new variants are loaded
- Bug in flashing warning messages when filtering variants
### Changed
- Clearer warning messages for genes and gene/gene-panels searches in variants filters

## [4.35]
### Added
- A new index for hgnc_symbol in the hgnc_gene collection
- A Pedigree panel in STR page
- Display Tier I and II variants in case view causatives card for cancer cases
### Fixed
- Send partial file data to igv.js when visualizing sashimi plots with splice junction tracks
- Research variants filtering by gene
- Do not attempt to populate annotations for not loaded pinned/causatives
- Add max-height to all dropdowns in filters
### Changed
- Switch off non-clinical gene warnings when filtering research variants
- Don't display OMIM disease card in case view for cancer cases
- Refactored Individuals and Causative card in case view for cancer cases
- Update and style STR case report

## [4.34]
### Added
- Saved filter lock and unlock
- Filters can optionally be marked audited, logging the filter name, user and date on the case events and general report.
- Added `ClinVar hits` and `Cosmic hits` in cancer SNVs filters
- Added `ClinVar hits` to variants filter (rare disease track)
- Load cancer demo case in docker-compose files (default and demo file)
- Inclusive-language check using [woke](https://github.com/get-woke/woke) github action
- Add link to HmtVar for mitochondrial variants (if VCF is annotated with HmtNote)
- Grey background for dismissed compounds in variants list and variant page
- Pin badge for pinned compounds in variants list and variant page
- Support LoqusDB REST API queries
- Add a docker-compose-matchmaker under scout/containers/development to test matchmaker locally
- Script to investigate consequences of symbol search bug
- Added GATK to list of SV and cancer SV callers
### Fixed
- Make MitoMap link work for hg38 again
- Export Variants feature crashing when one of the variants has no primary transcripts
- Redirect to last visited variantS page when dismissing variants from variants list
- Improved matching of SVs Loqus occurrences in other cases
- Remove padding from the list inside (Matching causatives from other cases) panel
- Pass None to get_app function in CLI base since passing script_info to app factory functions was deprecated in Flask 2.0
- Fixed failing tests due to Flask update to version 2.0
- Speed up user events view
- Causative view sort out of memory error
- Use hgnc_id for gene filter query
- Typo in case controllers displaying an error every time a patient is matched against external MatchMaker nodes
- Do not crash while attempting an update for variant documents that are too big (> 16 MB)
- Old STR causatives (and other variants) may not have HGNC symbols - fix sort lambda
- Check if gene_obj has primary_transcript before trying to access it
- Warn if a gene manually searched is in a clinical panel with an outdated name when filtering variants
- ChrPos split js not needed on STR page yet
### Changed
- Remove parsing of case `genome_version`, since it's not used anywhere downstream
- Introduce deprecation warning for Loqus configs that are not dictionaries
- SV clinical filter no longer filters out sub 100 nt variants
- Count cases in LoqusDB by variant type
- Commit pulse repo badge temporarily set to weekly
- Sort ClinVar submissions objects by ascending "Last evaluated" date
- Refactored the MatchMaker integration as an extension
- Replaced some sensitive words as suggested by woke linter
- Documentation for load-configuration rewritten.
- Add styles to MatchMaker matches table
- More detailed info on the data shared in MatchMaker submission form

## [4.33.1]
### Fixed
- Include markdown for release autodeploy docs
- Use standard inheritance model in ClinVar (https://ftp.ncbi.nlm.nih.gov/pub/GTR/standard_terms/Mode_of_inheritance.txt)
- Fix issue crash with variants that have been unflagged causative not being available in other causatives
### Added
### Changed

## [4.33]
### Fixed
- Command line crashing when updating an individual not found in database
- Dashboard page crashing when filters return no data
- Cancer variants filter by chromosome
- /api/v1/genes now searches for genes in all genome builds by default
- Upgraded igv.js to version 2.8.1 (Fixed Unparsable bed record error)
### Added
- Autodeploy docs on release
- Documentation for updating case individuals tracks
- Filter cases and dashboard stats by analysis track
### Changed
- Changed from deprecated db update method
- Pre-selected fields to run queries with in dashboard page
- Do not filter by any institute when first accessing the dashboard
- Removed OMIM panel in case view for cancer cases
- Display Tier I and II variants in case view causatives panel for cancer cases
- Refactored Individuals and Causative panels in case view for cancer cases

## [4.32.1]
### Fixed
- iSort lint check only
### Changed
- Institute cases page crashing when a case has track:Null
### Added

## [4.32]
### Added
- Load and show MITOMAP associated diseases from VCF (INFO field: MitomapAssociatedDiseases, via HmtNote)
- Show variant allele frequencies for mitochondrial variants (GRCh38 cases)
- Extend "public" json API with diseases (OMIM) and phenotypes (HPO)
- HPO gene list download now has option for clinical and non-clinical genes
- Display gene splice junctions data in sashimi plots
- Update case individuals with splice junctions tracks
- Simple Docker compose for development with local build
- Make Phenomodels subpanels collapsible
- User side documentation of cytogenomics features (Gens, Chromograph, vcf2cytosure, rhocall)
- iSort GitHub Action
- Support LoqusDB REST API queries
### Fixed
- Show other causative once, even if several events point to it
- Filtering variants by mitochondrial chromosome for cases with genome build=38
- HPO gene search button triggers any warnings for clinical / non-existing genes also on first search
- Fixed a bug in variants pages caused by MT variants without alt_frequency
- Tests for CADD score parsing function
- Fixed the look of IGV settings on SNV variant page
- Cases analyzed once shown as `rerun`
- Missing case track on case re-upload
- Fixed severity rank for SO term "regulatory region ablation"
### Changed
- Refactor according to CodeFactor - mostly reuse of duplicated code
- Phenomodels language adjustment
- Open variants in a new window (from variants page)
- Open overlapping and compound variants in a new window (from variant page)
- gnomAD link points to gnomAD v.3 (build GRCh38) for mitochondrial variants.
- Display only number of affected genes for dismissed SVs in general report
- Chromosome build check when populating the variants filter chromosome selection
- Display mitochondrial and rare diseases coverage report in cases with missing 'rare' track

## [4.31.1]
### Added
### Changed
- Remove mitochondrial and coverage report from cancer cases sidebar
### Fixed
- ClinVar page when dbSNP id is None

## [4.31]
### Added
- gnomAD annotation field in admin guide
- Export also dynamic panel genes not associated to an HPO term when downloading the HPO panel
- Primary HGNC transcript info in variant export files
- Show variant quality (QUAL field from vcf) in the variant summary
- Load/update PDF gene fusion reports (clinical and research) generated with Arriba
- Support new MANE annotations from VEP (both MANE Select and MANE Plus Clinical)
- Display on case activity the event of a user resetting all dismissed variants
- Support gnomAD population frequencies for mitochondrial variants
- Anchor links in Casedata ClinVar panels to redirect after renaming individuals
### Fixed
- Replace old docs link www.clinicalgenomics.se/scout with new https://clinical-genomics.github.io/scout
- Page formatting issues whenever case and variant comments contain extremely long strings with no spaces
- Chromograph images can be one column and have scrollbar. Removed legacy code.
- Column labels for ClinVar case submission
- Page crashing looking for LoqusDB observation when variant doesn't exist
- Missing inheritance models and custom inheritance models on newly created gene panels
- Accept only numbers in managed variants filter as position and end coordinates
- SNP id format and links in Variant page, ClinVar submission form and general report
- Case groups tooltip triggered only when mouse is on the panel header
- Loadable filters displayed in alphabetical order on variants page
### Changed
- A more compact case groups panel
- Added landscape orientation CSS style to cancer coverage and QC demo report
- Improve user documentation to create and save new gene panels
- Removed option to use space as separator when uploading gene panels
- Separating the columns of standard and custom inheritance models in gene panels
- Improved ClinVar instructions for users using non-English Excel

## [4.30.2]
### Added
### Fixed
- Use VEP RefSeq ID if RefSeq list is empty in RefSeq transcripts overview
- Bug creating variant links for variants with no end_chrom
### Changed

## [4.30.1]
### Added
### Fixed
- Cryptography dependency fixed to use version < 3.4
### Changed

## [4.30]
### Added
- Introduced a `reset dismiss variant` verb
- Button to reset all dismissed variants for a case
- Add black border to Chromograph ideograms
- Show ClinVar annotations on variantS page
- Added integration with GENS, copy number visualization tool
- Added a VUS label to the manual classification variant tags
- Add additional information to SNV verification emails
- Tooltips documenting manual annotations from default panels
- Case groups now show bam files from all cases on align view
### Fixed
- Center initial igv view on variant start with SNV/indels
- Don't set initial igv view to negative coordinates
- Display of GQ for SV and STR
- Parsing of AD and related info for STRs
- LoqusDB field in institute settings accepts only existing Loqus instances
- Fix DECIPHER link to work after DECIPHER migrated to GRCh38
- Removed visibility window param from igv.js genes track
- Updated HPO download URL
- Patch HPO download test correctly
- Reference size on STR hover not needed (also wrong)
- Introduced genome build check (allowed values: 37, 38, "37", "38") on case load
- Improve case searching by assignee full name
- Populating the LoqusDB select in institute settings
### Changed
- Cancer variants table header (pop freq etc)
- Only admin users can modify LoqusDB instance in Institute settings
- Style of case synopsis, variants and case comments
- Switched to igv.js 2.7.5
- Do not choke if case is missing research variants when research requested
- Count cases in LoqusDB by variant type
- Introduce deprecation warning for Loqus configs that are not dictionaries
- Improve create new gene panel form validation
- Make XM- transcripts less visible if they don't overlap with transcript refseq_id in variant page
- Color of gene panels and comments panels on cases and variant pages
- Do not choke if case is missing research variants when reserch requested

## [4.29.1]
### Added
### Fixed
- Always load STR variants regardless of RankScore threshold (hotfix)
### Changed

## [4.29]
### Added
- Added a page about migrating potentially breaking changes to the documentation
- markdown_include in development requirements file
- STR variants filter
- Display source, Z-score, inheritance pattern for STR annotations from Stranger (>0.6.1) if available
- Coverage and quality report to cancer view
### Fixed
- ACMG classification page crashing when trying to visualize a classification that was removed
- Pretty print HGVS on gene variants (URL-decode VEP)
- Broken or missing link in the documentation
- Multiple gene names in ClinVar submission form
- Inheritance model select field in ClinVar submission
- IGV.js >2.7.0 has an issue with the gene track zoom levels - temp freeze at 2.7.0
- Revert CORS-anywhere and introduce a local http proxy for cloud tracks
### Changed

## [4.28]
### Added
- Chromograph integration for displaying PNGs in case-page
- Add VAF to cancer case general report, and remove some of its unused fields
- Variants filter compatible with genome browser location strings
- Support for custom public igv tracks stored on the cloud
- Add tests to increase testing coverage
- Update case variants count after deleting variants
- Update IGV.js to latest (v2.7.4)
- Bypass igv.js CORS check using `https://github.com/Rob--W/cors-anywhere`
- Documentation on default and custom IGV.js tracks (admin docs)
- Lock phenomodels so they're editable by admins only
- Small case group assessment sharing
- Tutorial and files for deploying app on containers (Kubernetes pods)
- Canonical transcript and protein change of canonical transcript in exported variants excel sheet
- Support for Font Awesome version 6
- Submit to Beacon from case page sidebar
- Hide dismissed variants in variants pages and variants export function
- Systemd service files and instruction to deploy Scout using podman
### Fixed
- Bugfix: unused `chromgraph_prefix |tojson` removed
- Freeze coloredlogs temporarily
- Marrvel link
- Don't show TP53 link for silent or synonymous changes
- OMIM gene field accepts any custom number as OMIM gene
- Fix Pytest single quote vs double quote string
- Bug in gene variants search by similar cases and no similar case is found
- Delete unused file `userpanel.py`
- Primary transcripts in variant overview and general report
- Google OAuth2 login setup in README file
- Redirect to 'missing file'-icon if configured Chromograph file is missing
- Javascript error in case page
- Fix compound matching during variant loading for hg38
- Cancer variants view containing variants dismissed with cancer-specific reasons
- Zoom to SV variant length was missing IGV contig select
- Tooltips on case page when case has no default gene panels
### Changed
- Save case variants count in case document and not in sessions
- Style of gene panels multiselect on case page
- Collapse/expand main HPO checkboxes in phenomodel preview
- Replaced GQ (Genotype quality) with VAF (Variant allele frequency) in cancer variants GT table
- Allow loading of cancer cases with no tumor_purity field
- Truncate cDNA and protein changes in case report if longer than 20 characters


## [4.27]
### Added
- Exclude one or more variant categories when running variants delete command
### Fixed
### Changed

## [4.26.1]
### Added
### Fixed
- Links with 1-letter aa codes crash on frameshift etc
### Changed

## [4.26]
### Added
- Extend the delete variants command to print analysis date, track, institute, status and research status
- Delete variants by type of analysis (wgs|wes|panel)
- Links to cBioPortal, MutanTP53, IARC TP53, OncoKB, MyCancerGenome, CIViC
### Fixed
- Deleted variants count
### Changed
- Print output of variants delete command as a tab separated table

## [4.25]
### Added
- Command line function to remove variants from one or all cases
### Fixed
- Parse SMN None calls to None rather than False

## [4.24.1]
### Fixed
- Install requirements.txt via setup file

## [4.24]
### Added
- Institute-level phenotype models with sub-panels containing HPO and OMIM terms
- Runnable Docker demo
- Docker image build and push github action
- Makefile with shortcuts to docker commands
- Parse and save synopsis, phenotype and cohort terms from config files upon case upload
### Fixed
- Update dismissed variant status when variant dismissed key is missing
- Breakpoint two IGV button now shows correct chromosome when different from bp1
- Missing font lib in Docker image causing the PDF report download page to crash
- Sentieon Manta calls lack Somaticscore - load anyway
- ClinVar submissions crashing due to pinned variants that are not loaded
- Point ExAC pLI score to new gnomad server address
- Bug uploading cases missing phenotype terms in config file
- STRs loaded but not shown on browser page
- Bug when using adapter.variant.get_causatives with case_id without causatives
- Problem with fetching "solved" from scout export cases cli
- Better serialising of datetime and bson.ObjectId
- Added `volumes` folder to .gitignore
### Changed
- Make matching causative and managed variants foldable on case page
- Remove calls to PyMongo functions marked as deprecated in backend and frontend(as of version 3.7).
- Improved `scout update individual` command
- Export dynamic phenotypes with ordered gene lists as PDF


## [4.23]
### Added
- Save custom IGV track settings
- Show a flash message with clear info about non-valid genes when gene panel creation fails
- CNV report link in cancer case side navigation
- Return to comment section after editing, deleting or submitting a comment
- Managed variants
- MT vs 14 chromosome mean coverage stats if Scout is connected to Chanjo
### Fixed
- missing `vcf_cancer_sv` and `vcf_cancer_sv_research` to manual.
- Split ClinVar multiple clnsig values (slash-separated) and strip them of underscore for annotations without accession number
- Timeout of `All SNVs and INDELs` page when no valid gene is provided in the search
- Round CADD (MIPv9)
- Missing default panel value
- Invisible other causatives lines when other causatives lack gene symbols
### Changed
- Do not freeze mkdocs-material to version 4.6.1
- Remove pre-commit dependency

## [4.22]
### Added
- Editable cases comments
- Editable variants comments
### Fixed
- Empty variant activity panel
- STRs variants popover
- Split new ClinVar multiple significance terms for a variant
- Edit the selected comment, not the latest
### Changed
- Updated RELEASE docs.
- Pinned variants card style on the case page
- Merged `scout export exons` and `scout view exons` commands


## [4.21.2]
### Added
### Fixed
- Do not pre-filter research variants by (case-default) gene panels
- Show OMIM disease tooltip reliably
### Changed

## [4.21.1]
### Added
### Fixed
- Small change to Pop Freq column in variants ang gene panels to avoid strange text shrinking on small screens
- Direct use of HPO list for Clinical HPO SNV (and cancer SNV) filtering
- PDF coverage report redirecting to login page
### Changed
- Remove the option to dismiss single variants from all variants pages
- Bulk dismiss SNVs, SVs and cancer SNVs from variants pages

## [4.21]
### Added
- Support to configure LoqusDB per institute
- Highlight causative variants in the variants list
- Add tests. Mostly regarding building internal datatypes.
- Remove leading and trailing whitespaces from panel_name and display_name when panel is created
- Mark MANE transcript in list of transcripts in "Transcript overview" on variant page
- Show default panel name in case sidebar
- Previous buttons for variants pagination
- Adds a gh action that checks that the changelog is updated
- Adds a gh action that deploys new releases automatically to pypi
- Warn users if case default panels are outdated
- Define institute-specific gene panels for filtering in institute settings
- Use institute-specific gene panels in variants filtering
- Show somatic VAF for pinned and causative variants on case page

### Fixed
- Report pages redirect to login instead of crashing when session expires
- Variants filter loading in cancer variants page
- User, Causative and Cases tables not scaling to full page
- Improved docs for an initial production setup
- Compatibility with latest version of Black
- Fixed tests for Click>7
- Clinical filter required an extra click to Filter to return variants
- Restore pagination and shrink badges in the variants page tables
- Removing a user from the command line now inactivates the case only if user is last assignee and case is active
- Bugfix, LoqusDB per institute feature crashed when institute id was empty string
- Bugfix, LoqusDB calls where missing case count
- filter removal and upload for filters deleted from another page/other user
- Visualize outdated gene panels info in a popover instead of a tooltip in case page side panel

### Changed
- Highlight color on normal STRs in the variants table from green to blue
- Display breakpoints coordinates in verification emails only for structural variants


## [4.20]
### Added
- Display number of filtered variants vs number of total variants in variants page
- Search case by HPO terms
- Dismiss variant column in the variants tables
- Black and pre-commit packages to dev requirements

### Fixed
- Bug occurring when rerun is requested twice
- Peddy info fields in the demo config file
- Added load config safety check for multiple alignment files for one individual
- Formatting of cancer variants table
- Missing Score in SV variants table

### Changed
- Updated the documentation on how to create a new software release
- Genome build-aware cytobands coordinates
- Styling update of the Matchmaker card
- Select search type in case search form


## [4.19]

### Added
- Show internal ID for case
- Add internal ID for downloaded CGH files
- Export dynamic HPO gene list from case page
- Remove users as case assignees when their account is deleted
- Keep variants filters panel expanded when filters have been used

### Fixed
- Handle the ProxyFix ModuleNotFoundError when Werkzeug installed version is >1.0
- General report formatting issues whenever case and variant comments contain extremely long strings with no spaces

### Changed
- Created an institute wrapper page that contains list of cases, causatives, SNVs & Indels, user list, shared data and institute settings
- Display case name instead of case ID on clinVar submissions
- Changed icon of sample update in clinVar submissions


## [4.18]

### Added
- Filter cancer variants on cytoband coordinates
- Show dismiss reasons in a badge with hover for clinical variants
- Show an ellipsis if 10 cases or more to display with loqusdb matches
- A new blog post for version 4.17
- Tooltip to better describe Tumor and Normal columns in cancer variants
- Filter cancer SNVs and SVs by chromosome coordinates
- Default export of `Assertion method citation` to clinVar variants submission file
- Button to export up to 500 cancer variants, filtered or not
- Rename samples of a clinVar submission file

### Fixed
- Apply default gene panel on return to cancer variantS from variant view
- Revert to certificate checking when asking for Chanjo reports
- `scout download everything` command failing while downloading HPO terms

### Changed
- Turn tumor and normal allelic fraction to decimal numbers in tumor variants page
- Moved clinVar submissions code to the institutes blueprints
- Changed name of clinVar export files to FILENAME.Variant.csv and FILENAME.CaseData.csv
- Switched Google login libraries from Flask-OAuthlib to Authlib


## [4.17.1]

### Fixed
- Load cytobands for cases with chromosome build not "37" or "38"


## [4.17]

### Added
- COSMIC badge shown in cancer variants
- Default gene-panel in non-cancer structural view in url
- Filter SNVs and SVs by cytoband coordinates
- Filter cancer SNV variants by alt allele frequency in tumor
- Correct genome build in UCSC link from structural variant page



### Fixed
- Bug in clinVar form when variant has no gene
- Bug when sharing cases with the same institute twice
- Page crashing when removing causative variant tag
- Do not default to GATK caller when no caller info is provided for cancer SNVs


## [4.16.1]

### Fixed
- Fix the fix for handling of delivery reports for rerun cases

## [4.16]

### Added
- Adds possibility to add "lims_id" to cases. Currently only stored in database, not shown anywhere
- Adds verification comment box to SVs (previously only available for small variants)
- Scrollable pedigree panel

### Fixed
- Error caused by changes in WTForm (new release 2.3.x)
- Bug in OMIM case page form, causing the page to crash when a string was provided instead of a numerical OMIM id
- Fix Alamut link to work properly on hg38
- Better handling of delivery reports for rerun cases
- Small CodeFactor style issues: matchmaker results counting, a couple of incomplete tests and safer external xml
- Fix an issue with Phenomizer introduced by CodeFactor style changes

### Changed
- Updated the version of igv.js to 2.5.4

## [4.15.1]

### Added
- Display gene names in ClinVar submissions page
- Links to Varsome in variant transcripts table

### Fixed
- Small fixes to ClinVar submission form
- Gene panel page crash when old panel has no maintainers

## [4.15]

### Added
- Clinvar CNVs IGV track
- Gene panels can have maintainers
- Keep variant actions (dismissed, manual rank, mosaic, acmg, comments) upon variant re-upload
- Keep variant actions also on full case re-upload

### Fixed
- Fix the link to Ensembl for SV variants when genome build 38.
- Arrange information in columns on variant page
- Fix so that new cosmic identifier (COSV) is also acceptable #1304
- Fixed COSMIC tag in INFO (outside of CSQ) to be parses as well with `&` splitter.
- COSMIC stub URL changed to https://cancer.sanger.ac.uk/cosmic/search?q= instead.
- Updated to a version of IGV where bigBed tracks are visualized correctly
- Clinvar submission files are named according to the content (variant_data and case_data)
- Always show causatives from other cases in case overview
- Correct disease associations for gene symbol aliases that exist as separate genes
- Re-add "custom annotations" for SV variants
- The override ClinVar P/LP add-in in the Clinical Filter failed for new CSQ strings

### Changed
- Runs all CI checks in github actions

## [4.14.1]

### Fixed
- Error when variant found in loqusdb is not loaded for other case

## [4.14]

### Added
- Use github actions to run tests
- Adds CLI command to update individual alignments path
- Update HPO terms using downloaded definitions files
- Option to use alternative flask config when running `scout serve`
- Requirement to use loqusdb >= 2.5 if integrated

### Fixed
- Do not display Pedigree panel in cancer view
- Do not rely on internet connection and services available when running CI tests
- Variant loading assumes GATK if no caller set given and GATK filter status is seen in FILTER
- Pass genome build param all the way in order to get the right gene mappings for cases with build 38
- Parse correctly variants with zero frequency values
- Continue even if there are problems to create a region vcf
- STR and cancer variant navigation back to variants pages could fail

### Changed
- Improved code that sends requests to the external APIs
- Updates ranges for user ranks to fit todays usage
- Run coveralls on github actions instead of travis
- Run pip checks on github actions instead of coveralls
- For hg38 cases, change gnomAD link to point to version 3.0 (which is hg38 based)
- Show pinned or causative STR variants a bit more human readable

## [4.13.1]

### Added
### Fixed
- Typo that caused not all clinvar conflicting interpretations to be loaded no matter what
- Parse and retrieve clinvar annotations from VEP-annotated (VEP 97+) CSQ VCF field
- Variant clinvar significance shown as `not provided` whenever is `Uncertain significance`
- Phenomizer query crashing when case has no HPO terms assigned
- Fixed a bug affecting `All SNVs and INDELs` page when variants don't have canonical transcript
- Add gene name or id in cancer variant view

### Changed
- Cancer Variant view changed "Variant:Transcript:Exon:HGVS" to "Gene:Transcript:Exon:HGVS"

## [4.13]

### Added
- ClinVar SNVs track in IGV
- Add SMA view with SMN Copy Number data
- Easier to assign OMIM diagnoses from case page
- OMIM terms and specific OMIM term page

### Fixed
- Bug when adding a new gene to a panel
- Restored missing recent delivery reports
- Fixed style and links to other reports in case side panel
- Deleting cases using display_name and institute not deleting its variants
- Fixed bug that caused coordinates filter to override other filters
- Fixed a problem with finding some INS in loqusdb
- Layout on SV page when local observations without cases are present
- Make scout compatible with the new HPO definition files from `http://compbio.charite.de/jenkins/`
- General report visualization error when SNVs display names are very long


### Changed


## [4.12.4]

### Fixed
- Layout on SV page when local observations without cases are present

## [4.12.3]

### Fixed
- Case report when causative or pinned SVs have non null allele frequencies

## [4.12.2]

### Fixed
- SV variant links now take you to the SV variant page again
- Cancer variant view has cleaner table data entries for "N/A" data
- Pinned variant case level display hotfix for cancer and str - more on this later
- Cancer variants show correct alt/ref reads mirroring alt frequency now
- Always load all clinical STR variants even if a region load is attempted - index may be missing
- Same case repetition in variant local observations

## [4.12.1]

### Fixed
- Bug in variant.gene when gene has no HGVS description


## [4.12]

### Added
- Accepts `alignment_path` in load config to pass bam/cram files
- Display all phenotypes on variant page
- Display hgvs coordinates on pinned and causatives
- Clear panel pending changes
- Adds option to setup the database with static files
- Adds cli command to download the resources from CLI that scout needs
- Adds test files for merged somatic SV and CNV; as well as merged SNV, and INDEL part of #1279
- Allows for upload of OMIM-AUTO gene panel from static files without api-key

### Fixed
- Cancer case HPO panel variants link
- Fix so that some drop downs have correct size
- First IGV button in str variants page
- Cancer case activates on SNV variants
- Cases activate when STR variants are viewed
- Always calculate code coverage
- Pinned/Classification/comments in all types of variants pages
- Null values for panel's custom_inheritance_models
- Discrepancy between the manual disease transcripts and those in database in gene-edit page
- ACMG classification not showing for some causatives
- Fix bug which caused IGV.js to use hg19 reference files for hg38 data
- Bug when multiple bam files sources with non-null values are available


### Changed
- Renamed `requests` file to `scout_requests`
- Cancer variant view shows two, instead of four, decimals for allele and normal


## [4.11.1]

### Fixed
- Institute settings page
- Link institute settings to sharing institutes choices

## [4.11.0]

### Added
- Display locus name on STR variant page
- Alternative key `GNOMADAF_popmax` for Gnomad popmax allele frequency
- Automatic suggestions on how to improve the code on Pull Requests
- Parse GERP, phastCons and phyloP annotations from vep annotated CSQ fields
- Avoid flickering comment popovers in variant list
- Parse REVEL score from vep annotated CSQ fields
- Allow users to modify general institute settings
- Optionally format code automatically on commit
- Adds command to backup vital parts `scout export database`
- Parsing and displaying cancer SV variants from Manta annotated VCF files
- Dismiss cancer snv variants with cancer-specific options
- Add IGV.js UPD, RHO and TIDDIT coverage wig tracks.


### Fixed
- Slightly darker page background
- Fixed an issued with parsed conservation values from CSQ
- Clinvar submissions accessible to all users of an institute
- Header toolbar when on Clinvar page now shows institute name correctly
- Case should not always inactivate upon update
- Show dismissed snv cancer variants as grey on the cancer variants page
- Improved style of mappability link and local observations on variant page
- Convert all the GET requests to the igv view to POST request
- Error when updating gene panels using a file containing BOM chars
- Add/replace gene radio button not working in gene panels


## [4.10.1]

### Fixed
- Fixed issue with opening research variants
- Problem with coveralls not called by Travis CI
- Handle Biomart service down in tests


## [4.10.0]

### Added
- Rank score model in causatives page
- Exportable HPO terms from phenotypes page
- AMP guideline tiers for cancer variants
- Adds scroll for the transcript tab
- Added CLI option to query cases on time since case event was added
- Shadow clinical assessments also on research variants display
- Support for CRAM alignment files
- Improved str variants view : sorting by locus, grouped by allele.
- Delivery report PDF export
- New mosaicism tag option
- Add or modify individuals' age or tissue type from case page
- Display GC and allele depth in causatives table.
- Included primary reference transcript in general report
- Included partial causative variants in general report
- Remove dependency of loqusdb by utilising the CLI

### Fixed
- Fixed update OMIM command bug due to change in the header of the genemap2 file
- Removed Mosaic Tag from Cancer variants
- Fixes issue with unaligned table headers that comes with hidden Datatables
- Layout in general report PDF export
- Fixed issue on the case statistics view. The validation bars didn't show up when all institutes were selected. Now they do.
- Fixed missing path import by importing pathlib.Path
- Handle index inconsistencies in the update index functions
- Fixed layout problems


## [4.9.0]

### Added
- Improved MatchMaker pages, including visible patient contacts email address
- New badges for the github repo
- Links to [GENEMANIA](genemania.org)
- Sort gene panel list on case view.
- More automatic tests
- Allow loading of custom annotations in VCF using the SCOUT_CUSTOM info tag.

### Fixed
- Fix error when a gene is added to an empty dynamic gene panel
- Fix crash when attempting to add genes on incorrect format to dynamic gene panel
- Manual rank variant tags could be saved in a "Select a tag"-state, a problem in the variants view.
- Same case evaluations are no longer shown as gray previous evaluations on the variants page
- Stay on research pages, even if reset, next first buttons are pressed..
- Overlapping variants will now be visible on variant page again
- Fix missing classification comments and links in evaluations page
- All prioritized cases are shown on cases page


## [4.8.3]

### Added

### Fixed
- Bug when ordering sanger
- Improved scrolling over long list of genes/transcripts


## [4.8.2]

### Added

### Fixed
- Avoid opening extra tab for coverage report
- Fixed a problem when rank model version was saved as floats and not strings
- Fixed a problem with displaying dismiss variant reasons on the general report
- Disable load and delete filter buttons if there are no saved filters
- Fix problem with missing verifications
- Remove duplicate users and merge their data and activity


## [4.8.1]

### Added

### Fixed
- Prevent login fail for users with id defined by ObjectId and not email
- Prevent the app from crashing with `AttributeError: 'NoneType' object has no attribute 'message'`


## [4.8.0]

### Added
- Updated Scout to use Bootstrap 4.3
- New looks for Scout
- Improved dashboard using Chart.js
- Ask before inactivating a case where last assigned user leaves it
- Genes can be manually added to the dynamic gene list directly on the case page
- Dynamic gene panels can optionally be used with clinical filter, instead of default gene panel
- Dynamic gene panels get link out to chanjo-report for coverage report
- Load all clinvar variants with clinvar Pathogenic, Likely Pathogenic and Conflicting pathogenic
- Show transcripts with exon numbers for structural variants
- Case sort order can now be toggled between ascending and descending.
- Variants can be marked as partial causative if phenotype is available for case.
- Show a frequency tooltip hover for SV-variants.
- Added support for LDAP login system
- Search snv and structural variants by chromosomal coordinates
- Structural variants can be marked as partial causative if phenotype is available for case.
- Show normal and pathologic limits for STRs in the STR variants view.
- Institute level persistent variant filter settings that can be retrieved and used.
- export causative variants to Excel
- Add support for ROH, WIG and chromosome PNGs in case-view

### Fixed
- Fixed missing import for variants with comments
- Instructions on how to build docs
- Keep sanger order + verification when updating/reloading variants
- Fixed and moved broken filter actions (HPO gene panel and reset filter)
- Fixed string conversion to number
- UCSC links for structural variants are now separated per breakpoint (and whole variant where applicable)
- Reintroduced missing coverage report
- Fixed a bug preventing loading samples using the command line
- Better inheritance models customization for genes in gene panels
- STR variant page back to list button now does its one job.
- Allows to setup scout without a omim api key
- Fixed error causing "favicon not found" flash messages
- Removed flask --version from base cli
- Request rerun no longer changes case status. Active or archived cases inactivate on upload.
- Fixed missing tooltip on the cancer variants page
- Fixed weird Rank cell in variants page
- Next and first buttons order swap
- Added pagination (and POST capability) to cancer variants.
- Improves loading speed for variant page
- Problem with updating variant rank when no variants
- Improved Clinvar submission form
- General report crashing when dismissed variant has no valid dismiss code
- Also show collaborative case variants on the All variants view.
- Improved phenotype search using dataTables.js on phenotypes page
- Search and delete users with `email` instead of `_id`
- Fixed css styles so that multiselect options will all fit one column


## [4.7.3]

### Added
- RankScore can be used with VCFs for vcf_cancer files

### Fixed
- Fix issue with STR view next page button not doing its one job.

### Deleted
- Removed pileup as a bam viewing option. This is replaced by IGV


## [4.7.2]

### Added
- Show earlier ACMG classification in the variant list

### Fixed
- Fixed igv search not working due to igv.js dist 2.2.17
- Fixed searches for cases with a gene with variants pinned or marked causative.
- Load variant pages faster after fixing other causatives query
- Fixed mitochondrial report bug for variants without genes

## [4.7.1]

### Added

### Fixed
- Fixed bug on genes page


## [4.7.0]

### Added
- Export genes and gene panels in build GRCh38
- Search for cases with variants pinned or marked causative in a given gene.
- Search for cases phenotypically similar to a case also from WUI.
- Case variant searches can be limited to similar cases, matching HPO-terms,
  phenogroups and cohorts.
- De-archive reruns and flag them as 'inactive' if archived
- Sort cases by analysis_date, track or status
- Display cases in the following order: prioritized, active, inactive, archived, solved
- Assign case to user when user activates it or asks for rerun
- Case becomes inactive when it has no assignees
- Fetch refseq version from entrez and use it in clinvar form
- Load and export of exons for all genes, independent on refseq
- Documentation for loading/updating exons
- Showing SV variant annotations: SV cgh frequencies, gnomad-SV, local SV frequencies
- Showing transcripts mapping score in segmental duplications
- Handle requests to Ensembl Rest API
- Handle requests to Ensembl Rest Biomart
- STR variants view now displays GT and IGV link.
- Description field for gene panels
- Export exons in build 37 and 38 using the command line

### Fixed
- Fixes of and induced by build tests
- Fixed bug affecting variant observations in other cases
- Fixed a bug that showed wrong gene coverage in general panel PDF export
- MT report only shows variants occurring in the specific individual of the excel sheet
- Disable SSL certifcate verification in requests to chanjo
- Updates how intervaltree and pymongo is used to void deprecated functions
- Increased size of IGV sample tracks
- Optimized tests


## [4.6.1]

### Added

### Fixed
- Missing 'father' and 'mother' keys when parsing single individual cases


## [4.6.0]

### Added
- Description of Scout branching model in CONTRIBUTING doc
- Causatives in alphabetical order, display ACMG classification and filter by gene.
- Added 'external' to the list of analysis type options
- Adds functionality to display "Tissue type". Passed via load config.
- Update to IGV 2.

### Fixed
- Fixed alignment visualization and vcf2cytosure availability for demo case samples
- Fixed 3 bugs affecting SV pages visualization
- Reintroduced the --version cli option
- Fixed variants query by panel (hpo panel + gene panel).
- Downloaded MT report contains excel files with individuals' display name
- Refactored code in parsing of config files.


## [4.5.1]

### Added

### Fixed
- update requirement to use PyYaml version >= 5.1
- Safer code when loading config params in cli base


## [4.5.0]

### Added
- Search for similar cases from scout view CLI
- Scout cli is now invoked from the app object and works under the app context

### Fixed
- PyYaml dependency fixed to use version >= 5.1


## [4.4.1]

### Added
- Display SV rank model version when available

### Fixed
- Fixed upload of delivery report via API


## [4.4.0]

### Added
- Displaying more info on the Causatives page and hiding those not causative at the case level
- Add a comment text field to Sanger order request form, allowing a message to be included in the email
- MatchMaker Exchange integration
- List cases with empty synopsis, missing HPO terms and phenotype groups.
- Search for cases with open research list, or a given case status (active, inactive, archived)

### Fixed
- Variant query builder split into several functions
- Fixed delivery report load bug


## [4.3.3]

### Added
- Different individual table for cancer cases

### Fixed
- Dashboard collects validated variants from verification events instead of using 'sanger' field
- Cases shared with collaborators are visible again in cases page
- Force users to select a real institute to share cases with (actionbar select fix)


## [4.3.2]

### Added
- Dashboard data can be filtered using filters available in cases page
- Causatives for each institute are displayed on a dedicated page
- SNVs and and SVs are searchable across cases by gene and rank score
- A more complete report with validated variants is downloadable from dashboard

### Fixed
- Clinsig filter is fixed so clinsig numerical values are returned
- Split multi clinsig string values in different elements of clinsig array
- Regex to search in multi clinsig string values or multi revstat string values
- It works to upload vcf files with no variants now
- Combined Pileup and IGV alignments for SVs having variant start and stop on the same chromosome


## [4.3.1]

### Added
- Show calls from all callers even if call is not available
- Instructions to install cairo and pango libs from WeasyPrint page
- Display cases with number of variants from CLI
- Only display cases with number of variants above certain treshold. (Also CLI)
- Export of verified variants by CLI or from the dashboard
- Extend case level queries with default panels, cohorts and phenotype groups.
- Slice dashboard statistics display using case level queries
- Add a view where all variants for an institute can be searched across cases, filtering on gene and rank score. Allows searching research variants for cases that have research open.

### Fixed
- Fixed code to extract variant conservation (gerp, phyloP, phastCons)
- Visualization of PDF-exported gene panels
- Reintroduced the exon/intron number in variant verification email
- Sex and affected status is correctly displayed on general report
- Force number validation in SV filter by size
- Display ensembl transcripts when no refseq exists


## [4.3.0]

### Added
- Mosaicism tag on variants
- Show and filter on SweGen frequency for SVs
- Show annotations for STR variants
- Show all transcripts in verification email
- Added mitochondrial export
- Adds alternative to search for SVs shorter that the given length
- Look for 'bcftools' in the `set` field of VCFs
- Display digenic inheritance from OMIM
- Displays what refseq transcript that is primary in hgnc

### Fixed

- Archived panels displays the correct date (not retroactive change)
- Fixed problem with waiting times in gene panel exports
- Clinvar fiter not working with human readable clinsig values

## [4.2.2]

### Fixed
- Fixed gene panel create/modify from CSV file utf-8 decoding error
- Updating genes in gene panels now supports edit comments and entry version
- Gene panel export timeout error

## [4.2.1]

### Fixed
- Re-introduced gene name(s) in verification email subject
- Better PDF rendering for excluded variants in report
- Problem to access old case when `is_default` did not exist on a panel


## [4.2.0]

### Added
- New index on variant_id for events
- Display overlapping compounds on variants view

### Fixed
- Fixed broken clinical filter


## [4.1.4]

### Added
- Download of filtered SVs

### Fixed
- Fixed broken download of filtered variants
- Fixed visualization issue in gene panel PDF export
- Fixed bug when updating gene names in variant controller


## [4.1.3]

### Fixed
- Displays all primary transcripts


## [4.1.2]

### Added
- Option add/replace when updating a panel via CSV file
- More flexible versioning of the gene panels
- Printing coverage report on the bottom of the pdf case report
- Variant verification option for SVs
- Logs uri without pwd when connecting
- Disease-causing transcripts in case report
- Thicker lines in case report
- Supports HPO search for cases, both terms or if described in synopsis
- Adds sanger information to dashboard

### Fixed
- Use db name instead of **auth** as default for authentication
- Fixes so that reports can be generated even with many variants
- Fixed sanger validation popup to show individual variants queried by user and institute.
- Fixed problem with setting up scout
- Fixes problem when exac file is not available through broad ftp
- Fetch transcripts for correct build in `adapter.hgnc_gene`

## [4.1.1]
- Fix problem with institute authentication flash message in utils
- Fix problem with comments
- Fix problem with ensembl link


## [4.1.0]

### Added
- OMIM phenotypes to case report
- Command to download all panel app gene panels `scout load panel --panel-app`
- Links to genenames.org and omim on gene page
- Popup on gene at variants page with gene information
- reset sanger status to "Not validated" for pinned variants
- highlight cases with variants to be evaluated by Sanger on the cases page
- option to point to local reference files to the genome viewer pileup.js. Documented in `docs.admin-guide.server`
- option to export single variants in `scout export variants`
- option to load a multiqc report together with a case(add line in load config)
- added a view for searching HPO terms. It is accessed from the top left corner menu
- Updates the variants view for cancer variants. Adds a small cancer specific filter for known variants
- Adds hgvs information on cancer variants page
- Adds option to update phenotype groups from CLI

### Fixed
- Improved Clinvar to submit variants from different cases. Fixed HPO terms in casedata according to feedback
- Fixed broken link to case page from Sanger modal in cases view
- Now only cases with non empty lists of causative variants are returned in `adapter.case(has_causatives=True)`
- Can handle Tumor only samples
- Long lists of HGNC symbols are now possible. This was previously difficult with manual, uploaded or by HPO search when changing filter settings due to GET request limitations. Relevant pages now use POST requests. Adds the dynamic HPO panel as a selection on the gene panel dropdown.
- Variant filter defaults to default panels also on SV and Cancer variants pages.

## [4.0.0]

### WARNING ###

This is a major version update and will require that the backend of pre releases is updated.
Run commands:

```
$scout update genes
$scout update hpo
```

- Created a Clinvar submission tool, to speed up Clinvar submission of SNVs and SVs
- Added an analysis report page (html and PDF format) containing phenotype, gene panels and variants that are relevant to solve a case.

### Fixed
- Optimized evaluated variants to speed up creation of case report
- Moved igv and pileup viewer under a common folder
- Fixed MT alignment view pileup.js
- Fixed coordinates for SVs with start chromosome different from end chromosome
- Global comments shown across cases and institutes. Case-specific variant comments are shown only for that specific case.
- Links to clinvar submitted variants at the cases level
- Adapts clinvar parsing to new format
- Fixed problem in `scout update user` when the user object had no roles
- Makes pileup.js use online genome resources when viewing alignments. Now any instance of Scout can make use of this functionality.
- Fix ensembl link for structural variants
- Works even when cases does not have `'madeline_info'`
- Parses Polyphen in correct way again
- Fix problem with parsing gnomad from VEP

### Added
- Added a PDF export function for gene panels
- Added a "Filter and export" button to export custom-filtered SNVs to CSV file
- Dismiss SVs
- Added IGV alignments viewer
- Read delivery report path from case config or CLI command
- Filter for spidex scores
- All HPO terms are now added and fetched from the correct source (https://github.com/obophenotype/human-phenotype-ontology/blob/master/hp.obo)
- New command `scout update hpo`
- New command `scout update genes` will fetch all the latest information about genes and update them
- Load **all** variants found on chromosome **MT**
- Adds choice in cases overview do show as many cases as user like

### Removed
- pileup.min.js and pileup css are imported from a remote web location now
- All source files for HPO information, this is instead fetched directly from source
- All source files for gene information, this is instead fetched directly from source

## [3.0.0]
### Fixed
- hide pedigree panel unless it exists

## [1.5.1] - 2016-07-27
### Fixed
- look for both ".bam.bai" and ".bai" extensions

## [1.4.0] - 2016-03-22
### Added
- support for local frequency through loqusdb
- bunch of other stuff

## [1.3.0] - 2016-02-19
### Fixed
- Update query-phenomizer and add username/password

### Changed
- Update the way a case is checked for rerun-status

### Added
- Add new button to mark a case as "checked"
- Link to clinical variants _without_ 1000G annotation

## [1.2.2] - 2016-02-18
### Fixed
- avoid filtering out variants lacking ExAC and 1000G annotations

## [1.1.3] - 2015-10-01
### Fixed
- persist (clinical) filter when clicking load more
- fix #154 by robustly setting clinical filter func. terms

## [1.1.2] - 2015-09-07
### Fixed
- avoid replacing coverage report with none
- update SO terms, refactored

## [1.1.1] - 2015-08-20
### Fixed
- fetch case based on collaborator status (not owner)

## [1.1.0] - 2015-05-29
### Added
- link(s) to SNPedia based on RS-numbers
- new Jinja filter to "humanize" decimal numbers
- show gene panels in variant view
- new Jinja filter for decoding URL encoding
- add indicator to variants in list that have comments
- add variant number threshold and rank score threshold to load function
- add event methods to mongo adapter
- add tests for models
- show badge "old" if comment was written for a previous analysis

### Changed
- show cDNA change in transcript summary unless variant is exonic
- moved compounds table further up the page
- show dates for case uploads in ISO format
- moved variant comments higher up on page
- updated documentation for pages
- read in coverage report as blob in database and serve directly
- change ``OmimPhenotype`` to ``PhenotypeTerm``
- reorganize models sub-package
- move events (and comments) to separate collection
- only display prev/next links for the research list
- include variant type in breadcrumbs e.g. "Clinical variants"

### Removed
- drop dependency on moment.js

### Fixed
- show the same level of detail for all frequencies on all pages
- properly decode URL encoded symbols in amino acid/cDNA change strings
- fixed issue with wipe permissions in MongoDB
- include default gene lists in "variants" link in breadcrumbs

## [1.0.2] - 2015-05-20
### Changed
- update case fetching function

### Fixed
- handle multiple cases with same id

## [1.0.1] - 2015-04-28
### Fixed
- Fix building URL parameters in cases list Vue component

## [1.0.0] - 2015-04-12
Codename: Sara Lund

![Release 1.0](artwork/releases/release-1-0.jpg)

### Added
- Add email logging for unexpected errors
- New command line tool for deleting case

### Changed
- Much improved logging overall
- Updated documentation/usage guide
- Removed non-working IGV link

### Fixed
- Show sample display name in GT call
- Various small bug fixes
- Make it easier to hover over popups

## [0.0.2-rc1] - 2015-03-04
### Added
- add protein table for each variant
- add many more external links
- add coverage reports as PDFs

### Changed
- incorporate user feedback updates
- big refactor of load scripts

## [0.0.2-rc2] - 2015-03-04
### Changes
- add gene table with gene description
- reorganize inheritance models box

### Fixed
- avoid overwriting gene list on "research" load
- fix various bugs in external links

## [0.0.2-rc3] - 2015-03-05
### Added
- Activity log feed to variant view
- Adds protein change strings to ODM and Sanger email

### Changed
- Extract activity log component to macro

### Fixes
- Make Ensembl transcript links use archive website<|MERGE_RESOLUTION|>--- conflicted
+++ resolved
@@ -13,11 +13,8 @@
 - Allow ACMG criteria strength modification to Very strong/Stand-alone
 ### Fixed
 - Re-enable display of case and individual specific tracks (pre-computed coverage, UPD, zygosity)
-<<<<<<< HEAD
+- Disable 2-color mode in IGV.js by default, since it obscures variant proportion of reads. Can be manually enabled.
 - Avoid page timeout by skipping HGVS validations in ClinVar multistep submission for non-MANE transcripts when variant contains more than 50 HGVS descriptors
-=======
-- Disable 2-color mode in IGV.js by default, since it obscures variant proportion of reads. Can be manually enabled.
->>>>>>> 39833a4f
 
 
 ## [4.98]
