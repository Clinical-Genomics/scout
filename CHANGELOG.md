# Change Log
All notable changes to this project will be documented in this file.
This project adheres to [Semantic Versioning](http://semver.org/).

About changelog [here](https://keepachangelog.com/en/1.0.0/)

## [unreleased]
### Added
<<<<<<< HEAD
- `CLINVAR_API_URL` param can be specified in app settings to override the URL used to send ClinVar submissions to. Intended for testing.
=======
- Display samples' name (tooltip) and affected status directly on caseS page
>>>>>>> 0cf99760

## [4.85]
### Added
- Load also genes which are missing Ensembl gene ID (72 in both builds), including immunoglobulins and fragile sites
### Changed
- Unfreeze werkzeug again
- Show "(Removed)" after removed panels in dropdown
- The REVEL score is collected as the maximum REVEL score from all of the variant's transcripts
- Parse GNOMAD POPMAX values only if they are numerical when loading variants
### Fixed
- Alphabetically sort "select default panels" dropdown menu options on case page
- Show gene panel removed status on case page
- Fixed visibility of the following buttons: remove assignee, remove pinned/causative, remove comment, remove case from group

## [4.84]
### Changed
- Clearer error message when a loqusdb query fails for an instance that initially connected
- Do not load chanjo-report module if not needed and more visible message when it fails loading
- Converted the HgncGene class into a Pydantic class
- Swap menu open and collapse indicator chevrons - down is now displayed-open, right hidden-closed
- Linters and actions now all use python 3.11
### Fixed
- Safer way to update variant genes and compounds that avoids saving temporary decorators into variants' database documents
- Link to HGNC gene report on gene page
- Case file load priority so that e.g. SNV get loaded before SV, or clinical before research, for consistent variant_id collisions

## [4.83]
### Added
- Edit ACMG classifications from variant page (only for classifications with criteria)
- Events for case CLI events (load case, update case, update individual)
- Support for loading and displaying local custom IGV tracks
- MANE IGV track to be used as a local track for igv.js (see scout demo config file)
- Optional separate MT VCFs, for `nf-core/raredisease`
### Changed
- Avoid passing verbs from CaseHandler - functions for case sample and individual in CaseEventHandler
- Hide mtDNA report and coverage report links on case sidebar for cases with WTS data only
- Modified OMIM-AUTO gene panel to include genes in both genome builds
- Moved chanjo code into a dedicated extension
- Optimise the function that collects "match-safe" genes for an institute by avoiding duplicated genes from different panels
- Users must actively select "show matching causatives/managed" on a case page to see matching numbers
- Upgraded python version from 3.8 to 3.11 in Docker images
### Fixed
- Fix several tests that relied on number of events after setup to be 0
- Removed unused load case function
- Artwork logo sync sketch with png and export svg
- Clearer exception handling on chanjo-report setup - fail early and visibly
- mtDNA report crashing when one or more samples from a case is not in the chanjo database
- Case page crashing on missing phenotype terms
- ACMG benign modifiers
- Speed up tests by caching python env correctly in Github action and adding two more test groups
- Agile issue templates were added globally to the CG-org. Adding custom issue templates to avoid exposing customers
- PanelApp panel not saving genes with empty `EnsembleGeneIds` list
- Speed up checking outdated gene panels
- Do not load research variants automatically when loading a case

## [4.82.2]
### Fixed
- Warning icon in case pages for individuals where `confirmed_sex` is false
- Show allele sizes form ExpansionHunter on STR variantS page again

## [4.82.1]
### Fixed
- Revert the installation of flask-ldapconn to use the version available on PyPI to be able to push new scout releases to PyPI

## [4.82]
### Added
- Tooltip for combined score in tables for compounds and overlapping variants
- Checkbox to filter variants by excluding genes listed in selected gene panels, files or provided as list
- STR variant information card with database links, replacing empty frequency panel
- Display paging and number of HPO terms available in the database on Phenotypes page
- On case page, typeahead hints when searching for a disease using substrings containing source ("OMIM:", "ORPHA:")
- Button to monitor the status of submissions on ClinVar Submissions page
- Option to filter cancer variants by number of observations in somatic and germline archived database
- Documentation for integrating chanjo2
- More up-to-date VEP CSQ dbNSFP frequency keys
- Parse PacBio TRGT (Tandem repeat genotyping tool) Short Tandem Repeat VCFs
### Changed
- In the case_report #panel-tables has a fixed width
- Updated IGV.js to 2.15.11
- Fusion variants in case report now contain same info as on fusion variantS page
- Block submission of somatic variants to ClinVar until we harmonise with their changed API
- Additional control on the format of conditions provided in ClinVar form
- Errors while loading managed variants from file are now displayed on the Managed Variants page
- Chanjo2 coverage button visible only when query will contain a list of HGNC gene IDs
- Use Python-Markdown directly instead of the unmaintained Flask-Markdown
- Use Markupsafe instead of long deprecated, now removed Flask Markup
- Prepare to unfreeze Werkzeug, but don't actually activate until chanjo can deal with the change
### Fixed
- Submit requests to Chanjo2 using HTML forms instead of JSON data
- `Research somatic variants` link name on caseS page
- Broken `Install the HTML 2 PDF renderer` step in a GitHub action
- Fix ClinVar form parsing to not include ":" in conditionType.id when condition conditionType.db is Orphanet
- Fix condition dropdown and pre-selection on ClinVar form for cases with associated ORPHA diagnoses
- Improved visibility of ClinVar form in dark mode
- End coordinates for indels in ClinVar form
- Diagnoses API search crashing with empty search string
- Variant's overlapping panels should show overlapping of variant genes against the latest version of the panel
- Case page crashing when case has both variants in a ClinVar submission and pinned not loaded variants
- Installation of git in second build stage of Dockerfile, allowing correct installation of libraries

## [4.81]
### Added
- Tag for somatic SV IGH-DUX4 detection samtools script
### Changed
- Upgraded Bootstrap version in reports from 4.3.1 to 5.1.3
### Fixed
- Buttons layout in HPO genes panel on case page
- Added back old variant rankscore index with different key order to help loading on demo instance
- Cancer case_report panel-table no longer contains inheritance information
- Case report pinned variants card now displays info text if all pinned variants are present in causatives
- Darkmode setting now applies to the comment-box accordion
- Typo in case report causing `cancer_rank_options is undefined` error

## [4.80]
### Added
- Support for .d4 files coverage using chanjo2 (Case page sidebar link) with test
- Link to chanjo2 coverage report and coverage gene overview on gene panel page
- Link to chanjo2 coverage report on Case page, HPO dynamic gene list
- Link to genes coverage overview report on Case page, HPO dynamic gene list
### Changed
- All links in disease table on diagnosis page now open in a new tab
- Dark mode settings applied to multi-selects on institute settings page
- Comments on case and variant pages can be viewed by expanding an accordion
- On case page information on pinned variants and variants submitted to ClinVar are displayed in the same table
- Demo case file paths are now stored as absolute paths
- Optimised indices to address slow queries
- On case page default panels are now found at the top of the table, and it can be sorted by this trait
### Fixed
- On variants page, search for variants in genes present only in build 38 returning no results
- Pin/unpin with API was not able to make event links
- A new field `Explanation for multiple conditions` is available in ClinVar for submitting variants with more than one associated condition
- Fusion genes with partners lacking gene HGNC id will still be fully loaded
- Fusion variantS export now contains fusion variant specific columns
- When Loqusdb observations count is one the table includes information on if observation was for the current or another case

## [4.79.1]
### Fixed
- Exporting variants without rank score causing page to crash
- Display custom annotations also on cancer variant page

## [4.79]
### Added
- Added tags for Sniffles and CNVpytor, two LRS SV callers
- Button on case page for displaying STR variants occurring in the dynamic HPO panel
- Display functional annotation relative to variant gene's MANE transcripts on variant summary, when available
- Links to ACMG structural variant pathogenicity classification guidelines
- Phenomodels checkboxes can now include orpha terms
- Add incidental finding to case tags
- Get an alert on caseS page when somebody validates variants you ordered Sanger sequencing for
### Changed
- In the diagnoses page genes associated with a disease are displayed using hgnc symbol instead of hgnc id
- Refactor view route to allow navigation directly to unique variant document id, improve permissions check
- Do not show MANE and MANE Plus Clinical transcripts annotated from VEP (saved in variants) but collect this info from the transcripts database collection
- Refactor view route to allow navigation directly to unique case id (in particular for gens)
- `Institutes to share cases with` on institute's settings page now displays institutes names and IDs
- View route with document id selects view template based on variant category
### Fixed
- Refactored code in cases blueprints and variant_events adapter (set diseases for partial causative variants) to use "disease" instead of "omim" to encompass also ORPHA terms
- Refactored code in `scout/parse/omim.py` and `scout/parse/disease_terms.py` to use "disease" instead of "phenotype" to differentiate from HPO terms
- Be more careful about checking access to variant on API access
- Show also ACMG VUS on general report (could be missing if not e.g. pinned)

## [4.78]
### Added
- Case status labels can be added, giving more finegrained details on a solved status (provisional, diagnostic, carrier, UPD, SMN, ...)
- New SO terms: `sequence_variant` and `coding_transcript_variant`
- More MEI specific annotation is shown on the variant page
- Parse and save MANE transcripts info when updating genes in build 38
- ClinVar submission can now be downloaded as a json file
- `Mane Select` and `Mane Plus Clinical` badges on Gene page, when available
- ClinVar submission can now be downloaded as a json file
- API endpoint to pin variant
- Display common/uncommon/rare on summary of mei variant page
### Changed
- In the ClinVar form, database and id of assertion criteria citation are now separate inputs
- Customise institute settings to be able to display all cases with a certain status on cases page (admin users)
- Renamed `Clinical Significance` to `Germline Classification` on multistep ClinVar form
- Changed the "x" in cases.utils.remove_form button text to red for better visibility in dark mode
- Update GitHub actions
- Default loglevel up to INFO, making logs with default start easier to read
- Add XTR region to PAR region definition
- Diagnoses can be searched on diagnoses page without waiting for load first
### Fixed
- Removed log info showing hgnc IDs used in variantS search
- Maintain Matchmaker Exchange and Beacon submission status when a case is re-uploaded
- Inheritance mode from ORPHA should not be confounded with the OMIM inheritance model
- Decipher link URL changes
- Refactored code in cases blueprints to use "disease" instead of "omim" to encompass also ORPHA terms

## [4.77]
### Added
- Orpha disease terms now include information on inheritance
- Case loading via .yaml config file accepts subject_id and phenotype_groups (if previously defined as constant default or added per institute)
- Possibility to submit variants associated with Orphanet conditions to ClinVar
- Option update path to .d4 files path for individuals of an existing case using the command line
- More constraint information is displayed per gene in addition to pLi: missense and LoF OE, CI (inluding LOEUF) and Z-score.
### Changed
- Introduce validation in the ClinVar multistep form to make sure users provide at least one variant-associated condition
- CLI scout update individual accepts subject_id
- Update ClinVar inheritance models to reflect changes in ClinVar submission API
- Handle variant-associated condition ID format in background when creating ClinVar submissions
- Replace the code that downloads Ensembl genes, transcripts and exons with the Schug web app
- Add more info to error log when transcript variant frequency parsing fails.
- GnomAD v4 constraint information replaces ExAC constraints (pLi).
### Fixed
- Text input of associated condition in ClinVar form now aligns to the left
- Alignment of contents in the case report has been updated
- Missing number of phenotypes and genes from case diagnoses
- Associate OMIM and/or ORPHA diagnoses with partial causatives
- Visualization of partial causatives' diagnoses on case page: style and links
- Revert style of pinned variants window on the case page
- Rename `Clinical significanc` to `Germline classification` in ClinVar submissions exported files
- Rename `Clinical significance citations` to `Classification citations` in ClinVar submissions exported files
- Rename `Comment on clinical significance` to `Comment on classification` in ClinVar submissions exported files
- Show matching partial causatives on variant page
- Matching causatives shown on case page consisting only of variant matching the default panels of the case - bug introduced since scout v4.72 (Oct 18, 2023)
- Missing somatic variant read depth leading to report division by zero

## [4.76]
### Added
- Orphacodes are visible in phenotype tables
- Pydantic validation of image paths provided in case load config file
- Info on the user which created a ClinVar submission, when available
- Associate .d4 files to case individuals when loading a case via config file
### Changed
- In diagnoses page the load of diseases are initiated by clicking a button
- Revel score, Revel rank score and SpliceAI values are also displayed in Causatives and Validated variants tables
- Remove unused functions and tests
- Analysis type and direct link from cases list for OGM cases
- Removed unused `case_obj` parameter from server/blueprints/variant/controllers/observations function
- Possibility to reset ClinVar submission ID
- Allow ClinVar submissions with custom API key for users registered as ClinVar submitters or when institute doesn't have a preset list of ClinVar submitters
- Ordered event verbs alphabetically and created ClinVar-related user events
- Removed the unused "no-variants" option from the load case command line
### Fixed
- All disease_terms have gene HGNC ids as integers when added to the scout database
- Disease_term identifiers are now prefixed with the name of the coding system
- Command line crashing with error when updating a user that doesn't exist
- Thaw coloredlogs - 15.0.1 restores errorhandler issue
- Thaw crypography - current base image and library version allow Docker builds
- Missing delete icons on phenomodels page
- Missing cryptography lib error while running Scout container on an ARM processor
- Round CADD values with many decimals on causatives and validated variants pages
- Dark-mode visibility of some fields on causatives and validated variants pages
- Clinvar submitters would be cleared when unprivileged users saved institute settings page
- Added a default empty string in cases search form to avoid None default value
- Page crashing when user tries to remove the same variant from a ClinVar submission in different browser tabs
- Update more GnomAD links to GnomAD v4 (v38 SNVs, MT vars, STRs)
- Empty cells for RNA fusion variants in Causatives and Verified variants page
- Submenu icons missing from collapsible actionbar
- The collapsible actionbar had some non-collapsing overly long entries
- Cancer observations for SVs not appearing in the variant details view
- Archived local observations not visible on cancer variantS page
- Empty Population Frequency column in the Cancer SV Variants view
- Capital letters in ClinVar events description shown on case page

## [4.75]
### Added
- Hovertip to gene panel names with associated genes in variant view, when variant covers more than one gene
- Tests for panel to genes
- Download of Orphadata en_product6 and en_product4 from CLI
- Parse and save `database_found` key/values for RNA fusion variants
- Added fusion_score, ffpm, split_reads, junction_reads and fusion_caller to the list of filters on RNA fusion variants page
- Renamed the function `get_mei_info` to `set_mei_info` to be consistent with the other functions
- Fixed removing None key/values from parsed variants
- Orphacodes are included in the database disease_terms
### Changed
- Allow use of projections when retrieving gene panels
- Do not save custom images as binary data into case and variant database documents
- Retrieve and display case and variant custom images using image's saved path
- Cases are activated by viewing FSHD and SMA reports
- Split multi-gene SNV variants into single genes when submitting to Matchmaker Exchange
- Alamut links also on the gene level, using transcript and HGVS: better for indels. Keep variant link for missing HGVS
- Thaw WTForms - explicitly coerce form decimal field entries when filters fetched from db
### Fixed
- Removed some extra characters from top of general report left over from FontAwsome fix
- Do not save fusion variants-specific key/values in other types of variants
- Alamut link for MT variants in build 38
- Convert RNA fusions variants `tool_hits` and `fusion_score` keys from string to numbers
- Fix genotype reference and alternative sequencing depths defaulting to -1 when values are 0
- DecimalFields were limited to two decimal places for several forms - lifting restrictions on AF, CADD etc.

## [4.74.1]
### Changed
- Parse and save into database also OMIM terms not associated to genes
### Fixed
- BioNano API FSHD report requests are GET in Access 1.8, were POST in 1.7
- Update more FontAwesome icons to avoid Pro icons
- Test if files still exist before attempting to load research variants
- Parsing of genotypes error, resulting in -1 values when alt or ref read depths are 0

## [4.74]
### Added
- SNVs and Indels, MEI and str variants genes have links to Decipher
- An `owner + case display name` index for cases database collection
- Test and fixtures for RNA fusion case page
- Load and display fusion variants from VCF files as the other variant types
- Option to update case document with path to mei variants (clinical and research)
### Changed
- Details on variant type and category for audit filters on case general report
- Enable Gens CN profile button also in somatic case view
- Fix case of analysis type check for Gens analysis button - only show for WGS
### Fixed
- loqusdb table no longer has empty row below each loqusid
- MatchMaker submission details page crashing because of change in date format returned by PatientMatcher
- Variant external links buttons style does not change color when visited
- Hide compounds with compounds follow filter for region or function would fail for variants in multiple genes
- Updated FontAwesome version to fix missing icons

## [4.73]
### Added
- Shortcut button for HPO panel MEI variants from case page
- Export managed variants from CLI
### Changed
- STRs visualization on case panel to emphasize abnormal repeat count and associated condition
- Removed cytoband column from STRs variant view on case report
- More long integers formatted with thin spaces, and copy to clipboard buttons added
### Fixed
- OMIM table is scrollable if higher than 700px on SV page
- Pinned variants validation badge is now red for false positives.
- Case display name defaulting to case ID when `family_name` or `display_name` are missing from case upload config file
- Expanded menu visible at screen sizes below 1000px now has background color
- The image in ClinVar howto-modal is now responsive
- Clicking on a case in case groups when case was already removed from group in another browser tab
- Page crashing when saving filters for mei variants
- Link visited color of images

## [4.72.4]
### Changed
- Automatic test mongod version increased to v7
### Fixed
- GnomAD now defaults to hg38 - change build 37 links accordingly

## [4.72.3]
### Fixed
- Somatic general case report small variant table can crash with unclassified variants

## [4.72.2]
### Changed
- A gunicorn maxrequests parameter for Docker server image - default to 1200
- STR export limit increased to 500, as for other variants
- Prevent long number wrapping and use thin spaces for separation, as per standards from SI, NIST, IUPAC, BIPM.
- Speed up case retrieval and lower memory use by projecting case queries
- Make relatedness check fails stand out a little more to new users
- Speed up case retrieval and lower memory use by projecting case queries
- Speed up variant pages by projecting only the necessary keys in disease collection query
### Fixed
- Huge memory use caused by cases and variants pages pulling complete disease documents from DB
- Do not include genes fetched from HPO terms when loading diseases
- Consider the renamed fields `Approved Symbol` -> `Approved Gene Symbol` and `Gene Symbols` -> `Gene/Locus And Other Related Symbols` when parsing OMIM terms from genemap2.txt file

## [4.72.1]
### Fixed
- Jinja filter that renders long integers
- Case cache when looking for causatives in other cases causing the server to hang

## [4.72]
### Added
- A GitHub action that checks for broken internal links in docs pages
- Link validation settings in mkdocs.yml file
- Load and display full RNA alignments on alignment viewer
- Genome build check when loading a case
- Extend event index to previous causative variants and always load them
### Fixed
- Documentation nav links for a few documents
- Slightly extended the BioNano Genomics Access integration docs
- Loading of SVs when VCF is missing the INFO.END field but has INFO.SVLEN field
- Escape protein sequence name (if available) in case general report to render special characters correctly
- CaseS HPO term searches for multiple terms works independent of order
- CaseS search regexp should not allow backslash
- CaseS cohort tags can contain whitespace and still match
- Remove diagnoses from cases even if OMIM term is not found in the database
- Parsing of disease-associated genes
- Removed an annoying warning while updating database's disease terms
- Displaying custom case images loaded with scout version <= 4.71
- Use pydantic version >=2 in requirements.txt file
### Changed
- Column width adjustment on caseS page
- Use Python 3.11 in tests
- Update some github actions
- Upgraded Pydantic to version 2
- Case validation fails on loading when associated files (alignments, VCFs and reports) are not present on disk
- Case validation fails on loading when custom images have format different then ["gif", "svg", "png", "jpg", "jpeg"]
- Custom images keys `case` and `str` in case config yaml file are renamed to `case_images` and `str_variants_images`
- Simplify and speed up case general report code
- Speed up case retrieval in case_matching_causatives
- Upgrade pymongo to version 4
- When updating disease terms, check that all terms are consistent with a DiseaseTerm model before dropping the old collection
- Better separation between modules loading HPO terms and diseases
- Deleted unused scout.build.phenotype module
- Stricter validation of mandatory genome build key when loading a case. Allowed values are ['37','38',37,38]
- Improved readability of variants length and coordinates on variantS pages

## [4.71]
### Added
- Added Balsamic keys for SweGen and loqusdb local archive frequecies, SNV and SV
- New filter option for Cancer variantS: local archive RD loqusdb
- Show annotated observations on SV variantS view, also for cancer somatic SVs
- Revel filter for variantS
- Show case default panel on caseS page
- CADD filter for Cancer Somatic SNV variantS - show score
- SpliceAI-lookup link (BROAD, shows SpliceAI and Pangolin) from variant page
- BioNano Access server API - check projects, samples and fetch FSHD reports
### Fixed
- Name of reference genome build for RNA for compatibility with IGV locus search change
- Howto to run the Docker image on Mac computers in `admin-guide/containers/container-deploy.md`
- Link to Weasyprint installation howto in README file
- Avoid filling up disk by creating a reduced VCF file for every variant that is visualized
- Remove legacy incorrectly formatted CODEOWNERS file
- Restrain variant_type requests to variantS views to "clinical" or "research"
- Visualization of cancer variants where cancer case has no affected individual
- ProteinPaint gene link (small StJude API change)
- Causative MEI variant link on causatives page
- Bionano access api settings commented out by default in Scout demo config file.
- Do not show FSHD button on freshly loaded cases without bionano_access individuals
- Truncate long variants' HGVS on causative/Clinically significant and pinned variants case panels
### Changed
- Remove function call that tracks users' browser version
- Include three more splice variant SO terms in clinical filter severe SO terms
- Drop old HPO term collection only after parsing and validation of new terms completes
- Move score to own column on Cancer Somatic SNV variantS page
- Refactored a few complex case operations, breaking out sub functionalities

## [4.70]
### Added
- Download a list of Gene Variants (max 500) resulting from SNVs and Indels search
- Variant PubMed link to search for gene symbol and any aliases
### Changed
- Clearer gnomAD values in Variants page
### Fixed
- CaseS page uniform column widths
- Include ClinVar variants into a scrollable div element on Case page
- `canonical_transcript` variable not initialized in get_hgvs function (server.blueprints.institutes.controllers.py)
- Catch and display any error while importing Phenopacket info
- Modified Docker files to use python:3.8-slim-bullseye to prevent gunicorn workers booting error

## [4.69]
### Added
- ClinVar submission howto available also on Case page
- Somatic score and filtering for somatic SV callers, if available
- Show caller as a tooltip on variantS list
### Fixed
- Crash when attempting to export phenotype from a case that had never had phenotypes
- Aesthetic fix to Causative and Pinned Variants on Case page
- Structural inconsistency for ClinVar Blueprint templates
- Updated igv.js to 2.15.8 to fix track default color bug
- Fixed release versions for actions.
- Freeze tornado below 6.3.0 for compatibility with livereload 2.6.3
- Force update variants count on case re-upload
- IGV locus search not working - add genome reference id
- Pin links to MEI variants should end up on MEI not SV variant view
- Load also matching MEI variants on forced region load
- Allow excluding MEI from case variant deletion
- Fixed the name of the assigned user when the internal user ID is different from the user email address
- Gene variantS should display gene function, region and full hgvs
### Changed
- FontAwesome integrity check fail (updated resource)
- Removed ClinVar API validation buttons in favour of direct API submission
- Improved layout of Institute settings page
- ClinVar API key and allowed submitters are set in the Institute settings page


## [4.68]
### Added
- Rare Disease Mobile Element Insertion variants view
### Changed
- Updated igv.js to 2.15.6
### Fixed
- Docker stage build pycairo.
- Restore SNV and SV rank models versions on Causatives and Verified pages
- Saving `REVEL_RANKSCORE` value in a field named `revel` in variants database documents

## [4.67]
### Added
- Prepare to filter local SV frequency
### Changed
- Speed up instituteS page loading by refactoring cases/institutes query
- Clinical Filter for SVs includes `splice_polypyrimidine_tract_variant` as a severe consequence
- Clinical Filter for SVs includes local variant frequency freeze ("old") for filtering, starting at 30 counts
- Speed up caseS page loading by adding status to index and refactoring totals count
- HPO file parsing is updated to reflect that HPO have changed a few downloadable file formats with their 230405 release.
### Fixed
- Page crashing when a user tries to edit a comment that was removed
- Warning instead of crashed page when attempting to retrieve a non-existent Phenopacket
- Fixed StJude ProteinPaint gene link (URL change)
- Freeze of werkzeug library to version<2.3 to avoid problems resulting from the consequential upgrade of the Flask lib
- Huge list of genes in case report for megabases-long structural variants.
- Fix displaying institutes without associated cases on institutes page
- Fix default panel selection on SVs in cancer case report

## [4.66]
### Changed
- Moved Phenomodels code under a dedicated blueprint
- Updated the instructions to load custom case report under admin guide
- Keep variants filter window collapsed except when user expands it to filter
### Added
- A summary table of pinned variants on the cancer case general report
- New openable matching causatives and managed variants lists for default gene panels only for convenience
### Fixed
- Gens structural variant page link individual id typo

## [4.65.2]
### Fixed
- Generating general case report with str variants containing comments

## [4.65.1]
### Fixed
- Visibility of `Gene(s)` badges on SV VariantS page
- Hide dismiss bar on SV page not working well
- Delivery report PDF download
- Saving Pipeline version file when loading a case
- Backport compatible import of importlib metadata for old python versions (<3.8)

## [4.65]
### Added
- Option to mark a ClinVar submission as submitted
- Docs on how to create/update the PanelApp green genes as a system admin
- `individual_id`-parameter to both Gens links
- Download a gene panel in TXT format from gene panel page
- Panel gene comments on variant page: genes in panels can have comments that describe the gene in a panel context
### Changed
- Always show each case category on caseS page, even if 0 cases in total or after current query
- Improved sorting of ClinVar submissions
- Pre-populate SV type select in ClinVar submission form, when possible
- Show comment badges in related comments tables on general report
- Updated version of several GitHub actions
- Migrate from deprecated `pkg_resources` lib to `importlib_resources`
- Dismiss bar on variantS pages is thinner.
- Dismiss bar on variantS pages can be toggled open or closed for the duration of a login session.
### Fixed
- Fixed Sanger order / Cancel order modal close buttons
- Visibility of SV type in ClinVar submission form
- Fixed a couple of creations where now was called twice, so updated_at and created_at could differ
- Deprecated Ubuntu version 18.04 in one GitHub action
- Panels that have been removed (hidden) should not be visible in views where overlapping gene panels for genes are shown
- Gene panel test pointing to the right function

## [4.64]
### Added
- Create/Update a gene panel containing all PanelApp green genes (`scout update panelapp-green -i <cust_id>`)
- Links for ACMG pathogenicity impact modification on the ACMG classification page
### Changed
- Open local observation matching cases in new windows
### Fixed
- Matching manual ranked variants are now shown also on the somatic variant page
- VarSome links to hg19/GRCh37
- Managed variants filter settings lost when navigating to additional pages
- Collect the right variant category after submitting filter form from research variantS page
- Beacon links are templated and support variants in genome build 38

## [4.63]
### Added
- Display data sharing info for ClinVar, Matchmaker Exchange and Beacon in a dedicated column on Cases page
- Test for `commands.download.omim.print_omim`
- Display dismissed variants comments on general case report
- Modify ACMG pathogenicity impact (most commonly PVS1, PS3) based on strength of evidence with lab director's professional judgement
- REViewer button on STR variant page
- Alamut institution parameter in institute settings for Alamut Visual Plus software
- Added Manual Ranks Risk Factor, Likely Risk Factor and Uncertain Risk Factor
- Display matching manual ranks from previous cases the user has access to on VariantS and Variant pages
- Link to gnomAD gene SVs v2.1 for SV variants with gnomAD frequency
- Support for nf-core/rnafusion reports
### Changed
- Display chrY for sex unknown
- Deprecate legacy scout_load() method API call.
- Message shown when variant tag is updated for a variant
- When all ACMG classifications are deleted from a variant, the current variant classification status is also reset.
- Refactored the functions that collect causative variants
- Removed `scripts/generate_test_data.py`
### Fixed
- Default IGV tracks (genes, ClinVar, ClinVar CNVs) showing even if user unselects them all
- Freeze Flask-Babel below v3.0 due to issue with a locale decorator
- Thaw Flask-Babel and fix according to v3 standard. Thank you @TkTech!
- Show matching causatives on somatic structural variant page
- Visibility of gene names and functional annotations on Causatives/Verified pages
- Panel version can be manually set to floating point numbers, when modified
- Causatives page showing also non-causative variants matching causatives in other cases
- ClinVar form submission for variants with no selected transcript and HGVS
- Validating and submitting ClinVar objects not containing both Variant and Casedata info

## [4.62.1]
### Fixed
- Case page crashing when adding a case to a group without providing a valid case name

## [4.62]
### Added
- Validate ClinVar submission objects using the ClinVar API
- Wrote tests for case and variant API endpoints
- Create ClinVar submissions from Scout using the ClinVar API
- Export Phenopacket for affected individual
- Import Phenopacket from JSON file or Phenopacket API backend server
- Use the new case name option for GENS requests
- Pre-validate refseq:HGVS items using VariantValidator in ClinVar submission form
### Fixed
- Fallback for empty alignment index for REViewer service
- Source link out for MIP 11.1 reference STR annotation
- Avoid duplicate causatives and pinned variants
- ClinVar clinical significance displays only the ACMG terms when user selects ACMG 2015 as assertion criteria
- Spacing between icon and text on Beacon and MatchMaker links on case page sidebar
- Truncate IDs and HGVS representations in ClinVar pages if longer than 25 characters
- Update ClinVar submission ID form
- Handle connection timeout when sending requests requests to external web services
- Validate any ClinVar submission regardless of its status
- Empty Phenopackets import crashes
- Stop Spinner on Phenopacket JSON download
### Changed
- Updated ClinVar submission instructions

## [4.61.1]
### Fixed
- Added `UMLS` as an option of `Condition ID type` in ClinVar Variant downloaded files
- Missing value for `Condition ID type` in ClinVar Variant downloaded files
- Possibility to open, close or delete a ClinVar submission even if it doesn't have an associated name
- Save SV type, ref and alt n. copies to exported ClinVar files
- Inner and outer start and stop SV coordinates not exported in ClinVar files
- ClinVar submissions page crashing when SV files don't contain breakpoint exact coordinates
- Align OMIM diagnoses with delete diagnosis button on case page
- In ClinVar form, reset condition list and customize help when condition ID changes

## [4.61]
### Added
- Filter case list by cases with variants in ClinVar submission
- Filter case list by cases containing RNA-seq data - gene_fusion_reports and sample-level tracks (splice junctions and RNA coverage)
- Additional case category `Ignored`, to be used for cases that don't fall in the existing 'inactive', 'archived', 'solved', 'prioritized' categories
- Display number of cases shown / total number of cases available for each category on Cases page
- Moved buttons to modify case status from sidebar to main case page
- Link to Mutalyzer Normalizer tool on variant's transcripts overview to retrieve official HVGS descriptions
- Option to manually load RNA MULTIQC report using the command `scout load report -t multiqc_rna`
- Load RNA MULTIQC automatically for a case if config file contains the `multiqc_rna` key/value
- Instructions in admin-guide on how to load case reports via the command line
- Possibility to filter RD variants by a specific genotype call
- Distinct colors for different inheritance models on RD Variant page
- Gene panels PDF export with case variants hits by variant type
- A couple of additional README badges for GitHub stats
- Upload and display of pipeline reference info and executable version yaml files as custom reports
- Testing CLI on hasta in PR template
### Changed
- Instructions on how to call dibs on scout-stage server in pull request template
- Deprecated CLI commands `scout load <delivery_report, gene_fusion_report, coverage_qc_report, cnv_report>` to replace them with command `scout load report -t <report type>`
- Refactored code to display and download custom case reports
- Do not export `Assertion method` and `Assertion method citation` to ClinVar submission files according to changes to ClinVar's submission spreadsheet templates.
- Simplified code to create and download ClinVar CSV files
- Colorize inheritance models badges by category on VariantS page
- `Safe variants matching` badge more visible on case page
### Fixed
- Non-admin users saving institute settings would clear loqusdb instance selection
- Layout of variant position, cytoband and type in SV variant summary
- Broken `Build Status - GitHub badge` on GitHub README page
- Visibility of text on grey badges in gene panels PDF exports
- Labels for dashboard search controls
- Dark mode visibility for ClinVar submission
- Whitespaces on outdated panel in extent report

## [4.60]
### Added
- Mitochondrial deletion signatures (mitosign) can be uploaded and shown with mtDNA report
- A `Type of analysis` column on Causatives and Validated variants pages
- List of "safe" gene panels available for matching causatives and managed variants in institute settings, to avoid secondary findings
- `svdb_origin` as a synonym for `FOUND_IN` to complement `set` for variants found by all callers
### Changed
- Hide removed gene panels by default in panels page
- Removed option for filtering cancer SVs by Tumor and Normal alt AF
- Hide links to coverage report from case dynamic HPO panel if cancer analysis
- Remove rerun emails and redirect users to the analysis order portal instead
- Updated clinical SVs igv.js track (dbVar) and added example of external track from `https://trackhubregistry.org/`
- Rewrote the ClinVar export module to simplify and add one variant at the time
- ClinVar submissions with phenotype conditions from: [OMIM, MedGen, Orphanet, MeSH, HP, MONDO]
### Fixed
- If trying to load a badly formatted .tsv file an error message is displayed.
- Avoid showing case as rerun when first attempt at case upload failed
- Dynamic autocomplete search not working on phenomodels page
- Callers added to variant when loading case
- Now possible to update managed variant from file without deleting it first
- Missing preselected chromosome when editing a managed variant
- Preselected variant type and subtype when editing a managed variant
- Typo in dbVar ClinVar track, hg19


## [4.59]
### Added
- Button to go directly to HPO SV filter variantS page from case
- `Scout-REViewer-Service` integration - show `REViewer` picture if available
- Link to HPO panel coverage overview on Case page
- Specify a confidence threshold (green|amber|red) when loading PanelApp panels
- Functional annotations in variants lists exports (all variants)
- Cancer/Normal VAFs and COSMIC ids in in variants lists exports (cancer variants)
### Changed
- Better visualization of regional annotation for long lists of genes in large SVs in Variants tables
- Order of cells in variants tables
- More evident links to gene coverage from Variant page
- Gene panels sorted by display name in the entire Case page
- Round CADD and GnomAD values in variants export files
### Fixed
- HPO filter button on SV variantS page
- Spacing between region|function cells in SVs lists
- Labels on gene panel Chanjo report
- Fixed ambiguous duplicated response headers when requesting a BAM file from /static
- Visited color link on gene coverage button (Variant page)

## [4.58.1]
### Fixed
- Case search with search strings that contain characters that can be escaped

## [4.58]
### Added
- Documentation on how to create/update PanelApp panels
- Add filter by local observations (archive) to structural variants filters
- Add more splicing consequences to SO term definitions
- Search for a specific gene in all gene panels
- Institute settings option to force show all variants on VariantS page for all cases of an institute
- Filter cases by validation pending status
- Link to The Clinical Knowledgebase (CKB) (https://ckb.jax.org/) in cancer variant's page
### Fixed
- Added a not-authorized `auto-login` fixture according to changes in Flask-Login 0.6.2
- Renamed `cache_timeout` param name of flask.send_file function to `max_age` (Flask 2.2 compliant)
- Replaced deprecated `app.config["JSON_SORT_KEYS"]` with app.json.sort_keys in app settings
- Bug in gene variants page (All SNVs and INDELs) when variant gene doesn't have a hgnc id that is found in the database
- Broken export of causatives table
- Query for genes in build 38 on `Search SNVs and INDELs` page
- Prevent typing special characters `^<>?!=\/` in case search form
- Search matching causatives also among research variants in other cases
- Links to variants in Verified variants page
- Broken filter institute cases by pinned gene
- Better visualization of long lists of genes in large SVs on Causative and Verified Variants page
- Reintroduced missing button to export Causative variants
- Better linking and display of matching causatives and managed variants
- Reduced code complexity in `scout/parse/variant/variant.py`
- Reduced complexity of code in `scout/build/variant/variant.py`

### Changed
- State that loqusdb observation is in current case if observations count is one and no cases are shown
- Better pagination and number of variants returned by queries in `Search SNVs and INDELs` page
- Refactored and simplified code used for collecting gene variants for `Search SNVs and INDELs` page
- Fix sidebar panel icons in Case view
- Fix panel spacing in Case view
- Removed unused database `sanger_ordered` and `case_id,category,rank_score` indexes (variant collection)
- Verified variants displayed in a dedicated page reachable from institute sidebar
- Unified stats in dashboard page
- Improved gene info for large SVs and cancer SVs
- Remove the unused `variant.str_variant` endpoint from variant views
- Easier editing of HPO gene panel on case page
- Assign phenotype panel less cramped on Case page
- Causatives and Verified variants pages to use the same template macro
- Allow hyphens in panel names
- Reduce resolution of example images
- Remove some animations in web gui which where rendered slow


## [4.57.4]
### Fixed
- Parsing of variant.FORMAT "DR" key in parse variant file

## [4.57.3]
### Fixed
- Export of STR verified variants
- Do not download as verified variants first verified and then reset to not validated
- Avoid duplicated lines in downloaded verified variants reflecting changes in variant validation status

## [4.57.2]
### Fixed
- Export of verified variants when variant gene has no transcripts
- HTTP 500 when visiting a the details page for a cancer variant that had been ranked with genmod

## [4.57.1]
### Fixed
- Updating/replacing a gene panel from file with a corrupted or malformed file

## [4.57]
### Added
- Display last 50 or 500 events for a user in a timeline
- Show dismiss count from other cases on matching variantS
- Save Beacon-related events in events collection
- Institute settings allow saving multiple loqusdb instances for one institute
- Display stats from multiple instances of loqusdb on variant page
- Display date and frequency of obs derived from count of local archive observations from MIP11 (requires fix in MIP)
### Changed
- Prior ACMG classifications view is no longer limited by pathogenicity
### Fixed
- Visibility of Sanger ordered badge on case page, light mode
- Some of the DataTables tables (Phenotypes and Diagnoses pages) got a bit dark in dark mode
- Remove all redundancies when displaying timeline events (some events are saved both as case-related and variant-related)
- Missing link in saved MatchMaker-related events
- Genes with mixed case gene symbols missing in PanelApp panels
- Alignment of elements on the Beacon submission modal window
- Locus info links from STR variantS page open in new browser tabs

## [4.56]
### Added
- Test for PanelApp panels loading
- `panel-umi` tag option when loading cancer analyses
### Changed
- Black text to make comments more visible in dark mode
- Loading PanelApp panels replaces pre-existing panels with same version
- Removed sidebar from Causatives page - navigation is available on the top bar for now
- Create ClinVar submissions from pinned variants list in case page
- Select which pinned variants will be included in ClinVar submission documents
### Fixed
- Remove a:visited css style from all buttons
- Update of HPO terms via command line
- Background color of `MIXED` and `PANEL-UMI` sequencing types on cases page
- Fixed regex error when searching for cases with query ending with `\ `
- Gene symbols on Causatives page lighter in dark mode
- SpliceAI tooltip of multigene variants

## [4.55]
### Changed
- Represent different tumor samples as vials in cases page
- Option to force-update the OMIM panel
### Fixed
- Low tumor purity badge alignment in cancer samples table on cancer case view
- VariantS comment popovers reactivate on hover
- Updating database genes in build 37
- ACMG classification summary hidden by sticky navbar
- Logo backgrounds fixed to white on welcome page
- Visited links turn purple again
- Style of link buttons and dropdown menus
- Update KUH and GMS logos
- Link color for Managed variants

## [4.54]
### Added
- Dark mode, using browser/OS media preference
- Allow marking case as solved without defining causative variants
- Admin users can create missing beacon datasets from the institute's settings page
- GenCC links on gene and variant pages
- Deprecation warnings when launching the app using a .yaml config file or loading cases using .ped files
### Changed
- Improved HTML syntax in case report template
- Modified message displayed when variant rank stats could not be calculated
- Expanded instructions on how to test on CG development server (cg-vm1)
- Added more somatic variant callers (Balsamic v9 SNV, develop SV)
### Fixed
- Remove load demo case command from docker-compose.yml
- Text elements being split across pages in PDF reports
- Made login password field of type `password` in LDAP login form
- Gene panels HTML select in institute's settings page
- Bootstrap upgraded to version 5
- Fix some Sourcery and SonarCloud suggestions
- Escape special characters in case search on institute and dashboard pages
- Broken case PDF reports when no Madeline pedigree image can be created
- Removed text-white links style that were invisible in new pages style
- Variants pagination after pressing "Filter variants" or "Clinical filter"
- Layout of buttons Matchmaker submission panel (case page)
- Removing cases from Matchmaker (simplified code and fixed functionality)
- Reintroduce check for missing alignment files purged from server

## [4.53]
### Added
### Changed
- Point Alamut API key docs link to new API version
- Parse dbSNP id from ID only if it says "rs", else use VEP CSQ fields
- Removed MarkupSafe from the dependencies
### Fixed
- Reintroduced loading of SVs for demo case 643595
- Successful parse of FOUND_IN should avoid GATK caller default
- All vulnerabilities flagged by SonarCloud

## [4.52]
### Added
- Demo cancer case gets loaded together with demo RD case in demo instance
- Parse REVEL_score alongside REVEL_rankscore from csq field and display it on SNV variant page
- Rank score results now show the ranking range
- cDNA and protein changes displayed on institute causatives pages
- Optional SESSION_TIMEOUT_MINUTES configuration in app config files
- Script to convert old OMIM case format (list of integers) to new format (list of dictionaries)
- Additional check for user logged in status before serving alignment files
- Download .cgh files from cancer samples table on cancer case page
- Number of documents and date of last update on genes page
### Changed
- Verify user before redirecting to IGV alignments and sashimi plots
- Build case IGV tracks starting from case and variant objects instead of passing all params in a form
- Unfreeze Werkzeug lib since Flask_login v.0.6 with bugfix has been released
- Sort gene panels by name (panelS and variant page)
- Removed unused `server.blueprints.alignviewers.unindexed_remote_static` endpoint
- User sessions to check files served by `server.blueprints.alignviewers.remote_static` endpoint
- Moved Beacon-related functions to a dedicated app extension
- Audit Filter now also loads filter displaying the variants for it
### Fixed
- Handle `attachment_filename` parameter renamed to `download_name` when Flask 2.2 will be released
- Removed cursor timeout param in cases find adapter function to avoid many code warnings
- Removed stream argument deprecation warning in tests
- Handle `no intervals found` warning in load_region test
- Beacon remove variants
- Protect remote_cors function in alignviewers view from Server-Side Request Forgery (SSRF)
- Check creation date of last document in gene collection to display when genes collection was updated last

## [4.51]
### Added
- Config file containing codecov settings for pull requests
- Add an IGV.js direct link button from case page
- Security policy file
- Hide/shade compound variants based on rank score on variantS from filter
- Chromograph legend documentation direct link
### Changed
- Updated deprecated Codecov GitHub action to v.2
- Simplified code of scout/adapter/mongo/variant
- Update IGV.js to v2.11.2
- Show summary number of variant gene panels on general report if more than 3
### Fixed
- Marrvel link for variants in genome build 38 (using liftover to build 37)
- Remove flags from codecov config file
- Fixed filter bug with high negative SPIDEX scores
- Renamed IARC TP53 button to to `TP53 Database`, modified also link since IARC has been moved to the US NCI: `https://tp53.isb-cgc.org/`
- Parsing new format of OMIM case info when exporting patients to Matchmaker
- Remove flask-debugtoolbar lib dependency that is using deprecated code and causes app to crash after new release of Jinja2 (3.1)
- Variant page crashing for cases with old OMIM terms structure (a list of integers instead of dictionary)
- Variant page crashing when creating MARRVEL link for cases with no genome build
- SpliceAI documentation link
- Fix deprecated `safe_str_cmp` import from `werkzeug.security` by freezing Werkzeug lib to v2.0 until Flask_login v.0.6 with bugfix is released
- List gene names densely in general report for SVs that contain more than 3 genes
- Show transcript ids on refseq genes on hg19 in IGV.js, using refgene source
- Display correct number of genes in general report for SVs that contain more than 32 genes
- Broken Google login after new major release of `lepture/authlib`
- Fix frequency and callers display on case general report

## [4.50.1]
### Fixed
- Show matching causative STR_repid for legacy str variants (pre Stranger hgnc_id)

## [4.50]
### Added
- Individual-specific OMIM terms
- OMIM disease descriptions in ClinVar submission form
- Add a toggle for melter rerun monitoring of cases
- Add a config option to show the rerun monitoring toggle
- Add a cli option to export cases with rerun monitoring enabled
- Add a link to STRipy for STR variants; shallow for ARX and HOXA13
- Hide by default variants only present in unaffected individuals in variants filters
- OMIM terms in general case report
- Individual-level info on OMIM and HPO terms in general case report
- PanelApp gene link among the external links on variant page
- Dashboard case filters fields help
- Filter cases by OMIM terms in cases and dashboard pages
### Fixed
- A malformed panel id request would crash with exception: now gives user warning flash with redirect
- Link to HPO resource file hosted on `http://purl.obolibrary.org`
- Gene search form when gene exists only in build 38
- Fixed odd redirect error and poor error message on missing column for gene panel csv upload
- Typo in parse variant transcripts function
- Modified keys name used to parse local observations (archived) frequencies to reflect change in MIP keys naming
- Better error handling for partly broken/timed out chanjo reports
- Broken javascript code when case Chromograph data is malformed
- Broader space for case synopsis in general report
- Show partial causatives on causatives and matching causatives panels
- Partial causative assignment in cases with no OMIM or HPO terms
- Partial causative OMIM select options in variant page
### Changed
- Slightly smaller and improved layout of content in case PDF report
- Relabel more cancer variant pages somatic for navigation
- Unify caseS nav links
- Removed unused `add_compounds` param from variant controllers function
- Changed default hg19 genome for IGV.js to legacy hg19_1kg_decoy to fix a few problematic loci
- Reduce code complexity (parse/ensembl.py)
- Silence certain fields in ClinVar export if prioritised ones exist (chrom-start-end if hgvs exist)
- Made phenotype non-mandatory when marking a variant as partial causative
- Only one phenotype condition type (OMIM or HPO) per variant is used in ClinVar submissions
- ClinVar submission variant condition prefers OMIM over HPO if available
- Use lighter version of gene objects in Omim MongoDB adapter, panels controllers, panels views and institute controllers
- Gene-variants table size is now adaptive
- Remove unused file upload on gene-variants page

## [4.49]
### Fixed
- Pydantic model types for genome_build, madeline_info, peddy_ped_check and peddy_sex_check, rank_model_version and sv_rank_model_version
- Replace `MatchMaker` with `Matchmaker` in all places visible by a user
- Save diagnosis labels along with OMIM terms in Matchmaker Exchange submission objects
- `libegl-mesa0_21.0.3-0ubuntu0.3~20.04.5_amd64.deb` lib not found by GitHub actions Docker build
- Remove unused `chromograph_image_files` and `chromograph_prefixes` keys saved when creating or updating an RD case
- Search managed variants by description and with ignore case
### Changed
- Introduced page margins on exported PDF reports
- Smaller gene fonts in downloaded HPO genes PDF reports
- Reintroduced gene coverage data in the PDF-exported general report of rare-disease cases
- Check for existence of case report files before creating sidebar links
- Better description of HPO and OMIM terms for patients submitted to Matchmaker Exchange
- Remove null non-mandatory key/values when updating a case
- Freeze WTForms<3 due to several form input rendering changes

## [4.48.1]
### Fixed
- General case PDF report for recent cases with no pedigree

## [4.48]
### Added
- Option to cancel a request for research variants in case page
### Changed
- Update igv.js to v2.10.5
- Updated example of a case delivery report
- Unfreeze cyvcf2
- Builder images used in Scout Dockerfiles
- Crash report email subject gives host name
- Export general case report to PDF using PDFKit instead of WeasyPrint
- Do not include coverage report in PDF case report since they might have different orientation
- Export cancer cases's "Coverage and QC report" to PDF using PDFKit instead of Weasyprint
- Updated cancer "Coverage and QC report" example
- Keep portrait orientation in PDF delivery report
- Export delivery report to PDF using PDFKit instead of Weasyprint
- PDF export of clinical and research HPO panels using PDFKit instead of Weasyprint
- Export gene panel report to PDF using PDFKit
- Removed WeasyPrint lib dependency

### Fixed
- Reintroduced missing links to Swegen and Beacon and dbSNP in RD variant page, summary section
- Demo delivery report orientation to fit new columns
- Missing delivery report in demo case
- Cast MNVs to SNV for test
- Export verified variants from all institutes when user is admin
- Cancer coverage and QC report not found for demo cancer case
- Pull request template instructions on how to deploy to test server
- PDF Delivery report not showing Swedac logo
- Fix code typos
- Disable codefactor raised by ESLint for javascript functions located on another file
- Loading spinner stuck after downloading a PDF gene panel report
- IGV browser crashing when file system with alignment files is not mounted

## [4.47]
### Added
- Added CADD, GnomAD and genotype calls to variantS export
### Changed
- Pull request template, to illustrate how to deploy pull request branches on cg-vm1 stage server
### Fixed
- Compiled Docker image contains a patched version (v4.9) of chanjo-report

## [4.46.1]
### Fixed
- Downloading of files generated within the app container (MT-report, verified variants, pedigrees, ..)

## [4.46]
### Added
- Created a Dockefile to be used to serve the dockerized app in production
- Modified the code to collect database params specified as env vars
- Created a GitHub action that pushes the Dockerfile-server image to Docker Hub (scout-server-stage) every time a PR is opened
- Created a GitHub action that pushes the Dockerfile-server image to Docker Hub (scout-server) every time a new release is created
- Reassign MatchMaker Exchange submission to another user when a Scout user is deleted
- Expose public API JSON gene panels endpoint, primarily to enable automated rerun checking for updates
- Add utils for dictionary type
- Filter institute cases using multiple HPO terms
- Vulture GitHub action to identify and remove unused variables and imports
### Changed
- Updated the python config file documentation in admin guide
- Case configuration parsing now uses Pydantic for improved typechecking and config handling
- Removed test matrices to speed up automatic testing of PRs
- Switch from Coveralls to Codecov to handle CI test coverage
- Speed-up CI tests by caching installation of libs and splitting tests into randomized groups using pytest-test-groups
- Improved LDAP login documentation
- Use lib flask-ldapconn instead of flask_ldap3_login> to handle ldap authentication
- Updated Managed variant documentation in user guide
- Fix and simplify creating and editing of gene panels
- Simplified gene variants search code
- Increased the height of the genes track in the IGV viewer
### Fixed
- Validate uploaded managed variant file lines, warning the user.
- Exporting validated variants with missing "genes" database key
- No results returned when searching for gene variants using a phenotype term
- Variants filtering by gene symbols file
- Make gene HGNC symbols field mandatory in gene variants page and run search only on form submit
- Make sure collaborator gene variants are still visible, even if HPO filter is used

## [4.45]
### Added
### Changed
- Start Scout also when loqusdbapi is not reachable
- Clearer definition of manual standard and custom inheritance models in gene panels
- Allow searching multiple chromosomes in filters
### Fixed
- Gene panel crashing on edit action

## [4.44]
### Added
### Changed
- Display Gene track beneath each sample track when displaying splice junctions in igv browser
- Check outdated gene symbols and update with aliases for both RD and cancer variantS
### Fixed
- Added query input check and fixed the Genes API endpoint to return a json formatted error when request is malformed
- Typo in ACMG BP6 tooltip

## [4.43.1]
### Added
- Added database index for OMIM disease term genes
### Changed
### Fixed
- Do not drop HPO terms collection when updating HPO terms via the command line
- Do not drop disease (OMIM) terms collection when updating diseases via the command line

## [4.43]
### Added
- Specify which collection(s) update/build indexes for
### Fixed
- Do not drop genes and transcripts collections when updating genes via the command line

## [4.42.1]
### Added
### Changed
### Fixed
- Freeze PyMongo lib to version<4.0 to keep supporting previous MongoDB versions
- Speed up gene panels creation and update by collecting only light gene info from database
- Avoid case page crash on Phenomizer queries timeout

## [4.42]
### Added
- Choose custom pinned variants to submit to MatchMaker Exchange
- Submit structural variant as genes to the MatchMaker Exchange
- Added function for maintainers and admins to remove gene panels
- Admins can restore deleted gene panels
- A development docker-compose file illustrating the scout/chanjo-report integration
- Show AD on variants view for cancer SV (tumor and normal)
- Cancer SV variants filter AD, AF (tumor and normal)
- Hiding the variants score column also from cancer SVs, as for the SNVs
### Changed
- Enforce same case _id and display_name when updating a case
- Enforce same individual ids, display names and affected status when updating a case
- Improved documentation for connecting to loqusdb instances (including loqusdbapi)
- Display and download HPO gene panels' gene symbols in italics
- A faster-built and lighter Docker image
- Reduce complexity of `panels` endpoint moving some code to the panels controllers
- Update requirements to use flask-ldap3-login>=0.9.17 instead of freezing WTForm
### Fixed
- Use of deprecated TextField after the upgrade of WTF to v3.0
- Freeze to WTForms to version < 3
- Remove the extra files (bed files and madeline.svg) introduced by mistake
- Cli command loading demo data in docker-compose when case custom images exist and is None
- Increased MongoDB connection serverSelectionTimeoutMS parameter to 30K (default value according to MongoDB documentation)
- Better differentiate old obs counts 0 vs N/A
- Broken cancer variants page when default gene panel was deleted
- Typo in tx_overview function in variant controllers file
- Fixed loqusdbapi SV search URL
- SV variants filtering using Decipher criterion
- Removing old gene panels that don't contain the `maintainer` key.

## [4.41.1]
### Fixed
- General reports crash for variant annotations with same variant on other cases

## [4.41]
### Added
- Extended the instructions for running the Scout Docker image (web app and cli).
- Enabled inclusion of custom images to STR variant view
### Fixed
- General case report sorting comments for variants with None genetic models
- Do not crash but redirect to variants page with error when a variant is not found for a case
- UCSC links coordinates for SV variants with start chromosome different than end chromosome
- Human readable variants name in case page for variants having start chromosome different from end chromosome
- Avoid always loading all transcripts when checking gene symbol: introduce gene captions
- Slow queries for evaluated variants on e.g. case page - use events instead
### Changed
- Rearrange variant page again, moving severity predictions down.
- More reactive layout width steps on variant page

## [4.40.1]
### Added
### Fixed
- Variants dismissed with inconsistent inheritance pattern can again be shown in general case report
- General report page for variants with genes=None
- General report crashing when variants have no panels
- Added other missing keys to case and variant dictionaries passed to general report
### Changed

## [4.40]
### Added
- A .cff citation file
- Phenotype search API endpoint
- Added pagination to phenotype API
- Extend case search to include internal MongoDB id
- Support for connecting to a MongoDB replica set (.py config files)
- Support for connecting to a MongoDB replica set (.yaml config files)
### Fixed
- Command to load the OMIM gene panel (`scout load panel --omim`)
- Unify style of pinned and causative variants' badges on case page
- Removed automatic spaces after punctuation in comments
- Remove the hardcoded number of total individuals from the variant's old observations panel
- Send delete requests to a connected Beacon using the DELETE method
- Layout of the SNV and SV variant page - move frequency up
### Changed
- Stop updating database indexes after loading exons via command line
- Display validation status badge also for not Sanger-sequenced variants
- Moved Frequencies, Severity and Local observations panels up in RD variants page
- Enabled Flask CORS to communicate CORS status to js apps
- Moved the code preparing the transcripts overview to the backend
- Refactored and filtered json data used in general case report
- Changed the database used in docker-compose file to use the official MongoDB v4.4 image
- Modified the Python (3.6, 3.8) and MongoDB (3.2, 4.4, 5.0) versions used in testing matrices (GitHub actions)
- Capitalize case search terms on institute and dashboard pages


## [4.39]
### Added
- COSMIC IDs collected from CSQ field named `COSMIC`
### Fixed
- Link to other causative variants on variant page
- Allow multiple COSMIC links for a cancer variant
- Fix floating text in severity box #2808
- Fixed MitoMap and HmtVar links for hg38 cases
- Do not open new browser tabs when downloading files
- Selectable IGV tracks on variant page
- Missing splice junctions button on variant page
- Refactor variantS representative gene selection, and use it also for cancer variant summary
### Changed
- Improve Javascript performance for displaying Chromograph images
- Make ClinVar classification more evident in cancer variant page

## [4.38]
### Added
- Option to hide Alamut button in the app config file
### Fixed
- Library deprecation warning fixed (insert is deprecated. Use insert_one or insert_many instead)
- Update genes command will not trigger an update of database indices any more
- Missing resources in temporary downloading directory when updating genes using the command line
- Restore previous variant ACMG classification in a scrollable div
- Loading spinner not stopping after downloading PDF case reports and variant list export
- Add extra Alamut links higher up on variant pages
- Improve UX for phenotypes in case page
- Filter and export of STR variants
- Update look of variants page navigation buttons
### Changed

## [4.37]
### Added
- Highlight and show version number for RefSeq MANE transcripts.
- Added integration to a rerunner service for toggling reanalysis with updated pedigree information
- SpliceAI display and parsing from VEP CSQ
- Display matching tiered variants for cancer variants
- Display a loading icon (spinner) until the page loads completely
- Display filter badges in cancer variants list
- Update genes from pre-downloaded file resources
- On login, OS, browser version and screen size are saved anonymously to understand how users are using Scout
- API returning institutes data for a given user: `/api/v1/institutes`
- API returning case data for a given institute: `/api/v1/institutes/<institute_id>/cases`
- Added GMS and Lund university hospital logos to login page
- Made display of Swedac logo configurable
- Support for displaying custom images in case view
- Individual-specific HPO terms
- Optional alamut_key in institute settings for Alamut Plus software
- Case report API endpoint
- Tooltip in case explaining that genes with genome build different than case genome build will not be added to dynamic HPO panel.
- Add DeepVariant as a caller
### Fixed
- Updated IGV to v2.8.5 to solve missing gene labels on some zoom levels
- Demo cancer case config file to load somatic SNVs and SVs only.
- Expand list of refseq trancripts in ClinVar submission form
- Renamed `All SNVs and INDELs` institute sidebar element to `Search SNVs and INDELs` and fixed its style.
- Add missing parameters to case load-config documentation
- Allow creating/editing gene panels and dynamic gene panels with genes present in genome build 38
- Bugfix broken Pytests
- Bulk dismissing variants error due to key conversion from string to integer
- Fix typo in index documentation
- Fixed crash in institute settings page if "collaborators" key is not set in database
- Don't stop Scout execution if LoqusDB call fails and print stacktrace to log
- Bug when case contains custom images with value `None`
- Bug introduced when fixing another bug in Scout-LoqusDB interaction
- Loading of OMIM diagnoses in Scout demo instance
- Remove the docker-compose with chanjo integration because it doesn't work yet.
- Fixed standard docker-compose with scout demo data and database
- Clinical variant assessments not present for pinned and causative variants on case page.
- MatchMaker matching one node at the time only
- Remove link from previously tiered variants badge in cancer variants page
- Typo in gene cell on cancer variants page
- Managed variants filter form
### Changed
- Better naming for variants buttons on cancer track (somatic, germline). Also show cancer research button if available.
- Load case with missing panels in config files, but show warning.
- Changing the (Female, Male) symbols to (F/M) letters in individuals_table and case-sma.
- Print stacktrace if case load command fails
- Added sort icon and a pointer to the cursor to all tables with sortable fields
- Moved variant, gene and panel info from the basic pane to summary panel for all variants.
- Renamed `Basics` panel to `Classify` on variant page.
- Revamped `Basics` panel to a panel dedicated to classify variants
- Revamped the summary panel to be more compact.
- Added dedicated template for cancer variants
- Removed Gene models, Gene annotations and Conservation panels for cancer variants
- Reorganized the orders of panels for variant and cancer variant views
- Added dedicated variant quality panel and removed relevant panes
- A more compact case page
- Removed OMIM genes panel
- Make genes panel, pinned variants panel, causative variants panel and ClinVar panel scrollable on case page
- Update to Scilifelab's 2020 logo
- Update Gens URL to support Gens v2.0 format
- Refactor tests for parsing case configurations
- Updated links to HPO downloadable resources
- Managed variants filtering defaults to all variant categories
- Changing the (Kind) drop-down according to (Category) drop-down in Managed variant add variant
- Moved Gens button to individuals table
- Check resource files availability before starting updating OMIM diagnoses
- Fix typo in `SHOW_OBSERVED_VARIANT_ARCHIVE` config param

## [4.36]
### Added
- Parse and save splice junction tracks from case config file
- Tooltip in observations panel, explaining that case variants with no link might be old variants, not uploaded after a case rerun
### Fixed
- Warning on overwriting variants with same position was no longer shown
- Increase the height of the dropdowns to 425px
- More indices for the case table as it grows, specifically for causatives queries
- Splice junction tracks not centered over variant genes
- Total number of research variants count
- Update variants stats in case documents every time new variants are loaded
- Bug in flashing warning messages when filtering variants
### Changed
- Clearer warning messages for genes and gene/gene-panels searches in variants filters

## [4.35]
### Added
- A new index for hgnc_symbol in the hgnc_gene collection
- A Pedigree panel in STR page
- Display Tier I and II variants in case view causatives card for cancer cases
### Fixed
- Send partial file data to igv.js when visualizing sashimi plots with splice junction tracks
- Research variants filtering by gene
- Do not attempt to populate annotations for not loaded pinned/causatives
- Add max-height to all dropdowns in filters
### Changed
- Switch off non-clinical gene warnings when filtering research variants
- Don't display OMIM disease card in case view for cancer cases
- Refactored Individuals and Causative card in case view for cancer cases
- Update and style STR case report

## [4.34]
### Added
- Saved filter lock and unlock
- Filters can optionally be marked audited, logging the filter name, user and date on the case events and general report.
- Added `ClinVar hits` and `Cosmic hits` in cancer SNVs filters
- Added `ClinVar hits` to variants filter (rare disease track)
- Load cancer demo case in docker-compose files (default and demo file)
- Inclusive-language check using [woke](https://github.com/get-woke/woke) github action
- Add link to HmtVar for mitochondrial variants (if VCF is annotated with HmtNote)
- Grey background for dismissed compounds in variants list and variant page
- Pin badge for pinned compounds in variants list and variant page
- Support LoqusDB REST API queries
- Add a docker-compose-matchmaker under scout/containers/development to test matchmaker locally
- Script to investigate consequences of symbol search bug
- Added GATK to list of SV and cancer SV callers
### Fixed
- Make MitoMap link work for hg38 again
- Export Variants feature crashing when one of the variants has no primary transcripts
- Redirect to last visited variantS page when dismissing variants from variants list
- Improved matching of SVs Loqus occurrences in other cases
- Remove padding from the list inside (Matching causatives from other cases) panel
- Pass None to get_app function in CLI base since passing script_info to app factory functions was deprecated in Flask 2.0
- Fixed failing tests due to Flask update to version 2.0
- Speed up user events view
- Causative view sort out of memory error
- Use hgnc_id for gene filter query
- Typo in case controllers displaying an error every time a patient is matched against external MatchMaker nodes
- Do not crash while attempting an update for variant documents that are too big (> 16 MB)
- Old STR causatives (and other variants) may not have HGNC symbols - fix sort lambda
- Check if gene_obj has primary_transcript before trying to access it
- Warn if a gene manually searched is in a clinical panel with an outdated name when filtering variants
- ChrPos split js not needed on STR page yet
### Changed
- Remove parsing of case `genome_version`, since it's not used anywhere downstream
- Introduce deprecation warning for Loqus configs that are not dictionaries
- SV clinical filter no longer filters out sub 100 nt variants
- Count cases in LoqusDB by variant type
- Commit pulse repo badge temporarily set to weekly
- Sort ClinVar submissions objects by ascending "Last evaluated" date
- Refactored the MatchMaker integration as an extension
- Replaced some sensitive words as suggested by woke linter
- Documentation for load-configuration rewritten.
- Add styles to MatchMaker matches table
- More detailed info on the data shared in MatchMaker submission form

## [4.33.1]
### Fixed
- Include markdown for release autodeploy docs
- Use standard inheritance model in ClinVar (https://ftp.ncbi.nlm.nih.gov/pub/GTR/standard_terms/Mode_of_inheritance.txt)
- Fix issue crash with variants that have been unflagged causative not being available in other causatives
### Added
### Changed

## [4.33]
### Fixed
- Command line crashing when updating an individual not found in database
- Dashboard page crashing when filters return no data
- Cancer variants filter by chromosome
- /api/v1/genes now searches for genes in all genome builds by default
- Upgraded igv.js to version 2.8.1 (Fixed Unparsable bed record error)
### Added
- Autodeploy docs on release
- Documentation for updating case individuals tracks
- Filter cases and dashboard stats by analysis track
### Changed
- Changed from deprecated db update method
- Pre-selected fields to run queries with in dashboard page
- Do not filter by any institute when first accessing the dashboard
- Removed OMIM panel in case view for cancer cases
- Display Tier I and II variants in case view causatives panel for cancer cases
- Refactored Individuals and Causative panels in case view for cancer cases

## [4.32.1]
### Fixed
- iSort lint check only
### Changed
- Institute cases page crashing when a case has track:Null
### Added

## [4.32]
### Added
- Load and show MITOMAP associated diseases from VCF (INFO field: MitomapAssociatedDiseases, via HmtNote)
- Show variant allele frequencies for mitochondrial variants (GRCh38 cases)
- Extend "public" json API with diseases (OMIM) and phenotypes (HPO)
- HPO gene list download now has option for clinical and non-clinical genes
- Display gene splice junctions data in sashimi plots
- Update case individuals with splice junctions tracks
- Simple Docker compose for development with local build
- Make Phenomodels subpanels collapsible
- User side documentation of cytogenomics features (Gens, Chromograph, vcf2cytosure, rhocall)
- iSort GitHub Action
- Support LoqusDB REST API queries
### Fixed
- Show other causative once, even if several events point to it
- Filtering variants by mitochondrial chromosome for cases with genome build=38
- HPO gene search button triggers any warnings for clinical / non-existing genes also on first search
- Fixed a bug in variants pages caused by MT variants without alt_frequency
- Tests for CADD score parsing function
- Fixed the look of IGV settings on SNV variant page
- Cases analyzed once shown as `rerun`
- Missing case track on case re-upload
- Fixed severity rank for SO term "regulatory region ablation"
### Changed
- Refactor according to CodeFactor - mostly reuse of duplicated code
- Phenomodels language adjustment
- Open variants in a new window (from variants page)
- Open overlapping and compound variants in a new window (from variant page)
- gnomAD link points to gnomAD v.3 (build GRCh38) for mitochondrial variants.
- Display only number of affected genes for dismissed SVs in general report
- Chromosome build check when populating the variants filter chromosome selection
- Display mitochondrial and rare diseases coverage report in cases with missing 'rare' track

## [4.31.1]
### Added
### Changed
- Remove mitochondrial and coverage report from cancer cases sidebar
### Fixed
- ClinVar page when dbSNP id is None

## [4.31]
### Added
- gnomAD annotation field in admin guide
- Export also dynamic panel genes not associated to an HPO term when downloading the HPO panel
- Primary HGNC transcript info in variant export files
- Show variant quality (QUAL field from vcf) in the variant summary
- Load/update PDF gene fusion reports (clinical and research) generated with Arriba
- Support new MANE annotations from VEP (both MANE Select and MANE Plus Clinical)
- Display on case activity the event of a user resetting all dismissed variants
- Support gnomAD population frequencies for mitochondrial variants
- Anchor links in Casedata ClinVar panels to redirect after renaming individuals
### Fixed
- Replace old docs link www.clinicalgenomics.se/scout with new https://clinical-genomics.github.io/scout
- Page formatting issues whenever case and variant comments contain extremely long strings with no spaces
- Chromograph images can be one column and have scrollbar. Removed legacy code.
- Column labels for ClinVar case submission
- Page crashing looking for LoqusDB observation when variant doesn't exist
- Missing inheritance models and custom inheritance models on newly created gene panels
- Accept only numbers in managed variants filter as position and end coordinates
- SNP id format and links in Variant page, ClinVar submission form and general report
- Case groups tooltip triggered only when mouse is on the panel header
### Changed
- A more compact case groups panel
- Added landscape orientation CSS style to cancer coverage and QC demo report
- Improve user documentation to create and save new gene panels
- Removed option to use space as separator when uploading gene panels
- Separating the columns of standard and custom inheritance models in gene panels
- Improved ClinVar instructions for users using non-English Excel

## [4.30.2]
### Added
### Fixed
- Use VEP RefSeq ID if RefSeq list is empty in RefSeq transcripts overview
- Bug creating variant links for variants with no end_chrom
### Changed

## [4.30.1]
### Added
### Fixed
- Cryptography dependency fixed to use version < 3.4
### Changed

## [4.30]
### Added
- Introduced a `reset dismiss variant` verb
- Button to reset all dismissed variants for a case
- Add black border to Chromograph ideograms
- Show ClinVar annotations on variantS page
- Added integration with GENS, copy number visualization tool
- Added a VUS label to the manual classification variant tags
- Add additional information to SNV verification emails
- Tooltips documenting manual annotations from default panels
- Case groups now show bam files from all cases on align view
### Fixed
- Center initial igv view on variant start with SNV/indels
- Don't set initial igv view to negative coordinates
- Display of GQ for SV and STR
- Parsing of AD and related info for STRs
- LoqusDB field in institute settings accepts only existing Loqus instances
- Fix DECIPHER link to work after DECIPHER migrated to GRCh38
- Removed visibility window param from igv.js genes track
- Updated HPO download URL
- Patch HPO download test correctly
- Reference size on STR hover not needed (also wrong)
- Introduced genome build check (allowed values: 37, 38, "37", "38") on case load
- Improve case searching by assignee full name
- Populating the LoqusDB select in institute settings
### Changed
- Cancer variants table header (pop freq etc)
- Only admin users can modify LoqusDB instance in Institute settings
- Style of case synopsis, variants and case comments
- Switched to igv.js 2.7.5
- Do not choke if case is missing research variants when research requested
- Count cases in LoqusDB by variant type
- Introduce deprecation warning for Loqus configs that are not dictionaries
- Improve create new gene panel form validation
- Make XM- transcripts less visible if they don't overlap with transcript refseq_id in variant page
- Color of gene panels and comments panels on cases and variant pages
- Do not choke if case is missing research variants when reserch requested

## [4.29.1]
### Added
### Fixed
- Always load STR variants regardless of RankScore threshold (hotfix)
### Changed

## [4.29]
### Added
- Added a page about migrating potentially breaking changes to the documentation
- markdown_include in development requirements file
- STR variants filter
- Display source, Z-score, inheritance pattern for STR annotations from Stranger (>0.6.1) if available
- Coverage and quality report to cancer view
### Fixed
- ACMG classification page crashing when trying to visualize a classification that was removed
- Pretty print HGVS on gene variants (URL-decode VEP)
- Broken or missing link in the documentation
- Multiple gene names in ClinVar submission form
- Inheritance model select field in ClinVar submission
- IGV.js >2.7.0 has an issue with the gene track zoom levels - temp freeze at 2.7.0
- Revert CORS-anywhere and introduce a local http proxy for cloud tracks
### Changed

## [4.28]
### Added
- Chromograph integration for displaying PNGs in case-page
- Add VAF to cancer case general report, and remove some of its unused fields
- Variants filter compatible with genome browser location strings
- Support for custom public igv tracks stored on the cloud
- Add tests to increase testing coverage
- Update case variants count after deleting variants
- Update IGV.js to latest (v2.7.4)
- Bypass igv.js CORS check using `https://github.com/Rob--W/cors-anywhere`
- Documentation on default and custom IGV.js tracks (admin docs)
- Lock phenomodels so they're editable by admins only
- Small case group assessment sharing
- Tutorial and files for deploying app on containers (Kubernetes pods)
- Canonical transcript and protein change of canonical transcript in exported variants excel sheet
- Support for Font Awesome version 6
- Submit to Beacon from case page sidebar
- Hide dismissed variants in variants pages and variants export function
- Systemd service files and instruction to deploy Scout using podman
### Fixed
- Bugfix: unused `chromgraph_prefix |tojson` removed
- Freeze coloredlogs temporarily
- Marrvel link
- Don't show TP53 link for silent or synonymous changes
- OMIM gene field accepts any custom number as OMIM gene
- Fix Pytest single quote vs double quote string
- Bug in gene variants search by similar cases and no similar case is found
- Delete unused file `userpanel.py`
- Primary transcripts in variant overview and general report
- Google OAuth2 login setup in README file
- Redirect to 'missing file'-icon if configured Chromograph file is missing
- Javascript error in case page
- Fix compound matching during variant loading for hg38
- Cancer variants view containing variants dismissed with cancer-specific reasons
- Zoom to SV variant length was missing IGV contig select
- Tooltips on case page when case has no default gene panels
### Changed
- Save case variants count in case document and not in sessions
- Style of gene panels multiselect on case page
- Collapse/expand main HPO checkboxes in phenomodel preview
- Replaced GQ (Genotype quality) with VAF (Variant allele frequency) in cancer variants GT table
- Allow loading of cancer cases with no tumor_purity field
- Truncate cDNA and protein changes in case report if longer than 20 characters


## [4.27]
### Added
- Exclude one or more variant categories when running variants delete command
### Fixed
### Changed

## [4.26.1]
### Added
### Fixed
- Links with 1-letter aa codes crash on frameshift etc
### Changed

## [4.26]
### Added
- Extend the delete variants command to print analysis date, track, institute, status and research status
- Delete variants by type of analysis (wgs|wes|panel)
- Links to cBioPortal, MutanTP53, IARC TP53, OncoKB, MyCancerGenome, CIViC
### Fixed
- Deleted variants count
### Changed
- Print output of variants delete command as a tab separated table

## [4.25]
### Added
- Command line function to remove variants from one or all cases
### Fixed
- Parse SMN None calls to None rather than False

## [4.24.1]
### Fixed
- Install requirements.txt via setup file

## [4.24]
### Added
- Institute-level phenotype models with sub-panels containing HPO and OMIM terms
- Runnable Docker demo
- Docker image build and push github action
- Makefile with shortcuts to docker commands
- Parse and save synopsis, phenotype and cohort terms from config files upon case upload
### Fixed
- Update dismissed variant status when variant dismissed key is missing
- Breakpoint two IGV button now shows correct chromosome when different from bp1
- Missing font lib in Docker image causing the PDF report download page to crash
- Sentieon Manta calls lack Somaticscore - load anyway
- ClinVar submissions crashing due to pinned variants that are not loaded
- Point ExAC pLI score to new gnomad server address
- Bug uploading cases missing phenotype terms in config file
- STRs loaded but not shown on browser page
- Bug when using adapter.variant.get_causatives with case_id without causatives
- Problem with fetching "solved" from scout export cases cli
- Better serialising of datetime and bson.ObjectId
- Added `volumes` folder to .gitignore
### Changed
- Make matching causative and managed variants foldable on case page
- Remove calls to PyMongo functions marked as deprecated in backend and frontend(as of version 3.7).
- Improved `scout update individual` command
- Export dynamic phenotypes with ordered gene lists as PDF


## [4.23]
### Added
- Save custom IGV track settings
- Show a flash message with clear info about non-valid genes when gene panel creation fails
- CNV report link in cancer case side navigation
- Return to comment section after editing, deleting or submitting a comment
- Managed variants
- MT vs 14 chromosome mean coverage stats if Scout is connected to Chanjo
### Fixed
- missing `vcf_cancer_sv` and `vcf_cancer_sv_research` to manual.
- Split ClinVar multiple clnsig values (slash-separated) and strip them of underscore for annotations without accession number
- Timeout of `All SNVs and INDELs` page when no valid gene is provided in the search
- Round CADD (MIPv9)
- Missing default panel value
- Invisible other causatives lines when other causatives lack gene symbols
### Changed
- Do not freeze mkdocs-material to version 4.6.1
- Remove pre-commit dependency

## [4.22]
### Added
- Editable cases comments
- Editable variants comments
### Fixed
- Empty variant activity panel
- STRs variants popover
- Split new ClinVar multiple significance terms for a variant
- Edit the selected comment, not the latest
### Changed
- Updated RELEASE docs.
- Pinned variants card style on the case page
- Merged `scout export exons` and `scout view exons` commands


## [4.21.2]
### Added
### Fixed
- Do not pre-filter research variants by (case-default) gene panels
- Show OMIM disease tooltip reliably
### Changed

## [4.21.1]
### Added
### Fixed
- Small change to Pop Freq column in variants ang gene panels to avoid strange text shrinking on small screens
- Direct use of HPO list for Clinical HPO SNV (and cancer SNV) filtering
- PDF coverage report redirecting to login page
### Changed
- Remove the option to dismiss single variants from all variants pages
- Bulk dismiss SNVs, SVs and cancer SNVs from variants pages

## [4.21]
### Added
- Support to configure LoqusDB per institute
- Highlight causative variants in the variants list
- Add tests. Mostly regarding building internal datatypes.
- Remove leading and trailing whitespaces from panel_name and display_name when panel is created
- Mark MANE transcript in list of transcripts in "Transcript overview" on variant page
- Show default panel name in case sidebar
- Previous buttons for variants pagination
- Adds a gh action that checks that the changelog is updated
- Adds a gh action that deploys new releases automatically to pypi
- Warn users if case default panels are outdated
- Define institute-specific gene panels for filtering in institute settings
- Use institute-specific gene panels in variants filtering
- Show somatic VAF for pinned and causative variants on case page

### Fixed
- Report pages redirect to login instead of crashing when session expires
- Variants filter loading in cancer variants page
- User, Causative and Cases tables not scaling to full page
- Improved docs for an initial production setup
- Compatibility with latest version of Black
- Fixed tests for Click>7
- Clinical filter required an extra click to Filter to return variants
- Restore pagination and shrink badges in the variants page tables
- Removing a user from the command line now inactivates the case only if user is last assignee and case is active
- Bugfix, LoqusDB per institute feature crashed when institute id was empty string
- Bugfix, LoqusDB calls where missing case count
- filter removal and upload for filters deleted from another page/other user
- Visualize outdated gene panels info in a popover instead of a tooltip in case page side panel

### Changed
- Highlight color on normal STRs in the variants table from green to blue
- Display breakpoints coordinates in verification emails only for structural variants


## [4.20]
### Added
- Display number of filtered variants vs number of total variants in variants page
- Search case by HPO terms
- Dismiss variant column in the variants tables
- Black and pre-commit packages to dev requirements

### Fixed
- Bug occurring when rerun is requested twice
- Peddy info fields in the demo config file
- Added load config safety check for multiple alignment files for one individual
- Formatting of cancer variants table
- Missing Score in SV variants table

### Changed
- Updated the documentation on how to create a new software release
- Genome build-aware cytobands coordinates
- Styling update of the Matchmaker card
- Select search type in case search form


## [4.19]

### Added
- Show internal ID for case
- Add internal ID for downloaded CGH files
- Export dynamic HPO gene list from case page
- Remove users as case assignees when their account is deleted
- Keep variants filters panel expanded when filters have been used

### Fixed
- Handle the ProxyFix ModuleNotFoundError when Werkzeug installed version is >1.0
- General report formatting issues whenever case and variant comments contain extremely long strings with no spaces

### Changed
- Created an institute wrapper page that contains list of cases, causatives, SNVs & Indels, user list, shared data and institute settings
- Display case name instead of case ID on clinVar submissions
- Changed icon of sample update in clinVar submissions


## [4.18]

### Added
- Filter cancer variants on cytoband coordinates
- Show dismiss reasons in a badge with hover for clinical variants
- Show an ellipsis if 10 cases or more to display with loqusdb matches
- A new blog post for version 4.17
- Tooltip to better describe Tumor and Normal columns in cancer variants
- Filter cancer SNVs and SVs by chromosome coordinates
- Default export of `Assertion method citation` to clinVar variants submission file
- Button to export up to 500 cancer variants, filtered or not
- Rename samples of a clinVar submission file

### Fixed
- Apply default gene panel on return to cancer variantS from variant view
- Revert to certificate checking when asking for Chanjo reports
- `scout download everything` command failing while downloading HPO terms

### Changed
- Turn tumor and normal allelic fraction to decimal numbers in tumor variants page
- Moved clinVar submissions code to the institutes blueprints
- Changed name of clinVar export files to FILENAME.Variant.csv and FILENAME.CaseData.csv
- Switched Google login libraries from Flask-OAuthlib to Authlib


## [4.17.1]

### Fixed
- Load cytobands for cases with chromosome build not "37" or "38"


## [4.17]

### Added
- COSMIC badge shown in cancer variants
- Default gene-panel in non-cancer structural view in url
- Filter SNVs and SVs by cytoband coordinates
- Filter cancer SNV variants by alt allele frequency in tumor
- Correct genome build in UCSC link from structural variant page



### Fixed
- Bug in clinVar form when variant has no gene
- Bug when sharing cases with the same institute twice
- Page crashing when removing causative variant tag
- Do not default to GATK caller when no caller info is provided for cancer SNVs


## [4.16.1]

### Fixed
- Fix the fix for handling of delivery reports for rerun cases

## [4.16]

### Added
- Adds possibility to add "lims_id" to cases. Currently only stored in database, not shown anywhere
- Adds verification comment box to SVs (previously only available for small variants)
- Scrollable pedigree panel

### Fixed
- Error caused by changes in WTForm (new release 2.3.x)
- Bug in OMIM case page form, causing the page to crash when a string was provided instead of a numerical OMIM id
- Fix Alamut link to work properly on hg38
- Better handling of delivery reports for rerun cases
- Small CodeFactor style issues: matchmaker results counting, a couple of incomplete tests and safer external xml
- Fix an issue with Phenomizer introduced by CodeFactor style changes

### Changed
- Updated the version of igv.js to 2.5.4

## [4.15.1]

### Added
- Display gene names in ClinVar submissions page
- Links to Varsome in variant transcripts table

### Fixed
- Small fixes to ClinVar submission form
- Gene panel page crash when old panel has no maintainers

## [4.15]

### Added
- Clinvar CNVs IGV track
- Gene panels can have maintainers
- Keep variant actions (dismissed, manual rank, mosaic, acmg, comments) upon variant re-upload
- Keep variant actions also on full case re-upload

### Fixed
- Fix the link to Ensembl for SV variants when genome build 38.
- Arrange information in columns on variant page
- Fix so that new cosmic identifier (COSV) is also acceptable #1304
- Fixed COSMIC tag in INFO (outside of CSQ) to be parses as well with `&` splitter.
- COSMIC stub URL changed to https://cancer.sanger.ac.uk/cosmic/search?q= instead.
- Updated to a version of IGV where bigBed tracks are visualized correctly
- Clinvar submission files are named according to the content (variant_data and case_data)
- Always show causatives from other cases in case overview
- Correct disease associations for gene symbol aliases that exist as separate genes
- Re-add "custom annotations" for SV variants
- The override ClinVar P/LP add-in in the Clinical Filter failed for new CSQ strings

### Changed
- Runs all CI checks in github actions

## [4.14.1]

### Fixed
- Error when variant found in loqusdb is not loaded for other case

## [4.14]

### Added
- Use github actions to run tests
- Adds CLI command to update individual alignments path
- Update HPO terms using downloaded definitions files
- Option to use alternative flask config when running `scout serve`
- Requirement to use loqusdb >= 2.5 if integrated

### Fixed
- Do not display Pedigree panel in cancer view
- Do not rely on internet connection and services available when running CI tests
- Variant loading assumes GATK if no caller set given and GATK filter status is seen in FILTER
- Pass genome build param all the way in order to get the right gene mappings for cases with build 38
- Parse correctly variants with zero frequency values
- Continue even if there are problems to create a region vcf
- STR and cancer variant navigation back to variants pages could fail

### Changed
- Improved code that sends requests to the external APIs
- Updates ranges for user ranks to fit todays usage
- Run coveralls on github actions instead of travis
- Run pip checks on github actions instead of coveralls
- For hg38 cases, change gnomAD link to point to version 3.0 (which is hg38 based)
- Show pinned or causative STR variants a bit more human readable

## [4.13.1]

### Added
### Fixed
- Typo that caused not all clinvar conflicting interpretations to be loaded no matter what
- Parse and retrieve clinvar annotations from VEP-annotated (VEP 97+) CSQ VCF field
- Variant clinvar significance shown as `not provided` whenever is `Uncertain significance`
- Phenomizer query crashing when case has no HPO terms assigned
- Fixed a bug affecting `All SNVs and INDELs` page when variants don't have canonical transcript
- Add gene name or id in cancer variant view

### Changed
- Cancer Variant view changed "Variant:Transcript:Exon:HGVS" to "Gene:Transcript:Exon:HGVS"

## [4.13]

### Added
- ClinVar SNVs track in IGV
- Add SMA view with SMN Copy Number data
- Easier to assign OMIM diagnoses from case page
- OMIM terms and specific OMIM term page

### Fixed
- Bug when adding a new gene to a panel
- Restored missing recent delivery reports
- Fixed style and links to other reports in case side panel
- Deleting cases using display_name and institute not deleting its variants
- Fixed bug that caused coordinates filter to override other filters
- Fixed a problem with finding some INS in loqusdb
- Layout on SV page when local observations without cases are present
- Make scout compatible with the new HPO definition files from `http://compbio.charite.de/jenkins/`
- General report visualization error when SNVs display names are very long


### Changed


## [4.12.4]

### Fixed
- Layout on SV page when local observations without cases are present

## [4.12.3]

### Fixed
- Case report when causative or pinned SVs have non null allele frequencies

## [4.12.2]

### Fixed
- SV variant links now take you to the SV variant page again
- Cancer variant view has cleaner table data entries for "N/A" data
- Pinned variant case level display hotfix for cancer and str - more on this later
- Cancer variants show correct alt/ref reads mirroring alt frequency now
- Always load all clinical STR variants even if a region load is attempted - index may be missing
- Same case repetition in variant local observations

## [4.12.1]

### Fixed
- Bug in variant.gene when gene has no HGVS description


## [4.12]

### Added
- Accepts `alignment_path` in load config to pass bam/cram files
- Display all phenotypes on variant page
- Display hgvs coordinates on pinned and causatives
- Clear panel pending changes
- Adds option to setup the database with static files
- Adds cli command to download the resources from CLI that scout needs
- Adds test files for merged somatic SV and CNV; as well as merged SNV, and INDEL part of #1279
- Allows for upload of OMIM-AUTO gene panel from static files without api-key

### Fixed
- Cancer case HPO panel variants link
- Fix so that some drop downs have correct size
- First IGV button in str variants page
- Cancer case activates on SNV variants
- Cases activate when STR variants are viewed
- Always calculate code coverage
- Pinned/Classification/comments in all types of variants pages
- Null values for panel's custom_inheritance_models
- Discrepancy between the manual disease transcripts and those in database in gene-edit page
- ACMG classification not showing for some causatives
- Fix bug which caused IGV.js to use hg19 reference files for hg38 data
- Bug when multiple bam files sources with non-null values are available


### Changed
- Renamed `requests` file to `scout_requests`
- Cancer variant view shows two, instead of four, decimals for allele and normal


## [4.11.1]

### Fixed
- Institute settings page
- Link institute settings to sharing institutes choices

## [4.11.0]

### Added
- Display locus name on STR variant page
- Alternative key `GNOMADAF_popmax` for Gnomad popmax allele frequency
- Automatic suggestions on how to improve the code on Pull Requests
- Parse GERP, phastCons and phyloP annotations from vep annotated CSQ fields
- Avoid flickering comment popovers in variant list
- Parse REVEL score from vep annotated CSQ fields
- Allow users to modify general institute settings
- Optionally format code automatically on commit
- Adds command to backup vital parts `scout export database`
- Parsing and displaying cancer SV variants from Manta annotated VCF files
- Dismiss cancer snv variants with cancer-specific options
- Add IGV.js UPD, RHO and TIDDIT coverage wig tracks.


### Fixed
- Slightly darker page background
- Fixed an issued with parsed conservation values from CSQ
- Clinvar submissions accessible to all users of an institute
- Header toolbar when on Clinvar page now shows institute name correctly
- Case should not always inactivate upon update
- Show dismissed snv cancer variants as grey on the cancer variants page
- Improved style of mappability link and local observations on variant page
- Convert all the GET requests to the igv view to POST request
- Error when updating gene panels using a file containing BOM chars
- Add/replace gene radio button not working in gene panels


## [4.10.1]

### Fixed
- Fixed issue with opening research variants
- Problem with coveralls not called by Travis CI
- Handle Biomart service down in tests


## [4.10.0]

### Added
- Rank score model in causatives page
- Exportable HPO terms from phenotypes page
- AMP guideline tiers for cancer variants
- Adds scroll for the transcript tab
- Added CLI option to query cases on time since case event was added
- Shadow clinical assessments also on research variants display
- Support for CRAM alignment files
- Improved str variants view : sorting by locus, grouped by allele.
- Delivery report PDF export
- New mosaicism tag option
- Add or modify individuals' age or tissue type from case page
- Display GC and allele depth in causatives table.
- Included primary reference transcript in general report
- Included partial causative variants in general report
- Remove dependency of loqusdb by utilising the CLI

### Fixed
- Fixed update OMIM command bug due to change in the header of the genemap2 file
- Removed Mosaic Tag from Cancer variants
- Fixes issue with unaligned table headers that comes with hidden Datatables
- Layout in general report PDF export
- Fixed issue on the case statistics view. The validation bars didn't show up when all institutes were selected. Now they do.
- Fixed missing path import by importing pathlib.Path
- Handle index inconsistencies in the update index functions
- Fixed layout problems


## [4.9.0]

### Added
- Improved MatchMaker pages, including visible patient contacts email address
- New badges for the github repo
- Links to [GENEMANIA](genemania.org)
- Sort gene panel list on case view.
- More automatic tests
- Allow loading of custom annotations in VCF using the SCOUT_CUSTOM info tag.

### Fixed
- Fix error when a gene is added to an empty dynamic gene panel
- Fix crash when attempting to add genes on incorrect format to dynamic gene panel
- Manual rank variant tags could be saved in a "Select a tag"-state, a problem in the variants view.
- Same case evaluations are no longer shown as gray previous evaluations on the variants page
- Stay on research pages, even if reset, next first buttons are pressed..
- Overlapping variants will now be visible on variant page again
- Fix missing classification comments and links in evaluations page
- All prioritized cases are shown on cases page


## [4.8.3]

### Added

### Fixed
- Bug when ordering sanger
- Improved scrolling over long list of genes/transcripts


## [4.8.2]

### Added

### Fixed
- Avoid opening extra tab for coverage report
- Fixed a problem when rank model version was saved as floats and not strings
- Fixed a problem with displaying dismiss variant reasons on the general report
- Disable load and delete filter buttons if there are no saved filters
- Fix problem with missing verifications
- Remove duplicate users and merge their data and activity


## [4.8.1]

### Added

### Fixed
- Prevent login fail for users with id defined by ObjectId and not email
- Prevent the app from crashing with `AttributeError: 'NoneType' object has no attribute 'message'`


## [4.8.0]

### Added
- Updated Scout to use Bootstrap 4.3
- New looks for Scout
- Improved dashboard using Chart.js
- Ask before inactivating a case where last assigned user leaves it
- Genes can be manually added to the dynamic gene list directly on the case page
- Dynamic gene panels can optionally be used with clinical filter, instead of default gene panel
- Dynamic gene panels get link out to chanjo-report for coverage report
- Load all clinvar variants with clinvar Pathogenic, Likely Pathogenic and Conflicting pathogenic
- Show transcripts with exon numbers for structural variants
- Case sort order can now be toggled between ascending and descending.
- Variants can be marked as partial causative if phenotype is available for case.
- Show a frequency tooltip hover for SV-variants.
- Added support for LDAP login system
- Search snv and structural variants by chromosomal coordinates
- Structural variants can be marked as partial causative if phenotype is available for case.
- Show normal and pathologic limits for STRs in the STR variants view.
- Institute level persistent variant filter settings that can be retrieved and used.
- export causative variants to Excel
- Add support for ROH, WIG and chromosome PNGs in case-view

### Fixed
- Fixed missing import for variants with comments
- Instructions on how to build docs
- Keep sanger order + verification when updating/reloading variants
- Fixed and moved broken filter actions (HPO gene panel and reset filter)
- Fixed string conversion to number
- UCSC links for structural variants are now separated per breakpoint (and whole variant where applicable)
- Reintroduced missing coverage report
- Fixed a bug preventing loading samples using the command line
- Better inheritance models customization for genes in gene panels
- STR variant page back to list button now does its one job.
- Allows to setup scout without a omim api key
- Fixed error causing "favicon not found" flash messages
- Removed flask --version from base cli
- Request rerun no longer changes case status. Active or archived cases inactivate on upload.
- Fixed missing tooltip on the cancer variants page
- Fixed weird Rank cell in variants page
- Next and first buttons order swap
- Added pagination (and POST capability) to cancer variants.
- Improves loading speed for variant page
- Problem with updating variant rank when no variants
- Improved Clinvar submission form
- General report crashing when dismissed variant has no valid dismiss code
- Also show collaborative case variants on the All variants view.
- Improved phenotype search using dataTables.js on phenotypes page
- Search and delete users with `email` instead of `_id`
- Fixed css styles so that multiselect options will all fit one column


## [4.7.3]

### Added
- RankScore can be used with VCFs for vcf_cancer files

### Fixed
- Fix issue with STR view next page button not doing its one job.

### Deleted
- Removed pileup as a bam viewing option. This is replaced by IGV


## [4.7.2]

### Added
- Show earlier ACMG classification in the variant list

### Fixed
- Fixed igv search not working due to igv.js dist 2.2.17
- Fixed searches for cases with a gene with variants pinned or marked causative.
- Load variant pages faster after fixing other causatives query
- Fixed mitochondrial report bug for variants without genes

## [4.7.1]

### Added

### Fixed
- Fixed bug on genes page


## [4.7.0]

### Added
- Export genes and gene panels in build GRCh38
- Search for cases with variants pinned or marked causative in a given gene.
- Search for cases phenotypically similar to a case also from WUI.
- Case variant searches can be limited to similar cases, matching HPO-terms,
  phenogroups and cohorts.
- De-archive reruns and flag them as 'inactive' if archived
- Sort cases by analysis_date, track or status
- Display cases in the following order: prioritized, active, inactive, archived, solved
- Assign case to user when user activates it or asks for rerun
- Case becomes inactive when it has no assignees
- Fetch refseq version from entrez and use it in clinvar form
- Load and export of exons for all genes, independent on refseq
- Documentation for loading/updating exons
- Showing SV variant annotations: SV cgh frequencies, gnomad-SV, local SV frequencies
- Showing transcripts mapping score in segmental duplications
- Handle requests to Ensembl Rest API
- Handle requests to Ensembl Rest Biomart
- STR variants view now displays GT and IGV link.
- Description field for gene panels
- Export exons in build 37 and 38 using the command line

### Fixed
- Fixes of and induced by build tests
- Fixed bug affecting variant observations in other cases
- Fixed a bug that showed wrong gene coverage in general panel PDF export
- MT report only shows variants occurring in the specific individual of the excel sheet
- Disable SSL certifcate verification in requests to chanjo
- Updates how intervaltree and pymongo is used to void deprecated functions
- Increased size of IGV sample tracks
- Optimized tests


## [4.6.1]

### Added

### Fixed
- Missing 'father' and 'mother' keys when parsing single individual cases


## [4.6.0]

### Added
- Description of Scout branching model in CONTRIBUTING doc
- Causatives in alphabetical order, display ACMG classification and filter by gene.
- Added 'external' to the list of analysis type options
- Adds functionality to display "Tissue type". Passed via load config.
- Update to IGV 2.

### Fixed
- Fixed alignment visualization and vcf2cytosure availability for demo case samples
- Fixed 3 bugs affecting SV pages visualization
- Reintroduced the --version cli option
- Fixed variants query by panel (hpo panel + gene panel).
- Downloaded MT report contains excel files with individuals' display name
- Refactored code in parsing of config files.


## [4.5.1]

### Added

### Fixed
- update requirement to use PyYaml version >= 5.1
- Safer code when loading config params in cli base


## [4.5.0]

### Added
- Search for similar cases from scout view CLI
- Scout cli is now invoked from the app object and works under the app context

### Fixed
- PyYaml dependency fixed to use version >= 5.1


## [4.4.1]

### Added
- Display SV rank model version when available

### Fixed
- Fixed upload of delivery report via API


## [4.4.0]

### Added
- Displaying more info on the Causatives page and hiding those not causative at the case level
- Add a comment text field to Sanger order request form, allowing a message to be included in the email
- MatchMaker Exchange integration
- List cases with empty synopsis, missing HPO terms and phenotype groups.
- Search for cases with open research list, or a given case status (active, inactive, archived)

### Fixed
- Variant query builder split into several functions
- Fixed delivery report load bug


## [4.3.3]

### Added
- Different individual table for cancer cases

### Fixed
- Dashboard collects validated variants from verification events instead of using 'sanger' field
- Cases shared with collaborators are visible again in cases page
- Force users to select a real institute to share cases with (actionbar select fix)


## [4.3.2]

### Added
- Dashboard data can be filtered using filters available in cases page
- Causatives for each institute are displayed on a dedicated page
- SNVs and and SVs are searchable across cases by gene and rank score
- A more complete report with validated variants is downloadable from dashboard

### Fixed
- Clinsig filter is fixed so clinsig numerical values are returned
- Split multi clinsig string values in different elements of clinsig array
- Regex to search in multi clinsig string values or multi revstat string values
- It works to upload vcf files with no variants now
- Combined Pileup and IGV alignments for SVs having variant start and stop on the same chromosome


## [4.3.1]

### Added
- Show calls from all callers even if call is not available
- Instructions to install cairo and pango libs from WeasyPrint page
- Display cases with number of variants from CLI
- Only display cases with number of variants above certain treshold. (Also CLI)
- Export of verified variants by CLI or from the dashboard
- Extend case level queries with default panels, cohorts and phenotype groups.
- Slice dashboard statistics display using case level queries
- Add a view where all variants for an institute can be searched across cases, filtering on gene and rank score. Allows searching research variants for cases that have research open.

### Fixed
- Fixed code to extract variant conservation (gerp, phyloP, phastCons)
- Visualization of PDF-exported gene panels
- Reintroduced the exon/intron number in variant verification email
- Sex and affected status is correctly displayed on general report
- Force number validation in SV filter by size
- Display ensembl transcripts when no refseq exists


## [4.3.0]

### Added
- Mosaicism tag on variants
- Show and filter on SweGen frequency for SVs
- Show annotations for STR variants
- Show all transcripts in verification email
- Added mitochondrial export
- Adds alternative to search for SVs shorter that the given length
- Look for 'bcftools' in the `set` field of VCFs
- Display digenic inheritance from OMIM
- Displays what refseq transcript that is primary in hgnc

### Fixed

- Archived panels displays the correct date (not retroactive change)
- Fixed problem with waiting times in gene panel exports
- Clinvar fiter not working with human readable clinsig values

## [4.2.2]

### Fixed
- Fixed gene panel create/modify from CSV file utf-8 decoding error
- Updating genes in gene panels now supports edit comments and entry version
- Gene panel export timeout error

## [4.2.1]

### Fixed
- Re-introduced gene name(s) in verification email subject
- Better PDF rendering for excluded variants in report
- Problem to access old case when `is_default` did not exist on a panel


## [4.2.0]

### Added
- New index on variant_id for events
- Display overlapping compounds on variants view

### Fixed
- Fixed broken clinical filter


## [4.1.4]

### Added
- Download of filtered SVs

### Fixed
- Fixed broken download of filtered variants
- Fixed visualization issue in gene panel PDF export
- Fixed bug when updating gene names in variant controller


## [4.1.3]

### Fixed
- Displays all primary transcripts


## [4.1.2]

### Added
- Option add/replace when updating a panel via CSV file
- More flexible versioning of the gene panels
- Printing coverage report on the bottom of the pdf case report
- Variant verification option for SVs
- Logs uri without pwd when connecting
- Disease-causing transcripts in case report
- Thicker lines in case report
- Supports HPO search for cases, both terms or if described in synopsis
- Adds sanger information to dashboard

### Fixed
- Use db name instead of **auth** as default for authentication
- Fixes so that reports can be generated even with many variants
- Fixed sanger validation popup to show individual variants queried by user and institute.
- Fixed problem with setting up scout
- Fixes problem when exac file is not available through broad ftp
- Fetch transcripts for correct build in `adapter.hgnc_gene`

## [4.1.1]
- Fix problem with institute authentication flash message in utils
- Fix problem with comments
- Fix problem with ensembl link


## [4.1.0]

### Added
- OMIM phenotypes to case report
- Command to download all panel app gene panels `scout load panel --panel-app`
- Links to genenames.org and omim on gene page
- Popup on gene at variants page with gene information
- reset sanger status to "Not validated" for pinned variants
- highlight cases with variants to be evaluated by Sanger on the cases page
- option to point to local reference files to the genome viewer pileup.js. Documented in `docs.admin-guide.server`
- option to export single variants in `scout export variants`
- option to load a multiqc report together with a case(add line in load config)
- added a view for searching HPO terms. It is accessed from the top left corner menu
- Updates the variants view for cancer variants. Adds a small cancer specific filter for known variants
- Adds hgvs information on cancer variants page
- Adds option to update phenotype groups from CLI

### Fixed
- Improved Clinvar to submit variants from different cases. Fixed HPO terms in casedata according to feedback
- Fixed broken link to case page from Sanger modal in cases view
- Now only cases with non empty lists of causative variants are returned in `adapter.case(has_causatives=True)`
- Can handle Tumor only samples
- Long lists of HGNC symbols are now possible. This was previously difficult with manual, uploaded or by HPO search when changing filter settings due to GET request limitations. Relevant pages now use POST requests. Adds the dynamic HPO panel as a selection on the gene panel dropdown.
- Variant filter defaults to default panels also on SV and Cancer variants pages.

## [4.0.0]

### WARNING ###

This is a major version update and will require that the backend of pre releases is updated.
Run commands:

```
$scout update genes
$scout update hpo
```

- Created a Clinvar submission tool, to speed up Clinvar submission of SNVs and SVs
- Added an analysis report page (html and PDF format) containing phenotype, gene panels and variants that are relevant to solve a case.

### Fixed
- Optimized evaluated variants to speed up creation of case report
- Moved igv and pileup viewer under a common folder
- Fixed MT alignment view pileup.js
- Fixed coordinates for SVs with start chromosome different from end chromosome
- Global comments shown across cases and institutes. Case-specific variant comments are shown only for that specific case.
- Links to clinvar submitted variants at the cases level
- Adapts clinvar parsing to new format
- Fixed problem in `scout update user` when the user object had no roles
- Makes pileup.js use online genome resources when viewing alignments. Now any instance of Scout can make use of this functionality.
- Fix ensembl link for structural variants
- Works even when cases does not have `'madeline_info'`
- Parses Polyphen in correct way again
- Fix problem with parsing gnomad from VEP

### Added
- Added a PDF export function for gene panels
- Added a "Filter and export" button to export custom-filtered SNVs to CSV file
- Dismiss SVs
- Added IGV alignments viewer
- Read delivery report path from case config or CLI command
- Filter for spidex scores
- All HPO terms are now added and fetched from the correct source (https://github.com/obophenotype/human-phenotype-ontology/blob/master/hp.obo)
- New command `scout update hpo`
- New command `scout update genes` will fetch all the latest information about genes and update them
- Load **all** variants found on chromosome **MT**
- Adds choice in cases overview do show as many cases as user like

### Removed
- pileup.min.js and pileup css are imported from a remote web location now
- All source files for HPO information, this is instead fetched directly from source
- All source files for gene information, this is instead fetched directly from source

## [3.0.0]
### Fixed
- hide pedigree panel unless it exists

## [1.5.1] - 2016-07-27
### Fixed
- look for both ".bam.bai" and ".bai" extensions

## [1.4.0] - 2016-03-22
### Added
- support for local frequency through loqusdb
- bunch of other stuff

## [1.3.0] - 2016-02-19
### Fixed
- Update query-phenomizer and add username/password

### Changed
- Update the way a case is checked for rerun-status

### Added
- Add new button to mark a case as "checked"
- Link to clinical variants _without_ 1000G annotation

## [1.2.2] - 2016-02-18
### Fixed
- avoid filtering out variants lacking ExAC and 1000G annotations

## [1.1.3] - 2015-10-01
### Fixed
- persist (clinical) filter when clicking load more
- fix #154 by robustly setting clinical filter func. terms

## [1.1.2] - 2015-09-07
### Fixed
- avoid replacing coverage report with none
- update SO terms, refactored

## [1.1.1] - 2015-08-20
### Fixed
- fetch case based on collaborator status (not owner)

## [1.1.0] - 2015-05-29
### Added
- link(s) to SNPedia based on RS-numbers
- new Jinja filter to "humanize" decimal numbers
- show gene panels in variant view
- new Jinja filter for decoding URL encoding
- add indicator to variants in list that have comments
- add variant number threshold and rank score threshold to load function
- add event methods to mongo adapter
- add tests for models
- show badge "old" if comment was written for a previous analysis

### Changed
- show cDNA change in transcript summary unless variant is exonic
- moved compounds table further up the page
- show dates for case uploads in ISO format
- moved variant comments higher up on page
- updated documentation for pages
- read in coverage report as blob in database and serve directly
- change ``OmimPhenotype`` to ``PhenotypeTerm``
- reorganize models sub-package
- move events (and comments) to separate collection
- only display prev/next links for the research list
- include variant type in breadcrumbs e.g. "Clinical variants"

### Removed
- drop dependency on moment.js

### Fixed
- show the same level of detail for all frequencies on all pages
- properly decode URL encoded symbols in amino acid/cDNA change strings
- fixed issue with wipe permissions in MongoDB
- include default gene lists in "variants" link in breadcrumbs

## [1.0.2] - 2015-05-20
### Changed
- update case fetching function

### Fixed
- handle multiple cases with same id

## [1.0.1] - 2015-04-28
### Fixed
- Fix building URL parameters in cases list Vue component

## [1.0.0] - 2015-04-12
Codename: Sara Lund

![Release 1.0](artwork/releases/release-1-0.jpg)

### Added
- Add email logging for unexpected errors
- New command line tool for deleting case

### Changed
- Much improved logging overall
- Updated documentation/usage guide
- Removed non-working IGV link

### Fixed
- Show sample display name in GT call
- Various small bug fixes
- Make it easier to hover over popups

## [0.0.2-rc1] - 2015-03-04
### Added
- add protein table for each variant
- add many more external links
- add coverage reports as PDFs

### Changed
- incorporate user feedback updates
- big refactor of load scripts

## [0.0.2-rc2] - 2015-03-04
### Changes
- add gene table with gene description
- reorganize inheritance models box

### Fixed
- avoid overwriting gene list on "research" load
- fix various bugs in external links

## [0.0.2-rc3] - 2015-03-05
### Added
- Activity log feed to variant view
- Adds protein change strings to ODM and Sanger email

### Changed
- Extract activity log component to macro

### Fixes
- Make Ensembl transcript links use archive website<|MERGE_RESOLUTION|>--- conflicted
+++ resolved
@@ -6,11 +6,8 @@
 
 ## [unreleased]
 ### Added
-<<<<<<< HEAD
+- Display samples' name (tooltip) and affected status directly on caseS page
 - `CLINVAR_API_URL` param can be specified in app settings to override the URL used to send ClinVar submissions to. Intended for testing.
-=======
-- Display samples' name (tooltip) and affected status directly on caseS page
->>>>>>> 0cf99760
 
 ## [4.85]
 ### Added
