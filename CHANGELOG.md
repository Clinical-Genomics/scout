--- conflicted
+++ resolved
@@ -4,15 +4,15 @@
 
 About changelog [here](https://keepachangelog.com/en/1.0.0/)
 
-<<<<<<< HEAD
+
 ## [unreleased]
 ### Added
 - Display dismissed variants comments on general case report
-=======
+
+
 ## [4.62.1]
 ### Fixed
 - Case page crashing when adding a case to a group without providing a valid case name
->>>>>>> 29f714c9
 
 ## [4.62]
 ### Added
