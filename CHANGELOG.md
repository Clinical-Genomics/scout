--- conflicted
+++ resolved
@@ -9,15 +9,13 @@
 - Support case status assignment upon loading (by providing case status in the case config file)
 - Severity predictions on general case report for SNVs and cancer SNVs
 - Variant functional annotation on general case report for SNVs and cancer SNVs
-<<<<<<< HEAD
+- Version of Scout used when the case was loaded is displayed on case page and general report now
 - Button to directly remove accepted submissions from ClinVar
-=======
-- Version of Scout used when the case was loaded is displayed on case page and general report now
->>>>>>> f1129c57
 ### Fixed
 - Release docs to include instructions for upgrading dependencies
 - Truncated long HGVS descriptions on cancer SNV and SNVs pages
 - Avoid recurrent error by removing variant ranking settings in unranked demo case
+
 
 ## [4.95]
 ### Added
