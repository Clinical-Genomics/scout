# Change Log
All notable changes to this project will be documented in this file.
This project adheres to [Semantic Versioning](http://semver.org/).

About changelog [here](https://keepachangelog.com/en/1.0.0/)

## [unreleased]
### Added
- Option to mark a ClinVar submission as submitted
- Docs on how to create/update the PanelApp green genes as a system admin
- `individual_id`-parameter to both Gens links
### Changed
- Always show each case category on caseS page, even if 0 cases in total or after current query
- Improved sorting of ClinVar submissions
- Pre-populate SV type select in ClinVar submission form, when possible
- Show comment badges in related comments tables on general report
- Updated version of several GitHub actions
### Fixed
- Fixed Sanger order / Cancel order modal close buttons
- Visibility of SV type in ClinVar submission form
- Fixed a couple of creations where now was called twice, so updated_at and created_at could differ
<<<<<<< HEAD
- Panels that have been removed (hidden) should not be visible in views where overlapping gene panels for genes are shown
=======
- Deprecated Ubuntu version 18.04 in one GitHub action

>>>>>>> 2888bb0f

## [4.64]
### Added
- Create/Update a gene panel containing all PanelApp green genes (`scout update panelapp-green -i <cust_id>`)
- Links for ACMG pathogenicity impact modification on the ACMG classification page
### Changed
- Open local observation matching cases in new windows
### Fixed
- Matching manual ranked variants are now shown also on the somatic variant page
- VarSome links to hg19/GRCh37
- Managed variants filter settings lost when navigating to additional pages
- Collect the right variant category after submitting filter form from research variantS page
- Beacon links are templated and support variants in genome build 38

## [4.63]
### Added
- Display data sharing info for ClinVar, Matchmaker Exchange and Beacon in a dedicated column on Cases page
- Test for `commands.download.omim.print_omim`
- Display dismissed variants comments on general case report
- Modify ACMG pathogenicity impact (most commonly PVS1, PS3) based on strength of evidence with lab director's professional judgement
- REViewer button on STR variant page
- Alamut institution parameter in institute settings for Alamut Visual Plus software
- Added Manual Ranks Risk Factor, Likely Risk Factor and Uncertain Risk Factor
- Display matching manual ranks from previous cases the user has access to on VariantS and Variant pages
- Link to gnomAD gene SVs v2.1 for SV variants with gnomAD frequency
- Support for nf-core/rnafusion reports
### Changed
- Display chrY for sex unknown
- Deprecate legacy scout_load() method API call.
- Message shown when variant tag is updated for a variant
- When all ACMG classifications are deleted from a variant, the current variant classification status is also reset.
- Refactored the functions that collect causative variants
- Removed `scripts/generate_test_data.py`
### Fixed
- Default IGV tracks (genes, ClinVar, ClinVar CNVs) showing even if user unselects them all
- Freeze Flask-Babel below v3.0 due to issue with a locale decorator
- Thaw Flask-Babel and fix according to v3 standard. Thank you @TkTech!
- Show matching causatives on somatic structural variant page
- Visibility of gene names and functional annotations on Causatives/Verified pages
- Panel version can be manually set to floating point numbers, when modified
- Causatives page showing also non-causative variants matching causatives in other cases
- ClinVar form submission for variants with no selected transcript and HGVS
- Validating and submitting ClinVar objects not containing both Variant and Casedata info

## [4.62.1]
### Fixed
- Case page crashing when adding a case to a group without providing a valid case name

## [4.62]
### Added
- Validate ClinVar submission objects using the ClinVar API
- Wrote tests for case and variant API endpoints
- Create ClinVar submissions from Scout using the ClinVar API
- Export Phenopacket for affected individual
- Import Phenopacket from JSON file or Phenopacket API backend server
- Use the new case name option for GENS requests
- Pre-validate refseq:HGVS items using VariantValidator in ClinVar submission form
### Fixed
- Fallback for empty alignment index for REViewer service
- Source link out for MIP 11.1 reference STR annotation
- Avoid duplicate causatives and pinned variants
- ClinVar clinical significance displays only the ACMG terms when user selects ACMG 2015 as assertion criteria
- Spacing between icon and text on Beacon and MatchMaker links on case page sidebar
- Truncate IDs and HGVS representations in ClinVar pages if longer than 25 characters
- Update ClinVar submission ID form
- Handle connection timeout when sending requests requests to external web services
- Validate any ClinVar submission regardless of its status
- Empty Phenopackets import crashes
- Stop Spinner on Phenopacket JSON download
### Changed
- Updated ClinVar submission instructions

## [4.61.1]
### Fixed
- Added `UMLS` as an option of `Condition ID type` in ClinVar Variant downloaded files
- Missing value for `Condition ID type` in ClinVar Variant downloaded files
- Possibility to open, close or delete a ClinVar submission even if it doesn't have an associated name
- Save SV type, ref and alt n. copies to exported ClinVar files
- Inner and outer start and stop SV coordinates not exported in ClinVar files
- ClinVar submissions page crashing when SV files don't contain breakpoint exact coordinates
- Align OMIM diagnoses with delete diagnosis button on case page
- In ClinVar form, reset condition list and customize help when condition ID changes

## [4.61]
### Added
- Filter case list by cases with variants in ClinVar submission
- Filter case list by cases containing RNA-seq data - gene_fusion_reports and sample-level tracks (splice junctions and RNA coverage)
- Additional case category `Ignored`, to be used for cases that don't fall in the existing 'inactive', 'archived', 'solved', 'prioritized' categories
- Display number of cases shown / total number of cases available for each category on Cases page
- Moved buttons to modify case status from sidebar to main case page
- Link to Mutalyzer Normalizer tool on variant's transcripts overview to retrieve official HVGS descriptions
- Option to manually load RNA MULTIQC report using the command `scout load report -t multiqc_rna`
- Load RNA MULTIQC automatically for a case if config file contains the `multiqc_rna` key/value
- Instructions in admin-guide on how to load case reports via the command line
- Possibility to filter RD variants by a specific genotype call
- Distinct colors for different inheritance models on RD Variant page
- Gene panels PDF export with case variants hits by variant type
- A couple of additional README badges for GitHub stats
- Upload and display of pipeline reference info and executable version yaml files as custom reports
- Testing CLI on hasta in PR template
### Changed
- Instructions on how to call dibs on scout-stage server in pull request template
- Deprecated CLI commands `scout load <delivery_report, gene_fusion_report, coverage_qc_report, cnv_report>` to replace them with command `scout load report -t <report type>`
- Refactored code to display and download custom case reports
- Do not export `Assertion method` and `Assertion method citation` to ClinVar submission files according to changes to ClinVar's submission spreadsheet templates.
- Simplified code to create and download ClinVar CSV files
- Colorize inheritance models badges by category on VariantS page
- `Safe variants matching` badge more visible on case page
### Fixed
- Non-admin users saving institute settings would clear loqusdb instance selection
- Layout of variant position, cytoband and type in SV variant summary
- Broken `Build Status - GitHub badge` on GitHub README page
- Visibility of text on grey badges in gene panels PDF exports
- Labels for dashboard search controls
- Dark mode visibility for ClinVar submission
- Whitespaces on outdated panel in extent report

## [4.60]
### Added
- Mitochondrial deletion signatures (mitosign) can be uploaded and shown with mtDNA report
- A `Type of analysis` column on Causatives and Validated variants pages
- List of "safe" gene panels available for matching causatives and managed variants in institute settings, to avoid secondary findings
- `svdb_origin` as a synonym for `FOUND_IN` to complement `set` for variants found by all callers
### Changed
- Hide removed gene panels by default in panels page
- Removed option for filtering cancer SVs by Tumor and Normal alt AF
- Hide links to coverage report from case dynamic HPO panel if cancer analysis
- Remove rerun emails and redirect users to the analysis order portal instead
- Updated clinical SVs igv.js track (dbVar) and added example of external track from `https://trackhubregistry.org/`
- Rewrote the ClinVar export module to simplify and add one variant at the time
- ClinVar submissions with phenotype conditions from: [OMIM, MedGen, Orphanet, MeSH, HP, MONDO]
### Fixed
- If trying to load a badly formatted .tsv file an error message is displayed.
- Avoid showing case as rerun when first attempt at case upload failed
- Dynamic autocomplete search not working on phenomodels page
- Callers added to variant when loading case
- Now possible to update managed variant from file without deleting it first
- Missing preselected chromosome when editing a managed variant
- Preselected variant type and subtype when editing a managed variant
- Typo in dbVar ClinVar track, hg19


## [4.59]
### Added
- Button to go directly to HPO SV filter variantS page from case
- `Scout-REViewer-Service` integration - show `REViewer` picture if available
- Link to HPO panel coverage overview on Case page
- Specify a confidence threshold (green|amber|red) when loading PanelApp panels
- Functional annotations in variants lists exports (all variants)
- Cancer/Normal VAFs and COSMIC ids in in variants lists exports (cancer variants)
### Changed
- Better visualization of regional annotation for long lists of genes in large SVs in Variants tables
- Order of cells in variants tables
- More evident links to gene coverage from Variant page
- Gene panels sorted by display name in the entire Case page
- Round CADD and GnomAD values in variants export files
### Fixed
- HPO filter button on SV variantS page
- Spacing between region|function cells in SVs lists
- Labels on gene panel Chanjo report
- Fixed ambiguous duplicated response headers when requesting a BAM file from /static
- Visited color link on gene coverage button (Variant page)

## [4.58.1]
### Fixed
- Case search with search strings that contain characters that can be escaped

## [4.58]
### Added
- Documentation on how to create/update PanelApp panels
- Add filter by local observations (archive) to structural variants filters
- Add more splicing consequences to SO term definitions
- Search for a specific gene in all gene panels
- Institute settings option to force show all variants on VariantS page for all cases of an institute
- Filter cases by validation pending status
- Link to The Clinical Knowledgebase (CKB) (https://ckb.jax.org/) in cancer variant's page
### Fixed
- Added a not-authorized `auto-login` fixture according to changes in Flask-Login 0.6.2
- Renamed `cache_timeout` param name of flask.send_file function to `max_age` (Flask 2.2 compliant)
- Replaced deprecated `app.config["JSON_SORT_KEYS"]` with app.json.sort_keys in app settings
- Bug in gene variants page (All SNVs and INDELs) when variant gene doesn't have a hgnc id that is found in the database
- Broken export of causatives table
- Query for genes in build 38 on `Search SNVs and INDELs` page
- Prevent typing special characters `^<>?!=\/` in case search form
- Search matching causatives also among research variants in other cases
- Links to variants in Verified variants page
- Broken filter institute cases by pinned gene
- Better visualization of long lists of genes in large SVs on Causative and Verified Variants page
- Reintroduced missing button to export Causative variants
- Better linking and display of matching causatives and managed variants
- Reduced code complexity in `scout/parse/variant/variant.py`
- Reduced complexity of code in `scout/build/variant/variant.py`

### Changed
- State that loqusdb observation is in current case if observations count is one and no cases are shown
- Better pagination and number of variants returned by queries in `Search SNVs and INDELs` page
- Refactored and simplified code used for collecting gene variants for `Search SNVs and INDELs` page
- Fix sidebar panel icons in Case view
- Fix panel spacing in Case view
- Removed unused database `sanger_ordered` and `case_id,category,rank_score` indexes (variant collection)
- Verified variants displayed in a dedicated page reachable from institute sidebar
- Unified stats in dashboard page
- Improved gene info for large SVs and cancer SVs
- Remove the unused `variant.str_variant` endpoint from variant views
- Easier editing of HPO gene panel on case page
- Assign phenotype panel less cramped on Case page
- Causatives and Verified variants pages to use the same template macro
- Allow hyphens in panel names
- Reduce resolution of example images
- Remove some animations in web gui which where rendered slow


## [4.57.4]
### Fixed
- Parsing of variant.FORMAT "DR" key in parse variant file

## [4.57.3]
### Fixed
- Export of STR verified variants
- Do not download as verified variants first verified and then reset to not validated
- Avoid duplicated lines in downloaded verified variants reflecting changes in variant validation status

## [4.57.2]
### Fixed
- Export of verified variants when variant gene has no transcripts
- HTTP 500 when visiting a the details page for a cancer variant that had been ranked with genmod

## [4.57.1]
### Fixed
- Updating/replacing a gene panel from file with a corrupted or malformed file

## [4.57]
### Added
- Display last 50 or 500 events for a user in a timeline
- Show dismiss count from other cases on matching variantS
- Save Beacon-related events in events collection
- Institute settings allow saving multiple loqusdb instances for one institute
- Display stats from multiple instances of loqusdb on variant page
- Display date and frequency of obs derived from count of local archive observations from MIP11 (requires fix in MIP)
### Changed
- Prior ACMG classifications view is no longer limited by pathogenicity
### Fixed
- Visibility of Sanger ordered badge on case page, light mode
- Some of the DataTables tables (Phenotypes and Diagnoses pages) got a bit dark in dark mode
- Remove all redundancies when displaying timeline events (some events are saved both as case-related and variant-related)
- Missing link in saved MatchMaker-related events
- Genes with mixed case gene symbols missing in PanelApp panels
- Alignment of elements on the Beacon submission modal window
- Locus info links from STR variantS page open in new browser tabs

## [4.56]
### Added
- Test for PanelApp panels loading
- `panel-umi` tag option when loading cancer analyses
### Changed
- Black text to make comments more visible in dark mode
- Loading PanelApp panels replaces pre-existing panels with same version
- Removed sidebar from Causatives page - navigation is available on the top bar for now
- Create ClinVar submissions from pinned variants list in case page
- Select which pinned variants will be included in ClinVar submission documents
### Fixed
- Remove a:visited css style from all buttons
- Update of HPO terms via command line
- Background color of `MIXED` and `PANEL-UMI` sequencing types on cases page
- Fixed regex error when searching for cases with query ending with `\ `
- Gene symbols on Causatives page lighter in dark mode
- SpliceAI tooltip of multigene variants

## [4.55]
### Changed
- Represent different tumor samples as vials in cases page
- Option to force-update the OMIM panel
### Fixed
- Low tumor purity badge alignment in cancer samples table on cancer case view
- VariantS comment popovers reactivate on hover
- Updating database genes in build 37
- ACMG classification summary hidden by sticky navbar
- Logo backgrounds fixed to white on welcome page
- Visited links turn purple again
- Style of link buttons and dropdown menus
- Update KUH and GMS logos
- Link color for Managed variants

## [4.54]
### Added
- Dark mode, using browser/OS media preference
- Allow marking case as solved without defining causative variants
- Admin users can create missing beacon datasets from the institute's settings page
- GenCC links on gene and variant pages
- Deprecation warnings when launching the app using a .yaml config file or loading cases using .ped files
### Changed
- Improved HTML syntax in case report template
- Modified message displayed when variant rank stats could not be calculated
- Expanded instructions on how to test on CG development server (cg-vm1)
- Added more somatic variant callers (Balsamic v9 SNV, develop SV)
### Fixed
- Remove load demo case command from docker-compose.yml
- Text elements being split across pages in PDF reports
- Made login password field of type `password` in LDAP login form
- Gene panels HTML select in institute's settings page
- Bootstrap upgraded to version 5
- Fix some Sourcery and SonarCloud suggestions
- Escape special characters in case search on institute and dashboard pages
- Broken case PDF reports when no Madeline pedigree image can be created
- Removed text-white links style that were invisible in new pages style
- Variants pagination after pressing "Filter variants" or "Clinical filter"
- Layout of buttons Matchmaker submission panel (case page)
- Removing cases from Matchmaker (simplified code and fixed functionality)
- Reintroduce check for missing alignment files purged from server

## [4.53]
### Added
### Changed
- Point Alamut API key docs link to new API version
- Parse dbSNP id from ID only if it says "rs", else use VEP CSQ fields
- Removed MarkupSafe from the dependencies
### Fixed
- Reintroduced loading of SVs for demo case 643595
- Successful parse of FOUND_IN should avoid GATK caller default
- All vulnerabilities flagged by SonarCloud

## [4.52]
### Added
- Demo cancer case gets loaded together with demo RD case in demo instance
- Parse REVEL_score alongside REVEL_rankscore from csq field and display it on SNV variant page
- Rank score results now show the ranking range
- cDNA and protein changes displayed on institute causatives pages
- Optional SESSION_TIMEOUT_MINUTES configuration in app config files
- Script to convert old OMIM case format (list of integers) to new format (list of dictionaries)
- Additional check for user logged in status before serving alignment files
- Download .cgh files from cancer samples table on cancer case page
- Number of documents and date of last update on genes page
### Changed
- Verify user before redirecting to IGV alignments and sashimi plots
- Build case IGV tracks starting from case and variant objects instead of passing all params in a form
- Unfreeze Werkzeug lib since Flask_login v.0.6 with bugfix has been released
- Sort gene panels by name (panelS and variant page)
- Removed unused `server.blueprints.alignviewers.unindexed_remote_static` endpoint
- User sessions to check files served by `server.blueprints.alignviewers.remote_static` endpoint
- Moved Beacon-related functions to a dedicated app extension
- Audit Filter now also loads filter displaying the variants for it
### Fixed
- Handle `attachment_filename` parameter renamed to `download_name` when Flask 2.2 will be released
- Removed cursor timeout param in cases find adapter function to avoid many code warnings
- Removed stream argument deprecation warning in tests
- Handle `no intervals found` warning in load_region test
- Beacon remove variants
- Protect remote_cors function in alignviewers view from Server-Side Request Forgery (SSRF)
- Check creation date of last document in gene collection to display when genes collection was updated last

## [4.51]
### Added
- Config file containing codecov settings for pull requests
- Add an IGV.js direct link button from case page
- Security policy file
- Hide/shade compound variants based on rank score on variantS from filter
- Chromograph legend documentation direct link
### Changed
- Updated deprecated Codecov GitHub action to v.2
- Simplified code of scout/adapter/mongo/variant
- Update IGV.js to v2.11.2
- Show summary number of variant gene panels on general report if more than 3
### Fixed
- Marrvel link for variants in genome build 38 (using liftover to build 37)
- Remove flags from codecov config file
- Fixed filter bug with high negative SPIDEX scores
- Renamed IARC TP53 button to to `TP53 Database`, modified also link since IARC has been moved to the US NCI: `https://tp53.isb-cgc.org/`
- Parsing new format of OMIM case info when exporting patients to Matchmaker
- Remove flask-debugtoolbar lib dependency that is using deprecated code and causes app to crash after new release of Jinja2 (3.1)
- Variant page crashing for cases with old OMIM terms structure (a list of integers instead of dictionary)
- Variant page crashing when creating MARRVEL link for cases with no genome build
- SpliceAI documentation link
- Fix deprecated `safe_str_cmp` import from `werkzeug.security` by freezing Werkzeug lib to v2.0 until Flask_login v.0.6 with bugfix is released
- List gene names densely in general report for SVs that contain more than 3 genes
- Show transcript ids on refseq genes on hg19 in IGV.js, using refgene source
- Display correct number of genes in general report for SVs that contain more than 32 genes
- Broken Google login after new major release of `lepture/authlib`
- Fix frequency and callers display on case general report

## [4.50.1]
### Fixed
- Show matching causative STR_repid for legacy str variants (pre Stranger hgnc_id)

## [4.50]
### Added
- Individual-specific OMIM terms
- OMIM disease descriptions in ClinVar submission form
- Add a toggle for melter rerun monitoring of cases
- Add a config option to show the rerun monitoring toggle
- Add a cli option to export cases with rerun monitoring enabled
- Add a link to STRipy for STR variants; shallow for ARX and HOXA13
- Hide by default variants only present in unaffected individuals in variants filters
- OMIM terms in general case report
- Individual-level info on OMIM and HPO terms in general case report
- PanelApp gene link among the external links on variant page
- Dashboard case filters fields help
- Filter cases by OMIM terms in cases and dashboard pages
### Fixed
- A malformed panel id request would crash with exception: now gives user warning flash with redirect
- Link to HPO resource file hosted on `http://purl.obolibrary.org`
- Gene search form when gene exists only in build 38
- Fixed odd redirect error and poor error message on missing column for gene panel csv upload
- Typo in parse variant transcripts function
- Modified keys name used to parse local observations (archived) frequencies to reflect change in MIP keys naming
- Better error handling for partly broken/timed out chanjo reports
- Broken javascript code when case Chromograph data is malformed
- Broader space for case synopsis in general report
- Show partial causatives on causatives and matching causatives panels
- Partial causative assignment in cases with no OMIM or HPO terms
- Partial causative OMIM select options in variant page
### Changed
- Slightly smaller and improved layout of content in case PDF report
- Relabel more cancer variant pages somatic for navigation
- Unify caseS nav links
- Removed unused `add_compounds` param from variant controllers function
- Changed default hg19 genome for IGV.js to legacy hg19_1kg_decoy to fix a few problematic loci
- Reduce code complexity (parse/ensembl.py)
- Silence certain fields in ClinVar export if prioritised ones exist (chrom-start-end if hgvs exist)
- Made phenotype non-mandatory when marking a variant as partial causative
- Only one phenotype condition type (OMIM or HPO) per variant is used in ClinVar submissions
- ClinVar submission variant condition prefers OMIM over HPO if available
- Use lighter version of gene objects in Omim MongoDB adapter, panels controllers, panels views and institute controllers
- Gene-variants table size is now adaptive
- Remove unused file upload on gene-variants page

## [4.49]
### Fixed
- Pydantic model types for genome_build, madeline_info, peddy_ped_check and peddy_sex_check, rank_model_version and sv_rank_model_version
- Replace `MatchMaker` with `Matchmaker` in all places visible by a user
- Save diagnosis labels along with OMIM terms in Matchmaker Exchange submission objects
- `libegl-mesa0_21.0.3-0ubuntu0.3~20.04.5_amd64.deb` lib not found by GitHub actions Docker build
- Remove unused `chromograph_image_files` and `chromograph_prefixes` keys saved when creating or updating an RD case
- Search managed variants by description and with ignore case
### Changed
- Introduced page margins on exported PDF reports
- Smaller gene fonts in downloaded HPO genes PDF reports
- Reintroduced gene coverage data in the PDF-exported general report of rare-disease cases
- Check for existence of case report files before creating sidebar links
- Better description of HPO and OMIM terms for patients submitted to Matchmaker Exchange
- Remove null non-mandatory key/values when updating a case
- Freeze WTForms<3 due to several form input rendering changes

## [4.48.1]
### Fixed
- General case PDF report for recent cases with no pedigree

## [4.48]
### Added
- Option to cancel a request for research variants in case page
### Changed
- Update igv.js to v2.10.5
- Updated example of a case delivery report
- Unfreeze cyvcf2
- Builder images used in Scout Dockerfiles
- Crash report email subject gives host name
- Export general case report to PDF using PDFKit instead of WeasyPrint
- Do not include coverage report in PDF case report since they might have different orientation
- Export cancer cases's "Coverage and QC report" to PDF using PDFKit instead of Weasyprint
- Updated cancer "Coverage and QC report" example
- Keep portrait orientation in PDF delivery report
- Export delivery report to PDF using PDFKit instead of Weasyprint
- PDF export of clinical and research HPO panels using PDFKit instead of Weasyprint
- Export gene panel report to PDF using PDFKit
- Removed WeasyPrint lib dependency

### Fixed
- Reintroduced missing links to Swegen and Beacon and dbSNP in RD variant page, summary section
- Demo delivery report orientation to fit new columns
- Missing delivery report in demo case
- Cast MNVs to SNV for test
- Export verified variants from all institutes when user is admin
- Cancer coverage and QC report not found for demo cancer case
- Pull request template instructions on how to deploy to test server
- PDF Delivery report not showing Swedac logo
- Fix code typos
- Disable codefactor raised by ESLint for javascript functions located on another file
- Loading spinner stuck after downloading a PDF gene panel report
- IGV browser crashing when file system with alignment files is not mounted

## [4.47]
### Added
- Added CADD, GnomAD and genotype calls to variantS export
### Changed
- Pull request template, to illustrate how to deploy pull request branches on cg-vm1 stage server
### Fixed
- Compiled Docker image contains a patched version (v4.9) of chanjo-report

## [4.46.1]
### Fixed
- Downloading of files generated within the app container (MT-report, verified variants, pedigrees, ..)

## [4.46]
### Added
- Created a Dockefile to be used to serve the dockerized app in production
- Modified the code to collect database params specified as env vars
- Created a GitHub action that pushes the Dockerfile-server image to Docker Hub (scout-server-stage) every time a PR is opened
- Created a GitHub action that pushes the Dockerfile-server image to Docker Hub (scout-server) every time a new release is created
- Reassign MatchMaker Exchange submission to another user when a Scout user is deleted
- Expose public API JSON gene panels endpoint, primarily to enable automated rerun checking for updates
- Add utils for dictionary type
- Filter institute cases using multiple HPO terms
- Vulture GitHub action to identify and remove unused variables and imports
### Changed
- Updated the python config file documentation in admin guide
- Case configuration parsing now uses Pydantic for improved typechecking and config handling
- Removed test matrices to speed up automatic testing of PRs
- Switch from Coveralls to Codecov to handle CI test coverage
- Speed-up CI tests by caching installation of libs and splitting tests into randomized groups using pytest-test-groups
- Improved LDAP login documentation
- Use lib flask-ldapconn instead of flask_ldap3_login> to handle ldap authentication
- Updated Managed variant documentation in user guide
- Fix and simplify creating and editing of gene panels
- Simplified gene variants search code
- Increased the height of the genes track in the IGV viewer
### Fixed
- Validate uploaded managed variant file lines, warning the user.
- Exporting validated variants with missing "genes" database key
- No results returned when searching for gene variants using a phenotype term
- Variants filtering by gene symbols file
- Make gene HGNC symbols field mandatory in gene variants page and run search only on form submit
- Make sure collaborator gene variants are still visible, even if HPO filter is used

## [4.45]
### Added
### Changed
- Start Scout also when loqusdbapi is not reachable
- Clearer definition of manual standard and custom inheritance models in gene panels
- Allow searching multiple chromosomes in filters
### Fixed
- Gene panel crashing on edit action

## [4.44]
### Added
### Changed
- Display Gene track beneath each sample track when displaying splice junctions in igv browser
- Check outdated gene symbols and update with aliases for both RD and cancer variantS
### Fixed
- Added query input check and fixed the Genes API endpoint to return a json formatted error when request is malformed
- Typo in ACMG BP6 tooltip

## [4.43.1]
### Added
- Added database index for OMIM disease term genes
### Changed
### Fixed
- Do not drop HPO terms collection when updating HPO terms via the command line
- Do not drop disease (OMIM) terms collection when updating diseases via the command line

## [4.43]
### Added
- Specify which collection(s) update/build indexes for
### Fixed
- Do not drop genes and transcripts collections when updating genes via the command line

## [4.42.1]
### Added
### Changed
### Fixed
- Freeze PyMongo lib to version<4.0 to keep supporting previous MongoDB versions
- Speed up gene panels creation and update by collecting only light gene info from database
- Avoid case page crash on Phenomizer queries timeout

## [4.42]
### Added
- Choose custom pinned variants to submit to MatchMaker Exchange
- Submit structural variant as genes to the MatchMaker Exchange
- Added function for maintainers and admins to remove gene panels
- Admins can restore deleted gene panels
- A development docker-compose file illustrating the scout/chanjo-report integration
- Show AD on variants view for cancer SV (tumor and normal)
- Cancer SV variants filter AD, AF (tumor and normal)
- Hiding the variants score column also from cancer SVs, as for the SNVs
### Changed
- Enforce same case _id and display_name when updating a case
- Enforce same individual ids, display names and affected status when updating a case
- Improved documentation for connecting to loqusdb instances (including loqusdbapi)
- Display and download HPO gene panels' gene symbols in italics
- A faster-built and lighter Docker image
- Reduce complexity of `panels` endpoint moving some code to the panels controllers
- Update requirements to use flask-ldap3-login>=0.9.17 instead of freezing WTForm
### Fixed
- Use of deprecated TextField after the upgrade of WTF to v3.0
- Freeze to WTForms to version < 3
- Remove the extra files (bed files and madeline.svg) introduced by mistake
- Cli command loading demo data in docker-compose when case custom images exist and is None
- Increased MongoDB connection serverSelectionTimeoutMS parameter to 30K (default value according to MongoDB documentation)
- Better differentiate old obs counts 0 vs N/A
- Broken cancer variants page when default gene panel was deleted
- Typo in tx_overview function in variant controllers file
- Fixed loqusdbapi SV search URL
- SV variants filtering using Decipher criterion
- Removing old gene panels that don't contain the `maintainer` key.

## [4.41.1]
### Fixed
- General reports crash for variant annotations with same variant on other cases

## [4.41]
### Added
- Extended the instructions for running the Scout Docker image (web app and cli).
- Enabled inclusion of custom images to STR variant view
### Fixed
- General case report sorting comments for variants with None genetic models
- Do not crash but redirect to variants page with error when a variant is not found for a case
- UCSC links coordinates for SV variants with start chromosome different than end chromosome
- Human readable variants name in case page for variants having start chromosome different from end chromosome
- Avoid always loading all transcripts when checking gene symbol: introduce gene captions
- Slow queries for evaluated variants on e.g. case page - use events instead
### Changed
- Rearrange variant page again, moving severity predictions down.
- More reactive layout width steps on variant page

## [4.40.1]
### Added
### Fixed
- Variants dismissed with inconsistent inheritance pattern can again be shown in general case report
- General report page for variants with genes=None
- General report crashing when variants have no panels
- Added other missing keys to case and variant dictionaries passed to general report
### Changed

## [4.40]
### Added
- A .cff citation file
- Phenotype search API endpoint
- Added pagination to phenotype API
- Extend case search to include internal MongoDB id
- Support for connecting to a MongoDB replica set (.py config files)
- Support for connecting to a MongoDB replica set (.yaml config files)
### Fixed
- Command to load the OMIM gene panel (`scout load panel --omim`)
- Unify style of pinned and causative variants' badges on case page
- Removed automatic spaces after punctuation in comments
- Remove the hardcoded number of total individuals from the variant's old observations panel
- Send delete requests to a connected Beacon using the DELETE method
- Layout of the SNV and SV variant page - move frequency up
### Changed
- Stop updating database indexes after loading exons via command line
- Display validation status badge also for not Sanger-sequenced variants
- Moved Frequencies, Severity and Local observations panels up in RD variants page
- Enabled Flask CORS to communicate CORS status to js apps
- Moved the code preparing the transcripts overview to the backend
- Refactored and filtered json data used in general case report
- Changed the database used in docker-compose file to use the official MongoDB v4.4 image
- Modified the Python (3.6, 3.8) and MongoDB (3.2, 4.4, 5.0) versions used in testing matrices (GitHub actions)
- Capitalize case search terms on institute and dashboard pages


## [4.39]
### Added
- COSMIC IDs collected from CSQ field named `COSMIC`
### Fixed
- Link to other causative variants on variant page
- Allow multiple COSMIC links for a cancer variant
- Fix floating text in severity box #2808
- Fixed MitoMap and HmtVar links for hg38 cases
- Do not open new browser tabs when downloading files
- Selectable IGV tracks on variant page
- Missing splice junctions button on variant page
- Refactor variantS representative gene selection, and use it also for cancer variant summary
### Changed
- Improve Javascript performance for displaying Chromograph images
- Make ClinVar classification more evident in cancer variant page

## [4.38]
### Added
- Option to hide Alamut button in the app config file
### Fixed
- Library deprecation warning fixed (insert is deprecated. Use insert_one or insert_many instead)
- Update genes command will not trigger an update of database indices any more
- Missing resources in temporary downloading directory when updating genes using the command line
- Restore previous variant ACMG classification in a scrollable div
- Loading spinner not stopping after downloading PDF case reports and variant list export
- Add extra Alamut links higher up on variant pages
- Improve UX for phenotypes in case page
- Filter and export of STR variants
- Update look of variants page navigation buttons
### Changed

## [4.37]
### Added
- Highlight and show version number for RefSeq MANE transcripts.
- Added integration to a rerunner service for toggling reanalysis with updated pedigree information
- SpliceAI display and parsing from VEP CSQ
- Display matching tiered variants for cancer variants
- Display a loading icon (spinner) until the page loads completely
- Display filter badges in cancer variants list
- Update genes from pre-downloaded file resources
- On login, OS, browser version and screen size are saved anonymously to understand how users are using Scout
- API returning institutes data for a given user: `/api/v1/institutes`
- API returning case data for a given institute: `/api/v1/institutes/<institute_id>/cases`
- Added GMS and Lund university hospital logos to login page
- Made display of Swedac logo configurable
- Support for displaying custom images in case view
- Individual-specific HPO terms
- Optional alamut_key in institute settings for Alamut Plus software
- Case report API endpoint
- Tooltip in case explaining that genes with genome build different than case genome build will not be added to dynamic HPO panel.
- Add DeepVariant as a caller
### Fixed
- Updated IGV to v2.8.5 to solve missing gene labels on some zoom levels
- Demo cancer case config file to load somatic SNVs and SVs only.
- Expand list of refseq trancripts in ClinVar submission form
- Renamed `All SNVs and INDELs` institute sidebar element to `Search SNVs and INDELs` and fixed its style.
- Add missing parameters to case load-config documentation
- Allow creating/editing gene panels and dynamic gene panels with genes present in genome build 38
- Bugfix broken Pytests
- Bulk dismissing variants error due to key conversion from string to integer
- Fix typo in index documentation
- Fixed crash in institute settings page if "collaborators" key is not set in database
- Don't stop Scout execution if LoqusDB call fails and print stacktrace to log
- Bug when case contains custom images with value `None`
- Bug introduced when fixing another bug in Scout-LoqusDB interaction
- Loading of OMIM diagnoses in Scout demo instance
- Remove the docker-compose with chanjo integration because it doesn't work yet.
- Fixed standard docker-compose with scout demo data and database
- Clinical variant assessments not present for pinned and causative variants on case page.
- MatchMaker matching one node at the time only
- Remove link from previously tiered variants badge in cancer variants page
- Typo in gene cell on cancer variants page
- Managed variants filter form
### Changed
- Better naming for variants buttons on cancer track (somatic, germline). Also show cancer research button if available.
- Load case with missing panels in config files, but show warning.
- Changing the (Female, Male) symbols to (F/M) letters in individuals_table and case-sma.
- Print stacktrace if case load command fails
- Added sort icon and a pointer to the cursor to all tables with sortable fields
- Moved variant, gene and panel info from the basic pane to summary panel for all variants.
- Renamed `Basics` panel to `Classify` on variant page.
- Revamped `Basics` panel to a panel dedicated to classify variants
- Revamped the summary panel to be more compact.
- Added dedicated template for cancer variants
- Removed Gene models, Gene annotations and Conservation panels for cancer variants
- Reorganized the orders of panels for variant and cancer variant views
- Added dedicated variant quality panel and removed relevant panes
- A more compact case page
- Removed OMIM genes panel
- Make genes panel, pinned variants panel, causative variants panel and ClinVar panel scrollable on case page
- Update to Scilifelab's 2020 logo
- Update Gens URL to support Gens v2.0 format
- Refactor tests for parsing case configurations
- Updated links to HPO downloadable resources
- Managed variants filtering defaults to all variant categories
- Changing the (Kind) drop-down according to (Category) drop-down in Managed variant add variant
- Moved Gens button to individuals table
- Check resource files availability before starting updating OMIM diagnoses
- Fix typo in `SHOW_OBSERVED_VARIANT_ARCHIVE` config param

## [4.36]
### Added
- Parse and save splice junction tracks from case config file
- Tooltip in observations panel, explaining that case variants with no link might be old variants, not uploaded after a case rerun
### Fixed
- Warning on overwriting variants with same position was no longer shown
- Increase the height of the dropdowns to 425px
- More indices for the case table as it grows, specifically for causatives queries
- Splice junction tracks not centered over variant genes
- Total number of research variants count
- Update variants stats in case documents every time new variants are loaded
- Bug in flashing warning messages when filtering variants
### Changed
- Clearer warning messages for genes and gene/gene-panels searches in variants filters

## [4.35]
### Added
- A new index for hgnc_symbol in the hgnc_gene collection
- A Pedigree panel in STR page
- Display Tier I and II variants in case view causatives card for cancer cases
### Fixed
- Send partial file data to igv.js when visualizing sashimi plots with splice junction tracks
- Research variants filtering by gene
- Do not attempt to populate annotations for not loaded pinned/causatives
- Add max-height to all dropdowns in filters
### Changed
- Switch off non-clinical gene warnings when filtering research variants
- Don't display OMIM disease card in case view for cancer cases
- Refactored Individuals and Causative card in case view for cancer cases
- Update and style STR case report

## [4.34]
### Added
- Saved filter lock and unlock
- Filters can optionally be marked audited, logging the filter name, user and date on the case events and general report.
- Added `ClinVar hits` and `Cosmic hits` in cancer SNVs filters
- Added `ClinVar hits` to variants filter (rare disease track)
- Load cancer demo case in docker-compose files (default and demo file)
- Inclusive-language check using [woke](https://github.com/get-woke/woke) github action
- Add link to HmtVar for mitochondrial variants (if VCF is annotated with HmtNote)
- Grey background for dismissed compounds in variants list and variant page
- Pin badge for pinned compounds in variants list and variant page
- Support LoqusDB REST API queries
- Add a docker-compose-matchmaker under scout/containers/development to test matchmaker locally
- Script to investigate consequences of symbol search bug
- Added GATK to list of SV and cancer SV callers
### Fixed
- Make MitoMap link work for hg38 again
- Export Variants feature crashing when one of the variants has no primary transcripts
- Redirect to last visited variantS page when dismissing variants from variants list
- Improved matching of SVs Loqus occurrences in other cases
- Remove padding from the list inside (Matching causatives from other cases) panel
- Pass None to get_app function in CLI base since passing script_info to app factory functions was deprecated in Flask 2.0
- Fixed failing tests due to Flask update to version 2.0
- Speed up user events view
- Causative view sort out of memory error
- Use hgnc_id for gene filter query
- Typo in case controllers displaying an error every time a patient is matched against external MatchMaker nodes
- Do not crash while attempting an update for variant documents that are too big (> 16 MB)
- Old STR causatives (and other variants) may not have HGNC symbols - fix sort lambda
- Check if gene_obj has primary_transcript before trying to access it
- Warn if a gene manually searched is in a clinical panel with an outdated name when filtering variants
- ChrPos split js not needed on STR page yet
### Changed
- Remove parsing of case `genome_version`, since it's not used anywhere downstream
- Introduce deprecation warning for Loqus configs that are not dictionaries
- SV clinical filter no longer filters out sub 100 nt variants
- Count cases in LoqusDB by variant type
- Commit pulse repo badge temporarily set to weekly
- Sort ClinVar submissions objects by ascending "Last evaluated" date
- Refactored the MatchMaker integration as an extension
- Replaced some sensitive words as suggested by woke linter
- Documentation for load-configuration rewritten.
- Add styles to MatchMaker matches table
- More detailed info on the data shared in MatchMaker submission form

## [4.33.1]
### Fixed
- Include markdown for release autodeploy docs
- Use standard inheritance model in ClinVar (https://ftp.ncbi.nlm.nih.gov/pub/GTR/standard_terms/Mode_of_inheritance.txt)
- Fix issue crash with variants that have been unflagged causative not being available in other causatives
### Added
### Changed

## [4.33]
### Fixed
- Command line crashing when updating an individual not found in database
- Dashboard page crashing when filters return no data
- Cancer variants filter by chromosome
- /api/v1/genes now searches for genes in all genome builds by default
- Upgraded igv.js to version 2.8.1 (Fixed Unparsable bed record error)
### Added
- Autodeploy docs on release
- Documentation for updating case individuals tracks
- Filter cases and dashboard stats by analysis track
### Changed
- Changed from deprecated db update method
- Pre-selected fields to run queries with in dashboard page
- Do not filter by any institute when first accessing the dashboard
- Removed OMIM panel in case view for cancer cases
- Display Tier I and II variants in case view causatives panel for cancer cases
- Refactored Individuals and Causative panels in case view for cancer cases

## [4.32.1]
### Fixed
- iSort lint check only
### Changed
- Institute cases page crashing when a case has track:Null
### Added

## [4.32]
### Added
- Load and show MITOMAP associated diseases from VCF (INFO field: MitomapAssociatedDiseases, via HmtNote)
- Show variant allele frequencies for mitochondrial variants (GRCh38 cases)
- Extend "public" json API with diseases (OMIM) and phenotypes (HPO)
- HPO gene list download now has option for clinical and non-clinical genes
- Display gene splice junctions data in sashimi plots
- Update case individuals with splice junctions tracks
- Simple Docker compose for development with local build
- Make Phenomodels subpanels collapsible
- User side documentation of cytogenomics features (Gens, Chromograph, vcf2cytosure, rhocall)
- iSort GitHub Action
- Support LoqusDB REST API queries
### Fixed
- Show other causative once, even if several events point to it
- Filtering variants by mitochondrial chromosome for cases with genome build=38
- HPO gene search button triggers any warnings for clinical / non-existing genes also on first search
- Fixed a bug in variants pages caused by MT variants without alt_frequency
- Tests for CADD score parsing function
- Fixed the look of IGV settings on SNV variant page
- Cases analyzed once shown as `rerun`
- Missing case track on case re-upload
- Fixed severity rank for SO term "regulatory region ablation"
### Changed
- Refactor according to CodeFactor - mostly reuse of duplicated code
- Phenomodels language adjustment
- Open variants in a new window (from variants page)
- Open overlapping and compound variants in a new window (from variant page)
- gnomAD link points to gnomAD v.3 (build GRCh38) for mitochondrial variants.
- Display only number of affected genes for dismissed SVs in general report
- Chromosome build check when populating the variants filter chromosome selection
- Display mitochondrial and rare diseases coverage report in cases with missing 'rare' track

## [4.31.1]
### Added
### Changed
- Remove mitochondrial and coverage report from cancer cases sidebar
### Fixed
- ClinVar page when dbSNP id is None

## [4.31]
### Added
- gnomAD annotation field in admin guide
- Export also dynamic panel genes not associated to an HPO term when downloading the HPO panel
- Primary HGNC transcript info in variant export files
- Show variant quality (QUAL field from vcf) in the variant summary
- Load/update PDF gene fusion reports (clinical and research) generated with Arriba
- Support new MANE annotations from VEP (both MANE Select and MANE Plus Clinical)
- Display on case activity the event of a user resetting all dismissed variants
- Support gnomAD population frequencies for mitochondrial variants
- Anchor links in Casedata ClinVar panels to redirect after renaming individuals
### Fixed
- Replace old docs link www.clinicalgenomics.se/scout with new https://clinical-genomics.github.io/scout
- Page formatting issues whenever case and variant comments contain extremely long strings with no spaces
- Chromograph images can be one column and have scrollbar. Removed legacy code.
- Column labels for ClinVar case submission
- Page crashing looking for LoqusDB observation when variant doesn't exist
- Missing inheritance models and custom inheritance models on newly created gene panels
- Accept only numbers in managed variants filter as position and end coordinates
- SNP id format and links in Variant page, ClinVar submission form and general report
- Case groups tooltip triggered only when mouse is on the panel header
### Changed
- A more compact case groups panel
- Added landscape orientation CSS style to cancer coverage and QC demo report
- Improve user documentation to create and save new gene panels
- Removed option to use space as separator when uploading gene panels
- Separating the columns of standard and custom inheritance models in gene panels
- Improved ClinVar instructions for users using non-English Excel

## [4.30.2]
### Added
### Fixed
- Use VEP RefSeq ID if RefSeq list is empty in RefSeq transcripts overview
- Bug creating variant links for variants with no end_chrom
### Changed

## [4.30.1]
### Added
### Fixed
- Cryptography dependency fixed to use version < 3.4
### Changed

## [4.30]
### Added
- Introduced a `reset dismiss variant` verb
- Button to reset all dismissed variants for a case
- Add black border to Chromograph ideograms
- Show ClinVar annotations on variantS page
- Added integration with GENS, copy number visualization tool
- Added a VUS label to the manual classification variant tags
- Add additional information to SNV verification emails
- Tooltips documenting manual annotations from default panels
- Case groups now show bam files from all cases on align view
### Fixed
- Center initial igv view on variant start with SNV/indels
- Don't set initial igv view to negative coordinates
- Display of GQ for SV and STR
- Parsing of AD and related info for STRs
- LoqusDB field in institute settings accepts only existing Loqus instances
- Fix DECIPHER link to work after DECIPHER migrated to GRCh38
- Removed visibility window param from igv.js genes track
- Updated HPO download URL
- Patch HPO download test correctly
- Reference size on STR hover not needed (also wrong)
- Introduced genome build check (allowed values: 37, 38, "37", "38") on case load
- Improve case searching by assignee full name
- Populating the LoqusDB select in institute settings
### Changed
- Cancer variants table header (pop freq etc)
- Only admin users can modify LoqusDB instance in Institute settings
- Style of case synopsis, variants and case comments
- Switched to igv.js 2.7.5
- Do not choke if case is missing research variants when research requested
- Count cases in LoqusDB by variant type
- Introduce deprecation warning for Loqus configs that are not dictionaries
- Improve create new gene panel form validation
- Make XM- transcripts less visible if they don't overlap with transcript refseq_id in variant page
- Color of gene panels and comments panels on cases and variant pages
- Do not choke if case is missing research variants when reserch requested

## [4.29.1]
### Added
### Fixed
- Always load STR variants regardless of RankScore threshold (hotfix)
### Changed

## [4.29]
### Added
- Added a page about migrating potentially breaking changes to the documentation
- markdown_include in development requirements file
- STR variants filter
- Display source, Z-score, inheritance pattern for STR annotations from Stranger (>0.6.1) if available
- Coverage and quality report to cancer view
### Fixed
- ACMG classification page crashing when trying to visualize a classification that was removed
- Pretty print HGVS on gene variants (URL-decode VEP)
- Broken or missing link in the documentation
- Multiple gene names in ClinVar submission form
- Inheritance model select field in ClinVar submission
- IGV.js >2.7.0 has an issue with the gene track zoom levels - temp freeze at 2.7.0
- Revert CORS-anywhere and introduce a local http proxy for cloud tracks
### Changed

## [4.28]
### Added
- Chromograph integration for displaying PNGs in case-page
- Add VAF to cancer case general report, and remove some of its unused fields
- Variants filter compatible with genome browser location strings
- Support for custom public igv tracks stored on the cloud
- Add tests to increase testing coverage
- Update case variants count after deleting variants
- Update IGV.js to latest (v2.7.4)
- Bypass igv.js CORS check using `https://github.com/Rob--W/cors-anywhere`
- Documentation on default and custom IGV.js tracks (admin docs)
- Lock phenomodels so they're editable by admins only
- Small case group assessment sharing
- Tutorial and files for deploying app on containers (Kubernetes pods)
- Canonical transcript and protein change of canonical transcript in exported variants excel sheet
- Support for Font Awesome version 6
- Submit to Beacon from case page sidebar
- Hide dismissed variants in variants pages and variants export function
- Systemd service files and instruction to deploy Scout using podman
### Fixed
- Bugfix: unused `chromgraph_prefix |tojson` removed
- Freeze coloredlogs temporarily
- Marrvel link
- Don't show TP53 link for silent or synonymous changes
- OMIM gene field accepts any custom number as OMIM gene
- Fix Pytest single quote vs double quote string
- Bug in gene variants search by similar cases and no similar case is found
- Delete unused file `userpanel.py`
- Primary transcripts in variant overview and general report
- Google OAuth2 login setup in README file
- Redirect to 'missing file'-icon if configured Chromograph file is missing
- Javascript error in case page
- Fix compound matching during variant loading for hg38
- Cancer variants view containing variants dismissed with cancer-specific reasons
- Zoom to SV variant length was missing IGV contig select
- Tooltips on case page when case has no default gene panels
### Changed
- Save case variants count in case document and not in sessions
- Style of gene panels multiselect on case page
- Collapse/expand main HPO checkboxes in phenomodel preview
- Replaced GQ (Genotype quality) with VAF (Variant allele frequency) in cancer variants GT table
- Allow loading of cancer cases with no tumor_purity field
- Truncate cDNA and protein changes in case report if longer than 20 characters


## [4.27]
### Added
- Exclude one or more variant categories when running variants delete command
### Fixed
### Changed

## [4.26.1]
### Added
### Fixed
- Links with 1-letter aa codes crash on frameshift etc
### Changed

## [4.26]
### Added
- Extend the delete variants command to print analysis date, track, institute, status and research status
- Delete variants by type of analysis (wgs|wes|panel)
- Links to cBioPortal, MutanTP53, IARC TP53, OncoKB, MyCancerGenome, CIViC
### Fixed
- Deleted variants count
### Changed
- Print output of variants delete command as a tab separated table

## [4.25]
### Added
- Command line function to remove variants from one or all cases
### Fixed
- Parse SMN None calls to None rather than False

## [4.24.1]
### Fixed
- Install requirements.txt via setup file

## [4.24]
### Added
- Institute-level phenotype models with sub-panels containing HPO and OMIM terms
- Runnable Docker demo
- Docker image build and push github action
- Makefile with shortcuts to docker commands
- Parse and save synopsis, phenotype and cohort terms from config files upon case upload
### Fixed
- Update dismissed variant status when variant dismissed key is missing
- Breakpoint two IGV button now shows correct chromosome when different from bp1
- Missing font lib in Docker image causing the PDF report download page to crash
- Sentieon Manta calls lack Somaticscore - load anyway
- ClinVar submissions crashing due to pinned variants that are not loaded
- Point ExAC pLI score to new gnomad server address
- Bug uploading cases missing phenotype terms in config file
- STRs loaded but not shown on browser page
- Bug when using adapter.variant.get_causatives with case_id without causatives
- Problem with fetching "solved" from scout export cases cli
- Better serialising of datetime and bson.ObjectId
- Added `volumes` folder to .gitignore
### Changed
- Make matching causative and managed variants foldable on case page
- Remove calls to PyMongo functions marked as deprecated in backend and frontend(as of version 3.7).
- Improved `scout update individual` command
- Export dynamic phenotypes with ordered gene lists as PDF


## [4.23]
### Added
- Save custom IGV track settings
- Show a flash message with clear info about non-valid genes when gene panel creation fails
- CNV report link in cancer case side navigation
- Return to comment section after editing, deleting or submitting a comment
- Managed variants
- MT vs 14 chromosome mean coverage stats if Scout is connected to Chanjo
### Fixed
- missing `vcf_cancer_sv` and `vcf_cancer_sv_research` to manual.
- Split ClinVar multiple clnsig values (slash-separated) and strip them of underscore for annotations without accession number
- Timeout of `All SNVs and INDELs` page when no valid gene is provided in the search
- Round CADD (MIPv9)
- Missing default panel value
- Invisible other causatives lines when other causatives lack gene symbols
### Changed
- Do not freeze mkdocs-material to version 4.6.1
- Remove pre-commit dependency

## [4.22]
### Added
- Editable cases comments
- Editable variants comments
### Fixed
- Empty variant activity panel
- STRs variants popover
- Split new ClinVar multiple significance terms for a variant
- Edit the selected comment, not the latest
### Changed
- Updated RELEASE docs.
- Pinned variants card style on the case page
- Merged `scout export exons` and `scout view exons` commands


## [4.21.2]
### Added
### Fixed
- Do not pre-filter research variants by (case-default) gene panels
- Show OMIM disease tooltip reliably
### Changed

## [4.21.1]
### Added
### Fixed
- Small change to Pop Freq column in variants ang gene panels to avoid strange text shrinking on small screens
- Direct use of HPO list for Clinical HPO SNV (and cancer SNV) filtering
- PDF coverage report redirecting to login page
### Changed
- Remove the option to dismiss single variants from all variants pages
- Bulk dismiss SNVs, SVs and cancer SNVs from variants pages

## [4.21]
### Added
- Support to configure LoqusDB per institute
- Highlight causative variants in the variants list
- Add tests. Mostly regarding building internal datatypes.
- Remove leading and trailing whitespaces from panel_name and display_name when panel is created
- Mark MANE transcript in list of transcripts in "Transcript overview" on variant page
- Show default panel name in case sidebar
- Previous buttons for variants pagination
- Adds a gh action that checks that the changelog is updated
- Adds a gh action that deploys new releases automatically to pypi
- Warn users if case default panels are outdated
- Define institute-specific gene panels for filtering in institute settings
- Use institute-specific gene panels in variants filtering
- Show somatic VAF for pinned and causative variants on case page

### Fixed
- Report pages redirect to login instead of crashing when session expires
- Variants filter loading in cancer variants page
- User, Causative and Cases tables not scaling to full page
- Improved docs for an initial production setup
- Compatibility with latest version of Black
- Fixed tests for Click>7
- Clinical filter required an extra click to Filter to return variants
- Restore pagination and shrink badges in the variants page tables
- Removing a user from the command line now inactivates the case only if user is last assignee and case is active
- Bugfix, LoqusDB per institute feature crashed when institute id was empty string
- Bugfix, LoqusDB calls where missing case count
- filter removal and upload for filters deleted from another page/other user
- Visualize outdated gene panels info in a popover instead of a tooltip in case page side panel

### Changed
- Highlight color on normal STRs in the variants table from green to blue
- Display breakpoints coordinates in verification emails only for structural variants


## [4.20]
### Added
- Display number of filtered variants vs number of total variants in variants page
- Search case by HPO terms
- Dismiss variant column in the variants tables
- Black and pre-commit packages to dev requirements

### Fixed
- Bug occurring when rerun is requested twice
- Peddy info fields in the demo config file
- Added load config safety check for multiple alignment files for one individual
- Formatting of cancer variants table
- Missing Score in SV variants table

### Changed
- Updated the documentation on how to create a new software release
- Genome build-aware cytobands coordinates
- Styling update of the Matchmaker card
- Select search type in case search form


## [4.19]

### Added
- Show internal ID for case
- Add internal ID for downloaded CGH files
- Export dynamic HPO gene list from case page
- Remove users as case assignees when their account is deleted
- Keep variants filters panel expanded when filters have been used

### Fixed
- Handle the ProxyFix ModuleNotFoundError when Werkzeug installed version is >1.0
- General report formatting issues whenever case and variant comments contain extremely long strings with no spaces

### Changed
- Created an institute wrapper page that contains list of cases, causatives, SNVs & Indels, user list, shared data and institute settings
- Display case name instead of case ID on clinVar submissions
- Changed icon of sample update in clinVar submissions


## [4.18]

### Added
- Filter cancer variants on cytoband coordinates
- Show dismiss reasons in a badge with hover for clinical variants
- Show an ellipsis if 10 cases or more to display with loqusdb matches
- A new blog post for version 4.17
- Tooltip to better describe Tumor and Normal columns in cancer variants
- Filter cancer SNVs and SVs by chromosome coordinates
- Default export of `Assertion method citation` to clinVar variants submission file
- Button to export up to 500 cancer variants, filtered or not
- Rename samples of a clinVar submission file

### Fixed
- Apply default gene panel on return to cancer variantS from variant view
- Revert to certificate checking when asking for Chanjo reports
- `scout download everything` command failing while downloading HPO terms

### Changed
- Turn tumor and normal allelic fraction to decimal numbers in tumor variants page
- Moved clinVar submissions code to the institutes blueprints
- Changed name of clinVar export files to FILENAME.Variant.csv and FILENAME.CaseData.csv
- Switched Google login libraries from Flask-OAuthlib to Authlib


## [4.17.1]

### Fixed
- Load cytobands for cases with chromosome build not "37" or "38"


## [4.17]

### Added
- COSMIC badge shown in cancer variants
- Default gene-panel in non-cancer structural view in url
- Filter SNVs and SVs by cytoband coordinates
- Filter cancer SNV variants by alt allele frequency in tumor
- Correct genome build in UCSC link from structural variant page



### Fixed
- Bug in clinVar form when variant has no gene
- Bug when sharing cases with the same institute twice
- Page crashing when removing causative variant tag
- Do not default to GATK caller when no caller info is provided for cancer SNVs


## [4.16.1]

### Fixed
- Fix the fix for handling of delivery reports for rerun cases

## [4.16]

### Added
- Adds possibility to add "lims_id" to cases. Currently only stored in database, not shown anywhere
- Adds verification comment box to SVs (previously only available for small variants)
- Scrollable pedigree panel

### Fixed
- Error caused by changes in WTForm (new release 2.3.x)
- Bug in OMIM case page form, causing the page to crash when a string was provided instead of a numerical OMIM id
- Fix Alamut link to work properly on hg38
- Better handling of delivery reports for rerun cases
- Small CodeFactor style issues: matchmaker results counting, a couple of incomplete tests and safer external xml
- Fix an issue with Phenomizer introduced by CodeFactor style changes

### Changed
- Updated the version of igv.js to 2.5.4

## [4.15.1]

### Added
- Display gene names in ClinVar submissions page
- Links to Varsome in variant transcripts table

### Fixed
- Small fixes to ClinVar submission form
- Gene panel page crash when old panel has no maintainers

## [4.15]

### Added
- Clinvar CNVs IGV track
- Gene panels can have maintainers
- Keep variant actions (dismissed, manual rank, mosaic, acmg, comments) upon variant re-upload
- Keep variant actions also on full case re-upload

### Fixed
- Fix the link to Ensembl for SV variants when genome build 38.
- Arrange information in columns on variant page
- Fix so that new cosmic identifier (COSV) is also acceptable #1304
- Fixed COSMIC tag in INFO (outside of CSQ) to be parses as well with `&` splitter.
- COSMIC stub URL changed to https://cancer.sanger.ac.uk/cosmic/search?q= instead.
- Updated to a version of IGV where bigBed tracks are visualized correctly
- Clinvar submission files are named according to the content (variant_data and case_data)
- Always show causatives from other cases in case overview
- Correct disease associations for gene symbol aliases that exist as separate genes
- Re-add "custom annotations" for SV variants
- The override ClinVar P/LP add-in in the Clinical Filter failed for new CSQ strings

### Changed
- Runs all CI checks in github actions

## [4.14.1]

### Fixed
- Error when variant found in loqusdb is not loaded for other case

## [4.14]

### Added
- Use github actions to run tests
- Adds CLI command to update individual alignments path
- Update HPO terms using downloaded definitions files
- Option to use alternative flask config when running `scout serve`
- Requirement to use loqusdb >= 2.5 if integrated

### Fixed
- Do not display Pedigree panel in cancer view
- Do not rely on internet connection and services available when running CI tests
- Variant loading assumes GATK if no caller set given and GATK filter status is seen in FILTER
- Pass genome build param all the way in order to get the right gene mappings for cases with build 38
- Parse correctly variants with zero frequency values
- Continue even if there are problems to create a region vcf
- STR and cancer variant navigation back to variants pages could fail

### Changed
- Improved code that sends requests to the external APIs
- Updates ranges for user ranks to fit todays usage
- Run coveralls on github actions instead of travis
- Run pip checks on github actions instead of coveralls
- For hg38 cases, change gnomAD link to point to version 3.0 (which is hg38 based)
- Show pinned or causative STR variants a bit more human readable

## [4.13.1]

### Added
### Fixed
- Typo that caused not all clinvar conflicting interpretations to be loaded no matter what
- Parse and retrieve clinvar annotations from VEP-annotated (VEP 97+) CSQ VCF field
- Variant clinvar significance shown as `not provided` whenever is `Uncertain significance`
- Phenomizer query crashing when case has no HPO terms assigned
- Fixed a bug affecting `All SNVs and INDELs` page when variants don't have canonical transcript
- Add gene name or id in cancer variant view

### Changed
- Cancer Variant view changed "Variant:Transcript:Exon:HGVS" to "Gene:Transcript:Exon:HGVS"

## [4.13]

### Added
- ClinVar SNVs track in IGV
- Add SMA view with SMN Copy Number data
- Easier to assign OMIM diagnoses from case page
- OMIM terms and specific OMIM term page

### Fixed
- Bug when adding a new gene to a panel
- Restored missing recent delivery reports
- Fixed style and links to other reports in case side panel
- Deleting cases using display_name and institute not deleting its variants
- Fixed bug that caused coordinates filter to override other filters
- Fixed a problem with finding some INS in loqusdb
- Layout on SV page when local observations without cases are present
- Make scout compatible with the new HPO definition files from `http://compbio.charite.de/jenkins/`
- General report visualization error when SNVs display names are very long


### Changed


## [4.12.4]

### Fixed
- Layout on SV page when local observations without cases are present

## [4.12.3]

### Fixed
- Case report when causative or pinned SVs have non null allele frequencies

## [4.12.2]

### Fixed
- SV variant links now take you to the SV variant page again
- Cancer variant view has cleaner table data entries for "N/A" data
- Pinned variant case level display hotfix for cancer and str - more on this later
- Cancer variants show correct alt/ref reads mirroring alt frequency now
- Always load all clinical STR variants even if a region load is attempted - index may be missing
- Same case repetition in variant local observations

## [4.12.1]

### Fixed
- Bug in variant.gene when gene has no HGVS description


## [4.12]

### Added
- Accepts `alignment_path` in load config to pass bam/cram files
- Display all phenotypes on variant page
- Display hgvs coordinates on pinned and causatives
- Clear panel pending changes
- Adds option to setup the database with static files
- Adds cli command to download the resources from CLI that scout needs
- Adds test files for merged somatic SV and CNV; as well as merged SNV, and INDEL part of #1279
- Allows for upload of OMIM-AUTO gene panel from static files without api-key

### Fixed
- Cancer case HPO panel variants link
- Fix so that some drop downs have correct size
- First IGV button in str variants page
- Cancer case activates on SNV variants
- Cases activate when STR variants are viewed
- Always calculate code coverage
- Pinned/Classification/comments in all types of variants pages
- Null values for panel's custom_inheritance_models
- Discrepancy between the manual disease transcripts and those in database in gene-edit page
- ACMG classification not showing for some causatives
- Fix bug which caused IGV.js to use hg19 reference files for hg38 data
- Bug when multiple bam files sources with non-null values are available


### Changed
- Renamed `requests` file to `scout_requests`
- Cancer variant view shows two, instead of four, decimals for allele and normal


## [4.11.1]

### Fixed
- Institute settings page
- Link institute settings to sharing institutes choices

## [4.11.0]

### Added
- Display locus name on STR variant page
- Alternative key `GNOMADAF_popmax` for Gnomad popmax allele frequency
- Automatic suggestions on how to improve the code on Pull Requests
- Parse GERP, phastCons and phyloP annotations from vep annotated CSQ fields
- Avoid flickering comment popovers in variant list
- Parse REVEL score from vep annotated CSQ fields
- Allow users to modify general institute settings
- Optionally format code automatically on commit
- Adds command to backup vital parts `scout export database`
- Parsing and displaying cancer SV variants from Manta annotated VCF files
- Dismiss cancer snv variants with cancer-specific options
- Add IGV.js UPD, RHO and TIDDIT coverage wig tracks.


### Fixed
- Slightly darker page background
- Fixed an issued with parsed conservation values from CSQ
- Clinvar submissions accessible to all users of an institute
- Header toolbar when on Clinvar page now shows institute name correctly
- Case should not always inactivate upon update
- Show dismissed snv cancer variants as grey on the cancer variants page
- Improved style of mappability link and local observations on variant page
- Convert all the GET requests to the igv view to POST request
- Error when updating gene panels using a file containing BOM chars
- Add/replace gene radio button not working in gene panels


## [4.10.1]

### Fixed
- Fixed issue with opening research variants
- Problem with coveralls not called by Travis CI
- Handle Biomart service down in tests


## [4.10.0]

### Added
- Rank score model in causatives page
- Exportable HPO terms from phenotypes page
- AMP guideline tiers for cancer variants
- Adds scroll for the transcript tab
- Added CLI option to query cases on time since case event was added
- Shadow clinical assessments also on research variants display
- Support for CRAM alignment files
- Improved str variants view : sorting by locus, grouped by allele.
- Delivery report PDF export
- New mosaicism tag option
- Add or modify individuals' age or tissue type from case page
- Display GC and allele depth in causatives table.
- Included primary reference transcript in general report
- Included partial causative variants in general report
- Remove dependency of loqusdb by utilising the CLI

### Fixed
- Fixed update OMIM command bug due to change in the header of the genemap2 file
- Removed Mosaic Tag from Cancer variants
- Fixes issue with unaligned table headers that comes with hidden Datatables
- Layout in general report PDF export
- Fixed issue on the case statistics view. The validation bars didn't show up when all institutes were selected. Now they do.
- Fixed missing path import by importing pathlib.Path
- Handle index inconsistencies in the update index functions
- Fixed layout problems


## [4.9.0]

### Added
- Improved MatchMaker pages, including visible patient contacts email address
- New badges for the github repo
- Links to [GENEMANIA](genemania.org)
- Sort gene panel list on case view.
- More automatic tests
- Allow loading of custom annotations in VCF using the SCOUT_CUSTOM info tag.

### Fixed
- Fix error when a gene is added to an empty dynamic gene panel
- Fix crash when attempting to add genes on incorrect format to dynamic gene panel
- Manual rank variant tags could be saved in a "Select a tag"-state, a problem in the variants view.
- Same case evaluations are no longer shown as gray previous evaluations on the variants page
- Stay on research pages, even if reset, next first buttons are pressed..
- Overlapping variants will now be visible on variant page again
- Fix missing classification comments and links in evaluations page
- All prioritized cases are shown on cases page


## [4.8.3]

### Added

### Fixed
- Bug when ordering sanger
- Improved scrolling over long list of genes/transcripts


## [4.8.2]

### Added

### Fixed
- Avoid opening extra tab for coverage report
- Fixed a problem when rank model version was saved as floats and not strings
- Fixed a problem with displaying dismiss variant reasons on the general report
- Disable load and delete filter buttons if there are no saved filters
- Fix problem with missing verifications
- Remove duplicate users and merge their data and activity


## [4.8.1]

### Added

### Fixed
- Prevent login fail for users with id defined by ObjectId and not email
- Prevent the app from crashing with `AttributeError: 'NoneType' object has no attribute 'message'`


## [4.8.0]

### Added
- Updated Scout to use Bootstrap 4.3
- New looks for Scout
- Improved dashboard using Chart.js
- Ask before inactivating a case where last assigned user leaves it
- Genes can be manually added to the dynamic gene list directly on the case page
- Dynamic gene panels can optionally be used with clinical filter, instead of default gene panel
- Dynamic gene panels get link out to chanjo-report for coverage report
- Load all clinvar variants with clinvar Pathogenic, Likely Pathogenic and Conflicting pathogenic
- Show transcripts with exon numbers for structural variants
- Case sort order can now be toggled between ascending and descending.
- Variants can be marked as partial causative if phenotype is available for case.
- Show a frequency tooltip hover for SV-variants.
- Added support for LDAP login system
- Search snv and structural variants by chromosomal coordinates
- Structural variants can be marked as partial causative if phenotype is available for case.
- Show normal and pathologic limits for STRs in the STR variants view.
- Institute level persistent variant filter settings that can be retrieved and used.
- export causative variants to Excel
- Add support for ROH, WIG and chromosome PNGs in case-view

### Fixed
- Fixed missing import for variants with comments
- Instructions on how to build docs
- Keep sanger order + verification when updating/reloading variants
- Fixed and moved broken filter actions (HPO gene panel and reset filter)
- Fixed string conversion to number
- UCSC links for structural variants are now separated per breakpoint (and whole variant where applicable)
- Reintroduced missing coverage report
- Fixed a bug preventing loading samples using the command line
- Better inheritance models customization for genes in gene panels
- STR variant page back to list button now does its one job.
- Allows to setup scout without a omim api key
- Fixed error causing "favicon not found" flash messages
- Removed flask --version from base cli
- Request rerun no longer changes case status. Active or archived cases inactivate on upload.
- Fixed missing tooltip on the cancer variants page
- Fixed weird Rank cell in variants page
- Next and first buttons order swap
- Added pagination (and POST capability) to cancer variants.
- Improves loading speed for variant page
- Problem with updating variant rank when no variants
- Improved Clinvar submission form
- General report crashing when dismissed variant has no valid dismiss code
- Also show collaborative case variants on the All variants view.
- Improved phenotype search using dataTables.js on phenotypes page
- Search and delete users with `email` instead of `_id`
- Fixed css styles so that multiselect options will all fit one column


## [4.7.3]

### Added
- RankScore can be used with VCFs for vcf_cancer files

### Fixed
- Fix issue with STR view next page button not doing its one job.

### Deleted
- Removed pileup as a bam viewing option. This is replaced by IGV


## [4.7.2]

### Added
- Show earlier ACMG classification in the variant list

### Fixed
- Fixed igv search not working due to igv.js dist 2.2.17
- Fixed searches for cases with a gene with variants pinned or marked causative.
- Load variant pages faster after fixing other causatives query
- Fixed mitochondrial report bug for variants without genes

## [4.7.1]

### Added

### Fixed
- Fixed bug on genes page


## [4.7.0]

### Added
- Export genes and gene panels in build GRCh38
- Search for cases with variants pinned or marked causative in a given gene.
- Search for cases phenotypically similar to a case also from WUI.
- Case variant searches can be limited to similar cases, matching HPO-terms,
  phenogroups and cohorts.
- De-archive reruns and flag them as 'inactive' if archived
- Sort cases by analysis_date, track or status
- Display cases in the following order: prioritized, active, inactive, archived, solved
- Assign case to user when user activates it or asks for rerun
- Case becomes inactive when it has no assignees
- Fetch refseq version from entrez and use it in clinvar form
- Load and export of exons for all genes, independent on refseq
- Documentation for loading/updating exons
- Showing SV variant annotations: SV cgh frequencies, gnomad-SV, local SV frequencies
- Showing transcripts mapping score in segmental duplications
- Handle requests to Ensembl Rest API
- Handle requests to Ensembl Rest Biomart
- STR variants view now displays GT and IGV link.
- Description field for gene panels
- Export exons in build 37 and 38 using the command line

### Fixed
- Fixes of and induced by build tests
- Fixed bug affecting variant observations in other cases
- Fixed a bug that showed wrong gene coverage in general panel PDF export
- MT report only shows variants occurring in the specific individual of the excel sheet
- Disable SSL certifcate verification in requests to chanjo
- Updates how intervaltree and pymongo is used to void deprecated functions
- Increased size of IGV sample tracks
- Optimized tests


## [4.6.1]

### Added

### Fixed
- Missing 'father' and 'mother' keys when parsing single individual cases


## [4.6.0]

### Added
- Description of Scout branching model in CONTRIBUTING doc
- Causatives in alphabetical order, display ACMG classification and filter by gene.
- Added 'external' to the list of analysis type options
- Adds functionality to display "Tissue type". Passed via load config.
- Update to IGV 2.

### Fixed
- Fixed alignment visualization and vcf2cytosure availability for demo case samples
- Fixed 3 bugs affecting SV pages visualization
- Reintroduced the --version cli option
- Fixed variants query by panel (hpo panel + gene panel).
- Downloaded MT report contains excel files with individuals' display name
- Refactored code in parsing of config files.


## [4.5.1]

### Added

### Fixed
- update requirement to use PyYaml version >= 5.1
- Safer code when loading config params in cli base


## [4.5.0]

### Added
- Search for similar cases from scout view CLI
- Scout cli is now invoked from the app object and works under the app context

### Fixed
- PyYaml dependency fixed to use version >= 5.1


## [4.4.1]

### Added
- Display SV rank model version when available

### Fixed
- Fixed upload of delivery report via API


## [4.4.0]

### Added
- Displaying more info on the Causatives page and hiding those not causative at the case level
- Add a comment text field to Sanger order request form, allowing a message to be included in the email
- MatchMaker Exchange integration
- List cases with empty synopsis, missing HPO terms and phenotype groups.
- Search for cases with open research list, or a given case status (active, inactive, archived)

### Fixed
- Variant query builder split into several functions
- Fixed delivery report load bug


## [4.3.3]

### Added
- Different individual table for cancer cases

### Fixed
- Dashboard collects validated variants from verification events instead of using 'sanger' field
- Cases shared with collaborators are visible again in cases page
- Force users to select a real institute to share cases with (actionbar select fix)


## [4.3.2]

### Added
- Dashboard data can be filtered using filters available in cases page
- Causatives for each institute are displayed on a dedicated page
- SNVs and and SVs are searchable across cases by gene and rank score
- A more complete report with validated variants is downloadable from dashboard

### Fixed
- Clinsig filter is fixed so clinsig numerical values are returned
- Split multi clinsig string values in different elements of clinsig array
- Regex to search in multi clinsig string values or multi revstat string values
- It works to upload vcf files with no variants now
- Combined Pileup and IGV alignments for SVs having variant start and stop on the same chromosome


## [4.3.1]

### Added
- Show calls from all callers even if call is not available
- Instructions to install cairo and pango libs from WeasyPrint page
- Display cases with number of variants from CLI
- Only display cases with number of variants above certain treshold. (Also CLI)
- Export of verified variants by CLI or from the dashboard
- Extend case level queries with default panels, cohorts and phenotype groups.
- Slice dashboard statistics display using case level queries
- Add a view where all variants for an institute can be searched across cases, filtering on gene and rank score. Allows searching research variants for cases that have research open.

### Fixed
- Fixed code to extract variant conservation (gerp, phyloP, phastCons)
- Visualization of PDF-exported gene panels
- Reintroduced the exon/intron number in variant verification email
- Sex and affected status is correctly displayed on general report
- Force number validation in SV filter by size
- Display ensembl transcripts when no refseq exists


## [4.3.0]

### Added
- Mosaicism tag on variants
- Show and filter on SweGen frequency for SVs
- Show annotations for STR variants
- Show all transcripts in verification email
- Added mitochondrial export
- Adds alternative to search for SVs shorter that the given length
- Look for 'bcftools' in the `set` field of VCFs
- Display digenic inheritance from OMIM
- Displays what refseq transcript that is primary in hgnc

### Fixed

- Archived panels displays the correct date (not retroactive change)
- Fixed problem with waiting times in gene panel exports
- Clinvar fiter not working with human readable clinsig values

## [4.2.2]

### Fixed
- Fixed gene panel create/modify from CSV file utf-8 decoding error
- Updating genes in gene panels now supports edit comments and entry version
- Gene panel export timeout error

## [4.2.1]

### Fixed
- Re-introduced gene name(s) in verification email subject
- Better PDF rendering for excluded variants in report
- Problem to access old case when `is_default` did not exist on a panel


## [4.2.0]

### Added
- New index on variant_id for events
- Display overlapping compounds on variants view

### Fixed
- Fixed broken clinical filter


## [4.1.4]

### Added
- Download of filtered SVs

### Fixed
- Fixed broken download of filtered variants
- Fixed visualization issue in gene panel PDF export
- Fixed bug when updating gene names in variant controller


## [4.1.3]

### Fixed
- Displays all primary transcripts


## [4.1.2]

### Added
- Option add/replace when updating a panel via CSV file
- More flexible versioning of the gene panels
- Printing coverage report on the bottom of the pdf case report
- Variant verification option for SVs
- Logs uri without pwd when connecting
- Disease-causing transcripts in case report
- Thicker lines in case report
- Supports HPO search for cases, both terms or if described in synopsis
- Adds sanger information to dashboard

### Fixed
- Use db name instead of **auth** as default for authentication
- Fixes so that reports can be generated even with many variants
- Fixed sanger validation popup to show individual variants queried by user and institute.
- Fixed problem with setting up scout
- Fixes problem when exac file is not available through broad ftp
- Fetch transcripts for correct build in `adapter.hgnc_gene`

## [4.1.1]
- Fix problem with institute authentication flash message in utils
- Fix problem with comments
- Fix problem with ensembl link


## [4.1.0]

### Added
- OMIM phenotypes to case report
- Command to download all panel app gene panels `scout load panel --panel-app`
- Links to genenames.org and omim on gene page
- Popup on gene at variants page with gene information
- reset sanger status to "Not validated" for pinned variants
- highlight cases with variants to be evaluated by Sanger on the cases page
- option to point to local reference files to the genome viewer pileup.js. Documented in `docs.admin-guide.server`
- option to export single variants in `scout export variants`
- option to load a multiqc report together with a case(add line in load config)
- added a view for searching HPO terms. It is accessed from the top left corner menu
- Updates the variants view for cancer variants. Adds a small cancer specific filter for known variants
- Adds hgvs information on cancer variants page
- Adds option to update phenotype groups from CLI

### Fixed
- Improved Clinvar to submit variants from different cases. Fixed HPO terms in casedata according to feedback
- Fixed broken link to case page from Sanger modal in cases view
- Now only cases with non empty lists of causative variants are returned in `adapter.case(has_causatives=True)`
- Can handle Tumor only samples
- Long lists of HGNC symbols are now possible. This was previously difficult with manual, uploaded or by HPO search when changing filter settings due to GET request limitations. Relevant pages now use POST requests. Adds the dynamic HPO panel as a selection on the gene panel dropdown.
- Variant filter defaults to default panels also on SV and Cancer variants pages.

## [4.0.0]

### WARNING ###

This is a major version update and will require that the backend of pre releases is updated.
Run commands:

```
$scout update genes
$scout update hpo
```

- Created a Clinvar submission tool, to speed up Clinvar submission of SNVs and SVs
- Added an analysis report page (html and PDF format) containing phenotype, gene panels and variants that are relevant to solve a case.

### Fixed
- Optimized evaluated variants to speed up creation of case report
- Moved igv and pileup viewer under a common folder
- Fixed MT alignment view pileup.js
- Fixed coordinates for SVs with start chromosome different from end chromosome
- Global comments shown across cases and institutes. Case-specific variant comments are shown only for that specific case.
- Links to clinvar submitted variants at the cases level
- Adapts clinvar parsing to new format
- Fixed problem in `scout update user` when the user object had no roles
- Makes pileup.js use online genome resources when viewing alignments. Now any instance of Scout can make use of this functionality.
- Fix ensembl link for structural variants
- Works even when cases does not have `'madeline_info'`
- Parses Polyphen in correct way again
- Fix problem with parsing gnomad from VEP

### Added
- Added a PDF export function for gene panels
- Added a "Filter and export" button to export custom-filtered SNVs to CSV file
- Dismiss SVs
- Added IGV alignments viewer
- Read delivery report path from case config or CLI command
- Filter for spidex scores
- All HPO terms are now added and fetched from the correct source (https://github.com/obophenotype/human-phenotype-ontology/blob/master/hp.obo)
- New command `scout update hpo`
- New command `scout update genes` will fetch all the latest information about genes and update them
- Load **all** variants found on chromosome **MT**
- Adds choice in cases overview do show as many cases as user like

### Removed
- pileup.min.js and pileup css are imported from a remote web location now
- All source files for HPO information, this is instead fetched directly from source
- All source files for gene information, this is instead fetched directly from source

## [3.0.0]
### Fixed
- hide pedigree panel unless it exists

## [1.5.1] - 2016-07-27
### Fixed
- look for both ".bam.bai" and ".bai" extensions

## [1.4.0] - 2016-03-22
### Added
- support for local frequency through loqusdb
- bunch of other stuff

## [1.3.0] - 2016-02-19
### Fixed
- Update query-phenomizer and add username/password

### Changed
- Update the way a case is checked for rerun-status

### Added
- Add new button to mark a case as "checked"
- Link to clinical variants _without_ 1000G annotation

## [1.2.2] - 2016-02-18
### Fixed
- avoid filtering out variants lacking ExAC and 1000G annotations

## [1.1.3] - 2015-10-01
### Fixed
- persist (clinical) filter when clicking load more
- fix #154 by robustly setting clinical filter func. terms

## [1.1.2] - 2015-09-07
### Fixed
- avoid replacing coverage report with none
- update SO terms, refactored

## [1.1.1] - 2015-08-20
### Fixed
- fetch case based on collaborator status (not owner)

## [1.1.0] - 2015-05-29
### Added
- link(s) to SNPedia based on RS-numbers
- new Jinja filter to "humanize" decimal numbers
- show gene panels in variant view
- new Jinja filter for decoding URL encoding
- add indicator to variants in list that have comments
- add variant number threshold and rank score threshold to load function
- add event methods to mongo adapter
- add tests for models
- show badge "old" if comment was written for a previous analysis

### Changed
- show cDNA change in transcript summary unless variant is exonic
- moved compounds table further up the page
- show dates for case uploads in ISO format
- moved variant comments higher up on page
- updated documentation for pages
- read in coverage report as blob in database and serve directly
- change ``OmimPhenotype`` to ``PhenotypeTerm``
- reorganize models sub-package
- move events (and comments) to separate collection
- only display prev/next links for the research list
- include variant type in breadcrumbs e.g. "Clinical variants"

### Removed
- drop dependency on moment.js

### Fixed
- show the same level of detail for all frequencies on all pages
- properly decode URL encoded symbols in amino acid/cDNA change strings
- fixed issue with wipe permissions in MongoDB
- include default gene lists in "variants" link in breadcrumbs

## [1.0.2] - 2015-05-20
### Changed
- update case fetching function

### Fixed
- handle multiple cases with same id

## [1.0.1] - 2015-04-28
### Fixed
- Fix building URL parameters in cases list Vue component

## [1.0.0] - 2015-04-12
Codename: Sara Lund

![Release 1.0](artwork/releases/release-1-0.jpg)

### Added
- Add email logging for unexpected errors
- New command line tool for deleting case

### Changed
- Much improved logging overall
- Updated documentation/usage guide
- Removed non-working IGV link

### Fixed
- Show sample display name in GT call
- Various small bug fixes
- Make it easier to hover over popups

## [0.0.2-rc1] - 2015-03-04
### Added
- add protein table for each variant
- add many more external links
- add coverage reports as PDFs

### Changed
- incorporate user feedback updates
- big refactor of load scripts

## [0.0.2-rc2] - 2015-03-04
### Changes
- add gene table with gene description
- reorganize inheritance models box

### Fixed
- avoid overwriting gene list on "research" load
- fix various bugs in external links

## [0.0.2-rc3] - 2015-03-05
### Added
- Activity log feed to variant view
- Adds protein change strings to ODM and Sanger email

### Changed
- Extract activity log component to macro

### Fixes
- Make Ensembl transcript links use archive website<|MERGE_RESOLUTION|>--- conflicted
+++ resolved
@@ -19,12 +19,8 @@
 - Fixed Sanger order / Cancel order modal close buttons
 - Visibility of SV type in ClinVar submission form
 - Fixed a couple of creations where now was called twice, so updated_at and created_at could differ
-<<<<<<< HEAD
+- Deprecated Ubuntu version 18.04 in one GitHub action
 - Panels that have been removed (hidden) should not be visible in views where overlapping gene panels for genes are shown
-=======
-- Deprecated Ubuntu version 18.04 in one GitHub action
-
->>>>>>> 2888bb0f
 
 ## [4.64]
 ### Added
