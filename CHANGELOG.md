--- conflicted
+++ resolved
@@ -6,11 +6,8 @@
 
 ## []
 ### Added
-<<<<<<< HEAD
+- Dark mode, using browser/OS media preference
 - Better pagination and number of variants returned by queries in `Search SNVs and INDELs` page
-=======
-- Dark mode, using browser/OS media preference
->>>>>>> 68613aba
 ### Changed
 - Improved HTML syntax in case report template
 - Refactored and simplified code used for collecting gene variants for `Search SNVs and INDELs` page
