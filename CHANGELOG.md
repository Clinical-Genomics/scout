--- conflicted
+++ resolved
@@ -5,15 +5,12 @@
 About changelog [here](https://keepachangelog.com/en/1.0.0/)
 
 ## [unreleased]
-<<<<<<< HEAD
+### Added
+- Parsing variant's`local_obs_cancer_somatic_panel_old` and `local_obs_cancer_somatic_panel_old_freq`from `Cancer_Somatic_Panel_Obs` and `Cancer_Somatic_Panel_Frq` INFO keys respectively (#5594)
 ### Added
 - Code for refreshing id token, if needed. To be used for authenticated requests to chanjo2 (#5532)
 ### Changed
 - Chanjo2 requests are sent with OIDC id token, if available (#5532)
-=======
-###
-- Parsing variant's`local_obs_cancer_somatic_panel_old` and `local_obs_cancer_somatic_panel_old_freq`from `Cancer_Somatic_Panel_Obs` and `Cancer_Somatic_Panel_Frq` INFO keys respectively (#5594)
->>>>>>> 9af4dbc1
 ### Fixed
 - Treat -1 values as None values when parsing archived LoqusDB frequencies (#5591)
 
