--- conflicted
+++ resolved
@@ -11,11 +11,8 @@
 - Add black border to ideograms
 - Show ClinVar annotations on variantS page
 - Added integration with GENS, copy number visualization tool
-<<<<<<< HEAD
+- Add additional information to SNV verification emails
 - Support LoqusDB REST API queries
-=======
-- Add additional information to SNV verification emails
->>>>>>> a8140854
 ### Fixed
 - Center initial igv view on variant start with SNV/indels
 - Don't set initial igv view to negative coordinates
@@ -31,14 +28,10 @@
 - Only admin users can modify LoqusDB instance in Institute settings
 - Style of case synopsis and variants and case comments
 - Switched to igv.js 2.7.5
-<<<<<<< HEAD
+- Do not choke if case is missing research variants when reserch requested
 - Switched to igv.js 2.4.7
 - Count cases in LoqusDB by variant type
 - Introduce deprecation warning for Loqus configs that are not dictionaries
-
-=======
-- Do not choke if case is missing research variants when reserch requested
->>>>>>> a8140854
 
 ## [4.29.1]
 ### Added
