--- conflicted
+++ resolved
@@ -4,18 +4,12 @@
 
 About changelog [here](https://keepachangelog.com/en/1.0.0/)
 
-<<<<<<< HEAD
-## [4.52
+## []
 ### Added
 - Institute settings allow saving multiple loqusdb instances for one institute
 - Display stats from multiple instances of loqusdb on variant page
-=======
-
-## []
-### Added
 ### Changed
 - Point Alamut API key docs link to new API version
->>>>>>> bda08448
 ### Fixed
 - Vulnerabilities flagged by SonarCloud
 
