# Change Log
All notable changes to this project will be documented in this file.
This project adheres to [Semantic Versioning](http://semver.org/).

About changelog [here](https://keepachangelog.com/en/1.0.0/)

## [unreleased]
### Added
- Link to chanjo2 MANE coverage overview on case page and panel page
- More SVI recommendation links on the ACMG page
- IGV buttons for SMN CN page
- Warnings on ACMG classifications for potentially conflicting classification pairs
- ACMG Bayesian foundation point scale after Tavtigian for variant heat profile
### Changed
- Variants query backend allows rank_score filtering
- Added script to tabulate causatives clinical filter rank
- Do not display inheritance models associated to ORPHA terms on variant page
- Moved edit and delete buttons close to gene names on gene panel page and other aesthetical fixes
### Fixed
- Make BA1 fully stand-alone to Benign prediction
- Modifying Benign terms to "Moderate" has no effect under Richards. Ignored completely before, will retain unmodified significance now
- Extract all fields correctly when exporting a panel to file from gene panel page
- Custom updates to a gene in a panel
<<<<<<< HEAD
- Cancer SV, Fusion, MEI and Outlier filters are shown on the Institute Filters overview
=======
- Gene panel PDF export, including gene links
>>>>>>> bc8d4571

## [4.89.2]
## Fixed
- If OMIM gene panel gene symbols are not mapping to hgnc_id, allow fallback use of a unique gene alias

## [4.89.1]
### Fixed
- General case report crash when encountering STR variants without `source` tags
- Coloring and SV inheritance patterns on general case report

## [4.89]
### Added
- Button on SMN CN page to search variants within SMN1 and SMN2 genes
- Options for selectively updating OMICS variants (fraser, outrider) on a case
- Log users' activity to file by specifying `USERS_ACTIVITY_LOG_PATH` parameter in app config
- `Mean MT coverage`, `Mean chrom 14 coverage` and `Estimated mtDNA copy number` on MT coverage file from chanjo2 if available
- In ClinVar multistep form, preselect ACMG criteria according to the variant's ACMG classification, if available
- Subject id search from caseS page (supporting multiple sample types e.g.) - adding indexes to speed up caseS queries
- Advanced cases search to narrow down results using more than one search parameter
- Coverage report available for any case with samples containing d4 files, even if case has no associated gene panels
- RNA delivery reports
- Two new LRS SV callers (hificnv, severus)
### Changed
- Documentation for OMICS variants and updating a case
- Include both creation and deletion dates in gene panels pages
- Moved code to collect MT copy number stats for the MT report to the chanjo extension
- On the gene panelS page, show expanded gene panel version list in one column only
- IGV.js WTS loci default to zoom to a region around a variant instead of whole gene
- Refactored logging module
- Case general report no longer shows ORPHA inheritance models. OMIM models are shown colored.
- Chromosome alias tab files used in the igv.js browser, which now contain the alias for chromosome "M"
- Renamed "Comment on clinical significance" to "Comment on classification" in ClinVar multistep form
- Enable Gens CN button also for non-wgs cancer track cases
### Fixed
- Broken heading anchors in the documentation (`admin-guide/login-system.md` and `admin-guide/setup-scout.md` files)
- Avoid open login redirect attacks by always redirecting to cases page upon user login
- Stricter check of ID of gene panels to prevent file downloading vulnerability
- Removed link to the retired SPANR service. SPIDEX scores are still parsed and displayed if available from variant annotation.
- Omics variant view test coverage
- String pattern escape warnings
- Code creating Alamut links for variant genes without canonical_transcript set
- Variant delete button in ClinVar submissions page
- Broken search cases by case similarity
- Missing caller tag for TRGT

## [4.88.1]
### Fixed
- Patch update igv.js to 3.0.5

## [4.88]
### Added
- Added CoLoRSdb frequency to Pop Freq column on variantS page
- Hovertip to gene panel names with associated genes in SV variant view, when variant covers more than one gene
- RNA sample ID can be provided in case load config if different from sample_id
### Fixed
- Broken `scout setup database` command
- Update demo VCF header, adding missing keys found on variants
- Broken upload to Codecov step in Tests & Coverage GitHub action
- Tomte DROP column names have been updated (backwards compatibility preserved for main fields)
- WTS outlierS view to display correct individual IDs for cases with multiple individuals
- WTS outlierS not displayed on WTS outlierS view

## [4.87.1]
### Fixed
- Positioning and alignment of genes cell on variantS page

## [4.87]
### Added
- Option to configure RNA build on case load (default '38')
### Changed
- Tooltip on RNA alignments now shows RNA genome build version
- Updated igv.js to v3.0.4
### Fixed
- Style of "SNVs" and "SVs" buttons on WTS Outliers page
- Chromosome alias files for igv.js
- Genes track displayed also when RNA alignments are present without splice junctions track on igv browser
- Genes track displayed again when splice junction tracks are present

## [4.86.1]
### Fixed
- Loading and updating PanelApp panels, including PanelApp green

## [4.86]
### Added
- Display samples' name (tooltip) and affected status directly on caseS page
- Search SVs across all cases, in given genes
- `CLINVAR_API_URL` param can be specified in app settings to override the URL used to send ClinVar submissions to. Intended for testing.
- Support for loading and storing OMICS data
- Parse DROP Fraser and Outrider TSVs
- Display omics variants - wts outliers (Fraser, Outrider)
- Parse GNOMAD `gnomad_af` and `gnomad_popmax_af` keys from variants annotated with `echtvar`
- Make removed panel optionally visible to non-admin or non maintainers
- Parse CoLoRSdb frequencies annotated in the variant INFO field with the `colorsdb_af` key
- Download -omics variants using the `Filter and export button`
- Clickable COSMIC links on IGV tracks
- Possibility to un-audit previously audited filters
- Reverted table style and removed font awesome style from IGV template
- Case status tags displayed on dashboard case overview
### Changed
- Updated igv.js to v3.0.1
- Alphabetically sort IGV track available for custom selection
- Updated wokeignore to avoid unfixable warning
- Update Chart.js to v4.4.3
- Use tornado library version >= 6.4.1
- Fewer variants in the MEI demo file
- Switch to FontAwesome v.6 instead of using icons v.5 + kit with icons v.6
- Show time (hours and minutes) additionally to date on comments and activity panel
### Fixed
- Only add expected caller keys to variant (FOUND_IN or SVDB_ORIGIN)
- Splice junction merged track height offset in IGV.js
- Splice junction initiation crash with empty variant obj
- Splice junction variant routing for cases with WTS but without outlier data
- Variant links to ExAC, now pointing to gnomAD, since the ExAC browser is no longer available
- Style of HPO terms assigned to a case, now one phenotype per line
- RNA sashimi view rendering should work also if the gene track is user disabled
- Respect IGV tracks chosen by user in variant IGV settings

## [4.85]
### Added
- Load also genes which are missing Ensembl gene ID (72 in both builds), including immunoglobulins and fragile sites
### Changed
- Unfreeze werkzeug again
- Show "(Removed)" after removed panels in dropdown
- The REVEL score is collected as the maximum REVEL score from all of the variant's transcripts
- Parse GNOMAD POPMAX values only if they are numerical when loading variants
### Fixed
- Alphabetically sort "select default panels" dropdown menu options on case page
- Show gene panel removed status on case page
- Fixed visibility of the following buttons: remove assignee, remove pinned/causative, remove comment, remove case from group

## [4.84]
### Changed
- Clearer error message when a loqusdb query fails for an instance that initially connected
- Do not load chanjo-report module if not needed and more visible message when it fails loading
- Converted the HgncGene class into a Pydantic class
- Swap menu open and collapse indicator chevrons - down is now displayed-open, right hidden-closed
- Linters and actions now all use python 3.11
### Fixed
- Safer way to update variant genes and compounds that avoids saving temporary decorators into variants' database documents
- Link to HGNC gene report on gene page
- Case file load priority so that e.g. SNV get loaded before SV, or clinical before research, for consistent variant_id collisions

## [4.83]
### Added
- Edit ACMG classifications from variant page (only for classifications with criteria)
- Events for case CLI events (load case, update case, update individual)
- Support for loading and displaying local custom IGV tracks
- MANE IGV track to be used as a local track for igv.js (see scout demo config file)
- Optional separate MT VCFs, for `nf-core/raredisease`
### Changed
- Avoid passing verbs from CaseHandler - functions for case sample and individual in CaseEventHandler
- Hide mtDNA report and coverage report links on case sidebar for cases with WTS data only
- Modified OMIM-AUTO gene panel to include genes in both genome builds
- Moved chanjo code into a dedicated extension
- Optimise the function that collects "match-safe" genes for an institute by avoiding duplicated genes from different panels
- Users must actively select "show matching causatives/managed" on a case page to see matching numbers
- Upgraded python version from 3.8 to 3.11 in Docker images
### Fixed
- Fix several tests that relied on number of events after setup to be 0
- Removed unused load case function
- Artwork logo sync sketch with png and export svg
- Clearer exception handling on chanjo-report setup - fail early and visibly
- mtDNA report crashing when one or more samples from a case is not in the chanjo database
- Case page crashing on missing phenotype terms
- ACMG benign modifiers
- Speed up tests by caching python env correctly in Github action and adding two more test groups
- Agile issue templates were added globally to the CG-org. Adding custom issue templates to avoid exposing customers
- PanelApp panel not saving genes with empty `EnsembleGeneIds` list
- Speed up checking outdated gene panels
- Do not load research variants automatically when loading a case

## [4.82.2]
### Fixed
- Warning icon in case pages for individuals where `confirmed_sex` is false
- Show allele sizes form ExpansionHunter on STR variantS page again

## [4.82.1]
### Fixed
- Revert the installation of flask-ldapconn to use the version available on PyPI to be able to push new scout releases to PyPI

## [4.82]
### Added
- Tooltip for combined score in tables for compounds and overlapping variants
- Checkbox to filter variants by excluding genes listed in selected gene panels, files or provided as list
- STR variant information card with database links, replacing empty frequency panel
- Display paging and number of HPO terms available in the database on Phenotypes page
- On case page, typeahead hints when searching for a disease using substrings containing source ("OMIM:", "ORPHA:")
- Button to monitor the status of submissions on ClinVar Submissions page
- Option to filter cancer variants by number of observations in somatic and germline archived database
- Documentation for integrating chanjo2
- More up-to-date VEP CSQ dbNSFP frequency keys
- Parse PacBio TRGT (Tandem repeat genotyping tool) Short Tandem Repeat VCFs
### Changed
- In the case_report #panel-tables has a fixed width
- Updated IGV.js to 2.15.11
- Fusion variants in case report now contain same info as on fusion variantS page
- Block submission of somatic variants to ClinVar until we harmonise with their changed API
- Additional control on the format of conditions provided in ClinVar form
- Errors while loading managed variants from file are now displayed on the Managed Variants page
- Chanjo2 coverage button visible only when query will contain a list of HGNC gene IDs
- Use Python-Markdown directly instead of the unmaintained Flask-Markdown
- Use Markupsafe instead of long deprecated, now removed Flask Markup
- Prepare to unfreeze Werkzeug, but don't actually activate until chanjo can deal with the change
### Fixed
- Submit requests to Chanjo2 using HTML forms instead of JSON data
- `Research somatic variants` link name on caseS page
- Broken `Install the HTML 2 PDF renderer` step in a GitHub action
- Fix ClinVar form parsing to not include ":" in conditionType.id when condition conditionType.db is Orphanet
- Fix condition dropdown and pre-selection on ClinVar form for cases with associated ORPHA diagnoses
- Improved visibility of ClinVar form in dark mode
- End coordinates for indels in ClinVar form
- Diagnoses API search crashing with empty search string
- Variant's overlapping panels should show overlapping of variant genes against the latest version of the panel
- Case page crashing when case has both variants in a ClinVar submission and pinned not loaded variants
- Installation of git in second build stage of Dockerfile, allowing correct installation of libraries

## [4.81]
### Added
- Tag for somatic SV IGH-DUX4 detection samtools script
### Changed
- Upgraded Bootstrap version in reports from 4.3.1 to 5.1.3
### Fixed
- Buttons layout in HPO genes panel on case page
- Added back old variant rankscore index with different key order to help loading on demo instance
- Cancer case_report panel-table no longer contains inheritance information
- Case report pinned variants card now displays info text if all pinned variants are present in causatives
- Darkmode setting now applies to the comment-box accordion
- Typo in case report causing `cancer_rank_options is undefined` error

## [4.80]
### Added
- Support for .d4 files coverage using chanjo2 (Case page sidebar link) with test
- Link to chanjo2 coverage report and coverage gene overview on gene panel page
- Link to chanjo2 coverage report on Case page, HPO dynamic gene list
- Link to genes coverage overview report on Case page, HPO dynamic gene list
### Changed
- All links in disease table on diagnosis page now open in a new tab
- Dark mode settings applied to multi-selects on institute settings page
- Comments on case and variant pages can be viewed by expanding an accordion
- On case page information on pinned variants and variants submitted to ClinVar are displayed in the same table
- Demo case file paths are now stored as absolute paths
- Optimised indices to address slow queries
- On case page default panels are now found at the top of the table, and it can be sorted by this trait
### Fixed
- On variants page, search for variants in genes present only in build 38 returning no results
- Pin/unpin with API was not able to make event links
- A new field `Explanation for multiple conditions` is available in ClinVar for submitting variants with more than one associated condition
- Fusion genes with partners lacking gene HGNC id will still be fully loaded
- Fusion variantS export now contains fusion variant specific columns
- When Loqusdb observations count is one the table includes information on if observation was for the current or another case

## [4.79.1]
### Fixed
- Exporting variants without rank score causing page to crash
- Display custom annotations also on cancer variant page

## [4.79]
### Added
- Added tags for Sniffles and CNVpytor, two LRS SV callers
- Button on case page for displaying STR variants occurring in the dynamic HPO panel
- Display functional annotation relative to variant gene's MANE transcripts on variant summary, when available
- Links to ACMG structural variant pathogenicity classification guidelines
- Phenomodels checkboxes can now include orpha terms
- Add incidental finding to case tags
- Get an alert on caseS page when somebody validates variants you ordered Sanger sequencing for
### Changed
- In the diagnoses page genes associated with a disease are displayed using hgnc symbol instead of hgnc id
- Refactor view route to allow navigation directly to unique variant document id, improve permissions check
- Do not show MANE and MANE Plus Clinical transcripts annotated from VEP (saved in variants) but collect this info from the transcripts database collection
- Refactor view route to allow navigation directly to unique case id (in particular for gens)
- `Institutes to share cases with` on institute's settings page now displays institutes names and IDs
- View route with document id selects view template based on variant category
### Fixed
- Refactored code in cases blueprints and variant_events adapter (set diseases for partial causative variants) to use "disease" instead of "omim" to encompass also ORPHA terms
- Refactored code in `scout/parse/omim.py` and `scout/parse/disease_terms.py` to use "disease" instead of "phenotype" to differentiate from HPO terms
- Be more careful about checking access to variant on API access
- Show also ACMG VUS on general report (could be missing if not e.g. pinned)

## [4.78]
### Added
- Case status labels can be added, giving more finegrained details on a solved status (provisional, diagnostic, carrier, UPD, SMN, ...)
- New SO terms: `sequence_variant` and `coding_transcript_variant`
- More MEI specific annotation is shown on the variant page
- Parse and save MANE transcripts info when updating genes in build 38
- ClinVar submission can now be downloaded as a json file
- `Mane Select` and `Mane Plus Clinical` badges on Gene page, when available
- ClinVar submission can now be downloaded as a json file
- API endpoint to pin variant
- Display common/uncommon/rare on summary of mei variant page
### Changed
- In the ClinVar form, database and id of assertion criteria citation are now separate inputs
- Customise institute settings to be able to display all cases with a certain status on cases page (admin users)
- Renamed `Clinical Significance` to `Germline Classification` on multistep ClinVar form
- Changed the "x" in cases.utils.remove_form button text to red for better visibility in dark mode
- Update GitHub actions
- Default loglevel up to INFO, making logs with default start easier to read
- Add XTR region to PAR region definition
- Diagnoses can be searched on diagnoses page without waiting for load first
### Fixed
- Removed log info showing hgnc IDs used in variantS search
- Maintain Matchmaker Exchange and Beacon submission status when a case is re-uploaded
- Inheritance mode from ORPHA should not be confounded with the OMIM inheritance model
- Decipher link URL changes
- Refactored code in cases blueprints to use "disease" instead of "omim" to encompass also ORPHA terms

## [4.77]
### Added
- Orpha disease terms now include information on inheritance
- Case loading via .yaml config file accepts subject_id and phenotype_groups (if previously defined as constant default or added per institute)
- Possibility to submit variants associated with Orphanet conditions to ClinVar
- Option update path to .d4 files path for individuals of an existing case using the command line
- More constraint information is displayed per gene in addition to pLi: missense and LoF OE, CI (inluding LOEUF) and Z-score.
### Changed
- Introduce validation in the ClinVar multistep form to make sure users provide at least one variant-associated condition
- CLI scout update individual accepts subject_id
- Update ClinVar inheritance models to reflect changes in ClinVar submission API
- Handle variant-associated condition ID format in background when creating ClinVar submissions
- Replace the code that downloads Ensembl genes, transcripts and exons with the Schug web app
- Add more info to error log when transcript variant frequency parsing fails.
- GnomAD v4 constraint information replaces ExAC constraints (pLi).
### Fixed
- Text input of associated condition in ClinVar form now aligns to the left
- Alignment of contents in the case report has been updated
- Missing number of phenotypes and genes from case diagnoses
- Associate OMIM and/or ORPHA diagnoses with partial causatives
- Visualization of partial causatives' diagnoses on case page: style and links
- Revert style of pinned variants window on the case page
- Rename `Clinical significanc` to `Germline classification` in ClinVar submissions exported files
- Rename `Clinical significance citations` to `Classification citations` in ClinVar submissions exported files
- Rename `Comment on clinical significance` to `Comment on classification` in ClinVar submissions exported files
- Show matching partial causatives on variant page
- Matching causatives shown on case page consisting only of variant matching the default panels of the case - bug introduced since scout v4.72 (Oct 18, 2023)
- Missing somatic variant read depth leading to report division by zero

## [4.76]
### Added
- Orphacodes are visible in phenotype tables
- Pydantic validation of image paths provided in case load config file
- Info on the user which created a ClinVar submission, when available
- Associate .d4 files to case individuals when loading a case via config file
### Changed
- In diagnoses page the load of diseases are initiated by clicking a button
- Revel score, Revel rank score and SpliceAI values are also displayed in Causatives and Validated variants tables
- Remove unused functions and tests
- Analysis type and direct link from cases list for OGM cases
- Removed unused `case_obj` parameter from server/blueprints/variant/controllers/observations function
- Possibility to reset ClinVar submission ID
- Allow ClinVar submissions with custom API key for users registered as ClinVar submitters or when institute doesn't have a preset list of ClinVar submitters
- Ordered event verbs alphabetically and created ClinVar-related user events
- Removed the unused "no-variants" option from the load case command line
### Fixed
- All disease_terms have gene HGNC ids as integers when added to the scout database
- Disease_term identifiers are now prefixed with the name of the coding system
- Command line crashing with error when updating a user that doesn't exist
- Thaw coloredlogs - 15.0.1 restores errorhandler issue
- Thaw crypography - current base image and library version allow Docker builds
- Missing delete icons on phenomodels page
- Missing cryptography lib error while running Scout container on an ARM processor
- Round CADD values with many decimals on causatives and validated variants pages
- Dark-mode visibility of some fields on causatives and validated variants pages
- Clinvar submitters would be cleared when unprivileged users saved institute settings page
- Added a default empty string in cases search form to avoid None default value
- Page crashing when user tries to remove the same variant from a ClinVar submission in different browser tabs
- Update more GnomAD links to GnomAD v4 (v38 SNVs, MT vars, STRs)
- Empty cells for RNA fusion variants in Causatives and Verified variants page
- Submenu icons missing from collapsible actionbar
- The collapsible actionbar had some non-collapsing overly long entries
- Cancer observations for SVs not appearing in the variant details view
- Archived local observations not visible on cancer variantS page
- Empty Population Frequency column in the Cancer SV Variants view
- Capital letters in ClinVar events description shown on case page

## [4.75]
### Added
- Hovertip to gene panel names with associated genes in variant view, when variant covers more than one gene
- Tests for panel to genes
- Download of Orphadata en_product6 and en_product4 from CLI
- Parse and save `database_found` key/values for RNA fusion variants
- Added fusion_score, ffpm, split_reads, junction_reads and fusion_caller to the list of filters on RNA fusion variants page
- Renamed the function `get_mei_info` to `set_mei_info` to be consistent with the other functions
- Fixed removing None key/values from parsed variants
- Orphacodes are included in the database disease_terms
### Changed
- Allow use of projections when retrieving gene panels
- Do not save custom images as binary data into case and variant database documents
- Retrieve and display case and variant custom images using image's saved path
- Cases are activated by viewing FSHD and SMA reports
- Split multi-gene SNV variants into single genes when submitting to Matchmaker Exchange
- Alamut links also on the gene level, using transcript and HGVS: better for indels. Keep variant link for missing HGVS
- Thaw WTForms - explicitly coerce form decimal field entries when filters fetched from db
### Fixed
- Removed some extra characters from top of general report left over from FontAwsome fix
- Do not save fusion variants-specific key/values in other types of variants
- Alamut link for MT variants in build 38
- Convert RNA fusions variants `tool_hits` and `fusion_score` keys from string to numbers
- Fix genotype reference and alternative sequencing depths defaulting to -1 when values are 0
- DecimalFields were limited to two decimal places for several forms - lifting restrictions on AF, CADD etc.

## [4.74.1]
### Changed
- Parse and save into database also OMIM terms not associated to genes
### Fixed
- BioNano API FSHD report requests are GET in Access 1.8, were POST in 1.7
- Update more FontAwesome icons to avoid Pro icons
- Test if files still exist before attempting to load research variants
- Parsing of genotypes error, resulting in -1 values when alt or ref read depths are 0

## [4.74]
### Added
- SNVs and Indels, MEI and str variants genes have links to Decipher
- An `owner + case display name` index for cases database collection
- Test and fixtures for RNA fusion case page
- Load and display fusion variants from VCF files as the other variant types
- Option to update case document with path to mei variants (clinical and research)
### Changed
- Details on variant type and category for audit filters on case general report
- Enable Gens CN profile button also in somatic case view
- Fix case of analysis type check for Gens analysis button - only show for WGS
### Fixed
- loqusdb table no longer has empty row below each loqusid
- MatchMaker submission details page crashing because of change in date format returned by PatientMatcher
- Variant external links buttons style does not change color when visited
- Hide compounds with compounds follow filter for region or function would fail for variants in multiple genes
- Updated FontAwesome version to fix missing icons

## [4.73]
### Added
- Shortcut button for HPO panel MEI variants from case page
- Export managed variants from CLI
### Changed
- STRs visualization on case panel to emphasize abnormal repeat count and associated condition
- Removed cytoband column from STRs variant view on case report
- More long integers formatted with thin spaces, and copy to clipboard buttons added
### Fixed
- OMIM table is scrollable if higher than 700px on SV page
- Pinned variants validation badge is now red for false positives.
- Case display name defaulting to case ID when `family_name` or `display_name` are missing from case upload config file
- Expanded menu visible at screen sizes below 1000px now has background color
- The image in ClinVar howto-modal is now responsive
- Clicking on a case in case groups when case was already removed from group in another browser tab
- Page crashing when saving filters for mei variants
- Link visited color of images

## [4.72.4]
### Changed
- Automatic test mongod version increased to v7
### Fixed
- GnomAD now defaults to hg38 - change build 37 links accordingly

## [4.72.3]
### Fixed
- Somatic general case report small variant table can crash with unclassified variants

## [4.72.2]
### Changed
- A gunicorn maxrequests parameter for Docker server image - default to 1200
- STR export limit increased to 500, as for other variants
- Prevent long number wrapping and use thin spaces for separation, as per standards from SI, NIST, IUPAC, BIPM.
- Speed up case retrieval and lower memory use by projecting case queries
- Make relatedness check fails stand out a little more to new users
- Speed up case retrieval and lower memory use by projecting case queries
- Speed up variant pages by projecting only the necessary keys in disease collection query
### Fixed
- Huge memory use caused by cases and variants pages pulling complete disease documents from DB
- Do not include genes fetched from HPO terms when loading diseases
- Consider the renamed fields `Approved Symbol` -> `Approved Gene Symbol` and `Gene Symbols` -> `Gene/Locus And Other Related Symbols` when parsing OMIM terms from genemap2.txt file

## [4.72.1]
### Fixed
- Jinja filter that renders long integers
- Case cache when looking for causatives in other cases causing the server to hang

## [4.72]
### Added
- A GitHub action that checks for broken internal links in docs pages
- Link validation settings in mkdocs.yml file
- Load and display full RNA alignments on alignment viewer
- Genome build check when loading a case
- Extend event index to previous causative variants and always load them
### Fixed
- Documentation nav links for a few documents
- Slightly extended the BioNano Genomics Access integration docs
- Loading of SVs when VCF is missing the INFO.END field but has INFO.SVLEN field
- Escape protein sequence name (if available) in case general report to render special characters correctly
- CaseS HPO term searches for multiple terms works independent of order
- CaseS search regexp should not allow backslash
- CaseS cohort tags can contain whitespace and still match
- Remove diagnoses from cases even if OMIM term is not found in the database
- Parsing of disease-associated genes
- Removed an annoying warning while updating database's disease terms
- Displaying custom case images loaded with scout version <= 4.71
- Use pydantic version >=2 in requirements.txt file
### Changed
- Column width adjustment on caseS page
- Use Python 3.11 in tests
- Update some github actions
- Upgraded Pydantic to version 2
- Case validation fails on loading when associated files (alignments, VCFs and reports) are not present on disk
- Case validation fails on loading when custom images have format different then ["gif", "svg", "png", "jpg", "jpeg"]
- Custom images keys `case` and `str` in case config yaml file are renamed to `case_images` and `str_variants_images`
- Simplify and speed up case general report code
- Speed up case retrieval in case_matching_causatives
- Upgrade pymongo to version 4
- When updating disease terms, check that all terms are consistent with a DiseaseTerm model before dropping the old collection
- Better separation between modules loading HPO terms and diseases
- Deleted unused scout.build.phenotype module
- Stricter validation of mandatory genome build key when loading a case. Allowed values are ['37','38',37,38]
- Improved readability of variants length and coordinates on variantS pages

## [4.71]
### Added
- Added Balsamic keys for SweGen and loqusdb local archive frequecies, SNV and SV
- New filter option for Cancer variantS: local archive RD loqusdb
- Show annotated observations on SV variantS view, also for cancer somatic SVs
- Revel filter for variantS
- Show case default panel on caseS page
- CADD filter for Cancer Somatic SNV variantS - show score
- SpliceAI-lookup link (BROAD, shows SpliceAI and Pangolin) from variant page
- BioNano Access server API - check projects, samples and fetch FSHD reports
### Fixed
- Name of reference genome build for RNA for compatibility with IGV locus search change
- Howto to run the Docker image on Mac computers in `admin-guide/containers/container-deploy.md`
- Link to Weasyprint installation howto in README file
- Avoid filling up disk by creating a reduced VCF file for every variant that is visualized
- Remove legacy incorrectly formatted CODEOWNERS file
- Restrain variant_type requests to variantS views to "clinical" or "research"
- Visualization of cancer variants where cancer case has no affected individual
- ProteinPaint gene link (small StJude API change)
- Causative MEI variant link on causatives page
- Bionano access api settings commented out by default in Scout demo config file.
- Do not show FSHD button on freshly loaded cases without bionano_access individuals
- Truncate long variants' HGVS on causative/Clinically significant and pinned variants case panels
### Changed
- Remove function call that tracks users' browser version
- Include three more splice variant SO terms in clinical filter severe SO terms
- Drop old HPO term collection only after parsing and validation of new terms completes
- Move score to own column on Cancer Somatic SNV variantS page
- Refactored a few complex case operations, breaking out sub functionalities

## [4.70]
### Added
- Download a list of Gene Variants (max 500) resulting from SNVs and Indels search
- Variant PubMed link to search for gene symbol and any aliases
### Changed
- Clearer gnomAD values in Variants page
### Fixed
- CaseS page uniform column widths
- Include ClinVar variants into a scrollable div element on Case page
- `canonical_transcript` variable not initialized in get_hgvs function (server.blueprints.institutes.controllers.py)
- Catch and display any error while importing Phenopacket info
- Modified Docker files to use python:3.8-slim-bullseye to prevent gunicorn workers booting error

## [4.69]
### Added
- ClinVar submission howto available also on Case page
- Somatic score and filtering for somatic SV callers, if available
- Show caller as a tooltip on variantS list
### Fixed
- Crash when attempting to export phenotype from a case that had never had phenotypes
- Aesthetic fix to Causative and Pinned Variants on Case page
- Structural inconsistency for ClinVar Blueprint templates
- Updated igv.js to 2.15.8 to fix track default color bug
- Fixed release versions for actions.
- Freeze tornado below 6.3.0 for compatibility with livereload 2.6.3
- Force update variants count on case re-upload
- IGV locus search not working - add genome reference id
- Pin links to MEI variants should end up on MEI not SV variant view
- Load also matching MEI variants on forced region load
- Allow excluding MEI from case variant deletion
- Fixed the name of the assigned user when the internal user ID is different from the user email address
- Gene variantS should display gene function, region and full hgvs
### Changed
- FontAwesome integrity check fail (updated resource)
- Removed ClinVar API validation buttons in favour of direct API submission
- Improved layout of Institute settings page
- ClinVar API key and allowed submitters are set in the Institute settings page


## [4.68]
### Added
- Rare Disease Mobile Element Insertion variants view
### Changed
- Updated igv.js to 2.15.6
### Fixed
- Docker stage build pycairo.
- Restore SNV and SV rank models versions on Causatives and Verified pages
- Saving `REVEL_RANKSCORE` value in a field named `revel` in variants database documents

## [4.67]
### Added
- Prepare to filter local SV frequency
### Changed
- Speed up instituteS page loading by refactoring cases/institutes query
- Clinical Filter for SVs includes `splice_polypyrimidine_tract_variant` as a severe consequence
- Clinical Filter for SVs includes local variant frequency freeze ("old") for filtering, starting at 30 counts
- Speed up caseS page loading by adding status to index and refactoring totals count
- HPO file parsing is updated to reflect that HPO have changed a few downloadable file formats with their 230405 release.
### Fixed
- Page crashing when a user tries to edit a comment that was removed
- Warning instead of crashed page when attempting to retrieve a non-existent Phenopacket
- Fixed StJude ProteinPaint gene link (URL change)
- Freeze of werkzeug library to version<2.3 to avoid problems resulting from the consequential upgrade of the Flask lib
- Huge list of genes in case report for megabases-long structural variants.
- Fix displaying institutes without associated cases on institutes page
- Fix default panel selection on SVs in cancer case report

## [4.66]
### Changed
- Moved Phenomodels code under a dedicated blueprint
- Updated the instructions to load custom case report under admin guide
- Keep variants filter window collapsed except when user expands it to filter
### Added
- A summary table of pinned variants on the cancer case general report
- New openable matching causatives and managed variants lists for default gene panels only for convenience
### Fixed
- Gens structural variant page link individual id typo

## [4.65.2]
### Fixed
- Generating general case report with str variants containing comments

## [4.65.1]
### Fixed
- Visibility of `Gene(s)` badges on SV VariantS page
- Hide dismiss bar on SV page not working well
- Delivery report PDF download
- Saving Pipeline version file when loading a case
- Backport compatible import of importlib metadata for old python versions (<3.8)

## [4.65]
### Added
- Option to mark a ClinVar submission as submitted
- Docs on how to create/update the PanelApp green genes as a system admin
- `individual_id`-parameter to both Gens links
- Download a gene panel in TXT format from gene panel page
- Panel gene comments on variant page: genes in panels can have comments that describe the gene in a panel context
### Changed
- Always show each case category on caseS page, even if 0 cases in total or after current query
- Improved sorting of ClinVar submissions
- Pre-populate SV type select in ClinVar submission form, when possible
- Show comment badges in related comments tables on general report
- Updated version of several GitHub actions
- Migrate from deprecated `pkg_resources` lib to `importlib_resources`
- Dismiss bar on variantS pages is thinner.
- Dismiss bar on variantS pages can be toggled open or closed for the duration of a login session.
### Fixed
- Fixed Sanger order / Cancel order modal close buttons
- Visibility of SV type in ClinVar submission form
- Fixed a couple of creations where now was called twice, so updated_at and created_at could differ
- Deprecated Ubuntu version 18.04 in one GitHub action
- Panels that have been removed (hidden) should not be visible in views where overlapping gene panels for genes are shown
- Gene panel test pointing to the right function

## [4.64]
### Added
- Create/Update a gene panel containing all PanelApp green genes (`scout update panelapp-green -i <cust_id>`)
- Links for ACMG pathogenicity impact modification on the ACMG classification page
### Changed
- Open local observation matching cases in new windows
### Fixed
- Matching manual ranked variants are now shown also on the somatic variant page
- VarSome links to hg19/GRCh37
- Managed variants filter settings lost when navigating to additional pages
- Collect the right variant category after submitting filter form from research variantS page
- Beacon links are templated and support variants in genome build 38

## [4.63]
### Added
- Display data sharing info for ClinVar, Matchmaker Exchange and Beacon in a dedicated column on Cases page
- Test for `commands.download.omim.print_omim`
- Display dismissed variants comments on general case report
- Modify ACMG pathogenicity impact (most commonly PVS1, PS3) based on strength of evidence with lab director's professional judgement
- REViewer button on STR variant page
- Alamut institution parameter in institute settings for Alamut Visual Plus software
- Added Manual Ranks Risk Factor, Likely Risk Factor and Uncertain Risk Factor
- Display matching manual ranks from previous cases the user has access to on VariantS and Variant pages
- Link to gnomAD gene SVs v2.1 for SV variants with gnomAD frequency
- Support for nf-core/rnafusion reports
### Changed
- Display chrY for sex unknown
- Deprecate legacy scout_load() method API call.
- Message shown when variant tag is updated for a variant
- When all ACMG classifications are deleted from a variant, the current variant classification status is also reset.
- Refactored the functions that collect causative variants
- Removed `scripts/generate_test_data.py`
### Fixed
- Default IGV tracks (genes, ClinVar, ClinVar CNVs) showing even if user unselects them all
- Freeze Flask-Babel below v3.0 due to issue with a locale decorator
- Thaw Flask-Babel and fix according to v3 standard. Thank you @TkTech!
- Show matching causatives on somatic structural variant page
- Visibility of gene names and functional annotations on Causatives/Verified pages
- Panel version can be manually set to floating point numbers, when modified
- Causatives page showing also non-causative variants matching causatives in other cases
- ClinVar form submission for variants with no selected transcript and HGVS
- Validating and submitting ClinVar objects not containing both Variant and Casedata info

## [4.62.1]
### Fixed
- Case page crashing when adding a case to a group without providing a valid case name

## [4.62]
### Added
- Validate ClinVar submission objects using the ClinVar API
- Wrote tests for case and variant API endpoints
- Create ClinVar submissions from Scout using the ClinVar API
- Export Phenopacket for affected individual
- Import Phenopacket from JSON file or Phenopacket API backend server
- Use the new case name option for GENS requests
- Pre-validate refseq:HGVS items using VariantValidator in ClinVar submission form
### Fixed
- Fallback for empty alignment index for REViewer service
- Source link out for MIP 11.1 reference STR annotation
- Avoid duplicate causatives and pinned variants
- ClinVar clinical significance displays only the ACMG terms when user selects ACMG 2015 as assertion criteria
- Spacing between icon and text on Beacon and MatchMaker links on case page sidebar
- Truncate IDs and HGVS representations in ClinVar pages if longer than 25 characters
- Update ClinVar submission ID form
- Handle connection timeout when sending requests requests to external web services
- Validate any ClinVar submission regardless of its status
- Empty Phenopackets import crashes
- Stop Spinner on Phenopacket JSON download
### Changed
- Updated ClinVar submission instructions

## [4.61.1]
### Fixed
- Added `UMLS` as an option of `Condition ID type` in ClinVar Variant downloaded files
- Missing value for `Condition ID type` in ClinVar Variant downloaded files
- Possibility to open, close or delete a ClinVar submission even if it doesn't have an associated name
- Save SV type, ref and alt n. copies to exported ClinVar files
- Inner and outer start and stop SV coordinates not exported in ClinVar files
- ClinVar submissions page crashing when SV files don't contain breakpoint exact coordinates
- Align OMIM diagnoses with delete diagnosis button on case page
- In ClinVar form, reset condition list and customize help when condition ID changes

## [4.61]
### Added
- Filter case list by cases with variants in ClinVar submission
- Filter case list by cases containing RNA-seq data - gene_fusion_reports and sample-level tracks (splice junctions and RNA coverage)
- Additional case category `Ignored`, to be used for cases that don't fall in the existing 'inactive', 'archived', 'solved', 'prioritized' categories
- Display number of cases shown / total number of cases available for each category on Cases page
- Moved buttons to modify case status from sidebar to main case page
- Link to Mutalyzer Normalizer tool on variant's transcripts overview to retrieve official HVGS descriptions
- Option to manually load RNA MULTIQC report using the command `scout load report -t multiqc_rna`
- Load RNA MULTIQC automatically for a case if config file contains the `multiqc_rna` key/value
- Instructions in admin-guide on how to load case reports via the command line
- Possibility to filter RD variants by a specific genotype call
- Distinct colors for different inheritance models on RD Variant page
- Gene panels PDF export with case variants hits by variant type
- A couple of additional README badges for GitHub stats
- Upload and display of pipeline reference info and executable version yaml files as custom reports
- Testing CLI on hasta in PR template
### Changed
- Instructions on how to call dibs on scout-stage server in pull request template
- Deprecated CLI commands `scout load <delivery_report, gene_fusion_report, coverage_qc_report, cnv_report>` to replace them with command `scout load report -t <report type>`
- Refactored code to display and download custom case reports
- Do not export `Assertion method` and `Assertion method citation` to ClinVar submission files according to changes to ClinVar's submission spreadsheet templates.
- Simplified code to create and download ClinVar CSV files
- Colorize inheritance models badges by category on VariantS page
- `Safe variants matching` badge more visible on case page
### Fixed
- Non-admin users saving institute settings would clear loqusdb instance selection
- Layout of variant position, cytoband and type in SV variant summary
- Broken `Build Status - GitHub badge` on GitHub README page
- Visibility of text on grey badges in gene panels PDF exports
- Labels for dashboard search controls
- Dark mode visibility for ClinVar submission
- Whitespaces on outdated panel in extent report

## [4.60]
### Added
- Mitochondrial deletion signatures (mitosign) can be uploaded and shown with mtDNA report
- A `Type of analysis` column on Causatives and Validated variants pages
- List of "safe" gene panels available for matching causatives and managed variants in institute settings, to avoid secondary findings
- `svdb_origin` as a synonym for `FOUND_IN` to complement `set` for variants found by all callers
### Changed
- Hide removed gene panels by default in panels page
- Removed option for filtering cancer SVs by Tumor and Normal alt AF
- Hide links to coverage report from case dynamic HPO panel if cancer analysis
- Remove rerun emails and redirect users to the analysis order portal instead
- Updated clinical SVs igv.js track (dbVar) and added example of external track from `https://trackhubregistry.org/`
- Rewrote the ClinVar export module to simplify and add one variant at the time
- ClinVar submissions with phenotype conditions from: [OMIM, MedGen, Orphanet, MeSH, HP, MONDO]
### Fixed
- If trying to load a badly formatted .tsv file an error message is displayed.
- Avoid showing case as rerun when first attempt at case upload failed
- Dynamic autocomplete search not working on phenomodels page
- Callers added to variant when loading case
- Now possible to update managed variant from file without deleting it first
- Missing preselected chromosome when editing a managed variant
- Preselected variant type and subtype when editing a managed variant
- Typo in dbVar ClinVar track, hg19


## [4.59]
### Added
- Button to go directly to HPO SV filter variantS page from case
- `Scout-REViewer-Service` integration - show `REViewer` picture if available
- Link to HPO panel coverage overview on Case page
- Specify a confidence threshold (green|amber|red) when loading PanelApp panels
- Functional annotations in variants lists exports (all variants)
- Cancer/Normal VAFs and COSMIC ids in in variants lists exports (cancer variants)
### Changed
- Better visualization of regional annotation for long lists of genes in large SVs in Variants tables
- Order of cells in variants tables
- More evident links to gene coverage from Variant page
- Gene panels sorted by display name in the entire Case page
- Round CADD and GnomAD values in variants export files
### Fixed
- HPO filter button on SV variantS page
- Spacing between region|function cells in SVs lists
- Labels on gene panel Chanjo report
- Fixed ambiguous duplicated response headers when requesting a BAM file from /static
- Visited color link on gene coverage button (Variant page)

## [4.58.1]
### Fixed
- Case search with search strings that contain characters that can be escaped

## [4.58]
### Added
- Documentation on how to create/update PanelApp panels
- Add filter by local observations (archive) to structural variants filters
- Add more splicing consequences to SO term definitions
- Search for a specific gene in all gene panels
- Institute settings option to force show all variants on VariantS page for all cases of an institute
- Filter cases by validation pending status
- Link to The Clinical Knowledgebase (CKB) (https://ckb.jax.org/) in cancer variant's page
### Fixed
- Added a not-authorized `auto-login` fixture according to changes in Flask-Login 0.6.2
- Renamed `cache_timeout` param name of flask.send_file function to `max_age` (Flask 2.2 compliant)
- Replaced deprecated `app.config["JSON_SORT_KEYS"]` with app.json.sort_keys in app settings
- Bug in gene variants page (All SNVs and INDELs) when variant gene doesn't have a hgnc id that is found in the database
- Broken export of causatives table
- Query for genes in build 38 on `Search SNVs and INDELs` page
- Prevent typing special characters `^<>?!=\/` in case search form
- Search matching causatives also among research variants in other cases
- Links to variants in Verified variants page
- Broken filter institute cases by pinned gene
- Better visualization of long lists of genes in large SVs on Causative and Verified Variants page
- Reintroduced missing button to export Causative variants
- Better linking and display of matching causatives and managed variants
- Reduced code complexity in `scout/parse/variant/variant.py`
- Reduced complexity of code in `scout/build/variant/variant.py`

### Changed
- State that loqusdb observation is in current case if observations count is one and no cases are shown
- Better pagination and number of variants returned by queries in `Search SNVs and INDELs` page
- Refactored and simplified code used for collecting gene variants for `Search SNVs and INDELs` page
- Fix sidebar panel icons in Case view
- Fix panel spacing in Case view
- Removed unused database `sanger_ordered` and `case_id,category,rank_score` indexes (variant collection)
- Verified variants displayed in a dedicated page reachable from institute sidebar
- Unified stats in dashboard page
- Improved gene info for large SVs and cancer SVs
- Remove the unused `variant.str_variant` endpoint from variant views
- Easier editing of HPO gene panel on case page
- Assign phenotype panel less cramped on Case page
- Causatives and Verified variants pages to use the same template macro
- Allow hyphens in panel names
- Reduce resolution of example images
- Remove some animations in web gui which where rendered slow


## [4.57.4]
### Fixed
- Parsing of variant.FORMAT "DR" key in parse variant file

## [4.57.3]
### Fixed
- Export of STR verified variants
- Do not download as verified variants first verified and then reset to not validated
- Avoid duplicated lines in downloaded verified variants reflecting changes in variant validation status

## [4.57.2]
### Fixed
- Export of verified variants when variant gene has no transcripts
- HTTP 500 when visiting a the details page for a cancer variant that had been ranked with genmod

## [4.57.1]
### Fixed
- Updating/replacing a gene panel from file with a corrupted or malformed file

## [4.57]
### Added
- Display last 50 or 500 events for a user in a timeline
- Show dismiss count from other cases on matching variantS
- Save Beacon-related events in events collection
- Institute settings allow saving multiple loqusdb instances for one institute
- Display stats from multiple instances of loqusdb on variant page
- Display date and frequency of obs derived from count of local archive observations from MIP11 (requires fix in MIP)
### Changed
- Prior ACMG classifications view is no longer limited by pathogenicity
### Fixed
- Visibility of Sanger ordered badge on case page, light mode
- Some of the DataTables tables (Phenotypes and Diagnoses pages) got a bit dark in dark mode
- Remove all redundancies when displaying timeline events (some events are saved both as case-related and variant-related)
- Missing link in saved MatchMaker-related events
- Genes with mixed case gene symbols missing in PanelApp panels
- Alignment of elements on the Beacon submission modal window
- Locus info links from STR variantS page open in new browser tabs

## [4.56]
### Added
- Test for PanelApp panels loading
- `panel-umi` tag option when loading cancer analyses
### Changed
- Black text to make comments more visible in dark mode
- Loading PanelApp panels replaces pre-existing panels with same version
- Removed sidebar from Causatives page - navigation is available on the top bar for now
- Create ClinVar submissions from pinned variants list in case page
- Select which pinned variants will be included in ClinVar submission documents
### Fixed
- Remove a:visited css style from all buttons
- Update of HPO terms via command line
- Background color of `MIXED` and `PANEL-UMI` sequencing types on cases page
- Fixed regex error when searching for cases with query ending with `\ `
- Gene symbols on Causatives page lighter in dark mode
- SpliceAI tooltip of multigene variants

## [4.55]
### Changed
- Represent different tumor samples as vials in cases page
- Option to force-update the OMIM panel
### Fixed
- Low tumor purity badge alignment in cancer samples table on cancer case view
- VariantS comment popovers reactivate on hover
- Updating database genes in build 37
- ACMG classification summary hidden by sticky navbar
- Logo backgrounds fixed to white on welcome page
- Visited links turn purple again
- Style of link buttons and dropdown menus
- Update KUH and GMS logos
- Link color for Managed variants

## [4.54]
### Added
- Dark mode, using browser/OS media preference
- Allow marking case as solved without defining causative variants
- Admin users can create missing beacon datasets from the institute's settings page
- GenCC links on gene and variant pages
- Deprecation warnings when launching the app using a .yaml config file or loading cases using .ped files
### Changed
- Improved HTML syntax in case report template
- Modified message displayed when variant rank stats could not be calculated
- Expanded instructions on how to test on CG development server (cg-vm1)
- Added more somatic variant callers (Balsamic v9 SNV, develop SV)
### Fixed
- Remove load demo case command from docker-compose.yml
- Text elements being split across pages in PDF reports
- Made login password field of type `password` in LDAP login form
- Gene panels HTML select in institute's settings page
- Bootstrap upgraded to version 5
- Fix some Sourcery and SonarCloud suggestions
- Escape special characters in case search on institute and dashboard pages
- Broken case PDF reports when no Madeline pedigree image can be created
- Removed text-white links style that were invisible in new pages style
- Variants pagination after pressing "Filter variants" or "Clinical filter"
- Layout of buttons Matchmaker submission panel (case page)
- Removing cases from Matchmaker (simplified code and fixed functionality)
- Reintroduce check for missing alignment files purged from server

## [4.53]
### Added
### Changed
- Point Alamut API key docs link to new API version
- Parse dbSNP id from ID only if it says "rs", else use VEP CSQ fields
- Removed MarkupSafe from the dependencies
### Fixed
- Reintroduced loading of SVs for demo case 643595
- Successful parse of FOUND_IN should avoid GATK caller default
- All vulnerabilities flagged by SonarCloud

## [4.52]
### Added
- Demo cancer case gets loaded together with demo RD case in demo instance
- Parse REVEL_score alongside REVEL_rankscore from csq field and display it on SNV variant page
- Rank score results now show the ranking range
- cDNA and protein changes displayed on institute causatives pages
- Optional SESSION_TIMEOUT_MINUTES configuration in app config files
- Script to convert old OMIM case format (list of integers) to new format (list of dictionaries)
- Additional check for user logged in status before serving alignment files
- Download .cgh files from cancer samples table on cancer case page
- Number of documents and date of last update on genes page
### Changed
- Verify user before redirecting to IGV alignments and sashimi plots
- Build case IGV tracks starting from case and variant objects instead of passing all params in a form
- Unfreeze Werkzeug lib since Flask_login v.0.6 with bugfix has been released
- Sort gene panels by name (panelS and variant page)
- Removed unused `server.blueprints.alignviewers.unindexed_remote_static` endpoint
- User sessions to check files served by `server.blueprints.alignviewers.remote_static` endpoint
- Moved Beacon-related functions to a dedicated app extension
- Audit Filter now also loads filter displaying the variants for it
### Fixed
- Handle `attachment_filename` parameter renamed to `download_name` when Flask 2.2 will be released
- Removed cursor timeout param in cases find adapter function to avoid many code warnings
- Removed stream argument deprecation warning in tests
- Handle `no intervals found` warning in load_region test
- Beacon remove variants
- Protect remote_cors function in alignviewers view from Server-Side Request Forgery (SSRF)
- Check creation date of last document in gene collection to display when genes collection was updated last

## [4.51]
### Added
- Config file containing codecov settings for pull requests
- Add an IGV.js direct link button from case page
- Security policy file
- Hide/shade compound variants based on rank score on variantS from filter
- Chromograph legend documentation direct link
### Changed
- Updated deprecated Codecov GitHub action to v.2
- Simplified code of scout/adapter/mongo/variant
- Update IGV.js to v2.11.2
- Show summary number of variant gene panels on general report if more than 3
### Fixed
- Marrvel link for variants in genome build 38 (using liftover to build 37)
- Remove flags from codecov config file
- Fixed filter bug with high negative SPIDEX scores
- Renamed IARC TP53 button to to `TP53 Database`, modified also link since IARC has been moved to the US NCI: `https://tp53.isb-cgc.org/`
- Parsing new format of OMIM case info when exporting patients to Matchmaker
- Remove flask-debugtoolbar lib dependency that is using deprecated code and causes app to crash after new release of Jinja2 (3.1)
- Variant page crashing for cases with old OMIM terms structure (a list of integers instead of dictionary)
- Variant page crashing when creating MARRVEL link for cases with no genome build
- SpliceAI documentation link
- Fix deprecated `safe_str_cmp` import from `werkzeug.security` by freezing Werkzeug lib to v2.0 until Flask_login v.0.6 with bugfix is released
- List gene names densely in general report for SVs that contain more than 3 genes
- Show transcript ids on refseq genes on hg19 in IGV.js, using refgene source
- Display correct number of genes in general report for SVs that contain more than 32 genes
- Broken Google login after new major release of `lepture/authlib`
- Fix frequency and callers display on case general report

## [4.50.1]
### Fixed
- Show matching causative STR_repid for legacy str variants (pre Stranger hgnc_id)

## [4.50]
### Added
- Individual-specific OMIM terms
- OMIM disease descriptions in ClinVar submission form
- Add a toggle for melter rerun monitoring of cases
- Add a config option to show the rerun monitoring toggle
- Add a cli option to export cases with rerun monitoring enabled
- Add a link to STRipy for STR variants; shallow for ARX and HOXA13
- Hide by default variants only present in unaffected individuals in variants filters
- OMIM terms in general case report
- Individual-level info on OMIM and HPO terms in general case report
- PanelApp gene link among the external links on variant page
- Dashboard case filters fields help
- Filter cases by OMIM terms in cases and dashboard pages
### Fixed
- A malformed panel id request would crash with exception: now gives user warning flash with redirect
- Link to HPO resource file hosted on `http://purl.obolibrary.org`
- Gene search form when gene exists only in build 38
- Fixed odd redirect error and poor error message on missing column for gene panel csv upload
- Typo in parse variant transcripts function
- Modified keys name used to parse local observations (archived) frequencies to reflect change in MIP keys naming
- Better error handling for partly broken/timed out chanjo reports
- Broken javascript code when case Chromograph data is malformed
- Broader space for case synopsis in general report
- Show partial causatives on causatives and matching causatives panels
- Partial causative assignment in cases with no OMIM or HPO terms
- Partial causative OMIM select options in variant page
### Changed
- Slightly smaller and improved layout of content in case PDF report
- Relabel more cancer variant pages somatic for navigation
- Unify caseS nav links
- Removed unused `add_compounds` param from variant controllers function
- Changed default hg19 genome for IGV.js to legacy hg19_1kg_decoy to fix a few problematic loci
- Reduce code complexity (parse/ensembl.py)
- Silence certain fields in ClinVar export if prioritised ones exist (chrom-start-end if hgvs exist)
- Made phenotype non-mandatory when marking a variant as partial causative
- Only one phenotype condition type (OMIM or HPO) per variant is used in ClinVar submissions
- ClinVar submission variant condition prefers OMIM over HPO if available
- Use lighter version of gene objects in Omim MongoDB adapter, panels controllers, panels views and institute controllers
- Gene-variants table size is now adaptive
- Remove unused file upload on gene-variants page

## [4.49]
### Fixed
- Pydantic model types for genome_build, madeline_info, peddy_ped_check and peddy_sex_check, rank_model_version and sv_rank_model_version
- Replace `MatchMaker` with `Matchmaker` in all places visible by a user
- Save diagnosis labels along with OMIM terms in Matchmaker Exchange submission objects
- `libegl-mesa0_21.0.3-0ubuntu0.3~20.04.5_amd64.deb` lib not found by GitHub actions Docker build
- Remove unused `chromograph_image_files` and `chromograph_prefixes` keys saved when creating or updating an RD case
- Search managed variants by description and with ignore case
### Changed
- Introduced page margins on exported PDF reports
- Smaller gene fonts in downloaded HPO genes PDF reports
- Reintroduced gene coverage data in the PDF-exported general report of rare-disease cases
- Check for existence of case report files before creating sidebar links
- Better description of HPO and OMIM terms for patients submitted to Matchmaker Exchange
- Remove null non-mandatory key/values when updating a case
- Freeze WTForms<3 due to several form input rendering changes

## [4.48.1]
### Fixed
- General case PDF report for recent cases with no pedigree

## [4.48]
### Added
- Option to cancel a request for research variants in case page
### Changed
- Update igv.js to v2.10.5
- Updated example of a case delivery report
- Unfreeze cyvcf2
- Builder images used in Scout Dockerfiles
- Crash report email subject gives host name
- Export general case report to PDF using PDFKit instead of WeasyPrint
- Do not include coverage report in PDF case report since they might have different orientation
- Export cancer cases's "Coverage and QC report" to PDF using PDFKit instead of Weasyprint
- Updated cancer "Coverage and QC report" example
- Keep portrait orientation in PDF delivery report
- Export delivery report to PDF using PDFKit instead of Weasyprint
- PDF export of clinical and research HPO panels using PDFKit instead of Weasyprint
- Export gene panel report to PDF using PDFKit
- Removed WeasyPrint lib dependency

### Fixed
- Reintroduced missing links to Swegen and Beacon and dbSNP in RD variant page, summary section
- Demo delivery report orientation to fit new columns
- Missing delivery report in demo case
- Cast MNVs to SNV for test
- Export verified variants from all institutes when user is admin
- Cancer coverage and QC report not found for demo cancer case
- Pull request template instructions on how to deploy to test server
- PDF Delivery report not showing Swedac logo
- Fix code typos
- Disable codefactor raised by ESLint for javascript functions located on another file
- Loading spinner stuck after downloading a PDF gene panel report
- IGV browser crashing when file system with alignment files is not mounted

## [4.47]
### Added
- Added CADD, GnomAD and genotype calls to variantS export
### Changed
- Pull request template, to illustrate how to deploy pull request branches on cg-vm1 stage server
### Fixed
- Compiled Docker image contains a patched version (v4.9) of chanjo-report

## [4.46.1]
### Fixed
- Downloading of files generated within the app container (MT-report, verified variants, pedigrees, ..)

## [4.46]
### Added
- Created a Dockefile to be used to serve the dockerized app in production
- Modified the code to collect database params specified as env vars
- Created a GitHub action that pushes the Dockerfile-server image to Docker Hub (scout-server-stage) every time a PR is opened
- Created a GitHub action that pushes the Dockerfile-server image to Docker Hub (scout-server) every time a new release is created
- Reassign MatchMaker Exchange submission to another user when a Scout user is deleted
- Expose public API JSON gene panels endpoint, primarily to enable automated rerun checking for updates
- Add utils for dictionary type
- Filter institute cases using multiple HPO terms
- Vulture GitHub action to identify and remove unused variables and imports
### Changed
- Updated the python config file documentation in admin guide
- Case configuration parsing now uses Pydantic for improved typechecking and config handling
- Removed test matrices to speed up automatic testing of PRs
- Switch from Coveralls to Codecov to handle CI test coverage
- Speed-up CI tests by caching installation of libs and splitting tests into randomized groups using pytest-test-groups
- Improved LDAP login documentation
- Use lib flask-ldapconn instead of flask_ldap3_login> to handle ldap authentication
- Updated Managed variant documentation in user guide
- Fix and simplify creating and editing of gene panels
- Simplified gene variants search code
- Increased the height of the genes track in the IGV viewer
### Fixed
- Validate uploaded managed variant file lines, warning the user.
- Exporting validated variants with missing "genes" database key
- No results returned when searching for gene variants using a phenotype term
- Variants filtering by gene symbols file
- Make gene HGNC symbols field mandatory in gene variants page and run search only on form submit
- Make sure collaborator gene variants are still visible, even if HPO filter is used

## [4.45]
### Added
### Changed
- Start Scout also when loqusdbapi is not reachable
- Clearer definition of manual standard and custom inheritance models in gene panels
- Allow searching multiple chromosomes in filters
### Fixed
- Gene panel crashing on edit action

## [4.44]
### Added
### Changed
- Display Gene track beneath each sample track when displaying splice junctions in igv browser
- Check outdated gene symbols and update with aliases for both RD and cancer variantS
### Fixed
- Added query input check and fixed the Genes API endpoint to return a json formatted error when request is malformed
- Typo in ACMG BP6 tooltip

## [4.43.1]
### Added
- Added database index for OMIM disease term genes
### Changed
### Fixed
- Do not drop HPO terms collection when updating HPO terms via the command line
- Do not drop disease (OMIM) terms collection when updating diseases via the command line

## [4.43]
### Added
- Specify which collection(s) update/build indexes for
### Fixed
- Do not drop genes and transcripts collections when updating genes via the command line

## [4.42.1]
### Added
### Changed
### Fixed
- Freeze PyMongo lib to version<4.0 to keep supporting previous MongoDB versions
- Speed up gene panels creation and update by collecting only light gene info from database
- Avoid case page crash on Phenomizer queries timeout

## [4.42]
### Added
- Choose custom pinned variants to submit to MatchMaker Exchange
- Submit structural variant as genes to the MatchMaker Exchange
- Added function for maintainers and admins to remove gene panels
- Admins can restore deleted gene panels
- A development docker-compose file illustrating the scout/chanjo-report integration
- Show AD on variants view for cancer SV (tumor and normal)
- Cancer SV variants filter AD, AF (tumor and normal)
- Hiding the variants score column also from cancer SVs, as for the SNVs
### Changed
- Enforce same case _id and display_name when updating a case
- Enforce same individual ids, display names and affected status when updating a case
- Improved documentation for connecting to loqusdb instances (including loqusdbapi)
- Display and download HPO gene panels' gene symbols in italics
- A faster-built and lighter Docker image
- Reduce complexity of `panels` endpoint moving some code to the panels controllers
- Update requirements to use flask-ldap3-login>=0.9.17 instead of freezing WTForm
### Fixed
- Use of deprecated TextField after the upgrade of WTF to v3.0
- Freeze to WTForms to version < 3
- Remove the extra files (bed files and madeline.svg) introduced by mistake
- Cli command loading demo data in docker-compose when case custom images exist and is None
- Increased MongoDB connection serverSelectionTimeoutMS parameter to 30K (default value according to MongoDB documentation)
- Better differentiate old obs counts 0 vs N/A
- Broken cancer variants page when default gene panel was deleted
- Typo in tx_overview function in variant controllers file
- Fixed loqusdbapi SV search URL
- SV variants filtering using Decipher criterion
- Removing old gene panels that don't contain the `maintainer` key.

## [4.41.1]
### Fixed
- General reports crash for variant annotations with same variant on other cases

## [4.41]
### Added
- Extended the instructions for running the Scout Docker image (web app and cli).
- Enabled inclusion of custom images to STR variant view
### Fixed
- General case report sorting comments for variants with None genetic models
- Do not crash but redirect to variants page with error when a variant is not found for a case
- UCSC links coordinates for SV variants with start chromosome different than end chromosome
- Human readable variants name in case page for variants having start chromosome different from end chromosome
- Avoid always loading all transcripts when checking gene symbol: introduce gene captions
- Slow queries for evaluated variants on e.g. case page - use events instead
### Changed
- Rearrange variant page again, moving severity predictions down.
- More reactive layout width steps on variant page

## [4.40.1]
### Added
### Fixed
- Variants dismissed with inconsistent inheritance pattern can again be shown in general case report
- General report page for variants with genes=None
- General report crashing when variants have no panels
- Added other missing keys to case and variant dictionaries passed to general report
### Changed

## [4.40]
### Added
- A .cff citation file
- Phenotype search API endpoint
- Added pagination to phenotype API
- Extend case search to include internal MongoDB id
- Support for connecting to a MongoDB replica set (.py config files)
- Support for connecting to a MongoDB replica set (.yaml config files)
### Fixed
- Command to load the OMIM gene panel (`scout load panel --omim`)
- Unify style of pinned and causative variants' badges on case page
- Removed automatic spaces after punctuation in comments
- Remove the hardcoded number of total individuals from the variant's old observations panel
- Send delete requests to a connected Beacon using the DELETE method
- Layout of the SNV and SV variant page - move frequency up
### Changed
- Stop updating database indexes after loading exons via command line
- Display validation status badge also for not Sanger-sequenced variants
- Moved Frequencies, Severity and Local observations panels up in RD variants page
- Enabled Flask CORS to communicate CORS status to js apps
- Moved the code preparing the transcripts overview to the backend
- Refactored and filtered json data used in general case report
- Changed the database used in docker-compose file to use the official MongoDB v4.4 image
- Modified the Python (3.6, 3.8) and MongoDB (3.2, 4.4, 5.0) versions used in testing matrices (GitHub actions)
- Capitalize case search terms on institute and dashboard pages


## [4.39]
### Added
- COSMIC IDs collected from CSQ field named `COSMIC`
### Fixed
- Link to other causative variants on variant page
- Allow multiple COSMIC links for a cancer variant
- Fix floating text in severity box #2808
- Fixed MitoMap and HmtVar links for hg38 cases
- Do not open new browser tabs when downloading files
- Selectable IGV tracks on variant page
- Missing splice junctions button on variant page
- Refactor variantS representative gene selection, and use it also for cancer variant summary
### Changed
- Improve Javascript performance for displaying Chromograph images
- Make ClinVar classification more evident in cancer variant page

## [4.38]
### Added
- Option to hide Alamut button in the app config file
### Fixed
- Library deprecation warning fixed (insert is deprecated. Use insert_one or insert_many instead)
- Update genes command will not trigger an update of database indices any more
- Missing resources in temporary downloading directory when updating genes using the command line
- Restore previous variant ACMG classification in a scrollable div
- Loading spinner not stopping after downloading PDF case reports and variant list export
- Add extra Alamut links higher up on variant pages
- Improve UX for phenotypes in case page
- Filter and export of STR variants
- Update look of variants page navigation buttons
### Changed

## [4.37]
### Added
- Highlight and show version number for RefSeq MANE transcripts.
- Added integration to a rerunner service for toggling reanalysis with updated pedigree information
- SpliceAI display and parsing from VEP CSQ
- Display matching tiered variants for cancer variants
- Display a loading icon (spinner) until the page loads completely
- Display filter badges in cancer variants list
- Update genes from pre-downloaded file resources
- On login, OS, browser version and screen size are saved anonymously to understand how users are using Scout
- API returning institutes data for a given user: `/api/v1/institutes`
- API returning case data for a given institute: `/api/v1/institutes/<institute_id>/cases`
- Added GMS and Lund university hospital logos to login page
- Made display of Swedac logo configurable
- Support for displaying custom images in case view
- Individual-specific HPO terms
- Optional alamut_key in institute settings for Alamut Plus software
- Case report API endpoint
- Tooltip in case explaining that genes with genome build different than case genome build will not be added to dynamic HPO panel.
- Add DeepVariant as a caller
### Fixed
- Updated IGV to v2.8.5 to solve missing gene labels on some zoom levels
- Demo cancer case config file to load somatic SNVs and SVs only.
- Expand list of refseq trancripts in ClinVar submission form
- Renamed `All SNVs and INDELs` institute sidebar element to `Search SNVs and INDELs` and fixed its style.
- Add missing parameters to case load-config documentation
- Allow creating/editing gene panels and dynamic gene panels with genes present in genome build 38
- Bugfix broken Pytests
- Bulk dismissing variants error due to key conversion from string to integer
- Fix typo in index documentation
- Fixed crash in institute settings page if "collaborators" key is not set in database
- Don't stop Scout execution if LoqusDB call fails and print stacktrace to log
- Bug when case contains custom images with value `None`
- Bug introduced when fixing another bug in Scout-LoqusDB interaction
- Loading of OMIM diagnoses in Scout demo instance
- Remove the docker-compose with chanjo integration because it doesn't work yet.
- Fixed standard docker-compose with scout demo data and database
- Clinical variant assessments not present for pinned and causative variants on case page.
- MatchMaker matching one node at the time only
- Remove link from previously tiered variants badge in cancer variants page
- Typo in gene cell on cancer variants page
- Managed variants filter form
### Changed
- Better naming for variants buttons on cancer track (somatic, germline). Also show cancer research button if available.
- Load case with missing panels in config files, but show warning.
- Changing the (Female, Male) symbols to (F/M) letters in individuals_table and case-sma.
- Print stacktrace if case load command fails
- Added sort icon and a pointer to the cursor to all tables with sortable fields
- Moved variant, gene and panel info from the basic pane to summary panel for all variants.
- Renamed `Basics` panel to `Classify` on variant page.
- Revamped `Basics` panel to a panel dedicated to classify variants
- Revamped the summary panel to be more compact.
- Added dedicated template for cancer variants
- Removed Gene models, Gene annotations and Conservation panels for cancer variants
- Reorganized the orders of panels for variant and cancer variant views
- Added dedicated variant quality panel and removed relevant panes
- A more compact case page
- Removed OMIM genes panel
- Make genes panel, pinned variants panel, causative variants panel and ClinVar panel scrollable on case page
- Update to Scilifelab's 2020 logo
- Update Gens URL to support Gens v2.0 format
- Refactor tests for parsing case configurations
- Updated links to HPO downloadable resources
- Managed variants filtering defaults to all variant categories
- Changing the (Kind) drop-down according to (Category) drop-down in Managed variant add variant
- Moved Gens button to individuals table
- Check resource files availability before starting updating OMIM diagnoses
- Fix typo in `SHOW_OBSERVED_VARIANT_ARCHIVE` config param

## [4.36]
### Added
- Parse and save splice junction tracks from case config file
- Tooltip in observations panel, explaining that case variants with no link might be old variants, not uploaded after a case rerun
### Fixed
- Warning on overwriting variants with same position was no longer shown
- Increase the height of the dropdowns to 425px
- More indices for the case table as it grows, specifically for causatives queries
- Splice junction tracks not centered over variant genes
- Total number of research variants count
- Update variants stats in case documents every time new variants are loaded
- Bug in flashing warning messages when filtering variants
### Changed
- Clearer warning messages for genes and gene/gene-panels searches in variants filters

## [4.35]
### Added
- A new index for hgnc_symbol in the hgnc_gene collection
- A Pedigree panel in STR page
- Display Tier I and II variants in case view causatives card for cancer cases
### Fixed
- Send partial file data to igv.js when visualizing sashimi plots with splice junction tracks
- Research variants filtering by gene
- Do not attempt to populate annotations for not loaded pinned/causatives
- Add max-height to all dropdowns in filters
### Changed
- Switch off non-clinical gene warnings when filtering research variants
- Don't display OMIM disease card in case view for cancer cases
- Refactored Individuals and Causative card in case view for cancer cases
- Update and style STR case report

## [4.34]
### Added
- Saved filter lock and unlock
- Filters can optionally be marked audited, logging the filter name, user and date on the case events and general report.
- Added `ClinVar hits` and `Cosmic hits` in cancer SNVs filters
- Added `ClinVar hits` to variants filter (rare disease track)
- Load cancer demo case in docker-compose files (default and demo file)
- Inclusive-language check using [woke](https://github.com/get-woke/woke) github action
- Add link to HmtVar for mitochondrial variants (if VCF is annotated with HmtNote)
- Grey background for dismissed compounds in variants list and variant page
- Pin badge for pinned compounds in variants list and variant page
- Support LoqusDB REST API queries
- Add a docker-compose-matchmaker under scout/containers/development to test matchmaker locally
- Script to investigate consequences of symbol search bug
- Added GATK to list of SV and cancer SV callers
### Fixed
- Make MitoMap link work for hg38 again
- Export Variants feature crashing when one of the variants has no primary transcripts
- Redirect to last visited variantS page when dismissing variants from variants list
- Improved matching of SVs Loqus occurrences in other cases
- Remove padding from the list inside (Matching causatives from other cases) panel
- Pass None to get_app function in CLI base since passing script_info to app factory functions was deprecated in Flask 2.0
- Fixed failing tests due to Flask update to version 2.0
- Speed up user events view
- Causative view sort out of memory error
- Use hgnc_id for gene filter query
- Typo in case controllers displaying an error every time a patient is matched against external MatchMaker nodes
- Do not crash while attempting an update for variant documents that are too big (> 16 MB)
- Old STR causatives (and other variants) may not have HGNC symbols - fix sort lambda
- Check if gene_obj has primary_transcript before trying to access it
- Warn if a gene manually searched is in a clinical panel with an outdated name when filtering variants
- ChrPos split js not needed on STR page yet
### Changed
- Remove parsing of case `genome_version`, since it's not used anywhere downstream
- Introduce deprecation warning for Loqus configs that are not dictionaries
- SV clinical filter no longer filters out sub 100 nt variants
- Count cases in LoqusDB by variant type
- Commit pulse repo badge temporarily set to weekly
- Sort ClinVar submissions objects by ascending "Last evaluated" date
- Refactored the MatchMaker integration as an extension
- Replaced some sensitive words as suggested by woke linter
- Documentation for load-configuration rewritten.
- Add styles to MatchMaker matches table
- More detailed info on the data shared in MatchMaker submission form

## [4.33.1]
### Fixed
- Include markdown for release autodeploy docs
- Use standard inheritance model in ClinVar (https://ftp.ncbi.nlm.nih.gov/pub/GTR/standard_terms/Mode_of_inheritance.txt)
- Fix issue crash with variants that have been unflagged causative not being available in other causatives
### Added
### Changed

## [4.33]
### Fixed
- Command line crashing when updating an individual not found in database
- Dashboard page crashing when filters return no data
- Cancer variants filter by chromosome
- /api/v1/genes now searches for genes in all genome builds by default
- Upgraded igv.js to version 2.8.1 (Fixed Unparsable bed record error)
### Added
- Autodeploy docs on release
- Documentation for updating case individuals tracks
- Filter cases and dashboard stats by analysis track
### Changed
- Changed from deprecated db update method
- Pre-selected fields to run queries with in dashboard page
- Do not filter by any institute when first accessing the dashboard
- Removed OMIM panel in case view for cancer cases
- Display Tier I and II variants in case view causatives panel for cancer cases
- Refactored Individuals and Causative panels in case view for cancer cases

## [4.32.1]
### Fixed
- iSort lint check only
### Changed
- Institute cases page crashing when a case has track:Null
### Added

## [4.32]
### Added
- Load and show MITOMAP associated diseases from VCF (INFO field: MitomapAssociatedDiseases, via HmtNote)
- Show variant allele frequencies for mitochondrial variants (GRCh38 cases)
- Extend "public" json API with diseases (OMIM) and phenotypes (HPO)
- HPO gene list download now has option for clinical and non-clinical genes
- Display gene splice junctions data in sashimi plots
- Update case individuals with splice junctions tracks
- Simple Docker compose for development with local build
- Make Phenomodels subpanels collapsible
- User side documentation of cytogenomics features (Gens, Chromograph, vcf2cytosure, rhocall)
- iSort GitHub Action
- Support LoqusDB REST API queries
### Fixed
- Show other causative once, even if several events point to it
- Filtering variants by mitochondrial chromosome for cases with genome build=38
- HPO gene search button triggers any warnings for clinical / non-existing genes also on first search
- Fixed a bug in variants pages caused by MT variants without alt_frequency
- Tests for CADD score parsing function
- Fixed the look of IGV settings on SNV variant page
- Cases analyzed once shown as `rerun`
- Missing case track on case re-upload
- Fixed severity rank for SO term "regulatory region ablation"
### Changed
- Refactor according to CodeFactor - mostly reuse of duplicated code
- Phenomodels language adjustment
- Open variants in a new window (from variants page)
- Open overlapping and compound variants in a new window (from variant page)
- gnomAD link points to gnomAD v.3 (build GRCh38) for mitochondrial variants.
- Display only number of affected genes for dismissed SVs in general report
- Chromosome build check when populating the variants filter chromosome selection
- Display mitochondrial and rare diseases coverage report in cases with missing 'rare' track

## [4.31.1]
### Added
### Changed
- Remove mitochondrial and coverage report from cancer cases sidebar
### Fixed
- ClinVar page when dbSNP id is None

## [4.31]
### Added
- gnomAD annotation field in admin guide
- Export also dynamic panel genes not associated to an HPO term when downloading the HPO panel
- Primary HGNC transcript info in variant export files
- Show variant quality (QUAL field from vcf) in the variant summary
- Load/update PDF gene fusion reports (clinical and research) generated with Arriba
- Support new MANE annotations from VEP (both MANE Select and MANE Plus Clinical)
- Display on case activity the event of a user resetting all dismissed variants
- Support gnomAD population frequencies for mitochondrial variants
- Anchor links in Casedata ClinVar panels to redirect after renaming individuals
### Fixed
- Replace old docs link www.clinicalgenomics.se/scout with new https://clinical-genomics.github.io/scout
- Page formatting issues whenever case and variant comments contain extremely long strings with no spaces
- Chromograph images can be one column and have scrollbar. Removed legacy code.
- Column labels for ClinVar case submission
- Page crashing looking for LoqusDB observation when variant doesn't exist
- Missing inheritance models and custom inheritance models on newly created gene panels
- Accept only numbers in managed variants filter as position and end coordinates
- SNP id format and links in Variant page, ClinVar submission form and general report
- Case groups tooltip triggered only when mouse is on the panel header
### Changed
- A more compact case groups panel
- Added landscape orientation CSS style to cancer coverage and QC demo report
- Improve user documentation to create and save new gene panels
- Removed option to use space as separator when uploading gene panels
- Separating the columns of standard and custom inheritance models in gene panels
- Improved ClinVar instructions for users using non-English Excel

## [4.30.2]
### Added
### Fixed
- Use VEP RefSeq ID if RefSeq list is empty in RefSeq transcripts overview
- Bug creating variant links for variants with no end_chrom
### Changed

## [4.30.1]
### Added
### Fixed
- Cryptography dependency fixed to use version < 3.4
### Changed

## [4.30]
### Added
- Introduced a `reset dismiss variant` verb
- Button to reset all dismissed variants for a case
- Add black border to Chromograph ideograms
- Show ClinVar annotations on variantS page
- Added integration with GENS, copy number visualization tool
- Added a VUS label to the manual classification variant tags
- Add additional information to SNV verification emails
- Tooltips documenting manual annotations from default panels
- Case groups now show bam files from all cases on align view
### Fixed
- Center initial igv view on variant start with SNV/indels
- Don't set initial igv view to negative coordinates
- Display of GQ for SV and STR
- Parsing of AD and related info for STRs
- LoqusDB field in institute settings accepts only existing Loqus instances
- Fix DECIPHER link to work after DECIPHER migrated to GRCh38
- Removed visibility window param from igv.js genes track
- Updated HPO download URL
- Patch HPO download test correctly
- Reference size on STR hover not needed (also wrong)
- Introduced genome build check (allowed values: 37, 38, "37", "38") on case load
- Improve case searching by assignee full name
- Populating the LoqusDB select in institute settings
### Changed
- Cancer variants table header (pop freq etc)
- Only admin users can modify LoqusDB instance in Institute settings
- Style of case synopsis, variants and case comments
- Switched to igv.js 2.7.5
- Do not choke if case is missing research variants when research requested
- Count cases in LoqusDB by variant type
- Introduce deprecation warning for Loqus configs that are not dictionaries
- Improve create new gene panel form validation
- Make XM- transcripts less visible if they don't overlap with transcript refseq_id in variant page
- Color of gene panels and comments panels on cases and variant pages
- Do not choke if case is missing research variants when reserch requested

## [4.29.1]
### Added
### Fixed
- Always load STR variants regardless of RankScore threshold (hotfix)
### Changed

## [4.29]
### Added
- Added a page about migrating potentially breaking changes to the documentation
- markdown_include in development requirements file
- STR variants filter
- Display source, Z-score, inheritance pattern for STR annotations from Stranger (>0.6.1) if available
- Coverage and quality report to cancer view
### Fixed
- ACMG classification page crashing when trying to visualize a classification that was removed
- Pretty print HGVS on gene variants (URL-decode VEP)
- Broken or missing link in the documentation
- Multiple gene names in ClinVar submission form
- Inheritance model select field in ClinVar submission
- IGV.js >2.7.0 has an issue with the gene track zoom levels - temp freeze at 2.7.0
- Revert CORS-anywhere and introduce a local http proxy for cloud tracks
### Changed

## [4.28]
### Added
- Chromograph integration for displaying PNGs in case-page
- Add VAF to cancer case general report, and remove some of its unused fields
- Variants filter compatible with genome browser location strings
- Support for custom public igv tracks stored on the cloud
- Add tests to increase testing coverage
- Update case variants count after deleting variants
- Update IGV.js to latest (v2.7.4)
- Bypass igv.js CORS check using `https://github.com/Rob--W/cors-anywhere`
- Documentation on default and custom IGV.js tracks (admin docs)
- Lock phenomodels so they're editable by admins only
- Small case group assessment sharing
- Tutorial and files for deploying app on containers (Kubernetes pods)
- Canonical transcript and protein change of canonical transcript in exported variants excel sheet
- Support for Font Awesome version 6
- Submit to Beacon from case page sidebar
- Hide dismissed variants in variants pages and variants export function
- Systemd service files and instruction to deploy Scout using podman
### Fixed
- Bugfix: unused `chromgraph_prefix |tojson` removed
- Freeze coloredlogs temporarily
- Marrvel link
- Don't show TP53 link for silent or synonymous changes
- OMIM gene field accepts any custom number as OMIM gene
- Fix Pytest single quote vs double quote string
- Bug in gene variants search by similar cases and no similar case is found
- Delete unused file `userpanel.py`
- Primary transcripts in variant overview and general report
- Google OAuth2 login setup in README file
- Redirect to 'missing file'-icon if configured Chromograph file is missing
- Javascript error in case page
- Fix compound matching during variant loading for hg38
- Cancer variants view containing variants dismissed with cancer-specific reasons
- Zoom to SV variant length was missing IGV contig select
- Tooltips on case page when case has no default gene panels
### Changed
- Save case variants count in case document and not in sessions
- Style of gene panels multiselect on case page
- Collapse/expand main HPO checkboxes in phenomodel preview
- Replaced GQ (Genotype quality) with VAF (Variant allele frequency) in cancer variants GT table
- Allow loading of cancer cases with no tumor_purity field
- Truncate cDNA and protein changes in case report if longer than 20 characters


## [4.27]
### Added
- Exclude one or more variant categories when running variants delete command
### Fixed
### Changed

## [4.26.1]
### Added
### Fixed
- Links with 1-letter aa codes crash on frameshift etc
### Changed

## [4.26]
### Added
- Extend the delete variants command to print analysis date, track, institute, status and research status
- Delete variants by type of analysis (wgs|wes|panel)
- Links to cBioPortal, MutanTP53, IARC TP53, OncoKB, MyCancerGenome, CIViC
### Fixed
- Deleted variants count
### Changed
- Print output of variants delete command as a tab separated table

## [4.25]
### Added
- Command line function to remove variants from one or all cases
### Fixed
- Parse SMN None calls to None rather than False

## [4.24.1]
### Fixed
- Install requirements.txt via setup file

## [4.24]
### Added
- Institute-level phenotype models with sub-panels containing HPO and OMIM terms
- Runnable Docker demo
- Docker image build and push github action
- Makefile with shortcuts to docker commands
- Parse and save synopsis, phenotype and cohort terms from config files upon case upload
### Fixed
- Update dismissed variant status when variant dismissed key is missing
- Breakpoint two IGV button now shows correct chromosome when different from bp1
- Missing font lib in Docker image causing the PDF report download page to crash
- Sentieon Manta calls lack Somaticscore - load anyway
- ClinVar submissions crashing due to pinned variants that are not loaded
- Point ExAC pLI score to new gnomad server address
- Bug uploading cases missing phenotype terms in config file
- STRs loaded but not shown on browser page
- Bug when using adapter.variant.get_causatives with case_id without causatives
- Problem with fetching "solved" from scout export cases cli
- Better serialising of datetime and bson.ObjectId
- Added `volumes` folder to .gitignore
### Changed
- Make matching causative and managed variants foldable on case page
- Remove calls to PyMongo functions marked as deprecated in backend and frontend(as of version 3.7).
- Improved `scout update individual` command
- Export dynamic phenotypes with ordered gene lists as PDF


## [4.23]
### Added
- Save custom IGV track settings
- Show a flash message with clear info about non-valid genes when gene panel creation fails
- CNV report link in cancer case side navigation
- Return to comment section after editing, deleting or submitting a comment
- Managed variants
- MT vs 14 chromosome mean coverage stats if Scout is connected to Chanjo
### Fixed
- missing `vcf_cancer_sv` and `vcf_cancer_sv_research` to manual.
- Split ClinVar multiple clnsig values (slash-separated) and strip them of underscore for annotations without accession number
- Timeout of `All SNVs and INDELs` page when no valid gene is provided in the search
- Round CADD (MIPv9)
- Missing default panel value
- Invisible other causatives lines when other causatives lack gene symbols
### Changed
- Do not freeze mkdocs-material to version 4.6.1
- Remove pre-commit dependency

## [4.22]
### Added
- Editable cases comments
- Editable variants comments
### Fixed
- Empty variant activity panel
- STRs variants popover
- Split new ClinVar multiple significance terms for a variant
- Edit the selected comment, not the latest
### Changed
- Updated RELEASE docs.
- Pinned variants card style on the case page
- Merged `scout export exons` and `scout view exons` commands


## [4.21.2]
### Added
### Fixed
- Do not pre-filter research variants by (case-default) gene panels
- Show OMIM disease tooltip reliably
### Changed

## [4.21.1]
### Added
### Fixed
- Small change to Pop Freq column in variants ang gene panels to avoid strange text shrinking on small screens
- Direct use of HPO list for Clinical HPO SNV (and cancer SNV) filtering
- PDF coverage report redirecting to login page
### Changed
- Remove the option to dismiss single variants from all variants pages
- Bulk dismiss SNVs, SVs and cancer SNVs from variants pages

## [4.21]
### Added
- Support to configure LoqusDB per institute
- Highlight causative variants in the variants list
- Add tests. Mostly regarding building internal datatypes.
- Remove leading and trailing whitespaces from panel_name and display_name when panel is created
- Mark MANE transcript in list of transcripts in "Transcript overview" on variant page
- Show default panel name in case sidebar
- Previous buttons for variants pagination
- Adds a gh action that checks that the changelog is updated
- Adds a gh action that deploys new releases automatically to pypi
- Warn users if case default panels are outdated
- Define institute-specific gene panels for filtering in institute settings
- Use institute-specific gene panels in variants filtering
- Show somatic VAF for pinned and causative variants on case page

### Fixed
- Report pages redirect to login instead of crashing when session expires
- Variants filter loading in cancer variants page
- User, Causative and Cases tables not scaling to full page
- Improved docs for an initial production setup
- Compatibility with latest version of Black
- Fixed tests for Click>7
- Clinical filter required an extra click to Filter to return variants
- Restore pagination and shrink badges in the variants page tables
- Removing a user from the command line now inactivates the case only if user is last assignee and case is active
- Bugfix, LoqusDB per institute feature crashed when institute id was empty string
- Bugfix, LoqusDB calls where missing case count
- filter removal and upload for filters deleted from another page/other user
- Visualize outdated gene panels info in a popover instead of a tooltip in case page side panel

### Changed
- Highlight color on normal STRs in the variants table from green to blue
- Display breakpoints coordinates in verification emails only for structural variants


## [4.20]
### Added
- Display number of filtered variants vs number of total variants in variants page
- Search case by HPO terms
- Dismiss variant column in the variants tables
- Black and pre-commit packages to dev requirements

### Fixed
- Bug occurring when rerun is requested twice
- Peddy info fields in the demo config file
- Added load config safety check for multiple alignment files for one individual
- Formatting of cancer variants table
- Missing Score in SV variants table

### Changed
- Updated the documentation on how to create a new software release
- Genome build-aware cytobands coordinates
- Styling update of the Matchmaker card
- Select search type in case search form


## [4.19]

### Added
- Show internal ID for case
- Add internal ID for downloaded CGH files
- Export dynamic HPO gene list from case page
- Remove users as case assignees when their account is deleted
- Keep variants filters panel expanded when filters have been used

### Fixed
- Handle the ProxyFix ModuleNotFoundError when Werkzeug installed version is >1.0
- General report formatting issues whenever case and variant comments contain extremely long strings with no spaces

### Changed
- Created an institute wrapper page that contains list of cases, causatives, SNVs & Indels, user list, shared data and institute settings
- Display case name instead of case ID on clinVar submissions
- Changed icon of sample update in clinVar submissions


## [4.18]

### Added
- Filter cancer variants on cytoband coordinates
- Show dismiss reasons in a badge with hover for clinical variants
- Show an ellipsis if 10 cases or more to display with loqusdb matches
- A new blog post for version 4.17
- Tooltip to better describe Tumor and Normal columns in cancer variants
- Filter cancer SNVs and SVs by chromosome coordinates
- Default export of `Assertion method citation` to clinVar variants submission file
- Button to export up to 500 cancer variants, filtered or not
- Rename samples of a clinVar submission file

### Fixed
- Apply default gene panel on return to cancer variantS from variant view
- Revert to certificate checking when asking for Chanjo reports
- `scout download everything` command failing while downloading HPO terms

### Changed
- Turn tumor and normal allelic fraction to decimal numbers in tumor variants page
- Moved clinVar submissions code to the institutes blueprints
- Changed name of clinVar export files to FILENAME.Variant.csv and FILENAME.CaseData.csv
- Switched Google login libraries from Flask-OAuthlib to Authlib


## [4.17.1]

### Fixed
- Load cytobands for cases with chromosome build not "37" or "38"


## [4.17]

### Added
- COSMIC badge shown in cancer variants
- Default gene-panel in non-cancer structural view in url
- Filter SNVs and SVs by cytoband coordinates
- Filter cancer SNV variants by alt allele frequency in tumor
- Correct genome build in UCSC link from structural variant page



### Fixed
- Bug in clinVar form when variant has no gene
- Bug when sharing cases with the same institute twice
- Page crashing when removing causative variant tag
- Do not default to GATK caller when no caller info is provided for cancer SNVs


## [4.16.1]

### Fixed
- Fix the fix for handling of delivery reports for rerun cases

## [4.16]

### Added
- Adds possibility to add "lims_id" to cases. Currently only stored in database, not shown anywhere
- Adds verification comment box to SVs (previously only available for small variants)
- Scrollable pedigree panel

### Fixed
- Error caused by changes in WTForm (new release 2.3.x)
- Bug in OMIM case page form, causing the page to crash when a string was provided instead of a numerical OMIM id
- Fix Alamut link to work properly on hg38
- Better handling of delivery reports for rerun cases
- Small CodeFactor style issues: matchmaker results counting, a couple of incomplete tests and safer external xml
- Fix an issue with Phenomizer introduced by CodeFactor style changes

### Changed
- Updated the version of igv.js to 2.5.4

## [4.15.1]

### Added
- Display gene names in ClinVar submissions page
- Links to Varsome in variant transcripts table

### Fixed
- Small fixes to ClinVar submission form
- Gene panel page crash when old panel has no maintainers

## [4.15]

### Added
- Clinvar CNVs IGV track
- Gene panels can have maintainers
- Keep variant actions (dismissed, manual rank, mosaic, acmg, comments) upon variant re-upload
- Keep variant actions also on full case re-upload

### Fixed
- Fix the link to Ensembl for SV variants when genome build 38.
- Arrange information in columns on variant page
- Fix so that new cosmic identifier (COSV) is also acceptable #1304
- Fixed COSMIC tag in INFO (outside of CSQ) to be parses as well with `&` splitter.
- COSMIC stub URL changed to https://cancer.sanger.ac.uk/cosmic/search?q= instead.
- Updated to a version of IGV where bigBed tracks are visualized correctly
- Clinvar submission files are named according to the content (variant_data and case_data)
- Always show causatives from other cases in case overview
- Correct disease associations for gene symbol aliases that exist as separate genes
- Re-add "custom annotations" for SV variants
- The override ClinVar P/LP add-in in the Clinical Filter failed for new CSQ strings

### Changed
- Runs all CI checks in github actions

## [4.14.1]

### Fixed
- Error when variant found in loqusdb is not loaded for other case

## [4.14]

### Added
- Use github actions to run tests
- Adds CLI command to update individual alignments path
- Update HPO terms using downloaded definitions files
- Option to use alternative flask config when running `scout serve`
- Requirement to use loqusdb >= 2.5 if integrated

### Fixed
- Do not display Pedigree panel in cancer view
- Do not rely on internet connection and services available when running CI tests
- Variant loading assumes GATK if no caller set given and GATK filter status is seen in FILTER
- Pass genome build param all the way in order to get the right gene mappings for cases with build 38
- Parse correctly variants with zero frequency values
- Continue even if there are problems to create a region vcf
- STR and cancer variant navigation back to variants pages could fail

### Changed
- Improved code that sends requests to the external APIs
- Updates ranges for user ranks to fit todays usage
- Run coveralls on github actions instead of travis
- Run pip checks on github actions instead of coveralls
- For hg38 cases, change gnomAD link to point to version 3.0 (which is hg38 based)
- Show pinned or causative STR variants a bit more human readable

## [4.13.1]

### Added
### Fixed
- Typo that caused not all clinvar conflicting interpretations to be loaded no matter what
- Parse and retrieve clinvar annotations from VEP-annotated (VEP 97+) CSQ VCF field
- Variant clinvar significance shown as `not provided` whenever is `Uncertain significance`
- Phenomizer query crashing when case has no HPO terms assigned
- Fixed a bug affecting `All SNVs and INDELs` page when variants don't have canonical transcript
- Add gene name or id in cancer variant view

### Changed
- Cancer Variant view changed "Variant:Transcript:Exon:HGVS" to "Gene:Transcript:Exon:HGVS"

## [4.13]

### Added
- ClinVar SNVs track in IGV
- Add SMA view with SMN Copy Number data
- Easier to assign OMIM diagnoses from case page
- OMIM terms and specific OMIM term page

### Fixed
- Bug when adding a new gene to a panel
- Restored missing recent delivery reports
- Fixed style and links to other reports in case side panel
- Deleting cases using display_name and institute not deleting its variants
- Fixed bug that caused coordinates filter to override other filters
- Fixed a problem with finding some INS in loqusdb
- Layout on SV page when local observations without cases are present
- Make scout compatible with the new HPO definition files from `http://compbio.charite.de/jenkins/`
- General report visualization error when SNVs display names are very long


### Changed


## [4.12.4]

### Fixed
- Layout on SV page when local observations without cases are present

## [4.12.3]

### Fixed
- Case report when causative or pinned SVs have non null allele frequencies

## [4.12.2]

### Fixed
- SV variant links now take you to the SV variant page again
- Cancer variant view has cleaner table data entries for "N/A" data
- Pinned variant case level display hotfix for cancer and str - more on this later
- Cancer variants show correct alt/ref reads mirroring alt frequency now
- Always load all clinical STR variants even if a region load is attempted - index may be missing
- Same case repetition in variant local observations

## [4.12.1]

### Fixed
- Bug in variant.gene when gene has no HGVS description


## [4.12]

### Added
- Accepts `alignment_path` in load config to pass bam/cram files
- Display all phenotypes on variant page
- Display hgvs coordinates on pinned and causatives
- Clear panel pending changes
- Adds option to setup the database with static files
- Adds cli command to download the resources from CLI that scout needs
- Adds test files for merged somatic SV and CNV; as well as merged SNV, and INDEL part of #1279
- Allows for upload of OMIM-AUTO gene panel from static files without api-key

### Fixed
- Cancer case HPO panel variants link
- Fix so that some drop downs have correct size
- First IGV button in str variants page
- Cancer case activates on SNV variants
- Cases activate when STR variants are viewed
- Always calculate code coverage
- Pinned/Classification/comments in all types of variants pages
- Null values for panel's custom_inheritance_models
- Discrepancy between the manual disease transcripts and those in database in gene-edit page
- ACMG classification not showing for some causatives
- Fix bug which caused IGV.js to use hg19 reference files for hg38 data
- Bug when multiple bam files sources with non-null values are available


### Changed
- Renamed `requests` file to `scout_requests`
- Cancer variant view shows two, instead of four, decimals for allele and normal


## [4.11.1]

### Fixed
- Institute settings page
- Link institute settings to sharing institutes choices

## [4.11.0]

### Added
- Display locus name on STR variant page
- Alternative key `GNOMADAF_popmax` for Gnomad popmax allele frequency
- Automatic suggestions on how to improve the code on Pull Requests
- Parse GERP, phastCons and phyloP annotations from vep annotated CSQ fields
- Avoid flickering comment popovers in variant list
- Parse REVEL score from vep annotated CSQ fields
- Allow users to modify general institute settings
- Optionally format code automatically on commit
- Adds command to backup vital parts `scout export database`
- Parsing and displaying cancer SV variants from Manta annotated VCF files
- Dismiss cancer snv variants with cancer-specific options
- Add IGV.js UPD, RHO and TIDDIT coverage wig tracks.


### Fixed
- Slightly darker page background
- Fixed an issued with parsed conservation values from CSQ
- Clinvar submissions accessible to all users of an institute
- Header toolbar when on Clinvar page now shows institute name correctly
- Case should not always inactivate upon update
- Show dismissed snv cancer variants as grey on the cancer variants page
- Improved style of mappability link and local observations on variant page
- Convert all the GET requests to the igv view to POST request
- Error when updating gene panels using a file containing BOM chars
- Add/replace gene radio button not working in gene panels


## [4.10.1]

### Fixed
- Fixed issue with opening research variants
- Problem with coveralls not called by Travis CI
- Handle Biomart service down in tests


## [4.10.0]

### Added
- Rank score model in causatives page
- Exportable HPO terms from phenotypes page
- AMP guideline tiers for cancer variants
- Adds scroll for the transcript tab
- Added CLI option to query cases on time since case event was added
- Shadow clinical assessments also on research variants display
- Support for CRAM alignment files
- Improved str variants view : sorting by locus, grouped by allele.
- Delivery report PDF export
- New mosaicism tag option
- Add or modify individuals' age or tissue type from case page
- Display GC and allele depth in causatives table.
- Included primary reference transcript in general report
- Included partial causative variants in general report
- Remove dependency of loqusdb by utilising the CLI

### Fixed
- Fixed update OMIM command bug due to change in the header of the genemap2 file
- Removed Mosaic Tag from Cancer variants
- Fixes issue with unaligned table headers that comes with hidden Datatables
- Layout in general report PDF export
- Fixed issue on the case statistics view. The validation bars didn't show up when all institutes were selected. Now they do.
- Fixed missing path import by importing pathlib.Path
- Handle index inconsistencies in the update index functions
- Fixed layout problems


## [4.9.0]

### Added
- Improved MatchMaker pages, including visible patient contacts email address
- New badges for the github repo
- Links to [GENEMANIA](genemania.org)
- Sort gene panel list on case view.
- More automatic tests
- Allow loading of custom annotations in VCF using the SCOUT_CUSTOM info tag.

### Fixed
- Fix error when a gene is added to an empty dynamic gene panel
- Fix crash when attempting to add genes on incorrect format to dynamic gene panel
- Manual rank variant tags could be saved in a "Select a tag"-state, a problem in the variants view.
- Same case evaluations are no longer shown as gray previous evaluations on the variants page
- Stay on research pages, even if reset, next first buttons are pressed..
- Overlapping variants will now be visible on variant page again
- Fix missing classification comments and links in evaluations page
- All prioritized cases are shown on cases page


## [4.8.3]

### Added

### Fixed
- Bug when ordering sanger
- Improved scrolling over long list of genes/transcripts


## [4.8.2]

### Added

### Fixed
- Avoid opening extra tab for coverage report
- Fixed a problem when rank model version was saved as floats and not strings
- Fixed a problem with displaying dismiss variant reasons on the general report
- Disable load and delete filter buttons if there are no saved filters
- Fix problem with missing verifications
- Remove duplicate users and merge their data and activity


## [4.8.1]

### Added

### Fixed
- Prevent login fail for users with id defined by ObjectId and not email
- Prevent the app from crashing with `AttributeError: 'NoneType' object has no attribute 'message'`


## [4.8.0]

### Added
- Updated Scout to use Bootstrap 4.3
- New looks for Scout
- Improved dashboard using Chart.js
- Ask before inactivating a case where last assigned user leaves it
- Genes can be manually added to the dynamic gene list directly on the case page
- Dynamic gene panels can optionally be used with clinical filter, instead of default gene panel
- Dynamic gene panels get link out to chanjo-report for coverage report
- Load all clinvar variants with clinvar Pathogenic, Likely Pathogenic and Conflicting pathogenic
- Show transcripts with exon numbers for structural variants
- Case sort order can now be toggled between ascending and descending.
- Variants can be marked as partial causative if phenotype is available for case.
- Show a frequency tooltip hover for SV-variants.
- Added support for LDAP login system
- Search snv and structural variants by chromosomal coordinates
- Structural variants can be marked as partial causative if phenotype is available for case.
- Show normal and pathologic limits for STRs in the STR variants view.
- Institute level persistent variant filter settings that can be retrieved and used.
- export causative variants to Excel
- Add support for ROH, WIG and chromosome PNGs in case-view

### Fixed
- Fixed missing import for variants with comments
- Instructions on how to build docs
- Keep sanger order + verification when updating/reloading variants
- Fixed and moved broken filter actions (HPO gene panel and reset filter)
- Fixed string conversion to number
- UCSC links for structural variants are now separated per breakpoint (and whole variant where applicable)
- Reintroduced missing coverage report
- Fixed a bug preventing loading samples using the command line
- Better inheritance models customization for genes in gene panels
- STR variant page back to list button now does its one job.
- Allows to setup scout without a omim api key
- Fixed error causing "favicon not found" flash messages
- Removed flask --version from base cli
- Request rerun no longer changes case status. Active or archived cases inactivate on upload.
- Fixed missing tooltip on the cancer variants page
- Fixed weird Rank cell in variants page
- Next and first buttons order swap
- Added pagination (and POST capability) to cancer variants.
- Improves loading speed for variant page
- Problem with updating variant rank when no variants
- Improved Clinvar submission form
- General report crashing when dismissed variant has no valid dismiss code
- Also show collaborative case variants on the All variants view.
- Improved phenotype search using dataTables.js on phenotypes page
- Search and delete users with `email` instead of `_id`
- Fixed css styles so that multiselect options will all fit one column


## [4.7.3]

### Added
- RankScore can be used with VCFs for vcf_cancer files

### Fixed
- Fix issue with STR view next page button not doing its one job.

### Deleted
- Removed pileup as a bam viewing option. This is replaced by IGV


## [4.7.2]

### Added
- Show earlier ACMG classification in the variant list

### Fixed
- Fixed igv search not working due to igv.js dist 2.2.17
- Fixed searches for cases with a gene with variants pinned or marked causative.
- Load variant pages faster after fixing other causatives query
- Fixed mitochondrial report bug for variants without genes

## [4.7.1]

### Added

### Fixed
- Fixed bug on genes page


## [4.7.0]

### Added
- Export genes and gene panels in build GRCh38
- Search for cases with variants pinned or marked causative in a given gene.
- Search for cases phenotypically similar to a case also from WUI.
- Case variant searches can be limited to similar cases, matching HPO-terms,
  phenogroups and cohorts.
- De-archive reruns and flag them as 'inactive' if archived
- Sort cases by analysis_date, track or status
- Display cases in the following order: prioritized, active, inactive, archived, solved
- Assign case to user when user activates it or asks for rerun
- Case becomes inactive when it has no assignees
- Fetch refseq version from entrez and use it in clinvar form
- Load and export of exons for all genes, independent on refseq
- Documentation for loading/updating exons
- Showing SV variant annotations: SV cgh frequencies, gnomad-SV, local SV frequencies
- Showing transcripts mapping score in segmental duplications
- Handle requests to Ensembl Rest API
- Handle requests to Ensembl Rest Biomart
- STR variants view now displays GT and IGV link.
- Description field for gene panels
- Export exons in build 37 and 38 using the command line

### Fixed
- Fixes of and induced by build tests
- Fixed bug affecting variant observations in other cases
- Fixed a bug that showed wrong gene coverage in general panel PDF export
- MT report only shows variants occurring in the specific individual of the excel sheet
- Disable SSL certifcate verification in requests to chanjo
- Updates how intervaltree and pymongo is used to void deprecated functions
- Increased size of IGV sample tracks
- Optimized tests


## [4.6.1]

### Added

### Fixed
- Missing 'father' and 'mother' keys when parsing single individual cases


## [4.6.0]

### Added
- Description of Scout branching model in CONTRIBUTING doc
- Causatives in alphabetical order, display ACMG classification and filter by gene.
- Added 'external' to the list of analysis type options
- Adds functionality to display "Tissue type". Passed via load config.
- Update to IGV 2.

### Fixed
- Fixed alignment visualization and vcf2cytosure availability for demo case samples
- Fixed 3 bugs affecting SV pages visualization
- Reintroduced the --version cli option
- Fixed variants query by panel (hpo panel + gene panel).
- Downloaded MT report contains excel files with individuals' display name
- Refactored code in parsing of config files.


## [4.5.1]

### Added

### Fixed
- update requirement to use PyYaml version >= 5.1
- Safer code when loading config params in cli base


## [4.5.0]

### Added
- Search for similar cases from scout view CLI
- Scout cli is now invoked from the app object and works under the app context

### Fixed
- PyYaml dependency fixed to use version >= 5.1


## [4.4.1]

### Added
- Display SV rank model version when available

### Fixed
- Fixed upload of delivery report via API


## [4.4.0]

### Added
- Displaying more info on the Causatives page and hiding those not causative at the case level
- Add a comment text field to Sanger order request form, allowing a message to be included in the email
- MatchMaker Exchange integration
- List cases with empty synopsis, missing HPO terms and phenotype groups.
- Search for cases with open research list, or a given case status (active, inactive, archived)

### Fixed
- Variant query builder split into several functions
- Fixed delivery report load bug


## [4.3.3]

### Added
- Different individual table for cancer cases

### Fixed
- Dashboard collects validated variants from verification events instead of using 'sanger' field
- Cases shared with collaborators are visible again in cases page
- Force users to select a real institute to share cases with (actionbar select fix)


## [4.3.2]

### Added
- Dashboard data can be filtered using filters available in cases page
- Causatives for each institute are displayed on a dedicated page
- SNVs and and SVs are searchable across cases by gene and rank score
- A more complete report with validated variants is downloadable from dashboard

### Fixed
- Clinsig filter is fixed so clinsig numerical values are returned
- Split multi clinsig string values in different elements of clinsig array
- Regex to search in multi clinsig string values or multi revstat string values
- It works to upload vcf files with no variants now
- Combined Pileup and IGV alignments for SVs having variant start and stop on the same chromosome


## [4.3.1]

### Added
- Show calls from all callers even if call is not available
- Instructions to install cairo and pango libs from WeasyPrint page
- Display cases with number of variants from CLI
- Only display cases with number of variants above certain treshold. (Also CLI)
- Export of verified variants by CLI or from the dashboard
- Extend case level queries with default panels, cohorts and phenotype groups.
- Slice dashboard statistics display using case level queries
- Add a view where all variants for an institute can be searched across cases, filtering on gene and rank score. Allows searching research variants for cases that have research open.

### Fixed
- Fixed code to extract variant conservation (gerp, phyloP, phastCons)
- Visualization of PDF-exported gene panels
- Reintroduced the exon/intron number in variant verification email
- Sex and affected status is correctly displayed on general report
- Force number validation in SV filter by size
- Display ensembl transcripts when no refseq exists


## [4.3.0]

### Added
- Mosaicism tag on variants
- Show and filter on SweGen frequency for SVs
- Show annotations for STR variants
- Show all transcripts in verification email
- Added mitochondrial export
- Adds alternative to search for SVs shorter that the given length
- Look for 'bcftools' in the `set` field of VCFs
- Display digenic inheritance from OMIM
- Displays what refseq transcript that is primary in hgnc

### Fixed

- Archived panels displays the correct date (not retroactive change)
- Fixed problem with waiting times in gene panel exports
- Clinvar fiter not working with human readable clinsig values

## [4.2.2]

### Fixed
- Fixed gene panel create/modify from CSV file utf-8 decoding error
- Updating genes in gene panels now supports edit comments and entry version
- Gene panel export timeout error

## [4.2.1]

### Fixed
- Re-introduced gene name(s) in verification email subject
- Better PDF rendering for excluded variants in report
- Problem to access old case when `is_default` did not exist on a panel


## [4.2.0]

### Added
- New index on variant_id for events
- Display overlapping compounds on variants view

### Fixed
- Fixed broken clinical filter


## [4.1.4]

### Added
- Download of filtered SVs

### Fixed
- Fixed broken download of filtered variants
- Fixed visualization issue in gene panel PDF export
- Fixed bug when updating gene names in variant controller


## [4.1.3]

### Fixed
- Displays all primary transcripts


## [4.1.2]

### Added
- Option add/replace when updating a panel via CSV file
- More flexible versioning of the gene panels
- Printing coverage report on the bottom of the pdf case report
- Variant verification option for SVs
- Logs uri without pwd when connecting
- Disease-causing transcripts in case report
- Thicker lines in case report
- Supports HPO search for cases, both terms or if described in synopsis
- Adds sanger information to dashboard

### Fixed
- Use db name instead of **auth** as default for authentication
- Fixes so that reports can be generated even with many variants
- Fixed sanger validation popup to show individual variants queried by user and institute.
- Fixed problem with setting up scout
- Fixes problem when exac file is not available through broad ftp
- Fetch transcripts for correct build in `adapter.hgnc_gene`

## [4.1.1]
- Fix problem with institute authentication flash message in utils
- Fix problem with comments
- Fix problem with ensembl link


## [4.1.0]

### Added
- OMIM phenotypes to case report
- Command to download all panel app gene panels `scout load panel --panel-app`
- Links to genenames.org and omim on gene page
- Popup on gene at variants page with gene information
- reset sanger status to "Not validated" for pinned variants
- highlight cases with variants to be evaluated by Sanger on the cases page
- option to point to local reference files to the genome viewer pileup.js. Documented in `docs.admin-guide.server`
- option to export single variants in `scout export variants`
- option to load a multiqc report together with a case(add line in load config)
- added a view for searching HPO terms. It is accessed from the top left corner menu
- Updates the variants view for cancer variants. Adds a small cancer specific filter for known variants
- Adds hgvs information on cancer variants page
- Adds option to update phenotype groups from CLI

### Fixed
- Improved Clinvar to submit variants from different cases. Fixed HPO terms in casedata according to feedback
- Fixed broken link to case page from Sanger modal in cases view
- Now only cases with non empty lists of causative variants are returned in `adapter.case(has_causatives=True)`
- Can handle Tumor only samples
- Long lists of HGNC symbols are now possible. This was previously difficult with manual, uploaded or by HPO search when changing filter settings due to GET request limitations. Relevant pages now use POST requests. Adds the dynamic HPO panel as a selection on the gene panel dropdown.
- Variant filter defaults to default panels also on SV and Cancer variants pages.

## [4.0.0]

### WARNING ###

This is a major version update and will require that the backend of pre releases is updated.
Run commands:

```
$scout update genes
$scout update hpo
```

- Created a Clinvar submission tool, to speed up Clinvar submission of SNVs and SVs
- Added an analysis report page (html and PDF format) containing phenotype, gene panels and variants that are relevant to solve a case.

### Fixed
- Optimized evaluated variants to speed up creation of case report
- Moved igv and pileup viewer under a common folder
- Fixed MT alignment view pileup.js
- Fixed coordinates for SVs with start chromosome different from end chromosome
- Global comments shown across cases and institutes. Case-specific variant comments are shown only for that specific case.
- Links to clinvar submitted variants at the cases level
- Adapts clinvar parsing to new format
- Fixed problem in `scout update user` when the user object had no roles
- Makes pileup.js use online genome resources when viewing alignments. Now any instance of Scout can make use of this functionality.
- Fix ensembl link for structural variants
- Works even when cases does not have `'madeline_info'`
- Parses Polyphen in correct way again
- Fix problem with parsing gnomad from VEP

### Added
- Added a PDF export function for gene panels
- Added a "Filter and export" button to export custom-filtered SNVs to CSV file
- Dismiss SVs
- Added IGV alignments viewer
- Read delivery report path from case config or CLI command
- Filter for spidex scores
- All HPO terms are now added and fetched from the correct source (https://github.com/obophenotype/human-phenotype-ontology/blob/master/hp.obo)
- New command `scout update hpo`
- New command `scout update genes` will fetch all the latest information about genes and update them
- Load **all** variants found on chromosome **MT**
- Adds choice in cases overview do show as many cases as user like

### Removed
- pileup.min.js and pileup css are imported from a remote web location now
- All source files for HPO information, this is instead fetched directly from source
- All source files for gene information, this is instead fetched directly from source

## [3.0.0]
### Fixed
- hide pedigree panel unless it exists

## [1.5.1] - 2016-07-27
### Fixed
- look for both ".bam.bai" and ".bai" extensions

## [1.4.0] - 2016-03-22
### Added
- support for local frequency through loqusdb
- bunch of other stuff

## [1.3.0] - 2016-02-19
### Fixed
- Update query-phenomizer and add username/password

### Changed
- Update the way a case is checked for rerun-status

### Added
- Add new button to mark a case as "checked"
- Link to clinical variants _without_ 1000G annotation

## [1.2.2] - 2016-02-18
### Fixed
- avoid filtering out variants lacking ExAC and 1000G annotations

## [1.1.3] - 2015-10-01
### Fixed
- persist (clinical) filter when clicking load more
- fix #154 by robustly setting clinical filter func. terms

## [1.1.2] - 2015-09-07
### Fixed
- avoid replacing coverage report with none
- update SO terms, refactored

## [1.1.1] - 2015-08-20
### Fixed
- fetch case based on collaborator status (not owner)

## [1.1.0] - 2015-05-29
### Added
- link(s) to SNPedia based on RS-numbers
- new Jinja filter to "humanize" decimal numbers
- show gene panels in variant view
- new Jinja filter for decoding URL encoding
- add indicator to variants in list that have comments
- add variant number threshold and rank score threshold to load function
- add event methods to mongo adapter
- add tests for models
- show badge "old" if comment was written for a previous analysis

### Changed
- show cDNA change in transcript summary unless variant is exonic
- moved compounds table further up the page
- show dates for case uploads in ISO format
- moved variant comments higher up on page
- updated documentation for pages
- read in coverage report as blob in database and serve directly
- change ``OmimPhenotype`` to ``PhenotypeTerm``
- reorganize models sub-package
- move events (and comments) to separate collection
- only display prev/next links for the research list
- include variant type in breadcrumbs e.g. "Clinical variants"

### Removed
- drop dependency on moment.js

### Fixed
- show the same level of detail for all frequencies on all pages
- properly decode URL encoded symbols in amino acid/cDNA change strings
- fixed issue with wipe permissions in MongoDB
- include default gene lists in "variants" link in breadcrumbs

## [1.0.2] - 2015-05-20
### Changed
- update case fetching function

### Fixed
- handle multiple cases with same id

## [1.0.1] - 2015-04-28
### Fixed
- Fix building URL parameters in cases list Vue component

## [1.0.0] - 2015-04-12
Codename: Sara Lund

![Release 1.0](artwork/releases/release-1-0.jpg)

### Added
- Add email logging for unexpected errors
- New command line tool for deleting case

### Changed
- Much improved logging overall
- Updated documentation/usage guide
- Removed non-working IGV link

### Fixed
- Show sample display name in GT call
- Various small bug fixes
- Make it easier to hover over popups

## [0.0.2-rc1] - 2015-03-04
### Added
- add protein table for each variant
- add many more external links
- add coverage reports as PDFs

### Changed
- incorporate user feedback updates
- big refactor of load scripts

## [0.0.2-rc2] - 2015-03-04
### Changes
- add gene table with gene description
- reorganize inheritance models box

### Fixed
- avoid overwriting gene list on "research" load
- fix various bugs in external links

## [0.0.2-rc3] - 2015-03-05
### Added
- Activity log feed to variant view
- Adds protein change strings to ODM and Sanger email

### Changed
- Extract activity log component to macro

### Fixes
- Make Ensembl transcript links use archive website<|MERGE_RESOLUTION|>--- conflicted
+++ resolved
@@ -21,11 +21,8 @@
 - Modifying Benign terms to "Moderate" has no effect under Richards. Ignored completely before, will retain unmodified significance now
 - Extract all fields correctly when exporting a panel to file from gene panel page
 - Custom updates to a gene in a panel
-<<<<<<< HEAD
+- Gene panel PDF export, including gene links
 - Cancer SV, Fusion, MEI and Outlier filters are shown on the Institute Filters overview
-=======
-- Gene panel PDF export, including gene links
->>>>>>> bc8d4571
 
 ## [4.89.2]
 ## Fixed
