# Change Log
All notable changes to this project will be documented in this file.
This project adheres to [Semantic Versioning](http://semver.org/).

About changelog [here](https://keepachangelog.com/en/1.0.0/)

## [unreleased]
<<<<<<< HEAD
### Fixed
- Non-admin users saving institute settings would clear loqusdb instance selection
=======
### Added
- Filter case list by cases with variants in ClinVar submission
>>>>>>> 7ac01a28

## [4.60]
### Added
- Mitochondrial deletion signatures (mitosign) can be uploaded and shown with mtDNA report
- A `Type of analysis` column on Causatives and Validated variants pages
- List of "safe" gene panels available for matching causatives and managed variants in institute settings, to avoid secondary findings
- `svdb_origin` as a synonym for `FOUND_IN` to complement `set` for variants found by all callers
### Changed
- Hide removed gene panels by default in panels page
- Removed option for filtering cancer SVs by Tumor and Normal alt AF
- Hide links to coverage report from case dynamic HPO panel if cancer analysis
- Remove rerun emails and redirect users to the analysis order portal instead
- Updated clinical SVs igv.js track (dbVar) and added example of external track from `https://trackhubregistry.org/`
### Fixed
- If trying to load a badly formatted .tsv file an error message is displayed.
- Avoid showing case as rerun when first attempt at case upload failed
- Dynamic autocomplete search not working on phenomodels page
- Callers added to variant when loading case
- Now possible to update managed variant from file without deleting it first
- Missing preselected chromosome when editing a managed variant
- Preselected variant type and subtype when editing a managed variant
- Typo in dbVar ClinVar track, hg19


## [4.59]
### Added
- Button to go directly to HPO SV filter variantS page from case
- `Scout-REViewer-Service` integration - show `REViewer` picture if available
- Link to HPO panel coverage overview on Case page
- Specify a confidence threshold (green|amber|red) when loading PanelApp panels
- Functional annotations in variants lists exports (all variants)
- Cancer/Normal VAFs and COSMIC ids in in variants lists exports (cancer variants)
### Changed
- Better visualization of regional annotation for long lists of genes in large SVs in Variants tables
- Order of cells in variants tables
- More evident links to gene coverage from Variant page
- Gene panels sorted by display name in the entire Case page
- Round CADD and GnomAD values in variants export files
### Fixed
- HPO filter button on SV variantS page
- Spacing between region|function cells in SVs lists
- Labels on gene panel Chanjo report
- Fixed ambiguous duplicated response headers when requesting a BAM file from /static
- Visited color link on gene coverage button (Variant page)

## [4.58.1]
### Fixed
- Case search with search strings that contain characters that can be escaped

## [4.58]
### Added
- Documentation on how to create/update PanelApp panels
- Add filter by local observations (archive) to structural variants filters
- Add more splicing consequences to SO term definitions
- Search for a specific gene in all gene panels
- Institute settings option to force show all variants on VariantS page for all cases of an institute
- Filter cases by validation pending status
- Link to The Clinical Knowledgebase (CKB) (https://ckb.jax.org/) in cancer variant's page
### Fixed
- Added a not-authorized `auto-login` fixture according to changes in Flask-Login 0.6.2
- Renamed `cache_timeout` param name of flask.send_file function to `max_age` (Flask 2.2 compliant)
- Replaced deprecated `app.config["JSON_SORT_KEYS"]` with app.json.sort_keys in app settings
- Bug in gene variants page (All SNVs and INDELs) when variant gene doesn't have a hgnc id that is found in the database
- Broken export of causatives table
- Query for genes in build 38 on `Search SNVs and INDELs` page
- Prevent typing special characters `^<>?!=\/` in case search form
- Search matching causatives also among research variants in other cases
- Links to variants in Verified variants page
- Broken filter institute cases by pinned gene
- Better visualization of long lists of genes in large SVs on Causative and Verified Variants page
- Reintroduced missing button to export Causative variants
- Better linking and display of matching causatives and managed variants
- Reduced code complexity in `scout/parse/variant/variant.py`
- Reduced complexity of code in `scout/build/variant/variant.py`

### Changed
- State that loqusdb observation is in current case if observations count is one and no cases are shown
- Better pagination and number of variants returned by queries in `Search SNVs and INDELs` page
- Refactored and simplified code used for collecting gene variants for `Search SNVs and INDELs` page
- Fix sidebar panel icons in Case view
- Fix panel spacing in Case view
- Removed unused database `sanger_ordered` and `case_id,category,rank_score` indexes (variant collection)
- Verified variants displayed in a dedicated page reachable from institute sidebar
- Unified stats in dashboard page
- Improved gene info for large SVs and cancer SVs
- Remove the unused `variant.str_variant` endpoint from variant views
- Easier editing of HPO gene panel on case page
- Assign phenotype panel less cramped on Case page
- Causatives and Verified variants pages to use the same template macro
- Allow hyphens in panel names
- Reduce resolution of example images
- Remove some animations in web gui which where rendered slow


## [4.57.4]
### Fixed
- Parsing of variant.FORMAT "DR" key in parse variant file

## [4.57.3]
### Fixed
- Export of STR verified variants
- Do not download as verified variants first verified and then reset to not validated
- Avoid duplicated lines in downloaded verified variants reflecting changes in variant validation status

## [4.57.2]
### Fixed
- Export of verified variants when variant gene has no transcripts
- HTTP 500 when visiting a the details page for a cancer variant that had been ranked with genmod

## [4.57.1]
### Fixed
- Updating/replacing a gene panel from file with a corrupted or malformed file

## [4.57]
### Added
- Display last 50 or 500 events for a user in a timeline
- Show dismiss count from other cases on matching variantS
- Save Beacon-related events in events collection
- Institute settings allow saving multiple loqusdb instances for one institute
- Display stats from multiple instances of loqusdb on variant page
- Display date and frequency of obs derived from count of local archive observations from MIP11 (requires fix in MIP)
### Changed
- Prior ACMG classifications view is no longer limited by pathogenicity
### Fixed
- Visibility of Sanger ordered badge on case page, light mode
- Some of the DataTables tables (Phenotypes and Diagnoses pages) got a bit dark in dark mode
- Remove all redundancies when displaying timeline events (some events are saved both as case-related and variant-related)
- Missing link in saved MatchMaker-related events
- Genes with mixed case gene symbols missing in PanelApp panels
- Alignment of elements on the Beacon submission modal window
- Locus info links from STR variantS page open in new browser tabs

## [4.56]
### Added
- Test for PanelApp panels loading
- `panel-umi` tag option when loading cancer analyses
### Changed
- Black text to make comments more visible in dark mode
- Loading PanelApp panels replaces pre-existing panels with same version
- Removed sidebar from Causatives page - navigation is available on the top bar for now
- Create ClinVar submissions from pinned variants list in case page
- Select which pinned variants will be included in ClinVar submission documents
### Fixed
- Remove a:visited css style from all buttons
- Update of HPO terms via command line
- Background color of `MIXED` and `PANEL-UMI` sequencing types on cases page
- Fixed regex error when searching for cases with query ending with `\ `
- Gene symbols on Causatives page lighter in dark mode
- SpliceAI tooltip of multigene variants

## [4.55]
### Changed
- Represent different tumor samples as vials in cases page
- Option to force-update the OMIM panel
### Fixed
- Low tumor purity badge alignment in cancer samples table on cancer case view
- VariantS comment popovers reactivate on hover
- Updating database genes in build 37
- ACMG classification summary hidden by sticky navbar
- Logo backgrounds fixed to white on welcome page
- Visited links turn purple again
- Style of link buttons and dropdown menus
- Update KUH and GMS logos
- Link color for Managed variants

## [4.54]
### Added
- Dark mode, using browser/OS media preference
- Allow marking case as solved without defining causative variants
- Admin users can create missing beacon datasets from the institute's settings page
- GenCC links on gene and variant pages
- Deprecation warnings when launching the app using a .yaml config file or loading cases using .ped files
### Changed
- Improved HTML syntax in case report template
- Modified message displayed when variant rank stats could not be calculated
- Expanded instructions on how to test on CG development server (cg-vm1)
- Added more somatic variant callers (Balsamic v9 SNV, develop SV)
### Fixed
- Remove load demo case command from docker-compose.yml
- Text elements being split across pages in PDF reports
- Made login password field of type `password` in LDAP login form
- Gene panels HTML select in institute's settings page
- Bootstrap upgraded to version 5
- Fix some Sourcery and SonarCloud suggestions
- Escape special characters in case search on institute and dashboard pages
- Broken case PDF reports when no Madeline pedigree image can be created
- Removed text-white links style that were invisible in new pages style
- Variants pagination after pressing "Filter variants" or "Clinical filter"
- Layout of buttons Matchmaker submission panel (case page)
- Removing cases from Matchmaker (simplified code and fixed functionality)
- Reintroduce check for missing alignment files purged from server

## [4.53]
### Added
### Changed
- Point Alamut API key docs link to new API version
- Parse dbSNP id from ID only if it says "rs", else use VEP CSQ fields
- Removed MarkupSafe from the dependencies
### Fixed
- Reintroduced loading of SVs for demo case 643595
- Successful parse of FOUND_IN should avoid GATK caller default
- All vulnerabilities flagged by SonarCloud

## [4.52]
### Added
- Demo cancer case gets loaded together with demo RD case in demo instance
- Parse REVEL_score alongside REVEL_rankscore from csq field and display it on SNV variant page
- Rank score results now show the ranking range
- cDNA and protein changes displayed on institute causatives pages
- Optional SESSION_TIMEOUT_MINUTES configuration in app config files
- Script to convert old OMIM case format (list of integers) to new format (list of dictionaries)
- Additional check for user logged in status before serving alignment files
- Download .cgh files from cancer samples table on cancer case page
- Number of documents and date of last update on genes page
### Changed
- Verify user before redirecting to IGV alignments and sashimi plots
- Build case IGV tracks starting from case and variant objects instead of passing all params in a form
- Unfreeze Werkzeug lib since Flask_login v.0.6 with bugfix has been released
- Sort gene panels by name (panelS and variant page)
- Removed unused `server.blueprints.alignviewers.unindexed_remote_static` endpoint
- User sessions to check files served by `server.blueprints.alignviewers.remote_static` endpoint
- Moved Beacon-related functions to a dedicated app extension
- Audit Filter now also loads filter displaying the variants for it
### Fixed
- Handle `attachment_filename` parameter renamed to `download_name` when Flask 2.2 will be released
- Removed cursor timeout param in cases find adapter function to avoid many code warnings
- Removed stream argument deprecation warning in tests
- Handle `no intervals found` warning in load_region test
- Beacon remove variants
- Protect remote_cors function in alignviewers view from Server-Side Request Forgery (SSRF)
- Check creation date of last document in gene collection to display when genes collection was updated last

## [4.51]
### Added
- Config file containing codecov settings for pull requests
- Add an IGV.js direct link button from case page
- Security policy file
- Hide/shade compound variants based on rank score on variantS from filter
- Chromograph legend documentation direct link
### Changed
- Updated deprecated Codecov GitHub action to v.2
- Simplified code of scout/adapter/mongo/variant
- Update IGV.js to v2.11.2
- Show summary number of variant gene panels on general report if more than 3
### Fixed
- Marrvel link for variants in genome build 38 (using liftover to build 37)
- Remove flags from codecov config file
- Fixed filter bug with high negative SPIDEX scores
- Renamed IARC TP53 button to to `TP53 Database`, modified also link since IARC has been moved to the US NCI: `https://tp53.isb-cgc.org/`
- Parsing new format of OMIM case info when exporting patients to Matchmaker
- Remove flask-debugtoolbar lib dependency that is using deprecated code and causes app to crash after new release of Jinja2 (3.1)
- Variant page crashing for cases with old OMIM terms structure (a list of integers instead of dictionary)
- Variant page crashing when creating MARRVEL link for cases with no genome build
- SpliceAI documentation link
- Fix deprecated `safe_str_cmp` import from `werkzeug.security` by freezing Werkzeug lib to v2.0 until Flask_login v.0.6 with bugfix is released
- List gene names densely in general report for SVs that contain more than 3 genes
- Show transcript ids on refseq genes on hg19 in IGV.js, using refgene source
- Display correct number of genes in general report for SVs that contain more than 32 genes
- Broken Google login after new major release of `lepture/authlib`
- Fix frequency and callers display on case general report

## [4.50.1]
### Fixed
- Show matching causative STR_repid for legacy str variants (pre Stranger hgnc_id)

## [4.50]
### Added
- Individual-specific OMIM terms
- OMIM disease descriptions in ClinVar submission form
- Add a toggle for melter rerun monitoring of cases
- Add a config option to show the rerun monitoring toggle
- Add a cli option to export cases with rerun monitoring enabled
- Add a link to STRipy for STR variants; shallow for ARX and HOXA13
- Hide by default variants only present in unaffected individuals in variants filters
- OMIM terms in general case report
- Individual-level info on OMIM and HPO terms in general case report
- PanelApp gene link among the external links on variant page
- Dashboard case filters fields help
- Filter cases by OMIM terms in cases and dashboard pages
### Fixed
- A malformed panel id request would crash with exception: now gives user warning flash with redirect
- Link to HPO resource file hosted on `http://purl.obolibrary.org`
- Gene search form when gene exists only in build 38
- Fixed odd redirect error and poor error message on missing column for gene panel csv upload
- Typo in parse variant transcripts function
- Modified keys name used to parse local observations (archived) frequencies to reflect change in MIP keys naming
- Better error handling for partly broken/timed out chanjo reports
- Broken javascript code when case Chromograph data is malformed
- Broader space for case synopsis in general report
- Show partial causatives on causatives and matching causatives panels
- Partial causative assignment in cases with no OMIM or HPO terms
- Partial causative OMIM select options in variant page
### Changed
- Slightly smaller and improved layout of content in case PDF report
- Relabel more cancer variant pages somatic for navigation
- Unify caseS nav links
- Removed unused `add_compounds` param from variant controllers function
- Changed default hg19 genome for IGV.js to legacy hg19_1kg_decoy to fix a few problematic loci
- Reduce code complexity (parse/ensembl.py)
- Silence certain fields in ClinVar export if prioritised ones exist (chrom-start-end if hgvs exist)
- Made phenotype non-mandatory when marking a variant as partial causative
- Only one phenotype condition type (OMIM or HPO) per variant is used in ClinVar submissions
- ClinVar submission variant condition prefers OMIM over HPO if available
- Use lighter version of gene objects in Omim MongoDB adapter, panels controllers, panels views and institute controllers
- Gene-variants table size is now adaptive
- Remove unused file upload on gene-variants page

## [4.49]
### Fixed
- Pydantic model types for genome_build, madeline_info, peddy_ped_check and peddy_sex_check, rank_model_version and sv_rank_model_version
- Replace `MatchMaker` with `Matchmaker` in all places visible by a user
- Save diagnosis labels along with OMIM terms in Matchmaker Exchange submission objects
- `libegl-mesa0_21.0.3-0ubuntu0.3~20.04.5_amd64.deb` lib not found by GitHub actions Docker build
- Remove unused `chromograph_image_files` and `chromograph_prefixes` keys saved when creating or updating an RD case
- Search managed variants by description and with ignore case
### Changed
- Introduced page margins on exported PDF reports
- Smaller gene fonts in downloaded HPO genes PDF reports
- Reintroduced gene coverage data in the PDF-exported general report of rare-disease cases
- Check for existence of case report files before creating sidebar links
- Better description of HPO and OMIM terms for patients submitted to Matchmaker Exchange
- Remove null non-mandatory key/values when updating a case
- Freeze WTForms<3 due to several form input rendering changes

## [4.48.1]
### Fixed
- General case PDF report for recent cases with no pedigree

## [4.48]
### Added
- Option to cancel a request for research variants in case page
### Changed
- Update igv.js to v2.10.5
- Updated example of a case delivery report
- Unfreeze cyvcf2
- Builder images used in Scout Dockerfiles
- Crash report email subject gives host name
- Export general case report to PDF using PDFKit instead of WeasyPrint
- Do not include coverage report in PDF case report since they might have different orientation
- Export cancer cases's "Coverage and QC report" to PDF using PDFKit instead of Weasyprint
- Updated cancer "Coverage and QC report" example
- Keep portrait orientation in PDF delivery report
- Export delivery report to PDF using PDFKit instead of Weasyprint
- PDF export of clinical and research HPO panels using PDFKit instead of Weasyprint
- Export gene panel report to PDF using PDFKit
- Removed WeasyPrint lib dependency

### Fixed
- Reintroduced missing links to Swegen and Beacon and dbSNP in RD variant page, summary section
- Demo delivery report orientation to fit new columns
- Missing delivery report in demo case
- Cast MNVs to SNV for test
- Export verified variants from all institutes when user is admin
- Cancer coverage and QC report not found for demo cancer case
- Pull request template instructions on how to deploy to test server
- PDF Delivery report not showing Swedac logo
- Fix code typos
- Disable codefactor raised by ESLint for javascript functions located on another file
- Loading spinner stuck after downloading a PDF gene panel report
- IGV browser crashing when file system with alignment files is not mounted

## [4.47]
### Added
- Added CADD, GnomAD and genotype calls to variantS export
### Changed
- Pull request template, to illustrate how to deploy pull request branches on cg-vm1 stage server
### Fixed
- Compiled Docker image contains a patched version (v4.9) of chanjo-report

## [4.46.1]
### Fixed
- Downloading of files generated within the app container (MT-report, verified variants, pedigrees, ..)

## [4.46]
### Added
- Created a Dockefile to be used to serve the dockerized app in production
- Modified the code to collect database params specified as env vars
- Created a GitHub action that pushes the Dockerfile-server image to Docker Hub (scout-server-stage) every time a PR is opened
- Created a GitHub action that pushes the Dockerfile-server image to Docker Hub (scout-server) every time a new release is created
- Reassign MatchMaker Exchange submission to another user when a Scout user is deleted
- Expose public API JSON gene panels endpoint, primarily to enable automated rerun checking for updates
- Add utils for dictionary type
- Filter institute cases using multiple HPO terms
- Vulture GitHub action to identify and remove unused variables and imports
### Changed
- Updated the python config file documentation in admin guide
- Case configuration parsing now uses Pydantic for improved typechecking and config handling
- Removed test matrices to speed up automatic testing of PRs
- Switch from Coveralls to Codecov to handle CI test coverage
- Speed-up CI tests by caching installation of libs and splitting tests into randomized groups using pytest-test-groups
- Improved LDAP login documentation
- Use lib flask-ldapconn instead of flask_ldap3_login> to handle ldap authentication
- Updated Managed variant documentation in user guide
- Fix and simplify creating and editing of gene panels
- Simplified gene variants search code
- Increased the height of the genes track in the IGV viewer
### Fixed
- Validate uploaded managed variant file lines, warning the user.
- Exporting validated variants with missing "genes" database key
- No results returned when searching for gene variants using a phenotype term
- Variants filtering by gene symbols file
- Make gene HGNC symbols field mandatory in gene variants page and run search only on form submit
- Make sure collaborator gene variants are still visible, even if HPO filter is used

## [4.45]
### Added
### Changed
- Start Scout also when loqusdbapi is not reachable
- Clearer definition of manual standard and custom inheritance models in gene panels
- Allow searching multiple chromosomes in filters
### Fixed
- Gene panel crashing on edit action

## [4.44]
### Added
### Changed
- Display Gene track beneath each sample track when displaying splice junctions in igv browser
- Check outdated gene symbols and update with aliases for both RD and cancer variantS
### Fixed
- Added query input check and fixed the Genes API endpoint to return a json formatted error when request is malformed
- Typo in ACMG BP6 tooltip

## [4.43.1]
### Added
- Added database index for OMIM disease term genes
### Changed
### Fixed
- Do not drop HPO terms collection when updating HPO terms via the command line
- Do not drop disease (OMIM) terms collection when updating diseases via the command line

## [4.43]
### Added
- Specify which collection(s) update/build indexes for
### Fixed
- Do not drop genes and transcripts collections when updating genes via the command line

## [4.42.1]
### Added
### Changed
### Fixed
- Freeze PyMongo lib to version<4.0 to keep supporting previous MongoDB versions
- Speed up gene panels creation and update by collecting only light gene info from database
- Avoid case page crash on Phenomizer queries timeout

## [4.42]
### Added
- Choose custom pinned variants to submit to MatchMaker Exchange
- Submit structural variant as genes to the MatchMaker Exchange
- Added function for maintainers and admins to remove gene panels
- Admins can restore deleted gene panels
- A development docker-compose file illustrating the scout/chanjo-report integration
- Show AD on variants view for cancer SV (tumor and normal)
- Cancer SV variants filter AD, AF (tumor and normal)
- Hiding the variants score column also from cancer SVs, as for the SNVs
### Changed
- Enforce same case _id and display_name when updating a case
- Enforce same individual ids, display names and affected status when updating a case
- Improved documentation for connecting to loqusdb instances (including loqusdbapi)
- Display and download HPO gene panels' gene symbols in italics
- A faster-built and lighter Docker image
- Reduce complexity of `panels` endpoint moving some code to the panels controllers
- Update requirements to use flask-ldap3-login>=0.9.17 instead of freezing WTForm
### Fixed
- Use of deprecated TextField after the upgrade of WTF to v3.0
- Freeze to WTForms to version < 3
- Remove the extra files (bed files and madeline.svg) introduced by mistake
- Cli command loading demo data in docker-compose when case custom images exist and is None
- Increased MongoDB connection serverSelectionTimeoutMS parameter to 30K (default value according to MongoDB documentation)
- Better differentiate old obs counts 0 vs N/A
- Broken cancer variants page when default gene panel was deleted
- Typo in tx_overview function in variant controllers file
- Fixed loqusdbapi SV search URL
- SV variants filtering using Decipher criterion
- Removing old gene panels that don't contain the `maintainer` key.

## [4.41.1]
### Fixed
- General reports crash for variant annotations with same variant on other cases

## [4.41]
### Added
- Extended the instructions for running the Scout Docker image (web app and cli).
- Enabled inclusion of custom images to STR variant view
### Fixed
- General case report sorting comments for variants with None genetic models
- Do not crash but redirect to variants page with error when a variant is not found for a case
- UCSC links coordinates for SV variants with start chromosome different than end chromosome
- Human readable variants name in case page for variants having start chromosome different from end chromosome
- Avoid always loading all transcripts when checking gene symbol: introduce gene captions
- Slow queries for evaluated variants on e.g. case page - use events instead
### Changed
- Rearrange variant page again, moving severity predictions down.
- More reactive layout width steps on variant page

## [4.40.1]
### Added
### Fixed
- Variants dismissed with inconsistent inheritance pattern can again be shown in general case report
- General report page for variants with genes=None
- General report crashing when variants have no panels
- Added other missing keys to case and variant dictionaries passed to general report
### Changed

## [4.40]
### Added
- A .cff citation file
- Phenotype search API endpoint
- Added pagination to phenotype API
- Extend case search to include internal MongoDB id
- Support for connecting to a MongoDB replica set (.py config files)
- Support for connecting to a MongoDB replica set (.yaml config files)
### Fixed
- Command to load the OMIM gene panel (`scout load panel --omim`)
- Unify style of pinned and causative variants' badges on case page
- Removed automatic spaces after punctuation in comments
- Remove the hardcoded number of total individuals from the variant's old observations panel
- Send delete requests to a connected Beacon using the DELETE method
- Layout of the SNV and SV variant page - move frequency up
### Changed
- Stop updating database indexes after loading exons via command line
- Display validation status badge also for not Sanger-sequenced variants
- Moved Frequencies, Severity and Local observations panels up in RD variants page
- Enabled Flask CORS to communicate CORS status to js apps
- Moved the code preparing the transcripts overview to the backend
- Refactored and filtered json data used in general case report
- Changed the database used in docker-compose file to use the official MongoDB v4.4 image
- Modified the Python (3.6, 3.8) and MongoDB (3.2, 4.4, 5.0) versions used in testing matrices (GitHub actions)
- Capitalize case search terms on institute and dashboard pages


## [4.39]
### Added
- COSMIC IDs collected from CSQ field named `COSMIC`
### Fixed
- Link to other causative variants on variant page
- Allow multiple COSMIC links for a cancer variant
- Fix floating text in severity box #2808
- Fixed MitoMap and HmtVar links for hg38 cases
- Do not open new browser tabs when downloading files
- Selectable IGV tracks on variant page
- Missing splice junctions button on variant page
- Refactor variantS representative gene selection, and use it also for cancer variant summary
### Changed
- Improve Javascript performance for displaying Chromograph images
- Make ClinVar classification more evident in cancer variant page

## [4.38]
### Added
- Option to hide Alamut button in the app config file
### Fixed
- Library deprecation warning fixed (insert is deprecated. Use insert_one or insert_many instead)
- Update genes command will not trigger an update of database indices any more
- Missing resources in temporary downloading directory when updating genes using the command line
- Restore previous variant ACMG classification in a scrollable div
- Loading spinner not stopping after downloading PDF case reports and variant list export
- Add extra Alamut links higher up on variant pages
- Improve UX for phenotypes in case page
- Filter and export of STR variants
- Update look of variants page navigation buttons
### Changed

## [4.37]
### Added
- Highlight and show version number for RefSeq MANE transcripts.
- Added integration to a rerunner service for toggling reanalysis with updated pedigree information
- SpliceAI display and parsing from VEP CSQ
- Display matching tiered variants for cancer variants
- Display a loading icon (spinner) until the page loads completely
- Display filter badges in cancer variants list
- Update genes from pre-downloaded file resources
- On login, OS, browser version and screen size are saved anonymously to understand how users are using Scout
- API returning institutes data for a given user: `/api/v1/institutes`
- API returning case data for a given institute: `/api/v1/institutes/<institute_id>/cases`
- Added GMS and Lund university hospital logos to login page
- Made display of Swedac logo configurable
- Support for displaying custom images in case view
- Individual-specific HPO terms
- Optional alamut_key in institute settings for Alamut Plus software
- Case report API endpoint
- Tooltip in case explaining that genes with genome build different than case genome build will not be added to dynamic HPO panel.
- Add DeepVariant as a caller
### Fixed
- Updated IGV to v2.8.5 to solve missing gene labels on some zoom levels
- Demo cancer case config file to load somatic SNVs and SVs only.
- Expand list of refseq trancripts in ClinVar submission form
- Renamed `All SNVs and INDELs` institute sidebar element to `Search SNVs and INDELs` and fixed its style.
- Add missing parameters to case load-config documentation
- Allow creating/editing gene panels and dynamic gene panels with genes present in genome build 38
- Bugfix broken Pytests
- Bulk dismissing variants error due to key conversion from string to integer
- Fix typo in index documentation
- Fixed crash in institute settings page if "collaborators" key is not set in database
- Don't stop Scout execution if LoqusDB call fails and print stacktrace to log
- Bug when case contains custom images with value `None`
- Bug introduced when fixing another bug in Scout-LoqusDB interaction
- Loading of OMIM diagnoses in Scout demo instance
- Remove the docker-compose with chanjo integration because it doesn't work yet.
- Fixed standard docker-compose with scout demo data and database
- Clinical variant assessments not present for pinned and causative variants on case page.
- MatchMaker matching one node at the time only
- Remove link from previously tiered variants badge in cancer variants page
- Typo in gene cell on cancer variants page
- Managed variants filter form
### Changed
- Better naming for variants buttons on cancer track (somatic, germline). Also show cancer research button if available.
- Load case with missing panels in config files, but show warning.
- Changing the (Female, Male) symbols to (F/M) letters in individuals_table and case-sma.
- Print stacktrace if case load command fails
- Added sort icon and a pointer to the cursor to all tables with sortable fields
- Moved variant, gene and panel info from the basic pane to summary panel for all variants.
- Renamed `Basics` panel to `Classify` on variant page.
- Revamped `Basics` panel to a panel dedicated to classify variants
- Revamped the summary panel to be more compact.
- Added dedicated template for cancer variants
- Removed Gene models, Gene annotations and Conservation panels for cancer variants
- Reorganized the orders of panels for variant and cancer variant views
- Added dedicated variant quality panel and removed relevant panes
- A more compact case page
- Removed OMIM genes panel
- Make genes panel, pinned variants panel, causative variants panel and ClinVar panel scrollable on case page
- Update to Scilifelab's 2020 logo
- Update Gens URL to support Gens v2.0 format
- Refactor tests for parsing case configurations
- Updated links to HPO downloadable resources
- Managed variants filtering defaults to all variant categories
- Changing the (Kind) drop-down according to (Category) drop-down in Managed variant add variant
- Moved Gens button to individuals table
- Check resource files availability before starting updating OMIM diagnoses
- Fix typo in `SHOW_OBSERVED_VARIANT_ARCHIVE` config param

## [4.36]
### Added
- Parse and save splice junction tracks from case config file
- Tooltip in observations panel, explaining that case variants with no link might be old variants, not uploaded after a case rerun
### Fixed
- Warning on overwriting variants with same position was no longer shown
- Increase the height of the dropdowns to 425px
- More indices for the case table as it grows, specifically for causatives queries
- Splice junction tracks not centered over variant genes
- Total number of research variants count
- Update variants stats in case documents every time new variants are loaded
- Bug in flashing warning messages when filtering variants
### Changed
- Clearer warning messages for genes and gene/gene-panels searches in variants filters

## [4.35]
### Added
- A new index for hgnc_symbol in the hgnc_gene collection
- A Pedigree panel in STR page
- Display Tier I and II variants in case view causatives card for cancer cases
### Fixed
- Send partial file data to igv.js when visualizing sashimi plots with splice junction tracks
- Research variants filtering by gene
- Do not attempt to populate annotations for not loaded pinned/causatives
- Add max-height to all dropdowns in filters
### Changed
- Switch off non-clinical gene warnings when filtering research variants
- Don't display OMIM disease card in case view for cancer cases
- Refactored Individuals and Causative card in case view for cancer cases
- Update and style STR case report

## [4.34]
### Added
- Saved filter lock and unlock
- Filters can optionally be marked audited, logging the filter name, user and date on the case events and general report.
- Added `ClinVar hits` and `Cosmic hits` in cancer SNVs filters
- Added `ClinVar hits` to variants filter (rare disease track)
- Load cancer demo case in docker-compose files (default and demo file)
- Inclusive-language check using [woke](https://github.com/get-woke/woke) github action
- Add link to HmtVar for mitochondrial variants (if VCF is annotated with HmtNote)
- Grey background for dismissed compounds in variants list and variant page
- Pin badge for pinned compounds in variants list and variant page
- Support LoqusDB REST API queries
- Add a docker-compose-matchmaker under scout/containers/development to test matchmaker locally
- Script to investigate consequences of symbol search bug
- Added GATK to list of SV and cancer SV callers
### Fixed
- Make MitoMap link work for hg38 again
- Export Variants feature crashing when one of the variants has no primary transcripts
- Redirect to last visited variantS page when dismissing variants from variants list
- Improved matching of SVs Loqus occurrences in other cases
- Remove padding from the list inside (Matching causatives from other cases) panel
- Pass None to get_app function in CLI base since passing script_info to app factory functions was deprecated in Flask 2.0
- Fixed failing tests due to Flask update to version 2.0
- Speed up user events view
- Causative view sort out of memory error
- Use hgnc_id for gene filter query
- Typo in case controllers displaying an error every time a patient is matched against external MatchMaker nodes
- Do not crash while attempting an update for variant documents that are too big (> 16 MB)
- Old STR causatives (and other variants) may not have HGNC symbols - fix sort lambda
- Check if gene_obj has primary_transcript before trying to access it
- Warn if a gene manually searched is in a clinical panel with an outdated name when filtering variants
- ChrPos split js not needed on STR page yet
### Changed
- Remove parsing of case `genome_version`, since it's not used anywhere downstream
- Introduce deprecation warning for Loqus configs that are not dictionaries
- SV clinical filter no longer filters out sub 100 nt variants
- Count cases in LoqusDB by variant type
- Commit pulse repo badge temporarily set to weekly
- Sort ClinVar submissions objects by ascending "Last evaluated" date
- Refactored the MatchMaker integration as an extension
- Replaced some sensitive words as suggested by woke linter
- Documentation for load-configuration rewritten.
- Add styles to MatchMaker matches table
- More detailed info on the data shared in MatchMaker submission form

## [4.33.1]
### Fixed
- Include markdown for release autodeploy docs
- Use standard inheritance model in ClinVar (https://ftp.ncbi.nlm.nih.gov/pub/GTR/standard_terms/Mode_of_inheritance.txt)
- Fix issue crash with variants that have been unflagged causative not being available in other causatives
### Added
### Changed

## [4.33]
### Fixed
- Command line crashing when updating an individual not found in database
- Dashboard page crashing when filters return no data
- Cancer variants filter by chromosome
- /api/v1/genes now searches for genes in all genome builds by default
- Upgraded igv.js to version 2.8.1 (Fixed Unparsable bed record error)
### Added
- Autodeploy docs on release
- Documentation for updating case individuals tracks
- Filter cases and dashboard stats by analysis track
### Changed
- Changed from deprecated db update method
- Pre-selected fields to run queries with in dashboard page
- Do not filter by any institute when first accessing the dashboard
- Removed OMIM panel in case view for cancer cases
- Display Tier I and II variants in case view causatives panel for cancer cases
- Refactored Individuals and Causative panels in case view for cancer cases

## [4.32.1]
### Fixed
- iSort lint check only
### Changed
- Institute cases page crashing when a case has track:Null
### Added

## [4.32]
### Added
- Load and show MITOMAP associated diseases from VCF (INFO field: MitomapAssociatedDiseases, via HmtNote)
- Show variant allele frequencies for mitochondrial variants (GRCh38 cases)
- Extend "public" json API with diseases (OMIM) and phenotypes (HPO)
- HPO gene list download now has option for clinical and non-clinical genes
- Display gene splice junctions data in sashimi plots
- Update case individuals with splice junctions tracks
- Simple Docker compose for development with local build
- Make Phenomodels subpanels collapsible
- User side documentation of cytogenomics features (Gens, Chromograph, vcf2cytosure, rhocall)
- iSort GitHub Action
- Support LoqusDB REST API queries
### Fixed
- Show other causative once, even if several events point to it
- Filtering variants by mitochondrial chromosome for cases with genome build=38
- HPO gene search button triggers any warnings for clinical / non-existing genes also on first search
- Fixed a bug in variants pages caused by MT variants without alt_frequency
- Tests for CADD score parsing function
- Fixed the look of IGV settings on SNV variant page
- Cases analyzed once shown as `rerun`
- Missing case track on case re-upload
- Fixed severity rank for SO term "regulatory region ablation"
### Changed
- Refactor according to CodeFactor - mostly reuse of duplicated code
- Phenomodels language adjustment
- Open variants in a new window (from variants page)
- Open overlapping and compound variants in a new window (from variant page)
- gnomAD link points to gnomAD v.3 (build GRCh38) for mitochondrial variants.
- Display only number of affected genes for dismissed SVs in general report
- Chromosome build check when populating the variants filter chromosome selection
- Display mitochondrial and rare diseases coverage report in cases with missing 'rare' track

## [4.31.1]
### Added
### Changed
- Remove mitochondrial and coverage report from cancer cases sidebar
### Fixed
- ClinVar page when dbSNP id is None

## [4.31]
### Added
- gnomAD annotation field in admin guide
- Export also dynamic panel genes not associated to an HPO term when downloading the HPO panel
- Primary HGNC transcript info in variant export files
- Show variant quality (QUAL field from vcf) in the variant summary
- Load/update PDF gene fusion reports (clinical and research) generated with Arriba
- Support new MANE annotations from VEP (both MANE Select and MANE Plus Clinical)
- Display on case activity the event of a user resetting all dismissed variants
- Support gnomAD population frequencies for mitochondrial variants
- Anchor links in Casedata ClinVar panels to redirect after renaming individuals
### Fixed
- Replace old docs link www.clinicalgenomics.se/scout with new https://clinical-genomics.github.io/scout
- Page formatting issues whenever case and variant comments contain extremely long strings with no spaces
- Chromograph images can be one column and have scrollbar. Removed legacy code.
- Column labels for ClinVar case submission
- Page crashing looking for LoqusDB observation when variant doesn't exist
- Missing inheritance models and custom inheritance models on newly created gene panels
- Accept only numbers in managed variants filter as position and end coordinates
- SNP id format and links in Variant page, ClinVar submission form and general report
- Case groups tooltip triggered only when mouse is on the panel header
### Changed
- A more compact case groups panel
- Added landscape orientation CSS style to cancer coverage and QC demo report
- Improve user documentation to create and save new gene panels
- Removed option to use space as separator when uploading gene panels
- Separating the columns of standard and custom inheritance models in gene panels
- Improved ClinVar instructions for users using non-English Excel

## [4.30.2]
### Added
### Fixed
- Use VEP RefSeq ID if RefSeq list is empty in RefSeq transcripts overview
- Bug creating variant links for variants with no end_chrom
### Changed

## [4.30.1]
### Added
### Fixed
- Cryptography dependency fixed to use version < 3.4
### Changed

## [4.30]
### Added
- Introduced a `reset dismiss variant` verb
- Button to reset all dismissed variants for a case
- Add black border to Chromograph ideograms
- Show ClinVar annotations on variantS page
- Added integration with GENS, copy number visualization tool
- Added a VUS label to the manual classification variant tags
- Add additional information to SNV verification emails
- Tooltips documenting manual annotations from default panels
- Case groups now show bam files from all cases on align view
### Fixed
- Center initial igv view on variant start with SNV/indels
- Don't set initial igv view to negative coordinates
- Display of GQ for SV and STR
- Parsing of AD and related info for STRs
- LoqusDB field in institute settings accepts only existing Loqus instances
- Fix DECIPHER link to work after DECIPHER migrated to GRCh38
- Removed visibility window param from igv.js genes track
- Updated HPO download URL
- Patch HPO download test correctly
- Reference size on STR hover not needed (also wrong)
- Introduced genome build check (allowed values: 37, 38, "37", "38") on case load
- Improve case searching by assignee full name
- Populating the LoqusDB select in institute settings
### Changed
- Cancer variants table header (pop freq etc)
- Only admin users can modify LoqusDB instance in Institute settings
- Style of case synopsis, variants and case comments
- Switched to igv.js 2.7.5
- Do not choke if case is missing research variants when research requested
- Count cases in LoqusDB by variant type
- Introduce deprecation warning for Loqus configs that are not dictionaries
- Improve create new gene panel form validation
- Make XM- transcripts less visible if they don't overlap with transcript refseq_id in variant page
- Color of gene panels and comments panels on cases and variant pages
- Do not choke if case is missing research variants when reserch requested

## [4.29.1]
### Added
### Fixed
- Always load STR variants regardless of RankScore threshold (hotfix)
### Changed

## [4.29]
### Added
- Added a page about migrating potentially breaking changes to the documentation
- markdown_include in development requirements file
- STR variants filter
- Display source, Z-score, inheritance pattern for STR annotations from Stranger (>0.6.1) if available
- Coverage and quality report to cancer view
### Fixed
- ACMG classification page crashing when trying to visualize a classification that was removed
- Pretty print HGVS on gene variants (URL-decode VEP)
- Broken or missing link in the documentation
- Multiple gene names in ClinVar submission form
- Inheritance model select field in ClinVar submission
- IGV.js >2.7.0 has an issue with the gene track zoom levels - temp freeze at 2.7.0
- Revert CORS-anywhere and introduce a local http proxy for cloud tracks
### Changed

## [4.28]
### Added
- Chromograph integration for displaying PNGs in case-page
- Add VAF to cancer case general report, and remove some of its unused fields
- Variants filter compatible with genome browser location strings
- Support for custom public igv tracks stored on the cloud
- Add tests to increase testing coverage
- Update case variants count after deleting variants
- Update IGV.js to latest (v2.7.4)
- Bypass igv.js CORS check using `https://github.com/Rob--W/cors-anywhere`
- Documentation on default and custom IGV.js tracks (admin docs)
- Lock phenomodels so they're editable by admins only
- Small case group assessment sharing
- Tutorial and files for deploying app on containers (Kubernetes pods)
- Canonical transcript and protein change of canonical transcript in exported variants excel sheet
- Support for Font Awesome version 6
- Submit to Beacon from case page sidebar
- Hide dismissed variants in variants pages and variants export function
- Systemd service files and instruction to deploy Scout using podman
### Fixed
- Bugfix: unused `chromgraph_prefix |tojson` removed
- Freeze coloredlogs temporarily
- Marrvel link
- Don't show TP53 link for silent or synonymous changes
- OMIM gene field accepts any custom number as OMIM gene
- Fix Pytest single quote vs double quote string
- Bug in gene variants search by similar cases and no similar case is found
- Delete unused file `userpanel.py`
- Primary transcripts in variant overview and general report
- Google OAuth2 login setup in README file
- Redirect to 'missing file'-icon if configured Chromograph file is missing
- Javascript error in case page
- Fix compound matching during variant loading for hg38
- Cancer variants view containing variants dismissed with cancer-specific reasons
- Zoom to SV variant length was missing IGV contig select
- Tooltips on case page when case has no default gene panels
### Changed
- Save case variants count in case document and not in sessions
- Style of gene panels multiselect on case page
- Collapse/expand main HPO checkboxes in phenomodel preview
- Replaced GQ (Genotype quality) with VAF (Variant allele frequency) in cancer variants GT table
- Allow loading of cancer cases with no tumor_purity field
- Truncate cDNA and protein changes in case report if longer than 20 characters


## [4.27]
### Added
- Exclude one or more variant categories when running variants delete command
### Fixed
### Changed

## [4.26.1]
### Added
### Fixed
- Links with 1-letter aa codes crash on frameshift etc
### Changed

## [4.26]
### Added
- Extend the delete variants command to print analysis date, track, institute, status and research status
- Delete variants by type of analysis (wgs|wes|panel)
- Links to cBioPortal, MutanTP53, IARC TP53, OncoKB, MyCancerGenome, CIViC
### Fixed
- Deleted variants count
### Changed
- Print output of variants delete command as a tab separated table

## [4.25]
### Added
- Command line function to remove variants from one or all cases
### Fixed
- Parse SMN None calls to None rather than False

## [4.24.1]
### Fixed
- Install requirements.txt via setup file

## [4.24]
### Added
- Institute-level phenotype models with sub-panels containing HPO and OMIM terms
- Runnable Docker demo
- Docker image build and push github action
- Makefile with shortcuts to docker commands
- Parse and save synopsis, phenotype and cohort terms from config files upon case upload
### Fixed
- Update dismissed variant status when variant dismissed key is missing
- Breakpoint two IGV button now shows correct chromosome when different from bp1
- Missing font lib in Docker image causing the PDF report download page to crash
- Sentieon Manta calls lack Somaticscore - load anyway
- ClinVar submissions crashing due to pinned variants that are not loaded
- Point ExAC pLI score to new gnomad server address
- Bug uploading cases missing phenotype terms in config file
- STRs loaded but not shown on browser page
- Bug when using adapter.variant.get_causatives with case_id without causatives
- Problem with fetching "solved" from scout export cases cli
- Better serialising of datetime and bson.ObjectId
- Added `volumes` folder to .gitignore
### Changed
- Make matching causative and managed variants foldable on case page
- Remove calls to PyMongo functions marked as deprecated in backend and frontend(as of version 3.7).
- Improved `scout update individual` command
- Export dynamic phenotypes with ordered gene lists as PDF


## [4.23]
### Added
- Save custom IGV track settings
- Show a flash message with clear info about non-valid genes when gene panel creation fails
- CNV report link in cancer case side navigation
- Return to comment section after editing, deleting or submitting a comment
- Managed variants
- MT vs 14 chromosome mean coverage stats if Scout is connected to Chanjo
### Fixed
- missing `vcf_cancer_sv` and `vcf_cancer_sv_research` to manual.
- Split ClinVar multiple clnsig values (slash-separated) and strip them of underscore for annotations without accession number
- Timeout of `All SNVs and INDELs` page when no valid gene is provided in the search
- Round CADD (MIPv9)
- Missing default panel value
- Invisible other causatives lines when other causatives lack gene symbols
### Changed
- Do not freeze mkdocs-material to version 4.6.1
- Remove pre-commit dependency

## [4.22]
### Added
- Editable cases comments
- Editable variants comments
### Fixed
- Empty variant activity panel
- STRs variants popover
- Split new ClinVar multiple significance terms for a variant
- Edit the selected comment, not the latest
### Changed
- Updated RELEASE docs.
- Pinned variants card style on the case page
- Merged `scout export exons` and `scout view exons` commands


## [4.21.2]
### Added
### Fixed
- Do not pre-filter research variants by (case-default) gene panels
- Show OMIM disease tooltip reliably
### Changed

## [4.21.1]
### Added
### Fixed
- Small change to Pop Freq column in variants ang gene panels to avoid strange text shrinking on small screens
- Direct use of HPO list for Clinical HPO SNV (and cancer SNV) filtering
- PDF coverage report redirecting to login page
### Changed
- Remove the option to dismiss single variants from all variants pages
- Bulk dismiss SNVs, SVs and cancer SNVs from variants pages

## [4.21]
### Added
- Support to configure LoqusDB per institute
- Highlight causative variants in the variants list
- Add tests. Mostly regarding building internal datatypes.
- Remove leading and trailing whitespaces from panel_name and display_name when panel is created
- Mark MANE transcript in list of transcripts in "Transcript overview" on variant page
- Show default panel name in case sidebar
- Previous buttons for variants pagination
- Adds a gh action that checks that the changelog is updated
- Adds a gh action that deploys new releases automatically to pypi
- Warn users if case default panels are outdated
- Define institute-specific gene panels for filtering in institute settings
- Use institute-specific gene panels in variants filtering
- Show somatic VAF for pinned and causative variants on case page

### Fixed
- Report pages redirect to login instead of crashing when session expires
- Variants filter loading in cancer variants page
- User, Causative and Cases tables not scaling to full page
- Improved docs for an initial production setup
- Compatibility with latest version of Black
- Fixed tests for Click>7
- Clinical filter required an extra click to Filter to return variants
- Restore pagination and shrink badges in the variants page tables
- Removing a user from the command line now inactivates the case only if user is last assignee and case is active
- Bugfix, LoqusDB per institute feature crashed when institute id was empty string
- Bugfix, LoqusDB calls where missing case count
- filter removal and upload for filters deleted from another page/other user
- Visualize outdated gene panels info in a popover instead of a tooltip in case page side panel

### Changed
- Highlight color on normal STRs in the variants table from green to blue
- Display breakpoints coordinates in verification emails only for structural variants


## [4.20]
### Added
- Display number of filtered variants vs number of total variants in variants page
- Search case by HPO terms
- Dismiss variant column in the variants tables
- Black and pre-commit packages to dev requirements

### Fixed
- Bug occurring when rerun is requested twice
- Peddy info fields in the demo config file
- Added load config safety check for multiple alignment files for one individual
- Formatting of cancer variants table
- Missing Score in SV variants table

### Changed
- Updated the documentation on how to create a new software release
- Genome build-aware cytobands coordinates
- Styling update of the Matchmaker card
- Select search type in case search form


## [4.19]

### Added
- Show internal ID for case
- Add internal ID for downloaded CGH files
- Export dynamic HPO gene list from case page
- Remove users as case assignees when their account is deleted
- Keep variants filters panel expanded when filters have been used

### Fixed
- Handle the ProxyFix ModuleNotFoundError when Werkzeug installed version is >1.0
- General report formatting issues whenever case and variant comments contain extremely long strings with no spaces

### Changed
- Created an institute wrapper page that contains list of cases, causatives, SNVs & Indels, user list, shared data and institute settings
- Display case name instead of case ID on clinVar submissions
- Changed icon of sample update in clinVar submissions


## [4.18]

### Added
- Filter cancer variants on cytoband coordinates
- Show dismiss reasons in a badge with hover for clinical variants
- Show an ellipsis if 10 cases or more to display with loqusdb matches
- A new blog post for version 4.17
- Tooltip to better describe Tumor and Normal columns in cancer variants
- Filter cancer SNVs and SVs by chromosome coordinates
- Default export of `Assertion method citation` to clinVar variants submission file
- Button to export up to 500 cancer variants, filtered or not
- Rename samples of a clinVar submission file

### Fixed
- Apply default gene panel on return to cancer variantS from variant view
- Revert to certificate checking when asking for Chanjo reports
- `scout download everything` command failing while downloading HPO terms

### Changed
- Turn tumor and normal allelic fraction to decimal numbers in tumor variants page
- Moved clinVar submissions code to the institutes blueprints
- Changed name of clinVar export files to FILENAME.Variant.csv and FILENAME.CaseData.csv
- Switched Google login libraries from Flask-OAuthlib to Authlib


## [4.17.1]

### Fixed
- Load cytobands for cases with chromosome build not "37" or "38"


## [4.17]

### Added
- COSMIC badge shown in cancer variants
- Default gene-panel in non-cancer structural view in url
- Filter SNVs and SVs by cytoband coordinates
- Filter cancer SNV variants by alt allele frequency in tumor
- Correct genome build in UCSC link from structural variant page



### Fixed
- Bug in clinVar form when variant has no gene
- Bug when sharing cases with the same institute twice
- Page crashing when removing causative variant tag
- Do not default to GATK caller when no caller info is provided for cancer SNVs


## [4.16.1]

### Fixed
- Fix the fix for handling of delivery reports for rerun cases

## [4.16]

### Added
- Adds possibility to add "lims_id" to cases. Currently only stored in database, not shown anywhere
- Adds verification comment box to SVs (previously only available for small variants)
- Scrollable pedigree panel

### Fixed
- Error caused by changes in WTForm (new release 2.3.x)
- Bug in OMIM case page form, causing the page to crash when a string was provided instead of a numerical OMIM id
- Fix Alamut link to work properly on hg38
- Better handling of delivery reports for rerun cases
- Small CodeFactor style issues: matchmaker results counting, a couple of incomplete tests and safer external xml
- Fix an issue with Phenomizer introduced by CodeFactor style changes

### Changed
- Updated the version of igv.js to 2.5.4

## [4.15.1]

### Added
- Display gene names in ClinVar submissions page
- Links to Varsome in variant transcripts table

### Fixed
- Small fixes to ClinVar submission form
- Gene panel page crash when old panel has no maintainers

## [4.15]

### Added
- Clinvar CNVs IGV track
- Gene panels can have maintainers
- Keep variant actions (dismissed, manual rank, mosaic, acmg, comments) upon variant re-upload
- Keep variant actions also on full case re-upload

### Fixed
- Fix the link to Ensembl for SV variants when genome build 38.
- Arrange information in columns on variant page
- Fix so that new cosmic identifier (COSV) is also acceptable #1304
- Fixed COSMIC tag in INFO (outside of CSQ) to be parses as well with `&` splitter.
- COSMIC stub URL changed to https://cancer.sanger.ac.uk/cosmic/search?q= instead.
- Updated to a version of IGV where bigBed tracks are visualized correctly
- Clinvar submission files are named according to the content (variant_data and case_data)
- Always show causatives from other cases in case overview
- Correct disease associations for gene symbol aliases that exist as separate genes
- Re-add "custom annotations" for SV variants
- The override ClinVar P/LP add-in in the Clinical Filter failed for new CSQ strings

### Changed
- Runs all CI checks in github actions

## [4.14.1]

### Fixed
- Error when variant found in loqusdb is not loaded for other case

## [4.14]

### Added
- Use github actions to run tests
- Adds CLI command to update individual alignments path
- Update HPO terms using downloaded definitions files
- Option to use alternative flask config when running `scout serve`
- Requirement to use loqusdb >= 2.5 if integrated

### Fixed
- Do not display Pedigree panel in cancer view
- Do not rely on internet connection and services available when running CI tests
- Variant loading assumes GATK if no caller set given and GATK filter status is seen in FILTER
- Pass genome build param all the way in order to get the right gene mappings for cases with build 38
- Parse correctly variants with zero frequency values
- Continue even if there are problems to create a region vcf
- STR and cancer variant navigation back to variants pages could fail

### Changed
- Improved code that sends requests to the external APIs
- Updates ranges for user ranks to fit todays usage
- Run coveralls on github actions instead of travis
- Run pip checks on github actions instead of coveralls
- For hg38 cases, change gnomAD link to point to version 3.0 (which is hg38 based)
- Show pinned or causative STR variants a bit more human readable

## [4.13.1]

### Added
### Fixed
- Typo that caused not all clinvar conflicting interpretations to be loaded no matter what
- Parse and retrieve clinvar annotations from VEP-annotated (VEP 97+) CSQ VCF field
- Variant clinvar significance shown as `not provided` whenever is `Uncertain significance`
- Phenomizer query crashing when case has no HPO terms assigned
- Fixed a bug affecting `All SNVs and INDELs` page when variants don't have canonical transcript
- Add gene name or id in cancer variant view

### Changed
- Cancer Variant view changed "Variant:Transcript:Exon:HGVS" to "Gene:Transcript:Exon:HGVS"

## [4.13]

### Added
- ClinVar SNVs track in IGV
- Add SMA view with SMN Copy Number data
- Easier to assign OMIM diagnoses from case page
- OMIM terms and specific OMIM term page

### Fixed
- Bug when adding a new gene to a panel
- Restored missing recent delivery reports
- Fixed style and links to other reports in case side panel
- Deleting cases using display_name and institute not deleting its variants
- Fixed bug that caused coordinates filter to override other filters
- Fixed a problem with finding some INS in loqusdb
- Layout on SV page when local observations without cases are present
- Make scout compatible with the new HPO definition files from `http://compbio.charite.de/jenkins/`
- General report visualization error when SNVs display names are very long


### Changed


## [4.12.4]

### Fixed
- Layout on SV page when local observations without cases are present

## [4.12.3]

### Fixed
- Case report when causative or pinned SVs have non null allele frequencies

## [4.12.2]

### Fixed
- SV variant links now take you to the SV variant page again
- Cancer variant view has cleaner table data entries for "N/A" data
- Pinned variant case level display hotfix for cancer and str - more on this later
- Cancer variants show correct alt/ref reads mirroring alt frequency now
- Always load all clinical STR variants even if a region load is attempted - index may be missing
- Same case repetition in variant local observations

## [4.12.1]

### Fixed
- Bug in variant.gene when gene has no HGVS description


## [4.12]

### Added
- Accepts `alignment_path` in load config to pass bam/cram files
- Display all phenotypes on variant page
- Display hgvs coordinates on pinned and causatives
- Clear panel pending changes
- Adds option to setup the database with static files
- Adds cli command to download the resources from CLI that scout needs
- Adds test files for merged somatic SV and CNV; as well as merged SNV, and INDEL part of #1279
- Allows for upload of OMIM-AUTO gene panel from static files without api-key

### Fixed
- Cancer case HPO panel variants link
- Fix so that some drop downs have correct size
- First IGV button in str variants page
- Cancer case activates on SNV variants
- Cases activate when STR variants are viewed
- Always calculate code coverage
- Pinned/Classification/comments in all types of variants pages
- Null values for panel's custom_inheritance_models
- Discrepancy between the manual disease transcripts and those in database in gene-edit page
- ACMG classification not showing for some causatives
- Fix bug which caused IGV.js to use hg19 reference files for hg38 data
- Bug when multiple bam files sources with non-null values are available


### Changed
- Renamed `requests` file to `scout_requests`
- Cancer variant view shows two, instead of four, decimals for allele and normal


## [4.11.1]

### Fixed
- Institute settings page
- Link institute settings to sharing institutes choices

## [4.11.0]

### Added
- Display locus name on STR variant page
- Alternative key `GNOMADAF_popmax` for Gnomad popmax allele frequency
- Automatic suggestions on how to improve the code on Pull Requests
- Parse GERP, phastCons and phyloP annotations from vep annotated CSQ fields
- Avoid flickering comment popovers in variant list
- Parse REVEL score from vep annotated CSQ fields
- Allow users to modify general institute settings
- Optionally format code automatically on commit
- Adds command to backup vital parts `scout export database`
- Parsing and displaying cancer SV variants from Manta annotated VCF files
- Dismiss cancer snv variants with cancer-specific options
- Add IGV.js UPD, RHO and TIDDIT coverage wig tracks.


### Fixed
- Slightly darker page background
- Fixed an issued with parsed conservation values from CSQ
- Clinvar submissions accessible to all users of an institute
- Header toolbar when on Clinvar page now shows institute name correctly
- Case should not always inactivate upon update
- Show dismissed snv cancer variants as grey on the cancer variants page
- Improved style of mappability link and local observations on variant page
- Convert all the GET requests to the igv view to POST request
- Error when updating gene panels using a file containing BOM chars
- Add/replace gene radio button not working in gene panels


## [4.10.1]

### Fixed
- Fixed issue with opening research variants
- Problem with coveralls not called by Travis CI
- Handle Biomart service down in tests


## [4.10.0]

### Added
- Rank score model in causatives page
- Exportable HPO terms from phenotypes page
- AMP guideline tiers for cancer variants
- Adds scroll for the transcript tab
- Added CLI option to query cases on time since case event was added
- Shadow clinical assessments also on research variants display
- Support for CRAM alignment files
- Improved str variants view : sorting by locus, grouped by allele.
- Delivery report PDF export
- New mosaicism tag option
- Add or modify individuals' age or tissue type from case page
- Display GC and allele depth in causatives table.
- Included primary reference transcript in general report
- Included partial causative variants in general report
- Remove dependency of loqusdb by utilising the CLI

### Fixed
- Fixed update OMIM command bug due to change in the header of the genemap2 file
- Removed Mosaic Tag from Cancer variants
- Fixes issue with unaligned table headers that comes with hidden Datatables
- Layout in general report PDF export
- Fixed issue on the case statistics view. The validation bars didn't show up when all institutes were selected. Now they do.
- Fixed missing path import by importing pathlib.Path
- Handle index inconsistencies in the update index functions
- Fixed layout problems


## [4.9.0]

### Added
- Improved MatchMaker pages, including visible patient contacts email address
- New badges for the github repo
- Links to [GENEMANIA](genemania.org)
- Sort gene panel list on case view.
- More automatic tests
- Allow loading of custom annotations in VCF using the SCOUT_CUSTOM info tag.

### Fixed
- Fix error when a gene is added to an empty dynamic gene panel
- Fix crash when attempting to add genes on incorrect format to dynamic gene panel
- Manual rank variant tags could be saved in a "Select a tag"-state, a problem in the variants view.
- Same case evaluations are no longer shown as gray previous evaluations on the variants page
- Stay on research pages, even if reset, next first buttons are pressed..
- Overlapping variants will now be visible on variant page again
- Fix missing classification comments and links in evaluations page
- All prioritized cases are shown on cases page


## [4.8.3]

### Added

### Fixed
- Bug when ordering sanger
- Improved scrolling over long list of genes/transcripts


## [4.8.2]

### Added

### Fixed
- Avoid opening extra tab for coverage report
- Fixed a problem when rank model version was saved as floats and not strings
- Fixed a problem with displaying dismiss variant reasons on the general report
- Disable load and delete filter buttons if there are no saved filters
- Fix problem with missing verifications
- Remove duplicate users and merge their data and activity


## [4.8.1]

### Added

### Fixed
- Prevent login fail for users with id defined by ObjectId and not email
- Prevent the app from crashing with `AttributeError: 'NoneType' object has no attribute 'message'`


## [4.8.0]

### Added
- Updated Scout to use Bootstrap 4.3
- New looks for Scout
- Improved dashboard using Chart.js
- Ask before inactivating a case where last assigned user leaves it
- Genes can be manually added to the dynamic gene list directly on the case page
- Dynamic gene panels can optionally be used with clinical filter, instead of default gene panel
- Dynamic gene panels get link out to chanjo-report for coverage report
- Load all clinvar variants with clinvar Pathogenic, Likely Pathogenic and Conflicting pathogenic
- Show transcripts with exon numbers for structural variants
- Case sort order can now be toggled between ascending and descending.
- Variants can be marked as partial causative if phenotype is available for case.
- Show a frequency tooltip hover for SV-variants.
- Added support for LDAP login system
- Search snv and structural variants by chromosomal coordinates
- Structural variants can be marked as partial causative if phenotype is available for case.
- Show normal and pathologic limits for STRs in the STR variants view.
- Institute level persistent variant filter settings that can be retrieved and used.
- export causative variants to Excel
- Add support for ROH, WIG and chromosome PNGs in case-view

### Fixed
- Fixed missing import for variants with comments
- Instructions on how to build docs
- Keep sanger order + verification when updating/reloading variants
- Fixed and moved broken filter actions (HPO gene panel and reset filter)
- Fixed string conversion to number
- UCSC links for structural variants are now separated per breakpoint (and whole variant where applicable)
- Reintroduced missing coverage report
- Fixed a bug preventing loading samples using the command line
- Better inheritance models customization for genes in gene panels
- STR variant page back to list button now does its one job.
- Allows to setup scout without a omim api key
- Fixed error causing "favicon not found" flash messages
- Removed flask --version from base cli
- Request rerun no longer changes case status. Active or archived cases inactivate on upload.
- Fixed missing tooltip on the cancer variants page
- Fixed weird Rank cell in variants page
- Next and first buttons order swap
- Added pagination (and POST capability) to cancer variants.
- Improves loading speed for variant page
- Problem with updating variant rank when no variants
- Improved Clinvar submission form
- General report crashing when dismissed variant has no valid dismiss code
- Also show collaborative case variants on the All variants view.
- Improved phenotype search using dataTables.js on phenotypes page
- Search and delete users with `email` instead of `_id`
- Fixed css styles so that multiselect options will all fit one column


## [4.7.3]

### Added
- RankScore can be used with VCFs for vcf_cancer files

### Fixed
- Fix issue with STR view next page button not doing its one job.

### Deleted
- Removed pileup as a bam viewing option. This is replaced by IGV


## [4.7.2]

### Added
- Show earlier ACMG classification in the variant list

### Fixed
- Fixed igv search not working due to igv.js dist 2.2.17
- Fixed searches for cases with a gene with variants pinned or marked causative.
- Load variant pages faster after fixing other causatives query
- Fixed mitochondrial report bug for variants without genes

## [4.7.1]

### Added

### Fixed
- Fixed bug on genes page


## [4.7.0]

### Added
- Export genes and gene panels in build GRCh38
- Search for cases with variants pinned or marked causative in a given gene.
- Search for cases phenotypically similar to a case also from WUI.
- Case variant searches can be limited to similar cases, matching HPO-terms,
  phenogroups and cohorts.
- De-archive reruns and flag them as 'inactive' if archived
- Sort cases by analysis_date, track or status
- Display cases in the following order: prioritized, active, inactive, archived, solved
- Assign case to user when user activates it or asks for rerun
- Case becomes inactive when it has no assignees
- Fetch refseq version from entrez and use it in clinvar form
- Load and export of exons for all genes, independent on refseq
- Documentation for loading/updating exons
- Showing SV variant annotations: SV cgh frequencies, gnomad-SV, local SV frequencies
- Showing transcripts mapping score in segmental duplications
- Handle requests to Ensembl Rest API
- Handle requests to Ensembl Rest Biomart
- STR variants view now displays GT and IGV link.
- Description field for gene panels
- Export exons in build 37 and 38 using the command line

### Fixed
- Fixes of and induced by build tests
- Fixed bug affecting variant observations in other cases
- Fixed a bug that showed wrong gene coverage in general panel PDF export
- MT report only shows variants occurring in the specific individual of the excel sheet
- Disable SSL certifcate verification in requests to chanjo
- Updates how intervaltree and pymongo is used to void deprecated functions
- Increased size of IGV sample tracks
- Optimized tests


## [4.6.1]

### Added

### Fixed
- Missing 'father' and 'mother' keys when parsing single individual cases


## [4.6.0]

### Added
- Description of Scout branching model in CONTRIBUTING doc
- Causatives in alphabetical order, display ACMG classification and filter by gene.
- Added 'external' to the list of analysis type options
- Adds functionality to display "Tissue type". Passed via load config.
- Update to IGV 2.

### Fixed
- Fixed alignment visualization and vcf2cytosure availability for demo case samples
- Fixed 3 bugs affecting SV pages visualization
- Reintroduced the --version cli option
- Fixed variants query by panel (hpo panel + gene panel).
- Downloaded MT report contains excel files with individuals' display name
- Refactored code in parsing of config files.


## [4.5.1]

### Added

### Fixed
- update requirement to use PyYaml version >= 5.1
- Safer code when loading config params in cli base


## [4.5.0]

### Added
- Search for similar cases from scout view CLI
- Scout cli is now invoked from the app object and works under the app context

### Fixed
- PyYaml dependency fixed to use version >= 5.1


## [4.4.1]

### Added
- Display SV rank model version when available

### Fixed
- Fixed upload of delivery report via API


## [4.4.0]

### Added
- Displaying more info on the Causatives page and hiding those not causative at the case level
- Add a comment text field to Sanger order request form, allowing a message to be included in the email
- MatchMaker Exchange integration
- List cases with empty synopsis, missing HPO terms and phenotype groups.
- Search for cases with open research list, or a given case status (active, inactive, archived)

### Fixed
- Variant query builder split into several functions
- Fixed delivery report load bug


## [4.3.3]

### Added
- Different individual table for cancer cases

### Fixed
- Dashboard collects validated variants from verification events instead of using 'sanger' field
- Cases shared with collaborators are visible again in cases page
- Force users to select a real institute to share cases with (actionbar select fix)


## [4.3.2]

### Added
- Dashboard data can be filtered using filters available in cases page
- Causatives for each institute are displayed on a dedicated page
- SNVs and and SVs are searchable across cases by gene and rank score
- A more complete report with validated variants is downloadable from dashboard

### Fixed
- Clinsig filter is fixed so clinsig numerical values are returned
- Split multi clinsig string values in different elements of clinsig array
- Regex to search in multi clinsig string values or multi revstat string values
- It works to upload vcf files with no variants now
- Combined Pileup and IGV alignments for SVs having variant start and stop on the same chromosome


## [4.3.1]

### Added
- Show calls from all callers even if call is not available
- Instructions to install cairo and pango libs from WeasyPrint page
- Display cases with number of variants from CLI
- Only display cases with number of variants above certain treshold. (Also CLI)
- Export of verified variants by CLI or from the dashboard
- Extend case level queries with default panels, cohorts and phenotype groups.
- Slice dashboard statistics display using case level queries
- Add a view where all variants for an institute can be searched across cases, filtering on gene and rank score. Allows searching research variants for cases that have research open.

### Fixed
- Fixed code to extract variant conservation (gerp, phyloP, phastCons)
- Visualization of PDF-exported gene panels
- Reintroduced the exon/intron number in variant verification email
- Sex and affected status is correctly displayed on general report
- Force number validation in SV filter by size
- Display ensembl transcripts when no refseq exists


## [4.3.0]

### Added
- Mosaicism tag on variants
- Show and filter on SweGen frequency for SVs
- Show annotations for STR variants
- Show all transcripts in verification email
- Added mitochondrial export
- Adds alternative to search for SVs shorter that the given length
- Look for 'bcftools' in the `set` field of VCFs
- Display digenic inheritance from OMIM
- Displays what refseq transcript that is primary in hgnc

### Fixed

- Archived panels displays the correct date (not retroactive change)
- Fixed problem with waiting times in gene panel exports
- Clinvar fiter not working with human readable clinsig values

## [4.2.2]

### Fixed
- Fixed gene panel create/modify from CSV file utf-8 decoding error
- Updating genes in gene panels now supports edit comments and entry version
- Gene panel export timeout error

## [4.2.1]

### Fixed
- Re-introduced gene name(s) in verification email subject
- Better PDF rendering for excluded variants in report
- Problem to access old case when `is_default` did not exist on a panel


## [4.2.0]

### Added
- New index on variant_id for events
- Display overlapping compounds on variants view

### Fixed
- Fixed broken clinical filter


## [4.1.4]

### Added
- Download of filtered SVs

### Fixed
- Fixed broken download of filtered variants
- Fixed visualization issue in gene panel PDF export
- Fixed bug when updating gene names in variant controller


## [4.1.3]

### Fixed
- Displays all primary transcripts


## [4.1.2]

### Added
- Option add/replace when updating a panel via CSV file
- More flexible versioning of the gene panels
- Printing coverage report on the bottom of the pdf case report
- Variant verification option for SVs
- Logs uri without pwd when connecting
- Disease-causing transcripts in case report
- Thicker lines in case report
- Supports HPO search for cases, both terms or if described in synopsis
- Adds sanger information to dashboard

### Fixed
- Use db name instead of **auth** as default for authentication
- Fixes so that reports can be generated even with many variants
- Fixed sanger validation popup to show individual variants queried by user and institute.
- Fixed problem with setting up scout
- Fixes problem when exac file is not available through broad ftp
- Fetch transcripts for correct build in `adapter.hgnc_gene`

## [4.1.1]
- Fix problem with institute authentication flash message in utils
- Fix problem with comments
- Fix problem with ensembl link


## [4.1.0]

### Added
- OMIM phenotypes to case report
- Command to download all panel app gene panels `scout load panel --panel-app`
- Links to genenames.org and omim on gene page
- Popup on gene at variants page with gene information
- reset sanger status to "Not validated" for pinned variants
- highlight cases with variants to be evaluated by Sanger on the cases page
- option to point to local reference files to the genome viewer pileup.js. Documented in `docs.admin-guide.server`
- option to export single variants in `scout export variants`
- option to load a multiqc report together with a case(add line in load config)
- added a view for searching HPO terms. It is accessed from the top left corner menu
- Updates the variants view for cancer variants. Adds a small cancer specific filter for known variants
- Adds hgvs information on cancer variants page
- Adds option to update phenotype groups from CLI

### Fixed
- Improved Clinvar to submit variants from different cases. Fixed HPO terms in casedata according to feedback
- Fixed broken link to case page from Sanger modal in cases view
- Now only cases with non empty lists of causative variants are returned in `adapter.case(has_causatives=True)`
- Can handle Tumor only samples
- Long lists of HGNC symbols are now possible. This was previously difficult with manual, uploaded or by HPO search when changing filter settings due to GET request limitations. Relevant pages now use POST requests. Adds the dynamic HPO panel as a selection on the gene panel dropdown.
- Variant filter defaults to default panels also on SV and Cancer variants pages.

## [4.0.0]

### WARNING ###

This is a major version update and will require that the backend of pre releases is updated.
Run commands:

```
$scout update genes
$scout update hpo
```

- Created a Clinvar submission tool, to speed up Clinvar submission of SNVs and SVs
- Added an analysis report page (html and PDF format) containing phenotype, gene panels and variants that are relevant to solve a case.

### Fixed
- Optimized evaluated variants to speed up creation of case report
- Moved igv and pileup viewer under a common folder
- Fixed MT alignment view pileup.js
- Fixed coordinates for SVs with start chromosome different from end chromosome
- Global comments shown across cases and institutes. Case-specific variant comments are shown only for that specific case.
- Links to clinvar submitted variants at the cases level
- Adapts clinvar parsing to new format
- Fixed problem in `scout update user` when the user object had no roles
- Makes pileup.js use online genome resources when viewing alignments. Now any instance of Scout can make use of this functionality.
- Fix ensembl link for structural variants
- Works even when cases does not have `'madeline_info'`
- Parses Polyphen in correct way again
- Fix problem with parsing gnomad from VEP

### Added
- Added a PDF export function for gene panels
- Added a "Filter and export" button to export custom-filtered SNVs to CSV file
- Dismiss SVs
- Added IGV alignments viewer
- Read delivery report path from case config or CLI command
- Filter for spidex scores
- All HPO terms are now added and fetched from the correct source (https://github.com/obophenotype/human-phenotype-ontology/blob/master/hp.obo)
- New command `scout update hpo`
- New command `scout update genes` will fetch all the latest information about genes and update them
- Load **all** variants found on chromosome **MT**
- Adds choice in cases overview do show as many cases as user like

### Removed
- pileup.min.js and pileup css are imported from a remote web location now
- All source files for HPO information, this is instead fetched directly from source
- All source files for gene information, this is instead fetched directly from source

## [3.0.0]
### Fixed
- hide pedigree panel unless it exists

## [1.5.1] - 2016-07-27
### Fixed
- look for both ".bam.bai" and ".bai" extensions

## [1.4.0] - 2016-03-22
### Added
- support for local frequency through loqusdb
- bunch of other stuff

## [1.3.0] - 2016-02-19
### Fixed
- Update query-phenomizer and add username/password

### Changed
- Update the way a case is checked for rerun-status

### Added
- Add new button to mark a case as "checked"
- Link to clinical variants _without_ 1000G annotation

## [1.2.2] - 2016-02-18
### Fixed
- avoid filtering out variants lacking ExAC and 1000G annotations

## [1.1.3] - 2015-10-01
### Fixed
- persist (clinical) filter when clicking load more
- fix #154 by robustly setting clinical filter func. terms

## [1.1.2] - 2015-09-07
### Fixed
- avoid replacing coverage report with none
- update SO terms, refactored

## [1.1.1] - 2015-08-20
### Fixed
- fetch case based on collaborator status (not owner)

## [1.1.0] - 2015-05-29
### Added
- link(s) to SNPedia based on RS-numbers
- new Jinja filter to "humanize" decimal numbers
- show gene panels in variant view
- new Jinja filter for decoding URL encoding
- add indicator to variants in list that have comments
- add variant number threshold and rank score threshold to load function
- add event methods to mongo adapter
- add tests for models
- show badge "old" if comment was written for a previous analysis

### Changed
- show cDNA change in transcript summary unless variant is exonic
- moved compounds table further up the page
- show dates for case uploads in ISO format
- moved variant comments higher up on page
- updated documentation for pages
- read in coverage report as blob in database and serve directly
- change ``OmimPhenotype`` to ``PhenotypeTerm``
- reorganize models sub-package
- move events (and comments) to separate collection
- only display prev/next links for the research list
- include variant type in breadcrumbs e.g. "Clinical variants"

### Removed
- drop dependency on moment.js

### Fixed
- show the same level of detail for all frequencies on all pages
- properly decode URL encoded symbols in amino acid/cDNA change strings
- fixed issue with wipe permissions in MongoDB
- include default gene lists in "variants" link in breadcrumbs

## [1.0.2] - 2015-05-20
### Changed
- update case fetching function

### Fixed
- handle multiple cases with same id

## [1.0.1] - 2015-04-28
### Fixed
- Fix building URL parameters in cases list Vue component

## [1.0.0] - 2015-04-12
Codename: Sara Lund

![Release 1.0](artwork/releases/release-1-0.jpg)

### Added
- Add email logging for unexpected errors
- New command line tool for deleting case

### Changed
- Much improved logging overall
- Updated documentation/usage guide
- Removed non-working IGV link

### Fixed
- Show sample display name in GT call
- Various small bug fixes
- Make it easier to hover over popups

## [0.0.2-rc1] - 2015-03-04
### Added
- add protein table for each variant
- add many more external links
- add coverage reports as PDFs

### Changed
- incorporate user feedback updates
- big refactor of load scripts

## [0.0.2-rc2] - 2015-03-04
### Changes
- add gene table with gene description
- reorganize inheritance models box

### Fixed
- avoid overwriting gene list on "research" load
- fix various bugs in external links

## [0.0.2-rc3] - 2015-03-05
### Added
- Activity log feed to variant view
- Adds protein change strings to ODM and Sanger email

### Changed
- Extract activity log component to macro

### Fixes
- Make Ensembl transcript links use archive website<|MERGE_RESOLUTION|>--- conflicted
+++ resolved
@@ -5,13 +5,10 @@
 About changelog [here](https://keepachangelog.com/en/1.0.0/)
 
 ## [unreleased]
-<<<<<<< HEAD
+### Added
+- Filter case list by cases with variants in ClinVar submission
 ### Fixed
 - Non-admin users saving institute settings would clear loqusdb instance selection
-=======
-### Added
-- Filter case list by cases with variants in ClinVar submission
->>>>>>> 7ac01a28
 
 ## [4.60]
 ### Added
