# Change Log
All notable changes to this project will be documented in this file.
This project adheres to [Semantic Versioning](http://semver.org/).

About changelog [here](https://keepachangelog.com/en/1.0.0/)

## [unreleased]
### Added
- Software version and link to the relative release on GitHub on the top left dropdown menu
- Option to sort WTS outliers by p_value, Δψ, ψ value, zscore or l2fc
- Display pLI score and LOEUF on rare diseases and cancer SNV pages
- Preselect MANE SELECT transcripts in the multi-step ClinVar variant add to submission process
- Allow updating case with WTS Fraser and Outrider research files
- Load research WTS outliers using the `scout load variants --outliers-research` command
- Chanjo2 gene coverage completeness indicator and report from variant page, summary card
<<<<<<< HEAD
- Expand the command line to remove more types of variants. Now supports: `cancer`, `cancer_sv`, `fusion`, `mei`, `outlier`, `snv`, `str`, `sv`, `wts_outliers`
=======
- Enhanced SNV and SV filtering for cancer and rare disease cases, now supporting size thresholds (≥ or < a specified base pair length)
>>>>>>> 863f8829
### Changed
- Do not show overlapping gene panels badge on variants from cases runned without gene panels
- Set case as research case if it contains any type of research variants
- Update igv.js to 3.1.4
- IGV DNA alignment track defaults to group by tag:HP and color by methylation (useful for LRS), and show soft-clips
- Update gnomAD constraint to v4.1
- HG38 genes track in igv.js browser, to correctly display gene names
- Refactored code for prioritizing the order of variant loading
- Modified the web pages body style to adapt content to smaller screens
### Fixed
- Don't save any "-1", "." or "0" frequency values for SNVs - same as for SVs
- Downloading and parsing of genes from Ensembl (including MT-TP)
- Don't parse SV frequencies for SNVs even if the name matches. Also accept "." as missing value for SV frequencies.
- HPO search on WTS Outliers page


## [4.96]
### Added
- Support case status assignment upon loading (by providing case status in the case config file)
- Severity predictions on general case report for SNVs and cancer SNVs
- Variant functional annotation on general case report for SNVs and cancer SNVs
- Version of Scout used when the case was loaded is displayed on case page and general report
### Removed
- Discontinue ClinVar submissions via CSV files and support only submission via API: removed buttons for downloading ClinVar submission objects as CSV files
### Changed
- Display STR variant filter status on corresponding variantS page
- Warning and reference to Biesecker et al when using PP1/BS4 and PP4 together in ACMG classifications
- Warning to not use PP4 criterion together with PS2/PM6 in ACMG classifications with reference to the SVI Recommendation for _de novo_ Criteria (PS2 & PM6)
- Button to directly remove accepted submissions from ClinVar
- Upgraded libs in uv.lock file
### Fixed
- Release docs to include instructions for upgrading dependencies
- Truncated long HGVS descriptions on cancer SNV and SNVs pages
- Avoid recurrent error by removing variant ranking settings in unranked demo case
- Actually re-raise exception after load aborts and has rolled back variant insertion

## [4.95]
### Added
- CCV score / temperature on case reports
- ACMG SNV classification form also accessible from SV variant page
- Simplify updating of the PanelApp Green panel from all source types in the command line interactive session
### Changed
- Clearer link to `Richards 2015` on ACMG classification section on SVs and cancer SVs variants pages
- Parse HGNC Ids directly from PanelApp when updating/downloading PanelApp panels
- Skip variant genotype matching check and just return True when matching causative is found in a case with only one individual/sample
- Reduced number of research MEI variants present in the demo case from 17K to 145 to speed up automatic tests
### Fixed
- ACMG temperature on case general report should respect term modifiers
- Missing inheritance, constraint info for genes with symbols matching other genes previous aliases with some lower case letters
- Loading of all PanelApp panels from command line
- Saving gene inheritance models when loading/updating specific/all PanelApp panels (doesn't apply to the `PanelApp Green Genes panel`)
- Save also complete penetrance status (in addition to incomplete) if available when loading specific/all PanelApp panels (does not apply to the `PanelApp Green Genes panel`)
- Variants and managed variants query by coordinates, which was returning all variants in the chromosome if start position was 0
- Compound loading matches also "chr"-containing compound variant names

## [4.94.1]
### Fixed
- Temporary directory generation for MT reports and pedigree file for case general report

## [4.94]
### Added
- Max-level provenance and Software Bill Of Materials (SBOM) to the Docker images pushed to Docker Hub
- ACMG VUS Bayesian score / temperature on case reports
- Button to filter and download case individuals/samples from institute's caseS page
### Changed
- On variant page, RefSeq transcripts panel, truncate very long protein change descriptions
- Build system changed to uv/hatchling, remove setuptools, version file, add project toml and associated files
- On variantS pages, display chromosome directly on start and end chromosome if different
- On cancer variantS pages, display allele counts and frequency the same way for SNVs and SVs (refactor macro)
- Stricter coordinate check in BND variants queries (affecting search results on SV variants page)
### Fixed
- UCSC hg38 links are updated
- Variants page tooltip errors
- Cancer variantS page had poor visibility of VAF and chromosome coordinate on causatives (green background)

## [4.93.1]
### Fixed
- Updated PyPi build GitHub action to explicitly include setuptools (for Python 3.12 distro)

## [4.93]
### Added
- ClinGen-CGC-VICC oncogenicity classification for cancer SNVs
- A warning to not to post sensitive or personal info when opening an issue
### Changed
- "Show more/less" button to toggle showing 50 (instead of 10) observed cases in LoqusDB observation panel
- Show customer id on share and revoke sharing case collapsible sidebar dialog
- Switch to python v.3.12 in Dockerfiles and automatic tests
### Fixed
- Limit the size of custom images displayed on case and variant pages and add a link to display them in full size in a new tab
- Classified variants not showing on case report when collaborator adds classification
- On variantS page, when a variant has more than one gene, then the gene panel badge reflect the panels each gene is actually in
- Updating genes on a gene panel using a file
- Link out to Horak 2020 from CCV classify page opens in new tab

## [4.92]
### Added
- PanelApp link on gene page and on gene panels description
- Add more filters to the delete variants command (institute ID and text file with list of case IDs)
### Changed
- Use the `clinicalgenomics/python3.11-venv:1.0` image everywhere in the Dockerfiles
### Fixed
- list/List typing issue on PanelApp extension module

## [4.91.2]
### Fixed
- Stranger TRGT parsing of `.` in `FORMAT.MC`
- Parse ClinVar low-penetrance info and display it alongside Pathogenic and likely pathogenic on SNVs pages
- Gene panel indexes to reflect the indexes used in production database
- Panel version check while editing the genes of a panel
- Display unknown filter tags as "danger" marked badges
- Open WTS variantS SNVs and SVs in new tabs
- PanelApp panels update documentation to reflect the latest changes in the command line
- Display panel IDs alongside panel display names on gene panels page
- Just one `Hide removed panels` checkbox for all panels on gene panels page
- Variant filters redecoration from multiple classifications crash on general case report

## [4.91.1]
### Fixed
- Update IGV.js to v3.1.0
- Columns/headings on SV variantS shifted

## [4.91]
### Added
- Variant link to Franklin in database buttons (different depending on rare or cancer track)
- MANE badges on list of variant's Genes/Transcripts/Proteins table, this way also SVs will display MANE annotations
- Export variant type and callers-related info fields when exporting variants from variantS pages
- Cases advanced search on the dashboard page
- Possibility to use only signed off panels when building the PanelApp GREEN panel
### Changed
- On genes panel page and gene panel PDF export, it's more evident which genes were newly introduced into the panel
- WTS outlier position copy button on WTS outliers page
- Update IGV.js to v3.0.9
- Managed variants VCF export more verbose on SVs
- `/api/v1/hpo-terms` returns pymongo OperationFailure errors when provided query string contains problematic characters
- When parsing variants, prioritise caller AF if set in FORMAT over recalculation from AD
- Expand the submissions information section on the ClinVar submissions page to fully display long text entries
- Jarvik et al for PP1 added to ACMG modification guidelines
- Display institute `_id` + display name on dashboard filters
- ClinVar category 8 has changed to "Conflicting classifications of pathogenicity" instead of "interpretations"
- Simplify always loading ClinVar `CLNSIG` P, LP and conflicting annotations slightly
- Increased visibility of variant callers's "Pass" or "Filtered" on the following pages: SNV variants (cancer cases), SV variants (both RD and cancer cases)
- Names on IGV buttons, including an overview level IGV MT button
- Cases query no longer accepts strings for the `name_query` parameter, only ImmutableMultiDict (form data)
- Refactor the loading of PanelApp panels to use the maintained API - Customised PanelApp GREEN panels
- Better layout for Consequence cell on cancer SNVs page
- Merged `Qual` and `Callers` cell on cancer SNVs page
### Fixed
- Empty custom_images dicts in case load config do not crash
- Tracks missing alignment files are skipped on generating IGV views
- ClinVar form to accept MedGen phenotypes
- Cancer SV variantS page spinner on variant export
- STRs variants export (do not allow null estimated variant size and repeat locus ID)
- STRs variants page when one or more variants have SweGen mean frequency but lack Short Tandem Repeat motif count
- ClinVar submission enquiry status for all submissions after the latest
- CLI scout update type hint error when running commands using Python 3.9
- Missing alignment files but present index files could crash the function creating alignment tracks for IGV display
- Fix missing "Repeat locus" info on STRs export

## [4.90.1]
### Fixed
- Parsing Matchmaker Exchange's matches dates

## [4.90]
### Added
- Link to chanjo2 MANE coverage overview on case page and panel page
- More SVI recommendation links on the ACMG page
- IGV buttons for SMN CN page
- Warnings on ACMG classifications for potentially conflicting classification pairs
- ACMG Bayesian foundation point scale after Tavtigian for variant heat profile
### Changed
- Variants query backend allows rank_score filtering
- Added script to tabulate causatives clinical filter rank
- Do not display inheritance models associated to ORPHA terms on variant page
- Moved edit and delete buttons close to gene names on gene panel page and other aesthetical fixes
- SNV VariantS page functional annotation and region annotation columns merged
- VariantS pages (not cancer) gene cells show OMIM inheritance pattern badges also without hover
- STR variantS page to show STR inheritance model without hover (fallback to OMIM for non-Stranger annotation)
- VariantS page local observation badges have counts visible also without hover
- On Matchmaker page, show number of matches together with matching attempt date
- Display all custom inheritance models, both standard and non-standard, as gathered from the gene panel information on the variant page
- Moved PanelApp-related code to distinct modules/extension
### Fixed
- Make BA1 fully stand-alone to Benign prediction
- Modifying Benign terms to "Moderate" has no effect under Richards. Ignored completely before, will retain unmodified significance now
- Extract all fields correctly when exporting a panel to file from gene panel page
- Custom updates to a gene in a panel
- Gene panel PDF export, including gene links
- Cancer SV, Fusion, MEI and Outlier filters are shown on the Institute Filters overview
- CaseS advanced search limit
- Visibility of Matchmaker Exchange matches on dark mode
- When creating a new gene panel from file, all gene fields are saved, including comments and manual inheritance models
- Downloading on gene names from EBI
- Links to gene panels on variant page, summary panel
- Exporting gene variants when one or more variants' genes are missing HGNC symbol

## [4.89.2]
## Fixed
- If OMIM gene panel gene symbols are not mapping to hgnc_id, allow fallback use of a unique gene alias

## [4.89.1]
### Fixed
- General case report crash when encountering STR variants without `source` tags
- Coloring and SV inheritance patterns on general case report

## [4.89]
### Added
- Button on SMN CN page to search variants within SMN1 and SMN2 genes
- Options for selectively updating OMICS variants (fraser, outrider) on a case
- Log users' activity to file by specifying `USERS_ACTIVITY_LOG_PATH` parameter in app config
- `Mean MT coverage`, `Mean chrom 14 coverage` and `Estimated mtDNA copy number` on MT coverage file from chanjo2 if available
- In ClinVar multistep form, preselect ACMG criteria according to the variant's ACMG classification, if available
- Subject id search from caseS page (supporting multiple sample types e.g.) - adding indexes to speed up caseS queries
- Advanced cases search to narrow down results using more than one search parameter
- Coverage report available for any case with samples containing d4 files, even if case has no associated gene panels
- RNA delivery reports
- Two new LRS SV callers (hificnv, severus)
### Changed
- Documentation for OMICS variants and updating a case
- Include both creation and deletion dates in gene panels pages
- Moved code to collect MT copy number stats for the MT report to the chanjo extension
- On the gene panelS page, show expanded gene panel version list in one column only
- IGV.js WTS loci default to zoom to a region around a variant instead of whole gene
- Refactored logging module
- Case general report no longer shows ORPHA inheritance models. OMIM models are shown colored.
- Chromosome alias tab files used in the igv.js browser, which now contain the alias for chromosome "M"
- Renamed "Comment on clinical significance" to "Comment on classification" in ClinVar multistep form
- Enable Gens CN button also for non-wgs cancer track cases
### Fixed
- Broken heading anchors in the documentation (`admin-guide/login-system.md` and `admin-guide/setup-scout.md` files)
- Avoid open login redirect attacks by always redirecting to cases page upon user login
- Stricter check of ID of gene panels to prevent file downloading vulnerability
- Removed link to the retired SPANR service. SPIDEX scores are still parsed and displayed if available from variant annotation.
- Omics variant view test coverage
- String pattern escape warnings
- Code creating Alamut links for variant genes without canonical_transcript set
- Variant delete button in ClinVar submissions page
- Broken search cases by case similarity
- Missing caller tag for TRGT

## [4.88.1]
### Fixed
- Patch update igv.js to 3.0.5

## [4.88]
### Added
- Added CoLoRSdb frequency to Pop Freq column on variantS page
- Hovertip to gene panel names with associated genes in SV variant view, when variant covers more than one gene
- RNA sample ID can be provided in case load config if different from sample_id
### Fixed
- Broken `scout setup database` command
- Update demo VCF header, adding missing keys found on variants
- Broken upload to Codecov step in Tests & Coverage GitHub action
- Tomte DROP column names have been updated (backwards compatibility preserved for main fields)
- WTS outlierS view to display correct individual IDs for cases with multiple individuals
- WTS outlierS not displayed on WTS outlierS view

## [4.87.1]
### Fixed
- Positioning and alignment of genes cell on variantS page

## [4.87]
### Added
- Option to configure RNA build on case load (default '38')
### Changed
- Tooltip on RNA alignments now shows RNA genome build version
- Updated igv.js to v3.0.4
### Fixed
- Style of "SNVs" and "SVs" buttons on WTS Outliers page
- Chromosome alias files for igv.js
- Genes track displayed also when RNA alignments are present without splice junctions track on igv browser
- Genes track displayed again when splice junction tracks are present

## [4.86.1]
### Fixed
- Loading and updating PanelApp panels, including PanelApp green

## [4.86]
### Added
- Display samples' name (tooltip) and affected status directly on caseS page
- Search SVs across all cases, in given genes
- `CLINVAR_API_URL` param can be specified in app settings to override the URL used to send ClinVar submissions to. Intended for testing.
- Support for loading and storing OMICS data
- Parse DROP Fraser and Outrider TSVs
- Display omics variants - wts outliers (Fraser, Outrider)
- Parse GNOMAD `gnomad_af` and `gnomad_popmax_af` keys from variants annotated with `echtvar`
- Make removed panel optionally visible to non-admin or non maintainers
- Parse CoLoRSdb frequencies annotated in the variant INFO field with the `colorsdb_af` key
- Download -omics variants using the `Filter and export button`
- Clickable COSMIC links on IGV tracks
- Possibility to un-audit previously audited filters
- Reverted table style and removed font awesome style from IGV template
- Case status tags displayed on dashboard case overview
### Changed
- Updated igv.js to v3.0.1
- Alphabetically sort IGV track available for custom selection
- Updated wokeignore to avoid unfixable warning
- Update Chart.js to v4.4.3
- Use tornado library version >= 6.4.1
- Fewer variants in the MEI demo file
- Switch to FontAwesome v.6 instead of using icons v.5 + kit with icons v.6
- Show time (hours and minutes) additionally to date on comments and activity panel
### Fixed
- Only add expected caller keys to variant (FOUND_IN or SVDB_ORIGIN)
- Splice junction merged track height offset in IGV.js
- Splice junction initiation crash with empty variant obj
- Splice junction variant routing for cases with WTS but without outlier data
- Variant links to ExAC, now pointing to gnomAD, since the ExAC browser is no longer available
- Style of HPO terms assigned to a case, now one phenotype per line
- RNA sashimi view rendering should work also if the gene track is user disabled
- Respect IGV tracks chosen by user in variant IGV settings

## [4.85]
### Added
- Load also genes which are missing Ensembl gene ID (72 in both builds), including immunoglobulins and fragile sites
### Changed
- Unfreeze werkzeug again
- Show "(Removed)" after removed panels in dropdown
- The REVEL score is collected as the maximum REVEL score from all of the variant's transcripts
- Parse GNOMAD POPMAX values only if they are numerical when loading variants
### Fixed
- Alphabetically sort "select default panels" dropdown menu options on case page
- Show gene panel removed status on case page
- Fixed visibility of the following buttons: remove assignee, remove pinned/causative, remove comment, remove case from group

## [4.84]
### Changed
- Clearer error message when a loqusdb query fails for an instance that initially connected
- Do not load chanjo-report module if not needed and more visible message when it fails loading
- Converted the HgncGene class into a Pydantic class
- Swap menu open and collapse indicator chevrons - down is now displayed-open, right hidden-closed
- Linters and actions now all use python 3.11
### Fixed
- Safer way to update variant genes and compounds that avoids saving temporary decorators into variants' database documents
- Link to HGNC gene report on gene page
- Case file load priority so that e.g. SNV get loaded before SV, or clinical before research, for consistent variant_id collisions

## [4.83]
### Added
- Edit ACMG classifications from variant page (only for classifications with criteria)
- Events for case CLI events (load case, update case, update individual)
- Support for loading and displaying local custom IGV tracks
- MANE IGV track to be used as a local track for igv.js (see scout demo config file)
- Optional separate MT VCFs, for `nf-core/raredisease`
### Changed
- Avoid passing verbs from CaseHandler - functions for case sample and individual in CaseEventHandler
- Hide mtDNA report and coverage report links on case sidebar for cases with WTS data only
- Modified OMIM-AUTO gene panel to include genes in both genome builds
- Moved chanjo code into a dedicated extension
- Optimise the function that collects "match-safe" genes for an institute by avoiding duplicated genes from different panels
- Users must actively select "show matching causatives/managed" on a case page to see matching numbers
- Upgraded python version from 3.8 to 3.11 in Docker images
### Fixed
- Fix several tests that relied on number of events after setup to be 0
- Removed unused load case function
- Artwork logo sync sketch with png and export svg
- Clearer exception handling on chanjo-report setup - fail early and visibly
- mtDNA report crashing when one or more samples from a case is not in the chanjo database
- Case page crashing on missing phenotype terms
- ACMG benign modifiers
- Speed up tests by caching python env correctly in Github action and adding two more test groups
- Agile issue templates were added globally to the CG-org. Adding custom issue templates to avoid exposing customers
- PanelApp panel not saving genes with empty `EnsembleGeneIds` list
- Speed up checking outdated gene panels
- Do not load research variants automatically when loading a case

## [4.82.2]
### Fixed
- Warning icon in case pages for individuals where `confirmed_sex` is false
- Show allele sizes form ExpansionHunter on STR variantS page again

## [4.82.1]
### Fixed
- Revert the installation of flask-ldapconn to use the version available on PyPI to be able to push new scout releases to PyPI

## [4.82]
### Added
- Tooltip for combined score in tables for compounds and overlapping variants
- Checkbox to filter variants by excluding genes listed in selected gene panels, files or provided as list
- STR variant information card with database links, replacing empty frequency panel
- Display paging and number of HPO terms available in the database on Phenotypes page
- On case page, typeahead hints when searching for a disease using substrings containing source ("OMIM:", "ORPHA:")
- Button to monitor the status of submissions on ClinVar Submissions page
- Option to filter cancer variants by number of observations in somatic and germline archived database
- Documentation for integrating chanjo2
- More up-to-date VEP CSQ dbNSFP frequency keys
- Parse PacBio TRGT (Tandem repeat genotyping tool) Short Tandem Repeat VCFs
### Changed
- In the case_report #panel-tables has a fixed width
- Updated IGV.js to 2.15.11
- Fusion variants in case report now contain same info as on fusion variantS page
- Block submission of somatic variants to ClinVar until we harmonise with their changed API
- Additional control on the format of conditions provided in ClinVar form
- Errors while loading managed variants from file are now displayed on the Managed Variants page
- Chanjo2 coverage button visible only when query will contain a list of HGNC gene IDs
- Use Python-Markdown directly instead of the unmaintained Flask-Markdown
- Use Markupsafe instead of long deprecated, now removed Flask Markup
- Prepare to unfreeze Werkzeug, but don't actually activate until chanjo can deal with the change
### Fixed
- Submit requests to Chanjo2 using HTML forms instead of JSON data
- `Research somatic variants` link name on caseS page
- Broken `Install the HTML 2 PDF renderer` step in a GitHub action
- Fix ClinVar form parsing to not include ":" in conditionType.id when condition conditionType.db is Orphanet
- Fix condition dropdown and pre-selection on ClinVar form for cases with associated ORPHA diagnoses
- Improved visibility of ClinVar form in dark mode
- End coordinates for indels in ClinVar form
- Diagnoses API search crashing with empty search string
- Variant's overlapping panels should show overlapping of variant genes against the latest version of the panel
- Case page crashing when case has both variants in a ClinVar submission and pinned not loaded variants
- Installation of git in second build stage of Dockerfile, allowing correct installation of libraries

## [4.81]
### Added
- Tag for somatic SV IGH-DUX4 detection samtools script
### Changed
- Upgraded Bootstrap version in reports from 4.3.1 to 5.1.3
### Fixed
- Buttons layout in HPO genes panel on case page
- Added back old variant rankscore index with different key order to help loading on demo instance
- Cancer case_report panel-table no longer contains inheritance information
- Case report pinned variants card now displays info text if all pinned variants are present in causatives
- Darkmode setting now applies to the comment-box accordion
- Typo in case report causing `cancer_rank_options is undefined` error

## [4.80]
### Added
- Support for .d4 files coverage using chanjo2 (Case page sidebar link) with test
- Link to chanjo2 coverage report and coverage gene overview on gene panel page
- Link to chanjo2 coverage report on Case page, HPO dynamic gene list
- Link to genes coverage overview report on Case page, HPO dynamic gene list
### Changed
- All links in disease table on diagnosis page now open in a new tab
- Dark mode settings applied to multi-selects on institute settings page
- Comments on case and variant pages can be viewed by expanding an accordion
- On case page information on pinned variants and variants submitted to ClinVar are displayed in the same table
- Demo case file paths are now stored as absolute paths
- Optimised indices to address slow queries
- On case page default panels are now found at the top of the table, and it can be sorted by this trait
### Fixed
- On variants page, search for variants in genes present only in build 38 returning no results
- Pin/unpin with API was not able to make event links
- A new field `Explanation for multiple conditions` is available in ClinVar for submitting variants with more than one associated condition
- Fusion genes with partners lacking gene HGNC id will still be fully loaded
- Fusion variantS export now contains fusion variant specific columns
- When Loqusdb observations count is one the table includes information on if observation was for the current or another case

## [4.79.1]
### Fixed
- Exporting variants without rank score causing page to crash
- Display custom annotations also on cancer variant page

## [4.79]
### Added
- Added tags for Sniffles and CNVpytor, two LRS SV callers
- Button on case page for displaying STR variants occurring in the dynamic HPO panel
- Display functional annotation relative to variant gene's MANE transcripts on variant summary, when available
- Links to ACMG structural variant pathogenicity classification guidelines
- Phenomodels checkboxes can now include orpha terms
- Add incidental finding to case tags
- Get an alert on caseS page when somebody validates variants you ordered Sanger sequencing for
### Changed
- In the diagnoses page genes associated with a disease are displayed using hgnc symbol instead of hgnc id
- Refactor view route to allow navigation directly to unique variant document id, improve permissions check
- Do not show MANE and MANE Plus Clinical transcripts annotated from VEP (saved in variants) but collect this info from the transcripts database collection
- Refactor view route to allow navigation directly to unique case id (in particular for gens)
- `Institutes to share cases with` on institute's settings page now displays institutes names and IDs
- View route with document id selects view template based on variant category
### Fixed
- Refactored code in cases blueprints and variant_events adapter (set diseases for partial causative variants) to use "disease" instead of "omim" to encompass also ORPHA terms
- Refactored code in `scout/parse/omim.py` and `scout/parse/disease_terms.py` to use "disease" instead of "phenotype" to differentiate from HPO terms
- Be more careful about checking access to variant on API access
- Show also ACMG VUS on general report (could be missing if not e.g. pinned)

## [4.78]
### Added
- Case status labels can be added, giving more finegrained details on a solved status (provisional, diagnostic, carrier, UPD, SMN, ...)
- New SO terms: `sequence_variant` and `coding_transcript_variant`
- More MEI specific annotation is shown on the variant page
- Parse and save MANE transcripts info when updating genes in build 38
- ClinVar submission can now be downloaded as a json file
- `Mane Select` and `Mane Plus Clinical` badges on Gene page, when available
- ClinVar submission can now be downloaded as a json file
- API endpoint to pin variant
- Display common/uncommon/rare on summary of mei variant page
### Changed
- In the ClinVar form, database and id of assertion criteria citation are now separate inputs
- Customise institute settings to be able to display all cases with a certain status on cases page (admin users)
- Renamed `Clinical Significance` to `Germline Classification` on multistep ClinVar form
- Changed the "x" in cases.utils.remove_form button text to red for better visibility in dark mode
- Update GitHub actions
- Default loglevel up to INFO, making logs with default start easier to read
- Add XTR region to PAR region definition
- Diagnoses can be searched on diagnoses page without waiting for load first
### Fixed
- Removed log info showing hgnc IDs used in variantS search
- Maintain Matchmaker Exchange and Beacon submission status when a case is re-uploaded
- Inheritance mode from ORPHA should not be confounded with the OMIM inheritance model
- Decipher link URL changes
- Refactored code in cases blueprints to use "disease" instead of "omim" to encompass also ORPHA terms

## [4.77]
### Added
- Orpha disease terms now include information on inheritance
- Case loading via .yaml config file accepts subject_id and phenotype_groups (if previously defined as constant default or added per institute)
- Possibility to submit variants associated with Orphanet conditions to ClinVar
- Option update path to .d4 files path for individuals of an existing case using the command line
- More constraint information is displayed per gene in addition to pLi: missense and LoF OE, CI (inluding LOEUF) and Z-score.
### Changed
- Introduce validation in the ClinVar multistep form to make sure users provide at least one variant-associated condition
- CLI scout update individual accepts subject_id
- Update ClinVar inheritance models to reflect changes in ClinVar submission API
- Handle variant-associated condition ID format in background when creating ClinVar submissions
- Replace the code that downloads Ensembl genes, transcripts and exons with the Schug web app
- Add more info to error log when transcript variant frequency parsing fails.
- GnomAD v4 constraint information replaces ExAC constraints (pLi).
### Fixed
- Text input of associated condition in ClinVar form now aligns to the left
- Alignment of contents in the case report has been updated
- Missing number of phenotypes and genes from case diagnoses
- Associate OMIM and/or ORPHA diagnoses with partial causatives
- Visualization of partial causatives' diagnoses on case page: style and links
- Revert style of pinned variants window on the case page
- Rename `Clinical significanc` to `Germline classification` in ClinVar submissions exported files
- Rename `Clinical significance citations` to `Classification citations` in ClinVar submissions exported files
- Rename `Comment on clinical significance` to `Comment on classification` in ClinVar submissions exported files
- Show matching partial causatives on variant page
- Matching causatives shown on case page consisting only of variant matching the default panels of the case - bug introduced since scout v4.72 (Oct 18, 2023)
- Missing somatic variant read depth leading to report division by zero

## [4.76]
### Added
- Orphacodes are visible in phenotype tables
- Pydantic validation of image paths provided in case load config file
- Info on the user which created a ClinVar submission, when available
- Associate .d4 files to case individuals when loading a case via config file
### Changed
- In diagnoses page the load of diseases are initiated by clicking a button
- Revel score, Revel rank score and SpliceAI values are also displayed in Causatives and Validated variants tables
- Remove unused functions and tests
- Analysis type and direct link from cases list for OGM cases
- Removed unused `case_obj` parameter from server/blueprints/variant/controllers/observations function
- Possibility to reset ClinVar submission ID
- Allow ClinVar submissions with custom API key for users registered as ClinVar submitters or when institute doesn't have a preset list of ClinVar submitters
- Ordered event verbs alphabetically and created ClinVar-related user events
- Removed the unused "no-variants" option from the load case command line
### Fixed
- All disease_terms have gene HGNC ids as integers when added to the scout database
- Disease_term identifiers are now prefixed with the name of the coding system
- Command line crashing with error when updating a user that doesn't exist
- Thaw coloredlogs - 15.0.1 restores errorhandler issue
- Thaw crypography - current base image and library version allow Docker builds
- Missing delete icons on phenomodels page
- Missing cryptography lib error while running Scout container on an ARM processor
- Round CADD values with many decimals on causatives and validated variants pages
- Dark-mode visibility of some fields on causatives and validated variants pages
- Clinvar submitters would be cleared when unprivileged users saved institute settings page
- Added a default empty string in cases search form to avoid None default value
- Page crashing when user tries to remove the same variant from a ClinVar submission in different browser tabs
- Update more GnomAD links to GnomAD v4 (v38 SNVs, MT vars, STRs)
- Empty cells for RNA fusion variants in Causatives and Verified variants page
- Submenu icons missing from collapsible actionbar
- The collapsible actionbar had some non-collapsing overly long entries
- Cancer observations for SVs not appearing in the variant details view
- Archived local observations not visible on cancer variantS page
- Empty Population Frequency column in the Cancer SV Variants view
- Capital letters in ClinVar events description shown on case page

## [4.75]
### Added
- Hovertip to gene panel names with associated genes in variant view, when variant covers more than one gene
- Tests for panel to genes
- Download of Orphadata en_product6 and en_product4 from CLI
- Parse and save `database_found` key/values for RNA fusion variants
- Added fusion_score, ffpm, split_reads, junction_reads and fusion_caller to the list of filters on RNA fusion variants page
- Renamed the function `get_mei_info` to `set_mei_info` to be consistent with the other functions
- Fixed removing None key/values from parsed variants
- Orphacodes are included in the database disease_terms
### Changed
- Allow use of projections when retrieving gene panels
- Do not save custom images as binary data into case and variant database documents
- Retrieve and display case and variant custom images using image's saved path
- Cases are activated by viewing FSHD and SMA reports
- Split multi-gene SNV variants into single genes when submitting to Matchmaker Exchange
- Alamut links also on the gene level, using transcript and HGVS: better for indels. Keep variant link for missing HGVS
- Thaw WTForms - explicitly coerce form decimal field entries when filters fetched from db
### Fixed
- Removed some extra characters from top of general report left over from FontAwsome fix
- Do not save fusion variants-specific key/values in other types of variants
- Alamut link for MT variants in build 38
- Convert RNA fusions variants `tool_hits` and `fusion_score` keys from string to numbers
- Fix genotype reference and alternative sequencing depths defaulting to -1 when values are 0
- DecimalFields were limited to two decimal places for several forms - lifting restrictions on AF, CADD etc.

## [4.74.1]
### Changed
- Parse and save into database also OMIM terms not associated to genes
### Fixed
- BioNano API FSHD report requests are GET in Access 1.8, were POST in 1.7
- Update more FontAwesome icons to avoid Pro icons
- Test if files still exist before attempting to load research variants
- Parsing of genotypes error, resulting in -1 values when alt or ref read depths are 0

## [4.74]
### Added
- SNVs and Indels, MEI and str variants genes have links to Decipher
- An `owner + case display name` index for cases database collection
- Test and fixtures for RNA fusion case page
- Load and display fusion variants from VCF files as the other variant types
- Option to update case document with path to mei variants (clinical and research)
### Changed
- Details on variant type and category for audit filters on case general report
- Enable Gens CN profile button also in somatic case view
- Fix case of analysis type check for Gens analysis button - only show for WGS
### Fixed
- loqusdb table no longer has empty row below each loqusid
- MatchMaker submission details page crashing because of change in date format returned by PatientMatcher
- Variant external links buttons style does not change color when visited
- Hide compounds with compounds follow filter for region or function would fail for variants in multiple genes
- Updated FontAwesome version to fix missing icons

## [4.73]
### Added
- Shortcut button for HPO panel MEI variants from case page
- Export managed variants from CLI
### Changed
- STRs visualization on case panel to emphasize abnormal repeat count and associated condition
- Removed cytoband column from STRs variant view on case report
- More long integers formatted with thin spaces, and copy to clipboard buttons added
### Fixed
- OMIM table is scrollable if higher than 700px on SV page
- Pinned variants validation badge is now red for false positives.
- Case display name defaulting to case ID when `family_name` or `display_name` are missing from case upload config file
- Expanded menu visible at screen sizes below 1000px now has background color
- The image in ClinVar howto-modal is now responsive
- Clicking on a case in case groups when case was already removed from group in another browser tab
- Page crashing when saving filters for mei variants
- Link visited color of images

## [4.72.4]
### Changed
- Automatic test mongod version increased to v7
### Fixed
- GnomAD now defaults to hg38 - change build 37 links accordingly

## [4.72.3]
### Fixed
- Somatic general case report small variant table can crash with unclassified variants

## [4.72.2]
### Changed
- A gunicorn maxrequests parameter for Docker server image - default to 1200
- STR export limit increased to 500, as for other variants
- Prevent long number wrapping and use thin spaces for separation, as per standards from SI, NIST, IUPAC, BIPM.
- Speed up case retrieval and lower memory use by projecting case queries
- Make relatedness check fails stand out a little more to new users
- Speed up case retrieval and lower memory use by projecting case queries
- Speed up variant pages by projecting only the necessary keys in disease collection query
### Fixed
- Huge memory use caused by cases and variants pages pulling complete disease documents from DB
- Do not include genes fetched from HPO terms when loading diseases
- Consider the renamed fields `Approved Symbol` -> `Approved Gene Symbol` and `Gene Symbols` -> `Gene/Locus And Other Related Symbols` when parsing OMIM terms from genemap2.txt file

## [4.72.1]
### Fixed
- Jinja filter that renders long integers
- Case cache when looking for causatives in other cases causing the server to hang

## [4.72]
### Added
- A GitHub action that checks for broken internal links in docs pages
- Link validation settings in mkdocs.yml file
- Load and display full RNA alignments on alignment viewer
- Genome build check when loading a case
- Extend event index to previous causative variants and always load them
### Fixed
- Documentation nav links for a few documents
- Slightly extended the BioNano Genomics Access integration docs
- Loading of SVs when VCF is missing the INFO.END field but has INFO.SVLEN field
- Escape protein sequence name (if available) in case general report to render special characters correctly
- CaseS HPO term searches for multiple terms works independent of order
- CaseS search regexp should not allow backslash
- CaseS cohort tags can contain whitespace and still match
- Remove diagnoses from cases even if OMIM term is not found in the database
- Parsing of disease-associated genes
- Removed an annoying warning while updating database's disease terms
- Displaying custom case images loaded with scout version <= 4.71
- Use pydantic version >=2 in requirements.txt file
### Changed
- Column width adjustment on caseS page
- Use Python 3.11 in tests
- Update some github actions
- Upgraded Pydantic to version 2
- Case validation fails on loading when associated files (alignments, VCFs and reports) are not present on disk
- Case validation fails on loading when custom images have format different then ["gif", "svg", "png", "jpg", "jpeg"]
- Custom images keys `case` and `str` in case config yaml file are renamed to `case_images` and `str_variants_images`
- Simplify and speed up case general report code
- Speed up case retrieval in case_matching_causatives
- Upgrade pymongo to version 4
- When updating disease terms, check that all terms are consistent with a DiseaseTerm model before dropping the old collection
- Better separation between modules loading HPO terms and diseases
- Deleted unused scout.build.phenotype module
- Stricter validation of mandatory genome build key when loading a case. Allowed values are ['37','38',37,38]
- Improved readability of variants length and coordinates on variantS pages

## [4.71]
### Added
- Added Balsamic keys for SweGen and loqusdb local archive frequecies, SNV and SV
- New filter option for Cancer variantS: local archive RD loqusdb
- Show annotated observations on SV variantS view, also for cancer somatic SVs
- Revel filter for variantS
- Show case default panel on caseS page
- CADD filter for Cancer Somatic SNV variantS - show score
- SpliceAI-lookup link (BROAD, shows SpliceAI and Pangolin) from variant page
- BioNano Access server API - check projects, samples and fetch FSHD reports
### Fixed
- Name of reference genome build for RNA for compatibility with IGV locus search change
- Howto to run the Docker image on Mac computers in `admin-guide/containers/container-deploy.md`
- Link to Weasyprint installation howto in README file
- Avoid filling up disk by creating a reduced VCF file for every variant that is visualized
- Remove legacy incorrectly formatted CODEOWNERS file
- Restrain variant_type requests to variantS views to "clinical" or "research"
- Visualization of cancer variants where cancer case has no affected individual
- ProteinPaint gene link (small StJude API change)
- Causative MEI variant link on causatives page
- Bionano access api settings commented out by default in Scout demo config file.
- Do not show FSHD button on freshly loaded cases without bionano_access individuals
- Truncate long variants' HGVS on causative/Clinically significant and pinned variants case panels
### Changed
- Remove function call that tracks users' browser version
- Include three more splice variant SO terms in clinical filter severe SO terms
- Drop old HPO term collection only after parsing and validation of new terms completes
- Move score to own column on Cancer Somatic SNV variantS page
- Refactored a few complex case operations, breaking out sub functionalities

## [4.70]
### Added
- Download a list of Gene Variants (max 500) resulting from SNVs and Indels search
- Variant PubMed link to search for gene symbol and any aliases
### Changed
- Clearer gnomAD values in Variants page
### Fixed
- CaseS page uniform column widths
- Include ClinVar variants into a scrollable div element on Case page
- `canonical_transcript` variable not initialized in get_hgvs function (server.blueprints.institutes.controllers.py)
- Catch and display any error while importing Phenopacket info
- Modified Docker files to use python:3.8-slim-bullseye to prevent gunicorn workers booting error

## [4.69]
### Added
- ClinVar submission howto available also on Case page
- Somatic score and filtering for somatic SV callers, if available
- Show caller as a tooltip on variantS list
### Fixed
- Crash when attempting to export phenotype from a case that had never had phenotypes
- Aesthetic fix to Causative and Pinned Variants on Case page
- Structural inconsistency for ClinVar Blueprint templates
- Updated igv.js to 2.15.8 to fix track default color bug
- Fixed release versions for actions.
- Freeze tornado below 6.3.0 for compatibility with livereload 2.6.3
- Force update variants count on case re-upload
- IGV locus search not working - add genome reference id
- Pin links to MEI variants should end up on MEI not SV variant view
- Load also matching MEI variants on forced region load
- Allow excluding MEI from case variant deletion
- Fixed the name of the assigned user when the internal user ID is different from the user email address
- Gene variantS should display gene function, region and full hgvs
### Changed
- FontAwesome integrity check fail (updated resource)
- Removed ClinVar API validation buttons in favour of direct API submission
- Improved layout of Institute settings page
- ClinVar API key and allowed submitters are set in the Institute settings page


## [4.68]
### Added
- Rare Disease Mobile Element Insertion variants view
### Changed
- Updated igv.js to 2.15.6
### Fixed
- Docker stage build pycairo.
- Restore SNV and SV rank models versions on Causatives and Verified pages
- Saving `REVEL_RANKSCORE` value in a field named `revel` in variants database documents

## [4.67]
### Added
- Prepare to filter local SV frequency
### Changed
- Speed up instituteS page loading by refactoring cases/institutes query
- Clinical Filter for SVs includes `splice_polypyrimidine_tract_variant` as a severe consequence
- Clinical Filter for SVs includes local variant frequency freeze ("old") for filtering, starting at 30 counts
- Speed up caseS page loading by adding status to index and refactoring totals count
- HPO file parsing is updated to reflect that HPO have changed a few downloadable file formats with their 230405 release.
### Fixed
- Page crashing when a user tries to edit a comment that was removed
- Warning instead of crashed page when attempting to retrieve a non-existent Phenopacket
- Fixed StJude ProteinPaint gene link (URL change)
- Freeze of werkzeug library to version<2.3 to avoid problems resulting from the consequential upgrade of the Flask lib
- Huge list of genes in case report for megabases-long structural variants.
- Fix displaying institutes without associated cases on institutes page
- Fix default panel selection on SVs in cancer case report

## [4.66]
### Changed
- Moved Phenomodels code under a dedicated blueprint
- Updated the instructions to load custom case report under admin guide
- Keep variants filter window collapsed except when user expands it to filter
### Added
- A summary table of pinned variants on the cancer case general report
- New openable matching causatives and managed variants lists for default gene panels only for convenience
### Fixed
- Gens structural variant page link individual id typo

## [4.65.2]
### Fixed
- Generating general case report with str variants containing comments

## [4.65.1]
### Fixed
- Visibility of `Gene(s)` badges on SV VariantS page
- Hide dismiss bar on SV page not working well
- Delivery report PDF download
- Saving Pipeline version file when loading a case
- Backport compatible import of importlib metadata for old python versions (<3.8)

## [4.65]
### Added
- Option to mark a ClinVar submission as submitted
- Docs on how to create/update the PanelApp green genes as a system admin
- `individual_id`-parameter to both Gens links
- Download a gene panel in TXT format from gene panel page
- Panel gene comments on variant page: genes in panels can have comments that describe the gene in a panel context
### Changed
- Always show each case category on caseS page, even if 0 cases in total or after current query
- Improved sorting of ClinVar submissions
- Pre-populate SV type select in ClinVar submission form, when possible
- Show comment badges in related comments tables on general report
- Updated version of several GitHub actions
- Migrate from deprecated `pkg_resources` lib to `importlib_resources`
- Dismiss bar on variantS pages is thinner.
- Dismiss bar on variantS pages can be toggled open or closed for the duration of a login session.
### Fixed
- Fixed Sanger order / Cancel order modal close buttons
- Visibility of SV type in ClinVar submission form
- Fixed a couple of creations where now was called twice, so updated_at and created_at could differ
- Deprecated Ubuntu version 18.04 in one GitHub action
- Panels that have been removed (hidden) should not be visible in views where overlapping gene panels for genes are shown
- Gene panel test pointing to the right function

## [4.64]
### Added
- Create/Update a gene panel containing all PanelApp green genes (`scout update panelapp-green -i <cust_id>`)
- Links for ACMG pathogenicity impact modification on the ACMG classification page
### Changed
- Open local observation matching cases in new windows
### Fixed
- Matching manual ranked variants are now shown also on the somatic variant page
- VarSome links to hg19/GRCh37
- Managed variants filter settings lost when navigating to additional pages
- Collect the right variant category after submitting filter form from research variantS page
- Beacon links are templated and support variants in genome build 38

## [4.63]
### Added
- Display data sharing info for ClinVar, Matchmaker Exchange and Beacon in a dedicated column on Cases page
- Test for `commands.download.omim.print_omim`
- Display dismissed variants comments on general case report
- Modify ACMG pathogenicity impact (most commonly PVS1, PS3) based on strength of evidence with lab director's professional judgement
- REViewer button on STR variant page
- Alamut institution parameter in institute settings for Alamut Visual Plus software
- Added Manual Ranks Risk Factor, Likely Risk Factor and Uncertain Risk Factor
- Display matching manual ranks from previous cases the user has access to on VariantS and Variant pages
- Link to gnomAD gene SVs v2.1 for SV variants with gnomAD frequency
- Support for nf-core/rnafusion reports
### Changed
- Display chrY for sex unknown
- Deprecate legacy scout_load() method API call.
- Message shown when variant tag is updated for a variant
- When all ACMG classifications are deleted from a variant, the current variant classification status is also reset.
- Refactored the functions that collect causative variants
- Removed `scripts/generate_test_data.py`
### Fixed
- Default IGV tracks (genes, ClinVar, ClinVar CNVs) showing even if user unselects them all
- Freeze Flask-Babel below v3.0 due to issue with a locale decorator
- Thaw Flask-Babel and fix according to v3 standard. Thank you @TkTech!
- Show matching causatives on somatic structural variant page
- Visibility of gene names and functional annotations on Causatives/Verified pages
- Panel version can be manually set to floating point numbers, when modified
- Causatives page showing also non-causative variants matching causatives in other cases
- ClinVar form submission for variants with no selected transcript and HGVS
- Validating and submitting ClinVar objects not containing both Variant and Casedata info

## [4.62.1]
### Fixed
- Case page crashing when adding a case to a group without providing a valid case name

## [4.62]
### Added
- Validate ClinVar submission objects using the ClinVar API
- Wrote tests for case and variant API endpoints
- Create ClinVar submissions from Scout using the ClinVar API
- Export Phenopacket for affected individual
- Import Phenopacket from JSON file or Phenopacket API backend server
- Use the new case name option for GENS requests
- Pre-validate refseq:HGVS items using VariantValidator in ClinVar submission form
### Fixed
- Fallback for empty alignment index for REViewer service
- Source link out for MIP 11.1 reference STR annotation
- Avoid duplicate causatives and pinned variants
- ClinVar clinical significance displays only the ACMG terms when user selects ACMG 2015 as assertion criteria
- Spacing between icon and text on Beacon and MatchMaker links on case page sidebar
- Truncate IDs and HGVS representations in ClinVar pages if longer than 25 characters
- Update ClinVar submission ID form
- Handle connection timeout when sending requests requests to external web services
- Validate any ClinVar submission regardless of its status
- Empty Phenopackets import crashes
- Stop Spinner on Phenopacket JSON download
### Changed
- Updated ClinVar submission instructions

## [4.61.1]
### Fixed
- Added `UMLS` as an option of `Condition ID type` in ClinVar Variant downloaded files
- Missing value for `Condition ID type` in ClinVar Variant downloaded files
- Possibility to open, close or delete a ClinVar submission even if it doesn't have an associated name
- Save SV type, ref and alt n. copies to exported ClinVar files
- Inner and outer start and stop SV coordinates not exported in ClinVar files
- ClinVar submissions page crashing when SV files don't contain breakpoint exact coordinates
- Align OMIM diagnoses with delete diagnosis button on case page
- In ClinVar form, reset condition list and customize help when condition ID changes

## [4.61]
### Added
- Filter case list by cases with variants in ClinVar submission
- Filter case list by cases containing RNA-seq data - gene_fusion_reports and sample-level tracks (splice junctions and RNA coverage)
- Additional case category `Ignored`, to be used for cases that don't fall in the existing 'inactive', 'archived', 'solved', 'prioritized' categories
- Display number of cases shown / total number of cases available for each category on Cases page
- Moved buttons to modify case status from sidebar to main case page
- Link to Mutalyzer Normalizer tool on variant's transcripts overview to retrieve official HVGS descriptions
- Option to manually load RNA MULTIQC report using the command `scout load report -t multiqc_rna`
- Load RNA MULTIQC automatically for a case if config file contains the `multiqc_rna` key/value
- Instructions in admin-guide on how to load case reports via the command line
- Possibility to filter RD variants by a specific genotype call
- Distinct colors for different inheritance models on RD Variant page
- Gene panels PDF export with case variants hits by variant type
- A couple of additional README badges for GitHub stats
- Upload and display of pipeline reference info and executable version yaml files as custom reports
- Testing CLI on hasta in PR template
### Changed
- Instructions on how to call dibs on scout-stage server in pull request template
- Deprecated CLI commands `scout load <delivery_report, gene_fusion_report, coverage_qc_report, cnv_report>` to replace them with command `scout load report -t <report type>`
- Refactored code to display and download custom case reports
- Do not export `Assertion method` and `Assertion method citation` to ClinVar submission files according to changes to ClinVar's submission spreadsheet templates.
- Simplified code to create and download ClinVar CSV files
- Colorize inheritance models badges by category on VariantS page
- `Safe variants matching` badge more visible on case page
### Fixed
- Non-admin users saving institute settings would clear loqusdb instance selection
- Layout of variant position, cytoband and type in SV variant summary
- Broken `Build Status - GitHub badge` on GitHub README page
- Visibility of text on grey badges in gene panels PDF exports
- Labels for dashboard search controls
- Dark mode visibility for ClinVar submission
- Whitespaces on outdated panel in extent report

## [4.60]
### Added
- Mitochondrial deletion signatures (mitosign) can be uploaded and shown with mtDNA report
- A `Type of analysis` column on Causatives and Validated variants pages
- List of "safe" gene panels available for matching causatives and managed variants in institute settings, to avoid secondary findings
- `svdb_origin` as a synonym for `FOUND_IN` to complement `set` for variants found by all callers
### Changed
- Hide removed gene panels by default in panels page
- Removed option for filtering cancer SVs by Tumor and Normal alt AF
- Hide links to coverage report from case dynamic HPO panel if cancer analysis
- Remove rerun emails and redirect users to the analysis order portal instead
- Updated clinical SVs igv.js track (dbVar) and added example of external track from `https://trackhubregistry.org/`
- Rewrote the ClinVar export module to simplify and add one variant at the time
- ClinVar submissions with phenotype conditions from: [OMIM, MedGen, Orphanet, MeSH, HP, MONDO]
### Fixed
- If trying to load a badly formatted .tsv file an error message is displayed.
- Avoid showing case as rerun when first attempt at case upload failed
- Dynamic autocomplete search not working on phenomodels page
- Callers added to variant when loading case
- Now possible to update managed variant from file without deleting it first
- Missing preselected chromosome when editing a managed variant
- Preselected variant type and subtype when editing a managed variant
- Typo in dbVar ClinVar track, hg19


## [4.59]
### Added
- Button to go directly to HPO SV filter variantS page from case
- `Scout-REViewer-Service` integration - show `REViewer` picture if available
- Link to HPO panel coverage overview on Case page
- Specify a confidence threshold (green|amber|red) when loading PanelApp panels
- Functional annotations in variants lists exports (all variants)
- Cancer/Normal VAFs and COSMIC ids in in variants lists exports (cancer variants)
### Changed
- Better visualization of regional annotation for long lists of genes in large SVs in Variants tables
- Order of cells in variants tables
- More evident links to gene coverage from Variant page
- Gene panels sorted by display name in the entire Case page
- Round CADD and GnomAD values in variants export files
### Fixed
- HPO filter button on SV variantS page
- Spacing between region|function cells in SVs lists
- Labels on gene panel Chanjo report
- Fixed ambiguous duplicated response headers when requesting a BAM file from /static
- Visited color link on gene coverage button (Variant page)

## [4.58.1]
### Fixed
- Case search with search strings that contain characters that can be escaped

## [4.58]
### Added
- Documentation on how to create/update PanelApp panels
- Add filter by local observations (archive) to structural variants filters
- Add more splicing consequences to SO term definitions
- Search for a specific gene in all gene panels
- Institute settings option to force show all variants on VariantS page for all cases of an institute
- Filter cases by validation pending status
- Link to The Clinical Knowledgebase (CKB) (https://ckb.jax.org/) in cancer variant's page
### Fixed
- Added a not-authorized `auto-login` fixture according to changes in Flask-Login 0.6.2
- Renamed `cache_timeout` param name of flask.send_file function to `max_age` (Flask 2.2 compliant)
- Replaced deprecated `app.config["JSON_SORT_KEYS"]` with app.json.sort_keys in app settings
- Bug in gene variants page (All SNVs and INDELs) when variant gene doesn't have a hgnc id that is found in the database
- Broken export of causatives table
- Query for genes in build 38 on `Search SNVs and INDELs` page
- Prevent typing special characters `^<>?!=\/` in case search form
- Search matching causatives also among research variants in other cases
- Links to variants in Verified variants page
- Broken filter institute cases by pinned gene
- Better visualization of long lists of genes in large SVs on Causative and Verified Variants page
- Reintroduced missing button to export Causative variants
- Better linking and display of matching causatives and managed variants
- Reduced code complexity in `scout/parse/variant/variant.py`
- Reduced complexity of code in `scout/build/variant/variant.py`

### Changed
- State that loqusdb observation is in current case if observations count is one and no cases are shown
- Better pagination and number of variants returned by queries in `Search SNVs and INDELs` page
- Refactored and simplified code used for collecting gene variants for `Search SNVs and INDELs` page
- Fix sidebar panel icons in Case view
- Fix panel spacing in Case view
- Removed unused database `sanger_ordered` and `case_id,category,rank_score` indexes (variant collection)
- Verified variants displayed in a dedicated page reachable from institute sidebar
- Unified stats in dashboard page
- Improved gene info for large SVs and cancer SVs
- Remove the unused `variant.str_variant` endpoint from variant views
- Easier editing of HPO gene panel on case page
- Assign phenotype panel less cramped on Case page
- Causatives and Verified variants pages to use the same template macro
- Allow hyphens in panel names
- Reduce resolution of example images
- Remove some animations in web gui which where rendered slow


## [4.57.4]
### Fixed
- Parsing of variant.FORMAT "DR" key in parse variant file

## [4.57.3]
### Fixed
- Export of STR verified variants
- Do not download as verified variants first verified and then reset to not validated
- Avoid duplicated lines in downloaded verified variants reflecting changes in variant validation status

## [4.57.2]
### Fixed
- Export of verified variants when variant gene has no transcripts
- HTTP 500 when visiting a the details page for a cancer variant that had been ranked with genmod

## [4.57.1]
### Fixed
- Updating/replacing a gene panel from file with a corrupted or malformed file

## [4.57]
### Added
- Display last 50 or 500 events for a user in a timeline
- Show dismiss count from other cases on matching variantS
- Save Beacon-related events in events collection
- Institute settings allow saving multiple loqusdb instances for one institute
- Display stats from multiple instances of loqusdb on variant page
- Display date and frequency of obs derived from count of local archive observations from MIP11 (requires fix in MIP)
### Changed
- Prior ACMG classifications view is no longer limited by pathogenicity
### Fixed
- Visibility of Sanger ordered badge on case page, light mode
- Some of the DataTables tables (Phenotypes and Diagnoses pages) got a bit dark in dark mode
- Remove all redundancies when displaying timeline events (some events are saved both as case-related and variant-related)
- Missing link in saved MatchMaker-related events
- Genes with mixed case gene symbols missing in PanelApp panels
- Alignment of elements on the Beacon submission modal window
- Locus info links from STR variantS page open in new browser tabs

## [4.56]
### Added
- Test for PanelApp panels loading
- `panel-umi` tag option when loading cancer analyses
### Changed
- Black text to make comments more visible in dark mode
- Loading PanelApp panels replaces pre-existing panels with same version
- Removed sidebar from Causatives page - navigation is available on the top bar for now
- Create ClinVar submissions from pinned variants list in case page
- Select which pinned variants will be included in ClinVar submission documents
### Fixed
- Remove a:visited css style from all buttons
- Update of HPO terms via command line
- Background color of `MIXED` and `PANEL-UMI` sequencing types on cases page
- Fixed regex error when searching for cases with query ending with `\ `
- Gene symbols on Causatives page lighter in dark mode
- SpliceAI tooltip of multigene variants

## [4.55]
### Changed
- Represent different tumor samples as vials in cases page
- Option to force-update the OMIM panel
### Fixed
- Low tumor purity badge alignment in cancer samples table on cancer case view
- VariantS comment popovers reactivate on hover
- Updating database genes in build 37
- ACMG classification summary hidden by sticky navbar
- Logo backgrounds fixed to white on welcome page
- Visited links turn purple again
- Style of link buttons and dropdown menus
- Update KUH and GMS logos
- Link color for Managed variants

## [4.54]
### Added
- Dark mode, using browser/OS media preference
- Allow marking case as solved without defining causative variants
- Admin users can create missing beacon datasets from the institute's settings page
- GenCC links on gene and variant pages
- Deprecation warnings when launching the app using a .yaml config file or loading cases using .ped files
### Changed
- Improved HTML syntax in case report template
- Modified message displayed when variant rank stats could not be calculated
- Expanded instructions on how to test on CG development server (cg-vm1)
- Added more somatic variant callers (Balsamic v9 SNV, develop SV)
### Fixed
- Remove load demo case command from docker-compose.yml
- Text elements being split across pages in PDF reports
- Made login password field of type `password` in LDAP login form
- Gene panels HTML select in institute's settings page
- Bootstrap upgraded to version 5
- Fix some Sourcery and SonarCloud suggestions
- Escape special characters in case search on institute and dashboard pages
- Broken case PDF reports when no Madeline pedigree image can be created
- Removed text-white links style that were invisible in new pages style
- Variants pagination after pressing "Filter variants" or "Clinical filter"
- Layout of buttons Matchmaker submission panel (case page)
- Removing cases from Matchmaker (simplified code and fixed functionality)
- Reintroduce check for missing alignment files purged from server

## [4.53]
### Added
### Changed
- Point Alamut API key docs link to new API version
- Parse dbSNP id from ID only if it says "rs", else use VEP CSQ fields
- Removed MarkupSafe from the dependencies
### Fixed
- Reintroduced loading of SVs for demo case 643595
- Successful parse of FOUND_IN should avoid GATK caller default
- All vulnerabilities flagged by SonarCloud

## [4.52]
### Added
- Demo cancer case gets loaded together with demo RD case in demo instance
- Parse REVEL_score alongside REVEL_rankscore from csq field and display it on SNV variant page
- Rank score results now show the ranking range
- cDNA and protein changes displayed on institute causatives pages
- Optional SESSION_TIMEOUT_MINUTES configuration in app config files
- Script to convert old OMIM case format (list of integers) to new format (list of dictionaries)
- Additional check for user logged in status before serving alignment files
- Download .cgh files from cancer samples table on cancer case page
- Number of documents and date of last update on genes page
### Changed
- Verify user before redirecting to IGV alignments and sashimi plots
- Build case IGV tracks starting from case and variant objects instead of passing all params in a form
- Unfreeze Werkzeug lib since Flask_login v.0.6 with bugfix has been released
- Sort gene panels by name (panelS and variant page)
- Removed unused `server.blueprints.alignviewers.unindexed_remote_static` endpoint
- User sessions to check files served by `server.blueprints.alignviewers.remote_static` endpoint
- Moved Beacon-related functions to a dedicated app extension
- Audit Filter now also loads filter displaying the variants for it
### Fixed
- Handle `attachment_filename` parameter renamed to `download_name` when Flask 2.2 will be released
- Removed cursor timeout param in cases find adapter function to avoid many code warnings
- Removed stream argument deprecation warning in tests
- Handle `no intervals found` warning in load_region test
- Beacon remove variants
- Protect remote_cors function in alignviewers view from Server-Side Request Forgery (SSRF)
- Check creation date of last document in gene collection to display when genes collection was updated last

## [4.51]
### Added
- Config file containing codecov settings for pull requests
- Add an IGV.js direct link button from case page
- Security policy file
- Hide/shade compound variants based on rank score on variantS from filter
- Chromograph legend documentation direct link
### Changed
- Updated deprecated Codecov GitHub action to v.2
- Simplified code of scout/adapter/mongo/variant
- Update IGV.js to v2.11.2
- Show summary number of variant gene panels on general report if more than 3
### Fixed
- Marrvel link for variants in genome build 38 (using liftover to build 37)
- Remove flags from codecov config file
- Fixed filter bug with high negative SPIDEX scores
- Renamed IARC TP53 button to to `TP53 Database`, modified also link since IARC has been moved to the US NCI: `https://tp53.isb-cgc.org/`
- Parsing new format of OMIM case info when exporting patients to Matchmaker
- Remove flask-debugtoolbar lib dependency that is using deprecated code and causes app to crash after new release of Jinja2 (3.1)
- Variant page crashing for cases with old OMIM terms structure (a list of integers instead of dictionary)
- Variant page crashing when creating MARRVEL link for cases with no genome build
- SpliceAI documentation link
- Fix deprecated `safe_str_cmp` import from `werkzeug.security` by freezing Werkzeug lib to v2.0 until Flask_login v.0.6 with bugfix is released
- List gene names densely in general report for SVs that contain more than 3 genes
- Show transcript ids on refseq genes on hg19 in IGV.js, using refgene source
- Display correct number of genes in general report for SVs that contain more than 32 genes
- Broken Google login after new major release of `lepture/authlib`
- Fix frequency and callers display on case general report

## [4.50.1]
### Fixed
- Show matching causative STR_repid for legacy str variants (pre Stranger hgnc_id)

## [4.50]
### Added
- Individual-specific OMIM terms
- OMIM disease descriptions in ClinVar submission form
- Add a toggle for melter rerun monitoring of cases
- Add a config option to show the rerun monitoring toggle
- Add a cli option to export cases with rerun monitoring enabled
- Add a link to STRipy for STR variants; shallow for ARX and HOXA13
- Hide by default variants only present in unaffected individuals in variants filters
- OMIM terms in general case report
- Individual-level info on OMIM and HPO terms in general case report
- PanelApp gene link among the external links on variant page
- Dashboard case filters fields help
- Filter cases by OMIM terms in cases and dashboard pages
### Fixed
- A malformed panel id request would crash with exception: now gives user warning flash with redirect
- Link to HPO resource file hosted on `http://purl.obolibrary.org`
- Gene search form when gene exists only in build 38
- Fixed odd redirect error and poor error message on missing column for gene panel csv upload
- Typo in parse variant transcripts function
- Modified keys name used to parse local observations (archived) frequencies to reflect change in MIP keys naming
- Better error handling for partly broken/timed out chanjo reports
- Broken javascript code when case Chromograph data is malformed
- Broader space for case synopsis in general report
- Show partial causatives on causatives and matching causatives panels
- Partial causative assignment in cases with no OMIM or HPO terms
- Partial causative OMIM select options in variant page
### Changed
- Slightly smaller and improved layout of content in case PDF report
- Relabel more cancer variant pages somatic for navigation
- Unify caseS nav links
- Removed unused `add_compounds` param from variant controllers function
- Changed default hg19 genome for IGV.js to legacy hg19_1kg_decoy to fix a few problematic loci
- Reduce code complexity (parse/ensembl.py)
- Silence certain fields in ClinVar export if prioritised ones exist (chrom-start-end if hgvs exist)
- Made phenotype non-mandatory when marking a variant as partial causative
- Only one phenotype condition type (OMIM or HPO) per variant is used in ClinVar submissions
- ClinVar submission variant condition prefers OMIM over HPO if available
- Use lighter version of gene objects in Omim MongoDB adapter, panels controllers, panels views and institute controllers
- Gene-variants table size is now adaptive
- Remove unused file upload on gene-variants page

## [4.49]
### Fixed
- Pydantic model types for genome_build, madeline_info, peddy_ped_check and peddy_sex_check, rank_model_version and sv_rank_model_version
- Replace `MatchMaker` with `Matchmaker` in all places visible by a user
- Save diagnosis labels along with OMIM terms in Matchmaker Exchange submission objects
- `libegl-mesa0_21.0.3-0ubuntu0.3~20.04.5_amd64.deb` lib not found by GitHub actions Docker build
- Remove unused `chromograph_image_files` and `chromograph_prefixes` keys saved when creating or updating an RD case
- Search managed variants by description and with ignore case
### Changed
- Introduced page margins on exported PDF reports
- Smaller gene fonts in downloaded HPO genes PDF reports
- Reintroduced gene coverage data in the PDF-exported general report of rare-disease cases
- Check for existence of case report files before creating sidebar links
- Better description of HPO and OMIM terms for patients submitted to Matchmaker Exchange
- Remove null non-mandatory key/values when updating a case
- Freeze WTForms<3 due to several form input rendering changes

## [4.48.1]
### Fixed
- General case PDF report for recent cases with no pedigree

## [4.48]
### Added
- Option to cancel a request for research variants in case page
### Changed
- Update igv.js to v2.10.5
- Updated example of a case delivery report
- Unfreeze cyvcf2
- Builder images used in Scout Dockerfiles
- Crash report email subject gives host name
- Export general case report to PDF using PDFKit instead of WeasyPrint
- Do not include coverage report in PDF case report since they might have different orientation
- Export cancer cases's "Coverage and QC report" to PDF using PDFKit instead of Weasyprint
- Updated cancer "Coverage and QC report" example
- Keep portrait orientation in PDF delivery report
- Export delivery report to PDF using PDFKit instead of Weasyprint
- PDF export of clinical and research HPO panels using PDFKit instead of Weasyprint
- Export gene panel report to PDF using PDFKit
- Removed WeasyPrint lib dependency

### Fixed
- Reintroduced missing links to Swegen and Beacon and dbSNP in RD variant page, summary section
- Demo delivery report orientation to fit new columns
- Missing delivery report in demo case
- Cast MNVs to SNV for test
- Export verified variants from all institutes when user is admin
- Cancer coverage and QC report not found for demo cancer case
- Pull request template instructions on how to deploy to test server
- PDF Delivery report not showing Swedac logo
- Fix code typos
- Disable codefactor raised by ESLint for javascript functions located on another file
- Loading spinner stuck after downloading a PDF gene panel report
- IGV browser crashing when file system with alignment files is not mounted

## [4.47]
### Added
- Added CADD, GnomAD and genotype calls to variantS export
### Changed
- Pull request template, to illustrate how to deploy pull request branches on cg-vm1 stage server
### Fixed
- Compiled Docker image contains a patched version (v4.9) of chanjo-report

## [4.46.1]
### Fixed
- Downloading of files generated within the app container (MT-report, verified variants, pedigrees, ..)

## [4.46]
### Added
- Created a Dockefile to be used to serve the dockerized app in production
- Modified the code to collect database params specified as env vars
- Created a GitHub action that pushes the Dockerfile-server image to Docker Hub (scout-server-stage) every time a PR is opened
- Created a GitHub action that pushes the Dockerfile-server image to Docker Hub (scout-server) every time a new release is created
- Reassign MatchMaker Exchange submission to another user when a Scout user is deleted
- Expose public API JSON gene panels endpoint, primarily to enable automated rerun checking for updates
- Add utils for dictionary type
- Filter institute cases using multiple HPO terms
- Vulture GitHub action to identify and remove unused variables and imports
### Changed
- Updated the python config file documentation in admin guide
- Case configuration parsing now uses Pydantic for improved typechecking and config handling
- Removed test matrices to speed up automatic testing of PRs
- Switch from Coveralls to Codecov to handle CI test coverage
- Speed-up CI tests by caching installation of libs and splitting tests into randomized groups using pytest-test-groups
- Improved LDAP login documentation
- Use lib flask-ldapconn instead of flask_ldap3_login> to handle ldap authentication
- Updated Managed variant documentation in user guide
- Fix and simplify creating and editing of gene panels
- Simplified gene variants search code
- Increased the height of the genes track in the IGV viewer
### Fixed
- Validate uploaded managed variant file lines, warning the user.
- Exporting validated variants with missing "genes" database key
- No results returned when searching for gene variants using a phenotype term
- Variants filtering by gene symbols file
- Make gene HGNC symbols field mandatory in gene variants page and run search only on form submit
- Make sure collaborator gene variants are still visible, even if HPO filter is used

## [4.45]
### Added
### Changed
- Start Scout also when loqusdbapi is not reachable
- Clearer definition of manual standard and custom inheritance models in gene panels
- Allow searching multiple chromosomes in filters
### Fixed
- Gene panel crashing on edit action

## [4.44]
### Added
### Changed
- Display Gene track beneath each sample track when displaying splice junctions in igv browser
- Check outdated gene symbols and update with aliases for both RD and cancer variantS
### Fixed
- Added query input check and fixed the Genes API endpoint to return a json formatted error when request is malformed
- Typo in ACMG BP6 tooltip

## [4.43.1]
### Added
- Added database index for OMIM disease term genes
### Changed
### Fixed
- Do not drop HPO terms collection when updating HPO terms via the command line
- Do not drop disease (OMIM) terms collection when updating diseases via the command line

## [4.43]
### Added
- Specify which collection(s) update/build indexes for
### Fixed
- Do not drop genes and transcripts collections when updating genes via the command line

## [4.42.1]
### Added
### Changed
### Fixed
- Freeze PyMongo lib to version<4.0 to keep supporting previous MongoDB versions
- Speed up gene panels creation and update by collecting only light gene info from database
- Avoid case page crash on Phenomizer queries timeout

## [4.42]
### Added
- Choose custom pinned variants to submit to MatchMaker Exchange
- Submit structural variant as genes to the MatchMaker Exchange
- Added function for maintainers and admins to remove gene panels
- Admins can restore deleted gene panels
- A development docker-compose file illustrating the scout/chanjo-report integration
- Show AD on variants view for cancer SV (tumor and normal)
- Cancer SV variants filter AD, AF (tumor and normal)
- Hiding the variants score column also from cancer SVs, as for the SNVs
### Changed
- Enforce same case _id and display_name when updating a case
- Enforce same individual ids, display names and affected status when updating a case
- Improved documentation for connecting to loqusdb instances (including loqusdbapi)
- Display and download HPO gene panels' gene symbols in italics
- A faster-built and lighter Docker image
- Reduce complexity of `panels` endpoint moving some code to the panels controllers
- Update requirements to use flask-ldap3-login>=0.9.17 instead of freezing WTForm
### Fixed
- Use of deprecated TextField after the upgrade of WTF to v3.0
- Freeze to WTForms to version < 3
- Remove the extra files (bed files and madeline.svg) introduced by mistake
- Cli command loading demo data in docker-compose when case custom images exist and is None
- Increased MongoDB connection serverSelectionTimeoutMS parameter to 30K (default value according to MongoDB documentation)
- Better differentiate old obs counts 0 vs N/A
- Broken cancer variants page when default gene panel was deleted
- Typo in tx_overview function in variant controllers file
- Fixed loqusdbapi SV search URL
- SV variants filtering using Decipher criterion
- Removing old gene panels that don't contain the `maintainer` key.

## [4.41.1]
### Fixed
- General reports crash for variant annotations with same variant on other cases

## [4.41]
### Added
- Extended the instructions for running the Scout Docker image (web app and cli).
- Enabled inclusion of custom images to STR variant view
### Fixed
- General case report sorting comments for variants with None genetic models
- Do not crash but redirect to variants page with error when a variant is not found for a case
- UCSC links coordinates for SV variants with start chromosome different than end chromosome
- Human readable variants name in case page for variants having start chromosome different from end chromosome
- Avoid always loading all transcripts when checking gene symbol: introduce gene captions
- Slow queries for evaluated variants on e.g. case page - use events instead
### Changed
- Rearrange variant page again, moving severity predictions down.
- More reactive layout width steps on variant page

## [4.40.1]
### Added
### Fixed
- Variants dismissed with inconsistent inheritance pattern can again be shown in general case report
- General report page for variants with genes=None
- General report crashing when variants have no panels
- Added other missing keys to case and variant dictionaries passed to general report
### Changed

## [4.40]
### Added
- A .cff citation file
- Phenotype search API endpoint
- Added pagination to phenotype API
- Extend case search to include internal MongoDB id
- Support for connecting to a MongoDB replica set (.py config files)
- Support for connecting to a MongoDB replica set (.yaml config files)
### Fixed
- Command to load the OMIM gene panel (`scout load panel --omim`)
- Unify style of pinned and causative variants' badges on case page
- Removed automatic spaces after punctuation in comments
- Remove the hardcoded number of total individuals from the variant's old observations panel
- Send delete requests to a connected Beacon using the DELETE method
- Layout of the SNV and SV variant page - move frequency up
### Changed
- Stop updating database indexes after loading exons via command line
- Display validation status badge also for not Sanger-sequenced variants
- Moved Frequencies, Severity and Local observations panels up in RD variants page
- Enabled Flask CORS to communicate CORS status to js apps
- Moved the code preparing the transcripts overview to the backend
- Refactored and filtered json data used in general case report
- Changed the database used in docker-compose file to use the official MongoDB v4.4 image
- Modified the Python (3.6, 3.8) and MongoDB (3.2, 4.4, 5.0) versions used in testing matrices (GitHub actions)
- Capitalize case search terms on institute and dashboard pages


## [4.39]
### Added
- COSMIC IDs collected from CSQ field named `COSMIC`
### Fixed
- Link to other causative variants on variant page
- Allow multiple COSMIC links for a cancer variant
- Fix floating text in severity box #2808
- Fixed MitoMap and HmtVar links for hg38 cases
- Do not open new browser tabs when downloading files
- Selectable IGV tracks on variant page
- Missing splice junctions button on variant page
- Refactor variantS representative gene selection, and use it also for cancer variant summary
### Changed
- Improve Javascript performance for displaying Chromograph images
- Make ClinVar classification more evident in cancer variant page

## [4.38]
### Added
- Option to hide Alamut button in the app config file
### Fixed
- Library deprecation warning fixed (insert is deprecated. Use insert_one or insert_many instead)
- Update genes command will not trigger an update of database indices any more
- Missing resources in temporary downloading directory when updating genes using the command line
- Restore previous variant ACMG classification in a scrollable div
- Loading spinner not stopping after downloading PDF case reports and variant list export
- Add extra Alamut links higher up on variant pages
- Improve UX for phenotypes in case page
- Filter and export of STR variants
- Update look of variants page navigation buttons
### Changed

## [4.37]
### Added
- Highlight and show version number for RefSeq MANE transcripts.
- Added integration to a rerunner service for toggling reanalysis with updated pedigree information
- SpliceAI display and parsing from VEP CSQ
- Display matching tiered variants for cancer variants
- Display a loading icon (spinner) until the page loads completely
- Display filter badges in cancer variants list
- Update genes from pre-downloaded file resources
- On login, OS, browser version and screen size are saved anonymously to understand how users are using Scout
- API returning institutes data for a given user: `/api/v1/institutes`
- API returning case data for a given institute: `/api/v1/institutes/<institute_id>/cases`
- Added GMS and Lund university hospital logos to login page
- Made display of Swedac logo configurable
- Support for displaying custom images in case view
- Individual-specific HPO terms
- Optional alamut_key in institute settings for Alamut Plus software
- Case report API endpoint
- Tooltip in case explaining that genes with genome build different than case genome build will not be added to dynamic HPO panel.
- Add DeepVariant as a caller
### Fixed
- Updated IGV to v2.8.5 to solve missing gene labels on some zoom levels
- Demo cancer case config file to load somatic SNVs and SVs only.
- Expand list of refseq trancripts in ClinVar submission form
- Renamed `All SNVs and INDELs` institute sidebar element to `Search SNVs and INDELs` and fixed its style.
- Add missing parameters to case load-config documentation
- Allow creating/editing gene panels and dynamic gene panels with genes present in genome build 38
- Bugfix broken Pytests
- Bulk dismissing variants error due to key conversion from string to integer
- Fix typo in index documentation
- Fixed crash in institute settings page if "collaborators" key is not set in database
- Don't stop Scout execution if LoqusDB call fails and print stacktrace to log
- Bug when case contains custom images with value `None`
- Bug introduced when fixing another bug in Scout-LoqusDB interaction
- Loading of OMIM diagnoses in Scout demo instance
- Remove the docker-compose with chanjo integration because it doesn't work yet.
- Fixed standard docker-compose with scout demo data and database
- Clinical variant assessments not present for pinned and causative variants on case page.
- MatchMaker matching one node at the time only
- Remove link from previously tiered variants badge in cancer variants page
- Typo in gene cell on cancer variants page
- Managed variants filter form
### Changed
- Better naming for variants buttons on cancer track (somatic, germline). Also show cancer research button if available.
- Load case with missing panels in config files, but show warning.
- Changing the (Female, Male) symbols to (F/M) letters in individuals_table and case-sma.
- Print stacktrace if case load command fails
- Added sort icon and a pointer to the cursor to all tables with sortable fields
- Moved variant, gene and panel info from the basic pane to summary panel for all variants.
- Renamed `Basics` panel to `Classify` on variant page.
- Revamped `Basics` panel to a panel dedicated to classify variants
- Revamped the summary panel to be more compact.
- Added dedicated template for cancer variants
- Removed Gene models, Gene annotations and Conservation panels for cancer variants
- Reorganized the orders of panels for variant and cancer variant views
- Added dedicated variant quality panel and removed relevant panes
- A more compact case page
- Removed OMIM genes panel
- Make genes panel, pinned variants panel, causative variants panel and ClinVar panel scrollable on case page
- Update to Scilifelab's 2020 logo
- Update Gens URL to support Gens v2.0 format
- Refactor tests for parsing case configurations
- Updated links to HPO downloadable resources
- Managed variants filtering defaults to all variant categories
- Changing the (Kind) drop-down according to (Category) drop-down in Managed variant add variant
- Moved Gens button to individuals table
- Check resource files availability before starting updating OMIM diagnoses
- Fix typo in `SHOW_OBSERVED_VARIANT_ARCHIVE` config param

## [4.36]
### Added
- Parse and save splice junction tracks from case config file
- Tooltip in observations panel, explaining that case variants with no link might be old variants, not uploaded after a case rerun
### Fixed
- Warning on overwriting variants with same position was no longer shown
- Increase the height of the dropdowns to 425px
- More indices for the case table as it grows, specifically for causatives queries
- Splice junction tracks not centered over variant genes
- Total number of research variants count
- Update variants stats in case documents every time new variants are loaded
- Bug in flashing warning messages when filtering variants
### Changed
- Clearer warning messages for genes and gene/gene-panels searches in variants filters

## [4.35]
### Added
- A new index for hgnc_symbol in the hgnc_gene collection
- A Pedigree panel in STR page
- Display Tier I and II variants in case view causatives card for cancer cases
### Fixed
- Send partial file data to igv.js when visualizing sashimi plots with splice junction tracks
- Research variants filtering by gene
- Do not attempt to populate annotations for not loaded pinned/causatives
- Add max-height to all dropdowns in filters
### Changed
- Switch off non-clinical gene warnings when filtering research variants
- Don't display OMIM disease card in case view for cancer cases
- Refactored Individuals and Causative card in case view for cancer cases
- Update and style STR case report

## [4.34]
### Added
- Saved filter lock and unlock
- Filters can optionally be marked audited, logging the filter name, user and date on the case events and general report.
- Added `ClinVar hits` and `Cosmic hits` in cancer SNVs filters
- Added `ClinVar hits` to variants filter (rare disease track)
- Load cancer demo case in docker-compose files (default and demo file)
- Inclusive-language check using [woke](https://github.com/get-woke/woke) github action
- Add link to HmtVar for mitochondrial variants (if VCF is annotated with HmtNote)
- Grey background for dismissed compounds in variants list and variant page
- Pin badge for pinned compounds in variants list and variant page
- Support LoqusDB REST API queries
- Add a docker-compose-matchmaker under scout/containers/development to test matchmaker locally
- Script to investigate consequences of symbol search bug
- Added GATK to list of SV and cancer SV callers
### Fixed
- Make MitoMap link work for hg38 again
- Export Variants feature crashing when one of the variants has no primary transcripts
- Redirect to last visited variantS page when dismissing variants from variants list
- Improved matching of SVs Loqus occurrences in other cases
- Remove padding from the list inside (Matching causatives from other cases) panel
- Pass None to get_app function in CLI base since passing script_info to app factory functions was deprecated in Flask 2.0
- Fixed failing tests due to Flask update to version 2.0
- Speed up user events view
- Causative view sort out of memory error
- Use hgnc_id for gene filter query
- Typo in case controllers displaying an error every time a patient is matched against external MatchMaker nodes
- Do not crash while attempting an update for variant documents that are too big (> 16 MB)
- Old STR causatives (and other variants) may not have HGNC symbols - fix sort lambda
- Check if gene_obj has primary_transcript before trying to access it
- Warn if a gene manually searched is in a clinical panel with an outdated name when filtering variants
- ChrPos split js not needed on STR page yet
### Changed
- Remove parsing of case `genome_version`, since it's not used anywhere downstream
- Introduce deprecation warning for Loqus configs that are not dictionaries
- SV clinical filter no longer filters out sub 100 nt variants
- Count cases in LoqusDB by variant type
- Commit pulse repo badge temporarily set to weekly
- Sort ClinVar submissions objects by ascending "Last evaluated" date
- Refactored the MatchMaker integration as an extension
- Replaced some sensitive words as suggested by woke linter
- Documentation for load-configuration rewritten.
- Add styles to MatchMaker matches table
- More detailed info on the data shared in MatchMaker submission form

## [4.33.1]
### Fixed
- Include markdown for release autodeploy docs
- Use standard inheritance model in ClinVar (https://ftp.ncbi.nlm.nih.gov/pub/GTR/standard_terms/Mode_of_inheritance.txt)
- Fix issue crash with variants that have been unflagged causative not being available in other causatives
### Added
### Changed

## [4.33]
### Fixed
- Command line crashing when updating an individual not found in database
- Dashboard page crashing when filters return no data
- Cancer variants filter by chromosome
- /api/v1/genes now searches for genes in all genome builds by default
- Upgraded igv.js to version 2.8.1 (Fixed Unparsable bed record error)
### Added
- Autodeploy docs on release
- Documentation for updating case individuals tracks
- Filter cases and dashboard stats by analysis track
### Changed
- Changed from deprecated db update method
- Pre-selected fields to run queries with in dashboard page
- Do not filter by any institute when first accessing the dashboard
- Removed OMIM panel in case view for cancer cases
- Display Tier I and II variants in case view causatives panel for cancer cases
- Refactored Individuals and Causative panels in case view for cancer cases

## [4.32.1]
### Fixed
- iSort lint check only
### Changed
- Institute cases page crashing when a case has track:Null
### Added

## [4.32]
### Added
- Load and show MITOMAP associated diseases from VCF (INFO field: MitomapAssociatedDiseases, via HmtNote)
- Show variant allele frequencies for mitochondrial variants (GRCh38 cases)
- Extend "public" json API with diseases (OMIM) and phenotypes (HPO)
- HPO gene list download now has option for clinical and non-clinical genes
- Display gene splice junctions data in sashimi plots
- Update case individuals with splice junctions tracks
- Simple Docker compose for development with local build
- Make Phenomodels subpanels collapsible
- User side documentation of cytogenomics features (Gens, Chromograph, vcf2cytosure, rhocall)
- iSort GitHub Action
- Support LoqusDB REST API queries
### Fixed
- Show other causative once, even if several events point to it
- Filtering variants by mitochondrial chromosome for cases with genome build=38
- HPO gene search button triggers any warnings for clinical / non-existing genes also on first search
- Fixed a bug in variants pages caused by MT variants without alt_frequency
- Tests for CADD score parsing function
- Fixed the look of IGV settings on SNV variant page
- Cases analyzed once shown as `rerun`
- Missing case track on case re-upload
- Fixed severity rank for SO term "regulatory region ablation"
### Changed
- Refactor according to CodeFactor - mostly reuse of duplicated code
- Phenomodels language adjustment
- Open variants in a new window (from variants page)
- Open overlapping and compound variants in a new window (from variant page)
- gnomAD link points to gnomAD v.3 (build GRCh38) for mitochondrial variants.
- Display only number of affected genes for dismissed SVs in general report
- Chromosome build check when populating the variants filter chromosome selection
- Display mitochondrial and rare diseases coverage report in cases with missing 'rare' track

## [4.31.1]
### Added
### Changed
- Remove mitochondrial and coverage report from cancer cases sidebar
### Fixed
- ClinVar page when dbSNP id is None

## [4.31]
### Added
- gnomAD annotation field in admin guide
- Export also dynamic panel genes not associated to an HPO term when downloading the HPO panel
- Primary HGNC transcript info in variant export files
- Show variant quality (QUAL field from vcf) in the variant summary
- Load/update PDF gene fusion reports (clinical and research) generated with Arriba
- Support new MANE annotations from VEP (both MANE Select and MANE Plus Clinical)
- Display on case activity the event of a user resetting all dismissed variants
- Support gnomAD population frequencies for mitochondrial variants
- Anchor links in Casedata ClinVar panels to redirect after renaming individuals
### Fixed
- Replace old docs link www.clinicalgenomics.se/scout with new https://clinical-genomics.github.io/scout
- Page formatting issues whenever case and variant comments contain extremely long strings with no spaces
- Chromograph images can be one column and have scrollbar. Removed legacy code.
- Column labels for ClinVar case submission
- Page crashing looking for LoqusDB observation when variant doesn't exist
- Missing inheritance models and custom inheritance models on newly created gene panels
- Accept only numbers in managed variants filter as position and end coordinates
- SNP id format and links in Variant page, ClinVar submission form and general report
- Case groups tooltip triggered only when mouse is on the panel header
### Changed
- A more compact case groups panel
- Added landscape orientation CSS style to cancer coverage and QC demo report
- Improve user documentation to create and save new gene panels
- Removed option to use space as separator when uploading gene panels
- Separating the columns of standard and custom inheritance models in gene panels
- Improved ClinVar instructions for users using non-English Excel

## [4.30.2]
### Added
### Fixed
- Use VEP RefSeq ID if RefSeq list is empty in RefSeq transcripts overview
- Bug creating variant links for variants with no end_chrom
### Changed

## [4.30.1]
### Added
### Fixed
- Cryptography dependency fixed to use version < 3.4
### Changed

## [4.30]
### Added
- Introduced a `reset dismiss variant` verb
- Button to reset all dismissed variants for a case
- Add black border to Chromograph ideograms
- Show ClinVar annotations on variantS page
- Added integration with GENS, copy number visualization tool
- Added a VUS label to the manual classification variant tags
- Add additional information to SNV verification emails
- Tooltips documenting manual annotations from default panels
- Case groups now show bam files from all cases on align view
### Fixed
- Center initial igv view on variant start with SNV/indels
- Don't set initial igv view to negative coordinates
- Display of GQ for SV and STR
- Parsing of AD and related info for STRs
- LoqusDB field in institute settings accepts only existing Loqus instances
- Fix DECIPHER link to work after DECIPHER migrated to GRCh38
- Removed visibility window param from igv.js genes track
- Updated HPO download URL
- Patch HPO download test correctly
- Reference size on STR hover not needed (also wrong)
- Introduced genome build check (allowed values: 37, 38, "37", "38") on case load
- Improve case searching by assignee full name
- Populating the LoqusDB select in institute settings
### Changed
- Cancer variants table header (pop freq etc)
- Only admin users can modify LoqusDB instance in Institute settings
- Style of case synopsis, variants and case comments
- Switched to igv.js 2.7.5
- Do not choke if case is missing research variants when research requested
- Count cases in LoqusDB by variant type
- Introduce deprecation warning for Loqus configs that are not dictionaries
- Improve create new gene panel form validation
- Make XM- transcripts less visible if they don't overlap with transcript refseq_id in variant page
- Color of gene panels and comments panels on cases and variant pages
- Do not choke if case is missing research variants when reserch requested

## [4.29.1]
### Added
### Fixed
- Always load STR variants regardless of RankScore threshold (hotfix)
### Changed

## [4.29]
### Added
- Added a page about migrating potentially breaking changes to the documentation
- markdown_include in development requirements file
- STR variants filter
- Display source, Z-score, inheritance pattern for STR annotations from Stranger (>0.6.1) if available
- Coverage and quality report to cancer view
### Fixed
- ACMG classification page crashing when trying to visualize a classification that was removed
- Pretty print HGVS on gene variants (URL-decode VEP)
- Broken or missing link in the documentation
- Multiple gene names in ClinVar submission form
- Inheritance model select field in ClinVar submission
- IGV.js >2.7.0 has an issue with the gene track zoom levels - temp freeze at 2.7.0
- Revert CORS-anywhere and introduce a local http proxy for cloud tracks
### Changed

## [4.28]
### Added
- Chromograph integration for displaying PNGs in case-page
- Add VAF to cancer case general report, and remove some of its unused fields
- Variants filter compatible with genome browser location strings
- Support for custom public igv tracks stored on the cloud
- Add tests to increase testing coverage
- Update case variants count after deleting variants
- Update IGV.js to latest (v2.7.4)
- Bypass igv.js CORS check using `https://github.com/Rob--W/cors-anywhere`
- Documentation on default and custom IGV.js tracks (admin docs)
- Lock phenomodels so they're editable by admins only
- Small case group assessment sharing
- Tutorial and files for deploying app on containers (Kubernetes pods)
- Canonical transcript and protein change of canonical transcript in exported variants excel sheet
- Support for Font Awesome version 6
- Submit to Beacon from case page sidebar
- Hide dismissed variants in variants pages and variants export function
- Systemd service files and instruction to deploy Scout using podman
### Fixed
- Bugfix: unused `chromgraph_prefix |tojson` removed
- Freeze coloredlogs temporarily
- Marrvel link
- Don't show TP53 link for silent or synonymous changes
- OMIM gene field accepts any custom number as OMIM gene
- Fix Pytest single quote vs double quote string
- Bug in gene variants search by similar cases and no similar case is found
- Delete unused file `userpanel.py`
- Primary transcripts in variant overview and general report
- Google OAuth2 login setup in README file
- Redirect to 'missing file'-icon if configured Chromograph file is missing
- Javascript error in case page
- Fix compound matching during variant loading for hg38
- Cancer variants view containing variants dismissed with cancer-specific reasons
- Zoom to SV variant length was missing IGV contig select
- Tooltips on case page when case has no default gene panels
### Changed
- Save case variants count in case document and not in sessions
- Style of gene panels multiselect on case page
- Collapse/expand main HPO checkboxes in phenomodel preview
- Replaced GQ (Genotype quality) with VAF (Variant allele frequency) in cancer variants GT table
- Allow loading of cancer cases with no tumor_purity field
- Truncate cDNA and protein changes in case report if longer than 20 characters


## [4.27]
### Added
- Exclude one or more variant categories when running variants delete command
### Fixed
### Changed

## [4.26.1]
### Added
### Fixed
- Links with 1-letter aa codes crash on frameshift etc
### Changed

## [4.26]
### Added
- Extend the delete variants command to print analysis date, track, institute, status and research status
- Delete variants by type of analysis (wgs|wes|panel)
- Links to cBioPortal, MutanTP53, IARC TP53, OncoKB, MyCancerGenome, CIViC
### Fixed
- Deleted variants count
### Changed
- Print output of variants delete command as a tab separated table

## [4.25]
### Added
- Command line function to remove variants from one or all cases
### Fixed
- Parse SMN None calls to None rather than False

## [4.24.1]
### Fixed
- Install requirements.txt via setup file

## [4.24]
### Added
- Institute-level phenotype models with sub-panels containing HPO and OMIM terms
- Runnable Docker demo
- Docker image build and push github action
- Makefile with shortcuts to docker commands
- Parse and save synopsis, phenotype and cohort terms from config files upon case upload
### Fixed
- Update dismissed variant status when variant dismissed key is missing
- Breakpoint two IGV button now shows correct chromosome when different from bp1
- Missing font lib in Docker image causing the PDF report download page to crash
- Sentieon Manta calls lack Somaticscore - load anyway
- ClinVar submissions crashing due to pinned variants that are not loaded
- Point ExAC pLI score to new gnomad server address
- Bug uploading cases missing phenotype terms in config file
- STRs loaded but not shown on browser page
- Bug when using adapter.variant.get_causatives with case_id without causatives
- Problem with fetching "solved" from scout export cases cli
- Better serialising of datetime and bson.ObjectId
- Added `volumes` folder to .gitignore
### Changed
- Make matching causative and managed variants foldable on case page
- Remove calls to PyMongo functions marked as deprecated in backend and frontend(as of version 3.7).
- Improved `scout update individual` command
- Export dynamic phenotypes with ordered gene lists as PDF


## [4.23]
### Added
- Save custom IGV track settings
- Show a flash message with clear info about non-valid genes when gene panel creation fails
- CNV report link in cancer case side navigation
- Return to comment section after editing, deleting or submitting a comment
- Managed variants
- MT vs 14 chromosome mean coverage stats if Scout is connected to Chanjo
### Fixed
- missing `vcf_cancer_sv` and `vcf_cancer_sv_research` to manual.
- Split ClinVar multiple clnsig values (slash-separated) and strip them of underscore for annotations without accession number
- Timeout of `All SNVs and INDELs` page when no valid gene is provided in the search
- Round CADD (MIPv9)
- Missing default panel value
- Invisible other causatives lines when other causatives lack gene symbols
### Changed
- Do not freeze mkdocs-material to version 4.6.1
- Remove pre-commit dependency

## [4.22]
### Added
- Editable cases comments
- Editable variants comments
### Fixed
- Empty variant activity panel
- STRs variants popover
- Split new ClinVar multiple significance terms for a variant
- Edit the selected comment, not the latest
### Changed
- Updated RELEASE docs.
- Pinned variants card style on the case page
- Merged `scout export exons` and `scout view exons` commands


## [4.21.2]
### Added
### Fixed
- Do not pre-filter research variants by (case-default) gene panels
- Show OMIM disease tooltip reliably
### Changed

## [4.21.1]
### Added
### Fixed
- Small change to Pop Freq column in variants ang gene panels to avoid strange text shrinking on small screens
- Direct use of HPO list for Clinical HPO SNV (and cancer SNV) filtering
- PDF coverage report redirecting to login page
### Changed
- Remove the option to dismiss single variants from all variants pages
- Bulk dismiss SNVs, SVs and cancer SNVs from variants pages

## [4.21]
### Added
- Support to configure LoqusDB per institute
- Highlight causative variants in the variants list
- Add tests. Mostly regarding building internal datatypes.
- Remove leading and trailing whitespaces from panel_name and display_name when panel is created
- Mark MANE transcript in list of transcripts in "Transcript overview" on variant page
- Show default panel name in case sidebar
- Previous buttons for variants pagination
- Adds a gh action that checks that the changelog is updated
- Adds a gh action that deploys new releases automatically to pypi
- Warn users if case default panels are outdated
- Define institute-specific gene panels for filtering in institute settings
- Use institute-specific gene panels in variants filtering
- Show somatic VAF for pinned and causative variants on case page

### Fixed
- Report pages redirect to login instead of crashing when session expires
- Variants filter loading in cancer variants page
- User, Causative and Cases tables not scaling to full page
- Improved docs for an initial production setup
- Compatibility with latest version of Black
- Fixed tests for Click>7
- Clinical filter required an extra click to Filter to return variants
- Restore pagination and shrink badges in the variants page tables
- Removing a user from the command line now inactivates the case only if user is last assignee and case is active
- Bugfix, LoqusDB per institute feature crashed when institute id was empty string
- Bugfix, LoqusDB calls where missing case count
- filter removal and upload for filters deleted from another page/other user
- Visualize outdated gene panels info in a popover instead of a tooltip in case page side panel

### Changed
- Highlight color on normal STRs in the variants table from green to blue
- Display breakpoints coordinates in verification emails only for structural variants


## [4.20]
### Added
- Display number of filtered variants vs number of total variants in variants page
- Search case by HPO terms
- Dismiss variant column in the variants tables
- Black and pre-commit packages to dev requirements

### Fixed
- Bug occurring when rerun is requested twice
- Peddy info fields in the demo config file
- Added load config safety check for multiple alignment files for one individual
- Formatting of cancer variants table
- Missing Score in SV variants table

### Changed
- Updated the documentation on how to create a new software release
- Genome build-aware cytobands coordinates
- Styling update of the Matchmaker card
- Select search type in case search form


## [4.19]

### Added
- Show internal ID for case
- Add internal ID for downloaded CGH files
- Export dynamic HPO gene list from case page
- Remove users as case assignees when their account is deleted
- Keep variants filters panel expanded when filters have been used

### Fixed
- Handle the ProxyFix ModuleNotFoundError when Werkzeug installed version is >1.0
- General report formatting issues whenever case and variant comments contain extremely long strings with no spaces

### Changed
- Created an institute wrapper page that contains list of cases, causatives, SNVs & Indels, user list, shared data and institute settings
- Display case name instead of case ID on clinVar submissions
- Changed icon of sample update in clinVar submissions


## [4.18]

### Added
- Filter cancer variants on cytoband coordinates
- Show dismiss reasons in a badge with hover for clinical variants
- Show an ellipsis if 10 cases or more to display with loqusdb matches
- A new blog post for version 4.17
- Tooltip to better describe Tumor and Normal columns in cancer variants
- Filter cancer SNVs and SVs by chromosome coordinates
- Default export of `Assertion method citation` to clinVar variants submission file
- Button to export up to 500 cancer variants, filtered or not
- Rename samples of a clinVar submission file

### Fixed
- Apply default gene panel on return to cancer variantS from variant view
- Revert to certificate checking when asking for Chanjo reports
- `scout download everything` command failing while downloading HPO terms

### Changed
- Turn tumor and normal allelic fraction to decimal numbers in tumor variants page
- Moved clinVar submissions code to the institutes blueprints
- Changed name of clinVar export files to FILENAME.Variant.csv and FILENAME.CaseData.csv
- Switched Google login libraries from Flask-OAuthlib to Authlib


## [4.17.1]

### Fixed
- Load cytobands for cases with chromosome build not "37" or "38"


## [4.17]

### Added
- COSMIC badge shown in cancer variants
- Default gene-panel in non-cancer structural view in url
- Filter SNVs and SVs by cytoband coordinates
- Filter cancer SNV variants by alt allele frequency in tumor
- Correct genome build in UCSC link from structural variant page



### Fixed
- Bug in clinVar form when variant has no gene
- Bug when sharing cases with the same institute twice
- Page crashing when removing causative variant tag
- Do not default to GATK caller when no caller info is provided for cancer SNVs


## [4.16.1]

### Fixed
- Fix the fix for handling of delivery reports for rerun cases

## [4.16]

### Added
- Adds possibility to add "lims_id" to cases. Currently only stored in database, not shown anywhere
- Adds verification comment box to SVs (previously only available for small variants)
- Scrollable pedigree panel

### Fixed
- Error caused by changes in WTForm (new release 2.3.x)
- Bug in OMIM case page form, causing the page to crash when a string was provided instead of a numerical OMIM id
- Fix Alamut link to work properly on hg38
- Better handling of delivery reports for rerun cases
- Small CodeFactor style issues: matchmaker results counting, a couple of incomplete tests and safer external xml
- Fix an issue with Phenomizer introduced by CodeFactor style changes

### Changed
- Updated the version of igv.js to 2.5.4

## [4.15.1]

### Added
- Display gene names in ClinVar submissions page
- Links to Varsome in variant transcripts table

### Fixed
- Small fixes to ClinVar submission form
- Gene panel page crash when old panel has no maintainers

## [4.15]

### Added
- Clinvar CNVs IGV track
- Gene panels can have maintainers
- Keep variant actions (dismissed, manual rank, mosaic, acmg, comments) upon variant re-upload
- Keep variant actions also on full case re-upload

### Fixed
- Fix the link to Ensembl for SV variants when genome build 38.
- Arrange information in columns on variant page
- Fix so that new cosmic identifier (COSV) is also acceptable #1304
- Fixed COSMIC tag in INFO (outside of CSQ) to be parses as well with `&` splitter.
- COSMIC stub URL changed to https://cancer.sanger.ac.uk/cosmic/search?q= instead.
- Updated to a version of IGV where bigBed tracks are visualized correctly
- Clinvar submission files are named according to the content (variant_data and case_data)
- Always show causatives from other cases in case overview
- Correct disease associations for gene symbol aliases that exist as separate genes
- Re-add "custom annotations" for SV variants
- The override ClinVar P/LP add-in in the Clinical Filter failed for new CSQ strings

### Changed
- Runs all CI checks in github actions

## [4.14.1]

### Fixed
- Error when variant found in loqusdb is not loaded for other case

## [4.14]

### Added
- Use github actions to run tests
- Adds CLI command to update individual alignments path
- Update HPO terms using downloaded definitions files
- Option to use alternative flask config when running `scout serve`
- Requirement to use loqusdb >= 2.5 if integrated

### Fixed
- Do not display Pedigree panel in cancer view
- Do not rely on internet connection and services available when running CI tests
- Variant loading assumes GATK if no caller set given and GATK filter status is seen in FILTER
- Pass genome build param all the way in order to get the right gene mappings for cases with build 38
- Parse correctly variants with zero frequency values
- Continue even if there are problems to create a region vcf
- STR and cancer variant navigation back to variants pages could fail

### Changed
- Improved code that sends requests to the external APIs
- Updates ranges for user ranks to fit todays usage
- Run coveralls on github actions instead of travis
- Run pip checks on github actions instead of coveralls
- For hg38 cases, change gnomAD link to point to version 3.0 (which is hg38 based)
- Show pinned or causative STR variants a bit more human readable

## [4.13.1]

### Added
### Fixed
- Typo that caused not all clinvar conflicting interpretations to be loaded no matter what
- Parse and retrieve clinvar annotations from VEP-annotated (VEP 97+) CSQ VCF field
- Variant clinvar significance shown as `not provided` whenever is `Uncertain significance`
- Phenomizer query crashing when case has no HPO terms assigned
- Fixed a bug affecting `All SNVs and INDELs` page when variants don't have canonical transcript
- Add gene name or id in cancer variant view

### Changed
- Cancer Variant view changed "Variant:Transcript:Exon:HGVS" to "Gene:Transcript:Exon:HGVS"

## [4.13]

### Added
- ClinVar SNVs track in IGV
- Add SMA view with SMN Copy Number data
- Easier to assign OMIM diagnoses from case page
- OMIM terms and specific OMIM term page

### Fixed
- Bug when adding a new gene to a panel
- Restored missing recent delivery reports
- Fixed style and links to other reports in case side panel
- Deleting cases using display_name and institute not deleting its variants
- Fixed bug that caused coordinates filter to override other filters
- Fixed a problem with finding some INS in loqusdb
- Layout on SV page when local observations without cases are present
- Make scout compatible with the new HPO definition files from `http://compbio.charite.de/jenkins/`
- General report visualization error when SNVs display names are very long


### Changed


## [4.12.4]

### Fixed
- Layout on SV page when local observations without cases are present

## [4.12.3]

### Fixed
- Case report when causative or pinned SVs have non null allele frequencies

## [4.12.2]

### Fixed
- SV variant links now take you to the SV variant page again
- Cancer variant view has cleaner table data entries for "N/A" data
- Pinned variant case level display hotfix for cancer and str - more on this later
- Cancer variants show correct alt/ref reads mirroring alt frequency now
- Always load all clinical STR variants even if a region load is attempted - index may be missing
- Same case repetition in variant local observations

## [4.12.1]

### Fixed
- Bug in variant.gene when gene has no HGVS description


## [4.12]

### Added
- Accepts `alignment_path` in load config to pass bam/cram files
- Display all phenotypes on variant page
- Display hgvs coordinates on pinned and causatives
- Clear panel pending changes
- Adds option to setup the database with static files
- Adds cli command to download the resources from CLI that scout needs
- Adds test files for merged somatic SV and CNV; as well as merged SNV, and INDEL part of #1279
- Allows for upload of OMIM-AUTO gene panel from static files without api-key

### Fixed
- Cancer case HPO panel variants link
- Fix so that some drop downs have correct size
- First IGV button in str variants page
- Cancer case activates on SNV variants
- Cases activate when STR variants are viewed
- Always calculate code coverage
- Pinned/Classification/comments in all types of variants pages
- Null values for panel's custom_inheritance_models
- Discrepancy between the manual disease transcripts and those in database in gene-edit page
- ACMG classification not showing for some causatives
- Fix bug which caused IGV.js to use hg19 reference files for hg38 data
- Bug when multiple bam files sources with non-null values are available


### Changed
- Renamed `requests` file to `scout_requests`
- Cancer variant view shows two, instead of four, decimals for allele and normal


## [4.11.1]

### Fixed
- Institute settings page
- Link institute settings to sharing institutes choices

## [4.11.0]

### Added
- Display locus name on STR variant page
- Alternative key `GNOMADAF_popmax` for Gnomad popmax allele frequency
- Automatic suggestions on how to improve the code on Pull Requests
- Parse GERP, phastCons and phyloP annotations from vep annotated CSQ fields
- Avoid flickering comment popovers in variant list
- Parse REVEL score from vep annotated CSQ fields
- Allow users to modify general institute settings
- Optionally format code automatically on commit
- Adds command to backup vital parts `scout export database`
- Parsing and displaying cancer SV variants from Manta annotated VCF files
- Dismiss cancer snv variants with cancer-specific options
- Add IGV.js UPD, RHO and TIDDIT coverage wig tracks.


### Fixed
- Slightly darker page background
- Fixed an issued with parsed conservation values from CSQ
- Clinvar submissions accessible to all users of an institute
- Header toolbar when on Clinvar page now shows institute name correctly
- Case should not always inactivate upon update
- Show dismissed snv cancer variants as grey on the cancer variants page
- Improved style of mappability link and local observations on variant page
- Convert all the GET requests to the igv view to POST request
- Error when updating gene panels using a file containing BOM chars
- Add/replace gene radio button not working in gene panels


## [4.10.1]

### Fixed
- Fixed issue with opening research variants
- Problem with coveralls not called by Travis CI
- Handle Biomart service down in tests


## [4.10.0]

### Added
- Rank score model in causatives page
- Exportable HPO terms from phenotypes page
- AMP guideline tiers for cancer variants
- Adds scroll for the transcript tab
- Added CLI option to query cases on time since case event was added
- Shadow clinical assessments also on research variants display
- Support for CRAM alignment files
- Improved str variants view : sorting by locus, grouped by allele.
- Delivery report PDF export
- New mosaicism tag option
- Add or modify individuals' age or tissue type from case page
- Display GC and allele depth in causatives table.
- Included primary reference transcript in general report
- Included partial causative variants in general report
- Remove dependency of loqusdb by utilising the CLI

### Fixed
- Fixed update OMIM command bug due to change in the header of the genemap2 file
- Removed Mosaic Tag from Cancer variants
- Fixes issue with unaligned table headers that comes with hidden Datatables
- Layout in general report PDF export
- Fixed issue on the case statistics view. The validation bars didn't show up when all institutes were selected. Now they do.
- Fixed missing path import by importing pathlib.Path
- Handle index inconsistencies in the update index functions
- Fixed layout problems


## [4.9.0]

### Added
- Improved MatchMaker pages, including visible patient contacts email address
- New badges for the github repo
- Links to [GENEMANIA](genemania.org)
- Sort gene panel list on case view.
- More automatic tests
- Allow loading of custom annotations in VCF using the SCOUT_CUSTOM info tag.

### Fixed
- Fix error when a gene is added to an empty dynamic gene panel
- Fix crash when attempting to add genes on incorrect format to dynamic gene panel
- Manual rank variant tags could be saved in a "Select a tag"-state, a problem in the variants view.
- Same case evaluations are no longer shown as gray previous evaluations on the variants page
- Stay on research pages, even if reset, next first buttons are pressed..
- Overlapping variants will now be visible on variant page again
- Fix missing classification comments and links in evaluations page
- All prioritized cases are shown on cases page


## [4.8.3]

### Added

### Fixed
- Bug when ordering sanger
- Improved scrolling over long list of genes/transcripts


## [4.8.2]

### Added

### Fixed
- Avoid opening extra tab for coverage report
- Fixed a problem when rank model version was saved as floats and not strings
- Fixed a problem with displaying dismiss variant reasons on the general report
- Disable load and delete filter buttons if there are no saved filters
- Fix problem with missing verifications
- Remove duplicate users and merge their data and activity


## [4.8.1]

### Added

### Fixed
- Prevent login fail for users with id defined by ObjectId and not email
- Prevent the app from crashing with `AttributeError: 'NoneType' object has no attribute 'message'`


## [4.8.0]

### Added
- Updated Scout to use Bootstrap 4.3
- New looks for Scout
- Improved dashboard using Chart.js
- Ask before inactivating a case where last assigned user leaves it
- Genes can be manually added to the dynamic gene list directly on the case page
- Dynamic gene panels can optionally be used with clinical filter, instead of default gene panel
- Dynamic gene panels get link out to chanjo-report for coverage report
- Load all clinvar variants with clinvar Pathogenic, Likely Pathogenic and Conflicting pathogenic
- Show transcripts with exon numbers for structural variants
- Case sort order can now be toggled between ascending and descending.
- Variants can be marked as partial causative if phenotype is available for case.
- Show a frequency tooltip hover for SV-variants.
- Added support for LDAP login system
- Search snv and structural variants by chromosomal coordinates
- Structural variants can be marked as partial causative if phenotype is available for case.
- Show normal and pathologic limits for STRs in the STR variants view.
- Institute level persistent variant filter settings that can be retrieved and used.
- export causative variants to Excel
- Add support for ROH, WIG and chromosome PNGs in case-view

### Fixed
- Fixed missing import for variants with comments
- Instructions on how to build docs
- Keep sanger order + verification when updating/reloading variants
- Fixed and moved broken filter actions (HPO gene panel and reset filter)
- Fixed string conversion to number
- UCSC links for structural variants are now separated per breakpoint (and whole variant where applicable)
- Reintroduced missing coverage report
- Fixed a bug preventing loading samples using the command line
- Better inheritance models customization for genes in gene panels
- STR variant page back to list button now does its one job.
- Allows to setup scout without a omim api key
- Fixed error causing "favicon not found" flash messages
- Removed flask --version from base cli
- Request rerun no longer changes case status. Active or archived cases inactivate on upload.
- Fixed missing tooltip on the cancer variants page
- Fixed weird Rank cell in variants page
- Next and first buttons order swap
- Added pagination (and POST capability) to cancer variants.
- Improves loading speed for variant page
- Problem with updating variant rank when no variants
- Improved Clinvar submission form
- General report crashing when dismissed variant has no valid dismiss code
- Also show collaborative case variants on the All variants view.
- Improved phenotype search using dataTables.js on phenotypes page
- Search and delete users with `email` instead of `_id`
- Fixed css styles so that multiselect options will all fit one column


## [4.7.3]

### Added
- RankScore can be used with VCFs for vcf_cancer files

### Fixed
- Fix issue with STR view next page button not doing its one job.

### Deleted
- Removed pileup as a bam viewing option. This is replaced by IGV


## [4.7.2]

### Added
- Show earlier ACMG classification in the variant list

### Fixed
- Fixed igv search not working due to igv.js dist 2.2.17
- Fixed searches for cases with a gene with variants pinned or marked causative.
- Load variant pages faster after fixing other causatives query
- Fixed mitochondrial report bug for variants without genes

## [4.7.1]

### Added

### Fixed
- Fixed bug on genes page


## [4.7.0]

### Added
- Export genes and gene panels in build GRCh38
- Search for cases with variants pinned or marked causative in a given gene.
- Search for cases phenotypically similar to a case also from WUI.
- Case variant searches can be limited to similar cases, matching HPO-terms,
  phenogroups and cohorts.
- De-archive reruns and flag them as 'inactive' if archived
- Sort cases by analysis_date, track or status
- Display cases in the following order: prioritized, active, inactive, archived, solved
- Assign case to user when user activates it or asks for rerun
- Case becomes inactive when it has no assignees
- Fetch refseq version from entrez and use it in clinvar form
- Load and export of exons for all genes, independent on refseq
- Documentation for loading/updating exons
- Showing SV variant annotations: SV cgh frequencies, gnomad-SV, local SV frequencies
- Showing transcripts mapping score in segmental duplications
- Handle requests to Ensembl Rest API
- Handle requests to Ensembl Rest Biomart
- STR variants view now displays GT and IGV link.
- Description field for gene panels
- Export exons in build 37 and 38 using the command line

### Fixed
- Fixes of and induced by build tests
- Fixed bug affecting variant observations in other cases
- Fixed a bug that showed wrong gene coverage in general panel PDF export
- MT report only shows variants occurring in the specific individual of the excel sheet
- Disable SSL certifcate verification in requests to chanjo
- Updates how intervaltree and pymongo is used to void deprecated functions
- Increased size of IGV sample tracks
- Optimized tests


## [4.6.1]

### Added

### Fixed
- Missing 'father' and 'mother' keys when parsing single individual cases


## [4.6.0]

### Added
- Description of Scout branching model in CONTRIBUTING doc
- Causatives in alphabetical order, display ACMG classification and filter by gene.
- Added 'external' to the list of analysis type options
- Adds functionality to display "Tissue type". Passed via load config.
- Update to IGV 2.

### Fixed
- Fixed alignment visualization and vcf2cytosure availability for demo case samples
- Fixed 3 bugs affecting SV pages visualization
- Reintroduced the --version cli option
- Fixed variants query by panel (hpo panel + gene panel).
- Downloaded MT report contains excel files with individuals' display name
- Refactored code in parsing of config files.


## [4.5.1]

### Added

### Fixed
- update requirement to use PyYaml version >= 5.1
- Safer code when loading config params in cli base


## [4.5.0]

### Added
- Search for similar cases from scout view CLI
- Scout cli is now invoked from the app object and works under the app context

### Fixed
- PyYaml dependency fixed to use version >= 5.1


## [4.4.1]

### Added
- Display SV rank model version when available

### Fixed
- Fixed upload of delivery report via API


## [4.4.0]

### Added
- Displaying more info on the Causatives page and hiding those not causative at the case level
- Add a comment text field to Sanger order request form, allowing a message to be included in the email
- MatchMaker Exchange integration
- List cases with empty synopsis, missing HPO terms and phenotype groups.
- Search for cases with open research list, or a given case status (active, inactive, archived)

### Fixed
- Variant query builder split into several functions
- Fixed delivery report load bug


## [4.3.3]

### Added
- Different individual table for cancer cases

### Fixed
- Dashboard collects validated variants from verification events instead of using 'sanger' field
- Cases shared with collaborators are visible again in cases page
- Force users to select a real institute to share cases with (actionbar select fix)


## [4.3.2]

### Added
- Dashboard data can be filtered using filters available in cases page
- Causatives for each institute are displayed on a dedicated page
- SNVs and and SVs are searchable across cases by gene and rank score
- A more complete report with validated variants is downloadable from dashboard

### Fixed
- Clinsig filter is fixed so clinsig numerical values are returned
- Split multi clinsig string values in different elements of clinsig array
- Regex to search in multi clinsig string values or multi revstat string values
- It works to upload vcf files with no variants now
- Combined Pileup and IGV alignments for SVs having variant start and stop on the same chromosome


## [4.3.1]

### Added
- Show calls from all callers even if call is not available
- Instructions to install cairo and pango libs from WeasyPrint page
- Display cases with number of variants from CLI
- Only display cases with number of variants above certain treshold. (Also CLI)
- Export of verified variants by CLI or from the dashboard
- Extend case level queries with default panels, cohorts and phenotype groups.
- Slice dashboard statistics display using case level queries
- Add a view where all variants for an institute can be searched across cases, filtering on gene and rank score. Allows searching research variants for cases that have research open.

### Fixed
- Fixed code to extract variant conservation (gerp, phyloP, phastCons)
- Visualization of PDF-exported gene panels
- Reintroduced the exon/intron number in variant verification email
- Sex and affected status is correctly displayed on general report
- Force number validation in SV filter by size
- Display ensembl transcripts when no refseq exists


## [4.3.0]

### Added
- Mosaicism tag on variants
- Show and filter on SweGen frequency for SVs
- Show annotations for STR variants
- Show all transcripts in verification email
- Added mitochondrial export
- Adds alternative to search for SVs shorter that the given length
- Look for 'bcftools' in the `set` field of VCFs
- Display digenic inheritance from OMIM
- Displays what refseq transcript that is primary in hgnc

### Fixed

- Archived panels displays the correct date (not retroactive change)
- Fixed problem with waiting times in gene panel exports
- Clinvar fiter not working with human readable clinsig values

## [4.2.2]

### Fixed
- Fixed gene panel create/modify from CSV file utf-8 decoding error
- Updating genes in gene panels now supports edit comments and entry version
- Gene panel export timeout error

## [4.2.1]

### Fixed
- Re-introduced gene name(s) in verification email subject
- Better PDF rendering for excluded variants in report
- Problem to access old case when `is_default` did not exist on a panel


## [4.2.0]

### Added
- New index on variant_id for events
- Display overlapping compounds on variants view

### Fixed
- Fixed broken clinical filter


## [4.1.4]

### Added
- Download of filtered SVs

### Fixed
- Fixed broken download of filtered variants
- Fixed visualization issue in gene panel PDF export
- Fixed bug when updating gene names in variant controller


## [4.1.3]

### Fixed
- Displays all primary transcripts


## [4.1.2]

### Added
- Option add/replace when updating a panel via CSV file
- More flexible versioning of the gene panels
- Printing coverage report on the bottom of the pdf case report
- Variant verification option for SVs
- Logs uri without pwd when connecting
- Disease-causing transcripts in case report
- Thicker lines in case report
- Supports HPO search for cases, both terms or if described in synopsis
- Adds sanger information to dashboard

### Fixed
- Use db name instead of **auth** as default for authentication
- Fixes so that reports can be generated even with many variants
- Fixed sanger validation popup to show individual variants queried by user and institute.
- Fixed problem with setting up scout
- Fixes problem when exac file is not available through broad ftp
- Fetch transcripts for correct build in `adapter.hgnc_gene`

## [4.1.1]
- Fix problem with institute authentication flash message in utils
- Fix problem with comments
- Fix problem with ensembl link


## [4.1.0]

### Added
- OMIM phenotypes to case report
- Command to download all panel app gene panels `scout load panel --panel-app`
- Links to genenames.org and omim on gene page
- Popup on gene at variants page with gene information
- reset sanger status to "Not validated" for pinned variants
- highlight cases with variants to be evaluated by Sanger on the cases page
- option to point to local reference files to the genome viewer pileup.js. Documented in `docs.admin-guide.server`
- option to export single variants in `scout export variants`
- option to load a multiqc report together with a case(add line in load config)
- added a view for searching HPO terms. It is accessed from the top left corner menu
- Updates the variants view for cancer variants. Adds a small cancer specific filter for known variants
- Adds hgvs information on cancer variants page
- Adds option to update phenotype groups from CLI

### Fixed
- Improved Clinvar to submit variants from different cases. Fixed HPO terms in casedata according to feedback
- Fixed broken link to case page from Sanger modal in cases view
- Now only cases with non empty lists of causative variants are returned in `adapter.case(has_causatives=True)`
- Can handle Tumor only samples
- Long lists of HGNC symbols are now possible. This was previously difficult with manual, uploaded or by HPO search when changing filter settings due to GET request limitations. Relevant pages now use POST requests. Adds the dynamic HPO panel as a selection on the gene panel dropdown.
- Variant filter defaults to default panels also on SV and Cancer variants pages.

## [4.0.0]

### WARNING ###

This is a major version update and will require that the backend of pre releases is updated.
Run commands:

```
$scout update genes
$scout update hpo
```

- Created a Clinvar submission tool, to speed up Clinvar submission of SNVs and SVs
- Added an analysis report page (html and PDF format) containing phenotype, gene panels and variants that are relevant to solve a case.

### Fixed
- Optimized evaluated variants to speed up creation of case report
- Moved igv and pileup viewer under a common folder
- Fixed MT alignment view pileup.js
- Fixed coordinates for SVs with start chromosome different from end chromosome
- Global comments shown across cases and institutes. Case-specific variant comments are shown only for that specific case.
- Links to clinvar submitted variants at the cases level
- Adapts clinvar parsing to new format
- Fixed problem in `scout update user` when the user object had no roles
- Makes pileup.js use online genome resources when viewing alignments. Now any instance of Scout can make use of this functionality.
- Fix ensembl link for structural variants
- Works even when cases does not have `'madeline_info'`
- Parses Polyphen in correct way again
- Fix problem with parsing gnomad from VEP

### Added
- Added a PDF export function for gene panels
- Added a "Filter and export" button to export custom-filtered SNVs to CSV file
- Dismiss SVs
- Added IGV alignments viewer
- Read delivery report path from case config or CLI command
- Filter for spidex scores
- All HPO terms are now added and fetched from the correct source (https://github.com/obophenotype/human-phenotype-ontology/blob/master/hp.obo)
- New command `scout update hpo`
- New command `scout update genes` will fetch all the latest information about genes and update them
- Load **all** variants found on chromosome **MT**
- Adds choice in cases overview do show as many cases as user like

### Removed
- pileup.min.js and pileup css are imported from a remote web location now
- All source files for HPO information, this is instead fetched directly from source
- All source files for gene information, this is instead fetched directly from source

## [3.0.0]
### Fixed
- hide pedigree panel unless it exists

## [1.5.1] - 2016-07-27
### Fixed
- look for both ".bam.bai" and ".bai" extensions

## [1.4.0] - 2016-03-22
### Added
- support for local frequency through loqusdb
- bunch of other stuff

## [1.3.0] - 2016-02-19
### Fixed
- Update query-phenomizer and add username/password

### Changed
- Update the way a case is checked for rerun-status

### Added
- Add new button to mark a case as "checked"
- Link to clinical variants _without_ 1000G annotation

## [1.2.2] - 2016-02-18
### Fixed
- avoid filtering out variants lacking ExAC and 1000G annotations

## [1.1.3] - 2015-10-01
### Fixed
- persist (clinical) filter when clicking load more
- fix #154 by robustly setting clinical filter func. terms

## [1.1.2] - 2015-09-07
### Fixed
- avoid replacing coverage report with none
- update SO terms, refactored

## [1.1.1] - 2015-08-20
### Fixed
- fetch case based on collaborator status (not owner)

## [1.1.0] - 2015-05-29
### Added
- link(s) to SNPedia based on RS-numbers
- new Jinja filter to "humanize" decimal numbers
- show gene panels in variant view
- new Jinja filter for decoding URL encoding
- add indicator to variants in list that have comments
- add variant number threshold and rank score threshold to load function
- add event methods to mongo adapter
- add tests for models
- show badge "old" if comment was written for a previous analysis

### Changed
- show cDNA change in transcript summary unless variant is exonic
- moved compounds table further up the page
- show dates for case uploads in ISO format
- moved variant comments higher up on page
- updated documentation for pages
- read in coverage report as blob in database and serve directly
- change ``OmimPhenotype`` to ``PhenotypeTerm``
- reorganize models sub-package
- move events (and comments) to separate collection
- only display prev/next links for the research list
- include variant type in breadcrumbs e.g. "Clinical variants"

### Removed
- drop dependency on moment.js

### Fixed
- show the same level of detail for all frequencies on all pages
- properly decode URL encoded symbols in amino acid/cDNA change strings
- fixed issue with wipe permissions in MongoDB
- include default gene lists in "variants" link in breadcrumbs

## [1.0.2] - 2015-05-20
### Changed
- update case fetching function

### Fixed
- handle multiple cases with same id

## [1.0.1] - 2015-04-28
### Fixed
- Fix building URL parameters in cases list Vue component

## [1.0.0] - 2015-04-12
Codename: Sara Lund

![Release 1.0](artwork/releases/release-1-0.jpg)

### Added
- Add email logging for unexpected errors
- New command line tool for deleting case

### Changed
- Much improved logging overall
- Updated documentation/usage guide
- Removed non-working IGV link

### Fixed
- Show sample display name in GT call
- Various small bug fixes
- Make it easier to hover over popups

## [0.0.2-rc1] - 2015-03-04
### Added
- add protein table for each variant
- add many more external links
- add coverage reports as PDFs

### Changed
- incorporate user feedback updates
- big refactor of load scripts

## [0.0.2-rc2] - 2015-03-04
### Changes
- add gene table with gene description
- reorganize inheritance models box

### Fixed
- avoid overwriting gene list on "research" load
- fix various bugs in external links

## [0.0.2-rc3] - 2015-03-05
### Added
- Activity log feed to variant view
- Adds protein change strings to ODM and Sanger email

### Changed
- Extract activity log component to macro

### Fixes
- Make Ensembl transcript links use archive website<|MERGE_RESOLUTION|>--- conflicted
+++ resolved
@@ -13,11 +13,8 @@
 - Allow updating case with WTS Fraser and Outrider research files
 - Load research WTS outliers using the `scout load variants --outliers-research` command
 - Chanjo2 gene coverage completeness indicator and report from variant page, summary card
-<<<<<<< HEAD
+- Enhanced SNV and SV filtering for cancer and rare disease cases, now supporting size thresholds (≥ or < a specified base pair length)
 - Expand the command line to remove more types of variants. Now supports: `cancer`, `cancer_sv`, `fusion`, `mei`, `outlier`, `snv`, `str`, `sv`, `wts_outliers`
-=======
-- Enhanced SNV and SV filtering for cancer and rare disease cases, now supporting size thresholds (≥ or < a specified base pair length)
->>>>>>> 863f8829
 ### Changed
 - Do not show overlapping gene panels badge on variants from cases runned without gene panels
 - Set case as research case if it contains any type of research variants
