--- conflicted
+++ resolved
@@ -11,12 +11,8 @@
 - Command line crashing with error when updating a user that doesn't exist
 - Thaw coloredlogs - 15.0.1 restores errorhandler issue
 - Thaw crypography - current base image and library version allow Docker builds
-<<<<<<< HEAD
+- Missing delete icons on phenomodels page
 - Round CADD values with many decimals on causatives and validated variants pages
-=======
-- Missing delete icons on phenomodels page
->>>>>>> 6c3c7091
-
 
 ## [4.75]
 ### Added
