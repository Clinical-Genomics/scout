# Change Log
All notable changes to this project will be documented in this file.
This project adheres to [Semantic Versioning](http://semver.org/).

About changelog [here](https://keepachangelog.com/en/1.0.0/)

## [unreleased]
### Added
- Bulk dismiss STR variants from variantS page (#5774)
- Delete flag for update report and update individual (#5793)
### Changed
- Refactored variantS pages to share an intermediate template (#5774)
### Fixed
- Filter `f` hotkey not working on cancer variantS pages (#5788)
- IGV.js updated to v3.5.4 (#5790)
<<<<<<< HEAD
=======
- Broken ClinVar germline submission page when submission contains SVs (#5805)
>>>>>>> 3861a953

## [4.105.2]
### Fixed
- Downgrade igv.js to 3.5.0 to restore alignment track popupData (#5783)
- CN profile button not to dim for visited links (#5787)
- Saving an SNV variant in a germline ClinVar submission object without specifying HGVS and transcript (#5804)

## [4.105.1]
### Fixed
- uv lockfile update (#5780)

## [4.105]
### Added
- Support for variants annotated with an unmodified ClinVar VCF (#5691)
- Parse and display copy number on SV page, genotype table (#5692)
- Bootstrap-based pagination on variantS pages (#5697)
- More transcript insights on variant summary for SV variants hitting max 5 genes (#5706)
- Button to export ACMG classifications to PDF (#5715)
- CLINSIG table on SV variant page (#5718)
- Search genes at breakpoint for larger SVs (#5722)
- Code for refreshing id token, if needed. To be used for authenticated requests to chanjo2 (#5532)
- Genotypes on `Search SNVs & SVs` page (#5737)
- Display the number of fusion variants on the variantS page, just like the other variant types (#5754)
- Keyboard shortcuts on the variantS pages - see the updated user guide for details (#5768)
### Changed
- Better access to ALT allele for SVs (#5694)
- Remove unused `variant_count` parameter from several functions involved with variant queries (#5700)
- Consolidated and simplified case handling tests (#5708)
- Authorize access to IGV.js track files at endpoint, instead of by session cookie. Allows huge case groups and many open IGV.js sessions. (#5712)
- On the variant page, the corresponding button opens the ACMG and CCV classification tools in a new tab (#5723)
- Fix CLI parameter typo --rank-treshold with backward-compatible alias and deprecation warning (#5720)
- Safer redirect to previous page for all views and controllers still using `redirect(request.referrer)`(#5721)
- Default paraphase igv.js track settings: color by YC, squish, extend visibility window, auto-height and place last in view. (#5724)
- Chanjo2 requests are sent with OIDC id token, if available (#5532)
- Refactored and simplified SV, cancer SV and MEI variants views (#5701)
- Replaced deprecated `flask-ldapconn` library with `flask-ldap3-login`. Modified LDAP login module accordingly (#5719)
- Update IGV.js to v3.5.3 (#5757)
- Specify in the MT report that Chanjo2 stats are based on full chromosomes MT and 14, not transcript intervals. (#5771)
### Fixed
- Typo in PR template (#5682)
- Highlight affected individuals/samples on `GT call` tables (#5683)
- Refactored and simplified the LoqusDB archived observations table. -1 is no longer shown for missing observations (#5680)
- Fix a parsing issue with VEP annotations done with `--check_existing` where the `CSQ` key `CLIN_SIG` would be prioritised over `CLINVAR` (#5691)
- Display variant rank score 0 (#5699)
- Show only IGV link to breakpoint1 for SVs of sub-category INS (#5694)
- Allow updating case owner on `scout load case -u` (#5681)
- Missing query results on STR variantS page (#5713)
- Links to variants with missing rank scores from Causatives and Verified pages (#5715)
- Clinical filter button on research variants, wrongly redirecting to respective clinical variants pages (#5725)
- Pagination to handle empty search results (#5727)
- Gene variants page to return all resulting variants again (#5727)
- Gene panel parsing if gene doesn't contain an identifier (#5733)
- Include both chanjo and chanjo2 stats on MT report (#5686)
- Institute cases filtering with Has ClinVar submissions checkbox (#5735)
- Display plain variant rank score also if norm rank score is missing (#5738)
- Missing cairo runtime dependency (#5750)
- Fix pagination for somatic SVs (#5746)
- Fix display of STR MC for cases with GT "./0" calls (#5749)
- Build full HGNC genes for STR variants with HGNCId on load (#5751)
- Use proper end position for large SVs when looking up edge genes (#5755)
- Fixed crash on the Gene Panel page when changes to the same panel version were applied from multiple browser tabs (#5762 and #5765)
- Sort STRs primarily by HGNC symbol, if available (#5763)
- Refresh login token on stale case pages before submitting chanjo2 forms (#5772)
- Safer code in gene panel parsing (#5778)

## [4.104]
### Added
- Parsing variant's`local_obs_cancer_somatic_panel_old` and `local_obs_cancer_somatic_panel_old_freq`from `Cancer_Somatic_Panel_Obs` and `Cancer_Somatic_Panel_Frq` INFO keys respectively (#5594)
- Filter cancer variants by archived number of cancer somatic panel observations (#5598)
- Export Managed Variants: CLI now supports `--category` to filter by one or more categories (snv, sv, cancer_snv, cancer_sv). Defaults to all. (#5608)
- New form to create/edit users on the general users page (visible to admin users only) (#5610 and #5613)
- Scout-Reviewer-Service endpoint to visualise PacBio trgt called expansions (#5611)
- Updated the documentation with instructions on how, as an admin, to add/edit/remove users from the main users page (#5625)
- Button to remove users from the main users page (visible to admins only) (#5612)
- New `"P-value`, `abs log₂FC` and `abs ΔΨ` WTS filters options (#5639)
- ESCAT tiers for cancer SNVs (#5660)
### Changed
- Avoid `utcnow()` deprecated code by installing Flask-Login from its main branch (#5592)
- Compute chanjo2 coverage on exons only when at least case individual has analysis_type=panel (#5601)
- Display conservation scores for PHAST, GERP and phyloP alongside "Conserved" or "NotConserved" (#5593)
- Exporting managed variants from the command line with the `--collaborator` option will return variants from the specified institute plus those not assigned to any institute (#5607)
- Safer redirect to previous page for variants views (#5599)
- Make whole caseS row clickable link for case page (#5620)
- Make whole variantS row clickable link for variant page (#5618)
- Refined the filtering logic for Clinical WTS variants. The clinical filter now selects variants with either `padjust` < 0.05 or (`p_adjust_gene` < 0.1 and abs(`delta_psi`) > 0.1), for OUTRIDER expression variants and FRASER splicing variants respectively (#5630)
- Removing git installers when building Docker images (#5644)
- Refactored the parsing of the app config file so there exists only one centralized loader for both cli and web app (#5638)
- Restrict gene-overlapping variants (DNA and WTS outliers) search to variants found in affected individuals (#5623, #5659)
- Update command: `scout export variants` now `scout export causatives` (backward-compatible) (#5654)
- Show estimated VAF% also for panel and WES SNVs, much as for MT variants (#5658)
### Fixed
- Treat -1 values as None values when parsing archived LoqusDB frequencies - works retroactively on variantS page, not on variant page yet (#5591)
- Links to SNVs and SVs from SMN CN page (#5600)
- Consistent panel display on variants pages for unselected "All" panels (#5600)
- Bump tj-actions-branch-names GitHub action to v9 (#5605)
- Missing variant key `tool_hits` causing fusion variants page to crash (#5614)
- Add/fix conflicts between ClinGen-CGC-VICC classification criteria to fix discrepancies to Horak et al (#5629)
- Fix display of gene symbols for TRGT loci on variantS page (#5634)
- Parse and store also SpliceAI, CADD scores where all scores are 0. (#5637)
- Git missing from docker bookworm slim image (#5642)
- Matching cancer_snv managed variants failure (#5647)
- Parsing of database name when provided on a .yaml config file (#5663)
- Export causatives command crashing on variants that have been removed (#5665)
- Don't follow row link for checkboxes or other input elements (#5668)
- Parse error on REViewer.trgt case load entries (#5672)
- Fix SpliceAI 0.0 score display (#5675)

## [4.103.3]
### Changed
- Sort institute multiselect alphabetically by display name on 'Search SNVs & SVs' page (#5584)
- Always display STRs sorted by ascending gene symbol (#5580)
### Fixed
- App filter `format_variant_canonical_transcripts` (used on `Search SNVs and SVs` page) crashing when a gene has no canonical transcript (#5582)
- STRs not displaying a repeat locus (#5587)

## [4.103.2]
### Changed
- Display number of available/displayed variants on variantS pages without having to expand search filters (#5571) with collapsing chevron (#5572)
- Update to IGV.js v3.4.1 (#5573)
- Allow autoscaling on IGV tracks, but group alignment scale (#5574)
### Fixed
- Fixed panel filename sanitization in download panel function (#5577)

## [4.103.1]
### Fixed
- Rounding of SV VQ with undefined value (#5568)

## [4.103]
### Added
- Add cancer SNVs to Oncogenicity ClinVar submissions (downloadable json document) (#5449)
- Fold changes values alongside Log2 fold changes values (l2fc) on WTS outliers page (#5536)
- REVEL and SpliceAI scores are now displayed as multi-colored, labeled badges on the variant and report pages (#5537, #5538)
- Filter results in `Search SNVs & SVs` page by one or more institutes (#5539)
- New exome CNV caller GATK CNV (#5557)
- Automatic ClinVar oncogenicity submissions via ClinVar API (#5510)
- Parse and show normalized rank scores (`RankScoreNormalized`) on SNVs (RD & cancer) and SVs (RD) pages (#5554)
- Add MuTect2 SNV caller (used in nf-core/raredisease MT calling) (#5558)
- Option to remove any role assigned to a user, not only the admin role (#5523)
### Changed
- Improved test that checks code collecting other categories of variants overlapping a variant (#5521)
- Enable insertion/deletion size display on IGV.js alignment tracks (#5547)
- LRS STR variant read support (TRGT SD) stored and displayed on variant as ref/alt depth (#5552)
- On `Search SNVs and SVs` page, display multiple HGVS descriptors when variant has more than one gene (#5513)
- Deprecated the `--remove-admin` flag in the update user command line (#5523)
### Fixed
- Instance badge class and config option documentation (#5500)
- Fix incorrect reference to non-existent pymongo.synchronous (#5517)
- More clearly dim cases for empty queries (#5507)
- Case search form enforces numeric input for number of results returned (`Limit` field) (#5519)
- Parsing of canonical transcript in variants genes when variant is outside the coding sequence (#5515)
- Download of a ClinVar submission's json file when observation data is no longer present in the database (#5520)
- Removed extra warnings for missing file types on case loading (#5525)
- Matchmaker Exchange submissions page crashing when one or more cases have no synopsis(#5534)
- Loading PathologicStruc from Stranger annotated TRGT STR files (#5542)
- Badge color for missing REVEL and SpliceAI scores (#5546)
- Truncate long STR RepeatUnit names, from loci missing formal RU just showing ref allele (#5551)
- Do not reorder Sanger sequencing for variants when case is re-uploaded. Just assign Sanger status = ordered to them. (#5504)
- Do not create new variant-associated events, when re-uploading a case. New variant inherits key/values from old evaluated variants (#5507)
- Increased bottom margin in ClinVar submission option on institute's sidebar (#5561)
- `Search SNVs & SVs` for cases which have been removed (#5563)
- SpliceAI label color when variant hits multiple genes (#5565)

## [4.102]
### Added
- ClinVar data with link to ClinVar for variants present on the general case report (#5478)
- Customise Scout instance color and name, by adding INSTANCE_NAME and INSTANCE_COLOR parameters in the app config file (#5479)
- Display local archived frequencies on general case report (#5492)
### Changed
- Refactored and simplified code that fetches case's genome build (#5443)
- On caseS page, dim cases only included from the always display cases with status option (#5464)
- Reuse the variant frequencies table from variant page on case reports (#5478)
- Loading of outliers files (Fraser and Outrider) do not raise error when path to these files is missing or wrong, just a warning (#5486)
- Updated libraries on uv lock file (#5495)
### Fixed
- Fix long STR variant pinned display on case page (#5455)
- Variant page crashing when Loqusdb instance is chosen on institute settings but is not found at the given URL (#5447)
- Show assignees in case list when user ID is different from email (#5460)
- When removing a germline variant from a ClinVar submission, make sure to remove also its associated observations from the database (#5463)
- Chanjo2 genes full coverage check when variant has no genes (#5468)
- Full Flask user logout blocked by session clear (#5470)
- SV page UCSC link for breakpoints did not detect genome build 38 (#5489)
- HPO term deep link URL updated to a working one (#5488)
- Add `str_trid` as a sorting criterion when selecting STRs. This fixes the sort order problem of STRs from cases with genome build 38 (#5491)
- Always use GitHub original for igv.js genomes.json config - it is intended as official backup URL already (#5496)
- Update igv.js to v3.3.0 (#5496)
- Introduced a function that checks redirect URLs to avoid redirection to external sites (#5458)
- Loading of missing outliers files should also not raise error if key exists but is unset (#5497)
- Do not add null references to HPO-associated genes when parsing errors occur (#5472)
- Possibility to change user immediately after logging out from Google Oauth or Keycloak (#5493)
- Trust hgnc_id for unique aliases for HPO-associated genes (#5498)

## [4.101]
### Changed
- Institutes are now sorted by ID on gene panels page (#5436)
- Simplified visualization of previous ACMG and CCV classifications for a variant on variantS page (#5439 & #5440)
- On ClinVar multistep submission form, skip fetching transcript versions for build 38 transcripts which are not MANE Select or MANE Plus Clinical (#5426)
### Fixed
- Malformatted table cell for analysis date on caseS page (#5438)
- Remove "Add to ClinVar submission" button for pinned MEI variants as submission is not supported at the moment (#5442)
- Clinical variant files could once again be read in arbitrary order on load (#5452)
- Fix test_sanger_validation test to be run with a mock app instantiated (#5453)

## [4.100.2]
### Fixed
- Keyerror 'ensembl_transcript_id' when loading transcripts from a pre-downloaded Ensembl transcripts file (#5435)

## [4.100.1]
### Fixed
- Removed an extra `x` from compounds functional annotation cells (#5432)

## [4.100]
### Added
- Button with link to cancerhotspots.org on variant page for cancer cases (#5359)
- Link to ClinGen ACMG CSPEC Criteria Specification Registry from ACMG classification page (#5364)
- Documentation on how to export data from the scout database using the command line (#5373)
- Filter cancer SNVs by ClinVar oncogenicity. OBS: since annotations are still sparse in ClinVar, relying solely on them could be too restrictive (#5367)
- Include eventual gene-matching WTS outliers on variantS page (Overlap column) and variant page (Gene overlapping non-SNVs table) (#5371)
- Minor Allele Frequency (HiFiCNV) IGV.js track for Nallo cases (#5401)
- A page showing all cases submitted to the Matchmaker Exchange, accessible from the institute's sidebar (#5378)
- Variants' loader progress bar (#5411)
### Changed
- Allow matching compounded subcategories from SV callers e.g. DUP:INV (#5360)
- Adjust the link to the chanjo2 gene coverage report to reflect the type of analyses used for the samples (#5368)
- Gene panels open in new tabs from case panels and display case name on the top of the page (#5369)
- When uploading research variants, use rank threshold defined in case settings, if available, otherwise use the default threshold of 8 (#5370)
- Display genome build version on case general report (#5381)
- On pull request template, fixed instructions on how to deploy a branch to the development server (#5382)
- On case general report, when a variant is classified (ACMG or CCV), tagged, commented and also dismissed, will only be displayed among the dismissed variants (#5377)
- If case is re-runned/re-uploaded with the `--keep-actions` tag, remember also previously assigned diseases, HPO terms, phenotype groups and HPO panels (#5365)
- Case load config alias and updated track label for TIDDIT coverage tracks to accommodate HiFiCNV dito (#5401)
- On variants page, compounds popup table, truncate the display name of compound variants with display name that exceeds 20 characters (#5404)
- Update dataTables js (#5407)
- Load variants command prints more clearly which categories of variants are being loaded (#5409)
- Tooltips instead of popovers (no click needed) for matching indicators on variantS page (#5419)
- Call chanjo2 coverage completeness indicator via API after window loading completes (#5366)
- On ClinVar multistep submission form, silence warnings coming from missing HGVS version using Entrez Eutils (#5424)
### Fixed
- Style of Alamut button on variant page (#5358)
- Scope of overlapping functions (#5385)
- Tests involving the variants controllers, which failed when not run in a specific order (#5391)
- Option to return to the previous step in each of the steps of the ClinVar submission form (#5393)
- chanjo2 MT report for cases in build 38 (#5397)
- Fixed some variantS view tests accessing database out of app context (#5415)
- Display of matching manual rank on the SV variant page (#5419)
- Broken `scout setup database` command (#5422)
- Collecting submission data for cases which have been removed (#5421)
- Speed up query for gene overlapping variants (#5413)
- Removing submission data for cases which have been removed (#5430)

## [4.99]
### Added
- De novo assembly alignment file load and display (#5284)
- Paraphase bam-let alignment file load and display (#5284)
- Parsing and showing ClinVar somatic oncogenicity anontations, when available (#5304)
- Gene overlapping variants (superset of compounds) for SVs (#5332)
- Gene overlapping variants for MEIs (#5332)
- Gene overlapping variants for cancer (and cancer_sv) (#5332)
- Tests for the Google login functionality (#5335)
- Support for login using Keycloak (#5337)
- Documentation on Keycloak login system integration (#5342)
- Integrity check for genes/transcripts/exons files downloaded from Ensembl (#5353)
- Options for custom ID/display name for PanelApp Green updates (#5355)
### Changed
- Allow ACMG criteria strength modification to Very strong/Stand-alone (#5297)
- Mocked the Ensembl liftover service in igv tracks tests (#5319)
- Refactored the login function into smaller functions, handling respectively: user consent, LDAP login, Google login, database login and user validation (#5331)
- Allow loading of mixed analysis type cases where some individuals are fully WTS and do not appear in DNA VCFs (#5327)
- Documentation available in dark mode, and expanded installation instructions (#5343)
### Fixed
- Re-enable display of case and individual specific tracks (pre-computed coverage, UPD, zygosity) (#5300)
- Disable 2-color mode in IGV.js by default, since it obscures variant proportion of reads. Can be manually enabled (#5311)
- Institute settings reset (#5309)
- Updated color scheme for variant assessment badges that were hard to see in light mode, notably Risk Factor (#5318)
- Avoid page timeout by skipping HGVS validations in ClinVar multistep submission for non-MANE transcripts from variants in build 38 (#5302)
- Sashimi view page displaying an error message when Ensembl REST API (LiftOver) is not available (#5322)
- Refactored the liftover functionality to avoid using the old Ensembl REST API (#5326)
- Downloading of Ensembl resources by fixing the URL to the schug server, pointing to the production instance instead of the staging one (#5348)
- Missing MT genes from the IGV track (#5339)
- Paraphase and de novo assembly tracks could mismatch alignment sample labels - refactor to case specific tracks (#5357)

## [4.98]
### Added
- Documentation on how to delete variants for one or more cases
- Document the option to collect green genes from any panel when updating the PanelApp green genes panel
- On the institute's filters page, display also any soft filters applied to institute's variants
### Fixed
- Case page patch for research cases without WTS outliers

## [4.97]
### Added
- Software version and link to the relative release on GitHub on the top left dropdown menu
- Option to sort WTS outliers by p_value, Δψ, ψ value, zscore or l2fc
- Display pLI score and LOEUF on rare diseases and cancer SNV pages
- Preselect MANE SELECT transcripts in the multi-step ClinVar variant add to submission process
- Allow updating case with WTS Fraser and Outrider research files
- Load research WTS outliers using the `scout load variants --outliers-research` command
- Chanjo2 gene coverage completeness indicator and report from variant page, summary card
- Enhanced SNV and SV filtering for cancer and rare disease cases, now supporting size thresholds (≥ or < a specified base pair length)
- Option to exclude ClinVar significance status in SNVs filters form
- Made HRD a config parameter and display it for cancer cases.
- Preset institute-level soft filters for variants (filtering based on "filters" values on variant documents). Settings editable by admins on the institute's settings page. Allows e.g. hiding tumor `in_normal` and `germline_risk` filter status variants.
- Load pedigree and sex check from Somalier, provided by e.g. the Nallo pipeline
- Expand the command line to remove more types of variants. Now supports: `cancer`, `cancer_sv`, `fusion`, `mei`, `outlier`, `snv`, `str`, and `sv`.
- New `prioritise_clinvar` checkbox on rare diseases cases, SNVs page, used by clinical filter or for expanding the search to always return variants that match the selected ClinVar conditions
- ClinVar CLNSIG Exclude option on cancer variantS filters
### Changed
- Do not show overlapping gene panels badge on variants from cases runned without gene panels
- Set case as research case if it contains any type of research variants
- Update igv.js to 3.2.0
- IGV DNA alignment track defaults to group by tag:HP and color by methylation (useful for LRS), and show soft-clips
- Update gnomAD constraint to v4.1
- HG38 genes track in igv.js browser, to correctly display gene names
- Refactored code for prioritizing the order of variant loading
- Modified the web pages body style to adapt content to smaller screens
- Refactored filters to filter variants by ClinVar significance, CLINSIG Confident and ClinVar hits at the same time
- Improved tooltips for ClinVar filter in SNVs filter form
- `showSoftClips` parameter in igv.js is set to false by default for WES and PANEL samples
- Updated dependencies in uv.lock file
### Fixed
- Don't save any "-1", "." or "0" frequency values for SNVs - same as for SVs
- Downloading and parsing of genes from Ensembl (including MT-TP)
- Don't parse SV frequencies for SNVs even if the name matches. Also accept "." as missing value for SV frequencies.
- HPO search on WTS Outliers page
- Stop using dynamic gene panel (HPO generated list) for clinical filter when the last gene is removed from the dynamic gene panel
- Return only variants with ClinVar annotation when `ClinVar hits` checkbox is checked on variants search form
- Legacy variant filter option `clinsig_confident_always_returned` on saved filters is remapped as `prioritised_clivar` and `clinvar_trusted_revstat`
- Variants queries excluding ClinVar tags without `prioritise_clinvar` checkbox checked
- Pedigree QC Somalier loading demo ancestry file and operator priority

## [4.96]
### Added
- Support case status assignment upon loading (by providing case status in the case config file)
- Severity predictions on general case report for SNVs and cancer SNVs
- Variant functional annotation on general case report for SNVs and cancer SNVs
- Version of Scout used when the case was loaded is displayed on case page and general report
### Removed
- Discontinue ClinVar submissions via CSV files and support only submission via API: removed buttons for downloading ClinVar submission objects as CSV files
### Changed
- Display STR variant filter status on corresponding variantS page
- Warning and reference to Biesecker et al when using PP1/BS4 and PP4 together in ACMG classifications
- Warning to not use PP4 criterion together with PS2/PM6 in ACMG classifications with reference to the SVI Recommendation for _de novo_ Criteria (PS2 & PM6)
- Button to directly remove accepted submissions from ClinVar
- Upgraded libs in uv.lock file
### Fixed
- Release docs to include instructions for upgrading dependencies
- Truncated long HGVS descriptions on cancer SNV and SNVs pages
- Avoid recurrent error by removing variant ranking settings in unranked demo case
- Actually re-raise exception after load aborts and has rolled back variant insertion

## [4.95]
### Added
- CCV score / temperature on case reports
- ACMG SNV classification form also accessible from SV variant page
- Simplify updating of the PanelApp Green panel from all source types in the command line interactive session
### Changed
- Clearer link to `Richards 2015` on ACMG classification section on SVs and cancer SVs variants pages
- Parse HGNC Ids directly from PanelApp when updating/downloading PanelApp panels
- Skip variant genotype matching check and just return True when matching causative is found in a case with only one individual/sample
- Reduced number of research MEI variants present in the demo case from 17K to 145 to speed up automatic tests
### Fixed
- ACMG temperature on case general report should respect term modifiers
- Missing inheritance, constraint info for genes with symbols matching other genes previous aliases with some lower case letters
- Loading of all PanelApp panels from command line
- Saving gene inheritance models when loading/updating specific/all PanelApp panels (doesn't apply to the `PanelApp Green Genes panel`)
- Save also complete penetrance status (in addition to incomplete) if available when loading specific/all PanelApp panels (does not apply to the `PanelApp Green Genes panel`)
- Variants and managed variants query by coordinates, which was returning all variants in the chromosome if start position was 0
- Compound loading matches also "chr"-containing compound variant names

## [4.94.1]
### Fixed
- Temporary directory generation for MT reports and pedigree file for case general report

## [4.94]
### Added
- Max-level provenance and Software Bill Of Materials (SBOM) to the Docker images pushed to Docker Hub
- ACMG VUS Bayesian score / temperature on case reports
- Button to filter and download case individuals/samples from institute's caseS page
### Changed
- On variant page, RefSeq transcripts panel, truncate very long protein change descriptions
- Build system changed to uv/hatchling, remove setuptools, version file, add project toml and associated files
- On variantS pages, display chromosome directly on start and end chromosome if different
- On cancer variantS pages, display allele counts and frequency the same way for SNVs and SVs (refactor macro)
- Stricter coordinate check in BND variants queries (affecting search results on SV variants page)
### Fixed
- UCSC hg38 links are updated
- Variants page tooltip errors
- Cancer variantS page had poor visibility of VAF and chromosome coordinate on causatives (green background)

## [4.93.1]
### Fixed
- Updated PyPi build GitHub action to explicitly include setuptools (for Python 3.12 distro)

## [4.93]
### Added
- ClinGen-CGC-VICC oncogenicity classification for cancer SNVs
- A warning to not to post sensitive or personal info when opening an issue
### Changed
- "Show more/less" button to toggle showing 50 (instead of 10) observed cases in LoqusDB observation panel
- Show customer id on share and revoke sharing case collapsible sidebar dialog
- Switch to python v.3.12 in Dockerfiles and automatic tests
### Fixed
- Limit the size of custom images displayed on case and variant pages and add a link to display them in full size in a new tab
- Classified variants not showing on case report when collaborator adds classification
- On variantS page, when a variant has more than one gene, then the gene panel badge reflect the panels each gene is actually in
- Updating genes on a gene panel using a file
- Link out to Horak 2020 from CCV classify page opens in new tab

## [4.92]
### Added
- PanelApp link on gene page and on gene panels description
- Add more filters to the delete variants command (institute ID and text file with list of case IDs)
### Changed
- Use the `clinicalgenomics/python3.11-venv:1.0` image everywhere in the Dockerfiles
### Fixed
- list/List typing issue on PanelApp extension module

## [4.91.2]
### Fixed
- Stranger TRGT parsing of `.` in `FORMAT.MC`
- Parse ClinVar low-penetrance info and display it alongside Pathogenic and likely pathogenic on SNVs pages
- Gene panel indexes to reflect the indexes used in production database
- Panel version check while editing the genes of a panel
- Display unknown filter tags as "danger" marked badges
- Open WTS variantS SNVs and SVs in new tabs
- PanelApp panels update documentation to reflect the latest changes in the command line
- Display panel IDs alongside panel display names on gene panels page
- Just one `Hide removed panels` checkbox for all panels on gene panels page
- Variant filters redecoration from multiple classifications crash on general case report

## [4.91.1]
### Fixed
- Update IGV.js to v3.1.0
- Columns/headings on SV variantS shifted

## [4.91]
### Added
- Variant link to Franklin in database buttons (different depending on rare or cancer track)
- MANE badges on list of variant's Genes/Transcripts/Proteins table, this way also SVs will display MANE annotations
- Export variant type and callers-related info fields when exporting variants from variantS pages
- Cases advanced search on the dashboard page
- Possibility to use only signed off panels when building the PanelApp GREEN panel
### Changed
- On genes panel page and gene panel PDF export, it's more evident which genes were newly introduced into the panel
- WTS outlier position copy button on WTS outliers page
- Update IGV.js to v3.0.9
- Managed variants VCF export more verbose on SVs
- `/api/v1/hpo-terms` returns pymongo OperationFailure errors when provided query string contains problematic characters
- When parsing variants, prioritise caller AF if set in FORMAT over recalculation from AD
- Expand the submissions information section on the ClinVar submissions page to fully display long text entries
- Jarvik et al for PP1 added to ACMG modification guidelines
- Display institute `_id` + display name on dashboard filters
- ClinVar category 8 has changed to "Conflicting classifications of pathogenicity" instead of "interpretations"
- Simplify always loading ClinVar `CLNSIG` P, LP and conflicting annotations slightly
- Increased visibility of variant callers's "Pass" or "Filtered" on the following pages: SNV variants (cancer cases), SV variants (both RD and cancer cases)
- Names on IGV buttons, including an overview level IGV MT button
- Cases query no longer accepts strings for the `name_query` parameter, only ImmutableMultiDict (form data)
- Refactor the loading of PanelApp panels to use the maintained API - Customised PanelApp GREEN panels
- Better layout for Consequence cell on cancer SNVs page
- Merged `Qual` and `Callers` cell on cancer SNVs page
### Fixed
- Empty custom_images dicts in case load config do not crash
- Tracks missing alignment files are skipped on generating IGV views
- ClinVar form to accept MedGen phenotypes
- Cancer SV variantS page spinner on variant export
- STRs variants export (do not allow null estimated variant size and repeat locus ID)
- STRs variants page when one or more variants have SweGen mean frequency but lack Short Tandem Repeat motif count
- ClinVar submission enquiry status for all submissions after the latest
- CLI scout update type hint error when running commands using Python 3.9
- Missing alignment files but present index files could crash the function creating alignment tracks for IGV display
- Fix missing "Repeat locus" info on STRs export

## [4.90.1]
### Fixed
- Parsing Matchmaker Exchange's matches dates

## [4.90]
### Added
- Link to chanjo2 MANE coverage overview on case page and panel page
- More SVI recommendation links on the ACMG page
- IGV buttons for SMN CN page
- Warnings on ACMG classifications for potentially conflicting classification pairs
- ACMG Bayesian foundation point scale after Tavtigian for variant heat profile
### Changed
- Variants query backend allows rank_score filtering
- Added script to tabulate causatives clinical filter rank
- Do not display inheritance models associated to ORPHA terms on variant page
- Moved edit and delete buttons close to gene names on gene panel page and other aesthetical fixes
- SNV VariantS page functional annotation and region annotation columns merged
- VariantS pages (not cancer) gene cells show OMIM inheritance pattern badges also without hover
- STR variantS page to show STR inheritance model without hover (fallback to OMIM for non-Stranger annotation)
- VariantS page local observation badges have counts visible also without hover
- On Matchmaker page, show number of matches together with matching attempt date
- Display all custom inheritance models, both standard and non-standard, as gathered from the gene panel information on the variant page
- Moved PanelApp-related code to distinct modules/extension
### Fixed
- Make BA1 fully stand-alone to Benign prediction
- Modifying Benign terms to "Moderate" has no effect under Richards. Ignored completely before, will retain unmodified significance now
- Extract all fields correctly when exporting a panel to file from gene panel page
- Custom updates to a gene in a panel
- Gene panel PDF export, including gene links
- Cancer SV, Fusion, MEI and Outlier filters are shown on the Institute Filters overview
- CaseS advanced search limit
- Visibility of Matchmaker Exchange matches on dark mode
- When creating a new gene panel from file, all gene fields are saved, including comments and manual inheritance models
- Downloading on gene names from EBI
- Links to gene panels on variant page, summary panel
- Exporting gene variants when one or more variants' genes are missing HGNC symbol

## [4.89.2]
## Fixed
- If OMIM gene panel gene symbols are not mapping to hgnc_id, allow fallback use of a unique gene alias

## [4.89.1]
### Fixed
- General case report crash when encountering STR variants without `source` tags
- Coloring and SV inheritance patterns on general case report

## [4.89]
### Added
- Button on SMN CN page to search variants within SMN1 and SMN2 genes
- Options for selectively updating OMICS variants (fraser, outrider) on a case
- Log users' activity to file by specifying `USERS_ACTIVITY_LOG_PATH` parameter in app config
- `Mean MT coverage`, `Mean chrom 14 coverage` and `Estimated mtDNA copy number` on MT coverage file from chanjo2 if available
- In ClinVar multistep form, preselect ACMG criteria according to the variant's ACMG classification, if available
- Subject id search from caseS page (supporting multiple sample types e.g.) - adding indexes to speed up caseS queries
- Advanced cases search to narrow down results using more than one search parameter
- Coverage report available for any case with samples containing d4 files, even if case has no associated gene panels
- RNA delivery reports
- Two new LRS SV callers (hificnv, severus)
### Changed
- Documentation for OMICS variants and updating a case
- Include both creation and deletion dates in gene panels pages
- Moved code to collect MT copy number stats for the MT report to the chanjo extension
- On the gene panelS page, show expanded gene panel version list in one column only
- IGV.js WTS loci default to zoom to a region around a variant instead of whole gene
- Refactored logging module
- Case general report no longer shows ORPHA inheritance models. OMIM models are shown colored.
- Chromosome alias tab files used in the igv.js browser, which now contain the alias for chromosome "M"
- Renamed "Comment on clinical significance" to "Comment on classification" in ClinVar multistep form
- Enable Gens CN button also for non-wgs cancer track cases
### Fixed
- Broken heading anchors in the documentation (`admin-guide/login-system.md` and `admin-guide/setup-scout.md` files)
- Avoid open login redirect attacks by always redirecting to cases page upon user login
- Stricter check of ID of gene panels to prevent file downloading vulnerability
- Removed link to the retired SPANR service. SPIDEX scores are still parsed and displayed if available from variant annotation.
- Omics variant view test coverage
- String pattern escape warnings
- Code creating Alamut links for variant genes without canonical_transcript set
- Variant delete button in ClinVar submissions page
- Broken search cases by case similarity
- Missing caller tag for TRGT

## [4.88.1]
### Fixed
- Patch update igv.js to 3.0.5

## [4.88]
### Added
- Added CoLoRSdb frequency to Pop Freq column on variantS page
- Hovertip to gene panel names with associated genes in SV variant view, when variant covers more than one gene
- RNA sample ID can be provided in case load config if different from sample_id
### Fixed
- Broken `scout setup database` command
- Update demo VCF header, adding missing keys found on variants
- Broken upload to Codecov step in Tests & Coverage GitHub action
- Tomte DROP column names have been updated (backwards compatibility preserved for main fields)
- WTS outlierS view to display correct individual IDs for cases with multiple individuals
- WTS outlierS not displayed on WTS outlierS view

## [4.87.1]
### Fixed
- Positioning and alignment of genes cell on variantS page

## [4.87]
### Added
- Option to configure RNA build on case load (default '38')
### Changed
- Tooltip on RNA alignments now shows RNA genome build version
- Updated igv.js to v3.0.4
### Fixed
- Style of "SNVs" and "SVs" buttons on WTS Outliers page
- Chromosome alias files for igv.js
- Genes track displayed also when RNA alignments are present without splice junctions track on igv browser
- Genes track displayed again when splice junction tracks are present

## [4.86.1]
### Fixed
- Loading and updating PanelApp panels, including PanelApp green

## [4.86]
### Added
- Display samples' name (tooltip) and affected status directly on caseS page
- Search SVs across all cases, in given genes
- `CLINVAR_API_URL` param can be specified in app settings to override the URL used to send ClinVar submissions to. Intended for testing.
- Support for loading and storing OMICS data
- Parse DROP Fraser and Outrider TSVs
- Display omics variants - wts outliers (Fraser, Outrider)
- Parse GNOMAD `gnomad_af` and `gnomad_popmax_af` keys from variants annotated with `echtvar`
- Make removed panel optionally visible to non-admin or non maintainers
- Parse CoLoRSdb frequencies annotated in the variant INFO field with the `colorsdb_af` key
- Download -omics variants using the `Filter and export button`
- Clickable COSMIC links on IGV tracks
- Possibility to un-audit previously audited filters
- Reverted table style and removed font awesome style from IGV template
- Case status tags displayed on dashboard case overview
### Changed
- Updated igv.js to v3.0.1
- Alphabetically sort IGV track available for custom selection
- Updated wokeignore to avoid unfixable warning
- Update Chart.js to v4.4.3
- Use tornado library version >= 6.4.1
- Fewer variants in the MEI demo file
- Switch to FontAwesome v.6 instead of using icons v.5 + kit with icons v.6
- Show time (hours and minutes) additionally to date on comments and activity panel
### Fixed
- Only add expected caller keys to variant (FOUND_IN or SVDB_ORIGIN)
- Splice junction merged track height offset in IGV.js
- Splice junction initiation crash with empty variant obj
- Splice junction variant routing for cases with WTS but without outlier data
- Variant links to ExAC, now pointing to gnomAD, since the ExAC browser is no longer available
- Style of HPO terms assigned to a case, now one phenotype per line
- RNA sashimi view rendering should work also if the gene track is user disabled
- Respect IGV tracks chosen by user in variant IGV settings

## [4.85]
### Added
- Load also genes which are missing Ensembl gene ID (72 in both builds), including immunoglobulins and fragile sites
### Changed
- Unfreeze werkzeug again
- Show "(Removed)" after removed panels in dropdown
- The REVEL score is collected as the maximum REVEL score from all of the variant's transcripts
- Parse GNOMAD POPMAX values only if they are numerical when loading variants
### Fixed
- Alphabetically sort "select default panels" dropdown menu options on case page
- Show gene panel removed status on case page
- Fixed visibility of the following buttons: remove assignee, remove pinned/causative, remove comment, remove case from group

## [4.84]
### Changed
- Clearer error message when a loqusdb query fails for an instance that initially connected
- Do not load chanjo-report module if not needed and more visible message when it fails loading
- Converted the HgncGene class into a Pydantic class
- Swap menu open and collapse indicator chevrons - down is now displayed-open, right hidden-closed
- Linters and actions now all use python 3.11
### Fixed
- Safer way to update variant genes and compounds that avoids saving temporary decorators into variants' database documents
- Link to HGNC gene report on gene page
- Case file load priority so that e.g. SNV get loaded before SV, or clinical before research, for consistent variant_id collisions

## [4.83]
### Added
- Edit ACMG classifications from variant page (only for classifications with criteria)
- Events for case CLI events (load case, update case, update individual)
- Support for loading and displaying local custom IGV tracks
- MANE IGV track to be used as a local track for igv.js (see scout demo config file)
- Optional separate MT VCFs, for `nf-core/raredisease`
### Changed
- Avoid passing verbs from CaseHandler - functions for case sample and individual in CaseEventHandler
- Hide mtDNA report and coverage report links on case sidebar for cases with WTS data only
- Modified OMIM-AUTO gene panel to include genes in both genome builds
- Moved chanjo code into a dedicated extension
- Optimise the function that collects "match-safe" genes for an institute by avoiding duplicated genes from different panels
- Users must actively select "show matching causatives/managed" on a case page to see matching numbers
- Upgraded python version from 3.8 to 3.11 in Docker images
### Fixed
- Fix several tests that relied on number of events after setup to be 0
- Removed unused load case function
- Artwork logo sync sketch with png and export svg
- Clearer exception handling on chanjo-report setup - fail early and visibly
- mtDNA report crashing when one or more samples from a case is not in the chanjo database
- Case page crashing on missing phenotype terms
- ACMG benign modifiers
- Speed up tests by caching python env correctly in Github action and adding two more test groups
- Agile issue templates were added globally to the CG-org. Adding custom issue templates to avoid exposing customers
- PanelApp panel not saving genes with empty `EnsembleGeneIds` list
- Speed up checking outdated gene panels
- Do not load research variants automatically when loading a case

## [4.82.2]
### Fixed
- Warning icon in case pages for individuals where `confirmed_sex` is false
- Show allele sizes form ExpansionHunter on STR variantS page again

## [4.82.1]
### Fixed
- Revert the installation of flask-ldapconn to use the version available on PyPI to be able to push new scout releases to PyPI

## [4.82]
### Added
- Tooltip for combined score in tables for compounds and overlapping variants
- Checkbox to filter variants by excluding genes listed in selected gene panels, files or provided as list
- STR variant information card with database links, replacing empty frequency panel
- Display paging and number of HPO terms available in the database on Phenotypes page
- On case page, typeahead hints when searching for a disease using substrings containing source ("OMIM:", "ORPHA:")
- Button to monitor the status of submissions on ClinVar Submissions page
- Option to filter cancer variants by number of observations in somatic and germline archived database
- Documentation for integrating chanjo2
- More up-to-date VEP CSQ dbNSFP frequency keys
- Parse PacBio TRGT (Tandem repeat genotyping tool) Short Tandem Repeat VCFs
### Changed
- In the case_report #panel-tables has a fixed width
- Updated IGV.js to 2.15.11
- Fusion variants in case report now contain same info as on fusion variantS page
- Block submission of somatic variants to ClinVar until we harmonise with their changed API
- Additional control on the format of conditions provided in ClinVar form
- Errors while loading managed variants from file are now displayed on the Managed Variants page
- Chanjo2 coverage button visible only when query will contain a list of HGNC gene IDs
- Use Python-Markdown directly instead of the unmaintained Flask-Markdown
- Use Markupsafe instead of long deprecated, now removed Flask Markup
- Prepare to unfreeze Werkzeug, but don't actually activate until chanjo can deal with the change
### Fixed
- Submit requests to Chanjo2 using HTML forms instead of JSON data
- `Research somatic variants` link name on caseS page
- Broken `Install the HTML 2 PDF renderer` step in a GitHub action
- Fix ClinVar form parsing to not include ":" in conditionType.id when condition conditionType.db is Orphanet
- Fix condition dropdown and pre-selection on ClinVar form for cases with associated ORPHA diagnoses
- Improved visibility of ClinVar form in dark mode
- End coordinates for indels in ClinVar form
- Diagnoses API search crashing with empty search string
- Variant's overlapping panels should show overlapping of variant genes against the latest version of the panel
- Case page crashing when case has both variants in a ClinVar submission and pinned not loaded variants
- Installation of git in second build stage of Dockerfile, allowing correct installation of libraries

## [4.81]
### Added
- Tag for somatic SV IGH-DUX4 detection samtools script
### Changed
- Upgraded Bootstrap version in reports from 4.3.1 to 5.1.3
### Fixed
- Buttons layout in HPO genes panel on case page
- Added back old variant rankscore index with different key order to help loading on demo instance
- Cancer case_report panel-table no longer contains inheritance information
- Case report pinned variants card now displays info text if all pinned variants are present in causatives
- Darkmode setting now applies to the comment-box accordion
- Typo in case report causing `cancer_rank_options is undefined` error

## [4.80]
### Added
- Support for .d4 files coverage using chanjo2 (Case page sidebar link) with test
- Link to chanjo2 coverage report and coverage gene overview on gene panel page
- Link to chanjo2 coverage report on Case page, HPO dynamic gene list
- Link to genes coverage overview report on Case page, HPO dynamic gene list
### Changed
- All links in disease table on diagnosis page now open in a new tab
- Dark mode settings applied to multi-selects on institute settings page
- Comments on case and variant pages can be viewed by expanding an accordion
- On case page information on pinned variants and variants submitted to ClinVar are displayed in the same table
- Demo case file paths are now stored as absolute paths
- Optimised indices to address slow queries
- On case page default panels are now found at the top of the table, and it can be sorted by this trait
### Fixed
- On variants page, search for variants in genes present only in build 38 returning no results
- Pin/unpin with API was not able to make event links
- A new field `Explanation for multiple conditions` is available in ClinVar for submitting variants with more than one associated condition
- Fusion genes with partners lacking gene HGNC id will still be fully loaded
- Fusion variantS export now contains fusion variant specific columns
- When Loqusdb observations count is one the table includes information on if observation was for the current or another case

## [4.79.1]
### Fixed
- Exporting variants without rank score causing page to crash
- Display custom annotations also on cancer variant page

## [4.79]
### Added
- Added tags for Sniffles and CNVpytor, two LRS SV callers
- Button on case page for displaying STR variants occurring in the dynamic HPO panel
- Display functional annotation relative to variant gene's MANE transcripts on variant summary, when available
- Links to ACMG structural variant pathogenicity classification guidelines
- Phenomodels checkboxes can now include orpha terms
- Add incidental finding to case tags
- Get an alert on caseS page when somebody validates variants you ordered Sanger sequencing for
### Changed
- In the diagnoses page genes associated with a disease are displayed using hgnc symbol instead of hgnc id
- Refactor view route to allow navigation directly to unique variant document id, improve permissions check
- Do not show MANE and MANE Plus Clinical transcripts annotated from VEP (saved in variants) but collect this info from the transcripts database collection
- Refactor view route to allow navigation directly to unique case id (in particular for gens)
- `Institutes to share cases with` on institute's settings page now displays institutes names and IDs
- View route with document id selects view template based on variant category
### Fixed
- Refactored code in cases blueprints and variant_events adapter (set diseases for partial causative variants) to use "disease" instead of "omim" to encompass also ORPHA terms
- Refactored code in `scout/parse/omim.py` and `scout/parse/disease_terms.py` to use "disease" instead of "phenotype" to differentiate from HPO terms
- Be more careful about checking access to variant on API access
- Show also ACMG VUS on general report (could be missing if not e.g. pinned)

## [4.78]
### Added
- Case status labels can be added, giving more finegrained details on a solved status (provisional, diagnostic, carrier, UPD, SMN, ...)
- New SO terms: `sequence_variant` and `coding_transcript_variant`
- More MEI specific annotation is shown on the variant page
- Parse and save MANE transcripts info when updating genes in build 38
- ClinVar submission can now be downloaded as a json file
- `Mane Select` and `Mane Plus Clinical` badges on Gene page, when available
- ClinVar submission can now be downloaded as a json file
- API endpoint to pin variant
- Display common/uncommon/rare on summary of mei variant page
### Changed
- In the ClinVar form, database and id of assertion criteria citation are now separate inputs
- Customise institute settings to be able to display all cases with a certain status on cases page (admin users)
- Renamed `Clinical Significance` to `Germline Classification` on multistep ClinVar form
- Changed the "x" in cases.utils.remove_form button text to red for better visibility in dark mode
- Update GitHub actions
- Default loglevel up to INFO, making logs with default start easier to read
- Add XTR region to PAR region definition
- Diagnoses can be searched on diagnoses page without waiting for load first
### Fixed
- Removed log info showing hgnc IDs used in variantS search
- Maintain Matchmaker Exchange and Beacon submission status when a case is re-uploaded
- Inheritance mode from ORPHA should not be confounded with the OMIM inheritance model
- Decipher link URL changes
- Refactored code in cases blueprints to use "disease" instead of "omim" to encompass also ORPHA terms

## [4.77]
### Added
- Orpha disease terms now include information on inheritance
- Case loading via .yaml config file accepts subject_id and phenotype_groups (if previously defined as constant default or added per institute)
- Possibility to submit variants associated with Orphanet conditions to ClinVar
- Option update path to .d4 files path for individuals of an existing case using the command line
- More constraint information is displayed per gene in addition to pLi: missense and LoF OE, CI (inluding LOEUF) and Z-score.
### Changed
- Introduce validation in the ClinVar multistep form to make sure users provide at least one variant-associated condition
- CLI scout update individual accepts subject_id
- Update ClinVar inheritance models to reflect changes in ClinVar submission API
- Handle variant-associated condition ID format in background when creating ClinVar submissions
- Replace the code that downloads Ensembl genes, transcripts and exons with the Schug web app
- Add more info to error log when transcript variant frequency parsing fails.
- GnomAD v4 constraint information replaces ExAC constraints (pLi).
### Fixed
- Text input of associated condition in ClinVar form now aligns to the left
- Alignment of contents in the case report has been updated
- Missing number of phenotypes and genes from case diagnoses
- Associate OMIM and/or ORPHA diagnoses with partial causatives
- Visualization of partial causatives' diagnoses on case page: style and links
- Revert style of pinned variants window on the case page
- Rename `Clinical significanc` to `Germline classification` in ClinVar submissions exported files
- Rename `Clinical significance citations` to `Classification citations` in ClinVar submissions exported files
- Rename `Comment on clinical significance` to `Comment on classification` in ClinVar submissions exported files
- Show matching partial causatives on variant page
- Matching causatives shown on case page consisting only of variant matching the default panels of the case - bug introduced since scout v4.72 (Oct 18, 2023)
- Missing somatic variant read depth leading to report division by zero

## [4.76]
### Added
- Orphacodes are visible in phenotype tables
- Pydantic validation of image paths provided in case load config file
- Info on the user which created a ClinVar submission, when available
- Associate .d4 files to case individuals when loading a case via config file
### Changed
- In diagnoses page the load of diseases are initiated by clicking a button
- Revel score, Revel rank score and SpliceAI values are also displayed in Causatives and Validated variants tables
- Remove unused functions and tests
- Analysis type and direct link from cases list for OGM cases
- Removed unused `case_obj` parameter from server/blueprints/variant/controllers/observations function
- Possibility to reset ClinVar submission ID
- Allow ClinVar submissions with custom API key for users registered as ClinVar submitters or when institute doesn't have a preset list of ClinVar submitters
- Ordered event verbs alphabetically and created ClinVar-related user events
- Removed the unused "no-variants" option from the load case command line
### Fixed
- All disease_terms have gene HGNC ids as integers when added to the scout database
- Disease_term identifiers are now prefixed with the name of the coding system
- Command line crashing with error when updating a user that doesn't exist
- Thaw coloredlogs - 15.0.1 restores errorhandler issue
- Thaw crypography - current base image and library version allow Docker builds
- Missing delete icons on phenomodels page
- Missing cryptography lib error while running Scout container on an ARM processor
- Round CADD values with many decimals on causatives and validated variants pages
- Dark-mode visibility of some fields on causatives and validated variants pages
- Clinvar submitters would be cleared when unprivileged users saved institute settings page
- Added a default empty string in cases search form to avoid None default value
- Page crashing when user tries to remove the same variant from a ClinVar submission in different browser tabs
- Update more GnomAD links to GnomAD v4 (v38 SNVs, MT vars, STRs)
- Empty cells for RNA fusion variants in Causatives and Verified variants page
- Submenu icons missing from collapsible actionbar
- The collapsible actionbar had some non-collapsing overly long entries
- Cancer observations for SVs not appearing in the variant details view
- Archived local observations not visible on cancer variantS page
- Empty Population Frequency column in the Cancer SV Variants view
- Capital letters in ClinVar events description shown on case page

## [4.75]
### Added
- Hovertip to gene panel names with associated genes in variant view, when variant covers more than one gene
- Tests for panel to genes
- Download of Orphadata en_product6 and en_product4 from CLI
- Parse and save `database_found` key/values for RNA fusion variants
- Added fusion_score, ffpm, split_reads, junction_reads and fusion_caller to the list of filters on RNA fusion variants page
- Renamed the function `get_mei_info` to `set_mei_info` to be consistent with the other functions
- Fixed removing None key/values from parsed variants
- Orphacodes are included in the database disease_terms
### Changed
- Allow use of projections when retrieving gene panels
- Do not save custom images as binary data into case and variant database documents
- Retrieve and display case and variant custom images using image's saved path
- Cases are activated by viewing FSHD and SMA reports
- Split multi-gene SNV variants into single genes when submitting to Matchmaker Exchange
- Alamut links also on the gene level, using transcript and HGVS: better for indels. Keep variant link for missing HGVS
- Thaw WTForms - explicitly coerce form decimal field entries when filters fetched from db
### Fixed
- Removed some extra characters from top of general report left over from FontAwsome fix
- Do not save fusion variants-specific key/values in other types of variants
- Alamut link for MT variants in build 38
- Convert RNA fusions variants `tool_hits` and `fusion_score` keys from string to numbers
- Fix genotype reference and alternative sequencing depths defaulting to -1 when values are 0
- DecimalFields were limited to two decimal places for several forms - lifting restrictions on AF, CADD etc.

## [4.74.1]
### Changed
- Parse and save into database also OMIM terms not associated to genes
### Fixed
- BioNano API FSHD report requests are GET in Access 1.8, were POST in 1.7
- Update more FontAwesome icons to avoid Pro icons
- Test if files still exist before attempting to load research variants
- Parsing of genotypes error, resulting in -1 values when alt or ref read depths are 0

## [4.74]
### Added
- SNVs and Indels, MEI and str variants genes have links to Decipher
- An `owner + case display name` index for cases database collection
- Test and fixtures for RNA fusion case page
- Load and display fusion variants from VCF files as the other variant types
- Option to update case document with path to mei variants (clinical and research)
### Changed
- Details on variant type and category for audit filters on case general report
- Enable Gens CN profile button also in somatic case view
- Fix case of analysis type check for Gens analysis button - only show for WGS
### Fixed
- loqusdb table no longer has empty row below each loqusid
- MatchMaker submission details page crashing because of change in date format returned by PatientMatcher
- Variant external links buttons style does not change color when visited
- Hide compounds with compounds follow filter for region or function would fail for variants in multiple genes
- Updated FontAwesome version to fix missing icons

## [4.73]
### Added
- Shortcut button for HPO panel MEI variants from case page
- Export managed variants from CLI
### Changed
- STRs visualization on case panel to emphasize abnormal repeat count and associated condition
- Removed cytoband column from STRs variant view on case report
- More long integers formatted with thin spaces, and copy to clipboard buttons added
### Fixed
- OMIM table is scrollable if higher than 700px on SV page
- Pinned variants validation badge is now red for false positives.
- Case display name defaulting to case ID when `family_name` or `display_name` are missing from case upload config file
- Expanded menu visible at screen sizes below 1000px now has background color
- The image in ClinVar howto-modal is now responsive
- Clicking on a case in case groups when case was already removed from group in another browser tab
- Page crashing when saving filters for mei variants
- Link visited color of images

## [4.72.4]
### Changed
- Automatic test mongod version increased to v7
### Fixed
- GnomAD now defaults to hg38 - change build 37 links accordingly

## [4.72.3]
### Fixed
- Somatic general case report small variant table can crash with unclassified variants

## [4.72.2]
### Changed
- A gunicorn maxrequests parameter for Docker server image - default to 1200
- STR export limit increased to 500, as for other variants
- Prevent long number wrapping and use thin spaces for separation, as per standards from SI, NIST, IUPAC, BIPM.
- Speed up case retrieval and lower memory use by projecting case queries
- Make relatedness check fails stand out a little more to new users
- Speed up case retrieval and lower memory use by projecting case queries
- Speed up variant pages by projecting only the necessary keys in disease collection query
### Fixed
- Huge memory use caused by cases and variants pages pulling complete disease documents from DB
- Do not include genes fetched from HPO terms when loading diseases
- Consider the renamed fields `Approved Symbol` -> `Approved Gene Symbol` and `Gene Symbols` -> `Gene/Locus And Other Related Symbols` when parsing OMIM terms from genemap2.txt file

## [4.72.1]
### Fixed
- Jinja filter that renders long integers
- Case cache when looking for causatives in other cases causing the server to hang

## [4.72]
### Added
- A GitHub action that checks for broken internal links in docs pages
- Link validation settings in mkdocs.yml file
- Load and display full RNA alignments on alignment viewer
- Genome build check when loading a case
- Extend event index to previous causative variants and always load them
### Fixed
- Documentation nav links for a few documents
- Slightly extended the BioNano Genomics Access integration docs
- Loading of SVs when VCF is missing the INFO.END field but has INFO.SVLEN field
- Escape protein sequence name (if available) in case general report to render special characters correctly
- CaseS HPO term searches for multiple terms works independent of order
- CaseS search regexp should not allow backslash
- CaseS cohort tags can contain whitespace and still match
- Remove diagnoses from cases even if OMIM term is not found in the database
- Parsing of disease-associated genes
- Removed an annoying warning while updating database's disease terms
- Displaying custom case images loaded with scout version <= 4.71
- Use pydantic version >=2 in requirements.txt file
### Changed
- Column width adjustment on caseS page
- Use Python 3.11 in tests
- Update some github actions
- Upgraded Pydantic to version 2
- Case validation fails on loading when associated files (alignments, VCFs and reports) are not present on disk
- Case validation fails on loading when custom images have format different then ["gif", "svg", "png", "jpg", "jpeg"]
- Custom images keys `case` and `str` in case config yaml file are renamed to `case_images` and `str_variants_images`
- Simplify and speed up case general report code
- Speed up case retrieval in case_matching_causatives
- Upgrade pymongo to version 4
- When updating disease terms, check that all terms are consistent with a DiseaseTerm model before dropping the old collection
- Better separation between modules loading HPO terms and diseases
- Deleted unused scout.build.phenotype module
- Stricter validation of mandatory genome build key when loading a case. Allowed values are ['37','38',37,38]
- Improved readability of variants length and coordinates on variantS pages

## [4.71]
### Added
- Added Balsamic keys for SweGen and loqusdb local archive frequecies, SNV and SV
- New filter option for Cancer variantS: local archive RD loqusdb
- Show annotated observations on SV variantS view, also for cancer somatic SVs
- Revel filter for variantS
- Show case default panel on caseS page
- CADD filter for Cancer Somatic SNV variantS - show score
- SpliceAI-lookup link (BROAD, shows SpliceAI and Pangolin) from variant page
- BioNano Access server API - check projects, samples and fetch FSHD reports
### Fixed
- Name of reference genome build for RNA for compatibility with IGV locus search change
- Howto to run the Docker image on Mac computers in `admin-guide/containers/container-deploy.md`
- Link to Weasyprint installation howto in README file
- Avoid filling up disk by creating a reduced VCF file for every variant that is visualized
- Remove legacy incorrectly formatted CODEOWNERS file
- Restrain variant_type requests to variantS views to "clinical" or "research"
- Visualization of cancer variants where cancer case has no affected individual
- ProteinPaint gene link (small StJude API change)
- Causative MEI variant link on causatives page
- Bionano access api settings commented out by default in Scout demo config file.
- Do not show FSHD button on freshly loaded cases without bionano_access individuals
- Truncate long variants' HGVS on causative/Clinically significant and pinned variants case panels
### Changed
- Remove function call that tracks users' browser version
- Include three more splice variant SO terms in clinical filter severe SO terms
- Drop old HPO term collection only after parsing and validation of new terms completes
- Move score to own column on Cancer Somatic SNV variantS page
- Refactored a few complex case operations, breaking out sub functionalities

## [4.70]
### Added
- Download a list of Gene Variants (max 500) resulting from SNVs and Indels search
- Variant PubMed link to search for gene symbol and any aliases
### Changed
- Clearer gnomAD values in Variants page
### Fixed
- CaseS page uniform column widths
- Include ClinVar variants into a scrollable div element on Case page
- `canonical_transcript` variable not initialized in get_hgvs function (server.blueprints.institutes.controllers.py)
- Catch and display any error while importing Phenopacket info
- Modified Docker files to use python:3.8-slim-bullseye to prevent gunicorn workers booting error

## [4.69]
### Added
- ClinVar submission howto available also on Case page
- Somatic score and filtering for somatic SV callers, if available
- Show caller as a tooltip on variantS list
### Fixed
- Crash when attempting to export phenotype from a case that had never had phenotypes
- Aesthetic fix to Causative and Pinned Variants on Case page
- Structural inconsistency for ClinVar Blueprint templates
- Updated igv.js to 2.15.8 to fix track default color bug
- Fixed release versions for actions.
- Freeze tornado below 6.3.0 for compatibility with livereload 2.6.3
- Force update variants count on case re-upload
- IGV locus search not working - add genome reference id
- Pin links to MEI variants should end up on MEI not SV variant view
- Load also matching MEI variants on forced region load
- Allow excluding MEI from case variant deletion
- Fixed the name of the assigned user when the internal user ID is different from the user email address
- Gene variantS should display gene function, region and full hgvs
### Changed
- FontAwesome integrity check fail (updated resource)
- Removed ClinVar API validation buttons in favour of direct API submission
- Improved layout of Institute settings page
- ClinVar API key and allowed submitters are set in the Institute settings page


## [4.68]
### Added
- Rare Disease Mobile Element Insertion variants view
### Changed
- Updated igv.js to 2.15.6
### Fixed
- Docker stage build pycairo.
- Restore SNV and SV rank models versions on Causatives and Verified pages
- Saving `REVEL_RANKSCORE` value in a field named `revel` in variants database documents

## [4.67]
### Added
- Prepare to filter local SV frequency
### Changed
- Speed up instituteS page loading by refactoring cases/institutes query
- Clinical Filter for SVs includes `splice_polypyrimidine_tract_variant` as a severe consequence
- Clinical Filter for SVs includes local variant frequency freeze ("old") for filtering, starting at 30 counts
- Speed up caseS page loading by adding status to index and refactoring totals count
- HPO file parsing is updated to reflect that HPO have changed a few downloadable file formats with their 230405 release.
### Fixed
- Page crashing when a user tries to edit a comment that was removed
- Warning instead of crashed page when attempting to retrieve a non-existent Phenopacket
- Fixed StJude ProteinPaint gene link (URL change)
- Freeze of werkzeug library to version<2.3 to avoid problems resulting from the consequential upgrade of the Flask lib
- Huge list of genes in case report for megabases-long structural variants.
- Fix displaying institutes without associated cases on institutes page
- Fix default panel selection on SVs in cancer case report

## [4.66]
### Changed
- Moved Phenomodels code under a dedicated blueprint
- Updated the instructions to load custom case report under admin guide
- Keep variants filter window collapsed except when user expands it to filter
### Added
- A summary table of pinned variants on the cancer case general report
- New openable matching causatives and managed variants lists for default gene panels only for convenience
### Fixed
- Gens structural variant page link individual id typo

## [4.65.2]
### Fixed
- Generating general case report with str variants containing comments

## [4.65.1]
### Fixed
- Visibility of `Gene(s)` badges on SV VariantS page
- Hide dismiss bar on SV page not working well
- Delivery report PDF download
- Saving Pipeline version file when loading a case
- Backport compatible import of importlib metadata for old python versions (<3.8)

## [4.65]
### Added
- Option to mark a ClinVar submission as submitted
- Docs on how to create/update the PanelApp green genes as a system admin
- `individual_id`-parameter to both Gens links
- Download a gene panel in TXT format from gene panel page
- Panel gene comments on variant page: genes in panels can have comments that describe the gene in a panel context
### Changed
- Always show each case category on caseS page, even if 0 cases in total or after current query
- Improved sorting of ClinVar submissions
- Pre-populate SV type select in ClinVar submission form, when possible
- Show comment badges in related comments tables on general report
- Updated version of several GitHub actions
- Migrate from deprecated `pkg_resources` lib to `importlib_resources`
- Dismiss bar on variantS pages is thinner.
- Dismiss bar on variantS pages can be toggled open or closed for the duration of a login session.
### Fixed
- Fixed Sanger order / Cancel order modal close buttons
- Visibility of SV type in ClinVar submission form
- Fixed a couple of creations where now was called twice, so updated_at and created_at could differ
- Deprecated Ubuntu version 18.04 in one GitHub action
- Panels that have been removed (hidden) should not be visible in views where overlapping gene panels for genes are shown
- Gene panel test pointing to the right function

## [4.64]
### Added
- Create/Update a gene panel containing all PanelApp green genes (`scout update panelapp-green -i <cust_id>`)
- Links for ACMG pathogenicity impact modification on the ACMG classification page
### Changed
- Open local observation matching cases in new windows
### Fixed
- Matching manual ranked variants are now shown also on the somatic variant page
- VarSome links to hg19/GRCh37
- Managed variants filter settings lost when navigating to additional pages
- Collect the right variant category after submitting filter form from research variantS page
- Beacon links are templated and support variants in genome build 38

## [4.63]
### Added
- Display data sharing info for ClinVar, Matchmaker Exchange and Beacon in a dedicated column on Cases page
- Test for `commands.download.omim.print_omim`
- Display dismissed variants comments on general case report
- Modify ACMG pathogenicity impact (most commonly PVS1, PS3) based on strength of evidence with lab director's professional judgement
- REViewer button on STR variant page
- Alamut institution parameter in institute settings for Alamut Visual Plus software
- Added Manual Ranks Risk Factor, Likely Risk Factor and Uncertain Risk Factor
- Display matching manual ranks from previous cases the user has access to on VariantS and Variant pages
- Link to gnomAD gene SVs v2.1 for SV variants with gnomAD frequency
- Support for nf-core/rnafusion reports
### Changed
- Display chrY for sex unknown
- Deprecate legacy scout_load() method API call.
- Message shown when variant tag is updated for a variant
- When all ACMG classifications are deleted from a variant, the current variant classification status is also reset.
- Refactored the functions that collect causative variants
- Removed `scripts/generate_test_data.py`
### Fixed
- Default IGV tracks (genes, ClinVar, ClinVar CNVs) showing even if user unselects them all
- Freeze Flask-Babel below v3.0 due to issue with a locale decorator
- Thaw Flask-Babel and fix according to v3 standard. Thank you @TkTech!
- Show matching causatives on somatic structural variant page
- Visibility of gene names and functional annotations on Causatives/Verified pages
- Panel version can be manually set to floating point numbers, when modified
- Causatives page showing also non-causative variants matching causatives in other cases
- ClinVar form submission for variants with no selected transcript and HGVS
- Validating and submitting ClinVar objects not containing both Variant and Casedata info

## [4.62.1]
### Fixed
- Case page crashing when adding a case to a group without providing a valid case name

## [4.62]
### Added
- Validate ClinVar submission objects using the ClinVar API
- Wrote tests for case and variant API endpoints
- Create ClinVar submissions from Scout using the ClinVar API
- Export Phenopacket for affected individual
- Import Phenopacket from JSON file or Phenopacket API backend server
- Use the new case name option for GENS requests
- Pre-validate refseq:HGVS items using VariantValidator in ClinVar submission form
### Fixed
- Fallback for empty alignment index for REViewer service
- Source link out for MIP 11.1 reference STR annotation
- Avoid duplicate causatives and pinned variants
- ClinVar clinical significance displays only the ACMG terms when user selects ACMG 2015 as assertion criteria
- Spacing between icon and text on Beacon and MatchMaker links on case page sidebar
- Truncate IDs and HGVS representations in ClinVar pages if longer than 25 characters
- Update ClinVar submission ID form
- Handle connection timeout when sending requests requests to external web services
- Validate any ClinVar submission regardless of its status
- Empty Phenopackets import crashes
- Stop Spinner on Phenopacket JSON download
### Changed
- Updated ClinVar submission instructions

## [4.61.1]
### Fixed
- Added `UMLS` as an option of `Condition ID type` in ClinVar Variant downloaded files
- Missing value for `Condition ID type` in ClinVar Variant downloaded files
- Possibility to open, close or delete a ClinVar submission even if it doesn't have an associated name
- Save SV type, ref and alt n. copies to exported ClinVar files
- Inner and outer start and stop SV coordinates not exported in ClinVar files
- ClinVar submissions page crashing when SV files don't contain breakpoint exact coordinates
- Align OMIM diagnoses with delete diagnosis button on case page
- In ClinVar form, reset condition list and customize help when condition ID changes

## [4.61]
### Added
- Filter case list by cases with variants in ClinVar submission
- Filter case list by cases containing RNA-seq data - gene_fusion_reports and sample-level tracks (splice junctions and RNA coverage)
- Additional case category `Ignored`, to be used for cases that don't fall in the existing 'inactive', 'archived', 'solved', 'prioritized' categories
- Display number of cases shown / total number of cases available for each category on Cases page
- Moved buttons to modify case status from sidebar to main case page
- Link to Mutalyzer Normalizer tool on variant's transcripts overview to retrieve official HVGS descriptions
- Option to manually load RNA MULTIQC report using the command `scout load report -t multiqc_rna`
- Load RNA MULTIQC automatically for a case if config file contains the `multiqc_rna` key/value
- Instructions in admin-guide on how to load case reports via the command line
- Possibility to filter RD variants by a specific genotype call
- Distinct colors for different inheritance models on RD Variant page
- Gene panels PDF export with case variants hits by variant type
- A couple of additional README badges for GitHub stats
- Upload and display of pipeline reference info and executable version yaml files as custom reports
- Testing CLI on hasta in PR template
### Changed
- Instructions on how to call dibs on scout-stage server in pull request template
- Deprecated CLI commands `scout load <delivery_report, gene_fusion_report, coverage_qc_report, cnv_report>` to replace them with command `scout load report -t <report type>`
- Refactored code to display and download custom case reports
- Do not export `Assertion method` and `Assertion method citation` to ClinVar submission files according to changes to ClinVar's submission spreadsheet templates.
- Simplified code to create and download ClinVar CSV files
- Colorize inheritance models badges by category on VariantS page
- `Safe variants matching` badge more visible on case page
### Fixed
- Non-admin users saving institute settings would clear loqusdb instance selection
- Layout of variant position, cytoband and type in SV variant summary
- Broken `Build Status - GitHub badge` on GitHub README page
- Visibility of text on grey badges in gene panels PDF exports
- Labels for dashboard search controls
- Dark mode visibility for ClinVar submission
- Whitespaces on outdated panel in extent report

## [4.60]
### Added
- Mitochondrial deletion signatures (mitosign) can be uploaded and shown with mtDNA report
- A `Type of analysis` column on Causatives and Validated variants pages
- List of "safe" gene panels available for matching causatives and managed variants in institute settings, to avoid secondary findings
- `svdb_origin` as a synonym for `FOUND_IN` to complement `set` for variants found by all callers
### Changed
- Hide removed gene panels by default in panels page
- Removed option for filtering cancer SVs by Tumor and Normal alt AF
- Hide links to coverage report from case dynamic HPO panel if cancer analysis
- Remove rerun emails and redirect users to the analysis order portal instead
- Updated clinical SVs igv.js track (dbVar) and added example of external track from `https://trackhubregistry.org/`
- Rewrote the ClinVar export module to simplify and add one variant at the time
- ClinVar submissions with phenotype conditions from: [OMIM, MedGen, Orphanet, MeSH, HP, MONDO]
### Fixed
- If trying to load a badly formatted .tsv file an error message is displayed.
- Avoid showing case as rerun when first attempt at case upload failed
- Dynamic autocomplete search not working on phenomodels page
- Callers added to variant when loading case
- Now possible to update managed variant from file without deleting it first
- Missing preselected chromosome when editing a managed variant
- Preselected variant type and subtype when editing a managed variant
- Typo in dbVar ClinVar track, hg19


## [4.59]
### Added
- Button to go directly to HPO SV filter variantS page from case
- `Scout-REViewer-Service` integration - show `REViewer` picture if available
- Link to HPO panel coverage overview on Case page
- Specify a confidence threshold (green|amber|red) when loading PanelApp panels
- Functional annotations in variants lists exports (all variants)
- Cancer/Normal VAFs and COSMIC ids in in variants lists exports (cancer variants)
### Changed
- Better visualization of regional annotation for long lists of genes in large SVs in Variants tables
- Order of cells in variants tables
- More evident links to gene coverage from Variant page
- Gene panels sorted by display name in the entire Case page
- Round CADD and GnomAD values in variants export files
### Fixed
- HPO filter button on SV variantS page
- Spacing between region|function cells in SVs lists
- Labels on gene panel Chanjo report
- Fixed ambiguous duplicated response headers when requesting a BAM file from /static
- Visited color link on gene coverage button (Variant page)

## [4.58.1]
### Fixed
- Case search with search strings that contain characters that can be escaped

## [4.58]
### Added
- Documentation on how to create/update PanelApp panels
- Add filter by local observations (archive) to structural variants filters
- Add more splicing consequences to SO term definitions
- Search for a specific gene in all gene panels
- Institute settings option to force show all variants on VariantS page for all cases of an institute
- Filter cases by validation pending status
- Link to The Clinical Knowledgebase (CKB) (https://ckb.jax.org/) in cancer variant's page
### Fixed
- Added a not-authorized `auto-login` fixture according to changes in Flask-Login 0.6.2
- Renamed `cache_timeout` param name of flask.send_file function to `max_age` (Flask 2.2 compliant)
- Replaced deprecated `app.config["JSON_SORT_KEYS"]` with app.json.sort_keys in app settings
- Bug in gene variants page (All SNVs and INDELs) when variant gene doesn't have a hgnc id that is found in the database
- Broken export of causatives table
- Query for genes in build 38 on `Search SNVs and INDELs` page
- Prevent typing special characters `^<>?!=\/` in case search form
- Search matching causatives also among research variants in other cases
- Links to variants in Verified variants page
- Broken filter institute cases by pinned gene
- Better visualization of long lists of genes in large SVs on Causative and Verified Variants page
- Reintroduced missing button to export Causative variants
- Better linking and display of matching causatives and managed variants
- Reduced code complexity in `scout/parse/variant/variant.py`
- Reduced complexity of code in `scout/build/variant/variant.py`

### Changed
- State that loqusdb observation is in current case if observations count is one and no cases are shown
- Better pagination and number of variants returned by queries in `Search SNVs and INDELs` page
- Refactored and simplified code used for collecting gene variants for `Search SNVs and INDELs` page
- Fix sidebar panel icons in Case view
- Fix panel spacing in Case view
- Removed unused database `sanger_ordered` and `case_id,category,rank_score` indexes (variant collection)
- Verified variants displayed in a dedicated page reachable from institute sidebar
- Unified stats in dashboard page
- Improved gene info for large SVs and cancer SVs
- Remove the unused `variant.str_variant` endpoint from variant views
- Easier editing of HPO gene panel on case page
- Assign phenotype panel less cramped on Case page
- Causatives and Verified variants pages to use the same template macro
- Allow hyphens in panel names
- Reduce resolution of example images
- Remove some animations in web gui which where rendered slow


## [4.57.4]
### Fixed
- Parsing of variant.FORMAT "DR" key in parse variant file

## [4.57.3]
### Fixed
- Export of STR verified variants
- Do not download as verified variants first verified and then reset to not validated
- Avoid duplicated lines in downloaded verified variants reflecting changes in variant validation status

## [4.57.2]
### Fixed
- Export of verified variants when variant gene has no transcripts
- HTTP 500 when visiting a the details page for a cancer variant that had been ranked with genmod

## [4.57.1]
### Fixed
- Updating/replacing a gene panel from file with a corrupted or malformed file

## [4.57]
### Added
- Display last 50 or 500 events for a user in a timeline
- Show dismiss count from other cases on matching variantS
- Save Beacon-related events in events collection
- Institute settings allow saving multiple loqusdb instances for one institute
- Display stats from multiple instances of loqusdb on variant page
- Display date and frequency of obs derived from count of local archive observations from MIP11 (requires fix in MIP)
### Changed
- Prior ACMG classifications view is no longer limited by pathogenicity
### Fixed
- Visibility of Sanger ordered badge on case page, light mode
- Some of the DataTables tables (Phenotypes and Diagnoses pages) got a bit dark in dark mode
- Remove all redundancies when displaying timeline events (some events are saved both as case-related and variant-related)
- Missing link in saved MatchMaker-related events
- Genes with mixed case gene symbols missing in PanelApp panels
- Alignment of elements on the Beacon submission modal window
- Locus info links from STR variantS page open in new browser tabs

## [4.56]
### Added
- Test for PanelApp panels loading
- `panel-umi` tag option when loading cancer analyses
### Changed
- Black text to make comments more visible in dark mode
- Loading PanelApp panels replaces pre-existing panels with same version
- Removed sidebar from Causatives page - navigation is available on the top bar for now
- Create ClinVar submissions from pinned variants list in case page
- Select which pinned variants will be included in ClinVar submission documents
### Fixed
- Remove a:visited css style from all buttons
- Update of HPO terms via command line
- Background color of `MIXED` and `PANEL-UMI` sequencing types on cases page
- Fixed regex error when searching for cases with query ending with `\ `
- Gene symbols on Causatives page lighter in dark mode
- SpliceAI tooltip of multigene variants

## [4.55]
### Changed
- Represent different tumor samples as vials in cases page
- Option to force-update the OMIM panel
### Fixed
- Low tumor purity badge alignment in cancer samples table on cancer case view
- VariantS comment popovers reactivate on hover
- Updating database genes in build 37
- ACMG classification summary hidden by sticky navbar
- Logo backgrounds fixed to white on welcome page
- Visited links turn purple again
- Style of link buttons and dropdown menus
- Update KUH and GMS logos
- Link color for Managed variants

## [4.54]
### Added
- Dark mode, using browser/OS media preference
- Allow marking case as solved without defining causative variants
- Admin users can create missing beacon datasets from the institute's settings page
- GenCC links on gene and variant pages
- Deprecation warnings when launching the app using a .yaml config file or loading cases using .ped files
### Changed
- Improved HTML syntax in case report template
- Modified message displayed when variant rank stats could not be calculated
- Expanded instructions on how to test on CG development server (cg-vm1)
- Added more somatic variant callers (Balsamic v9 SNV, develop SV)
### Fixed
- Remove load demo case command from docker-compose.yml
- Text elements being split across pages in PDF reports
- Made login password field of type `password` in LDAP login form
- Gene panels HTML select in institute's settings page
- Bootstrap upgraded to version 5
- Fix some Sourcery and SonarCloud suggestions
- Escape special characters in case search on institute and dashboard pages
- Broken case PDF reports when no Madeline pedigree image can be created
- Removed text-white links style that were invisible in new pages style
- Variants pagination after pressing "Filter variants" or "Clinical filter"
- Layout of buttons Matchmaker submission panel (case page)
- Removing cases from Matchmaker (simplified code and fixed functionality)
- Reintroduce check for missing alignment files purged from server

## [4.53]
### Added
### Changed
- Point Alamut API key docs link to new API version
- Parse dbSNP id from ID only if it says "rs", else use VEP CSQ fields
- Removed MarkupSafe from the dependencies
### Fixed
- Reintroduced loading of SVs for demo case 643595
- Successful parse of FOUND_IN should avoid GATK caller default
- All vulnerabilities flagged by SonarCloud

## [4.52]
### Added
- Demo cancer case gets loaded together with demo RD case in demo instance
- Parse REVEL_score alongside REVEL_rankscore from csq field and display it on SNV variant page
- Rank score results now show the ranking range
- cDNA and protein changes displayed on institute causatives pages
- Optional SESSION_TIMEOUT_MINUTES configuration in app config files
- Script to convert old OMIM case format (list of integers) to new format (list of dictionaries)
- Additional check for user logged in status before serving alignment files
- Download .cgh files from cancer samples table on cancer case page
- Number of documents and date of last update on genes page
### Changed
- Verify user before redirecting to IGV alignments and sashimi plots
- Build case IGV tracks starting from case and variant objects instead of passing all params in a form
- Unfreeze Werkzeug lib since Flask_login v.0.6 with bugfix has been released
- Sort gene panels by name (panelS and variant page)
- Removed unused `server.blueprints.alignviewers.unindexed_remote_static` endpoint
- User sessions to check files served by `server.blueprints.alignviewers.remote_static` endpoint
- Moved Beacon-related functions to a dedicated app extension
- Audit Filter now also loads filter displaying the variants for it
### Fixed
- Handle `attachment_filename` parameter renamed to `download_name` when Flask 2.2 will be released
- Removed cursor timeout param in cases find adapter function to avoid many code warnings
- Removed stream argument deprecation warning in tests
- Handle `no intervals found` warning in load_region test
- Beacon remove variants
- Protect remote_cors function in alignviewers view from Server-Side Request Forgery (SSRF)
- Check creation date of last document in gene collection to display when genes collection was updated last

## [4.51]
### Added
- Config file containing codecov settings for pull requests
- Add an IGV.js direct link button from case page
- Security policy file
- Hide/shade compound variants based on rank score on variantS from filter
- Chromograph legend documentation direct link
### Changed
- Updated deprecated Codecov GitHub action to v.2
- Simplified code of scout/adapter/mongo/variant
- Update IGV.js to v2.11.2
- Show summary number of variant gene panels on general report if more than 3
### Fixed
- Marrvel link for variants in genome build 38 (using liftover to build 37)
- Remove flags from codecov config file
- Fixed filter bug with high negative SPIDEX scores
- Renamed IARC TP53 button to to `TP53 Database`, modified also link since IARC has been moved to the US NCI: `https://tp53.isb-cgc.org/`
- Parsing new format of OMIM case info when exporting patients to Matchmaker
- Remove flask-debugtoolbar lib dependency that is using deprecated code and causes app to crash after new release of Jinja2 (3.1)
- Variant page crashing for cases with old OMIM terms structure (a list of integers instead of dictionary)
- Variant page crashing when creating MARRVEL link for cases with no genome build
- SpliceAI documentation link
- Fix deprecated `safe_str_cmp` import from `werkzeug.security` by freezing Werkzeug lib to v2.0 until Flask_login v.0.6 with bugfix is released
- List gene names densely in general report for SVs that contain more than 3 genes
- Show transcript ids on refseq genes on hg19 in IGV.js, using refgene source
- Display correct number of genes in general report for SVs that contain more than 32 genes
- Broken Google login after new major release of `lepture/authlib`
- Fix frequency and callers display on case general report

## [4.50.1]
### Fixed
- Show matching causative STR_repid for legacy str variants (pre Stranger hgnc_id)

## [4.50]
### Added
- Individual-specific OMIM terms
- OMIM disease descriptions in ClinVar submission form
- Add a toggle for melter rerun monitoring of cases
- Add a config option to show the rerun monitoring toggle
- Add a cli option to export cases with rerun monitoring enabled
- Add a link to STRipy for STR variants; shallow for ARX and HOXA13
- Hide by default variants only present in unaffected individuals in variants filters
- OMIM terms in general case report
- Individual-level info on OMIM and HPO terms in general case report
- PanelApp gene link among the external links on variant page
- Dashboard case filters fields help
- Filter cases by OMIM terms in cases and dashboard pages
### Fixed
- A malformed panel id request would crash with exception: now gives user warning flash with redirect
- Link to HPO resource file hosted on `http://purl.obolibrary.org`
- Gene search form when gene exists only in build 38
- Fixed odd redirect error and poor error message on missing column for gene panel csv upload
- Typo in parse variant transcripts function
- Modified keys name used to parse local observations (archived) frequencies to reflect change in MIP keys naming
- Better error handling for partly broken/timed out chanjo reports
- Broken javascript code when case Chromograph data is malformed
- Broader space for case synopsis in general report
- Show partial causatives on causatives and matching causatives panels
- Partial causative assignment in cases with no OMIM or HPO terms
- Partial causative OMIM select options in variant page
### Changed
- Slightly smaller and improved layout of content in case PDF report
- Relabel more cancer variant pages somatic for navigation
- Unify caseS nav links
- Removed unused `add_compounds` param from variant controllers function
- Changed default hg19 genome for IGV.js to legacy hg19_1kg_decoy to fix a few problematic loci
- Reduce code complexity (parse/ensembl.py)
- Silence certain fields in ClinVar export if prioritised ones exist (chrom-start-end if hgvs exist)
- Made phenotype non-mandatory when marking a variant as partial causative
- Only one phenotype condition type (OMIM or HPO) per variant is used in ClinVar submissions
- ClinVar submission variant condition prefers OMIM over HPO if available
- Use lighter version of gene objects in Omim MongoDB adapter, panels controllers, panels views and institute controllers
- Gene-variants table size is now adaptive
- Remove unused file upload on gene-variants page

## [4.49]
### Fixed
- Pydantic model types for genome_build, madeline_info, peddy_ped_check and peddy_sex_check, rank_model_version and sv_rank_model_version
- Replace `MatchMaker` with `Matchmaker` in all places visible by a user
- Save diagnosis labels along with OMIM terms in Matchmaker Exchange submission objects
- `libegl-mesa0_21.0.3-0ubuntu0.3~20.04.5_amd64.deb` lib not found by GitHub actions Docker build
- Remove unused `chromograph_image_files` and `chromograph_prefixes` keys saved when creating or updating an RD case
- Search managed variants by description and with ignore case
### Changed
- Introduced page margins on exported PDF reports
- Smaller gene fonts in downloaded HPO genes PDF reports
- Reintroduced gene coverage data in the PDF-exported general report of rare-disease cases
- Check for existence of case report files before creating sidebar links
- Better description of HPO and OMIM terms for patients submitted to Matchmaker Exchange
- Remove null non-mandatory key/values when updating a case
- Freeze WTForms<3 due to several form input rendering changes

## [4.48.1]
### Fixed
- General case PDF report for recent cases with no pedigree

## [4.48]
### Added
- Option to cancel a request for research variants in case page
### Changed
- Update igv.js to v2.10.5
- Updated example of a case delivery report
- Unfreeze cyvcf2
- Builder images used in Scout Dockerfiles
- Crash report email subject gives host name
- Export general case report to PDF using PDFKit instead of WeasyPrint
- Do not include coverage report in PDF case report since they might have different orientation
- Export cancer cases's "Coverage and QC report" to PDF using PDFKit instead of Weasyprint
- Updated cancer "Coverage and QC report" example
- Keep portrait orientation in PDF delivery report
- Export delivery report to PDF using PDFKit instead of Weasyprint
- PDF export of clinical and research HPO panels using PDFKit instead of Weasyprint
- Export gene panel report to PDF using PDFKit
- Removed WeasyPrint lib dependency

### Fixed
- Reintroduced missing links to Swegen and Beacon and dbSNP in RD variant page, summary section
- Demo delivery report orientation to fit new columns
- Missing delivery report in demo case
- Cast MNVs to SNV for test
- Export verified variants from all institutes when user is admin
- Cancer coverage and QC report not found for demo cancer case
- Pull request template instructions on how to deploy to test server
- PDF Delivery report not showing Swedac logo
- Fix code typos
- Disable codefactor raised by ESLint for javascript functions located on another file
- Loading spinner stuck after downloading a PDF gene panel report
- IGV browser crashing when file system with alignment files is not mounted

## [4.47]
### Added
- Added CADD, GnomAD and genotype calls to variantS export
### Changed
- Pull request template, to illustrate how to deploy pull request branches on cg-vm1 stage server
### Fixed
- Compiled Docker image contains a patched version (v4.9) of chanjo-report

## [4.46.1]
### Fixed
- Downloading of files generated within the app container (MT-report, verified variants, pedigrees, ..)

## [4.46]
### Added
- Created a Dockefile to be used to serve the dockerized app in production
- Modified the code to collect database params specified as env vars
- Created a GitHub action that pushes the Dockerfile-server image to Docker Hub (scout-server-stage) every time a PR is opened
- Created a GitHub action that pushes the Dockerfile-server image to Docker Hub (scout-server) every time a new release is created
- Reassign MatchMaker Exchange submission to another user when a Scout user is deleted
- Expose public API JSON gene panels endpoint, primarily to enable automated rerun checking for updates
- Add utils for dictionary type
- Filter institute cases using multiple HPO terms
- Vulture GitHub action to identify and remove unused variables and imports
### Changed
- Updated the python config file documentation in admin guide
- Case configuration parsing now uses Pydantic for improved typechecking and config handling
- Removed test matrices to speed up automatic testing of PRs
- Switch from Coveralls to Codecov to handle CI test coverage
- Speed-up CI tests by caching installation of libs and splitting tests into randomized groups using pytest-test-groups
- Improved LDAP login documentation
- Use lib flask-ldapconn instead of flask_ldap3_login> to handle ldap authentication
- Updated Managed variant documentation in user guide
- Fix and simplify creating and editing of gene panels
- Simplified gene variants search code
- Increased the height of the genes track in the IGV viewer
### Fixed
- Validate uploaded managed variant file lines, warning the user.
- Exporting validated variants with missing "genes" database key
- No results returned when searching for gene variants using a phenotype term
- Variants filtering by gene symbols file
- Make gene HGNC symbols field mandatory in gene variants page and run search only on form submit
- Make sure collaborator gene variants are still visible, even if HPO filter is used

## [4.45]
### Added
### Changed
- Start Scout also when loqusdbapi is not reachable
- Clearer definition of manual standard and custom inheritance models in gene panels
- Allow searching multiple chromosomes in filters
### Fixed
- Gene panel crashing on edit action

## [4.44]
### Added
### Changed
- Display Gene track beneath each sample track when displaying splice junctions in igv browser
- Check outdated gene symbols and update with aliases for both RD and cancer variantS
### Fixed
- Added query input check and fixed the Genes API endpoint to return a json formatted error when request is malformed
- Typo in ACMG BP6 tooltip

## [4.43.1]
### Added
- Added database index for OMIM disease term genes
### Changed
### Fixed
- Do not drop HPO terms collection when updating HPO terms via the command line
- Do not drop disease (OMIM) terms collection when updating diseases via the command line

## [4.43]
### Added
- Specify which collection(s) update/build indexes for
### Fixed
- Do not drop genes and transcripts collections when updating genes via the command line

## [4.42.1]
### Added
### Changed
### Fixed
- Freeze PyMongo lib to version<4.0 to keep supporting previous MongoDB versions
- Speed up gene panels creation and update by collecting only light gene info from database
- Avoid case page crash on Phenomizer queries timeout

## [4.42]
### Added
- Choose custom pinned variants to submit to MatchMaker Exchange
- Submit structural variant as genes to the MatchMaker Exchange
- Added function for maintainers and admins to remove gene panels
- Admins can restore deleted gene panels
- A development docker-compose file illustrating the scout/chanjo-report integration
- Show AD on variants view for cancer SV (tumor and normal)
- Cancer SV variants filter AD, AF (tumor and normal)
- Hiding the variants score column also from cancer SVs, as for the SNVs
### Changed
- Enforce same case _id and display_name when updating a case
- Enforce same individual ids, display names and affected status when updating a case
- Improved documentation for connecting to loqusdb instances (including loqusdbapi)
- Display and download HPO gene panels' gene symbols in italics
- A faster-built and lighter Docker image
- Reduce complexity of `panels` endpoint moving some code to the panels controllers
- Update requirements to use flask-ldap3-login>=0.9.17 instead of freezing WTForm
### Fixed
- Use of deprecated TextField after the upgrade of WTF to v3.0
- Freeze to WTForms to version < 3
- Remove the extra files (bed files and madeline.svg) introduced by mistake
- Cli command loading demo data in docker-compose when case custom images exist and is None
- Increased MongoDB connection serverSelectionTimeoutMS parameter to 30K (default value according to MongoDB documentation)
- Better differentiate old obs counts 0 vs N/A
- Broken cancer variants page when default gene panel was deleted
- Typo in tx_overview function in variant controllers file
- Fixed loqusdbapi SV search URL
- SV variants filtering using Decipher criterion
- Removing old gene panels that don't contain the `maintainer` key.

## [4.41.1]
### Fixed
- General reports crash for variant annotations with same variant on other cases

## [4.41]
### Added
- Extended the instructions for running the Scout Docker image (web app and cli).
- Enabled inclusion of custom images to STR variant view
### Fixed
- General case report sorting comments for variants with None genetic models
- Do not crash but redirect to variants page with error when a variant is not found for a case
- UCSC links coordinates for SV variants with start chromosome different than end chromosome
- Human readable variants name in case page for variants having start chromosome different from end chromosome
- Avoid always loading all transcripts when checking gene symbol: introduce gene captions
- Slow queries for evaluated variants on e.g. case page - use events instead
### Changed
- Rearrange variant page again, moving severity predictions down.
- More reactive layout width steps on variant page

## [4.40.1]
### Added
### Fixed
- Variants dismissed with inconsistent inheritance pattern can again be shown in general case report
- General report page for variants with genes=None
- General report crashing when variants have no panels
- Added other missing keys to case and variant dictionaries passed to general report
### Changed

## [4.40]
### Added
- A .cff citation file
- Phenotype search API endpoint
- Added pagination to phenotype API
- Extend case search to include internal MongoDB id
- Support for connecting to a MongoDB replica set (.py config files)
- Support for connecting to a MongoDB replica set (.yaml config files)
### Fixed
- Command to load the OMIM gene panel (`scout load panel --omim`)
- Unify style of pinned and causative variants' badges on case page
- Removed automatic spaces after punctuation in comments
- Remove the hardcoded number of total individuals from the variant's old observations panel
- Send delete requests to a connected Beacon using the DELETE method
- Layout of the SNV and SV variant page - move frequency up
### Changed
- Stop updating database indexes after loading exons via command line
- Display validation status badge also for not Sanger-sequenced variants
- Moved Frequencies, Severity and Local observations panels up in RD variants page
- Enabled Flask CORS to communicate CORS status to js apps
- Moved the code preparing the transcripts overview to the backend
- Refactored and filtered json data used in general case report
- Changed the database used in docker-compose file to use the official MongoDB v4.4 image
- Modified the Python (3.6, 3.8) and MongoDB (3.2, 4.4, 5.0) versions used in testing matrices (GitHub actions)
- Capitalize case search terms on institute and dashboard pages


## [4.39]
### Added
- COSMIC IDs collected from CSQ field named `COSMIC`
### Fixed
- Link to other causative variants on variant page
- Allow multiple COSMIC links for a cancer variant
- Fix floating text in severity box #2808
- Fixed MitoMap and HmtVar links for hg38 cases
- Do not open new browser tabs when downloading files
- Selectable IGV tracks on variant page
- Missing splice junctions button on variant page
- Refactor variantS representative gene selection, and use it also for cancer variant summary
### Changed
- Improve Javascript performance for displaying Chromograph images
- Make ClinVar classification more evident in cancer variant page

## [4.38]
### Added
- Option to hide Alamut button in the app config file
### Fixed
- Library deprecation warning fixed (insert is deprecated. Use insert_one or insert_many instead)
- Update genes command will not trigger an update of database indices any more
- Missing resources in temporary downloading directory when updating genes using the command line
- Restore previous variant ACMG classification in a scrollable div
- Loading spinner not stopping after downloading PDF case reports and variant list export
- Add extra Alamut links higher up on variant pages
- Improve UX for phenotypes in case page
- Filter and export of STR variants
- Update look of variants page navigation buttons
### Changed

## [4.37]
### Added
- Highlight and show version number for RefSeq MANE transcripts.
- Added integration to a rerunner service for toggling reanalysis with updated pedigree information
- SpliceAI display and parsing from VEP CSQ
- Display matching tiered variants for cancer variants
- Display a loading icon (spinner) until the page loads completely
- Display filter badges in cancer variants list
- Update genes from pre-downloaded file resources
- On login, OS, browser version and screen size are saved anonymously to understand how users are using Scout
- API returning institutes data for a given user: `/api/v1/institutes`
- API returning case data for a given institute: `/api/v1/institutes/<institute_id>/cases`
- Added GMS and Lund university hospital logos to login page
- Made display of Swedac logo configurable
- Support for displaying custom images in case view
- Individual-specific HPO terms
- Optional alamut_key in institute settings for Alamut Plus software
- Case report API endpoint
- Tooltip in case explaining that genes with genome build different than case genome build will not be added to dynamic HPO panel.
- Add DeepVariant as a caller
### Fixed
- Updated IGV to v2.8.5 to solve missing gene labels on some zoom levels
- Demo cancer case config file to load somatic SNVs and SVs only.
- Expand list of refseq trancripts in ClinVar submission form
- Renamed `All SNVs and INDELs` institute sidebar element to `Search SNVs and INDELs` and fixed its style.
- Add missing parameters to case load-config documentation
- Allow creating/editing gene panels and dynamic gene panels with genes present in genome build 38
- Bugfix broken Pytests
- Bulk dismissing variants error due to key conversion from string to integer
- Fix typo in index documentation
- Fixed crash in institute settings page if "collaborators" key is not set in database
- Don't stop Scout execution if LoqusDB call fails and print stacktrace to log
- Bug when case contains custom images with value `None`
- Bug introduced when fixing another bug in Scout-LoqusDB interaction
- Loading of OMIM diagnoses in Scout demo instance
- Remove the docker-compose with chanjo integration because it doesn't work yet.
- Fixed standard docker-compose with scout demo data and database
- Clinical variant assessments not present for pinned and causative variants on case page.
- MatchMaker matching one node at the time only
- Remove link from previously tiered variants badge in cancer variants page
- Typo in gene cell on cancer variants page
- Managed variants filter form
### Changed
- Better naming for variants buttons on cancer track (somatic, germline). Also show cancer research button if available.
- Load case with missing panels in config files, but show warning.
- Changing the (Female, Male) symbols to (F/M) letters in individuals_table and case-sma.
- Print stacktrace if case load command fails
- Added sort icon and a pointer to the cursor to all tables with sortable fields
- Moved variant, gene and panel info from the basic pane to summary panel for all variants.
- Renamed `Basics` panel to `Classify` on variant page.
- Revamped `Basics` panel to a panel dedicated to classify variants
- Revamped the summary panel to be more compact.
- Added dedicated template for cancer variants
- Removed Gene models, Gene annotations and Conservation panels for cancer variants
- Reorganized the orders of panels for variant and cancer variant views
- Added dedicated variant quality panel and removed relevant panes
- A more compact case page
- Removed OMIM genes panel
- Make genes panel, pinned variants panel, causative variants panel and ClinVar panel scrollable on case page
- Update to Scilifelab's 2020 logo
- Update Gens URL to support Gens v2.0 format
- Refactor tests for parsing case configurations
- Updated links to HPO downloadable resources
- Managed variants filtering defaults to all variant categories
- Changing the (Kind) drop-down according to (Category) drop-down in Managed variant add variant
- Moved Gens button to individuals table
- Check resource files availability before starting updating OMIM diagnoses
- Fix typo in `SHOW_OBSERVED_VARIANT_ARCHIVE` config param

## [4.36]
### Added
- Parse and save splice junction tracks from case config file
- Tooltip in observations panel, explaining that case variants with no link might be old variants, not uploaded after a case rerun
### Fixed
- Warning on overwriting variants with same position was no longer shown
- Increase the height of the dropdowns to 425px
- More indices for the case table as it grows, specifically for causatives queries
- Splice junction tracks not centered over variant genes
- Total number of research variants count
- Update variants stats in case documents every time new variants are loaded
- Bug in flashing warning messages when filtering variants
### Changed
- Clearer warning messages for genes and gene/gene-panels searches in variants filters

## [4.35]
### Added
- A new index for hgnc_symbol in the hgnc_gene collection
- A Pedigree panel in STR page
- Display Tier I and II variants in case view causatives card for cancer cases
### Fixed
- Send partial file data to igv.js when visualizing sashimi plots with splice junction tracks
- Research variants filtering by gene
- Do not attempt to populate annotations for not loaded pinned/causatives
- Add max-height to all dropdowns in filters
### Changed
- Switch off non-clinical gene warnings when filtering research variants
- Don't display OMIM disease card in case view for cancer cases
- Refactored Individuals and Causative card in case view for cancer cases
- Update and style STR case report

## [4.34]
### Added
- Saved filter lock and unlock
- Filters can optionally be marked audited, logging the filter name, user and date on the case events and general report.
- Added `ClinVar hits` and `Cosmic hits` in cancer SNVs filters
- Added `ClinVar hits` to variants filter (rare disease track)
- Load cancer demo case in docker-compose files (default and demo file)
- Inclusive-language check using [woke](https://github.com/get-woke/woke) github action
- Add link to HmtVar for mitochondrial variants (if VCF is annotated with HmtNote)
- Grey background for dismissed compounds in variants list and variant page
- Pin badge for pinned compounds in variants list and variant page
- Support LoqusDB REST API queries
- Add a docker-compose-matchmaker under scout/containers/development to test matchmaker locally
- Script to investigate consequences of symbol search bug
- Added GATK to list of SV and cancer SV callers
### Fixed
- Make MitoMap link work for hg38 again
- Export Variants feature crashing when one of the variants has no primary transcripts
- Redirect to last visited variantS page when dismissing variants from variants list
- Improved matching of SVs Loqus occurrences in other cases
- Remove padding from the list inside (Matching causatives from other cases) panel
- Pass None to get_app function in CLI base since passing script_info to app factory functions was deprecated in Flask 2.0
- Fixed failing tests due to Flask update to version 2.0
- Speed up user events view
- Causative view sort out of memory error
- Use hgnc_id for gene filter query
- Typo in case controllers displaying an error every time a patient is matched against external MatchMaker nodes
- Do not crash while attempting an update for variant documents that are too big (> 16 MB)
- Old STR causatives (and other variants) may not have HGNC symbols - fix sort lambda
- Check if gene_obj has primary_transcript before trying to access it
- Warn if a gene manually searched is in a clinical panel with an outdated name when filtering variants
- ChrPos split js not needed on STR page yet
### Changed
- Remove parsing of case `genome_version`, since it's not used anywhere downstream
- Introduce deprecation warning for Loqus configs that are not dictionaries
- SV clinical filter no longer filters out sub 100 nt variants
- Count cases in LoqusDB by variant type
- Commit pulse repo badge temporarily set to weekly
- Sort ClinVar submissions objects by ascending "Last evaluated" date
- Refactored the MatchMaker integration as an extension
- Replaced some sensitive words as suggested by woke linter
- Documentation for load-configuration rewritten.
- Add styles to MatchMaker matches table
- More detailed info on the data shared in MatchMaker submission form

## [4.33.1]
### Fixed
- Include markdown for release autodeploy docs
- Use standard inheritance model in ClinVar (https://ftp.ncbi.nlm.nih.gov/pub/GTR/standard_terms/Mode_of_inheritance.txt)
- Fix issue crash with variants that have been unflagged causative not being available in other causatives
### Added
### Changed

## [4.33]
### Fixed
- Command line crashing when updating an individual not found in database
- Dashboard page crashing when filters return no data
- Cancer variants filter by chromosome
- /api/v1/genes now searches for genes in all genome builds by default
- Upgraded igv.js to version 2.8.1 (Fixed Unparsable bed record error)
### Added
- Autodeploy docs on release
- Documentation for updating case individuals tracks
- Filter cases and dashboard stats by analysis track
### Changed
- Changed from deprecated db update method
- Pre-selected fields to run queries with in dashboard page
- Do not filter by any institute when first accessing the dashboard
- Removed OMIM panel in case view for cancer cases
- Display Tier I and II variants in case view causatives panel for cancer cases
- Refactored Individuals and Causative panels in case view for cancer cases

## [4.32.1]
### Fixed
- iSort lint check only
### Changed
- Institute cases page crashing when a case has track:Null
### Added

## [4.32]
### Added
- Load and show MITOMAP associated diseases from VCF (INFO field: MitomapAssociatedDiseases, via HmtNote)
- Show variant allele frequencies for mitochondrial variants (GRCh38 cases)
- Extend "public" json API with diseases (OMIM) and phenotypes (HPO)
- HPO gene list download now has option for clinical and non-clinical genes
- Display gene splice junctions data in sashimi plots
- Update case individuals with splice junctions tracks
- Simple Docker compose for development with local build
- Make Phenomodels subpanels collapsible
- User side documentation of cytogenomics features (Gens, Chromograph, vcf2cytosure, rhocall)
- iSort GitHub Action
- Support LoqusDB REST API queries
### Fixed
- Show other causative once, even if several events point to it
- Filtering variants by mitochondrial chromosome for cases with genome build=38
- HPO gene search button triggers any warnings for clinical / non-existing genes also on first search
- Fixed a bug in variants pages caused by MT variants without alt_frequency
- Tests for CADD score parsing function
- Fixed the look of IGV settings on SNV variant page
- Cases analyzed once shown as `rerun`
- Missing case track on case re-upload
- Fixed severity rank for SO term "regulatory region ablation"
### Changed
- Refactor according to CodeFactor - mostly reuse of duplicated code
- Phenomodels language adjustment
- Open variants in a new window (from variants page)
- Open overlapping and compound variants in a new window (from variant page)
- gnomAD link points to gnomAD v.3 (build GRCh38) for mitochondrial variants.
- Display only number of affected genes for dismissed SVs in general report
- Chromosome build check when populating the variants filter chromosome selection
- Display mitochondrial and rare diseases coverage report in cases with missing 'rare' track

## [4.31.1]
### Added
### Changed
- Remove mitochondrial and coverage report from cancer cases sidebar
### Fixed
- ClinVar page when dbSNP id is None

## [4.31]
### Added
- gnomAD annotation field in admin guide
- Export also dynamic panel genes not associated to an HPO term when downloading the HPO panel
- Primary HGNC transcript info in variant export files
- Show variant quality (QUAL field from vcf) in the variant summary
- Load/update PDF gene fusion reports (clinical and research) generated with Arriba
- Support new MANE annotations from VEP (both MANE Select and MANE Plus Clinical)
- Display on case activity the event of a user resetting all dismissed variants
- Support gnomAD population frequencies for mitochondrial variants
- Anchor links in Casedata ClinVar panels to redirect after renaming individuals
### Fixed
- Replace old docs link www.clinicalgenomics.se/scout with new https://clinical-genomics.github.io/scout
- Page formatting issues whenever case and variant comments contain extremely long strings with no spaces
- Chromograph images can be one column and have scrollbar. Removed legacy code.
- Column labels for ClinVar case submission
- Page crashing looking for LoqusDB observation when variant doesn't exist
- Missing inheritance models and custom inheritance models on newly created gene panels
- Accept only numbers in managed variants filter as position and end coordinates
- SNP id format and links in Variant page, ClinVar submission form and general report
- Case groups tooltip triggered only when mouse is on the panel header
- Loadable filters displayed in alphabetical order on variants page
### Changed
- A more compact case groups panel
- Added landscape orientation CSS style to cancer coverage and QC demo report
- Improve user documentation to create and save new gene panels
- Removed option to use space as separator when uploading gene panels
- Separating the columns of standard and custom inheritance models in gene panels
- Improved ClinVar instructions for users using non-English Excel

## [4.30.2]
### Added
### Fixed
- Use VEP RefSeq ID if RefSeq list is empty in RefSeq transcripts overview
- Bug creating variant links for variants with no end_chrom
### Changed

## [4.30.1]
### Added
### Fixed
- Cryptography dependency fixed to use version < 3.4
### Changed

## [4.30]
### Added
- Introduced a `reset dismiss variant` verb
- Button to reset all dismissed variants for a case
- Add black border to Chromograph ideograms
- Show ClinVar annotations on variantS page
- Added integration with GENS, copy number visualization tool
- Added a VUS label to the manual classification variant tags
- Add additional information to SNV verification emails
- Tooltips documenting manual annotations from default panels
- Case groups now show bam files from all cases on align view
### Fixed
- Center initial igv view on variant start with SNV/indels
- Don't set initial igv view to negative coordinates
- Display of GQ for SV and STR
- Parsing of AD and related info for STRs
- LoqusDB field in institute settings accepts only existing Loqus instances
- Fix DECIPHER link to work after DECIPHER migrated to GRCh38
- Removed visibility window param from igv.js genes track
- Updated HPO download URL
- Patch HPO download test correctly
- Reference size on STR hover not needed (also wrong)
- Introduced genome build check (allowed values: 37, 38, "37", "38") on case load
- Improve case searching by assignee full name
- Populating the LoqusDB select in institute settings
### Changed
- Cancer variants table header (pop freq etc)
- Only admin users can modify LoqusDB instance in Institute settings
- Style of case synopsis, variants and case comments
- Switched to igv.js 2.7.5
- Do not choke if case is missing research variants when research requested
- Count cases in LoqusDB by variant type
- Introduce deprecation warning for Loqus configs that are not dictionaries
- Improve create new gene panel form validation
- Make XM- transcripts less visible if they don't overlap with transcript refseq_id in variant page
- Color of gene panels and comments panels on cases and variant pages
- Do not choke if case is missing research variants when reserch requested

## [4.29.1]
### Added
### Fixed
- Always load STR variants regardless of RankScore threshold (hotfix)
### Changed

## [4.29]
### Added
- Added a page about migrating potentially breaking changes to the documentation
- markdown_include in development requirements file
- STR variants filter
- Display source, Z-score, inheritance pattern for STR annotations from Stranger (>0.6.1) if available
- Coverage and quality report to cancer view
### Fixed
- ACMG classification page crashing when trying to visualize a classification that was removed
- Pretty print HGVS on gene variants (URL-decode VEP)
- Broken or missing link in the documentation
- Multiple gene names in ClinVar submission form
- Inheritance model select field in ClinVar submission
- IGV.js >2.7.0 has an issue with the gene track zoom levels - temp freeze at 2.7.0
- Revert CORS-anywhere and introduce a local http proxy for cloud tracks
### Changed

## [4.28]
### Added
- Chromograph integration for displaying PNGs in case-page
- Add VAF to cancer case general report, and remove some of its unused fields
- Variants filter compatible with genome browser location strings
- Support for custom public igv tracks stored on the cloud
- Add tests to increase testing coverage
- Update case variants count after deleting variants
- Update IGV.js to latest (v2.7.4)
- Bypass igv.js CORS check using `https://github.com/Rob--W/cors-anywhere`
- Documentation on default and custom IGV.js tracks (admin docs)
- Lock phenomodels so they're editable by admins only
- Small case group assessment sharing
- Tutorial and files for deploying app on containers (Kubernetes pods)
- Canonical transcript and protein change of canonical transcript in exported variants excel sheet
- Support for Font Awesome version 6
- Submit to Beacon from case page sidebar
- Hide dismissed variants in variants pages and variants export function
- Systemd service files and instruction to deploy Scout using podman
### Fixed
- Bugfix: unused `chromgraph_prefix |tojson` removed
- Freeze coloredlogs temporarily
- Marrvel link
- Don't show TP53 link for silent or synonymous changes
- OMIM gene field accepts any custom number as OMIM gene
- Fix Pytest single quote vs double quote string
- Bug in gene variants search by similar cases and no similar case is found
- Delete unused file `userpanel.py`
- Primary transcripts in variant overview and general report
- Google OAuth2 login setup in README file
- Redirect to 'missing file'-icon if configured Chromograph file is missing
- Javascript error in case page
- Fix compound matching during variant loading for hg38
- Cancer variants view containing variants dismissed with cancer-specific reasons
- Zoom to SV variant length was missing IGV contig select
- Tooltips on case page when case has no default gene panels
### Changed
- Save case variants count in case document and not in sessions
- Style of gene panels multiselect on case page
- Collapse/expand main HPO checkboxes in phenomodel preview
- Replaced GQ (Genotype quality) with VAF (Variant allele frequency) in cancer variants GT table
- Allow loading of cancer cases with no tumor_purity field
- Truncate cDNA and protein changes in case report if longer than 20 characters


## [4.27]
### Added
- Exclude one or more variant categories when running variants delete command
### Fixed
### Changed

## [4.26.1]
### Added
### Fixed
- Links with 1-letter aa codes crash on frameshift etc
### Changed

## [4.26]
### Added
- Extend the delete variants command to print analysis date, track, institute, status and research status
- Delete variants by type of analysis (wgs|wes|panel)
- Links to cBioPortal, MutanTP53, IARC TP53, OncoKB, MyCancerGenome, CIViC
### Fixed
- Deleted variants count
### Changed
- Print output of variants delete command as a tab separated table

## [4.25]
### Added
- Command line function to remove variants from one or all cases
### Fixed
- Parse SMN None calls to None rather than False

## [4.24.1]
### Fixed
- Install requirements.txt via setup file

## [4.24]
### Added
- Institute-level phenotype models with sub-panels containing HPO and OMIM terms
- Runnable Docker demo
- Docker image build and push github action
- Makefile with shortcuts to docker commands
- Parse and save synopsis, phenotype and cohort terms from config files upon case upload
### Fixed
- Update dismissed variant status when variant dismissed key is missing
- Breakpoint two IGV button now shows correct chromosome when different from bp1
- Missing font lib in Docker image causing the PDF report download page to crash
- Sentieon Manta calls lack Somaticscore - load anyway
- ClinVar submissions crashing due to pinned variants that are not loaded
- Point ExAC pLI score to new gnomad server address
- Bug uploading cases missing phenotype terms in config file
- STRs loaded but not shown on browser page
- Bug when using adapter.variant.get_causatives with case_id without causatives
- Problem with fetching "solved" from scout export cases cli
- Better serialising of datetime and bson.ObjectId
- Added `volumes` folder to .gitignore
### Changed
- Make matching causative and managed variants foldable on case page
- Remove calls to PyMongo functions marked as deprecated in backend and frontend(as of version 3.7).
- Improved `scout update individual` command
- Export dynamic phenotypes with ordered gene lists as PDF


## [4.23]
### Added
- Save custom IGV track settings
- Show a flash message with clear info about non-valid genes when gene panel creation fails
- CNV report link in cancer case side navigation
- Return to comment section after editing, deleting or submitting a comment
- Managed variants
- MT vs 14 chromosome mean coverage stats if Scout is connected to Chanjo
### Fixed
- missing `vcf_cancer_sv` and `vcf_cancer_sv_research` to manual.
- Split ClinVar multiple clnsig values (slash-separated) and strip them of underscore for annotations without accession number
- Timeout of `All SNVs and INDELs` page when no valid gene is provided in the search
- Round CADD (MIPv9)
- Missing default panel value
- Invisible other causatives lines when other causatives lack gene symbols
### Changed
- Do not freeze mkdocs-material to version 4.6.1
- Remove pre-commit dependency

## [4.22]
### Added
- Editable cases comments
- Editable variants comments
### Fixed
- Empty variant activity panel
- STRs variants popover
- Split new ClinVar multiple significance terms for a variant
- Edit the selected comment, not the latest
### Changed
- Updated RELEASE docs.
- Pinned variants card style on the case page
- Merged `scout export exons` and `scout view exons` commands


## [4.21.2]
### Added
### Fixed
- Do not pre-filter research variants by (case-default) gene panels
- Show OMIM disease tooltip reliably
### Changed

## [4.21.1]
### Added
### Fixed
- Small change to Pop Freq column in variants ang gene panels to avoid strange text shrinking on small screens
- Direct use of HPO list for Clinical HPO SNV (and cancer SNV) filtering
- PDF coverage report redirecting to login page
### Changed
- Remove the option to dismiss single variants from all variants pages
- Bulk dismiss SNVs, SVs and cancer SNVs from variants pages

## [4.21]
### Added
- Support to configure LoqusDB per institute
- Highlight causative variants in the variants list
- Add tests. Mostly regarding building internal datatypes.
- Remove leading and trailing whitespaces from panel_name and display_name when panel is created
- Mark MANE transcript in list of transcripts in "Transcript overview" on variant page
- Show default panel name in case sidebar
- Previous buttons for variants pagination
- Adds a gh action that checks that the changelog is updated
- Adds a gh action that deploys new releases automatically to pypi
- Warn users if case default panels are outdated
- Define institute-specific gene panels for filtering in institute settings
- Use institute-specific gene panels in variants filtering
- Show somatic VAF for pinned and causative variants on case page

### Fixed
- Report pages redirect to login instead of crashing when session expires
- Variants filter loading in cancer variants page
- User, Causative and Cases tables not scaling to full page
- Improved docs for an initial production setup
- Compatibility with latest version of Black
- Fixed tests for Click>7
- Clinical filter required an extra click to Filter to return variants
- Restore pagination and shrink badges in the variants page tables
- Removing a user from the command line now inactivates the case only if user is last assignee and case is active
- Bugfix, LoqusDB per institute feature crashed when institute id was empty string
- Bugfix, LoqusDB calls where missing case count
- filter removal and upload for filters deleted from another page/other user
- Visualize outdated gene panels info in a popover instead of a tooltip in case page side panel

### Changed
- Highlight color on normal STRs in the variants table from green to blue
- Display breakpoints coordinates in verification emails only for structural variants


## [4.20]
### Added
- Display number of filtered variants vs number of total variants in variants page
- Search case by HPO terms
- Dismiss variant column in the variants tables
- Black and pre-commit packages to dev requirements

### Fixed
- Bug occurring when rerun is requested twice
- Peddy info fields in the demo config file
- Added load config safety check for multiple alignment files for one individual
- Formatting of cancer variants table
- Missing Score in SV variants table

### Changed
- Updated the documentation on how to create a new software release
- Genome build-aware cytobands coordinates
- Styling update of the Matchmaker card
- Select search type in case search form


## [4.19]

### Added
- Show internal ID for case
- Add internal ID for downloaded CGH files
- Export dynamic HPO gene list from case page
- Remove users as case assignees when their account is deleted
- Keep variants filters panel expanded when filters have been used

### Fixed
- Handle the ProxyFix ModuleNotFoundError when Werkzeug installed version is >1.0
- General report formatting issues whenever case and variant comments contain extremely long strings with no spaces

### Changed
- Created an institute wrapper page that contains list of cases, causatives, SNVs & Indels, user list, shared data and institute settings
- Display case name instead of case ID on clinVar submissions
- Changed icon of sample update in clinVar submissions


## [4.18]

### Added
- Filter cancer variants on cytoband coordinates
- Show dismiss reasons in a badge with hover for clinical variants
- Show an ellipsis if 10 cases or more to display with loqusdb matches
- A new blog post for version 4.17
- Tooltip to better describe Tumor and Normal columns in cancer variants
- Filter cancer SNVs and SVs by chromosome coordinates
- Default export of `Assertion method citation` to clinVar variants submission file
- Button to export up to 500 cancer variants, filtered or not
- Rename samples of a clinVar submission file

### Fixed
- Apply default gene panel on return to cancer variantS from variant view
- Revert to certificate checking when asking for Chanjo reports
- `scout download everything` command failing while downloading HPO terms

### Changed
- Turn tumor and normal allelic fraction to decimal numbers in tumor variants page
- Moved clinVar submissions code to the institutes blueprints
- Changed name of clinVar export files to FILENAME.Variant.csv and FILENAME.CaseData.csv
- Switched Google login libraries from Flask-OAuthlib to Authlib


## [4.17.1]

### Fixed
- Load cytobands for cases with chromosome build not "37" or "38"


## [4.17]

### Added
- COSMIC badge shown in cancer variants
- Default gene-panel in non-cancer structural view in url
- Filter SNVs and SVs by cytoband coordinates
- Filter cancer SNV variants by alt allele frequency in tumor
- Correct genome build in UCSC link from structural variant page



### Fixed
- Bug in clinVar form when variant has no gene
- Bug when sharing cases with the same institute twice
- Page crashing when removing causative variant tag
- Do not default to GATK caller when no caller info is provided for cancer SNVs


## [4.16.1]

### Fixed
- Fix the fix for handling of delivery reports for rerun cases

## [4.16]

### Added
- Adds possibility to add "lims_id" to cases. Currently only stored in database, not shown anywhere
- Adds verification comment box to SVs (previously only available for small variants)
- Scrollable pedigree panel

### Fixed
- Error caused by changes in WTForm (new release 2.3.x)
- Bug in OMIM case page form, causing the page to crash when a string was provided instead of a numerical OMIM id
- Fix Alamut link to work properly on hg38
- Better handling of delivery reports for rerun cases
- Small CodeFactor style issues: matchmaker results counting, a couple of incomplete tests and safer external xml
- Fix an issue with Phenomizer introduced by CodeFactor style changes

### Changed
- Updated the version of igv.js to 2.5.4

## [4.15.1]

### Added
- Display gene names in ClinVar submissions page
- Links to Varsome in variant transcripts table

### Fixed
- Small fixes to ClinVar submission form
- Gene panel page crash when old panel has no maintainers

## [4.15]

### Added
- Clinvar CNVs IGV track
- Gene panels can have maintainers
- Keep variant actions (dismissed, manual rank, mosaic, acmg, comments) upon variant re-upload
- Keep variant actions also on full case re-upload

### Fixed
- Fix the link to Ensembl for SV variants when genome build 38.
- Arrange information in columns on variant page
- Fix so that new cosmic identifier (COSV) is also acceptable #1304
- Fixed COSMIC tag in INFO (outside of CSQ) to be parses as well with `&` splitter.
- COSMIC stub URL changed to https://cancer.sanger.ac.uk/cosmic/search?q= instead.
- Updated to a version of IGV where bigBed tracks are visualized correctly
- Clinvar submission files are named according to the content (variant_data and case_data)
- Always show causatives from other cases in case overview
- Correct disease associations for gene symbol aliases that exist as separate genes
- Re-add "custom annotations" for SV variants
- The override ClinVar P/LP add-in in the Clinical Filter failed for new CSQ strings

### Changed
- Runs all CI checks in github actions

## [4.14.1]

### Fixed
- Error when variant found in loqusdb is not loaded for other case

## [4.14]

### Added
- Use github actions to run tests
- Adds CLI command to update individual alignments path
- Update HPO terms using downloaded definitions files
- Option to use alternative flask config when running `scout serve`
- Requirement to use loqusdb >= 2.5 if integrated

### Fixed
- Do not display Pedigree panel in cancer view
- Do not rely on internet connection and services available when running CI tests
- Variant loading assumes GATK if no caller set given and GATK filter status is seen in FILTER
- Pass genome build param all the way in order to get the right gene mappings for cases with build 38
- Parse correctly variants with zero frequency values
- Continue even if there are problems to create a region vcf
- STR and cancer variant navigation back to variants pages could fail

### Changed
- Improved code that sends requests to the external APIs
- Updates ranges for user ranks to fit todays usage
- Run coveralls on github actions instead of travis
- Run pip checks on github actions instead of coveralls
- For hg38 cases, change gnomAD link to point to version 3.0 (which is hg38 based)
- Show pinned or causative STR variants a bit more human readable

## [4.13.1]

### Added
### Fixed
- Typo that caused not all clinvar conflicting interpretations to be loaded no matter what
- Parse and retrieve clinvar annotations from VEP-annotated (VEP 97+) CSQ VCF field
- Variant clinvar significance shown as `not provided` whenever is `Uncertain significance`
- Phenomizer query crashing when case has no HPO terms assigned
- Fixed a bug affecting `All SNVs and INDELs` page when variants don't have canonical transcript
- Add gene name or id in cancer variant view

### Changed
- Cancer Variant view changed "Variant:Transcript:Exon:HGVS" to "Gene:Transcript:Exon:HGVS"

## [4.13]

### Added
- ClinVar SNVs track in IGV
- Add SMA view with SMN Copy Number data
- Easier to assign OMIM diagnoses from case page
- OMIM terms and specific OMIM term page

### Fixed
- Bug when adding a new gene to a panel
- Restored missing recent delivery reports
- Fixed style and links to other reports in case side panel
- Deleting cases using display_name and institute not deleting its variants
- Fixed bug that caused coordinates filter to override other filters
- Fixed a problem with finding some INS in loqusdb
- Layout on SV page when local observations without cases are present
- Make scout compatible with the new HPO definition files from `http://compbio.charite.de/jenkins/`
- General report visualization error when SNVs display names are very long


### Changed


## [4.12.4]

### Fixed
- Layout on SV page when local observations without cases are present

## [4.12.3]

### Fixed
- Case report when causative or pinned SVs have non null allele frequencies

## [4.12.2]

### Fixed
- SV variant links now take you to the SV variant page again
- Cancer variant view has cleaner table data entries for "N/A" data
- Pinned variant case level display hotfix for cancer and str - more on this later
- Cancer variants show correct alt/ref reads mirroring alt frequency now
- Always load all clinical STR variants even if a region load is attempted - index may be missing
- Same case repetition in variant local observations

## [4.12.1]

### Fixed
- Bug in variant.gene when gene has no HGVS description


## [4.12]

### Added
- Accepts `alignment_path` in load config to pass bam/cram files
- Display all phenotypes on variant page
- Display hgvs coordinates on pinned and causatives
- Clear panel pending changes
- Adds option to setup the database with static files
- Adds cli command to download the resources from CLI that scout needs
- Adds test files for merged somatic SV and CNV; as well as merged SNV, and INDEL part of #1279
- Allows for upload of OMIM-AUTO gene panel from static files without api-key

### Fixed
- Cancer case HPO panel variants link
- Fix so that some drop downs have correct size
- First IGV button in str variants page
- Cancer case activates on SNV variants
- Cases activate when STR variants are viewed
- Always calculate code coverage
- Pinned/Classification/comments in all types of variants pages
- Null values for panel's custom_inheritance_models
- Discrepancy between the manual disease transcripts and those in database in gene-edit page
- ACMG classification not showing for some causatives
- Fix bug which caused IGV.js to use hg19 reference files for hg38 data
- Bug when multiple bam files sources with non-null values are available


### Changed
- Renamed `requests` file to `scout_requests`
- Cancer variant view shows two, instead of four, decimals for allele and normal


## [4.11.1]

### Fixed
- Institute settings page
- Link institute settings to sharing institutes choices

## [4.11.0]

### Added
- Display locus name on STR variant page
- Alternative key `GNOMADAF_popmax` for Gnomad popmax allele frequency
- Automatic suggestions on how to improve the code on Pull Requests
- Parse GERP, phastCons and phyloP annotations from vep annotated CSQ fields
- Avoid flickering comment popovers in variant list
- Parse REVEL score from vep annotated CSQ fields
- Allow users to modify general institute settings
- Optionally format code automatically on commit
- Adds command to backup vital parts `scout export database`
- Parsing and displaying cancer SV variants from Manta annotated VCF files
- Dismiss cancer snv variants with cancer-specific options
- Add IGV.js UPD, RHO and TIDDIT coverage wig tracks.


### Fixed
- Slightly darker page background
- Fixed an issued with parsed conservation values from CSQ
- Clinvar submissions accessible to all users of an institute
- Header toolbar when on Clinvar page now shows institute name correctly
- Case should not always inactivate upon update
- Show dismissed snv cancer variants as grey on the cancer variants page
- Improved style of mappability link and local observations on variant page
- Convert all the GET requests to the igv view to POST request
- Error when updating gene panels using a file containing BOM chars
- Add/replace gene radio button not working in gene panels


## [4.10.1]

### Fixed
- Fixed issue with opening research variants
- Problem with coveralls not called by Travis CI
- Handle Biomart service down in tests


## [4.10.0]

### Added
- Rank score model in causatives page
- Exportable HPO terms from phenotypes page
- AMP guideline tiers for cancer variants
- Adds scroll for the transcript tab
- Added CLI option to query cases on time since case event was added
- Shadow clinical assessments also on research variants display
- Support for CRAM alignment files
- Improved str variants view : sorting by locus, grouped by allele.
- Delivery report PDF export
- New mosaicism tag option
- Add or modify individuals' age or tissue type from case page
- Display GC and allele depth in causatives table.
- Included primary reference transcript in general report
- Included partial causative variants in general report
- Remove dependency of loqusdb by utilising the CLI

### Fixed
- Fixed update OMIM command bug due to change in the header of the genemap2 file
- Removed Mosaic Tag from Cancer variants
- Fixes issue with unaligned table headers that comes with hidden Datatables
- Layout in general report PDF export
- Fixed issue on the case statistics view. The validation bars didn't show up when all institutes were selected. Now they do.
- Fixed missing path import by importing pathlib.Path
- Handle index inconsistencies in the update index functions
- Fixed layout problems


## [4.9.0]

### Added
- Improved MatchMaker pages, including visible patient contacts email address
- New badges for the github repo
- Links to [GENEMANIA](genemania.org)
- Sort gene panel list on case view.
- More automatic tests
- Allow loading of custom annotations in VCF using the SCOUT_CUSTOM info tag.

### Fixed
- Fix error when a gene is added to an empty dynamic gene panel
- Fix crash when attempting to add genes on incorrect format to dynamic gene panel
- Manual rank variant tags could be saved in a "Select a tag"-state, a problem in the variants view.
- Same case evaluations are no longer shown as gray previous evaluations on the variants page
- Stay on research pages, even if reset, next first buttons are pressed..
- Overlapping variants will now be visible on variant page again
- Fix missing classification comments and links in evaluations page
- All prioritized cases are shown on cases page


## [4.8.3]

### Added

### Fixed
- Bug when ordering sanger
- Improved scrolling over long list of genes/transcripts


## [4.8.2]

### Added

### Fixed
- Avoid opening extra tab for coverage report
- Fixed a problem when rank model version was saved as floats and not strings
- Fixed a problem with displaying dismiss variant reasons on the general report
- Disable load and delete filter buttons if there are no saved filters
- Fix problem with missing verifications
- Remove duplicate users and merge their data and activity


## [4.8.1]

### Added

### Fixed
- Prevent login fail for users with id defined by ObjectId and not email
- Prevent the app from crashing with `AttributeError: 'NoneType' object has no attribute 'message'`


## [4.8.0]

### Added
- Updated Scout to use Bootstrap 4.3
- New looks for Scout
- Improved dashboard using Chart.js
- Ask before inactivating a case where last assigned user leaves it
- Genes can be manually added to the dynamic gene list directly on the case page
- Dynamic gene panels can optionally be used with clinical filter, instead of default gene panel
- Dynamic gene panels get link out to chanjo-report for coverage report
- Load all clinvar variants with clinvar Pathogenic, Likely Pathogenic and Conflicting pathogenic
- Show transcripts with exon numbers for structural variants
- Case sort order can now be toggled between ascending and descending.
- Variants can be marked as partial causative if phenotype is available for case.
- Show a frequency tooltip hover for SV-variants.
- Added support for LDAP login system
- Search snv and structural variants by chromosomal coordinates
- Structural variants can be marked as partial causative if phenotype is available for case.
- Show normal and pathologic limits for STRs in the STR variants view.
- Institute level persistent variant filter settings that can be retrieved and used.
- export causative variants to Excel
- Add support for ROH, WIG and chromosome PNGs in case-view

### Fixed
- Fixed missing import for variants with comments
- Instructions on how to build docs
- Keep sanger order + verification when updating/reloading variants
- Fixed and moved broken filter actions (HPO gene panel and reset filter)
- Fixed string conversion to number
- UCSC links for structural variants are now separated per breakpoint (and whole variant where applicable)
- Reintroduced missing coverage report
- Fixed a bug preventing loading samples using the command line
- Better inheritance models customization for genes in gene panels
- STR variant page back to list button now does its one job.
- Allows to setup scout without a omim api key
- Fixed error causing "favicon not found" flash messages
- Removed flask --version from base cli
- Request rerun no longer changes case status. Active or archived cases inactivate on upload.
- Fixed missing tooltip on the cancer variants page
- Fixed weird Rank cell in variants page
- Next and first buttons order swap
- Added pagination (and POST capability) to cancer variants.
- Improves loading speed for variant page
- Problem with updating variant rank when no variants
- Improved Clinvar submission form
- General report crashing when dismissed variant has no valid dismiss code
- Also show collaborative case variants on the All variants view.
- Improved phenotype search using dataTables.js on phenotypes page
- Search and delete users with `email` instead of `_id`
- Fixed css styles so that multiselect options will all fit one column


## [4.7.3]

### Added
- RankScore can be used with VCFs for vcf_cancer files

### Fixed
- Fix issue with STR view next page button not doing its one job.

### Deleted
- Removed pileup as a bam viewing option. This is replaced by IGV


## [4.7.2]

### Added
- Show earlier ACMG classification in the variant list

### Fixed
- Fixed igv search not working due to igv.js dist 2.2.17
- Fixed searches for cases with a gene with variants pinned or marked causative.
- Load variant pages faster after fixing other causatives query
- Fixed mitochondrial report bug for variants without genes

## [4.7.1]

### Added

### Fixed
- Fixed bug on genes page


## [4.7.0]

### Added
- Export genes and gene panels in build GRCh38
- Search for cases with variants pinned or marked causative in a given gene.
- Search for cases phenotypically similar to a case also from WUI.
- Case variant searches can be limited to similar cases, matching HPO-terms,
  phenogroups and cohorts.
- De-archive reruns and flag them as 'inactive' if archived
- Sort cases by analysis_date, track or status
- Display cases in the following order: prioritized, active, inactive, archived, solved
- Assign case to user when user activates it or asks for rerun
- Case becomes inactive when it has no assignees
- Fetch refseq version from entrez and use it in clinvar form
- Load and export of exons for all genes, independent on refseq
- Documentation for loading/updating exons
- Showing SV variant annotations: SV cgh frequencies, gnomad-SV, local SV frequencies
- Showing transcripts mapping score in segmental duplications
- Handle requests to Ensembl Rest API
- Handle requests to Ensembl Rest Biomart
- STR variants view now displays GT and IGV link.
- Description field for gene panels
- Export exons in build 37 and 38 using the command line

### Fixed
- Fixes of and induced by build tests
- Fixed bug affecting variant observations in other cases
- Fixed a bug that showed wrong gene coverage in general panel PDF export
- MT report only shows variants occurring in the specific individual of the excel sheet
- Disable SSL certifcate verification in requests to chanjo
- Updates how intervaltree and pymongo is used to void deprecated functions
- Increased size of IGV sample tracks
- Optimized tests


## [4.6.1]

### Added

### Fixed
- Missing 'father' and 'mother' keys when parsing single individual cases


## [4.6.0]

### Added
- Description of Scout branching model in CONTRIBUTING doc
- Causatives in alphabetical order, display ACMG classification and filter by gene.
- Added 'external' to the list of analysis type options
- Adds functionality to display "Tissue type". Passed via load config.
- Update to IGV 2.

### Fixed
- Fixed alignment visualization and vcf2cytosure availability for demo case samples
- Fixed 3 bugs affecting SV pages visualization
- Reintroduced the --version cli option
- Fixed variants query by panel (hpo panel + gene panel).
- Downloaded MT report contains excel files with individuals' display name
- Refactored code in parsing of config files.


## [4.5.1]

### Added

### Fixed
- update requirement to use PyYaml version >= 5.1
- Safer code when loading config params in cli base


## [4.5.0]

### Added
- Search for similar cases from scout view CLI
- Scout cli is now invoked from the app object and works under the app context

### Fixed
- PyYaml dependency fixed to use version >= 5.1


## [4.4.1]

### Added
- Display SV rank model version when available

### Fixed
- Fixed upload of delivery report via API


## [4.4.0]

### Added
- Displaying more info on the Causatives page and hiding those not causative at the case level
- Add a comment text field to Sanger order request form, allowing a message to be included in the email
- MatchMaker Exchange integration
- List cases with empty synopsis, missing HPO terms and phenotype groups.
- Search for cases with open research list, or a given case status (active, inactive, archived)

### Fixed
- Variant query builder split into several functions
- Fixed delivery report load bug


## [4.3.3]

### Added
- Different individual table for cancer cases

### Fixed
- Dashboard collects validated variants from verification events instead of using 'sanger' field
- Cases shared with collaborators are visible again in cases page
- Force users to select a real institute to share cases with (actionbar select fix)


## [4.3.2]

### Added
- Dashboard data can be filtered using filters available in cases page
- Causatives for each institute are displayed on a dedicated page
- SNVs and and SVs are searchable across cases by gene and rank score
- A more complete report with validated variants is downloadable from dashboard

### Fixed
- Clinsig filter is fixed so clinsig numerical values are returned
- Split multi clinsig string values in different elements of clinsig array
- Regex to search in multi clinsig string values or multi revstat string values
- It works to upload vcf files with no variants now
- Combined Pileup and IGV alignments for SVs having variant start and stop on the same chromosome


## [4.3.1]

### Added
- Show calls from all callers even if call is not available
- Instructions to install cairo and pango libs from WeasyPrint page
- Display cases with number of variants from CLI
- Only display cases with number of variants above certain treshold. (Also CLI)
- Export of verified variants by CLI or from the dashboard
- Extend case level queries with default panels, cohorts and phenotype groups.
- Slice dashboard statistics display using case level queries
- Add a view where all variants for an institute can be searched across cases, filtering on gene and rank score. Allows searching research variants for cases that have research open.

### Fixed
- Fixed code to extract variant conservation (gerp, phyloP, phastCons)
- Visualization of PDF-exported gene panels
- Reintroduced the exon/intron number in variant verification email
- Sex and affected status is correctly displayed on general report
- Force number validation in SV filter by size
- Display ensembl transcripts when no refseq exists


## [4.3.0]

### Added
- Mosaicism tag on variants
- Show and filter on SweGen frequency for SVs
- Show annotations for STR variants
- Show all transcripts in verification email
- Added mitochondrial export
- Adds alternative to search for SVs shorter that the given length
- Look for 'bcftools' in the `set` field of VCFs
- Display digenic inheritance from OMIM
- Displays what refseq transcript that is primary in hgnc

### Fixed

- Archived panels displays the correct date (not retroactive change)
- Fixed problem with waiting times in gene panel exports
- Clinvar fiter not working with human readable clinsig values

## [4.2.2]

### Fixed
- Fixed gene panel create/modify from CSV file utf-8 decoding error
- Updating genes in gene panels now supports edit comments and entry version
- Gene panel export timeout error

## [4.2.1]

### Fixed
- Re-introduced gene name(s) in verification email subject
- Better PDF rendering for excluded variants in report
- Problem to access old case when `is_default` did not exist on a panel


## [4.2.0]

### Added
- New index on variant_id for events
- Display overlapping compounds on variants view

### Fixed
- Fixed broken clinical filter


## [4.1.4]

### Added
- Download of filtered SVs

### Fixed
- Fixed broken download of filtered variants
- Fixed visualization issue in gene panel PDF export
- Fixed bug when updating gene names in variant controller


## [4.1.3]

### Fixed
- Displays all primary transcripts


## [4.1.2]

### Added
- Option add/replace when updating a panel via CSV file
- More flexible versioning of the gene panels
- Printing coverage report on the bottom of the pdf case report
- Variant verification option for SVs
- Logs uri without pwd when connecting
- Disease-causing transcripts in case report
- Thicker lines in case report
- Supports HPO search for cases, both terms or if described in synopsis
- Adds sanger information to dashboard

### Fixed
- Use db name instead of **auth** as default for authentication
- Fixes so that reports can be generated even with many variants
- Fixed sanger validation popup to show individual variants queried by user and institute.
- Fixed problem with setting up scout
- Fixes problem when exac file is not available through broad ftp
- Fetch transcripts for correct build in `adapter.hgnc_gene`

## [4.1.1]
- Fix problem with institute authentication flash message in utils
- Fix problem with comments
- Fix problem with ensembl link


## [4.1.0]

### Added
- OMIM phenotypes to case report
- Command to download all panel app gene panels `scout load panel --panel-app`
- Links to genenames.org and omim on gene page
- Popup on gene at variants page with gene information
- reset sanger status to "Not validated" for pinned variants
- highlight cases with variants to be evaluated by Sanger on the cases page
- option to point to local reference files to the genome viewer pileup.js. Documented in `docs.admin-guide.server`
- option to export single variants in `scout export variants`
- option to load a multiqc report together with a case(add line in load config)
- added a view for searching HPO terms. It is accessed from the top left corner menu
- Updates the variants view for cancer variants. Adds a small cancer specific filter for known variants
- Adds hgvs information on cancer variants page
- Adds option to update phenotype groups from CLI

### Fixed
- Improved Clinvar to submit variants from different cases. Fixed HPO terms in casedata according to feedback
- Fixed broken link to case page from Sanger modal in cases view
- Now only cases with non empty lists of causative variants are returned in `adapter.case(has_causatives=True)`
- Can handle Tumor only samples
- Long lists of HGNC symbols are now possible. This was previously difficult with manual, uploaded or by HPO search when changing filter settings due to GET request limitations. Relevant pages now use POST requests. Adds the dynamic HPO panel as a selection on the gene panel dropdown.
- Variant filter defaults to default panels also on SV and Cancer variants pages.

## [4.0.0]

### WARNING ###

This is a major version update and will require that the backend of pre releases is updated.
Run commands:

```
$scout update genes
$scout update hpo
```

- Created a Clinvar submission tool, to speed up Clinvar submission of SNVs and SVs
- Added an analysis report page (html and PDF format) containing phenotype, gene panels and variants that are relevant to solve a case.

### Fixed
- Optimized evaluated variants to speed up creation of case report
- Moved igv and pileup viewer under a common folder
- Fixed MT alignment view pileup.js
- Fixed coordinates for SVs with start chromosome different from end chromosome
- Global comments shown across cases and institutes. Case-specific variant comments are shown only for that specific case.
- Links to clinvar submitted variants at the cases level
- Adapts clinvar parsing to new format
- Fixed problem in `scout update user` when the user object had no roles
- Makes pileup.js use online genome resources when viewing alignments. Now any instance of Scout can make use of this functionality.
- Fix ensembl link for structural variants
- Works even when cases does not have `'madeline_info'`
- Parses Polyphen in correct way again
- Fix problem with parsing gnomad from VEP

### Added
- Added a PDF export function for gene panels
- Added a "Filter and export" button to export custom-filtered SNVs to CSV file
- Dismiss SVs
- Added IGV alignments viewer
- Read delivery report path from case config or CLI command
- Filter for spidex scores
- All HPO terms are now added and fetched from the correct source (https://github.com/obophenotype/human-phenotype-ontology/blob/master/hp.obo)
- New command `scout update hpo`
- New command `scout update genes` will fetch all the latest information about genes and update them
- Load **all** variants found on chromosome **MT**
- Adds choice in cases overview do show as many cases as user like

### Removed
- pileup.min.js and pileup css are imported from a remote web location now
- All source files for HPO information, this is instead fetched directly from source
- All source files for gene information, this is instead fetched directly from source

## [3.0.0]
### Fixed
- hide pedigree panel unless it exists

## [1.5.1] - 2016-07-27
### Fixed
- look for both ".bam.bai" and ".bai" extensions

## [1.4.0] - 2016-03-22
### Added
- support for local frequency through loqusdb
- bunch of other stuff

## [1.3.0] - 2016-02-19
### Fixed
- Update query-phenomizer and add username/password

### Changed
- Update the way a case is checked for rerun-status

### Added
- Add new button to mark a case as "checked"
- Link to clinical variants _without_ 1000G annotation

## [1.2.2] - 2016-02-18
### Fixed
- avoid filtering out variants lacking ExAC and 1000G annotations

## [1.1.3] - 2015-10-01
### Fixed
- persist (clinical) filter when clicking load more
- fix #154 by robustly setting clinical filter func. terms

## [1.1.2] - 2015-09-07
### Fixed
- avoid replacing coverage report with none
- update SO terms, refactored

## [1.1.1] - 2015-08-20
### Fixed
- fetch case based on collaborator status (not owner)

## [1.1.0] - 2015-05-29
### Added
- link(s) to SNPedia based on RS-numbers
- new Jinja filter to "humanize" decimal numbers
- show gene panels in variant view
- new Jinja filter for decoding URL encoding
- add indicator to variants in list that have comments
- add variant number threshold and rank score threshold to load function
- add event methods to mongo adapter
- add tests for models
- show badge "old" if comment was written for a previous analysis

### Changed
- show cDNA change in transcript summary unless variant is exonic
- moved compounds table further up the page
- show dates for case uploads in ISO format
- moved variant comments higher up on page
- updated documentation for pages
- read in coverage report as blob in database and serve directly
- change ``OmimPhenotype`` to ``PhenotypeTerm``
- reorganize models sub-package
- move events (and comments) to separate collection
- only display prev/next links for the research list
- include variant type in breadcrumbs e.g. "Clinical variants"

### Removed
- drop dependency on moment.js

### Fixed
- show the same level of detail for all frequencies on all pages
- properly decode URL encoded symbols in amino acid/cDNA change strings
- fixed issue with wipe permissions in MongoDB
- include default gene lists in "variants" link in breadcrumbs

## [1.0.2] - 2015-05-20
### Changed
- update case fetching function

### Fixed
- handle multiple cases with same id

## [1.0.1] - 2015-04-28
### Fixed
- Fix building URL parameters in cases list Vue component

## [1.0.0] - 2015-04-12
Codename: Sara Lund

![Release 1.0](artwork/releases/release-1-0.jpg)

### Added
- Add email logging for unexpected errors
- New command line tool for deleting case

### Changed
- Much improved logging overall
- Updated documentation/usage guide
- Removed non-working IGV link

### Fixed
- Show sample display name in GT call
- Various small bug fixes
- Make it easier to hover over popups

## [0.0.2-rc1] - 2015-03-04
### Added
- add protein table for each variant
- add many more external links
- add coverage reports as PDFs

### Changed
- incorporate user feedback updates
- big refactor of load scripts

## [0.0.2-rc2] - 2015-03-04
### Changes
- add gene table with gene description
- reorganize inheritance models box

### Fixed
- avoid overwriting gene list on "research" load
- fix various bugs in external links

## [0.0.2-rc3] - 2015-03-05
### Added
- Activity log feed to variant view
- Adds protein change strings to ODM and Sanger email

### Changed
- Extract activity log component to macro

### Fixes
- Make Ensembl transcript links use archive website<|MERGE_RESOLUTION|>--- conflicted
+++ resolved
@@ -13,10 +13,8 @@
 ### Fixed
 - Filter `f` hotkey not working on cancer variantS pages (#5788)
 - IGV.js updated to v3.5.4 (#5790)
-<<<<<<< HEAD
-=======
 - Broken ClinVar germline submission page when submission contains SVs (#5805)
->>>>>>> 3861a953
+
 
 ## [4.105.2]
 ### Fixed
