--- conflicted
+++ resolved
@@ -7,11 +7,8 @@
 ## [x.x.x]
 ### Added
 - Institute-level phenotype models with sub-panels containing HPO and OMIM terms
-<<<<<<< HEAD
+- Runnable Docker demo
 - Support for custom public igv tracks stored on the cloud
-=======
-- Runnable Docker demo
->>>>>>> 349baed8
 ### Fixed
 - Update dismissed variant status when variant dismissed key is missing
 - Breakpoint two IGV button now shows correct chromosome when different from bp1
