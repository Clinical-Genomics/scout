--- conflicted
+++ resolved
@@ -4,13 +4,11 @@
 
 About changelog [here](https://keepachangelog.com/en/1.0.0/)
 
-<<<<<<< HEAD
 ## [unreleased]
 ### Added
 - Add cancer SNVs to Oncogenicity ClinVar submissions
-=======
+
 ## [4.101]
->>>>>>> 8ec24e82
 ### Changed
 - Institutes are now sorted by ID on gene panels page (#5436)
 - Simplified visualization of previous ACMG and CCV classifications for a variant on variantS page (#5439 & #5440)
@@ -20,7 +18,6 @@
 - Remove "Add to ClinVar submission" button for pinned MEI variants as submission is not supported at the moment (#5442)
 - Clinical variant files could once again be read in arbitrary order on load (#5452)
 - Fix test_sanger_validation test to be run with a mock app instantiated (#5453)
-
 
 ## [4.100.2]
 ### Fixed
