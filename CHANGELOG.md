--- conflicted
+++ resolved
@@ -13,10 +13,8 @@
 - Stop updating database indexes after loading exons via command line
 - Display validation status badge also for not Sanger-sequenced variants
 - Moved Frequencies, Severity and Local observations panels up in RD variants page
-<<<<<<< HEAD
 - Moved the code preparing the transcripts overview to the backend 
-=======
->>>>>>> f0945bc2
+
 
 ## [4.39]
 ### Added
