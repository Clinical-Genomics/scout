# Change Log
All notable changes to this project will be documented in this file.
This project adheres to [Semantic Versioning](http://semver.org/).

About changelog [here](https://keepachangelog.com/en/1.0.0/)

<<<<<<< HEAD
## [unreleased]
### Added
- Global CSRF protection to the app
=======

## [4.61.1]
>>>>>>> 1f845659
### Fixed
- Added `UMLS` as an option of `Condition ID type` in ClinVar Variant downloaded files
- Missing value for `Condition ID type` in ClinVar Variant downloaded files
- Possibility to open, close or delete a ClinVar submission even if it doesn't have an associated name
- Save SV type, ref and alt n. copies to exported ClinVar files
- Inner and outer start and stop SV coordinates not exported in ClinVar files
- ClinVar submissions page crashing when SV files don't contain breakpoint exact coordinates
- Align OMIM diagnoses with delete diagnosis button on case page
- In ClinVar form, reset condition list and customize help when condition ID changes


## [4.61]
### Added
- Filter case list by cases with variants in ClinVar submission
- Filter case list by cases containing RNA-seq data - gene_fusion_reports and sample-level tracks (splice junctions and RNA coverage)
- Additional case category `Ignored`, to be used for cases that don't fall in the existing 'inactive', 'archived', 'solved', 'prioritized' categories
- Display number of cases shown / total number of cases available for each category on Cases page
- Moved buttons to modify case status from sidebar to main case page
- Link to Mutalyzer Normalizer tool on variant's transcripts overview to retrieve official HVGS descriptions
- Option to manually load RNA MULTIQC report using the command `scout load report -t multiqc_rna`
- Load RNA MULTIQC automatically for a case if config file contains the `multiqc_rna` key/value
- Instructions in admin-guide on how to load case reports via the command line
- Possibility to filter RD variants by a specific genotype call
- Distinct colors for different inheritance models on RD Variant page
- Gene panels PDF export with case variants hits by variant type
- A couple of additional README badges for GitHub stats
- Upload and display of pipeline reference info and executable version yaml files as custom reports
- Testing CLI on hasta in PR template
### Changed
- Instructions on how to call dibs on scout-stage server in pull request template
- Deprecated CLI commands `scout load <delivery_report, gene_fusion_report, coverage_qc_report, cnv_report>` to replace them with command `scout load report -t <report type>`
- Refactored code to display and download custom case reports
- Do not export `Assertion method` and `Assertion method citation` to ClinVar submission files according to changes to ClinVar's submission spreadsheet templates.
- Simplified code to create and download ClinVar CSV files
- Colorize inheritance models badges by category on VariantS page
- `Safe variants matching` badge more visible on case page
### Fixed
- Non-admin users saving institute settings would clear loqusdb instance selection
- Layout of variant position, cytoband and type in SV variant summary
- Broken `Build Status - GitHub badge` on GitHub README page
- Visibility of text on grey badges in gene panels PDF exports
- Labels for dashboard search controls
- Dark mode visibility for ClinVar submission
- Whitespaces on outdated panel in extent report

## [4.60]
### Added
- Mitochondrial deletion signatures (mitosign) can be uploaded and shown with mtDNA report
- A `Type of analysis` column on Causatives and Validated variants pages
- List of "safe" gene panels available for matching causatives and managed variants in institute settings, to avoid secondary findings
- `svdb_origin` as a synonym for `FOUND_IN` to complement `set` for variants found by all callers
### Changed
- Hide removed gene panels by default in panels page
- Removed option for filtering cancer SVs by Tumor and Normal alt AF
- Hide links to coverage report from case dynamic HPO panel if cancer analysis
- Remove rerun emails and redirect users to the analysis order portal instead
- Updated clinical SVs igv.js track (dbVar) and added example of external track from `https://trackhubregistry.org/`
- Rewrote the ClinVar export module to simplify and add one variant at the time
- ClinVar submissions with phenotype conditions from: [OMIM, MedGen, Orphanet, MeSH, HP, MONDO]
### Fixed
- If trying to load a badly formatted .tsv file an error message is displayed.
- Avoid showing case as rerun when first attempt at case upload failed
- Dynamic autocomplete search not working on phenomodels page
- Callers added to variant when loading case
- Now possible to update managed variant from file without deleting it first
- Missing preselected chromosome when editing a managed variant
- Preselected variant type and subtype when editing a managed variant
- Typo in dbVar ClinVar track, hg19


## [4.59]
### Added
- Button to go directly to HPO SV filter variantS page from case
- `Scout-REViewer-Service` integration - show `REViewer` picture if available
- Link to HPO panel coverage overview on Case page
- Specify a confidence threshold (green|amber|red) when loading PanelApp panels
- Functional annotations in variants lists exports (all variants)
- Cancer/Normal VAFs and COSMIC ids in in variants lists exports (cancer variants)
### Changed
- Better visualization of regional annotation for long lists of genes in large SVs in Variants tables
- Order of cells in variants tables
- More evident links to gene coverage from Variant page
- Gene panels sorted by display name in the entire Case page
- Round CADD and GnomAD values in variants export files
### Fixed
- HPO filter button on SV variantS page
- Spacing between region|function cells in SVs lists
- Labels on gene panel Chanjo report
- Fixed ambiguous duplicated response headers when requesting a BAM file from /static
- Visited color link on gene coverage button (Variant page)

## [4.58.1]
### Fixed
- Case search with search strings that contain characters that can be escaped

## [4.58]
### Added
- Documentation on how to create/update PanelApp panels
- Add filter by local observations (archive) to structural variants filters
- Add more splicing consequences to SO term definitions
- Search for a specific gene in all gene panels
- Institute settings option to force show all variants on VariantS page for all cases of an institute
- Filter cases by validation pending status
- Link to The Clinical Knowledgebase (CKB) (https://ckb.jax.org/) in cancer variant's page
### Fixed
- Added a not-authorized `auto-login` fixture according to changes in Flask-Login 0.6.2
- Renamed `cache_timeout` param name of flask.send_file function to `max_age` (Flask 2.2 compliant)
- Replaced deprecated `app.config["JSON_SORT_KEYS"]` with app.json.sort_keys in app settings
- Bug in gene variants page (All SNVs and INDELs) when variant gene doesn't have a hgnc id that is found in the database
- Broken export of causatives table
- Query for genes in build 38 on `Search SNVs and INDELs` page
- Prevent typing special characters `^<>?!=\/` in case search form
- Search matching causatives also among research variants in other cases
- Links to variants in Verified variants page
- Broken filter institute cases by pinned gene
- Better visualization of long lists of genes in large SVs on Causative and Verified Variants page
- Reintroduced missing button to export Causative variants
- Better linking and display of matching causatives and managed variants
- Reduced code complexity in `scout/parse/variant/variant.py`
- Reduced complexity of code in `scout/build/variant/variant.py`

### Changed
- State that loqusdb observation is in current case if observations count is one and no cases are shown
- Better pagination and number of variants returned by queries in `Search SNVs and INDELs` page
- Refactored and simplified code used for collecting gene variants for `Search SNVs and INDELs` page
- Fix sidebar panel icons in Case view
- Fix panel spacing in Case view
- Removed unused database `sanger_ordered` and `case_id,category,rank_score` indexes (variant collection)
- Verified variants displayed in a dedicated page reachable from institute sidebar
- Unified stats in dashboard page
- Improved gene info for large SVs and cancer SVs
- Remove the unused `variant.str_variant` endpoint from variant views
- Easier editing of HPO gene panel on case page
- Assign phenotype panel less cramped on Case page
- Causatives and Verified variants pages to use the same template macro
- Allow hyphens in panel names
- Reduce resolution of example images
- Remove some animations in web gui which where rendered slow


## [4.57.4]
### Fixed
- Parsing of variant.FORMAT "DR" key in parse variant file

## [4.57.3]
### Fixed
- Export of STR verified variants
- Do not download as verified variants first verified and then reset to not validated
- Avoid duplicated lines in downloaded verified variants reflecting changes in variant validation status

## [4.57.2]
### Fixed
- Export of verified variants when variant gene has no transcripts
- HTTP 500 when visiting a the details page for a cancer variant that had been ranked with genmod

## [4.57.1]
### Fixed
- Updating/replacing a gene panel from file with a corrupted or malformed file

## [4.57]
### Added
- Display last 50 or 500 events for a user in a timeline
- Show dismiss count from other cases on matching variantS
- Save Beacon-related events in events collection
- Institute settings allow saving multiple loqusdb instances for one institute
- Display stats from multiple instances of loqusdb on variant page
- Display date and frequency of obs derived from count of local archive observations from MIP11 (requires fix in MIP)
### Changed
- Prior ACMG classifications view is no longer limited by pathogenicity
### Fixed
- Visibility of Sanger ordered badge on case page, light mode
- Some of the DataTables tables (Phenotypes and Diagnoses pages) got a bit dark in dark mode
- Remove all redundancies when displaying timeline events (some events are saved both as case-related and variant-related)
- Missing link in saved MatchMaker-related events
- Genes with mixed case gene symbols missing in PanelApp panels
- Alignment of elements on the Beacon submission modal window
- Locus info links from STR variantS page open in new browser tabs

## [4.56]
### Added
- Test for PanelApp panels loading
- `panel-umi` tag option when loading cancer analyses
### Changed
- Black text to make comments more visible in dark mode
- Loading PanelApp panels replaces pre-existing panels with same version
- Removed sidebar from Causatives page - navigation is available on the top bar for now
- Create ClinVar submissions from pinned variants list in case page
- Select which pinned variants will be included in ClinVar submission documents
### Fixed
- Remove a:visited css style from all buttons
- Update of HPO terms via command line
- Background color of `MIXED` and `PANEL-UMI` sequencing types on cases page
- Fixed regex error when searching for cases with query ending with `\ `
- Gene symbols on Causatives page lighter in dark mode
- SpliceAI tooltip of multigene variants

## [4.55]
### Changed
- Represent different tumor samples as vials in cases page
- Option to force-update the OMIM panel
### Fixed
- Low tumor purity badge alignment in cancer samples table on cancer case view
- VariantS comment popovers reactivate on hover
- Updating database genes in build 37
- ACMG classification summary hidden by sticky navbar
- Logo backgrounds fixed to white on welcome page
- Visited links turn purple again
- Style of link buttons and dropdown menus
- Update KUH and GMS logos
- Link color for Managed variants

## [4.54]
### Added
- Dark mode, using browser/OS media preference
- Allow marking case as solved without defining causative variants
- Admin users can create missing beacon datasets from the institute's settings page
- GenCC links on gene and variant pages
- Deprecation warnings when launching the app using a .yaml config file or loading cases using .ped files
### Changed
- Improved HTML syntax in case report template
- Modified message displayed when variant rank stats could not be calculated
- Expanded instructions on how to test on CG development server (cg-vm1)
- Added more somatic variant callers (Balsamic v9 SNV, develop SV)
### Fixed
- Remove load demo case command from docker-compose.yml
- Text elements being split across pages in PDF reports
- Made login password field of type `password` in LDAP login form
- Gene panels HTML select in institute's settings page
- Bootstrap upgraded to version 5
- Fix some Sourcery and SonarCloud suggestions
- Escape special characters in case search on institute and dashboard pages
- Broken case PDF reports when no Madeline pedigree image can be created
- Removed text-white links style that were invisible in new pages style
- Variants pagination after pressing "Filter variants" or "Clinical filter"
- Layout of buttons Matchmaker submission panel (case page)
- Removing cases from Matchmaker (simplified code and fixed functionality)
- Reintroduce check for missing alignment files purged from server

## [4.53]
### Added
### Changed
- Point Alamut API key docs link to new API version
- Parse dbSNP id from ID only if it says "rs", else use VEP CSQ fields
- Removed MarkupSafe from the dependencies
### Fixed
- Reintroduced loading of SVs for demo case 643595
- Successful parse of FOUND_IN should avoid GATK caller default
- All vulnerabilities flagged by SonarCloud

## [4.52]
### Added
- Demo cancer case gets loaded together with demo RD case in demo instance
- Parse REVEL_score alongside REVEL_rankscore from csq field and display it on SNV variant page
- Rank score results now show the ranking range
- cDNA and protein changes displayed on institute causatives pages
- Optional SESSION_TIMEOUT_MINUTES configuration in app config files
- Script to convert old OMIM case format (list of integers) to new format (list of dictionaries)
- Additional check for user logged in status before serving alignment files
- Download .cgh files from cancer samples table on cancer case page
- Number of documents and date of last update on genes page
### Changed
- Verify user before redirecting to IGV alignments and sashimi plots
- Build case IGV tracks starting from case and variant objects instead of passing all params in a form
- Unfreeze Werkzeug lib since Flask_login v.0.6 with bugfix has been released
- Sort gene panels by name (panelS and variant page)
- Removed unused `server.blueprints.alignviewers.unindexed_remote_static` endpoint
- User sessions to check files served by `server.blueprints.alignviewers.remote_static` endpoint
- Moved Beacon-related functions to a dedicated app extension
- Audit Filter now also loads filter displaying the variants for it
### Fixed
- Handle `attachment_filename` parameter renamed to `download_name` when Flask 2.2 will be released
- Removed cursor timeout param in cases find adapter function to avoid many code warnings
- Removed stream argument deprecation warning in tests
- Handle `no intervals found` warning in load_region test
- Beacon remove variants
- Protect remote_cors function in alignviewers view from Server-Side Request Forgery (SSRF)
- Check creation date of last document in gene collection to display when genes collection was updated last

## [4.51]
### Added
- Config file containing codecov settings for pull requests
- Add an IGV.js direct link button from case page
- Security policy file
- Hide/shade compound variants based on rank score on variantS from filter
- Chromograph legend documentation direct link
### Changed
- Updated deprecated Codecov GitHub action to v.2
- Simplified code of scout/adapter/mongo/variant
- Update IGV.js to v2.11.2
- Show summary number of variant gene panels on general report if more than 3
### Fixed
- Marrvel link for variants in genome build 38 (using liftover to build 37)
- Remove flags from codecov config file
- Fixed filter bug with high negative SPIDEX scores
- Renamed IARC TP53 button to to `TP53 Database`, modified also link since IARC has been moved to the US NCI: `https://tp53.isb-cgc.org/`
- Parsing new format of OMIM case info when exporting patients to Matchmaker
- Remove flask-debugtoolbar lib dependency that is using deprecated code and causes app to crash after new release of Jinja2 (3.1)
- Variant page crashing for cases with old OMIM terms structure (a list of integers instead of dictionary)
- Variant page crashing when creating MARRVEL link for cases with no genome build
- SpliceAI documentation link
- Fix deprecated `safe_str_cmp` import from `werkzeug.security` by freezing Werkzeug lib to v2.0 until Flask_login v.0.6 with bugfix is released
- List gene names densely in general report for SVs that contain more than 3 genes
- Show transcript ids on refseq genes on hg19 in IGV.js, using refgene source
- Display correct number of genes in general report for SVs that contain more than 32 genes
- Broken Google login after new major release of `lepture/authlib`
- Fix frequency and callers display on case general report

## [4.50.1]
### Fixed
- Show matching causative STR_repid for legacy str variants (pre Stranger hgnc_id)

## [4.50]
### Added
- Individual-specific OMIM terms
- OMIM disease descriptions in ClinVar submission form
- Add a toggle for melter rerun monitoring of cases
- Add a config option to show the rerun monitoring toggle
- Add a cli option to export cases with rerun monitoring enabled
- Add a link to STRipy for STR variants; shallow for ARX and HOXA13
- Hide by default variants only present in unaffected individuals in variants filters
- OMIM terms in general case report
- Individual-level info on OMIM and HPO terms in general case report
- PanelApp gene link among the external links on variant page
- Dashboard case filters fields help
- Filter cases by OMIM terms in cases and dashboard pages
### Fixed
- A malformed panel id request would crash with exception: now gives user warning flash with redirect
- Link to HPO resource file hosted on `http://purl.obolibrary.org`
- Gene search form when gene exists only in build 38
- Fixed odd redirect error and poor error message on missing column for gene panel csv upload
- Typo in parse variant transcripts function
- Modified keys name used to parse local observations (archived) frequencies to reflect change in MIP keys naming
- Better error handling for partly broken/timed out chanjo reports
- Broken javascript code when case Chromograph data is malformed
- Broader space for case synopsis in general report
- Show partial causatives on causatives and matching causatives panels
- Partial causative assignment in cases with no OMIM or HPO terms
- Partial causative OMIM select options in variant page
### Changed
- Slightly smaller and improved layout of content in case PDF report
- Relabel more cancer variant pages somatic for navigation
- Unify caseS nav links
- Removed unused `add_compounds` param from variant controllers function
- Changed default hg19 genome for IGV.js to legacy hg19_1kg_decoy to fix a few problematic loci
- Reduce code complexity (parse/ensembl.py)
- Silence certain fields in ClinVar export if prioritised ones exist (chrom-start-end if hgvs exist)
- Made phenotype non-mandatory when marking a variant as partial causative
- Only one phenotype condition type (OMIM or HPO) per variant is used in ClinVar submissions
- ClinVar submission variant condition prefers OMIM over HPO if available
- Use lighter version of gene objects in Omim MongoDB adapter, panels controllers, panels views and institute controllers
- Gene-variants table size is now adaptive
- Remove unused file upload on gene-variants page

## [4.49]
### Fixed
- Pydantic model types for genome_build, madeline_info, peddy_ped_check and peddy_sex_check, rank_model_version and sv_rank_model_version
- Replace `MatchMaker` with `Matchmaker` in all places visible by a user
- Save diagnosis labels along with OMIM terms in Matchmaker Exchange submission objects
- `libegl-mesa0_21.0.3-0ubuntu0.3~20.04.5_amd64.deb` lib not found by GitHub actions Docker build
- Remove unused `chromograph_image_files` and `chromograph_prefixes` keys saved when creating or updating an RD case
- Search managed variants by description and with ignore case
### Changed
- Introduced page margins on exported PDF reports
- Smaller gene fonts in downloaded HPO genes PDF reports
- Reintroduced gene coverage data in the PDF-exported general report of rare-disease cases
- Check for existence of case report files before creating sidebar links
- Better description of HPO and OMIM terms for patients submitted to Matchmaker Exchange
- Remove null non-mandatory key/values when updating a case
- Freeze WTForms<3 due to several form input rendering changes

## [4.48.1]
### Fixed
- General case PDF report for recent cases with no pedigree

## [4.48]
### Added
- Option to cancel a request for research variants in case page
### Changed
- Update igv.js to v2.10.5
- Updated example of a case delivery report
- Unfreeze cyvcf2
- Builder images used in Scout Dockerfiles
- Crash report email subject gives host name
- Export general case report to PDF using PDFKit instead of WeasyPrint
- Do not include coverage report in PDF case report since they might have different orientation
- Export cancer cases's "Coverage and QC report" to PDF using PDFKit instead of Weasyprint
- Updated cancer "Coverage and QC report" example
- Keep portrait orientation in PDF delivery report
- Export delivery report to PDF using PDFKit instead of Weasyprint
- PDF export of clinical and research HPO panels using PDFKit instead of Weasyprint
- Export gene panel report to PDF using PDFKit
- Removed WeasyPrint lib dependency

### Fixed
- Reintroduced missing links to Swegen and Beacon and dbSNP in RD variant page, summary section
- Demo delivery report orientation to fit new columns
- Missing delivery report in demo case
- Cast MNVs to SNV for test
- Export verified variants from all institutes when user is admin
- Cancer coverage and QC report not found for demo cancer case
- Pull request template instructions on how to deploy to test server
- PDF Delivery report not showing Swedac logo
- Fix code typos
- Disable codefactor raised by ESLint for javascript functions located on another file
- Loading spinner stuck after downloading a PDF gene panel report
- IGV browser crashing when file system with alignment files is not mounted

## [4.47]
### Added
- Added CADD, GnomAD and genotype calls to variantS export
### Changed
- Pull request template, to illustrate how to deploy pull request branches on cg-vm1 stage server
### Fixed
- Compiled Docker image contains a patched version (v4.9) of chanjo-report

## [4.46.1]
### Fixed
- Downloading of files generated within the app container (MT-report, verified variants, pedigrees, ..)

## [4.46]
### Added
- Created a Dockefile to be used to serve the dockerized app in production
- Modified the code to collect database params specified as env vars
- Created a GitHub action that pushes the Dockerfile-server image to Docker Hub (scout-server-stage) every time a PR is opened
- Created a GitHub action that pushes the Dockerfile-server image to Docker Hub (scout-server) every time a new release is created
- Reassign MatchMaker Exchange submission to another user when a Scout user is deleted
- Expose public API JSON gene panels endpoint, primarily to enable automated rerun checking for updates
- Add utils for dictionary type
- Filter institute cases using multiple HPO terms
- Vulture GitHub action to identify and remove unused variables and imports
### Changed
- Updated the python config file documentation in admin guide
- Case configuration parsing now uses Pydantic for improved typechecking and config handling
- Removed test matrices to speed up automatic testing of PRs
- Switch from Coveralls to Codecov to handle CI test coverage
- Speed-up CI tests by caching installation of libs and splitting tests into randomized groups using pytest-test-groups
- Improved LDAP login documentation
- Use lib flask-ldapconn instead of flask_ldap3_login> to handle ldap authentication
- Updated Managed variant documentation in user guide
- Fix and simplify creating and editing of gene panels
- Simplified gene variants search code
- Increased the height of the genes track in the IGV viewer
### Fixed
- Validate uploaded managed variant file lines, warning the user.
- Exporting validated variants with missing "genes" database key
- No results returned when searching for gene variants using a phenotype term
- Variants filtering by gene symbols file
- Make gene HGNC symbols field mandatory in gene variants page and run search only on form submit
- Make sure collaborator gene variants are still visible, even if HPO filter is used

## [4.45]
### Added
### Changed
- Start Scout also when loqusdbapi is not reachable
- Clearer definition of manual standard and custom inheritance models in gene panels
- Allow searching multiple chromosomes in filters
### Fixed
- Gene panel crashing on edit action

## [4.44]
### Added
### Changed
- Display Gene track beneath each sample track when displaying splice junctions in igv browser
- Check outdated gene symbols and update with aliases for both RD and cancer variantS
### Fixed
- Added query input check and fixed the Genes API endpoint to return a json formatted error when request is malformed
- Typo in ACMG BP6 tooltip

## [4.43.1]
### Added
- Added database index for OMIM disease term genes
### Changed
### Fixed
- Do not drop HPO terms collection when updating HPO terms via the command line
- Do not drop disease (OMIM) terms collection when updating diseases via the command line

## [4.43]
### Added
- Specify which collection(s) update/build indexes for
### Fixed
- Do not drop genes and transcripts collections when updating genes via the command line

## [4.42.1]
### Added
### Changed
### Fixed
- Freeze PyMongo lib to version<4.0 to keep supporting previous MongoDB versions
- Speed up gene panels creation and update by collecting only light gene info from database
- Avoid case page crash on Phenomizer queries timeout

## [4.42]
### Added
- Choose custom pinned variants to submit to MatchMaker Exchange
- Submit structural variant as genes to the MatchMaker Exchange
- Added function for maintainers and admins to remove gene panels
- Admins can restore deleted gene panels
- A development docker-compose file illustrating the scout/chanjo-report integration
- Show AD on variants view for cancer SV (tumor and normal)
- Cancer SV variants filter AD, AF (tumor and normal)
- Hiding the variants score column also from cancer SVs, as for the SNVs
### Changed
- Enforce same case _id and display_name when updating a case
- Enforce same individual ids, display names and affected status when updating a case
- Improved documentation for connecting to loqusdb instances (including loqusdbapi)
- Display and download HPO gene panels' gene symbols in italics
- A faster-built and lighter Docker image
- Reduce complexity of `panels` endpoint moving some code to the panels controllers
- Update requirements to use flask-ldap3-login>=0.9.17 instead of freezing WTForm
### Fixed
- Use of deprecated TextField after the upgrade of WTF to v3.0
- Freeze to WTForms to version < 3
- Remove the extra files (bed files and madeline.svg) introduced by mistake
- Cli command loading demo data in docker-compose when case custom images exist and is None
- Increased MongoDB connection serverSelectionTimeoutMS parameter to 30K (default value according to MongoDB documentation)
- Better differentiate old obs counts 0 vs N/A
- Broken cancer variants page when default gene panel was deleted
- Typo in tx_overview function in variant controllers file
- Fixed loqusdbapi SV search URL
- SV variants filtering using Decipher criterion
- Removing old gene panels that don't contain the `maintainer` key.

## [4.41.1]
### Fixed
- General reports crash for variant annotations with same variant on other cases

## [4.41]
### Added
- Extended the instructions for running the Scout Docker image (web app and cli).
- Enabled inclusion of custom images to STR variant view
### Fixed
- General case report sorting comments for variants with None genetic models
- Do not crash but redirect to variants page with error when a variant is not found for a case
- UCSC links coordinates for SV variants with start chromosome different than end chromosome
- Human readable variants name in case page for variants having start chromosome different from end chromosome
- Avoid always loading all transcripts when checking gene symbol: introduce gene captions
- Slow queries for evaluated variants on e.g. case page - use events instead
### Changed
- Rearrange variant page again, moving severity predictions down.
- More reactive layout width steps on variant page

## [4.40.1]
### Added
### Fixed
- Variants dismissed with inconsistent inheritance pattern can again be shown in general case report
- General report page for variants with genes=None
- General report crashing when variants have no panels
- Added other missing keys to case and variant dictionaries passed to general report
### Changed

## [4.40]
### Added
- A .cff citation file
- Phenotype search API endpoint
- Added pagination to phenotype API
- Extend case search to include internal MongoDB id
- Support for connecting to a MongoDB replica set (.py config files)
- Support for connecting to a MongoDB replica set (.yaml config files)
### Fixed
- Command to load the OMIM gene panel (`scout load panel --omim`)
- Unify style of pinned and causative variants' badges on case page
- Removed automatic spaces after punctuation in comments
- Remove the hardcoded number of total individuals from the variant's old observations panel
- Send delete requests to a connected Beacon using the DELETE method
- Layout of the SNV and SV variant page - move frequency up
### Changed
- Stop updating database indexes after loading exons via command line
- Display validation status badge also for not Sanger-sequenced variants
- Moved Frequencies, Severity and Local observations panels up in RD variants page
- Enabled Flask CORS to communicate CORS status to js apps
- Moved the code preparing the transcripts overview to the backend
- Refactored and filtered json data used in general case report
- Changed the database used in docker-compose file to use the official MongoDB v4.4 image
- Modified the Python (3.6, 3.8) and MongoDB (3.2, 4.4, 5.0) versions used in testing matrices (GitHub actions)
- Capitalize case search terms on institute and dashboard pages


## [4.39]
### Added
- COSMIC IDs collected from CSQ field named `COSMIC`
### Fixed
- Link to other causative variants on variant page
- Allow multiple COSMIC links for a cancer variant
- Fix floating text in severity box #2808
- Fixed MitoMap and HmtVar links for hg38 cases
- Do not open new browser tabs when downloading files
- Selectable IGV tracks on variant page
- Missing splice junctions button on variant page
- Refactor variantS representative gene selection, and use it also for cancer variant summary
### Changed
- Improve Javascript performance for displaying Chromograph images
- Make ClinVar classification more evident in cancer variant page

## [4.38]
### Added
- Option to hide Alamut button in the app config file
### Fixed
- Library deprecation warning fixed (insert is deprecated. Use insert_one or insert_many instead)
- Update genes command will not trigger an update of database indices any more
- Missing resources in temporary downloading directory when updating genes using the command line
- Restore previous variant ACMG classification in a scrollable div
- Loading spinner not stopping after downloading PDF case reports and variant list export
- Add extra Alamut links higher up on variant pages
- Improve UX for phenotypes in case page
- Filter and export of STR variants
- Update look of variants page navigation buttons
### Changed

## [4.37]
### Added
- Highlight and show version number for RefSeq MANE transcripts.
- Added integration to a rerunner service for toggling reanalysis with updated pedigree information
- SpliceAI display and parsing from VEP CSQ
- Display matching tiered variants for cancer variants
- Display a loading icon (spinner) until the page loads completely
- Display filter badges in cancer variants list
- Update genes from pre-downloaded file resources
- On login, OS, browser version and screen size are saved anonymously to understand how users are using Scout
- API returning institutes data for a given user: `/api/v1/institutes`
- API returning case data for a given institute: `/api/v1/institutes/<institute_id>/cases`
- Added GMS and Lund university hospital logos to login page
- Made display of Swedac logo configurable
- Support for displaying custom images in case view
- Individual-specific HPO terms
- Optional alamut_key in institute settings for Alamut Plus software
- Case report API endpoint
- Tooltip in case explaining that genes with genome build different than case genome build will not be added to dynamic HPO panel.
- Add DeepVariant as a caller
### Fixed
- Updated IGV to v2.8.5 to solve missing gene labels on some zoom levels
- Demo cancer case config file to load somatic SNVs and SVs only.
- Expand list of refseq trancripts in ClinVar submission form
- Renamed `All SNVs and INDELs` institute sidebar element to `Search SNVs and INDELs` and fixed its style.
- Add missing parameters to case load-config documentation
- Allow creating/editing gene panels and dynamic gene panels with genes present in genome build 38
- Bugfix broken Pytests
- Bulk dismissing variants error due to key conversion from string to integer
- Fix typo in index documentation
- Fixed crash in institute settings page if "collaborators" key is not set in database
- Don't stop Scout execution if LoqusDB call fails and print stacktrace to log
- Bug when case contains custom images with value `None`
- Bug introduced when fixing another bug in Scout-LoqusDB interaction
- Loading of OMIM diagnoses in Scout demo instance
- Remove the docker-compose with chanjo integration because it doesn't work yet.
- Fixed standard docker-compose with scout demo data and database
- Clinical variant assessments not present for pinned and causative variants on case page.
- MatchMaker matching one node at the time only
- Remove link from previously tiered variants badge in cancer variants page
- Typo in gene cell on cancer variants page
- Managed variants filter form
### Changed
- Better naming for variants buttons on cancer track (somatic, germline). Also show cancer research button if available.
- Load case with missing panels in config files, but show warning.
- Changing the (Female, Male) symbols to (F/M) letters in individuals_table and case-sma.
- Print stacktrace if case load command fails
- Added sort icon and a pointer to the cursor to all tables with sortable fields
- Moved variant, gene and panel info from the basic pane to summary panel for all variants.
- Renamed `Basics` panel to `Classify` on variant page.
- Revamped `Basics` panel to a panel dedicated to classify variants
- Revamped the summary panel to be more compact.
- Added dedicated template for cancer variants
- Removed Gene models, Gene annotations and Conservation panels for cancer variants
- Reorganized the orders of panels for variant and cancer variant views
- Added dedicated variant quality panel and removed relevant panes
- A more compact case page
- Removed OMIM genes panel
- Make genes panel, pinned variants panel, causative variants panel and ClinVar panel scrollable on case page
- Update to Scilifelab's 2020 logo
- Update Gens URL to support Gens v2.0 format
- Refactor tests for parsing case configurations
- Updated links to HPO downloadable resources
- Managed variants filtering defaults to all variant categories
- Changing the (Kind) drop-down according to (Category) drop-down in Managed variant add variant
- Moved Gens button to individuals table
- Check resource files availability before starting updating OMIM diagnoses
- Fix typo in `SHOW_OBSERVED_VARIANT_ARCHIVE` config param

## [4.36]
### Added
- Parse and save splice junction tracks from case config file
- Tooltip in observations panel, explaining that case variants with no link might be old variants, not uploaded after a case rerun
### Fixed
- Warning on overwriting variants with same position was no longer shown
- Increase the height of the dropdowns to 425px
- More indices for the case table as it grows, specifically for causatives queries
- Splice junction tracks not centered over variant genes
- Total number of research variants count
- Update variants stats in case documents every time new variants are loaded
- Bug in flashing warning messages when filtering variants
### Changed
- Clearer warning messages for genes and gene/gene-panels searches in variants filters

## [4.35]
### Added
- A new index for hgnc_symbol in the hgnc_gene collection
- A Pedigree panel in STR page
- Display Tier I and II variants in case view causatives card for cancer cases
### Fixed
- Send partial file data to igv.js when visualizing sashimi plots with splice junction tracks
- Research variants filtering by gene
- Do not attempt to populate annotations for not loaded pinned/causatives
- Add max-height to all dropdowns in filters
### Changed
- Switch off non-clinical gene warnings when filtering research variants
- Don't display OMIM disease card in case view for cancer cases
- Refactored Individuals and Causative card in case view for cancer cases
- Update and style STR case report

## [4.34]
### Added
- Saved filter lock and unlock
- Filters can optionally be marked audited, logging the filter name, user and date on the case events and general report.
- Added `ClinVar hits` and `Cosmic hits` in cancer SNVs filters
- Added `ClinVar hits` to variants filter (rare disease track)
- Load cancer demo case in docker-compose files (default and demo file)
- Inclusive-language check using [woke](https://github.com/get-woke/woke) github action
- Add link to HmtVar for mitochondrial variants (if VCF is annotated with HmtNote)
- Grey background for dismissed compounds in variants list and variant page
- Pin badge for pinned compounds in variants list and variant page
- Support LoqusDB REST API queries
- Add a docker-compose-matchmaker under scout/containers/development to test matchmaker locally
- Script to investigate consequences of symbol search bug
- Added GATK to list of SV and cancer SV callers
### Fixed
- Make MitoMap link work for hg38 again
- Export Variants feature crashing when one of the variants has no primary transcripts
- Redirect to last visited variantS page when dismissing variants from variants list
- Improved matching of SVs Loqus occurrences in other cases
- Remove padding from the list inside (Matching causatives from other cases) panel
- Pass None to get_app function in CLI base since passing script_info to app factory functions was deprecated in Flask 2.0
- Fixed failing tests due to Flask update to version 2.0
- Speed up user events view
- Causative view sort out of memory error
- Use hgnc_id for gene filter query
- Typo in case controllers displaying an error every time a patient is matched against external MatchMaker nodes
- Do not crash while attempting an update for variant documents that are too big (> 16 MB)
- Old STR causatives (and other variants) may not have HGNC symbols - fix sort lambda
- Check if gene_obj has primary_transcript before trying to access it
- Warn if a gene manually searched is in a clinical panel with an outdated name when filtering variants
- ChrPos split js not needed on STR page yet
### Changed
- Remove parsing of case `genome_version`, since it's not used anywhere downstream
- Introduce deprecation warning for Loqus configs that are not dictionaries
- SV clinical filter no longer filters out sub 100 nt variants
- Count cases in LoqusDB by variant type
- Commit pulse repo badge temporarily set to weekly
- Sort ClinVar submissions objects by ascending "Last evaluated" date
- Refactored the MatchMaker integration as an extension
- Replaced some sensitive words as suggested by woke linter
- Documentation for load-configuration rewritten.
- Add styles to MatchMaker matches table
- More detailed info on the data shared in MatchMaker submission form

## [4.33.1]
### Fixed
- Include markdown for release autodeploy docs
- Use standard inheritance model in ClinVar (https://ftp.ncbi.nlm.nih.gov/pub/GTR/standard_terms/Mode_of_inheritance.txt)
- Fix issue crash with variants that have been unflagged causative not being available in other causatives
### Added
### Changed

## [4.33]
### Fixed
- Command line crashing when updating an individual not found in database
- Dashboard page crashing when filters return no data
- Cancer variants filter by chromosome
- /api/v1/genes now searches for genes in all genome builds by default
- Upgraded igv.js to version 2.8.1 (Fixed Unparsable bed record error)
### Added
- Autodeploy docs on release
- Documentation for updating case individuals tracks
- Filter cases and dashboard stats by analysis track
### Changed
- Changed from deprecated db update method
- Pre-selected fields to run queries with in dashboard page
- Do not filter by any institute when first accessing the dashboard
- Removed OMIM panel in case view for cancer cases
- Display Tier I and II variants in case view causatives panel for cancer cases
- Refactored Individuals and Causative panels in case view for cancer cases

## [4.32.1]
### Fixed
- iSort lint check only
### Changed
- Institute cases page crashing when a case has track:Null
### Added

## [4.32]
### Added
- Load and show MITOMAP associated diseases from VCF (INFO field: MitomapAssociatedDiseases, via HmtNote)
- Show variant allele frequencies for mitochondrial variants (GRCh38 cases)
- Extend "public" json API with diseases (OMIM) and phenotypes (HPO)
- HPO gene list download now has option for clinical and non-clinical genes
- Display gene splice junctions data in sashimi plots
- Update case individuals with splice junctions tracks
- Simple Docker compose for development with local build
- Make Phenomodels subpanels collapsible
- User side documentation of cytogenomics features (Gens, Chromograph, vcf2cytosure, rhocall)
- iSort GitHub Action
- Support LoqusDB REST API queries
### Fixed
- Show other causative once, even if several events point to it
- Filtering variants by mitochondrial chromosome for cases with genome build=38
- HPO gene search button triggers any warnings for clinical / non-existing genes also on first search
- Fixed a bug in variants pages caused by MT variants without alt_frequency
- Tests for CADD score parsing function
- Fixed the look of IGV settings on SNV variant page
- Cases analyzed once shown as `rerun`
- Missing case track on case re-upload
- Fixed severity rank for SO term "regulatory region ablation"
### Changed
- Refactor according to CodeFactor - mostly reuse of duplicated code
- Phenomodels language adjustment
- Open variants in a new window (from variants page)
- Open overlapping and compound variants in a new window (from variant page)
- gnomAD link points to gnomAD v.3 (build GRCh38) for mitochondrial variants.
- Display only number of affected genes for dismissed SVs in general report
- Chromosome build check when populating the variants filter chromosome selection
- Display mitochondrial and rare diseases coverage report in cases with missing 'rare' track

## [4.31.1]
### Added
### Changed
- Remove mitochondrial and coverage report from cancer cases sidebar
### Fixed
- ClinVar page when dbSNP id is None

## [4.31]
### Added
- gnomAD annotation field in admin guide
- Export also dynamic panel genes not associated to an HPO term when downloading the HPO panel
- Primary HGNC transcript info in variant export files
- Show variant quality (QUAL field from vcf) in the variant summary
- Load/update PDF gene fusion reports (clinical and research) generated with Arriba
- Support new MANE annotations from VEP (both MANE Select and MANE Plus Clinical)
- Display on case activity the event of a user resetting all dismissed variants
- Support gnomAD population frequencies for mitochondrial variants
- Anchor links in Casedata ClinVar panels to redirect after renaming individuals
### Fixed
- Replace old docs link www.clinicalgenomics.se/scout with new https://clinical-genomics.github.io/scout
- Page formatting issues whenever case and variant comments contain extremely long strings with no spaces
- Chromograph images can be one column and have scrollbar. Removed legacy code.
- Column labels for ClinVar case submission
- Page crashing looking for LoqusDB observation when variant doesn't exist
- Missing inheritance models and custom inheritance models on newly created gene panels
- Accept only numbers in managed variants filter as position and end coordinates
- SNP id format and links in Variant page, ClinVar submission form and general report
- Case groups tooltip triggered only when mouse is on the panel header
### Changed
- A more compact case groups panel
- Added landscape orientation CSS style to cancer coverage and QC demo report
- Improve user documentation to create and save new gene panels
- Removed option to use space as separator when uploading gene panels
- Separating the columns of standard and custom inheritance models in gene panels
- Improved ClinVar instructions for users using non-English Excel

## [4.30.2]
### Added
### Fixed
- Use VEP RefSeq ID if RefSeq list is empty in RefSeq transcripts overview
- Bug creating variant links for variants with no end_chrom
### Changed

## [4.30.1]
### Added
### Fixed
- Cryptography dependency fixed to use version < 3.4
### Changed

## [4.30]
### Added
- Introduced a `reset dismiss variant` verb
- Button to reset all dismissed variants for a case
- Add black border to Chromograph ideograms
- Show ClinVar annotations on variantS page
- Added integration with GENS, copy number visualization tool
- Added a VUS label to the manual classification variant tags
- Add additional information to SNV verification emails
- Tooltips documenting manual annotations from default panels
- Case groups now show bam files from all cases on align view
### Fixed
- Center initial igv view on variant start with SNV/indels
- Don't set initial igv view to negative coordinates
- Display of GQ for SV and STR
- Parsing of AD and related info for STRs
- LoqusDB field in institute settings accepts only existing Loqus instances
- Fix DECIPHER link to work after DECIPHER migrated to GRCh38
- Removed visibility window param from igv.js genes track
- Updated HPO download URL
- Patch HPO download test correctly
- Reference size on STR hover not needed (also wrong)
- Introduced genome build check (allowed values: 37, 38, "37", "38") on case load
- Improve case searching by assignee full name
- Populating the LoqusDB select in institute settings
### Changed
- Cancer variants table header (pop freq etc)
- Only admin users can modify LoqusDB instance in Institute settings
- Style of case synopsis, variants and case comments
- Switched to igv.js 2.7.5
- Do not choke if case is missing research variants when research requested
- Count cases in LoqusDB by variant type
- Introduce deprecation warning for Loqus configs that are not dictionaries
- Improve create new gene panel form validation
- Make XM- transcripts less visible if they don't overlap with transcript refseq_id in variant page
- Color of gene panels and comments panels on cases and variant pages
- Do not choke if case is missing research variants when reserch requested

## [4.29.1]
### Added
### Fixed
- Always load STR variants regardless of RankScore threshold (hotfix)
### Changed

## [4.29]
### Added
- Added a page about migrating potentially breaking changes to the documentation
- markdown_include in development requirements file
- STR variants filter
- Display source, Z-score, inheritance pattern for STR annotations from Stranger (>0.6.1) if available
- Coverage and quality report to cancer view
### Fixed
- ACMG classification page crashing when trying to visualize a classification that was removed
- Pretty print HGVS on gene variants (URL-decode VEP)
- Broken or missing link in the documentation
- Multiple gene names in ClinVar submission form
- Inheritance model select field in ClinVar submission
- IGV.js >2.7.0 has an issue with the gene track zoom levels - temp freeze at 2.7.0
- Revert CORS-anywhere and introduce a local http proxy for cloud tracks
### Changed

## [4.28]
### Added
- Chromograph integration for displaying PNGs in case-page
- Add VAF to cancer case general report, and remove some of its unused fields
- Variants filter compatible with genome browser location strings
- Support for custom public igv tracks stored on the cloud
- Add tests to increase testing coverage
- Update case variants count after deleting variants
- Update IGV.js to latest (v2.7.4)
- Bypass igv.js CORS check using `https://github.com/Rob--W/cors-anywhere`
- Documentation on default and custom IGV.js tracks (admin docs)
- Lock phenomodels so they're editable by admins only
- Small case group assessment sharing
- Tutorial and files for deploying app on containers (Kubernetes pods)
- Canonical transcript and protein change of canonical transcript in exported variants excel sheet
- Support for Font Awesome version 6
- Submit to Beacon from case page sidebar
- Hide dismissed variants in variants pages and variants export function
- Systemd service files and instruction to deploy Scout using podman
### Fixed
- Bugfix: unused `chromgraph_prefix |tojson` removed
- Freeze coloredlogs temporarily
- Marrvel link
- Don't show TP53 link for silent or synonymous changes
- OMIM gene field accepts any custom number as OMIM gene
- Fix Pytest single quote vs double quote string
- Bug in gene variants search by similar cases and no similar case is found
- Delete unused file `userpanel.py`
- Primary transcripts in variant overview and general report
- Google OAuth2 login setup in README file
- Redirect to 'missing file'-icon if configured Chromograph file is missing
- Javascript error in case page
- Fix compound matching during variant loading for hg38
- Cancer variants view containing variants dismissed with cancer-specific reasons
- Zoom to SV variant length was missing IGV contig select
- Tooltips on case page when case has no default gene panels
### Changed
- Save case variants count in case document and not in sessions
- Style of gene panels multiselect on case page
- Collapse/expand main HPO checkboxes in phenomodel preview
- Replaced GQ (Genotype quality) with VAF (Variant allele frequency) in cancer variants GT table
- Allow loading of cancer cases with no tumor_purity field
- Truncate cDNA and protein changes in case report if longer than 20 characters


## [4.27]
### Added
- Exclude one or more variant categories when running variants delete command
### Fixed
### Changed

## [4.26.1]
### Added
### Fixed
- Links with 1-letter aa codes crash on frameshift etc
### Changed

## [4.26]
### Added
- Extend the delete variants command to print analysis date, track, institute, status and research status
- Delete variants by type of analysis (wgs|wes|panel)
- Links to cBioPortal, MutanTP53, IARC TP53, OncoKB, MyCancerGenome, CIViC
### Fixed
- Deleted variants count
### Changed
- Print output of variants delete command as a tab separated table

## [4.25]
### Added
- Command line function to remove variants from one or all cases
### Fixed
- Parse SMN None calls to None rather than False

## [4.24.1]
### Fixed
- Install requirements.txt via setup file

## [4.24]
### Added
- Institute-level phenotype models with sub-panels containing HPO and OMIM terms
- Runnable Docker demo
- Docker image build and push github action
- Makefile with shortcuts to docker commands
- Parse and save synopsis, phenotype and cohort terms from config files upon case upload
### Fixed
- Update dismissed variant status when variant dismissed key is missing
- Breakpoint two IGV button now shows correct chromosome when different from bp1
- Missing font lib in Docker image causing the PDF report download page to crash
- Sentieon Manta calls lack Somaticscore - load anyway
- ClinVar submissions crashing due to pinned variants that are not loaded
- Point ExAC pLI score to new gnomad server address
- Bug uploading cases missing phenotype terms in config file
- STRs loaded but not shown on browser page
- Bug when using adapter.variant.get_causatives with case_id without causatives
- Problem with fetching "solved" from scout export cases cli
- Better serialising of datetime and bson.ObjectId
- Added `volumes` folder to .gitignore
### Changed
- Make matching causative and managed variants foldable on case page
- Remove calls to PyMongo functions marked as deprecated in backend and frontend(as of version 3.7).
- Improved `scout update individual` command
- Export dynamic phenotypes with ordered gene lists as PDF


## [4.23]
### Added
- Save custom IGV track settings
- Show a flash message with clear info about non-valid genes when gene panel creation fails
- CNV report link in cancer case side navigation
- Return to comment section after editing, deleting or submitting a comment
- Managed variants
- MT vs 14 chromosome mean coverage stats if Scout is connected to Chanjo
### Fixed
- missing `vcf_cancer_sv` and `vcf_cancer_sv_research` to manual.
- Split ClinVar multiple clnsig values (slash-separated) and strip them of underscore for annotations without accession number
- Timeout of `All SNVs and INDELs` page when no valid gene is provided in the search
- Round CADD (MIPv9)
- Missing default panel value
- Invisible other causatives lines when other causatives lack gene symbols
### Changed
- Do not freeze mkdocs-material to version 4.6.1
- Remove pre-commit dependency

## [4.22]
### Added
- Editable cases comments
- Editable variants comments
### Fixed
- Empty variant activity panel
- STRs variants popover
- Split new ClinVar multiple significance terms for a variant
- Edit the selected comment, not the latest
### Changed
- Updated RELEASE docs.
- Pinned variants card style on the case page
- Merged `scout export exons` and `scout view exons` commands


## [4.21.2]
### Added
### Fixed
- Do not pre-filter research variants by (case-default) gene panels
- Show OMIM disease tooltip reliably
### Changed

## [4.21.1]
### Added
### Fixed
- Small change to Pop Freq column in variants ang gene panels to avoid strange text shrinking on small screens
- Direct use of HPO list for Clinical HPO SNV (and cancer SNV) filtering
- PDF coverage report redirecting to login page
### Changed
- Remove the option to dismiss single variants from all variants pages
- Bulk dismiss SNVs, SVs and cancer SNVs from variants pages

## [4.21]
### Added
- Support to configure LoqusDB per institute
- Highlight causative variants in the variants list
- Add tests. Mostly regarding building internal datatypes.
- Remove leading and trailing whitespaces from panel_name and display_name when panel is created
- Mark MANE transcript in list of transcripts in "Transcript overview" on variant page
- Show default panel name in case sidebar
- Previous buttons for variants pagination
- Adds a gh action that checks that the changelog is updated
- Adds a gh action that deploys new releases automatically to pypi
- Warn users if case default panels are outdated
- Define institute-specific gene panels for filtering in institute settings
- Use institute-specific gene panels in variants filtering
- Show somatic VAF for pinned and causative variants on case page

### Fixed
- Report pages redirect to login instead of crashing when session expires
- Variants filter loading in cancer variants page
- User, Causative and Cases tables not scaling to full page
- Improved docs for an initial production setup
- Compatibility with latest version of Black
- Fixed tests for Click>7
- Clinical filter required an extra click to Filter to return variants
- Restore pagination and shrink badges in the variants page tables
- Removing a user from the command line now inactivates the case only if user is last assignee and case is active
- Bugfix, LoqusDB per institute feature crashed when institute id was empty string
- Bugfix, LoqusDB calls where missing case count
- filter removal and upload for filters deleted from another page/other user
- Visualize outdated gene panels info in a popover instead of a tooltip in case page side panel

### Changed
- Highlight color on normal STRs in the variants table from green to blue
- Display breakpoints coordinates in verification emails only for structural variants


## [4.20]
### Added
- Display number of filtered variants vs number of total variants in variants page
- Search case by HPO terms
- Dismiss variant column in the variants tables
- Black and pre-commit packages to dev requirements

### Fixed
- Bug occurring when rerun is requested twice
- Peddy info fields in the demo config file
- Added load config safety check for multiple alignment files for one individual
- Formatting of cancer variants table
- Missing Score in SV variants table

### Changed
- Updated the documentation on how to create a new software release
- Genome build-aware cytobands coordinates
- Styling update of the Matchmaker card
- Select search type in case search form


## [4.19]

### Added
- Show internal ID for case
- Add internal ID for downloaded CGH files
- Export dynamic HPO gene list from case page
- Remove users as case assignees when their account is deleted
- Keep variants filters panel expanded when filters have been used

### Fixed
- Handle the ProxyFix ModuleNotFoundError when Werkzeug installed version is >1.0
- General report formatting issues whenever case and variant comments contain extremely long strings with no spaces

### Changed
- Created an institute wrapper page that contains list of cases, causatives, SNVs & Indels, user list, shared data and institute settings
- Display case name instead of case ID on clinVar submissions
- Changed icon of sample update in clinVar submissions


## [4.18]

### Added
- Filter cancer variants on cytoband coordinates
- Show dismiss reasons in a badge with hover for clinical variants
- Show an ellipsis if 10 cases or more to display with loqusdb matches
- A new blog post for version 4.17
- Tooltip to better describe Tumor and Normal columns in cancer variants
- Filter cancer SNVs and SVs by chromosome coordinates
- Default export of `Assertion method citation` to clinVar variants submission file
- Button to export up to 500 cancer variants, filtered or not
- Rename samples of a clinVar submission file

### Fixed
- Apply default gene panel on return to cancer variantS from variant view
- Revert to certificate checking when asking for Chanjo reports
- `scout download everything` command failing while downloading HPO terms

### Changed
- Turn tumor and normal allelic fraction to decimal numbers in tumor variants page
- Moved clinVar submissions code to the institutes blueprints
- Changed name of clinVar export files to FILENAME.Variant.csv and FILENAME.CaseData.csv
- Switched Google login libraries from Flask-OAuthlib to Authlib


## [4.17.1]

### Fixed
- Load cytobands for cases with chromosome build not "37" or "38"


## [4.17]

### Added
- COSMIC badge shown in cancer variants
- Default gene-panel in non-cancer structural view in url
- Filter SNVs and SVs by cytoband coordinates
- Filter cancer SNV variants by alt allele frequency in tumor
- Correct genome build in UCSC link from structural variant page



### Fixed
- Bug in clinVar form when variant has no gene
- Bug when sharing cases with the same institute twice
- Page crashing when removing causative variant tag
- Do not default to GATK caller when no caller info is provided for cancer SNVs


## [4.16.1]

### Fixed
- Fix the fix for handling of delivery reports for rerun cases

## [4.16]

### Added
- Adds possibility to add "lims_id" to cases. Currently only stored in database, not shown anywhere
- Adds verification comment box to SVs (previously only available for small variants)
- Scrollable pedigree panel

### Fixed
- Error caused by changes in WTForm (new release 2.3.x)
- Bug in OMIM case page form, causing the page to crash when a string was provided instead of a numerical OMIM id
- Fix Alamut link to work properly on hg38
- Better handling of delivery reports for rerun cases
- Small CodeFactor style issues: matchmaker results counting, a couple of incomplete tests and safer external xml
- Fix an issue with Phenomizer introduced by CodeFactor style changes

### Changed
- Updated the version of igv.js to 2.5.4

## [4.15.1]

### Added
- Display gene names in ClinVar submissions page
- Links to Varsome in variant transcripts table

### Fixed
- Small fixes to ClinVar submission form
- Gene panel page crash when old panel has no maintainers

## [4.15]

### Added
- Clinvar CNVs IGV track
- Gene panels can have maintainers
- Keep variant actions (dismissed, manual rank, mosaic, acmg, comments) upon variant re-upload
- Keep variant actions also on full case re-upload

### Fixed
- Fix the link to Ensembl for SV variants when genome build 38.
- Arrange information in columns on variant page
- Fix so that new cosmic identifier (COSV) is also acceptable #1304
- Fixed COSMIC tag in INFO (outside of CSQ) to be parses as well with `&` splitter.
- COSMIC stub URL changed to https://cancer.sanger.ac.uk/cosmic/search?q= instead.
- Updated to a version of IGV where bigBed tracks are visualized correctly
- Clinvar submission files are named according to the content (variant_data and case_data)
- Always show causatives from other cases in case overview
- Correct disease associations for gene symbol aliases that exist as separate genes
- Re-add "custom annotations" for SV variants
- The override ClinVar P/LP add-in in the Clinical Filter failed for new CSQ strings

### Changed
- Runs all CI checks in github actions

## [4.14.1]

### Fixed
- Error when variant found in loqusdb is not loaded for other case

## [4.14]

### Added
- Use github actions to run tests
- Adds CLI command to update individual alignments path
- Update HPO terms using downloaded definitions files
- Option to use alternative flask config when running `scout serve`
- Requirement to use loqusdb >= 2.5 if integrated

### Fixed
- Do not display Pedigree panel in cancer view
- Do not rely on internet connection and services available when running CI tests
- Variant loading assumes GATK if no caller set given and GATK filter status is seen in FILTER
- Pass genome build param all the way in order to get the right gene mappings for cases with build 38
- Parse correctly variants with zero frequency values
- Continue even if there are problems to create a region vcf
- STR and cancer variant navigation back to variants pages could fail

### Changed
- Improved code that sends requests to the external APIs
- Updates ranges for user ranks to fit todays usage
- Run coveralls on github actions instead of travis
- Run pip checks on github actions instead of coveralls
- For hg38 cases, change gnomAD link to point to version 3.0 (which is hg38 based)
- Show pinned or causative STR variants a bit more human readable

## [4.13.1]

### Added
### Fixed
- Typo that caused not all clinvar conflicting interpretations to be loaded no matter what
- Parse and retrieve clinvar annotations from VEP-annotated (VEP 97+) CSQ VCF field
- Variant clinvar significance shown as `not provided` whenever is `Uncertain significance`
- Phenomizer query crashing when case has no HPO terms assigned
- Fixed a bug affecting `All SNVs and INDELs` page when variants don't have canonical transcript
- Add gene name or id in cancer variant view

### Changed
- Cancer Variant view changed "Variant:Transcript:Exon:HGVS" to "Gene:Transcript:Exon:HGVS"

## [4.13]

### Added
- ClinVar SNVs track in IGV
- Add SMA view with SMN Copy Number data
- Easier to assign OMIM diagnoses from case page
- OMIM terms and specific OMIM term page

### Fixed
- Bug when adding a new gene to a panel
- Restored missing recent delivery reports
- Fixed style and links to other reports in case side panel
- Deleting cases using display_name and institute not deleting its variants
- Fixed bug that caused coordinates filter to override other filters
- Fixed a problem with finding some INS in loqusdb
- Layout on SV page when local observations without cases are present
- Make scout compatible with the new HPO definition files from `http://compbio.charite.de/jenkins/`
- General report visualization error when SNVs display names are very long


### Changed


## [4.12.4]

### Fixed
- Layout on SV page when local observations without cases are present

## [4.12.3]

### Fixed
- Case report when causative or pinned SVs have non null allele frequencies

## [4.12.2]

### Fixed
- SV variant links now take you to the SV variant page again
- Cancer variant view has cleaner table data entries for "N/A" data
- Pinned variant case level display hotfix for cancer and str - more on this later
- Cancer variants show correct alt/ref reads mirroring alt frequency now
- Always load all clinical STR variants even if a region load is attempted - index may be missing
- Same case repetition in variant local observations

## [4.12.1]

### Fixed
- Bug in variant.gene when gene has no HGVS description


## [4.12]

### Added
- Accepts `alignment_path` in load config to pass bam/cram files
- Display all phenotypes on variant page
- Display hgvs coordinates on pinned and causatives
- Clear panel pending changes
- Adds option to setup the database with static files
- Adds cli command to download the resources from CLI that scout needs
- Adds test files for merged somatic SV and CNV; as well as merged SNV, and INDEL part of #1279
- Allows for upload of OMIM-AUTO gene panel from static files without api-key

### Fixed
- Cancer case HPO panel variants link
- Fix so that some drop downs have correct size
- First IGV button in str variants page
- Cancer case activates on SNV variants
- Cases activate when STR variants are viewed
- Always calculate code coverage
- Pinned/Classification/comments in all types of variants pages
- Null values for panel's custom_inheritance_models
- Discrepancy between the manual disease transcripts and those in database in gene-edit page
- ACMG classification not showing for some causatives
- Fix bug which caused IGV.js to use hg19 reference files for hg38 data
- Bug when multiple bam files sources with non-null values are available


### Changed
- Renamed `requests` file to `scout_requests`
- Cancer variant view shows two, instead of four, decimals for allele and normal


## [4.11.1]

### Fixed
- Institute settings page
- Link institute settings to sharing institutes choices

## [4.11.0]

### Added
- Display locus name on STR variant page
- Alternative key `GNOMADAF_popmax` for Gnomad popmax allele frequency
- Automatic suggestions on how to improve the code on Pull Requests
- Parse GERP, phastCons and phyloP annotations from vep annotated CSQ fields
- Avoid flickering comment popovers in variant list
- Parse REVEL score from vep annotated CSQ fields
- Allow users to modify general institute settings
- Optionally format code automatically on commit
- Adds command to backup vital parts `scout export database`
- Parsing and displaying cancer SV variants from Manta annotated VCF files
- Dismiss cancer snv variants with cancer-specific options
- Add IGV.js UPD, RHO and TIDDIT coverage wig tracks.


### Fixed
- Slightly darker page background
- Fixed an issued with parsed conservation values from CSQ
- Clinvar submissions accessible to all users of an institute
- Header toolbar when on Clinvar page now shows institute name correctly
- Case should not always inactivate upon update
- Show dismissed snv cancer variants as grey on the cancer variants page
- Improved style of mappability link and local observations on variant page
- Convert all the GET requests to the igv view to POST request
- Error when updating gene panels using a file containing BOM chars
- Add/replace gene radio button not working in gene panels


## [4.10.1]

### Fixed
- Fixed issue with opening research variants
- Problem with coveralls not called by Travis CI
- Handle Biomart service down in tests


## [4.10.0]

### Added
- Rank score model in causatives page
- Exportable HPO terms from phenotypes page
- AMP guideline tiers for cancer variants
- Adds scroll for the transcript tab
- Added CLI option to query cases on time since case event was added
- Shadow clinical assessments also on research variants display
- Support for CRAM alignment files
- Improved str variants view : sorting by locus, grouped by allele.
- Delivery report PDF export
- New mosaicism tag option
- Add or modify individuals' age or tissue type from case page
- Display GC and allele depth in causatives table.
- Included primary reference transcript in general report
- Included partial causative variants in general report
- Remove dependency of loqusdb by utilising the CLI

### Fixed
- Fixed update OMIM command bug due to change in the header of the genemap2 file
- Removed Mosaic Tag from Cancer variants
- Fixes issue with unaligned table headers that comes with hidden Datatables
- Layout in general report PDF export
- Fixed issue on the case statistics view. The validation bars didn't show up when all institutes were selected. Now they do.
- Fixed missing path import by importing pathlib.Path
- Handle index inconsistencies in the update index functions
- Fixed layout problems


## [4.9.0]

### Added
- Improved MatchMaker pages, including visible patient contacts email address
- New badges for the github repo
- Links to [GENEMANIA](genemania.org)
- Sort gene panel list on case view.
- More automatic tests
- Allow loading of custom annotations in VCF using the SCOUT_CUSTOM info tag.

### Fixed
- Fix error when a gene is added to an empty dynamic gene panel
- Fix crash when attempting to add genes on incorrect format to dynamic gene panel
- Manual rank variant tags could be saved in a "Select a tag"-state, a problem in the variants view.
- Same case evaluations are no longer shown as gray previous evaluations on the variants page
- Stay on research pages, even if reset, next first buttons are pressed..
- Overlapping variants will now be visible on variant page again
- Fix missing classification comments and links in evaluations page
- All prioritized cases are shown on cases page


## [4.8.3]

### Added

### Fixed
- Bug when ordering sanger
- Improved scrolling over long list of genes/transcripts


## [4.8.2]

### Added

### Fixed
- Avoid opening extra tab for coverage report
- Fixed a problem when rank model version was saved as floats and not strings
- Fixed a problem with displaying dismiss variant reasons on the general report
- Disable load and delete filter buttons if there are no saved filters
- Fix problem with missing verifications
- Remove duplicate users and merge their data and activity


## [4.8.1]

### Added

### Fixed
- Prevent login fail for users with id defined by ObjectId and not email
- Prevent the app from crashing with `AttributeError: 'NoneType' object has no attribute 'message'`


## [4.8.0]

### Added
- Updated Scout to use Bootstrap 4.3
- New looks for Scout
- Improved dashboard using Chart.js
- Ask before inactivating a case where last assigned user leaves it
- Genes can be manually added to the dynamic gene list directly on the case page
- Dynamic gene panels can optionally be used with clinical filter, instead of default gene panel
- Dynamic gene panels get link out to chanjo-report for coverage report
- Load all clinvar variants with clinvar Pathogenic, Likely Pathogenic and Conflicting pathogenic
- Show transcripts with exon numbers for structural variants
- Case sort order can now be toggled between ascending and descending.
- Variants can be marked as partial causative if phenotype is available for case.
- Show a frequency tooltip hover for SV-variants.
- Added support for LDAP login system
- Search snv and structural variants by chromosomal coordinates
- Structural variants can be marked as partial causative if phenotype is available for case.
- Show normal and pathologic limits for STRs in the STR variants view.
- Institute level persistent variant filter settings that can be retrieved and used.
- export causative variants to Excel
- Add support for ROH, WIG and chromosome PNGs in case-view

### Fixed
- Fixed missing import for variants with comments
- Instructions on how to build docs
- Keep sanger order + verification when updating/reloading variants
- Fixed and moved broken filter actions (HPO gene panel and reset filter)
- Fixed string conversion to number
- UCSC links for structural variants are now separated per breakpoint (and whole variant where applicable)
- Reintroduced missing coverage report
- Fixed a bug preventing loading samples using the command line
- Better inheritance models customization for genes in gene panels
- STR variant page back to list button now does its one job.
- Allows to setup scout without a omim api key
- Fixed error causing "favicon not found" flash messages
- Removed flask --version from base cli
- Request rerun no longer changes case status. Active or archived cases inactivate on upload.
- Fixed missing tooltip on the cancer variants page
- Fixed weird Rank cell in variants page
- Next and first buttons order swap
- Added pagination (and POST capability) to cancer variants.
- Improves loading speed for variant page
- Problem with updating variant rank when no variants
- Improved Clinvar submission form
- General report crashing when dismissed variant has no valid dismiss code
- Also show collaborative case variants on the All variants view.
- Improved phenotype search using dataTables.js on phenotypes page
- Search and delete users with `email` instead of `_id`
- Fixed css styles so that multiselect options will all fit one column


## [4.7.3]

### Added
- RankScore can be used with VCFs for vcf_cancer files

### Fixed
- Fix issue with STR view next page button not doing its one job.

### Deleted
- Removed pileup as a bam viewing option. This is replaced by IGV


## [4.7.2]

### Added
- Show earlier ACMG classification in the variant list

### Fixed
- Fixed igv search not working due to igv.js dist 2.2.17
- Fixed searches for cases with a gene with variants pinned or marked causative.
- Load variant pages faster after fixing other causatives query
- Fixed mitochondrial report bug for variants without genes

## [4.7.1]

### Added

### Fixed
- Fixed bug on genes page


## [4.7.0]

### Added
- Export genes and gene panels in build GRCh38
- Search for cases with variants pinned or marked causative in a given gene.
- Search for cases phenotypically similar to a case also from WUI.
- Case variant searches can be limited to similar cases, matching HPO-terms,
  phenogroups and cohorts.
- De-archive reruns and flag them as 'inactive' if archived
- Sort cases by analysis_date, track or status
- Display cases in the following order: prioritized, active, inactive, archived, solved
- Assign case to user when user activates it or asks for rerun
- Case becomes inactive when it has no assignees
- Fetch refseq version from entrez and use it in clinvar form
- Load and export of exons for all genes, independent on refseq
- Documentation for loading/updating exons
- Showing SV variant annotations: SV cgh frequencies, gnomad-SV, local SV frequencies
- Showing transcripts mapping score in segmental duplications
- Handle requests to Ensembl Rest API
- Handle requests to Ensembl Rest Biomart
- STR variants view now displays GT and IGV link.
- Description field for gene panels
- Export exons in build 37 and 38 using the command line

### Fixed
- Fixes of and induced by build tests
- Fixed bug affecting variant observations in other cases
- Fixed a bug that showed wrong gene coverage in general panel PDF export
- MT report only shows variants occurring in the specific individual of the excel sheet
- Disable SSL certifcate verification in requests to chanjo
- Updates how intervaltree and pymongo is used to void deprecated functions
- Increased size of IGV sample tracks
- Optimized tests


## [4.6.1]

### Added

### Fixed
- Missing 'father' and 'mother' keys when parsing single individual cases


## [4.6.0]

### Added
- Description of Scout branching model in CONTRIBUTING doc
- Causatives in alphabetical order, display ACMG classification and filter by gene.
- Added 'external' to the list of analysis type options
- Adds functionality to display "Tissue type". Passed via load config.
- Update to IGV 2.

### Fixed
- Fixed alignment visualization and vcf2cytosure availability for demo case samples
- Fixed 3 bugs affecting SV pages visualization
- Reintroduced the --version cli option
- Fixed variants query by panel (hpo panel + gene panel).
- Downloaded MT report contains excel files with individuals' display name
- Refactored code in parsing of config files.


## [4.5.1]

### Added

### Fixed
- update requirement to use PyYaml version >= 5.1
- Safer code when loading config params in cli base


## [4.5.0]

### Added
- Search for similar cases from scout view CLI
- Scout cli is now invoked from the app object and works under the app context

### Fixed
- PyYaml dependency fixed to use version >= 5.1


## [4.4.1]

### Added
- Display SV rank model version when available

### Fixed
- Fixed upload of delivery report via API


## [4.4.0]

### Added
- Displaying more info on the Causatives page and hiding those not causative at the case level
- Add a comment text field to Sanger order request form, allowing a message to be included in the email
- MatchMaker Exchange integration
- List cases with empty synopsis, missing HPO terms and phenotype groups.
- Search for cases with open research list, or a given case status (active, inactive, archived)

### Fixed
- Variant query builder split into several functions
- Fixed delivery report load bug


## [4.3.3]

### Added
- Different individual table for cancer cases

### Fixed
- Dashboard collects validated variants from verification events instead of using 'sanger' field
- Cases shared with collaborators are visible again in cases page
- Force users to select a real institute to share cases with (actionbar select fix)


## [4.3.2]

### Added
- Dashboard data can be filtered using filters available in cases page
- Causatives for each institute are displayed on a dedicated page
- SNVs and and SVs are searchable across cases by gene and rank score
- A more complete report with validated variants is downloadable from dashboard

### Fixed
- Clinsig filter is fixed so clinsig numerical values are returned
- Split multi clinsig string values in different elements of clinsig array
- Regex to search in multi clinsig string values or multi revstat string values
- It works to upload vcf files with no variants now
- Combined Pileup and IGV alignments for SVs having variant start and stop on the same chromosome


## [4.3.1]

### Added
- Show calls from all callers even if call is not available
- Instructions to install cairo and pango libs from WeasyPrint page
- Display cases with number of variants from CLI
- Only display cases with number of variants above certain treshold. (Also CLI)
- Export of verified variants by CLI or from the dashboard
- Extend case level queries with default panels, cohorts and phenotype groups.
- Slice dashboard statistics display using case level queries
- Add a view where all variants for an institute can be searched across cases, filtering on gene and rank score. Allows searching research variants for cases that have research open.

### Fixed
- Fixed code to extract variant conservation (gerp, phyloP, phastCons)
- Visualization of PDF-exported gene panels
- Reintroduced the exon/intron number in variant verification email
- Sex and affected status is correctly displayed on general report
- Force number validation in SV filter by size
- Display ensembl transcripts when no refseq exists


## [4.3.0]

### Added
- Mosaicism tag on variants
- Show and filter on SweGen frequency for SVs
- Show annotations for STR variants
- Show all transcripts in verification email
- Added mitochondrial export
- Adds alternative to search for SVs shorter that the given length
- Look for 'bcftools' in the `set` field of VCFs
- Display digenic inheritance from OMIM
- Displays what refseq transcript that is primary in hgnc

### Fixed

- Archived panels displays the correct date (not retroactive change)
- Fixed problem with waiting times in gene panel exports
- Clinvar fiter not working with human readable clinsig values

## [4.2.2]

### Fixed
- Fixed gene panel create/modify from CSV file utf-8 decoding error
- Updating genes in gene panels now supports edit comments and entry version
- Gene panel export timeout error

## [4.2.1]

### Fixed
- Re-introduced gene name(s) in verification email subject
- Better PDF rendering for excluded variants in report
- Problem to access old case when `is_default` did not exist on a panel


## [4.2.0]

### Added
- New index on variant_id for events
- Display overlapping compounds on variants view

### Fixed
- Fixed broken clinical filter


## [4.1.4]

### Added
- Download of filtered SVs

### Fixed
- Fixed broken download of filtered variants
- Fixed visualization issue in gene panel PDF export
- Fixed bug when updating gene names in variant controller


## [4.1.3]

### Fixed
- Displays all primary transcripts


## [4.1.2]

### Added
- Option add/replace when updating a panel via CSV file
- More flexible versioning of the gene panels
- Printing coverage report on the bottom of the pdf case report
- Variant verification option for SVs
- Logs uri without pwd when connecting
- Disease-causing transcripts in case report
- Thicker lines in case report
- Supports HPO search for cases, both terms or if described in synopsis
- Adds sanger information to dashboard

### Fixed
- Use db name instead of **auth** as default for authentication
- Fixes so that reports can be generated even with many variants
- Fixed sanger validation popup to show individual variants queried by user and institute.
- Fixed problem with setting up scout
- Fixes problem when exac file is not available through broad ftp
- Fetch transcripts for correct build in `adapter.hgnc_gene`

## [4.1.1]
- Fix problem with institute authentication flash message in utils
- Fix problem with comments
- Fix problem with ensembl link


## [4.1.0]

### Added
- OMIM phenotypes to case report
- Command to download all panel app gene panels `scout load panel --panel-app`
- Links to genenames.org and omim on gene page
- Popup on gene at variants page with gene information
- reset sanger status to "Not validated" for pinned variants
- highlight cases with variants to be evaluated by Sanger on the cases page
- option to point to local reference files to the genome viewer pileup.js. Documented in `docs.admin-guide.server`
- option to export single variants in `scout export variants`
- option to load a multiqc report together with a case(add line in load config)
- added a view for searching HPO terms. It is accessed from the top left corner menu
- Updates the variants view for cancer variants. Adds a small cancer specific filter for known variants
- Adds hgvs information on cancer variants page
- Adds option to update phenotype groups from CLI

### Fixed
- Improved Clinvar to submit variants from different cases. Fixed HPO terms in casedata according to feedback
- Fixed broken link to case page from Sanger modal in cases view
- Now only cases with non empty lists of causative variants are returned in `adapter.case(has_causatives=True)`
- Can handle Tumor only samples
- Long lists of HGNC symbols are now possible. This was previously difficult with manual, uploaded or by HPO search when changing filter settings due to GET request limitations. Relevant pages now use POST requests. Adds the dynamic HPO panel as a selection on the gene panel dropdown.
- Variant filter defaults to default panels also on SV and Cancer variants pages.

## [4.0.0]

### WARNING ###

This is a major version update and will require that the backend of pre releases is updated.
Run commands:

```
$scout update genes
$scout update hpo
```

- Created a Clinvar submission tool, to speed up Clinvar submission of SNVs and SVs
- Added an analysis report page (html and PDF format) containing phenotype, gene panels and variants that are relevant to solve a case.

### Fixed
- Optimized evaluated variants to speed up creation of case report
- Moved igv and pileup viewer under a common folder
- Fixed MT alignment view pileup.js
- Fixed coordinates for SVs with start chromosome different from end chromosome
- Global comments shown across cases and institutes. Case-specific variant comments are shown only for that specific case.
- Links to clinvar submitted variants at the cases level
- Adapts clinvar parsing to new format
- Fixed problem in `scout update user` when the user object had no roles
- Makes pileup.js use online genome resources when viewing alignments. Now any instance of Scout can make use of this functionality.
- Fix ensembl link for structural variants
- Works even when cases does not have `'madeline_info'`
- Parses Polyphen in correct way again
- Fix problem with parsing gnomad from VEP

### Added
- Added a PDF export function for gene panels
- Added a "Filter and export" button to export custom-filtered SNVs to CSV file
- Dismiss SVs
- Added IGV alignments viewer
- Read delivery report path from case config or CLI command
- Filter for spidex scores
- All HPO terms are now added and fetched from the correct source (https://github.com/obophenotype/human-phenotype-ontology/blob/master/hp.obo)
- New command `scout update hpo`
- New command `scout update genes` will fetch all the latest information about genes and update them
- Load **all** variants found on chromosome **MT**
- Adds choice in cases overview do show as many cases as user like

### Removed
- pileup.min.js and pileup css are imported from a remote web location now
- All source files for HPO information, this is instead fetched directly from source
- All source files for gene information, this is instead fetched directly from source

## [3.0.0]
### Fixed
- hide pedigree panel unless it exists

## [1.5.1] - 2016-07-27
### Fixed
- look for both ".bam.bai" and ".bai" extensions

## [1.4.0] - 2016-03-22
### Added
- support for local frequency through loqusdb
- bunch of other stuff

## [1.3.0] - 2016-02-19
### Fixed
- Update query-phenomizer and add username/password

### Changed
- Update the way a case is checked for rerun-status

### Added
- Add new button to mark a case as "checked"
- Link to clinical variants _without_ 1000G annotation

## [1.2.2] - 2016-02-18
### Fixed
- avoid filtering out variants lacking ExAC and 1000G annotations

## [1.1.3] - 2015-10-01
### Fixed
- persist (clinical) filter when clicking load more
- fix #154 by robustly setting clinical filter func. terms

## [1.1.2] - 2015-09-07
### Fixed
- avoid replacing coverage report with none
- update SO terms, refactored

## [1.1.1] - 2015-08-20
### Fixed
- fetch case based on collaborator status (not owner)

## [1.1.0] - 2015-05-29
### Added
- link(s) to SNPedia based on RS-numbers
- new Jinja filter to "humanize" decimal numbers
- show gene panels in variant view
- new Jinja filter for decoding URL encoding
- add indicator to variants in list that have comments
- add variant number threshold and rank score threshold to load function
- add event methods to mongo adapter
- add tests for models
- show badge "old" if comment was written for a previous analysis

### Changed
- show cDNA change in transcript summary unless variant is exonic
- moved compounds table further up the page
- show dates for case uploads in ISO format
- moved variant comments higher up on page
- updated documentation for pages
- read in coverage report as blob in database and serve directly
- change ``OmimPhenotype`` to ``PhenotypeTerm``
- reorganize models sub-package
- move events (and comments) to separate collection
- only display prev/next links for the research list
- include variant type in breadcrumbs e.g. "Clinical variants"

### Removed
- drop dependency on moment.js

### Fixed
- show the same level of detail for all frequencies on all pages
- properly decode URL encoded symbols in amino acid/cDNA change strings
- fixed issue with wipe permissions in MongoDB
- include default gene lists in "variants" link in breadcrumbs

## [1.0.2] - 2015-05-20
### Changed
- update case fetching function

### Fixed
- handle multiple cases with same id

## [1.0.1] - 2015-04-28
### Fixed
- Fix building URL parameters in cases list Vue component

## [1.0.0] - 2015-04-12
Codename: Sara Lund

![Release 1.0](artwork/releases/release-1-0.jpg)

### Added
- Add email logging for unexpected errors
- New command line tool for deleting case

### Changed
- Much improved logging overall
- Updated documentation/usage guide
- Removed non-working IGV link

### Fixed
- Show sample display name in GT call
- Various small bug fixes
- Make it easier to hover over popups

## [0.0.2-rc1] - 2015-03-04
### Added
- add protein table for each variant
- add many more external links
- add coverage reports as PDFs

### Changed
- incorporate user feedback updates
- big refactor of load scripts

## [0.0.2-rc2] - 2015-03-04
### Changes
- add gene table with gene description
- reorganize inheritance models box

### Fixed
- avoid overwriting gene list on "research" load
- fix various bugs in external links

## [0.0.2-rc3] - 2015-03-05
### Added
- Activity log feed to variant view
- Adds protein change strings to ODM and Sanger email

### Changed
- Extract activity log component to macro

### Fixes
- Make Ensembl transcript links use archive website<|MERGE_RESOLUTION|>--- conflicted
+++ resolved
@@ -4,14 +4,12 @@
 
 About changelog [here](https://keepachangelog.com/en/1.0.0/)
 
-<<<<<<< HEAD
+
 ## [unreleased]
 ### Added
 - Global CSRF protection to the app
-=======
 
 ## [4.61.1]
->>>>>>> 1f845659
 ### Fixed
 - Added `UMLS` as an option of `Condition ID type` in ClinVar Variant downloaded files
 - Missing value for `Condition ID type` in ClinVar Variant downloaded files
