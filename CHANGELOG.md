--- conflicted
+++ resolved
@@ -15,12 +15,9 @@
 - Display validation status badge also for not Sanger-sequenced variants
 - Moved Frequencies, Severity and Local observations panels up in RD variants page
 - Enabled Flask CORS to communicate CORS status to js apps
-<<<<<<< HEAD
+- Moved the code preparing the transcripts overview to the backend 
 - Upgraded igv.js to version 2.10 (exon number support)
 - GenCode v.38 comprehensive gene track (selectable from igv settings)
-=======
-- Moved the code preparing the transcripts overview to the backend 
->>>>>>> 46cfe3b4
 
 ## [4.39]
 ### Added
