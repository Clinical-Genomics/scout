--- conflicted
+++ resolved
@@ -17,11 +17,8 @@
 - Page crashing when a user tries to edit a comment that was removed
 - Warning instead of crashed page when attempting to retrieve a non-existent Phenopacket
 - Fixed StJude ProteinPaint gene link (URL change)
-<<<<<<< HEAD
+- Freeze of werkzeug library to version<2.2.3 to avoid problems resulting from the consequential upgrade of the Flask lib
 - Huge list of genes in case report for megabases-long structural variants.
-=======
-- Freeze of werkzeug library to version<2.2.3 to avoid problems resulting from the consequential upgrade of the Flask lib
->>>>>>> e80ebe86
 
 
 ## [4.66]
