--- conflicted
+++ resolved
@@ -22,11 +22,8 @@
 - On pull request template, fixed instructions on how to deploy a branch to the development server (#5382)
 - On case general report, when a variant is classified (ACMG or CCV), tagged, commented and also dismissed, will only be displayed among the dismissed variants (#5377)
 - If case is re-runned/re-uploaded with the `--keep-actions` tag, remember also previously assigned diseases, HPO terms, phenotype groups and HPO panels (#5365)
-<<<<<<< HEAD
+- Case load config alias and updated track label for TIDDIT coverage tracks to accomodate HiFiCNV dito (#5401)
 - Call coverage completeness indicator via API after window loading completes (#5366)
-=======
-- Case load config alias and updated track label for TIDDIT coverage tracks to accomodate HiFiCNV dito (#5401)
->>>>>>> 09635d19
 ### Fixed
 - Style of Alamut button on variant page (#5358)
 - Scope of overlapping functions (#5385)
