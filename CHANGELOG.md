# Change Log
All notable changes to this project will be documented in this file.
This project adheres to [Semantic Versioning](http://semver.org/).

About changelog [here](https://keepachangelog.com/en/1.0.0/)

## [unreleased]
### Added
- Bulk dismiss STR variants from variantS page (#5774)
- Delete flag for update individual command (#5793)
- Update report command, with a delete flag (#5793)
- Display phase blocks gtf - new key on individuals, parsed from case load config or updated via CLI (#5822)
### Changed
- Refactored variantS pages to share an intermediate template (#5774)
- Removed ClinVar submissions instructions from case pages - it's still present on the ClinVar submissions page (#5806)
- Render the case report's pedigree SVG to a temporary file without Cairo when exporting it to PDF (#5791)
- Deprecate python 3.9 which has reached its EOL, default build to 3.14 (#5818)
- Don't build in editable mode for Docker images (#5819)
- Restored installation of chanjo-report from PyPI (#5820)
- Export of managed variants to VCF is subject to validation. Variants failing validation will raise a warning instead of being included in the VCF file (#5813)
### Fixed
- Filter `f` hotkey not working on cancer variantS pages (#5788)
- IGV.js updated to v3.5.4 (#5790)
- Broken ClinVar germline submission page when submission contains SVs (#5805)
- Missing size_selector in old filters containing a size criterion, causing the variantS page to crash (#5817)
- Avoid backslash in f-strings, to preserve backwards compatibility with old python (#5818)
- GnomAD links for the STR variant page (#5823)
- `get_gene_complete_coverage` breaking for genes with no intervals on chanjo2, which is returning 'NA' instead of numerical stats (#5830)
- Cleaner managed variant VCF export and detailed error messages for variants which are not included (#5813)
- Chromosome order for hg38 in IGV.js view (#5838)
- Clinical filter for outlier variants (#5832)
- Decipher query was treated as a primary - now secondary again (#5832)
- Expansion support display on STR GT card (#5840)
<<<<<<< HEAD
- MIM diseases can have multiple descriptions - merge them instead of using the first (#5814)
=======
- Keep any active page filters alive when editing/removing managed variants (#5833 & #5836)
>>>>>>> a7f37788

## [4.105.2]
### Fixed
- Downgrade igv.js to 3.5.0 to restore alignment track popupData (#5783)
- CN profile button not to dim for visited links (#5787)
- Saving an SNV variant in a germline ClinVar submission object without specifying HGVS and transcript (#5804)

## [4.105.1]
### Fixed
- uv lockfile update (#5780)

## [4.105]
### Added
- Support for variants annotated with an unmodified ClinVar VCF (#5691)
- Parse and display copy number on SV page, genotype table (#5692)
- Bootstrap-based pagination on variantS pages (#5697)
- More transcript insights on variant summary for SV variants hitting max 5 genes (#5706)
- Button to export ACMG classifications to PDF (#5715)
- CLINSIG table on SV variant page (#5718)
- Search genes at breakpoint for larger SVs (#5722)
- Code for refreshing id token, if needed. To be used for authenticated requests to chanjo2 (#5532)
- Genotypes on `Search SNVs & SVs` page (#5737)
- Display the number of fusion variants on the variantS page, just like the other variant types (#5754)
- Keyboard shortcuts on the variantS pages - see the updated user guide for details (#5768)
### Changed
- Better access to ALT allele for SVs (#5694)
- Remove unused `variant_count` parameter from several functions involved with variant queries (#5700)
- Consolidated and simplified case handling tests (#5708)
- Authorize access to IGV.js track files at endpoint, instead of by session cookie. Allows huge case groups and many open IGV.js sessions. (#5712)
- On the variant page, the corresponding button opens the ACMG and CCV classification tools in a new tab (#5723)
- Fix CLI parameter typo --rank-treshold with backward-compatible alias and deprecation warning (#5720)
- Safer redirect to previous page for all views and controllers still using `redirect(request.referrer)`(#5721)
- Default paraphase igv.js track settings: color by YC, squish, extend visibility window, auto-height and place last in view. (#5724)
- Chanjo2 requests are sent with OIDC id token, if available (#5532)
- Refactored and simplified SV, cancer SV and MEI variants views (#5701)
- Replaced deprecated `flask-ldapconn` library with `flask-ldap3-login`. Modified LDAP login module accordingly (#5719)
- Update IGV.js to v3.5.3 (#5757)
- Specify in the MT report that Chanjo2 stats are based on full chromosomes MT and 14, not transcript intervals. (#5771)
### Fixed
- Typo in PR template (#5682)
- Highlight affected individuals/samples on `GT call` tables (#5683)
- Refactored and simplified the LoqusDB archived observations table. -1 is no longer shown for missing observations (#5680)
- Fix a parsing issue with VEP annotations done with `--check_existing` where the `CSQ` key `CLIN_SIG` would be prioritised over `CLINVAR` (#5691)
- Display variant rank score 0 (#5699)
- Show only IGV link to breakpoint1 for SVs of sub-category INS (#5694)
- Allow updating case owner on `scout load case -u` (#5681)
- Missing query results on STR variantS page (#5713)
- Links to variants with missing rank scores from Causatives and Verified pages (#5715)
- Clinical filter button on research variants, wrongly redirecting to respective clinical variants pages (#5725)
- Pagination to handle empty search results (#5727)
- Gene variants page to return all resulting variants again (#5727)
- Gene panel parsing if gene doesn't contain an identifier (#5733)
- Include both chanjo and chanjo2 stats on MT report (#5686)
- Institute cases filtering with Has ClinVar submissions checkbox (#5735)
- Display plain variant rank score also if norm rank score is missing (#5738)
- Missing cairo runtime dependency (#5750)
- Fix pagination for somatic SVs (#5746)
- Fix display of STR MC for cases with GT "./0" calls (#5749)
- Build full HGNC genes for STR variants with HGNCId on load (#5751)
- Use proper end position for large SVs when looking up edge genes (#5755)
- Fixed crash on the Gene Panel page when changes to the same panel version were applied from multiple browser tabs (#5762 and #5765)
- Sort STRs primarily by HGNC symbol, if available (#5763)
- Refresh login token on stale case pages before submitting chanjo2 forms (#5772)
- Safer code in gene panel parsing (#5778)

## [4.104]
### Added
- Parsing variant's`local_obs_cancer_somatic_panel_old` and `local_obs_cancer_somatic_panel_old_freq`from `Cancer_Somatic_Panel_Obs` and `Cancer_Somatic_Panel_Frq` INFO keys respectively (#5594)
- Filter cancer variants by archived number of cancer somatic panel observations (#5598)
- Export Managed Variants: CLI now supports `--category` to filter by one or more categories (snv, sv, cancer_snv, cancer_sv). Defaults to all. (#5608)
- New form to create/edit users on the general users page (visible to admin users only) (#5610 and #5613)
- Scout-Reviewer-Service endpoint to visualise PacBio trgt called expansions (#5611)
- Updated the documentation with instructions on how, as an admin, to add/edit/remove users from the main users page (#5625)
- Button to remove users from the main users page (visible to admins only) (#5612)
- New `"P-value`, `abs log₂FC` and `abs ΔΨ` WTS filters options (#5639)
- ESCAT tiers for cancer SNVs (#5660)
### Changed
- Avoid `utcnow()` deprecated code by installing Flask-Login from its main branch (#5592)
- Compute chanjo2 coverage on exons only when at least case individual has analysis_type=panel (#5601)
- Display conservation scores for PHAST, GERP and phyloP alongside "Conserved" or "NotConserved" (#5593)
- Exporting managed variants from the command line with the `--collaborator` option will return variants from the specified institute plus those not assigned to any institute (#5607)
- Safer redirect to previous page for variants views (#5599)
- Make whole caseS row clickable link for case page (#5620)
- Make whole variantS row clickable link for variant page (#5618)
- Refined the filtering logic for Clinical WTS variants. The clinical filter now selects variants with either `padjust` < 0.05 or (`p_adjust_gene` < 0.1 and abs(`delta_psi`) > 0.1), for OUTRIDER expression variants and FRASER splicing variants respectively (#5630)
- Removing git installers when building Docker images (#5644)
- Refactored the parsing of the app config file so there exists only one centralized loader for both cli and web app (#5638)
- Restrict gene-overlapping variants (DNA and WTS outliers) search to variants found in affected individuals (#5623, #5659)
- Update command: `scout export variants` now `scout export causatives` (backward-compatible) (#5654)
- Show estimated VAF% also for panel and WES SNVs, much as for MT variants (#5658)
### Fixed
- Treat -1 values as None values when parsing archived LoqusDB frequencies - works retroactively on variantS page, not on variant page yet (#5591)
- Links to SNVs and SVs from SMN CN page (#5600)
- Consistent panel display on variants pages for unselected "All" panels (#5600)
- Bump tj-actions-branch-names GitHub action to v9 (#5605)
- Missing variant key `tool_hits` causing fusion variants page to crash (#5614)
- Add/fix conflicts between ClinGen-CGC-VICC classification criteria to fix discrepancies to Horak et al (#5629)
- Fix display of gene symbols for TRGT loci on variantS page (#5634)
- Parse and store also SpliceAI, CADD scores where all scores are 0. (#5637)
- Git missing from docker bookworm slim image (#5642)
- Matching cancer_snv managed variants failure (#5647)
- Parsing of database name when provided on a .yaml config file (#5663)
- Export causatives command crashing on variants that have been removed (#5665)
- Don't follow row link for checkboxes or other input elements (#5668)
- Parse error on REViewer.trgt case load entries (#5672)
- Fix SpliceAI 0.0 score display (#5675)

## [4.103.3]
### Changed
- Sort institute multiselect alphabetically by display name on 'Search SNVs & SVs' page (#5584)
- Always display STRs sorted by ascending gene symbol (#5580)
### Fixed
- App filter `format_variant_canonical_transcripts` (used on `Search SNVs and SVs` page) crashing when a gene has no canonical transcript (#5582)
- STRs not displaying a repeat locus (#5587)

## [4.103.2]
### Changed
- Display number of available/displayed variants on variantS pages without having to expand search filters (#5571) with collapsing chevron (#5572)
- Update to IGV.js v3.4.1 (#5573)
- Allow autoscaling on IGV tracks, but group alignment scale (#5574)
### Fixed
- Fixed panel filename sanitization in download panel function (#5577)

## [4.103.1]
### Fixed
- Rounding of SV VQ with undefined value (#5568)

## [4.103]
### Added
- Add cancer SNVs to Oncogenicity ClinVar submissions (downloadable json document) (#5449)
- Fold changes values alongside Log2 fold changes values (l2fc) on WTS outliers page (#5536)
- REVEL and SpliceAI scores are now displayed as multi-colored, labeled badges on the variant and report pages (#5537, #5538)
- Filter results in `Search SNVs & SVs` page by one or more institutes (#5539)
- New exome CNV caller GATK CNV (#5557)
- Automatic ClinVar oncogenicity submissions via ClinVar API (#5510)
- Parse and show normalized rank scores (`RankScoreNormalized`) on SNVs (RD & cancer) and SVs (RD) pages (#5554)
- Add MuTect2 SNV caller (used in nf-core/raredisease MT calling) (#5558)
- Option to remove any role assigned to a user, not only the admin role (#5523)
### Changed
- Improved test that checks code collecting other categories of variants overlapping a variant (#5521)
- Enable insertion/deletion size display on IGV.js alignment tracks (#5547)
- LRS STR variant read support (TRGT SD) stored and displayed on variant as ref/alt depth (#5552)
- On `Search SNVs and SVs` page, display multiple HGVS descriptors when variant has more than one gene (#5513)
- Deprecated the `--remove-admin` flag in the update user command line (#5523)
### Fixed
- Instance badge class and config option documentation (#5500)
- Fix incorrect reference to non-existent pymongo.synchronous (#5517)
- More clearly dim cases for empty queries (#5507)
- Case search form enforces numeric input for number of results returned (`Limit` field) (#5519)
- Parsing of canonical transcript in variants genes when variant is outside the coding sequence (#5515)
- Download of a ClinVar submission's json file when observation data is no longer present in the database (#5520)
- Removed extra warnings for missing file types on case loading (#5525)
- Matchmaker Exchange submissions page crashing when one or more cases have no synopsis(#5534)
- Loading PathologicStruc from Stranger annotated TRGT STR files (#5542)
- Badge color for missing REVEL and SpliceAI scores (#5546)
- Truncate long STR RepeatUnit names, from loci missing formal RU just showing ref allele (#5551)
- Do not reorder Sanger sequencing for variants when case is re-uploaded. Just assign Sanger status = ordered to them. (#5504)
- Do not create new variant-associated events, when re-uploading a case. New variant inherits key/values from old evaluated variants (#5507)
- Increased bottom margin in ClinVar submission option on institute's sidebar (#5561)
- `Search SNVs & SVs` for cases which have been removed (#5563)
- SpliceAI label color when variant hits multiple genes (#5565)

## [4.102]
### Added
- ClinVar data with link to ClinVar for variants present on the general case report (#5478)
- Customise Scout instance color and name, by adding INSTANCE_NAME and INSTANCE_COLOR parameters in the app config file (#5479)
- Display local archived frequencies on general case report (#5492)
### Changed
- Refactored and simplified code that fetches case's genome build (#5443)
- On caseS page, dim cases only included from the always display cases with status option (#5464)
- Reuse the variant frequencies table from variant page on case reports (#5478)
- Loading of outliers files (Fraser and Outrider) do not raise error when path to these files is missing or wrong, just a warning (#5486)
- Updated libraries on uv lock file (#5495)
### Fixed
- Fix long STR variant pinned display on case page (#5455)
- Variant page crashing when Loqusdb instance is chosen on institute settings but is not found at the given URL (#5447)
- Show assignees in case list when user ID is different from email (#5460)
- When removing a germline variant from a ClinVar submission, make sure to remove also its associated observations from the database (#5463)
- Chanjo2 genes full coverage check when variant has no genes (#5468)
- Full Flask user logout blocked by session clear (#5470)
- SV page UCSC link for breakpoints did not detect genome build 38 (#5489)
- HPO term deep link URL updated to a working one (#5488)
- Add `str_trid` as a sorting criterion when selecting STRs. This fixes the sort order problem of STRs from cases with genome build 38 (#5491)
- Always use GitHub original for igv.js genomes.json config - it is intended as official backup URL already (#5496)
- Update igv.js to v3.3.0 (#5496)
- Introduced a function that checks redirect URLs to avoid redirection to external sites (#5458)
- Loading of missing outliers files should also not raise error if key exists but is unset (#5497)
- Do not add null references to HPO-associated genes when parsing errors occur (#5472)
- Possibility to change user immediately after logging out from Google Oauth or Keycloak (#5493)
- Trust hgnc_id for unique aliases for HPO-associated genes (#5498)

## [4.101]
### Changed
- Institutes are now sorted by ID on gene panels page (#5436)
- Simplified visualization of previous ACMG and CCV classifications for a variant on variantS page (#5439 & #5440)
- On ClinVar multistep submission form, skip fetching transcript versions for build 38 transcripts which are not MANE Select or MANE Plus Clinical (#5426)
### Fixed
- Malformatted table cell for analysis date on caseS page (#5438)
- Remove "Add to ClinVar submission" button for pinned MEI variants as submission is not supported at the moment (#5442)
- Clinical variant files could once again be read in arbitrary order on load (#5452)
- Fix test_sanger_validation test to be run with a mock app instantiated (#5453)

## [4.100.2]
### Fixed
- Keyerror 'ensembl_transcript_id' when loading transcripts from a pre-downloaded Ensembl transcripts file (#5435)

## [4.100.1]
### Fixed
- Removed an extra `x` from compounds functional annotation cells (#5432)

## [4.100]
### Added
- Button with link to cancerhotspots.org on variant page for cancer cases (#5359)
- Link to ClinGen ACMG CSPEC Criteria Specification Registry from ACMG classification page (#5364)
- Documentation on how to export data from the scout database using the command line (#5373)
- Filter cancer SNVs by ClinVar oncogenicity. OBS: since annotations are still sparse in ClinVar, relying solely on them could be too restrictive (#5367)
- Include eventual gene-matching WTS outliers on variantS page (Overlap column) and variant page (Gene overlapping non-SNVs table) (#5371)
- Minor Allele Frequency (HiFiCNV) IGV.js track for Nallo cases (#5401)
- A page showing all cases submitted to the Matchmaker Exchange, accessible from the institute's sidebar (#5378)
- Variants' loader progress bar (#5411)
### Changed
- Allow matching compounded subcategories from SV callers e.g. DUP:INV (#5360)
- Adjust the link to the chanjo2 gene coverage report to reflect the type of analyses used for the samples (#5368)
- Gene panels open in new tabs from case panels and display case name on the top of the page (#5369)
- When uploading research variants, use rank threshold defined in case settings, if available, otherwise use the default threshold of 8 (#5370)
- Display genome build version on case general report (#5381)
- On pull request template, fixed instructions on how to deploy a branch to the development server (#5382)
- On case general report, when a variant is classified (ACMG or CCV), tagged, commented and also dismissed, will only be displayed among the dismissed variants (#5377)
- If case is re-runned/re-uploaded with the `--keep-actions` tag, remember also previously assigned diseases, HPO terms, phenotype groups and HPO panels (#5365)
- Case load config alias and updated track label for TIDDIT coverage tracks to accommodate HiFiCNV dito (#5401)
- On variants page, compounds popup table, truncate the display name of compound variants with display name that exceeds 20 characters (#5404)
- Update dataTables js (#5407)
- Load variants command prints more clearly which categories of variants are being loaded (#5409)
- Tooltips instead of popovers (no click needed) for matching indicators on variantS page (#5419)
- Call chanjo2 coverage completeness indicator via API after window loading completes (#5366)
- On ClinVar multistep submission form, silence warnings coming from missing HGVS version using Entrez Eutils (#5424)
### Fixed
- Style of Alamut button on variant page (#5358)
- Scope of overlapping functions (#5385)
- Tests involving the variants controllers, which failed when not run in a specific order (#5391)
- Option to return to the previous step in each of the steps of the ClinVar submission form (#5393)
- chanjo2 MT report for cases in build 38 (#5397)
- Fixed some variantS view tests accessing database out of app context (#5415)
- Display of matching manual rank on the SV variant page (#5419)
- Broken `scout setup database` command (#5422)
- Collecting submission data for cases which have been removed (#5421)
- Speed up query for gene overlapping variants (#5413)
- Removing submission data for cases which have been removed (#5430)

## [4.99]
### Added
- De novo assembly alignment file load and display (#5284)
- Paraphase bam-let alignment file load and display (#5284)
- Parsing and showing ClinVar somatic oncogenicity anontations, when available (#5304)
- Gene overlapping variants (superset of compounds) for SVs (#5332)
- Gene overlapping variants for MEIs (#5332)
- Gene overlapping variants for cancer (and cancer_sv) (#5332)
- Tests for the Google login functionality (#5335)
- Support for login using Keycloak (#5337)
- Documentation on Keycloak login system integration (#5342)
- Integrity check for genes/transcripts/exons files downloaded from Ensembl (#5353)
- Options for custom ID/display name for PanelApp Green updates (#5355)
### Changed
- Allow ACMG criteria strength modification to Very strong/Stand-alone (#5297)
- Mocked the Ensembl liftover service in igv tracks tests (#5319)
- Refactored the login function into smaller functions, handling respectively: user consent, LDAP login, Google login, database login and user validation (#5331)
- Allow loading of mixed analysis type cases where some individuals are fully WTS and do not appear in DNA VCFs (#5327)
- Documentation available in dark mode, and expanded installation instructions (#5343)
### Fixed
- Re-enable display of case and individual specific tracks (pre-computed coverage, UPD, zygosity) (#5300)
- Disable 2-color mode in IGV.js by default, since it obscures variant proportion of reads. Can be manually enabled (#5311)
- Institute settings reset (#5309)
- Updated color scheme for variant assessment badges that were hard to see in light mode, notably Risk Factor (#5318)
- Avoid page timeout by skipping HGVS validations in ClinVar multistep submission for non-MANE transcripts from variants in build 38 (#5302)
- Sashimi view page displaying an error message when Ensembl REST API (LiftOver) is not available (#5322)
- Refactored the liftover functionality to avoid using the old Ensembl REST API (#5326)
- Downloading of Ensembl resources by fixing the URL to the schug server, pointing to the production instance instead of the staging one (#5348)
- Missing MT genes from the IGV track (#5339)
- Paraphase and de novo assembly tracks could mismatch alignment sample labels - refactor to case specific tracks (#5357)

## [4.98]
### Added
- Documentation on how to delete variants for one or more cases
- Document the option to collect green genes from any panel when updating the PanelApp green genes panel
- On the institute's filters page, display also any soft filters applied to institute's variants
### Fixed
- Case page patch for research cases without WTS outliers

## [4.97]
### Added
- Software version and link to the relative release on GitHub on the top left dropdown menu
- Option to sort WTS outliers by p_value, Δψ, ψ value, zscore or l2fc
- Display pLI score and LOEUF on rare diseases and cancer SNV pages
- Preselect MANE SELECT transcripts in the multi-step ClinVar variant add to submission process
- Allow updating case with WTS Fraser and Outrider research files
- Load research WTS outliers using the `scout load variants --outliers-research` command
- Chanjo2 gene coverage completeness indicator and report from variant page, summary card
- Enhanced SNV and SV filtering for cancer and rare disease cases, now supporting size thresholds (≥ or < a specified base pair length)
- Option to exclude ClinVar significance status in SNVs filters form
- Made HRD a config parameter and display it for cancer cases.
- Preset institute-level soft filters for variants (filtering based on "filters" values on variant documents). Settings editable by admins on the institute's settings page. Allows e.g. hiding tumor `in_normal` and `germline_risk` filter status variants.
- Load pedigree and sex check from Somalier, provided by e.g. the Nallo pipeline
- Expand the command line to remove more types of variants. Now supports: `cancer`, `cancer_sv`, `fusion`, `mei`, `outlier`, `snv`, `str`, and `sv`.
- New `prioritise_clinvar` checkbox on rare diseases cases, SNVs page, used by clinical filter or for expanding the search to always return variants that match the selected ClinVar conditions
- ClinVar CLNSIG Exclude option on cancer variantS filters
### Changed
- Do not show overlapping gene panels badge on variants from cases runned without gene panels
- Set case as research case if it contains any type of research variants
- Update igv.js to 3.2.0
- IGV DNA alignment track defaults to group by tag:HP and color by methylation (useful for LRS), and show soft-clips
- Update gnomAD constraint to v4.1
- HG38 genes track in igv.js browser, to correctly display gene names
- Refactored code for prioritizing the order of variant loading
- Modified the web pages body style to adapt content to smaller screens
- Refactored filters to filter variants by ClinVar significance, CLINSIG Confident and ClinVar hits at the same time
- Improved tooltips for ClinVar filter in SNVs filter form
- `showSoftClips` parameter in igv.js is set to false by default for WES and PANEL samples
- Updated dependencies in uv.lock file
### Fixed
- Don't save any "-1", "." or "0" frequency values for SNVs - same as for SVs
- Downloading and parsing of genes from Ensembl (including MT-TP)
- Don't parse SV frequencies for SNVs even if the name matches. Also accept "." as missing value for SV frequencies.
- HPO search on WTS Outliers page
- Stop using dynamic gene panel (HPO generated list) for clinical filter when the last gene is removed from the dynamic gene panel
- Return only variants with ClinVar annotation when `ClinVar hits` checkbox is checked on variants search form
- Legacy variant filter option `clinsig_confident_always_returned` on saved filters is remapped as `prioritised_clivar` and `clinvar_trusted_revstat`
- Variants queries excluding ClinVar tags without `prioritise_clinvar` checkbox checked
- Pedigree QC Somalier loading demo ancestry file and operator priority

## [4.96]
### Added
- Support case status assignment upon loading (by providing case status in the case config file)
- Severity predictions on general case report for SNVs and cancer SNVs
- Variant functional annotation on general case report for SNVs and cancer SNVs
- Version of Scout used when the case was loaded is displayed on case page and general report
### Removed
- Discontinue ClinVar submissions via CSV files and support only submission via API: removed buttons for downloading ClinVar submission objects as CSV files
### Changed
- Display STR variant filter status on corresponding variantS page
- Warning and reference to Biesecker et al when using PP1/BS4 and PP4 together in ACMG classifications
- Warning to not use PP4 criterion together with PS2/PM6 in ACMG classifications with reference to the SVI Recommendation for _de novo_ Criteria (PS2 & PM6)
- Button to directly remove accepted submissions from ClinVar
- Upgraded libs in uv.lock file
### Fixed
- Release docs to include instructions for upgrading dependencies
- Truncated long HGVS descriptions on cancer SNV and SNVs pages
- Avoid recurrent error by removing variant ranking settings in unranked demo case
- Actually re-raise exception after load aborts and has rolled back variant insertion

## [4.95]
### Added
- CCV score / temperature on case reports
- ACMG SNV classification form also accessible from SV variant page
- Simplify updating of the PanelApp Green panel from all source types in the command line interactive session
### Changed
- Clearer link to `Richards 2015` on ACMG classification section on SVs and cancer SVs variants pages
- Parse HGNC Ids directly from PanelApp when updating/downloading PanelApp panels
- Skip variant genotype matching check and just return True when matching causative is found in a case with only one individual/sample
- Reduced number of research MEI variants present in the demo case from 17K to 145 to speed up automatic tests
### Fixed
- ACMG temperature on case general report should respect term modifiers
- Missing inheritance, constraint info for genes with symbols matching other genes previous aliases with some lower case letters
- Loading of all PanelApp panels from command line
- Saving gene inheritance models when loading/updating specific/all PanelApp panels (doesn't apply to the `PanelApp Green Genes panel`)
- Save also complete penetrance status (in addition to incomplete) if available when loading specific/all PanelApp panels (does not apply to the `PanelApp Green Genes panel`)
- Variants and managed variants query by coordinates, which was returning all variants in the chromosome if start position was 0
- Compound loading matches also "chr"-containing compound variant names

## [4.94.1]
### Fixed
- Temporary directory generation for MT reports and pedigree file for case general report

## [4.94]
### Added
- Max-level provenance and Software Bill Of Materials (SBOM) to the Docker images pushed to Docker Hub
- ACMG VUS Bayesian score / temperature on case reports
- Button to filter and download case individuals/samples from institute's caseS page
### Changed
- On variant page, RefSeq transcripts panel, truncate very long protein change descriptions
- Build system changed to uv/hatchling, remove setuptools, version file, add project toml and associated files
- On variantS pages, display chromosome directly on start and end chromosome if different
- On cancer variantS pages, display allele counts and frequency the same way for SNVs and SVs (refactor macro)
- Stricter coordinate check in BND variants queries (affecting search results on SV variants page)
### Fixed
- UCSC hg38 links are updated
- Variants page tooltip errors
- Cancer variantS page had poor visibility of VAF and chromosome coordinate on causatives (green background)

## [4.93.1]
### Fixed
- Updated PyPi build GitHub action to explicitly include setuptools (for Python 3.12 distro)

## [4.93]
### Added
- ClinGen-CGC-VICC oncogenicity classification for cancer SNVs
- A warning to not to post sensitive or personal info when opening an issue
### Changed
- "Show more/less" button to toggle showing 50 (instead of 10) observed cases in LoqusDB observation panel
- Show customer id on share and revoke sharing case collapsible sidebar dialog
- Switch to python v.3.12 in Dockerfiles and automatic tests
### Fixed
- Limit the size of custom images displayed on case and variant pages and add a link to display them in full size in a new tab
- Classified variants not showing on case report when collaborator adds classification
- On variantS page, when a variant has more than one gene, then the gene panel badge reflect the panels each gene is actually in
- Updating genes on a gene panel using a file
- Link out to Horak 2020 from CCV classify page opens in new tab

## [4.92]
### Added
- PanelApp link on gene page and on gene panels description
- Add more filters to the delete variants command (institute ID and text file with list of case IDs)
### Changed
- Use the `clinicalgenomics/python3.11-venv:1.0` image everywhere in the Dockerfiles
### Fixed
- list/List typing issue on PanelApp extension module

## [4.91.2]
### Fixed
- Stranger TRGT parsing of `.` in `FORMAT.MC`
- Parse ClinVar low-penetrance info and display it alongside Pathogenic and likely pathogenic on SNVs pages
- Gene panel indexes to reflect the indexes used in production database
- Panel version check while editing the genes of a panel
- Display unknown filter tags as "danger" marked badges
- Open WTS variantS SNVs and SVs in new tabs
- PanelApp panels update documentation to reflect the latest changes in the command line
- Display panel IDs alongside panel display names on gene panels page
- Just one `Hide removed panels` checkbox for all panels on gene panels page
- Variant filters redecoration from multiple classifications crash on general case report

## [4.91.1]
### Fixed
- Update IGV.js to v3.1.0
- Columns/headings on SV variantS shifted

## [4.91]
### Added
- Variant link to Franklin in database buttons (different depending on rare or cancer track)
- MANE badges on list of variant's Genes/Transcripts/Proteins table, this way also SVs will display MANE annotations
- Export variant type and callers-related info fields when exporting variants from variantS pages
- Cases advanced search on the dashboard page
- Possibility to use only signed off panels when building the PanelApp GREEN panel
### Changed
- On genes panel page and gene panel PDF export, it's more evident which genes were newly introduced into the panel
- WTS outlier position copy button on WTS outliers page
- Update IGV.js to v3.0.9
- Managed variants VCF export more verbose on SVs
- `/api/v1/hpo-terms` returns pymongo OperationFailure errors when provided query string contains problematic characters
- When parsing variants, prioritise caller AF if set in FORMAT over recalculation from AD
- Expand the submissions information section on the ClinVar submissions page to fully display long text entries
- Jarvik et al for PP1 added to ACMG modification guidelines
- Display institute `_id` + display name on dashboard filters
- ClinVar category 8 has changed to "Conflicting classifications of pathogenicity" instead of "interpretations"
- Simplify always loading ClinVar `CLNSIG` P, LP and conflicting annotations slightly
- Increased visibility of variant callers's "Pass" or "Filtered" on the following pages: SNV variants (cancer cases), SV variants (both RD and cancer cases)
- Names on IGV buttons, including an overview level IGV MT button
- Cases query no longer accepts strings for the `name_query` parameter, only ImmutableMultiDict (form data)
- Refactor the loading of PanelApp panels to use the maintained API - Customised PanelApp GREEN panels
- Better layout for Consequence cell on cancer SNVs page
- Merged `Qual` and `Callers` cell on cancer SNVs page
### Fixed
- Empty custom_images dicts in case load config do not crash
- Tracks missing alignment files are skipped on generating IGV views
- ClinVar form to accept MedGen phenotypes
- Cancer SV variantS page spinner on variant export
- STRs variants export (do not allow null estimated variant size and repeat locus ID)
- STRs variants page when one or more variants have SweGen mean frequency but lack Short Tandem Repeat motif count
- ClinVar submission enquiry status for all submissions after the latest
- CLI scout update type hint error when running commands using Python 3.9
- Missing alignment files but present index files could crash the function creating alignment tracks for IGV display
- Fix missing "Repeat locus" info on STRs export

## [4.90.1]
### Fixed
- Parsing Matchmaker Exchange's matches dates

## [4.90]
### Added
- Link to chanjo2 MANE coverage overview on case page and panel page
- More SVI recommendation links on the ACMG page
- IGV buttons for SMN CN page
- Warnings on ACMG classifications for potentially conflicting classification pairs
- ACMG Bayesian foundation point scale after Tavtigian for variant heat profile
### Changed
- Variants query backend allows rank_score filtering
- Added script to tabulate causatives clinical filter rank
- Do not display inheritance models associated to ORPHA terms on variant page
- Moved edit and delete buttons close to gene names on gene panel page and other aesthetical fixes
- SNV VariantS page functional annotation and region annotation columns merged
- VariantS pages (not cancer) gene cells show OMIM inheritance pattern badges also without hover
- STR variantS page to show STR inheritance model without hover (fallback to OMIM for non-Stranger annotation)
- VariantS page local observation badges have counts visible also without hover
- On Matchmaker page, show number of matches together with matching attempt date
- Display all custom inheritance models, both standard and non-standard, as gathered from the gene panel information on the variant page
- Moved PanelApp-related code to distinct modules/extension
### Fixed
- Make BA1 fully stand-alone to Benign prediction
- Modifying Benign terms to "Moderate" has no effect under Richards. Ignored completely before, will retain unmodified significance now
- Extract all fields correctly when exporting a panel to file from gene panel page
- Custom updates to a gene in a panel
- Gene panel PDF export, including gene links
- Cancer SV, Fusion, MEI and Outlier filters are shown on the Institute Filters overview
- CaseS advanced search limit
- Visibility of Matchmaker Exchange matches on dark mode
- When creating a new gene panel from file, all gene fields are saved, including comments and manual inheritance models
- Downloading on gene names from EBI
- Links to gene panels on variant page, summary panel
- Exporting gene variants when one or more variants' genes are missing HGNC symbol

## [4.89.2]
## Fixed
- If OMIM gene panel gene symbols are not mapping to hgnc_id, allow fallback use of a unique gene alias

## [4.89.1]
### Fixed
- General case report crash when encountering STR variants without `source` tags
- Coloring and SV inheritance patterns on general case report

## [4.89]
### Added
- Button on SMN CN page to search variants within SMN1 and SMN2 genes
- Options for selectively updating OMICS variants (fraser, outrider) on a case
- Log users' activity to file by specifying `USERS_ACTIVITY_LOG_PATH` parameter in app config
- `Mean MT coverage`, `Mean chrom 14 coverage` and `Estimated mtDNA copy number` on MT coverage file from chanjo2 if available
- In ClinVar multistep form, preselect ACMG criteria according to the variant's ACMG classification, if available
- Subject id search from caseS page (supporting multiple sample types e.g.) - adding indexes to speed up caseS queries
- Advanced cases search to narrow down results using more than one search parameter
- Coverage report available for any case with samples containing d4 files, even if case has no associated gene panels
- RNA delivery reports
- Two new LRS SV callers (hificnv, severus)
### Changed
- Documentation for OMICS variants and updating a case
- Include both creation and deletion dates in gene panels pages
- Moved code to collect MT copy number stats for the MT report to the chanjo extension
- On the gene panelS page, show expanded gene panel version list in one column only
- IGV.js WTS loci default to zoom to a region around a variant instead of whole gene
- Refactored logging module
- Case general report no longer shows ORPHA inheritance models. OMIM models are shown colored.
- Chromosome alias tab files used in the igv.js browser, which now contain the alias for chromosome "M"
- Renamed "Comment on clinical significance" to "Comment on classification" in ClinVar multistep form
- Enable Gens CN button also for non-wgs cancer track cases
### Fixed
- Broken heading anchors in the documentation (`admin-guide/login-system.md` and `admin-guide/setup-scout.md` files)
- Avoid open login redirect attacks by always redirecting to cases page upon user login
- Stricter check of ID of gene panels to prevent file downloading vulnerability
- Removed link to the retired SPANR service. SPIDEX scores are still parsed and displayed if available from variant annotation.
- Omics variant view test coverage
- String pattern escape warnings
- Code creating Alamut links for variant genes without canonical_transcript set
- Variant delete button in ClinVar submissions page
- Broken search cases by case similarity
- Missing caller tag for TRGT

## [4.88.1]
### Fixed
- Patch update igv.js to 3.0.5

## [4.88]
### Added
- Added CoLoRSdb frequency to Pop Freq column on variantS page
- Hovertip to gene panel names with associated genes in SV variant view, when variant covers more than one gene
- RNA sample ID can be provided in case load config if different from sample_id
### Fixed
- Broken `scout setup database` command
- Update demo VCF header, adding missing keys found on variants
- Broken upload to Codecov step in Tests & Coverage GitHub action
- Tomte DROP column names have been updated (backwards compatibility preserved for main fields)
- WTS outlierS view to display correct individual IDs for cases with multiple individuals
- WTS outlierS not displayed on WTS outlierS view

## [4.87.1]
### Fixed
- Positioning and alignment of genes cell on variantS page

## [4.87]
### Added
- Option to configure RNA build on case load (default '38')
### Changed
- Tooltip on RNA alignments now shows RNA genome build version
- Updated igv.js to v3.0.4
### Fixed
- Style of "SNVs" and "SVs" buttons on WTS Outliers page
- Chromosome alias files for igv.js
- Genes track displayed also when RNA alignments are present without splice junctions track on igv browser
- Genes track displayed again when splice junction tracks are present

## [4.86.1]
### Fixed
- Loading and updating PanelApp panels, including PanelApp green

## [4.86]
### Added
- Display samples' name (tooltip) and affected status directly on caseS page
- Search SVs across all cases, in given genes
- `CLINVAR_API_URL` param can be specified in app settings to override the URL used to send ClinVar submissions to. Intended for testing.
- Support for loading and storing OMICS data
- Parse DROP Fraser and Outrider TSVs
- Display omics variants - wts outliers (Fraser, Outrider)
- Parse GNOMAD `gnomad_af` and `gnomad_popmax_af` keys from variants annotated with `echtvar`
- Make removed panel optionally visible to non-admin or non maintainers
- Parse CoLoRSdb frequencies annotated in the variant INFO field with the `colorsdb_af` key
- Download -omics variants using the `Filter and export button`
- Clickable COSMIC links on IGV tracks
- Possibility to un-audit previously audited filters
- Reverted table style and removed font awesome style from IGV template
- Case status tags displayed on dashboard case overview
### Changed
- Updated igv.js to v3.0.1
- Alphabetically sort IGV track available for custom selection
- Updated wokeignore to avoid unfixable warning
- Update Chart.js to v4.4.3
- Use tornado library version >= 6.4.1
- Fewer variants in the MEI demo file
- Switch to FontAwesome v.6 instead of using icons v.5 + kit with icons v.6
- Show time (hours and minutes) additionally to date on comments and activity panel
### Fixed
- Only add expected caller keys to variant (FOUND_IN or SVDB_ORIGIN)
- Splice junction merged track height offset in IGV.js
- Splice junction initiation crash with empty variant obj
- Splice junction variant routing for cases with WTS but without outlier data
- Variant links to ExAC, now pointing to gnomAD, since the ExAC browser is no longer available
- Style of HPO terms assigned to a case, now one phenotype per line
- RNA sashimi view rendering should work also if the gene track is user disabled
- Respect IGV tracks chosen by user in variant IGV settings

## [4.85]
### Added
- Load also genes which are missing Ensembl gene ID (72 in both builds), including immunoglobulins and fragile sites
### Changed
- Unfreeze werkzeug again
- Show "(Removed)" after removed panels in dropdown
- The REVEL score is collected as the maximum REVEL score from all of the variant's transcripts
- Parse GNOMAD POPMAX values only if they are numerical when loading variants
### Fixed
- Alphabetically sort "select default panels" dropdown menu options on case page
- Show gene panel removed status on case page
- Fixed visibility of the following buttons: remove assignee, remove pinned/causative, remove comment, remove case from group

## [4.84]
### Changed
- Clearer error message when a loqusdb query fails for an instance that initially connected
- Do not load chanjo-report module if not needed and more visible message when it fails loading
- Converted the HgncGene class into a Pydantic class
- Swap menu open and collapse indicator chevrons - down is now displayed-open, right hidden-closed
- Linters and actions now all use python 3.11
### Fixed
- Safer way to update variant genes and compounds that avoids saving temporary decorators into variants' database documents
- Link to HGNC gene report on gene page
- Case file load priority so that e.g. SNV get loaded before SV, or clinical before research, for consistent variant_id collisions

## [4.83]
### Added
- Edit ACMG classifications from variant page (only for classifications with criteria)
- Events for case CLI events (load case, update case, update individual)
- Support for loading and displaying local custom IGV tracks
- MANE IGV track to be used as a local track for igv.js (see scout demo config file)
- Optional separate MT VCFs, for `nf-core/raredisease`
### Changed
- Avoid passing verbs from CaseHandler - functions for case sample and individual in CaseEventHandler
- Hide mtDNA report and coverage report links on case sidebar for cases with WTS data only
- Modified OMIM-AUTO gene panel to include genes in both genome builds
- Moved chanjo code into a dedicated extension
- Optimise the function that collects "match-safe" genes for an institute by avoiding duplicated genes from different panels
- Users must actively select "show matching causatives/managed" on a case page to see matching numbers
- Upgraded python version from 3.8 to 3.11 in Docker images
### Fixed
- Fix several tests that relied on number of events after setup to be 0
- Removed unused load case function
- Artwork logo sync sketch with png and export svg
- Clearer exception handling on chanjo-report setup - fail early and visibly
- mtDNA report crashing when one or more samples from a case is not in the chanjo database
- Case page crashing on missing phenotype terms
- ACMG benign modifiers
- Speed up tests by caching python env correctly in Github action and adding two more test groups
- Agile issue templates were added globally to the CG-org. Adding custom issue templates to avoid exposing customers
- PanelApp panel not saving genes with empty `EnsembleGeneIds` list
- Speed up checking outdated gene panels
- Do not load research variants automatically when loading a case

## [4.82.2]
### Fixed
- Warning icon in case pages for individuals where `confirmed_sex` is false
- Show allele sizes form ExpansionHunter on STR variantS page again

## [4.82.1]
### Fixed
- Revert the installation of flask-ldapconn to use the version available on PyPI to be able to push new scout releases to PyPI

## [4.82]
### Added
- Tooltip for combined score in tables for compounds and overlapping variants
- Checkbox to filter variants by excluding genes listed in selected gene panels, files or provided as list
- STR variant information card with database links, replacing empty frequency panel
- Display paging and number of HPO terms available in the database on Phenotypes page
- On case page, typeahead hints when searching for a disease using substrings containing source ("OMIM:", "ORPHA:")
- Button to monitor the status of submissions on ClinVar Submissions page
- Option to filter cancer variants by number of observations in somatic and germline archived database
- Documentation for integrating chanjo2
- More up-to-date VEP CSQ dbNSFP frequency keys
- Parse PacBio TRGT (Tandem repeat genotyping tool) Short Tandem Repeat VCFs
### Changed
- In the case_report #panel-tables has a fixed width
- Updated IGV.js to 2.15.11
- Fusion variants in case report now contain same info as on fusion variantS page
- Block submission of somatic variants to ClinVar until we harmonise with their changed API
- Additional control on the format of conditions provided in ClinVar form
- Errors while loading managed variants from file are now displayed on the Managed Variants page
- Chanjo2 coverage button visible only when query will contain a list of HGNC gene IDs
- Use Python-Markdown directly instead of the unmaintained Flask-Markdown
- Use Markupsafe instead of long deprecated, now removed Flask Markup
- Prepare to unfreeze Werkzeug, but don't actually activate until chanjo can deal with the change
### Fixed
- Submit requests to Chanjo2 using HTML forms instead of JSON data
- `Research somatic variants` link name on caseS page
- Broken `Install the HTML 2 PDF renderer` step in a GitHub action
- Fix ClinVar form parsing to not include ":" in conditionType.id when condition conditionType.db is Orphanet
- Fix condition dropdown and pre-selection on ClinVar form for cases with associated ORPHA diagnoses
- Improved visibility of ClinVar form in dark mode
- End coordinates for indels in ClinVar form
- Diagnoses API search crashing with empty search string
- Variant's overlapping panels should show overlapping of variant genes against the latest version of the panel
- Case page crashing when case has both variants in a ClinVar submission and pinned not loaded variants
- Installation of git in second build stage of Dockerfile, allowing correct installation of libraries

## [4.81]
### Added
- Tag for somatic SV IGH-DUX4 detection samtools script
### Changed
- Upgraded Bootstrap version in reports from 4.3.1 to 5.1.3
### Fixed
- Buttons layout in HPO genes panel on case page
- Added back old variant rankscore index with different key order to help loading on demo instance
- Cancer case_report panel-table no longer contains inheritance information
- Case report pinned variants card now displays info text if all pinned variants are present in causatives
- Darkmode setting now applies to the comment-box accordion
- Typo in case report causing `cancer_rank_options is undefined` error

## [4.80]
### Added
- Support for .d4 files coverage using chanjo2 (Case page sidebar link) with test
- Link to chanjo2 coverage report and coverage gene overview on gene panel page
- Link to chanjo2 coverage report on Case page, HPO dynamic gene list
- Link to genes coverage overview report on Case page, HPO dynamic gene list
### Changed
- All links in disease table on diagnosis page now open in a new tab
- Dark mode settings applied to multi-selects on institute settings page
- Comments on case and variant pages can be viewed by expanding an accordion
- On case page information on pinned variants and variants submitted to ClinVar are displayed in the same table
- Demo case file paths are now stored as absolute paths
- Optimised indices to address slow queries
- On case page default panels are now found at the top of the table, and it can be sorted by this trait
### Fixed
- On variants page, search for variants in genes present only in build 38 returning no results
- Pin/unpin with API was not able to make event links
- A new field `Explanation for multiple conditions` is available in ClinVar for submitting variants with more than one associated condition
- Fusion genes with partners lacking gene HGNC id will still be fully loaded
- Fusion variantS export now contains fusion variant specific columns
- When Loqusdb observations count is one the table includes information on if observation was for the current or another case

## [4.79.1]
### Fixed
- Exporting variants without rank score causing page to crash
- Display custom annotations also on cancer variant page

## [4.79]
### Added
- Added tags for Sniffles and CNVpytor, two LRS SV callers
- Button on case page for displaying STR variants occurring in the dynamic HPO panel
- Display functional annotation relative to variant gene's MANE transcripts on variant summary, when available
- Links to ACMG structural variant pathogenicity classification guidelines
- Phenomodels checkboxes can now include orpha terms
- Add incidental finding to case tags
- Get an alert on caseS page when somebody validates variants you ordered Sanger sequencing for
### Changed
- In the diagnoses page genes associated with a disease are displayed using hgnc symbol instead of hgnc id
- Refactor view route to allow navigation directly to unique variant document id, improve permissions check
- Do not show MANE and MANE Plus Clinical transcripts annotated from VEP (saved in variants) but collect this info from the transcripts database collection
- Refactor view route to allow navigation directly to unique case id (in particular for gens)
- `Institutes to share cases with` on institute's settings page now displays institutes names and IDs
- View route with document id selects view template based on variant category
### Fixed
- Refactored code in cases blueprints and variant_events adapter (set diseases for partial causative variants) to use "disease" instead of "omim" to encompass also ORPHA terms
- Refactored code in `scout/parse/omim.py` and `scout/parse/disease_terms.py` to use "disease" instead of "phenotype" to differentiate from HPO terms
- Be more careful about checking access to variant on API access
- Show also ACMG VUS on general report (could be missing if not e.g. pinned)

## [4.78]
### Added
- Case status labels can be added, giving more finegrained details on a solved status (provisional, diagnostic, carrier, UPD, SMN, ...)
- New SO terms: `sequence_variant` and `coding_transcript_variant`
- More MEI specific annotation is shown on the variant page
- Parse and save MANE transcripts info when updating genes in build 38
- ClinVar submission can now be downloaded as a json file
- `Mane Select` and `Mane Plus Clinical` badges on Gene page, when available
- ClinVar submission can now be downloaded as a json file
- API endpoint to pin variant
- Display common/uncommon/rare on summary of mei variant page
### Changed
- In the ClinVar form, database and id of assertion criteria citation are now separate inputs
- Customise institute settings to be able to display all cases with a certain status on cases page (admin users)
- Renamed `Clinical Significance` to `Germline Classification` on multistep ClinVar form
- Changed the "x" in cases.utils.remove_form button text to red for better visibility in dark mode
- Update GitHub actions
- Default loglevel up to INFO, making logs with default start easier to read
- Add XTR region to PAR region definition
- Diagnoses can be searched on diagnoses page without waiting for load first
### Fixed
- Removed log info showing hgnc IDs used in variantS search
- Maintain Matchmaker Exchange and Beacon submission status when a case is re-uploaded
- Inheritance mode from ORPHA should not be confounded with the OMIM inheritance model
- Decipher link URL changes
- Refactored code in cases blueprints to use "disease" instead of "omim" to encompass also ORPHA terms

## [4.77]
### Added
- Orpha disease terms now include information on inheritance
- Case loading via .yaml config file accepts subject_id and phenotype_groups (if previously defined as constant default or added per institute)
- Possibility to submit variants associated with Orphanet conditions to ClinVar
- Option update path to .d4 files path for individuals of an existing case using the command line
- More constraint information is displayed per gene in addition to pLi: missense and LoF OE, CI (inluding LOEUF) and Z-score.
### Changed
- Introduce validation in the ClinVar multistep form to make sure users provide at least one variant-associated condition
- CLI scout update individual accepts subject_id
- Update ClinVar inheritance models to reflect changes in ClinVar submission API
- Handle variant-associated condition ID format in background when creating ClinVar submissions
- Replace the code that downloads Ensembl genes, transcripts and exons with the Schug web app
- Add more info to error log when transcript variant frequency parsing fails.
- GnomAD v4 constraint information replaces ExAC constraints (pLi).
### Fixed
- Text input of associated condition in ClinVar form now aligns to the left
- Alignment of contents in the case report has been updated
- Missing number of phenotypes and genes from case diagnoses
- Associate OMIM and/or ORPHA diagnoses with partial causatives
- Visualization of partial causatives' diagnoses on case page: style and links
- Revert style of pinned variants window on the case page
- Rename `Clinical significanc` to `Germline classification` in ClinVar submissions exported files
- Rename `Clinical significance citations` to `Classification citations` in ClinVar submissions exported files
- Rename `Comment on clinical significance` to `Comment on classification` in ClinVar submissions exported files
- Show matching partial causatives on variant page
- Matching causatives shown on case page consisting only of variant matching the default panels of the case - bug introduced since scout v4.72 (Oct 18, 2023)
- Missing somatic variant read depth leading to report division by zero

## [4.76]
### Added
- Orphacodes are visible in phenotype tables
- Pydantic validation of image paths provided in case load config file
- Info on the user which created a ClinVar submission, when available
- Associate .d4 files to case individuals when loading a case via config file
### Changed
- In diagnoses page the load of diseases are initiated by clicking a button
- Revel score, Revel rank score and SpliceAI values are also displayed in Causatives and Validated variants tables
- Remove unused functions and tests
- Analysis type and direct link from cases list for OGM cases
- Removed unused `case_obj` parameter from server/blueprints/variant/controllers/observations function
- Possibility to reset ClinVar submission ID
- Allow ClinVar submissions with custom API key for users registered as ClinVar submitters or when institute doesn't have a preset list of ClinVar submitters
- Ordered event verbs alphabetically and created ClinVar-related user events
- Removed the unused "no-variants" option from the load case command line
### Fixed
- All disease_terms have gene HGNC ids as integers when added to the scout database
- Disease_term identifiers are now prefixed with the name of the coding system
- Command line crashing with error when updating a user that doesn't exist
- Thaw coloredlogs - 15.0.1 restores errorhandler issue
- Thaw crypography - current base image and library version allow Docker builds
- Missing delete icons on phenomodels page
- Missing cryptography lib error while running Scout container on an ARM processor
- Round CADD values with many decimals on causatives and validated variants pages
- Dark-mode visibility of some fields on causatives and validated variants pages
- Clinvar submitters would be cleared when unprivileged users saved institute settings page
- Added a default empty string in cases search form to avoid None default value
- Page crashing when user tries to remove the same variant from a ClinVar submission in different browser tabs
- Update more GnomAD links to GnomAD v4 (v38 SNVs, MT vars, STRs)
- Empty cells for RNA fusion variants in Causatives and Verified variants page
- Submenu icons missing from collapsible actionbar
- The collapsible actionbar had some non-collapsing overly long entries
- Cancer observations for SVs not appearing in the variant details view
- Archived local observations not visible on cancer variantS page
- Empty Population Frequency column in the Cancer SV Variants view
- Capital letters in ClinVar events description shown on case page

## [4.75]
### Added
- Hovertip to gene panel names with associated genes in variant view, when variant covers more than one gene
- Tests for panel to genes
- Download of Orphadata en_product6 and en_product4 from CLI
- Parse and save `database_found` key/values for RNA fusion variants
- Added fusion_score, ffpm, split_reads, junction_reads and fusion_caller to the list of filters on RNA fusion variants page
- Renamed the function `get_mei_info` to `set_mei_info` to be consistent with the other functions
- Fixed removing None key/values from parsed variants
- Orphacodes are included in the database disease_terms
### Changed
- Allow use of projections when retrieving gene panels
- Do not save custom images as binary data into case and variant database documents
- Retrieve and display case and variant custom images using image's saved path
- Cases are activated by viewing FSHD and SMA reports
- Split multi-gene SNV variants into single genes when submitting to Matchmaker Exchange
- Alamut links also on the gene level, using transcript and HGVS: better for indels. Keep variant link for missing HGVS
- Thaw WTForms - explicitly coerce form decimal field entries when filters fetched from db
### Fixed
- Removed some extra characters from top of general report left over from FontAwsome fix
- Do not save fusion variants-specific key/values in other types of variants
- Alamut link for MT variants in build 38
- Convert RNA fusions variants `tool_hits` and `fusion_score` keys from string to numbers
- Fix genotype reference and alternative sequencing depths defaulting to -1 when values are 0
- DecimalFields were limited to two decimal places for several forms - lifting restrictions on AF, CADD etc.

## [4.74.1]
### Changed
- Parse and save into database also OMIM terms not associated to genes
### Fixed
- BioNano API FSHD report requests are GET in Access 1.8, were POST in 1.7
- Update more FontAwesome icons to avoid Pro icons
- Test if files still exist before attempting to load research variants
- Parsing of genotypes error, resulting in -1 values when alt or ref read depths are 0

## [4.74]
### Added
- SNVs and Indels, MEI and str variants genes have links to Decipher
- An `owner + case display name` index for cases database collection
- Test and fixtures for RNA fusion case page
- Load and display fusion variants from VCF files as the other variant types
- Option to update case document with path to mei variants (clinical and research)
### Changed
- Details on variant type and category for audit filters on case general report
- Enable Gens CN profile button also in somatic case view
- Fix case of analysis type check for Gens analysis button - only show for WGS
### Fixed
- loqusdb table no longer has empty row below each loqusid
- MatchMaker submission details page crashing because of change in date format returned by PatientMatcher
- Variant external links buttons style does not change color when visited
- Hide compounds with compounds follow filter for region or function would fail for variants in multiple genes
- Updated FontAwesome version to fix missing icons

## [4.73]
### Added
- Shortcut button for HPO panel MEI variants from case page
- Export managed variants from CLI
### Changed
- STRs visualization on case panel to emphasize abnormal repeat count and associated condition
- Removed cytoband column from STRs variant view on case report
- More long integers formatted with thin spaces, and copy to clipboard buttons added
### Fixed
- OMIM table is scrollable if higher than 700px on SV page
- Pinned variants validation badge is now red for false positives.
- Case display name defaulting to case ID when `family_name` or `display_name` are missing from case upload config file
- Expanded menu visible at screen sizes below 1000px now has background color
- The image in ClinVar howto-modal is now responsive
- Clicking on a case in case groups when case was already removed from group in another browser tab
- Page crashing when saving filters for mei variants
- Link visited color of images

## [4.72.4]
### Changed
- Automatic test mongod version increased to v7
### Fixed
- GnomAD now defaults to hg38 - change build 37 links accordingly

## [4.72.3]
### Fixed
- Somatic general case report small variant table can crash with unclassified variants

## [4.72.2]
### Changed
- A gunicorn maxrequests parameter for Docker server image - default to 1200
- STR export limit increased to 500, as for other variants
- Prevent long number wrapping and use thin spaces for separation, as per standards from SI, NIST, IUPAC, BIPM.
- Speed up case retrieval and lower memory use by projecting case queries
- Make relatedness check fails stand out a little more to new users
- Speed up case retrieval and lower memory use by projecting case queries
- Speed up variant pages by projecting only the necessary keys in disease collection query
### Fixed
- Huge memory use caused by cases and variants pages pulling complete disease documents from DB
- Do not include genes fetched from HPO terms when loading diseases
- Consider the renamed fields `Approved Symbol` -> `Approved Gene Symbol` and `Gene Symbols` -> `Gene/Locus And Other Related Symbols` when parsing OMIM terms from genemap2.txt file

## [4.72.1]
### Fixed
- Jinja filter that renders long integers
- Case cache when looking for causatives in other cases causing the server to hang

## [4.72]
### Added
- A GitHub action that checks for broken internal links in docs pages
- Link validation settings in mkdocs.yml file
- Load and display full RNA alignments on alignment viewer
- Genome build check when loading a case
- Extend event index to previous causative variants and always load them
### Fixed
- Documentation nav links for a few documents
- Slightly extended the BioNano Genomics Access integration docs
- Loading of SVs when VCF is missing the INFO.END field but has INFO.SVLEN field
- Escape protein sequence name (if available) in case general report to render special characters correctly
- CaseS HPO term searches for multiple terms works independent of order
- CaseS search regexp should not allow backslash
- CaseS cohort tags can contain whitespace and still match
- Remove diagnoses from cases even if OMIM term is not found in the database
- Parsing of disease-associated genes
- Removed an annoying warning while updating database's disease terms
- Displaying custom case images loaded with scout version <= 4.71
- Use pydantic version >=2 in requirements.txt file
### Changed
- Column width adjustment on caseS page
- Use Python 3.11 in tests
- Update some github actions
- Upgraded Pydantic to version 2
- Case validation fails on loading when associated files (alignments, VCFs and reports) are not present on disk
- Case validation fails on loading when custom images have format different then ["gif", "svg", "png", "jpg", "jpeg"]
- Custom images keys `case` and `str` in case config yaml file are renamed to `case_images` and `str_variants_images`
- Simplify and speed up case general report code
- Speed up case retrieval in case_matching_causatives
- Upgrade pymongo to version 4
- When updating disease terms, check that all terms are consistent with a DiseaseTerm model before dropping the old collection
- Better separation between modules loading HPO terms and diseases
- Deleted unused scout.build.phenotype module
- Stricter validation of mandatory genome build key when loading a case. Allowed values are ['37','38',37,38]
- Improved readability of variants length and coordinates on variantS pages

## [4.71]
### Added
- Added Balsamic keys for SweGen and loqusdb local archive frequecies, SNV and SV
- New filter option for Cancer variantS: local archive RD loqusdb
- Show annotated observations on SV variantS view, also for cancer somatic SVs
- Revel filter for variantS
- Show case default panel on caseS page
- CADD filter for Cancer Somatic SNV variantS - show score
- SpliceAI-lookup link (BROAD, shows SpliceAI and Pangolin) from variant page
- BioNano Access server API - check projects, samples and fetch FSHD reports
### Fixed
- Name of reference genome build for RNA for compatibility with IGV locus search change
- Howto to run the Docker image on Mac computers in `admin-guide/containers/container-deploy.md`
- Link to Weasyprint installation howto in README file
- Avoid filling up disk by creating a reduced VCF file for every variant that is visualized
- Remove legacy incorrectly formatted CODEOWNERS file
- Restrain variant_type requests to variantS views to "clinical" or "research"
- Visualization of cancer variants where cancer case has no affected individual
- ProteinPaint gene link (small StJude API change)
- Causative MEI variant link on causatives page
- Bionano access api settings commented out by default in Scout demo config file.
- Do not show FSHD button on freshly loaded cases without bionano_access individuals
- Truncate long variants' HGVS on causative/Clinically significant and pinned variants case panels
### Changed
- Remove function call that tracks users' browser version
- Include three more splice variant SO terms in clinical filter severe SO terms
- Drop old HPO term collection only after parsing and validation of new terms completes
- Move score to own column on Cancer Somatic SNV variantS page
- Refactored a few complex case operations, breaking out sub functionalities

## [4.70]
### Added
- Download a list of Gene Variants (max 500) resulting from SNVs and Indels search
- Variant PubMed link to search for gene symbol and any aliases
### Changed
- Clearer gnomAD values in Variants page
### Fixed
- CaseS page uniform column widths
- Include ClinVar variants into a scrollable div element on Case page
- `canonical_transcript` variable not initialized in get_hgvs function (server.blueprints.institutes.controllers.py)
- Catch and display any error while importing Phenopacket info
- Modified Docker files to use python:3.8-slim-bullseye to prevent gunicorn workers booting error

## [4.69]
### Added
- ClinVar submission howto available also on Case page
- Somatic score and filtering for somatic SV callers, if available
- Show caller as a tooltip on variantS list
### Fixed
- Crash when attempting to export phenotype from a case that had never had phenotypes
- Aesthetic fix to Causative and Pinned Variants on Case page
- Structural inconsistency for ClinVar Blueprint templates
- Updated igv.js to 2.15.8 to fix track default color bug
- Fixed release versions for actions.
- Freeze tornado below 6.3.0 for compatibility with livereload 2.6.3
- Force update variants count on case re-upload
- IGV locus search not working - add genome reference id
- Pin links to MEI variants should end up on MEI not SV variant view
- Load also matching MEI variants on forced region load
- Allow excluding MEI from case variant deletion
- Fixed the name of the assigned user when the internal user ID is different from the user email address
- Gene variantS should display gene function, region and full hgvs
### Changed
- FontAwesome integrity check fail (updated resource)
- Removed ClinVar API validation buttons in favour of direct API submission
- Improved layout of Institute settings page
- ClinVar API key and allowed submitters are set in the Institute settings page


## [4.68]
### Added
- Rare Disease Mobile Element Insertion variants view
### Changed
- Updated igv.js to 2.15.6
### Fixed
- Docker stage build pycairo.
- Restore SNV and SV rank models versions on Causatives and Verified pages
- Saving `REVEL_RANKSCORE` value in a field named `revel` in variants database documents

## [4.67]
### Added
- Prepare to filter local SV frequency
### Changed
- Speed up instituteS page loading by refactoring cases/institutes query
- Clinical Filter for SVs includes `splice_polypyrimidine_tract_variant` as a severe consequence
- Clinical Filter for SVs includes local variant frequency freeze ("old") for filtering, starting at 30 counts
- Speed up caseS page loading by adding status to index and refactoring totals count
- HPO file parsing is updated to reflect that HPO have changed a few downloadable file formats with their 230405 release.
### Fixed
- Page crashing when a user tries to edit a comment that was removed
- Warning instead of crashed page when attempting to retrieve a non-existent Phenopacket
- Fixed StJude ProteinPaint gene link (URL change)
- Freeze of werkzeug library to version<2.3 to avoid problems resulting from the consequential upgrade of the Flask lib
- Huge list of genes in case report for megabases-long structural variants.
- Fix displaying institutes without associated cases on institutes page
- Fix default panel selection on SVs in cancer case report

## [4.66]
### Changed
- Moved Phenomodels code under a dedicated blueprint
- Updated the instructions to load custom case report under admin guide
- Keep variants filter window collapsed except when user expands it to filter
### Added
- A summary table of pinned variants on the cancer case general report
- New openable matching causatives and managed variants lists for default gene panels only for convenience
### Fixed
- Gens structural variant page link individual id typo

## [4.65.2]
### Fixed
- Generating general case report with str variants containing comments

## [4.65.1]
### Fixed
- Visibility of `Gene(s)` badges on SV VariantS page
- Hide dismiss bar on SV page not working well
- Delivery report PDF download
- Saving Pipeline version file when loading a case
- Backport compatible import of importlib metadata for old python versions (<3.8)

## [4.65]
### Added
- Option to mark a ClinVar submission as submitted
- Docs on how to create/update the PanelApp green genes as a system admin
- `individual_id`-parameter to both Gens links
- Download a gene panel in TXT format from gene panel page
- Panel gene comments on variant page: genes in panels can have comments that describe the gene in a panel context
### Changed
- Always show each case category on caseS page, even if 0 cases in total or after current query
- Improved sorting of ClinVar submissions
- Pre-populate SV type select in ClinVar submission form, when possible
- Show comment badges in related comments tables on general report
- Updated version of several GitHub actions
- Migrate from deprecated `pkg_resources` lib to `importlib_resources`
- Dismiss bar on variantS pages is thinner.
- Dismiss bar on variantS pages can be toggled open or closed for the duration of a login session.
### Fixed
- Fixed Sanger order / Cancel order modal close buttons
- Visibility of SV type in ClinVar submission form
- Fixed a couple of creations where now was called twice, so updated_at and created_at could differ
- Deprecated Ubuntu version 18.04 in one GitHub action
- Panels that have been removed (hidden) should not be visible in views where overlapping gene panels for genes are shown
- Gene panel test pointing to the right function

## [4.64]
### Added
- Create/Update a gene panel containing all PanelApp green genes (`scout update panelapp-green -i <cust_id>`)
- Links for ACMG pathogenicity impact modification on the ACMG classification page
### Changed
- Open local observation matching cases in new windows
### Fixed
- Matching manual ranked variants are now shown also on the somatic variant page
- VarSome links to hg19/GRCh37
- Managed variants filter settings lost when navigating to additional pages
- Collect the right variant category after submitting filter form from research variantS page
- Beacon links are templated and support variants in genome build 38

## [4.63]
### Added
- Display data sharing info for ClinVar, Matchmaker Exchange and Beacon in a dedicated column on Cases page
- Test for `commands.download.omim.print_omim`
- Display dismissed variants comments on general case report
- Modify ACMG pathogenicity impact (most commonly PVS1, PS3) based on strength of evidence with lab director's professional judgement
- REViewer button on STR variant page
- Alamut institution parameter in institute settings for Alamut Visual Plus software
- Added Manual Ranks Risk Factor, Likely Risk Factor and Uncertain Risk Factor
- Display matching manual ranks from previous cases the user has access to on VariantS and Variant pages
- Link to gnomAD gene SVs v2.1 for SV variants with gnomAD frequency
- Support for nf-core/rnafusion reports
### Changed
- Display chrY for sex unknown
- Deprecate legacy scout_load() method API call.
- Message shown when variant tag is updated for a variant
- When all ACMG classifications are deleted from a variant, the current variant classification status is also reset.
- Refactored the functions that collect causative variants
- Removed `scripts/generate_test_data.py`
### Fixed
- Default IGV tracks (genes, ClinVar, ClinVar CNVs) showing even if user unselects them all
- Freeze Flask-Babel below v3.0 due to issue with a locale decorator
- Thaw Flask-Babel and fix according to v3 standard. Thank you @TkTech!
- Show matching causatives on somatic structural variant page
- Visibility of gene names and functional annotations on Causatives/Verified pages
- Panel version can be manually set to floating point numbers, when modified
- Causatives page showing also non-causative variants matching causatives in other cases
- ClinVar form submission for variants with no selected transcript and HGVS
- Validating and submitting ClinVar objects not containing both Variant and Casedata info

## [4.62.1]
### Fixed
- Case page crashing when adding a case to a group without providing a valid case name

## [4.62]
### Added
- Validate ClinVar submission objects using the ClinVar API
- Wrote tests for case and variant API endpoints
- Create ClinVar submissions from Scout using the ClinVar API
- Export Phenopacket for affected individual
- Import Phenopacket from JSON file or Phenopacket API backend server
- Use the new case name option for GENS requests
- Pre-validate refseq:HGVS items using VariantValidator in ClinVar submission form
### Fixed
- Fallback for empty alignment index for REViewer service
- Source link out for MIP 11.1 reference STR annotation
- Avoid duplicate causatives and pinned variants
- ClinVar clinical significance displays only the ACMG terms when user selects ACMG 2015 as assertion criteria
- Spacing between icon and text on Beacon and MatchMaker links on case page sidebar
- Truncate IDs and HGVS representations in ClinVar pages if longer than 25 characters
- Update ClinVar submission ID form
- Handle connection timeout when sending requests requests to external web services
- Validate any ClinVar submission regardless of its status
- Empty Phenopackets import crashes
- Stop Spinner on Phenopacket JSON download
### Changed
- Updated ClinVar submission instructions

## [4.61.1]
### Fixed
- Added `UMLS` as an option of `Condition ID type` in ClinVar Variant downloaded files
- Missing value for `Condition ID type` in ClinVar Variant downloaded files
- Possibility to open, close or delete a ClinVar submission even if it doesn't have an associated name
- Save SV type, ref and alt n. copies to exported ClinVar files
- Inner and outer start and stop SV coordinates not exported in ClinVar files
- ClinVar submissions page crashing when SV files don't contain breakpoint exact coordinates
- Align OMIM diagnoses with delete diagnosis button on case page
- In ClinVar form, reset condition list and customize help when condition ID changes

## [4.61]
### Added
- Filter case list by cases with variants in ClinVar submission
- Filter case list by cases containing RNA-seq data - gene_fusion_reports and sample-level tracks (splice junctions and RNA coverage)
- Additional case category `Ignored`, to be used for cases that don't fall in the existing 'inactive', 'archived', 'solved', 'prioritized' categories
- Display number of cases shown / total number of cases available for each category on Cases page
- Moved buttons to modify case status from sidebar to main case page
- Link to Mutalyzer Normalizer tool on variant's transcripts overview to retrieve official HVGS descriptions
- Option to manually load RNA MULTIQC report using the command `scout load report -t multiqc_rna`
- Load RNA MULTIQC automatically for a case if config file contains the `multiqc_rna` key/value
- Instructions in admin-guide on how to load case reports via the command line
- Possibility to filter RD variants by a specific genotype call
- Distinct colors for different inheritance models on RD Variant page
- Gene panels PDF export with case variants hits by variant type
- A couple of additional README badges for GitHub stats
- Upload and display of pipeline reference info and executable version yaml files as custom reports
- Testing CLI on hasta in PR template
### Changed
- Instructions on how to call dibs on scout-stage server in pull request template
- Deprecated CLI commands `scout load <delivery_report, gene_fusion_report, coverage_qc_report, cnv_report>` to replace them with command `scout load report -t <report type>`
- Refactored code to display and download custom case reports
- Do not export `Assertion method` and `Assertion method citation` to ClinVar submission files according to changes to ClinVar's submission spreadsheet templates.
- Simplified code to create and download ClinVar CSV files
- Colorize inheritance models badges by category on VariantS page
- `Safe variants matching` badge more visible on case page
### Fixed
- Non-admin users saving institute settings would clear loqusdb instance selection
- Layout of variant position, cytoband and type in SV variant summary
- Broken `Build Status - GitHub badge` on GitHub README page
- Visibility of text on grey badges in gene panels PDF exports
- Labels for dashboard search controls
- Dark mode visibility for ClinVar submission
- Whitespaces on outdated panel in extent report

## [4.60]
### Added
- Mitochondrial deletion signatures (mitosign) can be uploaded and shown with mtDNA report
- A `Type of analysis` column on Causatives and Validated variants pages
- List of "safe" gene panels available for matching causatives and managed variants in institute settings, to avoid secondary findings
- `svdb_origin` as a synonym for `FOUND_IN` to complement `set` for variants found by all callers
### Changed
- Hide removed gene panels by default in panels page
- Removed option for filtering cancer SVs by Tumor and Normal alt AF
- Hide links to coverage report from case dynamic HPO panel if cancer analysis
- Remove rerun emails and redirect users to the analysis order portal instead
- Updated clinical SVs igv.js track (dbVar) and added example of external track from `https://trackhubregistry.org/`
- Rewrote the ClinVar export module to simplify and add one variant at the time
- ClinVar submissions with phenotype conditions from: [OMIM, MedGen, Orphanet, MeSH, HP, MONDO]
### Fixed
- If trying to load a badly formatted .tsv file an error message is displayed.
- Avoid showing case as rerun when first attempt at case upload failed
- Dynamic autocomplete search not working on phenomodels page
- Callers added to variant when loading case
- Now possible to update managed variant from file without deleting it first
- Missing preselected chromosome when editing a managed variant
- Preselected variant type and subtype when editing a managed variant
- Typo in dbVar ClinVar track, hg19


## [4.59]
### Added
- Button to go directly to HPO SV filter variantS page from case
- `Scout-REViewer-Service` integration - show `REViewer` picture if available
- Link to HPO panel coverage overview on Case page
- Specify a confidence threshold (green|amber|red) when loading PanelApp panels
- Functional annotations in variants lists exports (all variants)
- Cancer/Normal VAFs and COSMIC ids in in variants lists exports (cancer variants)
### Changed
- Better visualization of regional annotation for long lists of genes in large SVs in Variants tables
- Order of cells in variants tables
- More evident links to gene coverage from Variant page
- Gene panels sorted by display name in the entire Case page
- Round CADD and GnomAD values in variants export files
### Fixed
- HPO filter button on SV variantS page
- Spacing between region|function cells in SVs lists
- Labels on gene panel Chanjo report
- Fixed ambiguous duplicated response headers when requesting a BAM file from /static
- Visited color link on gene coverage button (Variant page)

## [4.58.1]
### Fixed
- Case search with search strings that contain characters that can be escaped

## [4.58]
### Added
- Documentation on how to create/update PanelApp panels
- Add filter by local observations (archive) to structural variants filters
- Add more splicing consequences to SO term definitions
- Search for a specific gene in all gene panels
- Institute settings option to force show all variants on VariantS page for all cases of an institute
- Filter cases by validation pending status
- Link to The Clinical Knowledgebase (CKB) (https://ckb.jax.org/) in cancer variant's page
### Fixed
- Added a not-authorized `auto-login` fixture according to changes in Flask-Login 0.6.2
- Renamed `cache_timeout` param name of flask.send_file function to `max_age` (Flask 2.2 compliant)
- Replaced deprecated `app.config["JSON_SORT_KEYS"]` with app.json.sort_keys in app settings
- Bug in gene variants page (All SNVs and INDELs) when variant gene doesn't have a hgnc id that is found in the database
- Broken export of causatives table
- Query for genes in build 38 on `Search SNVs and INDELs` page
- Prevent typing special characters `^<>?!=\/` in case search form
- Search matching causatives also among research variants in other cases
- Links to variants in Verified variants page
- Broken filter institute cases by pinned gene
- Better visualization of long lists of genes in large SVs on Causative and Verified Variants page
- Reintroduced missing button to export Causative variants
- Better linking and display of matching causatives and managed variants
- Reduced code complexity in `scout/parse/variant/variant.py`
- Reduced complexity of code in `scout/build/variant/variant.py`

### Changed
- State that loqusdb observation is in current case if observations count is one and no cases are shown
- Better pagination and number of variants returned by queries in `Search SNVs and INDELs` page
- Refactored and simplified code used for collecting gene variants for `Search SNVs and INDELs` page
- Fix sidebar panel icons in Case view
- Fix panel spacing in Case view
- Removed unused database `sanger_ordered` and `case_id,category,rank_score` indexes (variant collection)
- Verified variants displayed in a dedicated page reachable from institute sidebar
- Unified stats in dashboard page
- Improved gene info for large SVs and cancer SVs
- Remove the unused `variant.str_variant` endpoint from variant views
- Easier editing of HPO gene panel on case page
- Assign phenotype panel less cramped on Case page
- Causatives and Verified variants pages to use the same template macro
- Allow hyphens in panel names
- Reduce resolution of example images
- Remove some animations in web gui which where rendered slow


## [4.57.4]
### Fixed
- Parsing of variant.FORMAT "DR" key in parse variant file

## [4.57.3]
### Fixed
- Export of STR verified variants
- Do not download as verified variants first verified and then reset to not validated
- Avoid duplicated lines in downloaded verified variants reflecting changes in variant validation status

## [4.57.2]
### Fixed
- Export of verified variants when variant gene has no transcripts
- HTTP 500 when visiting a the details page for a cancer variant that had been ranked with genmod

## [4.57.1]
### Fixed
- Updating/replacing a gene panel from file with a corrupted or malformed file

## [4.57]
### Added
- Display last 50 or 500 events for a user in a timeline
- Show dismiss count from other cases on matching variantS
- Save Beacon-related events in events collection
- Institute settings allow saving multiple loqusdb instances for one institute
- Display stats from multiple instances of loqusdb on variant page
- Display date and frequency of obs derived from count of local archive observations from MIP11 (requires fix in MIP)
### Changed
- Prior ACMG classifications view is no longer limited by pathogenicity
### Fixed
- Visibility of Sanger ordered badge on case page, light mode
- Some of the DataTables tables (Phenotypes and Diagnoses pages) got a bit dark in dark mode
- Remove all redundancies when displaying timeline events (some events are saved both as case-related and variant-related)
- Missing link in saved MatchMaker-related events
- Genes with mixed case gene symbols missing in PanelApp panels
- Alignment of elements on the Beacon submission modal window
- Locus info links from STR variantS page open in new browser tabs

## [4.56]
### Added
- Test for PanelApp panels loading
- `panel-umi` tag option when loading cancer analyses
### Changed
- Black text to make comments more visible in dark mode
- Loading PanelApp panels replaces pre-existing panels with same version
- Removed sidebar from Causatives page - navigation is available on the top bar for now
- Create ClinVar submissions from pinned variants list in case page
- Select which pinned variants will be included in ClinVar submission documents
### Fixed
- Remove a:visited css style from all buttons
- Update of HPO terms via command line
- Background color of `MIXED` and `PANEL-UMI` sequencing types on cases page
- Fixed regex error when searching for cases with query ending with `\ `
- Gene symbols on Causatives page lighter in dark mode
- SpliceAI tooltip of multigene variants

## [4.55]
### Changed
- Represent different tumor samples as vials in cases page
- Option to force-update the OMIM panel
### Fixed
- Low tumor purity badge alignment in cancer samples table on cancer case view
- VariantS comment popovers reactivate on hover
- Updating database genes in build 37
- ACMG classification summary hidden by sticky navbar
- Logo backgrounds fixed to white on welcome page
- Visited links turn purple again
- Style of link buttons and dropdown menus
- Update KUH and GMS logos
- Link color for Managed variants

## [4.54]
### Added
- Dark mode, using browser/OS media preference
- Allow marking case as solved without defining causative variants
- Admin users can create missing beacon datasets from the institute's settings page
- GenCC links on gene and variant pages
- Deprecation warnings when launching the app using a .yaml config file or loading cases using .ped files
### Changed
- Improved HTML syntax in case report template
- Modified message displayed when variant rank stats could not be calculated
- Expanded instructions on how to test on CG development server (cg-vm1)
- Added more somatic variant callers (Balsamic v9 SNV, develop SV)
### Fixed
- Remove load demo case command from docker-compose.yml
- Text elements being split across pages in PDF reports
- Made login password field of type `password` in LDAP login form
- Gene panels HTML select in institute's settings page
- Bootstrap upgraded to version 5
- Fix some Sourcery and SonarCloud suggestions
- Escape special characters in case search on institute and dashboard pages
- Broken case PDF reports when no Madeline pedigree image can be created
- Removed text-white links style that were invisible in new pages style
- Variants pagination after pressing "Filter variants" or "Clinical filter"
- Layout of buttons Matchmaker submission panel (case page)
- Removing cases from Matchmaker (simplified code and fixed functionality)
- Reintroduce check for missing alignment files purged from server

## [4.53]
### Added
### Changed
- Point Alamut API key docs link to new API version
- Parse dbSNP id from ID only if it says "rs", else use VEP CSQ fields
- Removed MarkupSafe from the dependencies
### Fixed
- Reintroduced loading of SVs for demo case 643595
- Successful parse of FOUND_IN should avoid GATK caller default
- All vulnerabilities flagged by SonarCloud

## [4.52]
### Added
- Demo cancer case gets loaded together with demo RD case in demo instance
- Parse REVEL_score alongside REVEL_rankscore from csq field and display it on SNV variant page
- Rank score results now show the ranking range
- cDNA and protein changes displayed on institute causatives pages
- Optional SESSION_TIMEOUT_MINUTES configuration in app config files
- Script to convert old OMIM case format (list of integers) to new format (list of dictionaries)
- Additional check for user logged in status before serving alignment files
- Download .cgh files from cancer samples table on cancer case page
- Number of documents and date of last update on genes page
### Changed
- Verify user before redirecting to IGV alignments and sashimi plots
- Build case IGV tracks starting from case and variant objects instead of passing all params in a form
- Unfreeze Werkzeug lib since Flask_login v.0.6 with bugfix has been released
- Sort gene panels by name (panelS and variant page)
- Removed unused `server.blueprints.alignviewers.unindexed_remote_static` endpoint
- User sessions to check files served by `server.blueprints.alignviewers.remote_static` endpoint
- Moved Beacon-related functions to a dedicated app extension
- Audit Filter now also loads filter displaying the variants for it
### Fixed
- Handle `attachment_filename` parameter renamed to `download_name` when Flask 2.2 will be released
- Removed cursor timeout param in cases find adapter function to avoid many code warnings
- Removed stream argument deprecation warning in tests
- Handle `no intervals found` warning in load_region test
- Beacon remove variants
- Protect remote_cors function in alignviewers view from Server-Side Request Forgery (SSRF)
- Check creation date of last document in gene collection to display when genes collection was updated last

## [4.51]
### Added
- Config file containing codecov settings for pull requests
- Add an IGV.js direct link button from case page
- Security policy file
- Hide/shade compound variants based on rank score on variantS from filter
- Chromograph legend documentation direct link
### Changed
- Updated deprecated Codecov GitHub action to v.2
- Simplified code of scout/adapter/mongo/variant
- Update IGV.js to v2.11.2
- Show summary number of variant gene panels on general report if more than 3
### Fixed
- Marrvel link for variants in genome build 38 (using liftover to build 37)
- Remove flags from codecov config file
- Fixed filter bug with high negative SPIDEX scores
- Renamed IARC TP53 button to to `TP53 Database`, modified also link since IARC has been moved to the US NCI: `https://tp53.isb-cgc.org/`
- Parsing new format of OMIM case info when exporting patients to Matchmaker
- Remove flask-debugtoolbar lib dependency that is using deprecated code and causes app to crash after new release of Jinja2 (3.1)
- Variant page crashing for cases with old OMIM terms structure (a list of integers instead of dictionary)
- Variant page crashing when creating MARRVEL link for cases with no genome build
- SpliceAI documentation link
- Fix deprecated `safe_str_cmp` import from `werkzeug.security` by freezing Werkzeug lib to v2.0 until Flask_login v.0.6 with bugfix is released
- List gene names densely in general report for SVs that contain more than 3 genes
- Show transcript ids on refseq genes on hg19 in IGV.js, using refgene source
- Display correct number of genes in general report for SVs that contain more than 32 genes
- Broken Google login after new major release of `lepture/authlib`
- Fix frequency and callers display on case general report

## [4.50.1]
### Fixed
- Show matching causative STR_repid for legacy str variants (pre Stranger hgnc_id)

## [4.50]
### Added
- Individual-specific OMIM terms
- OMIM disease descriptions in ClinVar submission form
- Add a toggle for melter rerun monitoring of cases
- Add a config option to show the rerun monitoring toggle
- Add a cli option to export cases with rerun monitoring enabled
- Add a link to STRipy for STR variants; shallow for ARX and HOXA13
- Hide by default variants only present in unaffected individuals in variants filters
- OMIM terms in general case report
- Individual-level info on OMIM and HPO terms in general case report
- PanelApp gene link among the external links on variant page
- Dashboard case filters fields help
- Filter cases by OMIM terms in cases and dashboard pages
### Fixed
- A malformed panel id request would crash with exception: now gives user warning flash with redirect
- Link to HPO resource file hosted on `http://purl.obolibrary.org`
- Gene search form when gene exists only in build 38
- Fixed odd redirect error and poor error message on missing column for gene panel csv upload
- Typo in parse variant transcripts function
- Modified keys name used to parse local observations (archived) frequencies to reflect change in MIP keys naming
- Better error handling for partly broken/timed out chanjo reports
- Broken javascript code when case Chromograph data is malformed
- Broader space for case synopsis in general report
- Show partial causatives on causatives and matching causatives panels
- Partial causative assignment in cases with no OMIM or HPO terms
- Partial causative OMIM select options in variant page
### Changed
- Slightly smaller and improved layout of content in case PDF report
- Relabel more cancer variant pages somatic for navigation
- Unify caseS nav links
- Removed unused `add_compounds` param from variant controllers function
- Changed default hg19 genome for IGV.js to legacy hg19_1kg_decoy to fix a few problematic loci
- Reduce code complexity (parse/ensembl.py)
- Silence certain fields in ClinVar export if prioritised ones exist (chrom-start-end if hgvs exist)
- Made phenotype non-mandatory when marking a variant as partial causative
- Only one phenotype condition type (OMIM or HPO) per variant is used in ClinVar submissions
- ClinVar submission variant condition prefers OMIM over HPO if available
- Use lighter version of gene objects in Omim MongoDB adapter, panels controllers, panels views and institute controllers
- Gene-variants table size is now adaptive
- Remove unused file upload on gene-variants page

## [4.49]
### Fixed
- Pydantic model types for genome_build, madeline_info, peddy_ped_check and peddy_sex_check, rank_model_version and sv_rank_model_version
- Replace `MatchMaker` with `Matchmaker` in all places visible by a user
- Save diagnosis labels along with OMIM terms in Matchmaker Exchange submission objects
- `libegl-mesa0_21.0.3-0ubuntu0.3~20.04.5_amd64.deb` lib not found by GitHub actions Docker build
- Remove unused `chromograph_image_files` and `chromograph_prefixes` keys saved when creating or updating an RD case
- Search managed variants by description and with ignore case
### Changed
- Introduced page margins on exported PDF reports
- Smaller gene fonts in downloaded HPO genes PDF reports
- Reintroduced gene coverage data in the PDF-exported general report of rare-disease cases
- Check for existence of case report files before creating sidebar links
- Better description of HPO and OMIM terms for patients submitted to Matchmaker Exchange
- Remove null non-mandatory key/values when updating a case
- Freeze WTForms<3 due to several form input rendering changes

## [4.48.1]
### Fixed
- General case PDF report for recent cases with no pedigree

## [4.48]
### Added
- Option to cancel a request for research variants in case page
### Changed
- Update igv.js to v2.10.5
- Updated example of a case delivery report
- Unfreeze cyvcf2
- Builder images used in Scout Dockerfiles
- Crash report email subject gives host name
- Export general case report to PDF using PDFKit instead of WeasyPrint
- Do not include coverage report in PDF case report since they might have different orientation
- Export cancer cases's "Coverage and QC report" to PDF using PDFKit instead of Weasyprint
- Updated cancer "Coverage and QC report" example
- Keep portrait orientation in PDF delivery report
- Export delivery report to PDF using PDFKit instead of Weasyprint
- PDF export of clinical and research HPO panels using PDFKit instead of Weasyprint
- Export gene panel report to PDF using PDFKit
- Removed WeasyPrint lib dependency

### Fixed
- Reintroduced missing links to Swegen and Beacon and dbSNP in RD variant page, summary section
- Demo delivery report orientation to fit new columns
- Missing delivery report in demo case
- Cast MNVs to SNV for test
- Export verified variants from all institutes when user is admin
- Cancer coverage and QC report not found for demo cancer case
- Pull request template instructions on how to deploy to test server
- PDF Delivery report not showing Swedac logo
- Fix code typos
- Disable codefactor raised by ESLint for javascript functions located on another file
- Loading spinner stuck after downloading a PDF gene panel report
- IGV browser crashing when file system with alignment files is not mounted

## [4.47]
### Added
- Added CADD, GnomAD and genotype calls to variantS export
### Changed
- Pull request template, to illustrate how to deploy pull request branches on cg-vm1 stage server
### Fixed
- Compiled Docker image contains a patched version (v4.9) of chanjo-report

## [4.46.1]
### Fixed
- Downloading of files generated within the app container (MT-report, verified variants, pedigrees, ..)

## [4.46]
### Added
- Created a Dockefile to be used to serve the dockerized app in production
- Modified the code to collect database params specified as env vars
- Created a GitHub action that pushes the Dockerfile-server image to Docker Hub (scout-server-stage) every time a PR is opened
- Created a GitHub action that pushes the Dockerfile-server image to Docker Hub (scout-server) every time a new release is created
- Reassign MatchMaker Exchange submission to another user when a Scout user is deleted
- Expose public API JSON gene panels endpoint, primarily to enable automated rerun checking for updates
- Add utils for dictionary type
- Filter institute cases using multiple HPO terms
- Vulture GitHub action to identify and remove unused variables and imports
### Changed
- Updated the python config file documentation in admin guide
- Case configuration parsing now uses Pydantic for improved typechecking and config handling
- Removed test matrices to speed up automatic testing of PRs
- Switch from Coveralls to Codecov to handle CI test coverage
- Speed-up CI tests by caching installation of libs and splitting tests into randomized groups using pytest-test-groups
- Improved LDAP login documentation
- Use lib flask-ldapconn instead of flask_ldap3_login> to handle ldap authentication
- Updated Managed variant documentation in user guide
- Fix and simplify creating and editing of gene panels
- Simplified gene variants search code
- Increased the height of the genes track in the IGV viewer
### Fixed
- Validate uploaded managed variant file lines, warning the user.
- Exporting validated variants with missing "genes" database key
- No results returned when searching for gene variants using a phenotype term
- Variants filtering by gene symbols file
- Make gene HGNC symbols field mandatory in gene variants page and run search only on form submit
- Make sure collaborator gene variants are still visible, even if HPO filter is used

## [4.45]
### Added
### Changed
- Start Scout also when loqusdbapi is not reachable
- Clearer definition of manual standard and custom inheritance models in gene panels
- Allow searching multiple chromosomes in filters
### Fixed
- Gene panel crashing on edit action

## [4.44]
### Added
### Changed
- Display Gene track beneath each sample track when displaying splice junctions in igv browser
- Check outdated gene symbols and update with aliases for both RD and cancer variantS
### Fixed
- Added query input check and fixed the Genes API endpoint to return a json formatted error when request is malformed
- Typo in ACMG BP6 tooltip

## [4.43.1]
### Added
- Added database index for OMIM disease term genes
### Changed
### Fixed
- Do not drop HPO terms collection when updating HPO terms via the command line
- Do not drop disease (OMIM) terms collection when updating diseases via the command line

## [4.43]
### Added
- Specify which collection(s) update/build indexes for
### Fixed
- Do not drop genes and transcripts collections when updating genes via the command line

## [4.42.1]
### Added
### Changed
### Fixed
- Freeze PyMongo lib to version<4.0 to keep supporting previous MongoDB versions
- Speed up gene panels creation and update by collecting only light gene info from database
- Avoid case page crash on Phenomizer queries timeout

## [4.42]
### Added
- Choose custom pinned variants to submit to MatchMaker Exchange
- Submit structural variant as genes to the MatchMaker Exchange
- Added function for maintainers and admins to remove gene panels
- Admins can restore deleted gene panels
- A development docker-compose file illustrating the scout/chanjo-report integration
- Show AD on variants view for cancer SV (tumor and normal)
- Cancer SV variants filter AD, AF (tumor and normal)
- Hiding the variants score column also from cancer SVs, as for the SNVs
### Changed
- Enforce same case _id and display_name when updating a case
- Enforce same individual ids, display names and affected status when updating a case
- Improved documentation for connecting to loqusdb instances (including loqusdbapi)
- Display and download HPO gene panels' gene symbols in italics
- A faster-built and lighter Docker image
- Reduce complexity of `panels` endpoint moving some code to the panels controllers
- Update requirements to use flask-ldap3-login>=0.9.17 instead of freezing WTForm
### Fixed
- Use of deprecated TextField after the upgrade of WTF to v3.0
- Freeze to WTForms to version < 3
- Remove the extra files (bed files and madeline.svg) introduced by mistake
- Cli command loading demo data in docker-compose when case custom images exist and is None
- Increased MongoDB connection serverSelectionTimeoutMS parameter to 30K (default value according to MongoDB documentation)
- Better differentiate old obs counts 0 vs N/A
- Broken cancer variants page when default gene panel was deleted
- Typo in tx_overview function in variant controllers file
- Fixed loqusdbapi SV search URL
- SV variants filtering using Decipher criterion
- Removing old gene panels that don't contain the `maintainer` key.

## [4.41.1]
### Fixed
- General reports crash for variant annotations with same variant on other cases

## [4.41]
### Added
- Extended the instructions for running the Scout Docker image (web app and cli).
- Enabled inclusion of custom images to STR variant view
### Fixed
- General case report sorting comments for variants with None genetic models
- Do not crash but redirect to variants page with error when a variant is not found for a case
- UCSC links coordinates for SV variants with start chromosome different than end chromosome
- Human readable variants name in case page for variants having start chromosome different from end chromosome
- Avoid always loading all transcripts when checking gene symbol: introduce gene captions
- Slow queries for evaluated variants on e.g. case page - use events instead
### Changed
- Rearrange variant page again, moving severity predictions down.
- More reactive layout width steps on variant page

## [4.40.1]
### Added
### Fixed
- Variants dismissed with inconsistent inheritance pattern can again be shown in general case report
- General report page for variants with genes=None
- General report crashing when variants have no panels
- Added other missing keys to case and variant dictionaries passed to general report
### Changed

## [4.40]
### Added
- A .cff citation file
- Phenotype search API endpoint
- Added pagination to phenotype API
- Extend case search to include internal MongoDB id
- Support for connecting to a MongoDB replica set (.py config files)
- Support for connecting to a MongoDB replica set (.yaml config files)
### Fixed
- Command to load the OMIM gene panel (`scout load panel --omim`)
- Unify style of pinned and causative variants' badges on case page
- Removed automatic spaces after punctuation in comments
- Remove the hardcoded number of total individuals from the variant's old observations panel
- Send delete requests to a connected Beacon using the DELETE method
- Layout of the SNV and SV variant page - move frequency up
### Changed
- Stop updating database indexes after loading exons via command line
- Display validation status badge also for not Sanger-sequenced variants
- Moved Frequencies, Severity and Local observations panels up in RD variants page
- Enabled Flask CORS to communicate CORS status to js apps
- Moved the code preparing the transcripts overview to the backend
- Refactored and filtered json data used in general case report
- Changed the database used in docker-compose file to use the official MongoDB v4.4 image
- Modified the Python (3.6, 3.8) and MongoDB (3.2, 4.4, 5.0) versions used in testing matrices (GitHub actions)
- Capitalize case search terms on institute and dashboard pages


## [4.39]
### Added
- COSMIC IDs collected from CSQ field named `COSMIC`
### Fixed
- Link to other causative variants on variant page
- Allow multiple COSMIC links for a cancer variant
- Fix floating text in severity box #2808
- Fixed MitoMap and HmtVar links for hg38 cases
- Do not open new browser tabs when downloading files
- Selectable IGV tracks on variant page
- Missing splice junctions button on variant page
- Refactor variantS representative gene selection, and use it also for cancer variant summary
### Changed
- Improve Javascript performance for displaying Chromograph images
- Make ClinVar classification more evident in cancer variant page

## [4.38]
### Added
- Option to hide Alamut button in the app config file
### Fixed
- Library deprecation warning fixed (insert is deprecated. Use insert_one or insert_many instead)
- Update genes command will not trigger an update of database indices any more
- Missing resources in temporary downloading directory when updating genes using the command line
- Restore previous variant ACMG classification in a scrollable div
- Loading spinner not stopping after downloading PDF case reports and variant list export
- Add extra Alamut links higher up on variant pages
- Improve UX for phenotypes in case page
- Filter and export of STR variants
- Update look of variants page navigation buttons
### Changed

## [4.37]
### Added
- Highlight and show version number for RefSeq MANE transcripts.
- Added integration to a rerunner service for toggling reanalysis with updated pedigree information
- SpliceAI display and parsing from VEP CSQ
- Display matching tiered variants for cancer variants
- Display a loading icon (spinner) until the page loads completely
- Display filter badges in cancer variants list
- Update genes from pre-downloaded file resources
- On login, OS, browser version and screen size are saved anonymously to understand how users are using Scout
- API returning institutes data for a given user: `/api/v1/institutes`
- API returning case data for a given institute: `/api/v1/institutes/<institute_id>/cases`
- Added GMS and Lund university hospital logos to login page
- Made display of Swedac logo configurable
- Support for displaying custom images in case view
- Individual-specific HPO terms
- Optional alamut_key in institute settings for Alamut Plus software
- Case report API endpoint
- Tooltip in case explaining that genes with genome build different than case genome build will not be added to dynamic HPO panel.
- Add DeepVariant as a caller
### Fixed
- Updated IGV to v2.8.5 to solve missing gene labels on some zoom levels
- Demo cancer case config file to load somatic SNVs and SVs only.
- Expand list of refseq trancripts in ClinVar submission form
- Renamed `All SNVs and INDELs` institute sidebar element to `Search SNVs and INDELs` and fixed its style.
- Add missing parameters to case load-config documentation
- Allow creating/editing gene panels and dynamic gene panels with genes present in genome build 38
- Bugfix broken Pytests
- Bulk dismissing variants error due to key conversion from string to integer
- Fix typo in index documentation
- Fixed crash in institute settings page if "collaborators" key is not set in database
- Don't stop Scout execution if LoqusDB call fails and print stacktrace to log
- Bug when case contains custom images with value `None`
- Bug introduced when fixing another bug in Scout-LoqusDB interaction
- Loading of OMIM diagnoses in Scout demo instance
- Remove the docker-compose with chanjo integration because it doesn't work yet.
- Fixed standard docker-compose with scout demo data and database
- Clinical variant assessments not present for pinned and causative variants on case page.
- MatchMaker matching one node at the time only
- Remove link from previously tiered variants badge in cancer variants page
- Typo in gene cell on cancer variants page
- Managed variants filter form
### Changed
- Better naming for variants buttons on cancer track (somatic, germline). Also show cancer research button if available.
- Load case with missing panels in config files, but show warning.
- Changing the (Female, Male) symbols to (F/M) letters in individuals_table and case-sma.
- Print stacktrace if case load command fails
- Added sort icon and a pointer to the cursor to all tables with sortable fields
- Moved variant, gene and panel info from the basic pane to summary panel for all variants.
- Renamed `Basics` panel to `Classify` on variant page.
- Revamped `Basics` panel to a panel dedicated to classify variants
- Revamped the summary panel to be more compact.
- Added dedicated template for cancer variants
- Removed Gene models, Gene annotations and Conservation panels for cancer variants
- Reorganized the orders of panels for variant and cancer variant views
- Added dedicated variant quality panel and removed relevant panes
- A more compact case page
- Removed OMIM genes panel
- Make genes panel, pinned variants panel, causative variants panel and ClinVar panel scrollable on case page
- Update to Scilifelab's 2020 logo
- Update Gens URL to support Gens v2.0 format
- Refactor tests for parsing case configurations
- Updated links to HPO downloadable resources
- Managed variants filtering defaults to all variant categories
- Changing the (Kind) drop-down according to (Category) drop-down in Managed variant add variant
- Moved Gens button to individuals table
- Check resource files availability before starting updating OMIM diagnoses
- Fix typo in `SHOW_OBSERVED_VARIANT_ARCHIVE` config param

## [4.36]
### Added
- Parse and save splice junction tracks from case config file
- Tooltip in observations panel, explaining that case variants with no link might be old variants, not uploaded after a case rerun
### Fixed
- Warning on overwriting variants with same position was no longer shown
- Increase the height of the dropdowns to 425px
- More indices for the case table as it grows, specifically for causatives queries
- Splice junction tracks not centered over variant genes
- Total number of research variants count
- Update variants stats in case documents every time new variants are loaded
- Bug in flashing warning messages when filtering variants
### Changed
- Clearer warning messages for genes and gene/gene-panels searches in variants filters

## [4.35]
### Added
- A new index for hgnc_symbol in the hgnc_gene collection
- A Pedigree panel in STR page
- Display Tier I and II variants in case view causatives card for cancer cases
### Fixed
- Send partial file data to igv.js when visualizing sashimi plots with splice junction tracks
- Research variants filtering by gene
- Do not attempt to populate annotations for not loaded pinned/causatives
- Add max-height to all dropdowns in filters
### Changed
- Switch off non-clinical gene warnings when filtering research variants
- Don't display OMIM disease card in case view for cancer cases
- Refactored Individuals and Causative card in case view for cancer cases
- Update and style STR case report

## [4.34]
### Added
- Saved filter lock and unlock
- Filters can optionally be marked audited, logging the filter name, user and date on the case events and general report.
- Added `ClinVar hits` and `Cosmic hits` in cancer SNVs filters
- Added `ClinVar hits` to variants filter (rare disease track)
- Load cancer demo case in docker-compose files (default and demo file)
- Inclusive-language check using [woke](https://github.com/get-woke/woke) github action
- Add link to HmtVar for mitochondrial variants (if VCF is annotated with HmtNote)
- Grey background for dismissed compounds in variants list and variant page
- Pin badge for pinned compounds in variants list and variant page
- Support LoqusDB REST API queries
- Add a docker-compose-matchmaker under scout/containers/development to test matchmaker locally
- Script to investigate consequences of symbol search bug
- Added GATK to list of SV and cancer SV callers
### Fixed
- Make MitoMap link work for hg38 again
- Export Variants feature crashing when one of the variants has no primary transcripts
- Redirect to last visited variantS page when dismissing variants from variants list
- Improved matching of SVs Loqus occurrences in other cases
- Remove padding from the list inside (Matching causatives from other cases) panel
- Pass None to get_app function in CLI base since passing script_info to app factory functions was deprecated in Flask 2.0
- Fixed failing tests due to Flask update to version 2.0
- Speed up user events view
- Causative view sort out of memory error
- Use hgnc_id for gene filter query
- Typo in case controllers displaying an error every time a patient is matched against external MatchMaker nodes
- Do not crash while attempting an update for variant documents that are too big (> 16 MB)
- Old STR causatives (and other variants) may not have HGNC symbols - fix sort lambda
- Check if gene_obj has primary_transcript before trying to access it
- Warn if a gene manually searched is in a clinical panel with an outdated name when filtering variants
- ChrPos split js not needed on STR page yet
### Changed
- Remove parsing of case `genome_version`, since it's not used anywhere downstream
- Introduce deprecation warning for Loqus configs that are not dictionaries
- SV clinical filter no longer filters out sub 100 nt variants
- Count cases in LoqusDB by variant type
- Commit pulse repo badge temporarily set to weekly
- Sort ClinVar submissions objects by ascending "Last evaluated" date
- Refactored the MatchMaker integration as an extension
- Replaced some sensitive words as suggested by woke linter
- Documentation for load-configuration rewritten.
- Add styles to MatchMaker matches table
- More detailed info on the data shared in MatchMaker submission form

## [4.33.1]
### Fixed
- Include markdown for release autodeploy docs
- Use standard inheritance model in ClinVar (https://ftp.ncbi.nlm.nih.gov/pub/GTR/standard_terms/Mode_of_inheritance.txt)
- Fix issue crash with variants that have been unflagged causative not being available in other causatives
### Added
### Changed

## [4.33]
### Fixed
- Command line crashing when updating an individual not found in database
- Dashboard page crashing when filters return no data
- Cancer variants filter by chromosome
- /api/v1/genes now searches for genes in all genome builds by default
- Upgraded igv.js to version 2.8.1 (Fixed Unparsable bed record error)
### Added
- Autodeploy docs on release
- Documentation for updating case individuals tracks
- Filter cases and dashboard stats by analysis track
### Changed
- Changed from deprecated db update method
- Pre-selected fields to run queries with in dashboard page
- Do not filter by any institute when first accessing the dashboard
- Removed OMIM panel in case view for cancer cases
- Display Tier I and II variants in case view causatives panel for cancer cases
- Refactored Individuals and Causative panels in case view for cancer cases

## [4.32.1]
### Fixed
- iSort lint check only
### Changed
- Institute cases page crashing when a case has track:Null
### Added

## [4.32]
### Added
- Load and show MITOMAP associated diseases from VCF (INFO field: MitomapAssociatedDiseases, via HmtNote)
- Show variant allele frequencies for mitochondrial variants (GRCh38 cases)
- Extend "public" json API with diseases (OMIM) and phenotypes (HPO)
- HPO gene list download now has option for clinical and non-clinical genes
- Display gene splice junctions data in sashimi plots
- Update case individuals with splice junctions tracks
- Simple Docker compose for development with local build
- Make Phenomodels subpanels collapsible
- User side documentation of cytogenomics features (Gens, Chromograph, vcf2cytosure, rhocall)
- iSort GitHub Action
- Support LoqusDB REST API queries
### Fixed
- Show other causative once, even if several events point to it
- Filtering variants by mitochondrial chromosome for cases with genome build=38
- HPO gene search button triggers any warnings for clinical / non-existing genes also on first search
- Fixed a bug in variants pages caused by MT variants without alt_frequency
- Tests for CADD score parsing function
- Fixed the look of IGV settings on SNV variant page
- Cases analyzed once shown as `rerun`
- Missing case track on case re-upload
- Fixed severity rank for SO term "regulatory region ablation"
### Changed
- Refactor according to CodeFactor - mostly reuse of duplicated code
- Phenomodels language adjustment
- Open variants in a new window (from variants page)
- Open overlapping and compound variants in a new window (from variant page)
- gnomAD link points to gnomAD v.3 (build GRCh38) for mitochondrial variants.
- Display only number of affected genes for dismissed SVs in general report
- Chromosome build check when populating the variants filter chromosome selection
- Display mitochondrial and rare diseases coverage report in cases with missing 'rare' track

## [4.31.1]
### Added
### Changed
- Remove mitochondrial and coverage report from cancer cases sidebar
### Fixed
- ClinVar page when dbSNP id is None

## [4.31]
### Added
- gnomAD annotation field in admin guide
- Export also dynamic panel genes not associated to an HPO term when downloading the HPO panel
- Primary HGNC transcript info in variant export files
- Show variant quality (QUAL field from vcf) in the variant summary
- Load/update PDF gene fusion reports (clinical and research) generated with Arriba
- Support new MANE annotations from VEP (both MANE Select and MANE Plus Clinical)
- Display on case activity the event of a user resetting all dismissed variants
- Support gnomAD population frequencies for mitochondrial variants
- Anchor links in Casedata ClinVar panels to redirect after renaming individuals
### Fixed
- Replace old docs link www.clinicalgenomics.se/scout with new https://clinical-genomics.github.io/scout
- Page formatting issues whenever case and variant comments contain extremely long strings with no spaces
- Chromograph images can be one column and have scrollbar. Removed legacy code.
- Column labels for ClinVar case submission
- Page crashing looking for LoqusDB observation when variant doesn't exist
- Missing inheritance models and custom inheritance models on newly created gene panels
- Accept only numbers in managed variants filter as position and end coordinates
- SNP id format and links in Variant page, ClinVar submission form and general report
- Case groups tooltip triggered only when mouse is on the panel header
- Loadable filters displayed in alphabetical order on variants page
### Changed
- A more compact case groups panel
- Added landscape orientation CSS style to cancer coverage and QC demo report
- Improve user documentation to create and save new gene panels
- Removed option to use space as separator when uploading gene panels
- Separating the columns of standard and custom inheritance models in gene panels
- Improved ClinVar instructions for users using non-English Excel

## [4.30.2]
### Added
### Fixed
- Use VEP RefSeq ID if RefSeq list is empty in RefSeq transcripts overview
- Bug creating variant links for variants with no end_chrom
### Changed

## [4.30.1]
### Added
### Fixed
- Cryptography dependency fixed to use version < 3.4
### Changed

## [4.30]
### Added
- Introduced a `reset dismiss variant` verb
- Button to reset all dismissed variants for a case
- Add black border to Chromograph ideograms
- Show ClinVar annotations on variantS page
- Added integration with GENS, copy number visualization tool
- Added a VUS label to the manual classification variant tags
- Add additional information to SNV verification emails
- Tooltips documenting manual annotations from default panels
- Case groups now show bam files from all cases on align view
### Fixed
- Center initial igv view on variant start with SNV/indels
- Don't set initial igv view to negative coordinates
- Display of GQ for SV and STR
- Parsing of AD and related info for STRs
- LoqusDB field in institute settings accepts only existing Loqus instances
- Fix DECIPHER link to work after DECIPHER migrated to GRCh38
- Removed visibility window param from igv.js genes track
- Updated HPO download URL
- Patch HPO download test correctly
- Reference size on STR hover not needed (also wrong)
- Introduced genome build check (allowed values: 37, 38, "37", "38") on case load
- Improve case searching by assignee full name
- Populating the LoqusDB select in institute settings
### Changed
- Cancer variants table header (pop freq etc)
- Only admin users can modify LoqusDB instance in Institute settings
- Style of case synopsis, variants and case comments
- Switched to igv.js 2.7.5
- Do not choke if case is missing research variants when research requested
- Count cases in LoqusDB by variant type
- Introduce deprecation warning for Loqus configs that are not dictionaries
- Improve create new gene panel form validation
- Make XM- transcripts less visible if they don't overlap with transcript refseq_id in variant page
- Color of gene panels and comments panels on cases and variant pages
- Do not choke if case is missing research variants when reserch requested

## [4.29.1]
### Added
### Fixed
- Always load STR variants regardless of RankScore threshold (hotfix)
### Changed

## [4.29]
### Added
- Added a page about migrating potentially breaking changes to the documentation
- markdown_include in development requirements file
- STR variants filter
- Display source, Z-score, inheritance pattern for STR annotations from Stranger (>0.6.1) if available
- Coverage and quality report to cancer view
### Fixed
- ACMG classification page crashing when trying to visualize a classification that was removed
- Pretty print HGVS on gene variants (URL-decode VEP)
- Broken or missing link in the documentation
- Multiple gene names in ClinVar submission form
- Inheritance model select field in ClinVar submission
- IGV.js >2.7.0 has an issue with the gene track zoom levels - temp freeze at 2.7.0
- Revert CORS-anywhere and introduce a local http proxy for cloud tracks
### Changed

## [4.28]
### Added
- Chromograph integration for displaying PNGs in case-page
- Add VAF to cancer case general report, and remove some of its unused fields
- Variants filter compatible with genome browser location strings
- Support for custom public igv tracks stored on the cloud
- Add tests to increase testing coverage
- Update case variants count after deleting variants
- Update IGV.js to latest (v2.7.4)
- Bypass igv.js CORS check using `https://github.com/Rob--W/cors-anywhere`
- Documentation on default and custom IGV.js tracks (admin docs)
- Lock phenomodels so they're editable by admins only
- Small case group assessment sharing
- Tutorial and files for deploying app on containers (Kubernetes pods)
- Canonical transcript and protein change of canonical transcript in exported variants excel sheet
- Support for Font Awesome version 6
- Submit to Beacon from case page sidebar
- Hide dismissed variants in variants pages and variants export function
- Systemd service files and instruction to deploy Scout using podman
### Fixed
- Bugfix: unused `chromgraph_prefix |tojson` removed
- Freeze coloredlogs temporarily
- Marrvel link
- Don't show TP53 link for silent or synonymous changes
- OMIM gene field accepts any custom number as OMIM gene
- Fix Pytest single quote vs double quote string
- Bug in gene variants search by similar cases and no similar case is found
- Delete unused file `userpanel.py`
- Primary transcripts in variant overview and general report
- Google OAuth2 login setup in README file
- Redirect to 'missing file'-icon if configured Chromograph file is missing
- Javascript error in case page
- Fix compound matching during variant loading for hg38
- Cancer variants view containing variants dismissed with cancer-specific reasons
- Zoom to SV variant length was missing IGV contig select
- Tooltips on case page when case has no default gene panels
### Changed
- Save case variants count in case document and not in sessions
- Style of gene panels multiselect on case page
- Collapse/expand main HPO checkboxes in phenomodel preview
- Replaced GQ (Genotype quality) with VAF (Variant allele frequency) in cancer variants GT table
- Allow loading of cancer cases with no tumor_purity field
- Truncate cDNA and protein changes in case report if longer than 20 characters


## [4.27]
### Added
- Exclude one or more variant categories when running variants delete command
### Fixed
### Changed

## [4.26.1]
### Added
### Fixed
- Links with 1-letter aa codes crash on frameshift etc
### Changed

## [4.26]
### Added
- Extend the delete variants command to print analysis date, track, institute, status and research status
- Delete variants by type of analysis (wgs|wes|panel)
- Links to cBioPortal, MutanTP53, IARC TP53, OncoKB, MyCancerGenome, CIViC
### Fixed
- Deleted variants count
### Changed
- Print output of variants delete command as a tab separated table

## [4.25]
### Added
- Command line function to remove variants from one or all cases
### Fixed
- Parse SMN None calls to None rather than False

## [4.24.1]
### Fixed
- Install requirements.txt via setup file

## [4.24]
### Added
- Institute-level phenotype models with sub-panels containing HPO and OMIM terms
- Runnable Docker demo
- Docker image build and push github action
- Makefile with shortcuts to docker commands
- Parse and save synopsis, phenotype and cohort terms from config files upon case upload
### Fixed
- Update dismissed variant status when variant dismissed key is missing
- Breakpoint two IGV button now shows correct chromosome when different from bp1
- Missing font lib in Docker image causing the PDF report download page to crash
- Sentieon Manta calls lack Somaticscore - load anyway
- ClinVar submissions crashing due to pinned variants that are not loaded
- Point ExAC pLI score to new gnomad server address
- Bug uploading cases missing phenotype terms in config file
- STRs loaded but not shown on browser page
- Bug when using adapter.variant.get_causatives with case_id without causatives
- Problem with fetching "solved" from scout export cases cli
- Better serialising of datetime and bson.ObjectId
- Added `volumes` folder to .gitignore
### Changed
- Make matching causative and managed variants foldable on case page
- Remove calls to PyMongo functions marked as deprecated in backend and frontend(as of version 3.7).
- Improved `scout update individual` command
- Export dynamic phenotypes with ordered gene lists as PDF


## [4.23]
### Added
- Save custom IGV track settings
- Show a flash message with clear info about non-valid genes when gene panel creation fails
- CNV report link in cancer case side navigation
- Return to comment section after editing, deleting or submitting a comment
- Managed variants
- MT vs 14 chromosome mean coverage stats if Scout is connected to Chanjo
### Fixed
- missing `vcf_cancer_sv` and `vcf_cancer_sv_research` to manual.
- Split ClinVar multiple clnsig values (slash-separated) and strip them of underscore for annotations without accession number
- Timeout of `All SNVs and INDELs` page when no valid gene is provided in the search
- Round CADD (MIPv9)
- Missing default panel value
- Invisible other causatives lines when other causatives lack gene symbols
### Changed
- Do not freeze mkdocs-material to version 4.6.1
- Remove pre-commit dependency

## [4.22]
### Added
- Editable cases comments
- Editable variants comments
### Fixed
- Empty variant activity panel
- STRs variants popover
- Split new ClinVar multiple significance terms for a variant
- Edit the selected comment, not the latest
### Changed
- Updated RELEASE docs.
- Pinned variants card style on the case page
- Merged `scout export exons` and `scout view exons` commands


## [4.21.2]
### Added
### Fixed
- Do not pre-filter research variants by (case-default) gene panels
- Show OMIM disease tooltip reliably
### Changed

## [4.21.1]
### Added
### Fixed
- Small change to Pop Freq column in variants ang gene panels to avoid strange text shrinking on small screens
- Direct use of HPO list for Clinical HPO SNV (and cancer SNV) filtering
- PDF coverage report redirecting to login page
### Changed
- Remove the option to dismiss single variants from all variants pages
- Bulk dismiss SNVs, SVs and cancer SNVs from variants pages

## [4.21]
### Added
- Support to configure LoqusDB per institute
- Highlight causative variants in the variants list
- Add tests. Mostly regarding building internal datatypes.
- Remove leading and trailing whitespaces from panel_name and display_name when panel is created
- Mark MANE transcript in list of transcripts in "Transcript overview" on variant page
- Show default panel name in case sidebar
- Previous buttons for variants pagination
- Adds a gh action that checks that the changelog is updated
- Adds a gh action that deploys new releases automatically to pypi
- Warn users if case default panels are outdated
- Define institute-specific gene panels for filtering in institute settings
- Use institute-specific gene panels in variants filtering
- Show somatic VAF for pinned and causative variants on case page

### Fixed
- Report pages redirect to login instead of crashing when session expires
- Variants filter loading in cancer variants page
- User, Causative and Cases tables not scaling to full page
- Improved docs for an initial production setup
- Compatibility with latest version of Black
- Fixed tests for Click>7
- Clinical filter required an extra click to Filter to return variants
- Restore pagination and shrink badges in the variants page tables
- Removing a user from the command line now inactivates the case only if user is last assignee and case is active
- Bugfix, LoqusDB per institute feature crashed when institute id was empty string
- Bugfix, LoqusDB calls where missing case count
- filter removal and upload for filters deleted from another page/other user
- Visualize outdated gene panels info in a popover instead of a tooltip in case page side panel

### Changed
- Highlight color on normal STRs in the variants table from green to blue
- Display breakpoints coordinates in verification emails only for structural variants


## [4.20]
### Added
- Display number of filtered variants vs number of total variants in variants page
- Search case by HPO terms
- Dismiss variant column in the variants tables
- Black and pre-commit packages to dev requirements

### Fixed
- Bug occurring when rerun is requested twice
- Peddy info fields in the demo config file
- Added load config safety check for multiple alignment files for one individual
- Formatting of cancer variants table
- Missing Score in SV variants table

### Changed
- Updated the documentation on how to create a new software release
- Genome build-aware cytobands coordinates
- Styling update of the Matchmaker card
- Select search type in case search form


## [4.19]

### Added
- Show internal ID for case
- Add internal ID for downloaded CGH files
- Export dynamic HPO gene list from case page
- Remove users as case assignees when their account is deleted
- Keep variants filters panel expanded when filters have been used

### Fixed
- Handle the ProxyFix ModuleNotFoundError when Werkzeug installed version is >1.0
- General report formatting issues whenever case and variant comments contain extremely long strings with no spaces

### Changed
- Created an institute wrapper page that contains list of cases, causatives, SNVs & Indels, user list, shared data and institute settings
- Display case name instead of case ID on clinVar submissions
- Changed icon of sample update in clinVar submissions


## [4.18]

### Added
- Filter cancer variants on cytoband coordinates
- Show dismiss reasons in a badge with hover for clinical variants
- Show an ellipsis if 10 cases or more to display with loqusdb matches
- A new blog post for version 4.17
- Tooltip to better describe Tumor and Normal columns in cancer variants
- Filter cancer SNVs and SVs by chromosome coordinates
- Default export of `Assertion method citation` to clinVar variants submission file
- Button to export up to 500 cancer variants, filtered or not
- Rename samples of a clinVar submission file

### Fixed
- Apply default gene panel on return to cancer variantS from variant view
- Revert to certificate checking when asking for Chanjo reports
- `scout download everything` command failing while downloading HPO terms

### Changed
- Turn tumor and normal allelic fraction to decimal numbers in tumor variants page
- Moved clinVar submissions code to the institutes blueprints
- Changed name of clinVar export files to FILENAME.Variant.csv and FILENAME.CaseData.csv
- Switched Google login libraries from Flask-OAuthlib to Authlib


## [4.17.1]

### Fixed
- Load cytobands for cases with chromosome build not "37" or "38"


## [4.17]

### Added
- COSMIC badge shown in cancer variants
- Default gene-panel in non-cancer structural view in url
- Filter SNVs and SVs by cytoband coordinates
- Filter cancer SNV variants by alt allele frequency in tumor
- Correct genome build in UCSC link from structural variant page



### Fixed
- Bug in clinVar form when variant has no gene
- Bug when sharing cases with the same institute twice
- Page crashing when removing causative variant tag
- Do not default to GATK caller when no caller info is provided for cancer SNVs


## [4.16.1]

### Fixed
- Fix the fix for handling of delivery reports for rerun cases

## [4.16]

### Added
- Adds possibility to add "lims_id" to cases. Currently only stored in database, not shown anywhere
- Adds verification comment box to SVs (previously only available for small variants)
- Scrollable pedigree panel

### Fixed
- Error caused by changes in WTForm (new release 2.3.x)
- Bug in OMIM case page form, causing the page to crash when a string was provided instead of a numerical OMIM id
- Fix Alamut link to work properly on hg38
- Better handling of delivery reports for rerun cases
- Small CodeFactor style issues: matchmaker results counting, a couple of incomplete tests and safer external xml
- Fix an issue with Phenomizer introduced by CodeFactor style changes

### Changed
- Updated the version of igv.js to 2.5.4

## [4.15.1]

### Added
- Display gene names in ClinVar submissions page
- Links to Varsome in variant transcripts table

### Fixed
- Small fixes to ClinVar submission form
- Gene panel page crash when old panel has no maintainers

## [4.15]

### Added
- Clinvar CNVs IGV track
- Gene panels can have maintainers
- Keep variant actions (dismissed, manual rank, mosaic, acmg, comments) upon variant re-upload
- Keep variant actions also on full case re-upload

### Fixed
- Fix the link to Ensembl for SV variants when genome build 38.
- Arrange information in columns on variant page
- Fix so that new cosmic identifier (COSV) is also acceptable #1304
- Fixed COSMIC tag in INFO (outside of CSQ) to be parses as well with `&` splitter.
- COSMIC stub URL changed to https://cancer.sanger.ac.uk/cosmic/search?q= instead.
- Updated to a version of IGV where bigBed tracks are visualized correctly
- Clinvar submission files are named according to the content (variant_data and case_data)
- Always show causatives from other cases in case overview
- Correct disease associations for gene symbol aliases that exist as separate genes
- Re-add "custom annotations" for SV variants
- The override ClinVar P/LP add-in in the Clinical Filter failed for new CSQ strings

### Changed
- Runs all CI checks in github actions

## [4.14.1]

### Fixed
- Error when variant found in loqusdb is not loaded for other case

## [4.14]

### Added
- Use github actions to run tests
- Adds CLI command to update individual alignments path
- Update HPO terms using downloaded definitions files
- Option to use alternative flask config when running `scout serve`
- Requirement to use loqusdb >= 2.5 if integrated

### Fixed
- Do not display Pedigree panel in cancer view
- Do not rely on internet connection and services available when running CI tests
- Variant loading assumes GATK if no caller set given and GATK filter status is seen in FILTER
- Pass genome build param all the way in order to get the right gene mappings for cases with build 38
- Parse correctly variants with zero frequency values
- Continue even if there are problems to create a region vcf
- STR and cancer variant navigation back to variants pages could fail

### Changed
- Improved code that sends requests to the external APIs
- Updates ranges for user ranks to fit todays usage
- Run coveralls on github actions instead of travis
- Run pip checks on github actions instead of coveralls
- For hg38 cases, change gnomAD link to point to version 3.0 (which is hg38 based)
- Show pinned or causative STR variants a bit more human readable

## [4.13.1]

### Added
### Fixed
- Typo that caused not all clinvar conflicting interpretations to be loaded no matter what
- Parse and retrieve clinvar annotations from VEP-annotated (VEP 97+) CSQ VCF field
- Variant clinvar significance shown as `not provided` whenever is `Uncertain significance`
- Phenomizer query crashing when case has no HPO terms assigned
- Fixed a bug affecting `All SNVs and INDELs` page when variants don't have canonical transcript
- Add gene name or id in cancer variant view

### Changed
- Cancer Variant view changed "Variant:Transcript:Exon:HGVS" to "Gene:Transcript:Exon:HGVS"

## [4.13]

### Added
- ClinVar SNVs track in IGV
- Add SMA view with SMN Copy Number data
- Easier to assign OMIM diagnoses from case page
- OMIM terms and specific OMIM term page

### Fixed
- Bug when adding a new gene to a panel
- Restored missing recent delivery reports
- Fixed style and links to other reports in case side panel
- Deleting cases using display_name and institute not deleting its variants
- Fixed bug that caused coordinates filter to override other filters
- Fixed a problem with finding some INS in loqusdb
- Layout on SV page when local observations without cases are present
- Make scout compatible with the new HPO definition files from `http://compbio.charite.de/jenkins/`
- General report visualization error when SNVs display names are very long


### Changed


## [4.12.4]

### Fixed
- Layout on SV page when local observations without cases are present

## [4.12.3]

### Fixed
- Case report when causative or pinned SVs have non null allele frequencies

## [4.12.2]

### Fixed
- SV variant links now take you to the SV variant page again
- Cancer variant view has cleaner table data entries for "N/A" data
- Pinned variant case level display hotfix for cancer and str - more on this later
- Cancer variants show correct alt/ref reads mirroring alt frequency now
- Always load all clinical STR variants even if a region load is attempted - index may be missing
- Same case repetition in variant local observations

## [4.12.1]

### Fixed
- Bug in variant.gene when gene has no HGVS description


## [4.12]

### Added
- Accepts `alignment_path` in load config to pass bam/cram files
- Display all phenotypes on variant page
- Display hgvs coordinates on pinned and causatives
- Clear panel pending changes
- Adds option to setup the database with static files
- Adds cli command to download the resources from CLI that scout needs
- Adds test files for merged somatic SV and CNV; as well as merged SNV, and INDEL part of #1279
- Allows for upload of OMIM-AUTO gene panel from static files without api-key

### Fixed
- Cancer case HPO panel variants link
- Fix so that some drop downs have correct size
- First IGV button in str variants page
- Cancer case activates on SNV variants
- Cases activate when STR variants are viewed
- Always calculate code coverage
- Pinned/Classification/comments in all types of variants pages
- Null values for panel's custom_inheritance_models
- Discrepancy between the manual disease transcripts and those in database in gene-edit page
- ACMG classification not showing for some causatives
- Fix bug which caused IGV.js to use hg19 reference files for hg38 data
- Bug when multiple bam files sources with non-null values are available


### Changed
- Renamed `requests` file to `scout_requests`
- Cancer variant view shows two, instead of four, decimals for allele and normal


## [4.11.1]

### Fixed
- Institute settings page
- Link institute settings to sharing institutes choices

## [4.11.0]

### Added
- Display locus name on STR variant page
- Alternative key `GNOMADAF_popmax` for Gnomad popmax allele frequency
- Automatic suggestions on how to improve the code on Pull Requests
- Parse GERP, phastCons and phyloP annotations from vep annotated CSQ fields
- Avoid flickering comment popovers in variant list
- Parse REVEL score from vep annotated CSQ fields
- Allow users to modify general institute settings
- Optionally format code automatically on commit
- Adds command to backup vital parts `scout export database`
- Parsing and displaying cancer SV variants from Manta annotated VCF files
- Dismiss cancer snv variants with cancer-specific options
- Add IGV.js UPD, RHO and TIDDIT coverage wig tracks.


### Fixed
- Slightly darker page background
- Fixed an issued with parsed conservation values from CSQ
- Clinvar submissions accessible to all users of an institute
- Header toolbar when on Clinvar page now shows institute name correctly
- Case should not always inactivate upon update
- Show dismissed snv cancer variants as grey on the cancer variants page
- Improved style of mappability link and local observations on variant page
- Convert all the GET requests to the igv view to POST request
- Error when updating gene panels using a file containing BOM chars
- Add/replace gene radio button not working in gene panels


## [4.10.1]

### Fixed
- Fixed issue with opening research variants
- Problem with coveralls not called by Travis CI
- Handle Biomart service down in tests


## [4.10.0]

### Added
- Rank score model in causatives page
- Exportable HPO terms from phenotypes page
- AMP guideline tiers for cancer variants
- Adds scroll for the transcript tab
- Added CLI option to query cases on time since case event was added
- Shadow clinical assessments also on research variants display
- Support for CRAM alignment files
- Improved str variants view : sorting by locus, grouped by allele.
- Delivery report PDF export
- New mosaicism tag option
- Add or modify individuals' age or tissue type from case page
- Display GC and allele depth in causatives table.
- Included primary reference transcript in general report
- Included partial causative variants in general report
- Remove dependency of loqusdb by utilising the CLI

### Fixed
- Fixed update OMIM command bug due to change in the header of the genemap2 file
- Removed Mosaic Tag from Cancer variants
- Fixes issue with unaligned table headers that comes with hidden Datatables
- Layout in general report PDF export
- Fixed issue on the case statistics view. The validation bars didn't show up when all institutes were selected. Now they do.
- Fixed missing path import by importing pathlib.Path
- Handle index inconsistencies in the update index functions
- Fixed layout problems


## [4.9.0]

### Added
- Improved MatchMaker pages, including visible patient contacts email address
- New badges for the github repo
- Links to [GENEMANIA](genemania.org)
- Sort gene panel list on case view.
- More automatic tests
- Allow loading of custom annotations in VCF using the SCOUT_CUSTOM info tag.

### Fixed
- Fix error when a gene is added to an empty dynamic gene panel
- Fix crash when attempting to add genes on incorrect format to dynamic gene panel
- Manual rank variant tags could be saved in a "Select a tag"-state, a problem in the variants view.
- Same case evaluations are no longer shown as gray previous evaluations on the variants page
- Stay on research pages, even if reset, next first buttons are pressed..
- Overlapping variants will now be visible on variant page again
- Fix missing classification comments and links in evaluations page
- All prioritized cases are shown on cases page


## [4.8.3]

### Added

### Fixed
- Bug when ordering sanger
- Improved scrolling over long list of genes/transcripts


## [4.8.2]

### Added

### Fixed
- Avoid opening extra tab for coverage report
- Fixed a problem when rank model version was saved as floats and not strings
- Fixed a problem with displaying dismiss variant reasons on the general report
- Disable load and delete filter buttons if there are no saved filters
- Fix problem with missing verifications
- Remove duplicate users and merge their data and activity


## [4.8.1]

### Added

### Fixed
- Prevent login fail for users with id defined by ObjectId and not email
- Prevent the app from crashing with `AttributeError: 'NoneType' object has no attribute 'message'`


## [4.8.0]

### Added
- Updated Scout to use Bootstrap 4.3
- New looks for Scout
- Improved dashboard using Chart.js
- Ask before inactivating a case where last assigned user leaves it
- Genes can be manually added to the dynamic gene list directly on the case page
- Dynamic gene panels can optionally be used with clinical filter, instead of default gene panel
- Dynamic gene panels get link out to chanjo-report for coverage report
- Load all clinvar variants with clinvar Pathogenic, Likely Pathogenic and Conflicting pathogenic
- Show transcripts with exon numbers for structural variants
- Case sort order can now be toggled between ascending and descending.
- Variants can be marked as partial causative if phenotype is available for case.
- Show a frequency tooltip hover for SV-variants.
- Added support for LDAP login system
- Search snv and structural variants by chromosomal coordinates
- Structural variants can be marked as partial causative if phenotype is available for case.
- Show normal and pathologic limits for STRs in the STR variants view.
- Institute level persistent variant filter settings that can be retrieved and used.
- export causative variants to Excel
- Add support for ROH, WIG and chromosome PNGs in case-view

### Fixed
- Fixed missing import for variants with comments
- Instructions on how to build docs
- Keep sanger order + verification when updating/reloading variants
- Fixed and moved broken filter actions (HPO gene panel and reset filter)
- Fixed string conversion to number
- UCSC links for structural variants are now separated per breakpoint (and whole variant where applicable)
- Reintroduced missing coverage report
- Fixed a bug preventing loading samples using the command line
- Better inheritance models customization for genes in gene panels
- STR variant page back to list button now does its one job.
- Allows to setup scout without a omim api key
- Fixed error causing "favicon not found" flash messages
- Removed flask --version from base cli
- Request rerun no longer changes case status. Active or archived cases inactivate on upload.
- Fixed missing tooltip on the cancer variants page
- Fixed weird Rank cell in variants page
- Next and first buttons order swap
- Added pagination (and POST capability) to cancer variants.
- Improves loading speed for variant page
- Problem with updating variant rank when no variants
- Improved Clinvar submission form
- General report crashing when dismissed variant has no valid dismiss code
- Also show collaborative case variants on the All variants view.
- Improved phenotype search using dataTables.js on phenotypes page
- Search and delete users with `email` instead of `_id`
- Fixed css styles so that multiselect options will all fit one column


## [4.7.3]

### Added
- RankScore can be used with VCFs for vcf_cancer files

### Fixed
- Fix issue with STR view next page button not doing its one job.

### Deleted
- Removed pileup as a bam viewing option. This is replaced by IGV


## [4.7.2]

### Added
- Show earlier ACMG classification in the variant list

### Fixed
- Fixed igv search not working due to igv.js dist 2.2.17
- Fixed searches for cases with a gene with variants pinned or marked causative.
- Load variant pages faster after fixing other causatives query
- Fixed mitochondrial report bug for variants without genes

## [4.7.1]

### Added

### Fixed
- Fixed bug on genes page


## [4.7.0]

### Added
- Export genes and gene panels in build GRCh38
- Search for cases with variants pinned or marked causative in a given gene.
- Search for cases phenotypically similar to a case also from WUI.
- Case variant searches can be limited to similar cases, matching HPO-terms,
  phenogroups and cohorts.
- De-archive reruns and flag them as 'inactive' if archived
- Sort cases by analysis_date, track or status
- Display cases in the following order: prioritized, active, inactive, archived, solved
- Assign case to user when user activates it or asks for rerun
- Case becomes inactive when it has no assignees
- Fetch refseq version from entrez and use it in clinvar form
- Load and export of exons for all genes, independent on refseq
- Documentation for loading/updating exons
- Showing SV variant annotations: SV cgh frequencies, gnomad-SV, local SV frequencies
- Showing transcripts mapping score in segmental duplications
- Handle requests to Ensembl Rest API
- Handle requests to Ensembl Rest Biomart
- STR variants view now displays GT and IGV link.
- Description field for gene panels
- Export exons in build 37 and 38 using the command line

### Fixed
- Fixes of and induced by build tests
- Fixed bug affecting variant observations in other cases
- Fixed a bug that showed wrong gene coverage in general panel PDF export
- MT report only shows variants occurring in the specific individual of the excel sheet
- Disable SSL certifcate verification in requests to chanjo
- Updates how intervaltree and pymongo is used to void deprecated functions
- Increased size of IGV sample tracks
- Optimized tests


## [4.6.1]

### Added

### Fixed
- Missing 'father' and 'mother' keys when parsing single individual cases


## [4.6.0]

### Added
- Description of Scout branching model in CONTRIBUTING doc
- Causatives in alphabetical order, display ACMG classification and filter by gene.
- Added 'external' to the list of analysis type options
- Adds functionality to display "Tissue type". Passed via load config.
- Update to IGV 2.

### Fixed
- Fixed alignment visualization and vcf2cytosure availability for demo case samples
- Fixed 3 bugs affecting SV pages visualization
- Reintroduced the --version cli option
- Fixed variants query by panel (hpo panel + gene panel).
- Downloaded MT report contains excel files with individuals' display name
- Refactored code in parsing of config files.


## [4.5.1]

### Added

### Fixed
- update requirement to use PyYaml version >= 5.1
- Safer code when loading config params in cli base


## [4.5.0]

### Added
- Search for similar cases from scout view CLI
- Scout cli is now invoked from the app object and works under the app context

### Fixed
- PyYaml dependency fixed to use version >= 5.1


## [4.4.1]

### Added
- Display SV rank model version when available

### Fixed
- Fixed upload of delivery report via API


## [4.4.0]

### Added
- Displaying more info on the Causatives page and hiding those not causative at the case level
- Add a comment text field to Sanger order request form, allowing a message to be included in the email
- MatchMaker Exchange integration
- List cases with empty synopsis, missing HPO terms and phenotype groups.
- Search for cases with open research list, or a given case status (active, inactive, archived)

### Fixed
- Variant query builder split into several functions
- Fixed delivery report load bug


## [4.3.3]

### Added
- Different individual table for cancer cases

### Fixed
- Dashboard collects validated variants from verification events instead of using 'sanger' field
- Cases shared with collaborators are visible again in cases page
- Force users to select a real institute to share cases with (actionbar select fix)


## [4.3.2]

### Added
- Dashboard data can be filtered using filters available in cases page
- Causatives for each institute are displayed on a dedicated page
- SNVs and and SVs are searchable across cases by gene and rank score
- A more complete report with validated variants is downloadable from dashboard

### Fixed
- Clinsig filter is fixed so clinsig numerical values are returned
- Split multi clinsig string values in different elements of clinsig array
- Regex to search in multi clinsig string values or multi revstat string values
- It works to upload vcf files with no variants now
- Combined Pileup and IGV alignments for SVs having variant start and stop on the same chromosome


## [4.3.1]

### Added
- Show calls from all callers even if call is not available
- Instructions to install cairo and pango libs from WeasyPrint page
- Display cases with number of variants from CLI
- Only display cases with number of variants above certain treshold. (Also CLI)
- Export of verified variants by CLI or from the dashboard
- Extend case level queries with default panels, cohorts and phenotype groups.
- Slice dashboard statistics display using case level queries
- Add a view where all variants for an institute can be searched across cases, filtering on gene and rank score. Allows searching research variants for cases that have research open.

### Fixed
- Fixed code to extract variant conservation (gerp, phyloP, phastCons)
- Visualization of PDF-exported gene panels
- Reintroduced the exon/intron number in variant verification email
- Sex and affected status is correctly displayed on general report
- Force number validation in SV filter by size
- Display ensembl transcripts when no refseq exists


## [4.3.0]

### Added
- Mosaicism tag on variants
- Show and filter on SweGen frequency for SVs
- Show annotations for STR variants
- Show all transcripts in verification email
- Added mitochondrial export
- Adds alternative to search for SVs shorter that the given length
- Look for 'bcftools' in the `set` field of VCFs
- Display digenic inheritance from OMIM
- Displays what refseq transcript that is primary in hgnc

### Fixed

- Archived panels displays the correct date (not retroactive change)
- Fixed problem with waiting times in gene panel exports
- Clinvar fiter not working with human readable clinsig values

## [4.2.2]

### Fixed
- Fixed gene panel create/modify from CSV file utf-8 decoding error
- Updating genes in gene panels now supports edit comments and entry version
- Gene panel export timeout error

## [4.2.1]

### Fixed
- Re-introduced gene name(s) in verification email subject
- Better PDF rendering for excluded variants in report
- Problem to access old case when `is_default` did not exist on a panel


## [4.2.0]

### Added
- New index on variant_id for events
- Display overlapping compounds on variants view

### Fixed
- Fixed broken clinical filter


## [4.1.4]

### Added
- Download of filtered SVs

### Fixed
- Fixed broken download of filtered variants
- Fixed visualization issue in gene panel PDF export
- Fixed bug when updating gene names in variant controller


## [4.1.3]

### Fixed
- Displays all primary transcripts


## [4.1.2]

### Added
- Option add/replace when updating a panel via CSV file
- More flexible versioning of the gene panels
- Printing coverage report on the bottom of the pdf case report
- Variant verification option for SVs
- Logs uri without pwd when connecting
- Disease-causing transcripts in case report
- Thicker lines in case report
- Supports HPO search for cases, both terms or if described in synopsis
- Adds sanger information to dashboard

### Fixed
- Use db name instead of **auth** as default for authentication
- Fixes so that reports can be generated even with many variants
- Fixed sanger validation popup to show individual variants queried by user and institute.
- Fixed problem with setting up scout
- Fixes problem when exac file is not available through broad ftp
- Fetch transcripts for correct build in `adapter.hgnc_gene`

## [4.1.1]
- Fix problem with institute authentication flash message in utils
- Fix problem with comments
- Fix problem with ensembl link


## [4.1.0]

### Added
- OMIM phenotypes to case report
- Command to download all panel app gene panels `scout load panel --panel-app`
- Links to genenames.org and omim on gene page
- Popup on gene at variants page with gene information
- reset sanger status to "Not validated" for pinned variants
- highlight cases with variants to be evaluated by Sanger on the cases page
- option to point to local reference files to the genome viewer pileup.js. Documented in `docs.admin-guide.server`
- option to export single variants in `scout export variants`
- option to load a multiqc report together with a case(add line in load config)
- added a view for searching HPO terms. It is accessed from the top left corner menu
- Updates the variants view for cancer variants. Adds a small cancer specific filter for known variants
- Adds hgvs information on cancer variants page
- Adds option to update phenotype groups from CLI

### Fixed
- Improved Clinvar to submit variants from different cases. Fixed HPO terms in casedata according to feedback
- Fixed broken link to case page from Sanger modal in cases view
- Now only cases with non empty lists of causative variants are returned in `adapter.case(has_causatives=True)`
- Can handle Tumor only samples
- Long lists of HGNC symbols are now possible. This was previously difficult with manual, uploaded or by HPO search when changing filter settings due to GET request limitations. Relevant pages now use POST requests. Adds the dynamic HPO panel as a selection on the gene panel dropdown.
- Variant filter defaults to default panels also on SV and Cancer variants pages.

## [4.0.0]

### WARNING ###

This is a major version update and will require that the backend of pre releases is updated.
Run commands:

```
$scout update genes
$scout update hpo
```

- Created a Clinvar submission tool, to speed up Clinvar submission of SNVs and SVs
- Added an analysis report page (html and PDF format) containing phenotype, gene panels and variants that are relevant to solve a case.

### Fixed
- Optimized evaluated variants to speed up creation of case report
- Moved igv and pileup viewer under a common folder
- Fixed MT alignment view pileup.js
- Fixed coordinates for SVs with start chromosome different from end chromosome
- Global comments shown across cases and institutes. Case-specific variant comments are shown only for that specific case.
- Links to clinvar submitted variants at the cases level
- Adapts clinvar parsing to new format
- Fixed problem in `scout update user` when the user object had no roles
- Makes pileup.js use online genome resources when viewing alignments. Now any instance of Scout can make use of this functionality.
- Fix ensembl link for structural variants
- Works even when cases does not have `'madeline_info'`
- Parses Polyphen in correct way again
- Fix problem with parsing gnomad from VEP

### Added
- Added a PDF export function for gene panels
- Added a "Filter and export" button to export custom-filtered SNVs to CSV file
- Dismiss SVs
- Added IGV alignments viewer
- Read delivery report path from case config or CLI command
- Filter for spidex scores
- All HPO terms are now added and fetched from the correct source (https://github.com/obophenotype/human-phenotype-ontology/blob/master/hp.obo)
- New command `scout update hpo`
- New command `scout update genes` will fetch all the latest information about genes and update them
- Load **all** variants found on chromosome **MT**
- Adds choice in cases overview do show as many cases as user like

### Removed
- pileup.min.js and pileup css are imported from a remote web location now
- All source files for HPO information, this is instead fetched directly from source
- All source files for gene information, this is instead fetched directly from source

## [3.0.0]
### Fixed
- hide pedigree panel unless it exists

## [1.5.1] - 2016-07-27
### Fixed
- look for both ".bam.bai" and ".bai" extensions

## [1.4.0] - 2016-03-22
### Added
- support for local frequency through loqusdb
- bunch of other stuff

## [1.3.0] - 2016-02-19
### Fixed
- Update query-phenomizer and add username/password

### Changed
- Update the way a case is checked for rerun-status

### Added
- Add new button to mark a case as "checked"
- Link to clinical variants _without_ 1000G annotation

## [1.2.2] - 2016-02-18
### Fixed
- avoid filtering out variants lacking ExAC and 1000G annotations

## [1.1.3] - 2015-10-01
### Fixed
- persist (clinical) filter when clicking load more
- fix #154 by robustly setting clinical filter func. terms

## [1.1.2] - 2015-09-07
### Fixed
- avoid replacing coverage report with none
- update SO terms, refactored

## [1.1.1] - 2015-08-20
### Fixed
- fetch case based on collaborator status (not owner)

## [1.1.0] - 2015-05-29
### Added
- link(s) to SNPedia based on RS-numbers
- new Jinja filter to "humanize" decimal numbers
- show gene panels in variant view
- new Jinja filter for decoding URL encoding
- add indicator to variants in list that have comments
- add variant number threshold and rank score threshold to load function
- add event methods to mongo adapter
- add tests for models
- show badge "old" if comment was written for a previous analysis

### Changed
- show cDNA change in transcript summary unless variant is exonic
- moved compounds table further up the page
- show dates for case uploads in ISO format
- moved variant comments higher up on page
- updated documentation for pages
- read in coverage report as blob in database and serve directly
- change ``OmimPhenotype`` to ``PhenotypeTerm``
- reorganize models sub-package
- move events (and comments) to separate collection
- only display prev/next links for the research list
- include variant type in breadcrumbs e.g. "Clinical variants"

### Removed
- drop dependency on moment.js

### Fixed
- show the same level of detail for all frequencies on all pages
- properly decode URL encoded symbols in amino acid/cDNA change strings
- fixed issue with wipe permissions in MongoDB
- include default gene lists in "variants" link in breadcrumbs

## [1.0.2] - 2015-05-20
### Changed
- update case fetching function

### Fixed
- handle multiple cases with same id

## [1.0.1] - 2015-04-28
### Fixed
- Fix building URL parameters in cases list Vue component

## [1.0.0] - 2015-04-12
Codename: Sara Lund

![Release 1.0](artwork/releases/release-1-0.jpg)

### Added
- Add email logging for unexpected errors
- New command line tool for deleting case

### Changed
- Much improved logging overall
- Updated documentation/usage guide
- Removed non-working IGV link

### Fixed
- Show sample display name in GT call
- Various small bug fixes
- Make it easier to hover over popups

## [0.0.2-rc1] - 2015-03-04
### Added
- add protein table for each variant
- add many more external links
- add coverage reports as PDFs

### Changed
- incorporate user feedback updates
- big refactor of load scripts

## [0.0.2-rc2] - 2015-03-04
### Changes
- add gene table with gene description
- reorganize inheritance models box

### Fixed
- avoid overwriting gene list on "research" load
- fix various bugs in external links

## [0.0.2-rc3] - 2015-03-05
### Added
- Activity log feed to variant view
- Adds protein change strings to ODM and Sanger email

### Changed
- Extract activity log component to macro

### Fixes
- Make Ensembl transcript links use archive website<|MERGE_RESOLUTION|>--- conflicted
+++ resolved
@@ -31,11 +31,8 @@
 - Clinical filter for outlier variants (#5832)
 - Decipher query was treated as a primary - now secondary again (#5832)
 - Expansion support display on STR GT card (#5840)
-<<<<<<< HEAD
+- Keep any active page filters alive when editing/removing managed variants (#5833 & #5836)
 - MIM diseases can have multiple descriptions - merge them instead of using the first (#5814)
-=======
-- Keep any active page filters alive when editing/removing managed variants (#5833 & #5836)
->>>>>>> a7f37788
 
 ## [4.105.2]
 ### Fixed
