# Change Log
All notable changes to this project will be documented in this file.
This project adheres to [Semantic Versioning](http://semver.org/).

About changelog [here](https://keepachangelog.com/en/1.0.0/)

## [unreleased]
### Added
- Parsing variant's`local_obs_cancer_somatic_panel_old` and `local_obs_cancer_somatic_panel_old_freq`from `Cancer_Somatic_Panel_Obs` and `Cancer_Somatic_Panel_Frq` INFO keys respectively (#5594)
- Filter cancer variants by archived number of cancer somatic panel observations (#5598)
### Changed
- Avoid `utcnow()` deprecated code by installing Flask-Login from its main branch (#5592)
<<<<<<< HEAD
- Display conservation scores for PHAST, GERP and phyloP alongside "Conserved" or "NotConserved" (#5593)
=======
- Compute chanjo2 coverage on exons only when at least case individual has analysis_type=panel (#5601)
>>>>>>> a479fbd8
### Fixed
- Treat -1 values as None values when parsing archived LoqusDB frequencies (#5591)
- Links to SNVs and SVs from SMN CN page (#5600)
- Consistent panel display on variants pages for unselected "All" panels (#5600)

## [4.103.3]
### Changed
- Sort institute multiselect alphabetically by display name on 'Search SNVs & SVs' page (#5584)
- Always display STRs sorted by ascending gene symbol (#5580)
### Fixed
- App filter `format_variant_canonical_transcripts` (used on `Search SNVs and SVs` page) crashing when a gene has no canonical transcript (#5582)
- STRs not displaying a repeat locus (#5587)

## [4.103.2]
### Changed
- Display number of available/displayed variants on variantS pages without having to expand search filters (#5571) with collapsing chevron (#5572)
- Update to IGV.js v3.4.1 (#5573)
- Allow autoscaling on IGV tracks, but group alignment scale (#5574)
### Fixed
- Fixed panel filename sanitization in download panel function (#5577)

## [4.103.1]
### Fixed
- Rounding of SV VQ with undefined value (#5568)

## [4.103]
### Added
- Add cancer SNVs to Oncogenicity ClinVar submissions (downloadable json document) (#5449)
- Fold changes values alongside Log2 fold changes values (l2fc) on WTS outliers page (#5536)
- REVEL and SpliceAI scores are now displayed as multi-colored, labeled badges on the variant and report pages (#5537, #5538)
- Filter results in `Search SNVs & SVs` page by one or more institutes (#5539)
- New exome CNV caller GATK CNV (#5557)
- Automatic ClinVar oncogenicity submissions via ClinVar API (#5510)
- Parse and show normalized rank scores (`RankScoreNormalized`) on SNVs (RD & cancer) and SVs (RD) pages (#5554)
- Add MuTect2 SNV caller (used in nf-core/raredisease MT calling) (#5558)
- Option to remove any role assigned to a user, not only the admin role (#5523)
### Changed
- Improved test that checks code collecting other categories of variants overlapping a variant (#5521)
- Enable insertion/deletion size display on IGV.js alignment tracks (#5547)
- LRS STR variant read support (TRGT SD) stored and displayed on variant as ref/alt depth (#5552)
- On `Search SNVs and SVs` page, display multiple HGVS descriptors when variant has more than one gene (#5513)
- Deprecated the `--remove-admin` flag in the update user command line (#5523)
### Fixed
- Instance badge class and config option documentation (#5500)
- Fix incorrect reference to non-existent pymongo.synchronous (#5517)
- More clearly dim cases for empty queries (#5507)
- Case search form enforces numeric input for number of results returned (`Limit` field) (#5519)
- Parsing of canonical transcript in variants genes when variant is outside the coding sequence (#5515)
- Download of a ClinVar submission's json file when observation data is no longer present in the database (#5520)
- Removed extra warnings for missing file types on case loading (#5525)
- Matchmaker Exchange submissions page crashing when one or more cases have no synopsis(#5534)
- Loading PathologicStruc from Stranger annotated TRGT STR files (#5542)
- Badge color for missing REVEL and SpliceAI scores (#5546)
- Truncate long STR RepeatUnit names, from loci missing formal RU just showing ref allele (#5551)
- Do not reorder Sanger sequencing for variants when case is re-uploaded. Just assign Sanger status = ordered to them. (#5504)
- Do not create new variant-associated events, when re-uploading a case. New variant inherits key/values from old evaluated variants (#5507)
- Increased bottom margin in ClinVar submission option on institute's sidebar (#5561)
- `Search SNVs & SVs` for cases which have been removed (#5563)
- SpliceAI label color when variant hits multiple genes (#5565)

## [4.102]
### Added
- ClinVar data with link to ClinVar for variants present on the general case report (#5478)
- Customise Scout instance color and name, by adding INSTANCE_NAME and INSTANCE_COLOR parameters in the app config file (#5479)
- Display local archived frequencies on general case report (#5492)
### Changed
- Refactored and simplified code that fetches case's genome build (#5443)
- On caseS page, dim cases only included from the always display cases with status option (#5464)
- Reuse the variant frequencies table from variant page on case reports (#5478)
- Loading of outliers files (Fraser and Outrider) do not raise error when path to these files is missing or wrong, just a warning (#5486)
- Updated libraries on uv lock file (#5495)
### Fixed
- Fix long STR variant pinned display on case page (#5455)
- Variant page crashing when Loqusdb instance is chosen on institute settings but is not found at the given URL (#5447)
- Show assignees in case list when user ID is different from email (#5460)
- When removing a germline variant from a ClinVar submission, make sure to remove also its associated observations from the database (#5463)
- Chanjo2 genes full coverage check when variant has no genes (#5468)
- Full Flask user logout blocked by session clear (#5470)
- SV page UCSC link for breakpoints did not detect genome build 38 (#5489)
- HPO term deep link URL updated to a working one (#5488)
- Add `str_trid` as a sorting criterion when selecting STRs. This fixes the sort order problem of STRs from cases with genome build 38 (#5491)
- Always use GitHub original for igv.js genomes.json config - it is intended as official backup URL already (#5496)
- Update igv.js to v3.3.0 (#5496)
- Introduced a function that checks redirect URLs to avoid redirection to external sites (#5458)
- Loading of missing outliers files should also not raise error if key exists but is unset (#5497)
- Do not add null references to HPO-associated genes when parsing errors occur (#5472)
- Possibility to change user immediately after logging out from Google Oauth or Keycloak (#5493)
- Trust hgnc_id for unique aliases for HPO-associated genes (#5498)

## [4.101]
### Changed
- Institutes are now sorted by ID on gene panels page (#5436)
- Simplified visualization of previous ACMG and CCV classifications for a variant on variantS page (#5439 & #5440)
- On ClinVar multistep submission form, skip fetching transcript versions for build 38 transcripts which are not MANE Select or MANE Plus Clinical (#5426)
### Fixed
- Malformatted table cell for analysis date on caseS page (#5438)
- Remove "Add to ClinVar submission" button for pinned MEI variants as submission is not supported at the moment (#5442)
- Clinical variant files could once again be read in arbitrary order on load (#5452)
- Fix test_sanger_validation test to be run with a mock app instantiated (#5453)

## [4.100.2]
### Fixed
- Keyerror 'ensembl_transcript_id' when loading transcripts from a pre-downloaded Ensembl transcripts file (#5435)

## [4.100.1]
### Fixed
- Removed an extra `x` from compounds functional annotation cells (#5432)

## [4.100]
### Added
- Button with link to cancerhotspots.org on variant page for cancer cases (#5359)
- Link to ClinGen ACMG CSPEC Criteria Specification Registry from ACMG classification page (#5364)
- Documentation on how to export data from the scout database using the command line (#5373)
- Filter cancer SNVs by ClinVar oncogenicity. OBS: since annotations are still sparse in ClinVar, relying solely on them could be too restrictive (#5367)
- Include eventual gene-matching WTS outliers on variantS page (Overlap column) and variant page (Gene overlapping non-SNVs table) (#5371)
- Minor Allele Frequency (HiFiCNV) IGV.js track for Nallo cases (#5401)
- A page showing all cases submitted to the Matchmaker Exchange, accessible from the institute's sidebar (#5378)
- Variants' loader progress bar (#5411)
### Changed
- Allow matching compounded subcategories from SV callers e.g. DUP:INV (#5360)
- Adjust the link to the chanjo2 gene coverage report to reflect the type of analyses used for the samples (#5368)
- Gene panels open in new tabs from case panels and display case name on the top of the page (#5369)
- When uploading research variants, use rank threshold defined in case settings, if available, otherwise use the default threshold of 8 (#5370)
- Display genome build version on case general report (#5381)
- On pull request template, fixed instructions on how to deploy a branch to the development server (#5382)
- On case general report, when a variant is classified (ACMG or CCV), tagged, commented and also dismissed, will only be displayed among the dismissed variants (#5377)
- If case is re-runned/re-uploaded with the `--keep-actions` tag, remember also previously assigned diseases, HPO terms, phenotype groups and HPO panels (#5365)
- Case load config alias and updated track label for TIDDIT coverage tracks to accommodate HiFiCNV dito (#5401)
- On variants page, compounds popup table, truncate the display name of compound variants with display name that exceeds 20 characters (#5404)
- Update dataTables js (#5407)
- Load variants command prints more clearly which categories of variants are being loaded (#5409)
- Tooltips instead of popovers (no click needed) for matching indicators on variantS page (#5419)
- Call chanjo2 coverage completeness indicator via API after window loading completes (#5366)
- On ClinVar multistep submission form, silence warnings coming from missing HGVS version using Entrez Eutils (#5424)
### Fixed
- Style of Alamut button on variant page (#5358)
- Scope of overlapping functions (#5385)
- Tests involving the variants controllers, which failed when not run in a specific order (#5391)
- Option to return to the previous step in each of the steps of the ClinVar submission form (#5393)
- chanjo2 MT report for cases in build 38 (#5397)
- Fixed some variantS view tests accessing database out of app context (#5415)
- Display of matching manual rank on the SV variant page (#5419)
- Broken `scout setup database` command (#5422)
- Collecting submission data for cases which have been removed (#5421)
- Speed up query for gene overlapping variants (#5413)
- Removing submission data for cases which have been removed (#5430)

## [4.99]
### Added
- De novo assembly alignment file load and display (#5284)
- Paraphase bam-let alignment file load and display (#5284)
- Parsing and showing ClinVar somatic oncogenicity anontations, when available (#5304)
- Gene overlapping variants (superset of compounds) for SVs (#5332)
- Gene overlapping variants for MEIs (#5332)
- Gene overlapping variants for cancer (and cancer_sv) (#5332)
- Tests for the Google login functionality (#5335)
- Support for login using Keycloak (#5337)
- Documentation on Keycloak login system integration (#5342)
- Integrity check for genes/transcripts/exons files downloaded from Ensembl (#5353)
- Options for custom ID/display name for PanelApp Green updates (#5355)
### Changed
- Allow ACMG criteria strength modification to Very strong/Stand-alone (#5297)
- Mocked the Ensembl liftover service in igv tracks tests (#5319)
- Refactored the login function into smaller functions, handling respectively: user consent, LDAP login, Google login, database login and user validation (#5331)
- Allow loading of mixed analysis type cases where some individuals are fully WTS and do not appear in DNA VCFs (#5327)
- Documentation available in dark mode, and expanded installation instructions (#5343)
### Fixed
- Re-enable display of case and individual specific tracks (pre-computed coverage, UPD, zygosity) (#5300)
- Disable 2-color mode in IGV.js by default, since it obscures variant proportion of reads. Can be manually enabled (#5311)
- Institute settings reset (#5309)
- Updated color scheme for variant assessment badges that were hard to see in light mode, notably Risk Factor (#5318)
- Avoid page timeout by skipping HGVS validations in ClinVar multistep submission for non-MANE transcripts from variants in build 38 (#5302)
- Sashimi view page displaying an error message when Ensembl REST API (LiftOver) is not available (#5322)
- Refactored the liftover functionality to avoid using the old Ensembl REST API (#5326)
- Downloading of Ensembl resources by fixing the URL to the schug server, pointing to the production instance instead of the staging one (#5348)
- Missing MT genes from the IGV track (#5339)
- Paraphase and de novo assembly tracks could mismatch alignment sample labels - refactor to case specific tracks (#5357)

## [4.98]
### Added
- Documentation on how to delete variants for one or more cases
- Document the option to collect green genes from any panel when updating the PanelApp green genes panel
- On the institute's filters page, display also any soft filters applied to institute's variants
### Fixed
- Case page patch for research cases without WTS outliers

## [4.97]
### Added
- Software version and link to the relative release on GitHub on the top left dropdown menu
- Option to sort WTS outliers by p_value, Δψ, ψ value, zscore or l2fc
- Display pLI score and LOEUF on rare diseases and cancer SNV pages
- Preselect MANE SELECT transcripts in the multi-step ClinVar variant add to submission process
- Allow updating case with WTS Fraser and Outrider research files
- Load research WTS outliers using the `scout load variants --outliers-research` command
- Chanjo2 gene coverage completeness indicator and report from variant page, summary card
- Enhanced SNV and SV filtering for cancer and rare disease cases, now supporting size thresholds (≥ or < a specified base pair length)
- Option to exclude ClinVar significance status in SNVs filters form
- Made HRD a config parameter and display it for cancer cases.
- Preset institute-level soft filters for variants (filtering based on "filters" values on variant documents). Settings editable by admins on the institute's settings page. Allows e.g. hiding tumor `in_normal` and `germline_risk` filter status variants.
- Load pedigree and sex check from Somalier, provided by e.g. the Nallo pipeline
- Expand the command line to remove more types of variants. Now supports: `cancer`, `cancer_sv`, `fusion`, `mei`, `outlier`, `snv`, `str`, and `sv`.
- New `prioritise_clinvar` checkbox on rare diseases cases, SNVs page, used by clinical filter or for expanding the search to always return variants that match the selected ClinVar conditions
- ClinVar CLNSIG Exclude option on cancer variantS filters
### Changed
- Do not show overlapping gene panels badge on variants from cases runned without gene panels
- Set case as research case if it contains any type of research variants
- Update igv.js to 3.2.0
- IGV DNA alignment track defaults to group by tag:HP and color by methylation (useful for LRS), and show soft-clips
- Update gnomAD constraint to v4.1
- HG38 genes track in igv.js browser, to correctly display gene names
- Refactored code for prioritizing the order of variant loading
- Modified the web pages body style to adapt content to smaller screens
- Refactored filters to filter variants by ClinVar significance, CLINSIG Confident and ClinVar hits at the same time
- Improved tooltips for ClinVar filter in SNVs filter form
- `showSoftClips` parameter in igv.js is set to false by default for WES and PANEL samples
- Updated dependencies in uv.lock file
### Fixed
- Don't save any "-1", "." or "0" frequency values for SNVs - same as for SVs
- Downloading and parsing of genes from Ensembl (including MT-TP)
- Don't parse SV frequencies for SNVs even if the name matches. Also accept "." as missing value for SV frequencies.
- HPO search on WTS Outliers page
- Stop using dynamic gene panel (HPO generated list) for clinical filter when the last gene is removed from the dynamic gene panel
- Return only variants with ClinVar annotation when `ClinVar hits` checkbox is checked on variants search form
- Legacy variant filter option `clinsig_confident_always_returned` on saved filters is remapped as `prioritised_clivar` and `clinvar_trusted_revstat`
- Variants queries excluding ClinVar tags without `prioritise_clinvar` checkbox checked
- Pedigree QC Somalier loading demo ancestry file and operator priority

## [4.96]
### Added
- Support case status assignment upon loading (by providing case status in the case config file)
- Severity predictions on general case report for SNVs and cancer SNVs
- Variant functional annotation on general case report for SNVs and cancer SNVs
- Version of Scout used when the case was loaded is displayed on case page and general report
### Removed
- Discontinue ClinVar submissions via CSV files and support only submission via API: removed buttons for downloading ClinVar submission objects as CSV files
### Changed
- Display STR variant filter status on corresponding variantS page
- Warning and reference to Biesecker et al when using PP1/BS4 and PP4 together in ACMG classifications
- Warning to not use PP4 criterion together with PS2/PM6 in ACMG classifications with reference to the SVI Recommendation for _de novo_ Criteria (PS2 & PM6)
- Button to directly remove accepted submissions from ClinVar
- Upgraded libs in uv.lock file
### Fixed
- Release docs to include instructions for upgrading dependencies
- Truncated long HGVS descriptions on cancer SNV and SNVs pages
- Avoid recurrent error by removing variant ranking settings in unranked demo case
- Actually re-raise exception after load aborts and has rolled back variant insertion

## [4.95]
### Added
- CCV score / temperature on case reports
- ACMG SNV classification form also accessible from SV variant page
- Simplify updating of the PanelApp Green panel from all source types in the command line interactive session
### Changed
- Clearer link to `Richards 2015` on ACMG classification section on SVs and cancer SVs variants pages
- Parse HGNC Ids directly from PanelApp when updating/downloading PanelApp panels
- Skip variant genotype matching check and just return True when matching causative is found in a case with only one individual/sample
- Reduced number of research MEI variants present in the demo case from 17K to 145 to speed up automatic tests
### Fixed
- ACMG temperature on case general report should respect term modifiers
- Missing inheritance, constraint info for genes with symbols matching other genes previous aliases with some lower case letters
- Loading of all PanelApp panels from command line
- Saving gene inheritance models when loading/updating specific/all PanelApp panels (doesn't apply to the `PanelApp Green Genes panel`)
- Save also complete penetrance status (in addition to incomplete) if available when loading specific/all PanelApp panels (does not apply to the `PanelApp Green Genes panel`)
- Variants and managed variants query by coordinates, which was returning all variants in the chromosome if start position was 0
- Compound loading matches also "chr"-containing compound variant names

## [4.94.1]
### Fixed
- Temporary directory generation for MT reports and pedigree file for case general report

## [4.94]
### Added
- Max-level provenance and Software Bill Of Materials (SBOM) to the Docker images pushed to Docker Hub
- ACMG VUS Bayesian score / temperature on case reports
- Button to filter and download case individuals/samples from institute's caseS page
### Changed
- On variant page, RefSeq transcripts panel, truncate very long protein change descriptions
- Build system changed to uv/hatchling, remove setuptools, version file, add project toml and associated files
- On variantS pages, display chromosome directly on start and end chromosome if different
- On cancer variantS pages, display allele counts and frequency the same way for SNVs and SVs (refactor macro)
- Stricter coordinate check in BND variants queries (affecting search results on SV variants page)
### Fixed
- UCSC hg38 links are updated
- Variants page tooltip errors
- Cancer variantS page had poor visibility of VAF and chromosome coordinate on causatives (green background)

## [4.93.1]
### Fixed
- Updated PyPi build GitHub action to explicitly include setuptools (for Python 3.12 distro)

## [4.93]
### Added
- ClinGen-CGC-VICC oncogenicity classification for cancer SNVs
- A warning to not to post sensitive or personal info when opening an issue
### Changed
- "Show more/less" button to toggle showing 50 (instead of 10) observed cases in LoqusDB observation panel
- Show customer id on share and revoke sharing case collapsible sidebar dialog
- Switch to python v.3.12 in Dockerfiles and automatic tests
### Fixed
- Limit the size of custom images displayed on case and variant pages and add a link to display them in full size in a new tab
- Classified variants not showing on case report when collaborator adds classification
- On variantS page, when a variant has more than one gene, then the gene panel badge reflect the panels each gene is actually in
- Updating genes on a gene panel using a file
- Link out to Horak 2020 from CCV classify page opens in new tab

## [4.92]
### Added
- PanelApp link on gene page and on gene panels description
- Add more filters to the delete variants command (institute ID and text file with list of case IDs)
### Changed
- Use the `clinicalgenomics/python3.11-venv:1.0` image everywhere in the Dockerfiles
### Fixed
- list/List typing issue on PanelApp extension module

## [4.91.2]
### Fixed
- Stranger TRGT parsing of `.` in `FORMAT.MC`
- Parse ClinVar low-penetrance info and display it alongside Pathogenic and likely pathogenic on SNVs pages
- Gene panel indexes to reflect the indexes used in production database
- Panel version check while editing the genes of a panel
- Display unknown filter tags as "danger" marked badges
- Open WTS variantS SNVs and SVs in new tabs
- PanelApp panels update documentation to reflect the latest changes in the command line
- Display panel IDs alongside panel display names on gene panels page
- Just one `Hide removed panels` checkbox for all panels on gene panels page
- Variant filters redecoration from multiple classifications crash on general case report

## [4.91.1]
### Fixed
- Update IGV.js to v3.1.0
- Columns/headings on SV variantS shifted

## [4.91]
### Added
- Variant link to Franklin in database buttons (different depending on rare or cancer track)
- MANE badges on list of variant's Genes/Transcripts/Proteins table, this way also SVs will display MANE annotations
- Export variant type and callers-related info fields when exporting variants from variantS pages
- Cases advanced search on the dashboard page
- Possibility to use only signed off panels when building the PanelApp GREEN panel
### Changed
- On genes panel page and gene panel PDF export, it's more evident which genes were newly introduced into the panel
- WTS outlier position copy button on WTS outliers page
- Update IGV.js to v3.0.9
- Managed variants VCF export more verbose on SVs
- `/api/v1/hpo-terms` returns pymongo OperationFailure errors when provided query string contains problematic characters
- When parsing variants, prioritise caller AF if set in FORMAT over recalculation from AD
- Expand the submissions information section on the ClinVar submissions page to fully display long text entries
- Jarvik et al for PP1 added to ACMG modification guidelines
- Display institute `_id` + display name on dashboard filters
- ClinVar category 8 has changed to "Conflicting classifications of pathogenicity" instead of "interpretations"
- Simplify always loading ClinVar `CLNSIG` P, LP and conflicting annotations slightly
- Increased visibility of variant callers's "Pass" or "Filtered" on the following pages: SNV variants (cancer cases), SV variants (both RD and cancer cases)
- Names on IGV buttons, including an overview level IGV MT button
- Cases query no longer accepts strings for the `name_query` parameter, only ImmutableMultiDict (form data)
- Refactor the loading of PanelApp panels to use the maintained API - Customised PanelApp GREEN panels
- Better layout for Consequence cell on cancer SNVs page
- Merged `Qual` and `Callers` cell on cancer SNVs page
### Fixed
- Empty custom_images dicts in case load config do not crash
- Tracks missing alignment files are skipped on generating IGV views
- ClinVar form to accept MedGen phenotypes
- Cancer SV variantS page spinner on variant export
- STRs variants export (do not allow null estimated variant size and repeat locus ID)
- STRs variants page when one or more variants have SweGen mean frequency but lack Short Tandem Repeat motif count
- ClinVar submission enquiry status for all submissions after the latest
- CLI scout update type hint error when running commands using Python 3.9
- Missing alignment files but present index files could crash the function creating alignment tracks for IGV display
- Fix missing "Repeat locus" info on STRs export

## [4.90.1]
### Fixed
- Parsing Matchmaker Exchange's matches dates

## [4.90]
### Added
- Link to chanjo2 MANE coverage overview on case page and panel page
- More SVI recommendation links on the ACMG page
- IGV buttons for SMN CN page
- Warnings on ACMG classifications for potentially conflicting classification pairs
- ACMG Bayesian foundation point scale after Tavtigian for variant heat profile
### Changed
- Variants query backend allows rank_score filtering
- Added script to tabulate causatives clinical filter rank
- Do not display inheritance models associated to ORPHA terms on variant page
- Moved edit and delete buttons close to gene names on gene panel page and other aesthetical fixes
- SNV VariantS page functional annotation and region annotation columns merged
- VariantS pages (not cancer) gene cells show OMIM inheritance pattern badges also without hover
- STR variantS page to show STR inheritance model without hover (fallback to OMIM for non-Stranger annotation)
- VariantS page local observation badges have counts visible also without hover
- On Matchmaker page, show number of matches together with matching attempt date
- Display all custom inheritance models, both standard and non-standard, as gathered from the gene panel information on the variant page
- Moved PanelApp-related code to distinct modules/extension
### Fixed
- Make BA1 fully stand-alone to Benign prediction
- Modifying Benign terms to "Moderate" has no effect under Richards. Ignored completely before, will retain unmodified significance now
- Extract all fields correctly when exporting a panel to file from gene panel page
- Custom updates to a gene in a panel
- Gene panel PDF export, including gene links
- Cancer SV, Fusion, MEI and Outlier filters are shown on the Institute Filters overview
- CaseS advanced search limit
- Visibility of Matchmaker Exchange matches on dark mode
- When creating a new gene panel from file, all gene fields are saved, including comments and manual inheritance models
- Downloading on gene names from EBI
- Links to gene panels on variant page, summary panel
- Exporting gene variants when one or more variants' genes are missing HGNC symbol

## [4.89.2]
## Fixed
- If OMIM gene panel gene symbols are not mapping to hgnc_id, allow fallback use of a unique gene alias

## [4.89.1]
### Fixed
- General case report crash when encountering STR variants without `source` tags
- Coloring and SV inheritance patterns on general case report

## [4.89]
### Added
- Button on SMN CN page to search variants within SMN1 and SMN2 genes
- Options for selectively updating OMICS variants (fraser, outrider) on a case
- Log users' activity to file by specifying `USERS_ACTIVITY_LOG_PATH` parameter in app config
- `Mean MT coverage`, `Mean chrom 14 coverage` and `Estimated mtDNA copy number` on MT coverage file from chanjo2 if available
- In ClinVar multistep form, preselect ACMG criteria according to the variant's ACMG classification, if available
- Subject id search from caseS page (supporting multiple sample types e.g.) - adding indexes to speed up caseS queries
- Advanced cases search to narrow down results using more than one search parameter
- Coverage report available for any case with samples containing d4 files, even if case has no associated gene panels
- RNA delivery reports
- Two new LRS SV callers (hificnv, severus)
### Changed
- Documentation for OMICS variants and updating a case
- Include both creation and deletion dates in gene panels pages
- Moved code to collect MT copy number stats for the MT report to the chanjo extension
- On the gene panelS page, show expanded gene panel version list in one column only
- IGV.js WTS loci default to zoom to a region around a variant instead of whole gene
- Refactored logging module
- Case general report no longer shows ORPHA inheritance models. OMIM models are shown colored.
- Chromosome alias tab files used in the igv.js browser, which now contain the alias for chromosome "M"
- Renamed "Comment on clinical significance" to "Comment on classification" in ClinVar multistep form
- Enable Gens CN button also for non-wgs cancer track cases
### Fixed
- Broken heading anchors in the documentation (`admin-guide/login-system.md` and `admin-guide/setup-scout.md` files)
- Avoid open login redirect attacks by always redirecting to cases page upon user login
- Stricter check of ID of gene panels to prevent file downloading vulnerability
- Removed link to the retired SPANR service. SPIDEX scores are still parsed and displayed if available from variant annotation.
- Omics variant view test coverage
- String pattern escape warnings
- Code creating Alamut links for variant genes without canonical_transcript set
- Variant delete button in ClinVar submissions page
- Broken search cases by case similarity
- Missing caller tag for TRGT

## [4.88.1]
### Fixed
- Patch update igv.js to 3.0.5

## [4.88]
### Added
- Added CoLoRSdb frequency to Pop Freq column on variantS page
- Hovertip to gene panel names with associated genes in SV variant view, when variant covers more than one gene
- RNA sample ID can be provided in case load config if different from sample_id
### Fixed
- Broken `scout setup database` command
- Update demo VCF header, adding missing keys found on variants
- Broken upload to Codecov step in Tests & Coverage GitHub action
- Tomte DROP column names have been updated (backwards compatibility preserved for main fields)
- WTS outlierS view to display correct individual IDs for cases with multiple individuals
- WTS outlierS not displayed on WTS outlierS view

## [4.87.1]
### Fixed
- Positioning and alignment of genes cell on variantS page

## [4.87]
### Added
- Option to configure RNA build on case load (default '38')
### Changed
- Tooltip on RNA alignments now shows RNA genome build version
- Updated igv.js to v3.0.4
### Fixed
- Style of "SNVs" and "SVs" buttons on WTS Outliers page
- Chromosome alias files for igv.js
- Genes track displayed also when RNA alignments are present without splice junctions track on igv browser
- Genes track displayed again when splice junction tracks are present

## [4.86.1]
### Fixed
- Loading and updating PanelApp panels, including PanelApp green

## [4.86]
### Added
- Display samples' name (tooltip) and affected status directly on caseS page
- Search SVs across all cases, in given genes
- `CLINVAR_API_URL` param can be specified in app settings to override the URL used to send ClinVar submissions to. Intended for testing.
- Support for loading and storing OMICS data
- Parse DROP Fraser and Outrider TSVs
- Display omics variants - wts outliers (Fraser, Outrider)
- Parse GNOMAD `gnomad_af` and `gnomad_popmax_af` keys from variants annotated with `echtvar`
- Make removed panel optionally visible to non-admin or non maintainers
- Parse CoLoRSdb frequencies annotated in the variant INFO field with the `colorsdb_af` key
- Download -omics variants using the `Filter and export button`
- Clickable COSMIC links on IGV tracks
- Possibility to un-audit previously audited filters
- Reverted table style and removed font awesome style from IGV template
- Case status tags displayed on dashboard case overview
### Changed
- Updated igv.js to v3.0.1
- Alphabetically sort IGV track available for custom selection
- Updated wokeignore to avoid unfixable warning
- Update Chart.js to v4.4.3
- Use tornado library version >= 6.4.1
- Fewer variants in the MEI demo file
- Switch to FontAwesome v.6 instead of using icons v.5 + kit with icons v.6
- Show time (hours and minutes) additionally to date on comments and activity panel
### Fixed
- Only add expected caller keys to variant (FOUND_IN or SVDB_ORIGIN)
- Splice junction merged track height offset in IGV.js
- Splice junction initiation crash with empty variant obj
- Splice junction variant routing for cases with WTS but without outlier data
- Variant links to ExAC, now pointing to gnomAD, since the ExAC browser is no longer available
- Style of HPO terms assigned to a case, now one phenotype per line
- RNA sashimi view rendering should work also if the gene track is user disabled
- Respect IGV tracks chosen by user in variant IGV settings

## [4.85]
### Added
- Load also genes which are missing Ensembl gene ID (72 in both builds), including immunoglobulins and fragile sites
### Changed
- Unfreeze werkzeug again
- Show "(Removed)" after removed panels in dropdown
- The REVEL score is collected as the maximum REVEL score from all of the variant's transcripts
- Parse GNOMAD POPMAX values only if they are numerical when loading variants
### Fixed
- Alphabetically sort "select default panels" dropdown menu options on case page
- Show gene panel removed status on case page
- Fixed visibility of the following buttons: remove assignee, remove pinned/causative, remove comment, remove case from group

## [4.84]
### Changed
- Clearer error message when a loqusdb query fails for an instance that initially connected
- Do not load chanjo-report module if not needed and more visible message when it fails loading
- Converted the HgncGene class into a Pydantic class
- Swap menu open and collapse indicator chevrons - down is now displayed-open, right hidden-closed
- Linters and actions now all use python 3.11
### Fixed
- Safer way to update variant genes and compounds that avoids saving temporary decorators into variants' database documents
- Link to HGNC gene report on gene page
- Case file load priority so that e.g. SNV get loaded before SV, or clinical before research, for consistent variant_id collisions

## [4.83]
### Added
- Edit ACMG classifications from variant page (only for classifications with criteria)
- Events for case CLI events (load case, update case, update individual)
- Support for loading and displaying local custom IGV tracks
- MANE IGV track to be used as a local track for igv.js (see scout demo config file)
- Optional separate MT VCFs, for `nf-core/raredisease`
### Changed
- Avoid passing verbs from CaseHandler - functions for case sample and individual in CaseEventHandler
- Hide mtDNA report and coverage report links on case sidebar for cases with WTS data only
- Modified OMIM-AUTO gene panel to include genes in both genome builds
- Moved chanjo code into a dedicated extension
- Optimise the function that collects "match-safe" genes for an institute by avoiding duplicated genes from different panels
- Users must actively select "show matching causatives/managed" on a case page to see matching numbers
- Upgraded python version from 3.8 to 3.11 in Docker images
### Fixed
- Fix several tests that relied on number of events after setup to be 0
- Removed unused load case function
- Artwork logo sync sketch with png and export svg
- Clearer exception handling on chanjo-report setup - fail early and visibly
- mtDNA report crashing when one or more samples from a case is not in the chanjo database
- Case page crashing on missing phenotype terms
- ACMG benign modifiers
- Speed up tests by caching python env correctly in Github action and adding two more test groups
- Agile issue templates were added globally to the CG-org. Adding custom issue templates to avoid exposing customers
- PanelApp panel not saving genes with empty `EnsembleGeneIds` list
- Speed up checking outdated gene panels
- Do not load research variants automatically when loading a case

## [4.82.2]
### Fixed
- Warning icon in case pages for individuals where `confirmed_sex` is false
- Show allele sizes form ExpansionHunter on STR variantS page again

## [4.82.1]
### Fixed
- Revert the installation of flask-ldapconn to use the version available on PyPI to be able to push new scout releases to PyPI

## [4.82]
### Added
- Tooltip for combined score in tables for compounds and overlapping variants
- Checkbox to filter variants by excluding genes listed in selected gene panels, files or provided as list
- STR variant information card with database links, replacing empty frequency panel
- Display paging and number of HPO terms available in the database on Phenotypes page
- On case page, typeahead hints when searching for a disease using substrings containing source ("OMIM:", "ORPHA:")
- Button to monitor the status of submissions on ClinVar Submissions page
- Option to filter cancer variants by number of observations in somatic and germline archived database
- Documentation for integrating chanjo2
- More up-to-date VEP CSQ dbNSFP frequency keys
- Parse PacBio TRGT (Tandem repeat genotyping tool) Short Tandem Repeat VCFs
### Changed
- In the case_report #panel-tables has a fixed width
- Updated IGV.js to 2.15.11
- Fusion variants in case report now contain same info as on fusion variantS page
- Block submission of somatic variants to ClinVar until we harmonise with their changed API
- Additional control on the format of conditions provided in ClinVar form
- Errors while loading managed variants from file are now displayed on the Managed Variants page
- Chanjo2 coverage button visible only when query will contain a list of HGNC gene IDs
- Use Python-Markdown directly instead of the unmaintained Flask-Markdown
- Use Markupsafe instead of long deprecated, now removed Flask Markup
- Prepare to unfreeze Werkzeug, but don't actually activate until chanjo can deal with the change
### Fixed
- Submit requests to Chanjo2 using HTML forms instead of JSON data
- `Research somatic variants` link name on caseS page
- Broken `Install the HTML 2 PDF renderer` step in a GitHub action
- Fix ClinVar form parsing to not include ":" in conditionType.id when condition conditionType.db is Orphanet
- Fix condition dropdown and pre-selection on ClinVar form for cases with associated ORPHA diagnoses
- Improved visibility of ClinVar form in dark mode
- End coordinates for indels in ClinVar form
- Diagnoses API search crashing with empty search string
- Variant's overlapping panels should show overlapping of variant genes against the latest version of the panel
- Case page crashing when case has both variants in a ClinVar submission and pinned not loaded variants
- Installation of git in second build stage of Dockerfile, allowing correct installation of libraries

## [4.81]
### Added
- Tag for somatic SV IGH-DUX4 detection samtools script
### Changed
- Upgraded Bootstrap version in reports from 4.3.1 to 5.1.3
### Fixed
- Buttons layout in HPO genes panel on case page
- Added back old variant rankscore index with different key order to help loading on demo instance
- Cancer case_report panel-table no longer contains inheritance information
- Case report pinned variants card now displays info text if all pinned variants are present in causatives
- Darkmode setting now applies to the comment-box accordion
- Typo in case report causing `cancer_rank_options is undefined` error

## [4.80]
### Added
- Support for .d4 files coverage using chanjo2 (Case page sidebar link) with test
- Link to chanjo2 coverage report and coverage gene overview on gene panel page
- Link to chanjo2 coverage report on Case page, HPO dynamic gene list
- Link to genes coverage overview report on Case page, HPO dynamic gene list
### Changed
- All links in disease table on diagnosis page now open in a new tab
- Dark mode settings applied to multi-selects on institute settings page
- Comments on case and variant pages can be viewed by expanding an accordion
- On case page information on pinned variants and variants submitted to ClinVar are displayed in the same table
- Demo case file paths are now stored as absolute paths
- Optimised indices to address slow queries
- On case page default panels are now found at the top of the table, and it can be sorted by this trait
### Fixed
- On variants page, search for variants in genes present only in build 38 returning no results
- Pin/unpin with API was not able to make event links
- A new field `Explanation for multiple conditions` is available in ClinVar for submitting variants with more than one associated condition
- Fusion genes with partners lacking gene HGNC id will still be fully loaded
- Fusion variantS export now contains fusion variant specific columns
- When Loqusdb observations count is one the table includes information on if observation was for the current or another case

## [4.79.1]
### Fixed
- Exporting variants without rank score causing page to crash
- Display custom annotations also on cancer variant page

## [4.79]
### Added
- Added tags for Sniffles and CNVpytor, two LRS SV callers
- Button on case page for displaying STR variants occurring in the dynamic HPO panel
- Display functional annotation relative to variant gene's MANE transcripts on variant summary, when available
- Links to ACMG structural variant pathogenicity classification guidelines
- Phenomodels checkboxes can now include orpha terms
- Add incidental finding to case tags
- Get an alert on caseS page when somebody validates variants you ordered Sanger sequencing for
### Changed
- In the diagnoses page genes associated with a disease are displayed using hgnc symbol instead of hgnc id
- Refactor view route to allow navigation directly to unique variant document id, improve permissions check
- Do not show MANE and MANE Plus Clinical transcripts annotated from VEP (saved in variants) but collect this info from the transcripts database collection
- Refactor view route to allow navigation directly to unique case id (in particular for gens)
- `Institutes to share cases with` on institute's settings page now displays institutes names and IDs
- View route with document id selects view template based on variant category
### Fixed
- Refactored code in cases blueprints and variant_events adapter (set diseases for partial causative variants) to use "disease" instead of "omim" to encompass also ORPHA terms
- Refactored code in `scout/parse/omim.py` and `scout/parse/disease_terms.py` to use "disease" instead of "phenotype" to differentiate from HPO terms
- Be more careful about checking access to variant on API access
- Show also ACMG VUS on general report (could be missing if not e.g. pinned)

## [4.78]
### Added
- Case status labels can be added, giving more finegrained details on a solved status (provisional, diagnostic, carrier, UPD, SMN, ...)
- New SO terms: `sequence_variant` and `coding_transcript_variant`
- More MEI specific annotation is shown on the variant page
- Parse and save MANE transcripts info when updating genes in build 38
- ClinVar submission can now be downloaded as a json file
- `Mane Select` and `Mane Plus Clinical` badges on Gene page, when available
- ClinVar submission can now be downloaded as a json file
- API endpoint to pin variant
- Display common/uncommon/rare on summary of mei variant page
### Changed
- In the ClinVar form, database and id of assertion criteria citation are now separate inputs
- Customise institute settings to be able to display all cases with a certain status on cases page (admin users)
- Renamed `Clinical Significance` to `Germline Classification` on multistep ClinVar form
- Changed the "x" in cases.utils.remove_form button text to red for better visibility in dark mode
- Update GitHub actions
- Default loglevel up to INFO, making logs with default start easier to read
- Add XTR region to PAR region definition
- Diagnoses can be searched on diagnoses page without waiting for load first
### Fixed
- Removed log info showing hgnc IDs used in variantS search
- Maintain Matchmaker Exchange and Beacon submission status when a case is re-uploaded
- Inheritance mode from ORPHA should not be confounded with the OMIM inheritance model
- Decipher link URL changes
- Refactored code in cases blueprints to use "disease" instead of "omim" to encompass also ORPHA terms

## [4.77]
### Added
- Orpha disease terms now include information on inheritance
- Case loading via .yaml config file accepts subject_id and phenotype_groups (if previously defined as constant default or added per institute)
- Possibility to submit variants associated with Orphanet conditions to ClinVar
- Option update path to .d4 files path for individuals of an existing case using the command line
- More constraint information is displayed per gene in addition to pLi: missense and LoF OE, CI (inluding LOEUF) and Z-score.
### Changed
- Introduce validation in the ClinVar multistep form to make sure users provide at least one variant-associated condition
- CLI scout update individual accepts subject_id
- Update ClinVar inheritance models to reflect changes in ClinVar submission API
- Handle variant-associated condition ID format in background when creating ClinVar submissions
- Replace the code that downloads Ensembl genes, transcripts and exons with the Schug web app
- Add more info to error log when transcript variant frequency parsing fails.
- GnomAD v4 constraint information replaces ExAC constraints (pLi).
### Fixed
- Text input of associated condition in ClinVar form now aligns to the left
- Alignment of contents in the case report has been updated
- Missing number of phenotypes and genes from case diagnoses
- Associate OMIM and/or ORPHA diagnoses with partial causatives
- Visualization of partial causatives' diagnoses on case page: style and links
- Revert style of pinned variants window on the case page
- Rename `Clinical significanc` to `Germline classification` in ClinVar submissions exported files
- Rename `Clinical significance citations` to `Classification citations` in ClinVar submissions exported files
- Rename `Comment on clinical significance` to `Comment on classification` in ClinVar submissions exported files
- Show matching partial causatives on variant page
- Matching causatives shown on case page consisting only of variant matching the default panels of the case - bug introduced since scout v4.72 (Oct 18, 2023)
- Missing somatic variant read depth leading to report division by zero

## [4.76]
### Added
- Orphacodes are visible in phenotype tables
- Pydantic validation of image paths provided in case load config file
- Info on the user which created a ClinVar submission, when available
- Associate .d4 files to case individuals when loading a case via config file
### Changed
- In diagnoses page the load of diseases are initiated by clicking a button
- Revel score, Revel rank score and SpliceAI values are also displayed in Causatives and Validated variants tables
- Remove unused functions and tests
- Analysis type and direct link from cases list for OGM cases
- Removed unused `case_obj` parameter from server/blueprints/variant/controllers/observations function
- Possibility to reset ClinVar submission ID
- Allow ClinVar submissions with custom API key for users registered as ClinVar submitters or when institute doesn't have a preset list of ClinVar submitters
- Ordered event verbs alphabetically and created ClinVar-related user events
- Removed the unused "no-variants" option from the load case command line
### Fixed
- All disease_terms have gene HGNC ids as integers when added to the scout database
- Disease_term identifiers are now prefixed with the name of the coding system
- Command line crashing with error when updating a user that doesn't exist
- Thaw coloredlogs - 15.0.1 restores errorhandler issue
- Thaw crypography - current base image and library version allow Docker builds
- Missing delete icons on phenomodels page
- Missing cryptography lib error while running Scout container on an ARM processor
- Round CADD values with many decimals on causatives and validated variants pages
- Dark-mode visibility of some fields on causatives and validated variants pages
- Clinvar submitters would be cleared when unprivileged users saved institute settings page
- Added a default empty string in cases search form to avoid None default value
- Page crashing when user tries to remove the same variant from a ClinVar submission in different browser tabs
- Update more GnomAD links to GnomAD v4 (v38 SNVs, MT vars, STRs)
- Empty cells for RNA fusion variants in Causatives and Verified variants page
- Submenu icons missing from collapsible actionbar
- The collapsible actionbar had some non-collapsing overly long entries
- Cancer observations for SVs not appearing in the variant details view
- Archived local observations not visible on cancer variantS page
- Empty Population Frequency column in the Cancer SV Variants view
- Capital letters in ClinVar events description shown on case page

## [4.75]
### Added
- Hovertip to gene panel names with associated genes in variant view, when variant covers more than one gene
- Tests for panel to genes
- Download of Orphadata en_product6 and en_product4 from CLI
- Parse and save `database_found` key/values for RNA fusion variants
- Added fusion_score, ffpm, split_reads, junction_reads and fusion_caller to the list of filters on RNA fusion variants page
- Renamed the function `get_mei_info` to `set_mei_info` to be consistent with the other functions
- Fixed removing None key/values from parsed variants
- Orphacodes are included in the database disease_terms
### Changed
- Allow use of projections when retrieving gene panels
- Do not save custom images as binary data into case and variant database documents
- Retrieve and display case and variant custom images using image's saved path
- Cases are activated by viewing FSHD and SMA reports
- Split multi-gene SNV variants into single genes when submitting to Matchmaker Exchange
- Alamut links also on the gene level, using transcript and HGVS: better for indels. Keep variant link for missing HGVS
- Thaw WTForms - explicitly coerce form decimal field entries when filters fetched from db
### Fixed
- Removed some extra characters from top of general report left over from FontAwsome fix
- Do not save fusion variants-specific key/values in other types of variants
- Alamut link for MT variants in build 38
- Convert RNA fusions variants `tool_hits` and `fusion_score` keys from string to numbers
- Fix genotype reference and alternative sequencing depths defaulting to -1 when values are 0
- DecimalFields were limited to two decimal places for several forms - lifting restrictions on AF, CADD etc.

## [4.74.1]
### Changed
- Parse and save into database also OMIM terms not associated to genes
### Fixed
- BioNano API FSHD report requests are GET in Access 1.8, were POST in 1.7
- Update more FontAwesome icons to avoid Pro icons
- Test if files still exist before attempting to load research variants
- Parsing of genotypes error, resulting in -1 values when alt or ref read depths are 0

## [4.74]
### Added
- SNVs and Indels, MEI and str variants genes have links to Decipher
- An `owner + case display name` index for cases database collection
- Test and fixtures for RNA fusion case page
- Load and display fusion variants from VCF files as the other variant types
- Option to update case document with path to mei variants (clinical and research)
### Changed
- Details on variant type and category for audit filters on case general report
- Enable Gens CN profile button also in somatic case view
- Fix case of analysis type check for Gens analysis button - only show for WGS
### Fixed
- loqusdb table no longer has empty row below each loqusid
- MatchMaker submission details page crashing because of change in date format returned by PatientMatcher
- Variant external links buttons style does not change color when visited
- Hide compounds with compounds follow filter for region or function would fail for variants in multiple genes
- Updated FontAwesome version to fix missing icons

## [4.73]
### Added
- Shortcut button for HPO panel MEI variants from case page
- Export managed variants from CLI
### Changed
- STRs visualization on case panel to emphasize abnormal repeat count and associated condition
- Removed cytoband column from STRs variant view on case report
- More long integers formatted with thin spaces, and copy to clipboard buttons added
### Fixed
- OMIM table is scrollable if higher than 700px on SV page
- Pinned variants validation badge is now red for false positives.
- Case display name defaulting to case ID when `family_name` or `display_name` are missing from case upload config file
- Expanded menu visible at screen sizes below 1000px now has background color
- The image in ClinVar howto-modal is now responsive
- Clicking on a case in case groups when case was already removed from group in another browser tab
- Page crashing when saving filters for mei variants
- Link visited color of images

## [4.72.4]
### Changed
- Automatic test mongod version increased to v7
### Fixed
- GnomAD now defaults to hg38 - change build 37 links accordingly

## [4.72.3]
### Fixed
- Somatic general case report small variant table can crash with unclassified variants

## [4.72.2]
### Changed
- A gunicorn maxrequests parameter for Docker server image - default to 1200
- STR export limit increased to 500, as for other variants
- Prevent long number wrapping and use thin spaces for separation, as per standards from SI, NIST, IUPAC, BIPM.
- Speed up case retrieval and lower memory use by projecting case queries
- Make relatedness check fails stand out a little more to new users
- Speed up case retrieval and lower memory use by projecting case queries
- Speed up variant pages by projecting only the necessary keys in disease collection query
### Fixed
- Huge memory use caused by cases and variants pages pulling complete disease documents from DB
- Do not include genes fetched from HPO terms when loading diseases
- Consider the renamed fields `Approved Symbol` -> `Approved Gene Symbol` and `Gene Symbols` -> `Gene/Locus And Other Related Symbols` when parsing OMIM terms from genemap2.txt file

## [4.72.1]
### Fixed
- Jinja filter that renders long integers
- Case cache when looking for causatives in other cases causing the server to hang

## [4.72]
### Added
- A GitHub action that checks for broken internal links in docs pages
- Link validation settings in mkdocs.yml file
- Load and display full RNA alignments on alignment viewer
- Genome build check when loading a case
- Extend event index to previous causative variants and always load them
### Fixed
- Documentation nav links for a few documents
- Slightly extended the BioNano Genomics Access integration docs
- Loading of SVs when VCF is missing the INFO.END field but has INFO.SVLEN field
- Escape protein sequence name (if available) in case general report to render special characters correctly
- CaseS HPO term searches for multiple terms works independent of order
- CaseS search regexp should not allow backslash
- CaseS cohort tags can contain whitespace and still match
- Remove diagnoses from cases even if OMIM term is not found in the database
- Parsing of disease-associated genes
- Removed an annoying warning while updating database's disease terms
- Displaying custom case images loaded with scout version <= 4.71
- Use pydantic version >=2 in requirements.txt file
### Changed
- Column width adjustment on caseS page
- Use Python 3.11 in tests
- Update some github actions
- Upgraded Pydantic to version 2
- Case validation fails on loading when associated files (alignments, VCFs and reports) are not present on disk
- Case validation fails on loading when custom images have format different then ["gif", "svg", "png", "jpg", "jpeg"]
- Custom images keys `case` and `str` in case config yaml file are renamed to `case_images` and `str_variants_images`
- Simplify and speed up case general report code
- Speed up case retrieval in case_matching_causatives
- Upgrade pymongo to version 4
- When updating disease terms, check that all terms are consistent with a DiseaseTerm model before dropping the old collection
- Better separation between modules loading HPO terms and diseases
- Deleted unused scout.build.phenotype module
- Stricter validation of mandatory genome build key when loading a case. Allowed values are ['37','38',37,38]
- Improved readability of variants length and coordinates on variantS pages

## [4.71]
### Added
- Added Balsamic keys for SweGen and loqusdb local archive frequecies, SNV and SV
- New filter option for Cancer variantS: local archive RD loqusdb
- Show annotated observations on SV variantS view, also for cancer somatic SVs
- Revel filter for variantS
- Show case default panel on caseS page
- CADD filter for Cancer Somatic SNV variantS - show score
- SpliceAI-lookup link (BROAD, shows SpliceAI and Pangolin) from variant page
- BioNano Access server API - check projects, samples and fetch FSHD reports
### Fixed
- Name of reference genome build for RNA for compatibility with IGV locus search change
- Howto to run the Docker image on Mac computers in `admin-guide/containers/container-deploy.md`
- Link to Weasyprint installation howto in README file
- Avoid filling up disk by creating a reduced VCF file for every variant that is visualized
- Remove legacy incorrectly formatted CODEOWNERS file
- Restrain variant_type requests to variantS views to "clinical" or "research"
- Visualization of cancer variants where cancer case has no affected individual
- ProteinPaint gene link (small StJude API change)
- Causative MEI variant link on causatives page
- Bionano access api settings commented out by default in Scout demo config file.
- Do not show FSHD button on freshly loaded cases without bionano_access individuals
- Truncate long variants' HGVS on causative/Clinically significant and pinned variants case panels
### Changed
- Remove function call that tracks users' browser version
- Include three more splice variant SO terms in clinical filter severe SO terms
- Drop old HPO term collection only after parsing and validation of new terms completes
- Move score to own column on Cancer Somatic SNV variantS page
- Refactored a few complex case operations, breaking out sub functionalities

## [4.70]
### Added
- Download a list of Gene Variants (max 500) resulting from SNVs and Indels search
- Variant PubMed link to search for gene symbol and any aliases
### Changed
- Clearer gnomAD values in Variants page
### Fixed
- CaseS page uniform column widths
- Include ClinVar variants into a scrollable div element on Case page
- `canonical_transcript` variable not initialized in get_hgvs function (server.blueprints.institutes.controllers.py)
- Catch and display any error while importing Phenopacket info
- Modified Docker files to use python:3.8-slim-bullseye to prevent gunicorn workers booting error

## [4.69]
### Added
- ClinVar submission howto available also on Case page
- Somatic score and filtering for somatic SV callers, if available
- Show caller as a tooltip on variantS list
### Fixed
- Crash when attempting to export phenotype from a case that had never had phenotypes
- Aesthetic fix to Causative and Pinned Variants on Case page
- Structural inconsistency for ClinVar Blueprint templates
- Updated igv.js to 2.15.8 to fix track default color bug
- Fixed release versions for actions.
- Freeze tornado below 6.3.0 for compatibility with livereload 2.6.3
- Force update variants count on case re-upload
- IGV locus search not working - add genome reference id
- Pin links to MEI variants should end up on MEI not SV variant view
- Load also matching MEI variants on forced region load
- Allow excluding MEI from case variant deletion
- Fixed the name of the assigned user when the internal user ID is different from the user email address
- Gene variantS should display gene function, region and full hgvs
### Changed
- FontAwesome integrity check fail (updated resource)
- Removed ClinVar API validation buttons in favour of direct API submission
- Improved layout of Institute settings page
- ClinVar API key and allowed submitters are set in the Institute settings page


## [4.68]
### Added
- Rare Disease Mobile Element Insertion variants view
### Changed
- Updated igv.js to 2.15.6
### Fixed
- Docker stage build pycairo.
- Restore SNV and SV rank models versions on Causatives and Verified pages
- Saving `REVEL_RANKSCORE` value in a field named `revel` in variants database documents

## [4.67]
### Added
- Prepare to filter local SV frequency
### Changed
- Speed up instituteS page loading by refactoring cases/institutes query
- Clinical Filter for SVs includes `splice_polypyrimidine_tract_variant` as a severe consequence
- Clinical Filter for SVs includes local variant frequency freeze ("old") for filtering, starting at 30 counts
- Speed up caseS page loading by adding status to index and refactoring totals count
- HPO file parsing is updated to reflect that HPO have changed a few downloadable file formats with their 230405 release.
### Fixed
- Page crashing when a user tries to edit a comment that was removed
- Warning instead of crashed page when attempting to retrieve a non-existent Phenopacket
- Fixed StJude ProteinPaint gene link (URL change)
- Freeze of werkzeug library to version<2.3 to avoid problems resulting from the consequential upgrade of the Flask lib
- Huge list of genes in case report for megabases-long structural variants.
- Fix displaying institutes without associated cases on institutes page
- Fix default panel selection on SVs in cancer case report

## [4.66]
### Changed
- Moved Phenomodels code under a dedicated blueprint
- Updated the instructions to load custom case report under admin guide
- Keep variants filter window collapsed except when user expands it to filter
### Added
- A summary table of pinned variants on the cancer case general report
- New openable matching causatives and managed variants lists for default gene panels only for convenience
### Fixed
- Gens structural variant page link individual id typo

## [4.65.2]
### Fixed
- Generating general case report with str variants containing comments

## [4.65.1]
### Fixed
- Visibility of `Gene(s)` badges on SV VariantS page
- Hide dismiss bar on SV page not working well
- Delivery report PDF download
- Saving Pipeline version file when loading a case
- Backport compatible import of importlib metadata for old python versions (<3.8)

## [4.65]
### Added
- Option to mark a ClinVar submission as submitted
- Docs on how to create/update the PanelApp green genes as a system admin
- `individual_id`-parameter to both Gens links
- Download a gene panel in TXT format from gene panel page
- Panel gene comments on variant page: genes in panels can have comments that describe the gene in a panel context
### Changed
- Always show each case category on caseS page, even if 0 cases in total or after current query
- Improved sorting of ClinVar submissions
- Pre-populate SV type select in ClinVar submission form, when possible
- Show comment badges in related comments tables on general report
- Updated version of several GitHub actions
- Migrate from deprecated `pkg_resources` lib to `importlib_resources`
- Dismiss bar on variantS pages is thinner.
- Dismiss bar on variantS pages can be toggled open or closed for the duration of a login session.
### Fixed
- Fixed Sanger order / Cancel order modal close buttons
- Visibility of SV type in ClinVar submission form
- Fixed a couple of creations where now was called twice, so updated_at and created_at could differ
- Deprecated Ubuntu version 18.04 in one GitHub action
- Panels that have been removed (hidden) should not be visible in views where overlapping gene panels for genes are shown
- Gene panel test pointing to the right function

## [4.64]
### Added
- Create/Update a gene panel containing all PanelApp green genes (`scout update panelapp-green -i <cust_id>`)
- Links for ACMG pathogenicity impact modification on the ACMG classification page
### Changed
- Open local observation matching cases in new windows
### Fixed
- Matching manual ranked variants are now shown also on the somatic variant page
- VarSome links to hg19/GRCh37
- Managed variants filter settings lost when navigating to additional pages
- Collect the right variant category after submitting filter form from research variantS page
- Beacon links are templated and support variants in genome build 38

## [4.63]
### Added
- Display data sharing info for ClinVar, Matchmaker Exchange and Beacon in a dedicated column on Cases page
- Test for `commands.download.omim.print_omim`
- Display dismissed variants comments on general case report
- Modify ACMG pathogenicity impact (most commonly PVS1, PS3) based on strength of evidence with lab director's professional judgement
- REViewer button on STR variant page
- Alamut institution parameter in institute settings for Alamut Visual Plus software
- Added Manual Ranks Risk Factor, Likely Risk Factor and Uncertain Risk Factor
- Display matching manual ranks from previous cases the user has access to on VariantS and Variant pages
- Link to gnomAD gene SVs v2.1 for SV variants with gnomAD frequency
- Support for nf-core/rnafusion reports
### Changed
- Display chrY for sex unknown
- Deprecate legacy scout_load() method API call.
- Message shown when variant tag is updated for a variant
- When all ACMG classifications are deleted from a variant, the current variant classification status is also reset.
- Refactored the functions that collect causative variants
- Removed `scripts/generate_test_data.py`
### Fixed
- Default IGV tracks (genes, ClinVar, ClinVar CNVs) showing even if user unselects them all
- Freeze Flask-Babel below v3.0 due to issue with a locale decorator
- Thaw Flask-Babel and fix according to v3 standard. Thank you @TkTech!
- Show matching causatives on somatic structural variant page
- Visibility of gene names and functional annotations on Causatives/Verified pages
- Panel version can be manually set to floating point numbers, when modified
- Causatives page showing also non-causative variants matching causatives in other cases
- ClinVar form submission for variants with no selected transcript and HGVS
- Validating and submitting ClinVar objects not containing both Variant and Casedata info

## [4.62.1]
### Fixed
- Case page crashing when adding a case to a group without providing a valid case name

## [4.62]
### Added
- Validate ClinVar submission objects using the ClinVar API
- Wrote tests for case and variant API endpoints
- Create ClinVar submissions from Scout using the ClinVar API
- Export Phenopacket for affected individual
- Import Phenopacket from JSON file or Phenopacket API backend server
- Use the new case name option for GENS requests
- Pre-validate refseq:HGVS items using VariantValidator in ClinVar submission form
### Fixed
- Fallback for empty alignment index for REViewer service
- Source link out for MIP 11.1 reference STR annotation
- Avoid duplicate causatives and pinned variants
- ClinVar clinical significance displays only the ACMG terms when user selects ACMG 2015 as assertion criteria
- Spacing between icon and text on Beacon and MatchMaker links on case page sidebar
- Truncate IDs and HGVS representations in ClinVar pages if longer than 25 characters
- Update ClinVar submission ID form
- Handle connection timeout when sending requests requests to external web services
- Validate any ClinVar submission regardless of its status
- Empty Phenopackets import crashes
- Stop Spinner on Phenopacket JSON download
### Changed
- Updated ClinVar submission instructions

## [4.61.1]
### Fixed
- Added `UMLS` as an option of `Condition ID type` in ClinVar Variant downloaded files
- Missing value for `Condition ID type` in ClinVar Variant downloaded files
- Possibility to open, close or delete a ClinVar submission even if it doesn't have an associated name
- Save SV type, ref and alt n. copies to exported ClinVar files
- Inner and outer start and stop SV coordinates not exported in ClinVar files
- ClinVar submissions page crashing when SV files don't contain breakpoint exact coordinates
- Align OMIM diagnoses with delete diagnosis button on case page
- In ClinVar form, reset condition list and customize help when condition ID changes

## [4.61]
### Added
- Filter case list by cases with variants in ClinVar submission
- Filter case list by cases containing RNA-seq data - gene_fusion_reports and sample-level tracks (splice junctions and RNA coverage)
- Additional case category `Ignored`, to be used for cases that don't fall in the existing 'inactive', 'archived', 'solved', 'prioritized' categories
- Display number of cases shown / total number of cases available for each category on Cases page
- Moved buttons to modify case status from sidebar to main case page
- Link to Mutalyzer Normalizer tool on variant's transcripts overview to retrieve official HVGS descriptions
- Option to manually load RNA MULTIQC report using the command `scout load report -t multiqc_rna`
- Load RNA MULTIQC automatically for a case if config file contains the `multiqc_rna` key/value
- Instructions in admin-guide on how to load case reports via the command line
- Possibility to filter RD variants by a specific genotype call
- Distinct colors for different inheritance models on RD Variant page
- Gene panels PDF export with case variants hits by variant type
- A couple of additional README badges for GitHub stats
- Upload and display of pipeline reference info and executable version yaml files as custom reports
- Testing CLI on hasta in PR template
### Changed
- Instructions on how to call dibs on scout-stage server in pull request template
- Deprecated CLI commands `scout load <delivery_report, gene_fusion_report, coverage_qc_report, cnv_report>` to replace them with command `scout load report -t <report type>`
- Refactored code to display and download custom case reports
- Do not export `Assertion method` and `Assertion method citation` to ClinVar submission files according to changes to ClinVar's submission spreadsheet templates.
- Simplified code to create and download ClinVar CSV files
- Colorize inheritance models badges by category on VariantS page
- `Safe variants matching` badge more visible on case page
### Fixed
- Non-admin users saving institute settings would clear loqusdb instance selection
- Layout of variant position, cytoband and type in SV variant summary
- Broken `Build Status - GitHub badge` on GitHub README page
- Visibility of text on grey badges in gene panels PDF exports
- Labels for dashboard search controls
- Dark mode visibility for ClinVar submission
- Whitespaces on outdated panel in extent report

## [4.60]
### Added
- Mitochondrial deletion signatures (mitosign) can be uploaded and shown with mtDNA report
- A `Type of analysis` column on Causatives and Validated variants pages
- List of "safe" gene panels available for matching causatives and managed variants in institute settings, to avoid secondary findings
- `svdb_origin` as a synonym for `FOUND_IN` to complement `set` for variants found by all callers
### Changed
- Hide removed gene panels by default in panels page
- Removed option for filtering cancer SVs by Tumor and Normal alt AF
- Hide links to coverage report from case dynamic HPO panel if cancer analysis
- Remove rerun emails and redirect users to the analysis order portal instead
- Updated clinical SVs igv.js track (dbVar) and added example of external track from `https://trackhubregistry.org/`
- Rewrote the ClinVar export module to simplify and add one variant at the time
- ClinVar submissions with phenotype conditions from: [OMIM, MedGen, Orphanet, MeSH, HP, MONDO]
### Fixed
- If trying to load a badly formatted .tsv file an error message is displayed.
- Avoid showing case as rerun when first attempt at case upload failed
- Dynamic autocomplete search not working on phenomodels page
- Callers added to variant when loading case
- Now possible to update managed variant from file without deleting it first
- Missing preselected chromosome when editing a managed variant
- Preselected variant type and subtype when editing a managed variant
- Typo in dbVar ClinVar track, hg19


## [4.59]
### Added
- Button to go directly to HPO SV filter variantS page from case
- `Scout-REViewer-Service` integration - show `REViewer` picture if available
- Link to HPO panel coverage overview on Case page
- Specify a confidence threshold (green|amber|red) when loading PanelApp panels
- Functional annotations in variants lists exports (all variants)
- Cancer/Normal VAFs and COSMIC ids in in variants lists exports (cancer variants)
### Changed
- Better visualization of regional annotation for long lists of genes in large SVs in Variants tables
- Order of cells in variants tables
- More evident links to gene coverage from Variant page
- Gene panels sorted by display name in the entire Case page
- Round CADD and GnomAD values in variants export files
### Fixed
- HPO filter button on SV variantS page
- Spacing between region|function cells in SVs lists
- Labels on gene panel Chanjo report
- Fixed ambiguous duplicated response headers when requesting a BAM file from /static
- Visited color link on gene coverage button (Variant page)

## [4.58.1]
### Fixed
- Case search with search strings that contain characters that can be escaped

## [4.58]
### Added
- Documentation on how to create/update PanelApp panels
- Add filter by local observations (archive) to structural variants filters
- Add more splicing consequences to SO term definitions
- Search for a specific gene in all gene panels
- Institute settings option to force show all variants on VariantS page for all cases of an institute
- Filter cases by validation pending status
- Link to The Clinical Knowledgebase (CKB) (https://ckb.jax.org/) in cancer variant's page
### Fixed
- Added a not-authorized `auto-login` fixture according to changes in Flask-Login 0.6.2
- Renamed `cache_timeout` param name of flask.send_file function to `max_age` (Flask 2.2 compliant)
- Replaced deprecated `app.config["JSON_SORT_KEYS"]` with app.json.sort_keys in app settings
- Bug in gene variants page (All SNVs and INDELs) when variant gene doesn't have a hgnc id that is found in the database
- Broken export of causatives table
- Query for genes in build 38 on `Search SNVs and INDELs` page
- Prevent typing special characters `^<>?!=\/` in case search form
- Search matching causatives also among research variants in other cases
- Links to variants in Verified variants page
- Broken filter institute cases by pinned gene
- Better visualization of long lists of genes in large SVs on Causative and Verified Variants page
- Reintroduced missing button to export Causative variants
- Better linking and display of matching causatives and managed variants
- Reduced code complexity in `scout/parse/variant/variant.py`
- Reduced complexity of code in `scout/build/variant/variant.py`

### Changed
- State that loqusdb observation is in current case if observations count is one and no cases are shown
- Better pagination and number of variants returned by queries in `Search SNVs and INDELs` page
- Refactored and simplified code used for collecting gene variants for `Search SNVs and INDELs` page
- Fix sidebar panel icons in Case view
- Fix panel spacing in Case view
- Removed unused database `sanger_ordered` and `case_id,category,rank_score` indexes (variant collection)
- Verified variants displayed in a dedicated page reachable from institute sidebar
- Unified stats in dashboard page
- Improved gene info for large SVs and cancer SVs
- Remove the unused `variant.str_variant` endpoint from variant views
- Easier editing of HPO gene panel on case page
- Assign phenotype panel less cramped on Case page
- Causatives and Verified variants pages to use the same template macro
- Allow hyphens in panel names
- Reduce resolution of example images
- Remove some animations in web gui which where rendered slow


## [4.57.4]
### Fixed
- Parsing of variant.FORMAT "DR" key in parse variant file

## [4.57.3]
### Fixed
- Export of STR verified variants
- Do not download as verified variants first verified and then reset to not validated
- Avoid duplicated lines in downloaded verified variants reflecting changes in variant validation status

## [4.57.2]
### Fixed
- Export of verified variants when variant gene has no transcripts
- HTTP 500 when visiting a the details page for a cancer variant that had been ranked with genmod

## [4.57.1]
### Fixed
- Updating/replacing a gene panel from file with a corrupted or malformed file

## [4.57]
### Added
- Display last 50 or 500 events for a user in a timeline
- Show dismiss count from other cases on matching variantS
- Save Beacon-related events in events collection
- Institute settings allow saving multiple loqusdb instances for one institute
- Display stats from multiple instances of loqusdb on variant page
- Display date and frequency of obs derived from count of local archive observations from MIP11 (requires fix in MIP)
### Changed
- Prior ACMG classifications view is no longer limited by pathogenicity
### Fixed
- Visibility of Sanger ordered badge on case page, light mode
- Some of the DataTables tables (Phenotypes and Diagnoses pages) got a bit dark in dark mode
- Remove all redundancies when displaying timeline events (some events are saved both as case-related and variant-related)
- Missing link in saved MatchMaker-related events
- Genes with mixed case gene symbols missing in PanelApp panels
- Alignment of elements on the Beacon submission modal window
- Locus info links from STR variantS page open in new browser tabs

## [4.56]
### Added
- Test for PanelApp panels loading
- `panel-umi` tag option when loading cancer analyses
### Changed
- Black text to make comments more visible in dark mode
- Loading PanelApp panels replaces pre-existing panels with same version
- Removed sidebar from Causatives page - navigation is available on the top bar for now
- Create ClinVar submissions from pinned variants list in case page
- Select which pinned variants will be included in ClinVar submission documents
### Fixed
- Remove a:visited css style from all buttons
- Update of HPO terms via command line
- Background color of `MIXED` and `PANEL-UMI` sequencing types on cases page
- Fixed regex error when searching for cases with query ending with `\ `
- Gene symbols on Causatives page lighter in dark mode
- SpliceAI tooltip of multigene variants

## [4.55]
### Changed
- Represent different tumor samples as vials in cases page
- Option to force-update the OMIM panel
### Fixed
- Low tumor purity badge alignment in cancer samples table on cancer case view
- VariantS comment popovers reactivate on hover
- Updating database genes in build 37
- ACMG classification summary hidden by sticky navbar
- Logo backgrounds fixed to white on welcome page
- Visited links turn purple again
- Style of link buttons and dropdown menus
- Update KUH and GMS logos
- Link color for Managed variants

## [4.54]
### Added
- Dark mode, using browser/OS media preference
- Allow marking case as solved without defining causative variants
- Admin users can create missing beacon datasets from the institute's settings page
- GenCC links on gene and variant pages
- Deprecation warnings when launching the app using a .yaml config file or loading cases using .ped files
### Changed
- Improved HTML syntax in case report template
- Modified message displayed when variant rank stats could not be calculated
- Expanded instructions on how to test on CG development server (cg-vm1)
- Added more somatic variant callers (Balsamic v9 SNV, develop SV)
### Fixed
- Remove load demo case command from docker-compose.yml
- Text elements being split across pages in PDF reports
- Made login password field of type `password` in LDAP login form
- Gene panels HTML select in institute's settings page
- Bootstrap upgraded to version 5
- Fix some Sourcery and SonarCloud suggestions
- Escape special characters in case search on institute and dashboard pages
- Broken case PDF reports when no Madeline pedigree image can be created
- Removed text-white links style that were invisible in new pages style
- Variants pagination after pressing "Filter variants" or "Clinical filter"
- Layout of buttons Matchmaker submission panel (case page)
- Removing cases from Matchmaker (simplified code and fixed functionality)
- Reintroduce check for missing alignment files purged from server

## [4.53]
### Added
### Changed
- Point Alamut API key docs link to new API version
- Parse dbSNP id from ID only if it says "rs", else use VEP CSQ fields
- Removed MarkupSafe from the dependencies
### Fixed
- Reintroduced loading of SVs for demo case 643595
- Successful parse of FOUND_IN should avoid GATK caller default
- All vulnerabilities flagged by SonarCloud

## [4.52]
### Added
- Demo cancer case gets loaded together with demo RD case in demo instance
- Parse REVEL_score alongside REVEL_rankscore from csq field and display it on SNV variant page
- Rank score results now show the ranking range
- cDNA and protein changes displayed on institute causatives pages
- Optional SESSION_TIMEOUT_MINUTES configuration in app config files
- Script to convert old OMIM case format (list of integers) to new format (list of dictionaries)
- Additional check for user logged in status before serving alignment files
- Download .cgh files from cancer samples table on cancer case page
- Number of documents and date of last update on genes page
### Changed
- Verify user before redirecting to IGV alignments and sashimi plots
- Build case IGV tracks starting from case and variant objects instead of passing all params in a form
- Unfreeze Werkzeug lib since Flask_login v.0.6 with bugfix has been released
- Sort gene panels by name (panelS and variant page)
- Removed unused `server.blueprints.alignviewers.unindexed_remote_static` endpoint
- User sessions to check files served by `server.blueprints.alignviewers.remote_static` endpoint
- Moved Beacon-related functions to a dedicated app extension
- Audit Filter now also loads filter displaying the variants for it
### Fixed
- Handle `attachment_filename` parameter renamed to `download_name` when Flask 2.2 will be released
- Removed cursor timeout param in cases find adapter function to avoid many code warnings
- Removed stream argument deprecation warning in tests
- Handle `no intervals found` warning in load_region test
- Beacon remove variants
- Protect remote_cors function in alignviewers view from Server-Side Request Forgery (SSRF)
- Check creation date of last document in gene collection to display when genes collection was updated last

## [4.51]
### Added
- Config file containing codecov settings for pull requests
- Add an IGV.js direct link button from case page
- Security policy file
- Hide/shade compound variants based on rank score on variantS from filter
- Chromograph legend documentation direct link
### Changed
- Updated deprecated Codecov GitHub action to v.2
- Simplified code of scout/adapter/mongo/variant
- Update IGV.js to v2.11.2
- Show summary number of variant gene panels on general report if more than 3
### Fixed
- Marrvel link for variants in genome build 38 (using liftover to build 37)
- Remove flags from codecov config file
- Fixed filter bug with high negative SPIDEX scores
- Renamed IARC TP53 button to to `TP53 Database`, modified also link since IARC has been moved to the US NCI: `https://tp53.isb-cgc.org/`
- Parsing new format of OMIM case info when exporting patients to Matchmaker
- Remove flask-debugtoolbar lib dependency that is using deprecated code and causes app to crash after new release of Jinja2 (3.1)
- Variant page crashing for cases with old OMIM terms structure (a list of integers instead of dictionary)
- Variant page crashing when creating MARRVEL link for cases with no genome build
- SpliceAI documentation link
- Fix deprecated `safe_str_cmp` import from `werkzeug.security` by freezing Werkzeug lib to v2.0 until Flask_login v.0.6 with bugfix is released
- List gene names densely in general report for SVs that contain more than 3 genes
- Show transcript ids on refseq genes on hg19 in IGV.js, using refgene source
- Display correct number of genes in general report for SVs that contain more than 32 genes
- Broken Google login after new major release of `lepture/authlib`
- Fix frequency and callers display on case general report

## [4.50.1]
### Fixed
- Show matching causative STR_repid for legacy str variants (pre Stranger hgnc_id)

## [4.50]
### Added
- Individual-specific OMIM terms
- OMIM disease descriptions in ClinVar submission form
- Add a toggle for melter rerun monitoring of cases
- Add a config option to show the rerun monitoring toggle
- Add a cli option to export cases with rerun monitoring enabled
- Add a link to STRipy for STR variants; shallow for ARX and HOXA13
- Hide by default variants only present in unaffected individuals in variants filters
- OMIM terms in general case report
- Individual-level info on OMIM and HPO terms in general case report
- PanelApp gene link among the external links on variant page
- Dashboard case filters fields help
- Filter cases by OMIM terms in cases and dashboard pages
### Fixed
- A malformed panel id request would crash with exception: now gives user warning flash with redirect
- Link to HPO resource file hosted on `http://purl.obolibrary.org`
- Gene search form when gene exists only in build 38
- Fixed odd redirect error and poor error message on missing column for gene panel csv upload
- Typo in parse variant transcripts function
- Modified keys name used to parse local observations (archived) frequencies to reflect change in MIP keys naming
- Better error handling for partly broken/timed out chanjo reports
- Broken javascript code when case Chromograph data is malformed
- Broader space for case synopsis in general report
- Show partial causatives on causatives and matching causatives panels
- Partial causative assignment in cases with no OMIM or HPO terms
- Partial causative OMIM select options in variant page
### Changed
- Slightly smaller and improved layout of content in case PDF report
- Relabel more cancer variant pages somatic for navigation
- Unify caseS nav links
- Removed unused `add_compounds` param from variant controllers function
- Changed default hg19 genome for IGV.js to legacy hg19_1kg_decoy to fix a few problematic loci
- Reduce code complexity (parse/ensembl.py)
- Silence certain fields in ClinVar export if prioritised ones exist (chrom-start-end if hgvs exist)
- Made phenotype non-mandatory when marking a variant as partial causative
- Only one phenotype condition type (OMIM or HPO) per variant is used in ClinVar submissions
- ClinVar submission variant condition prefers OMIM over HPO if available
- Use lighter version of gene objects in Omim MongoDB adapter, panels controllers, panels views and institute controllers
- Gene-variants table size is now adaptive
- Remove unused file upload on gene-variants page

## [4.49]
### Fixed
- Pydantic model types for genome_build, madeline_info, peddy_ped_check and peddy_sex_check, rank_model_version and sv_rank_model_version
- Replace `MatchMaker` with `Matchmaker` in all places visible by a user
- Save diagnosis labels along with OMIM terms in Matchmaker Exchange submission objects
- `libegl-mesa0_21.0.3-0ubuntu0.3~20.04.5_amd64.deb` lib not found by GitHub actions Docker build
- Remove unused `chromograph_image_files` and `chromograph_prefixes` keys saved when creating or updating an RD case
- Search managed variants by description and with ignore case
### Changed
- Introduced page margins on exported PDF reports
- Smaller gene fonts in downloaded HPO genes PDF reports
- Reintroduced gene coverage data in the PDF-exported general report of rare-disease cases
- Check for existence of case report files before creating sidebar links
- Better description of HPO and OMIM terms for patients submitted to Matchmaker Exchange
- Remove null non-mandatory key/values when updating a case
- Freeze WTForms<3 due to several form input rendering changes

## [4.48.1]
### Fixed
- General case PDF report for recent cases with no pedigree

## [4.48]
### Added
- Option to cancel a request for research variants in case page
### Changed
- Update igv.js to v2.10.5
- Updated example of a case delivery report
- Unfreeze cyvcf2
- Builder images used in Scout Dockerfiles
- Crash report email subject gives host name
- Export general case report to PDF using PDFKit instead of WeasyPrint
- Do not include coverage report in PDF case report since they might have different orientation
- Export cancer cases's "Coverage and QC report" to PDF using PDFKit instead of Weasyprint
- Updated cancer "Coverage and QC report" example
- Keep portrait orientation in PDF delivery report
- Export delivery report to PDF using PDFKit instead of Weasyprint
- PDF export of clinical and research HPO panels using PDFKit instead of Weasyprint
- Export gene panel report to PDF using PDFKit
- Removed WeasyPrint lib dependency

### Fixed
- Reintroduced missing links to Swegen and Beacon and dbSNP in RD variant page, summary section
- Demo delivery report orientation to fit new columns
- Missing delivery report in demo case
- Cast MNVs to SNV for test
- Export verified variants from all institutes when user is admin
- Cancer coverage and QC report not found for demo cancer case
- Pull request template instructions on how to deploy to test server
- PDF Delivery report not showing Swedac logo
- Fix code typos
- Disable codefactor raised by ESLint for javascript functions located on another file
- Loading spinner stuck after downloading a PDF gene panel report
- IGV browser crashing when file system with alignment files is not mounted

## [4.47]
### Added
- Added CADD, GnomAD and genotype calls to variantS export
### Changed
- Pull request template, to illustrate how to deploy pull request branches on cg-vm1 stage server
### Fixed
- Compiled Docker image contains a patched version (v4.9) of chanjo-report

## [4.46.1]
### Fixed
- Downloading of files generated within the app container (MT-report, verified variants, pedigrees, ..)

## [4.46]
### Added
- Created a Dockefile to be used to serve the dockerized app in production
- Modified the code to collect database params specified as env vars
- Created a GitHub action that pushes the Dockerfile-server image to Docker Hub (scout-server-stage) every time a PR is opened
- Created a GitHub action that pushes the Dockerfile-server image to Docker Hub (scout-server) every time a new release is created
- Reassign MatchMaker Exchange submission to another user when a Scout user is deleted
- Expose public API JSON gene panels endpoint, primarily to enable automated rerun checking for updates
- Add utils for dictionary type
- Filter institute cases using multiple HPO terms
- Vulture GitHub action to identify and remove unused variables and imports
### Changed
- Updated the python config file documentation in admin guide
- Case configuration parsing now uses Pydantic for improved typechecking and config handling
- Removed test matrices to speed up automatic testing of PRs
- Switch from Coveralls to Codecov to handle CI test coverage
- Speed-up CI tests by caching installation of libs and splitting tests into randomized groups using pytest-test-groups
- Improved LDAP login documentation
- Use lib flask-ldapconn instead of flask_ldap3_login> to handle ldap authentication
- Updated Managed variant documentation in user guide
- Fix and simplify creating and editing of gene panels
- Simplified gene variants search code
- Increased the height of the genes track in the IGV viewer
### Fixed
- Validate uploaded managed variant file lines, warning the user.
- Exporting validated variants with missing "genes" database key
- No results returned when searching for gene variants using a phenotype term
- Variants filtering by gene symbols file
- Make gene HGNC symbols field mandatory in gene variants page and run search only on form submit
- Make sure collaborator gene variants are still visible, even if HPO filter is used

## [4.45]
### Added
### Changed
- Start Scout also when loqusdbapi is not reachable
- Clearer definition of manual standard and custom inheritance models in gene panels
- Allow searching multiple chromosomes in filters
### Fixed
- Gene panel crashing on edit action

## [4.44]
### Added
### Changed
- Display Gene track beneath each sample track when displaying splice junctions in igv browser
- Check outdated gene symbols and update with aliases for both RD and cancer variantS
### Fixed
- Added query input check and fixed the Genes API endpoint to return a json formatted error when request is malformed
- Typo in ACMG BP6 tooltip

## [4.43.1]
### Added
- Added database index for OMIM disease term genes
### Changed
### Fixed
- Do not drop HPO terms collection when updating HPO terms via the command line
- Do not drop disease (OMIM) terms collection when updating diseases via the command line

## [4.43]
### Added
- Specify which collection(s) update/build indexes for
### Fixed
- Do not drop genes and transcripts collections when updating genes via the command line

## [4.42.1]
### Added
### Changed
### Fixed
- Freeze PyMongo lib to version<4.0 to keep supporting previous MongoDB versions
- Speed up gene panels creation and update by collecting only light gene info from database
- Avoid case page crash on Phenomizer queries timeout

## [4.42]
### Added
- Choose custom pinned variants to submit to MatchMaker Exchange
- Submit structural variant as genes to the MatchMaker Exchange
- Added function for maintainers and admins to remove gene panels
- Admins can restore deleted gene panels
- A development docker-compose file illustrating the scout/chanjo-report integration
- Show AD on variants view for cancer SV (tumor and normal)
- Cancer SV variants filter AD, AF (tumor and normal)
- Hiding the variants score column also from cancer SVs, as for the SNVs
### Changed
- Enforce same case _id and display_name when updating a case
- Enforce same individual ids, display names and affected status when updating a case
- Improved documentation for connecting to loqusdb instances (including loqusdbapi)
- Display and download HPO gene panels' gene symbols in italics
- A faster-built and lighter Docker image
- Reduce complexity of `panels` endpoint moving some code to the panels controllers
- Update requirements to use flask-ldap3-login>=0.9.17 instead of freezing WTForm
### Fixed
- Use of deprecated TextField after the upgrade of WTF to v3.0
- Freeze to WTForms to version < 3
- Remove the extra files (bed files and madeline.svg) introduced by mistake
- Cli command loading demo data in docker-compose when case custom images exist and is None
- Increased MongoDB connection serverSelectionTimeoutMS parameter to 30K (default value according to MongoDB documentation)
- Better differentiate old obs counts 0 vs N/A
- Broken cancer variants page when default gene panel was deleted
- Typo in tx_overview function in variant controllers file
- Fixed loqusdbapi SV search URL
- SV variants filtering using Decipher criterion
- Removing old gene panels that don't contain the `maintainer` key.

## [4.41.1]
### Fixed
- General reports crash for variant annotations with same variant on other cases

## [4.41]
### Added
- Extended the instructions for running the Scout Docker image (web app and cli).
- Enabled inclusion of custom images to STR variant view
### Fixed
- General case report sorting comments for variants with None genetic models
- Do not crash but redirect to variants page with error when a variant is not found for a case
- UCSC links coordinates for SV variants with start chromosome different than end chromosome
- Human readable variants name in case page for variants having start chromosome different from end chromosome
- Avoid always loading all transcripts when checking gene symbol: introduce gene captions
- Slow queries for evaluated variants on e.g. case page - use events instead
### Changed
- Rearrange variant page again, moving severity predictions down.
- More reactive layout width steps on variant page

## [4.40.1]
### Added
### Fixed
- Variants dismissed with inconsistent inheritance pattern can again be shown in general case report
- General report page for variants with genes=None
- General report crashing when variants have no panels
- Added other missing keys to case and variant dictionaries passed to general report
### Changed

## [4.40]
### Added
- A .cff citation file
- Phenotype search API endpoint
- Added pagination to phenotype API
- Extend case search to include internal MongoDB id
- Support for connecting to a MongoDB replica set (.py config files)
- Support for connecting to a MongoDB replica set (.yaml config files)
### Fixed
- Command to load the OMIM gene panel (`scout load panel --omim`)
- Unify style of pinned and causative variants' badges on case page
- Removed automatic spaces after punctuation in comments
- Remove the hardcoded number of total individuals from the variant's old observations panel
- Send delete requests to a connected Beacon using the DELETE method
- Layout of the SNV and SV variant page - move frequency up
### Changed
- Stop updating database indexes after loading exons via command line
- Display validation status badge also for not Sanger-sequenced variants
- Moved Frequencies, Severity and Local observations panels up in RD variants page
- Enabled Flask CORS to communicate CORS status to js apps
- Moved the code preparing the transcripts overview to the backend
- Refactored and filtered json data used in general case report
- Changed the database used in docker-compose file to use the official MongoDB v4.4 image
- Modified the Python (3.6, 3.8) and MongoDB (3.2, 4.4, 5.0) versions used in testing matrices (GitHub actions)
- Capitalize case search terms on institute and dashboard pages


## [4.39]
### Added
- COSMIC IDs collected from CSQ field named `COSMIC`
### Fixed
- Link to other causative variants on variant page
- Allow multiple COSMIC links for a cancer variant
- Fix floating text in severity box #2808
- Fixed MitoMap and HmtVar links for hg38 cases
- Do not open new browser tabs when downloading files
- Selectable IGV tracks on variant page
- Missing splice junctions button on variant page
- Refactor variantS representative gene selection, and use it also for cancer variant summary
### Changed
- Improve Javascript performance for displaying Chromograph images
- Make ClinVar classification more evident in cancer variant page

## [4.38]
### Added
- Option to hide Alamut button in the app config file
### Fixed
- Library deprecation warning fixed (insert is deprecated. Use insert_one or insert_many instead)
- Update genes command will not trigger an update of database indices any more
- Missing resources in temporary downloading directory when updating genes using the command line
- Restore previous variant ACMG classification in a scrollable div
- Loading spinner not stopping after downloading PDF case reports and variant list export
- Add extra Alamut links higher up on variant pages
- Improve UX for phenotypes in case page
- Filter and export of STR variants
- Update look of variants page navigation buttons
### Changed

## [4.37]
### Added
- Highlight and show version number for RefSeq MANE transcripts.
- Added integration to a rerunner service for toggling reanalysis with updated pedigree information
- SpliceAI display and parsing from VEP CSQ
- Display matching tiered variants for cancer variants
- Display a loading icon (spinner) until the page loads completely
- Display filter badges in cancer variants list
- Update genes from pre-downloaded file resources
- On login, OS, browser version and screen size are saved anonymously to understand how users are using Scout
- API returning institutes data for a given user: `/api/v1/institutes`
- API returning case data for a given institute: `/api/v1/institutes/<institute_id>/cases`
- Added GMS and Lund university hospital logos to login page
- Made display of Swedac logo configurable
- Support for displaying custom images in case view
- Individual-specific HPO terms
- Optional alamut_key in institute settings for Alamut Plus software
- Case report API endpoint
- Tooltip in case explaining that genes with genome build different than case genome build will not be added to dynamic HPO panel.
- Add DeepVariant as a caller
### Fixed
- Updated IGV to v2.8.5 to solve missing gene labels on some zoom levels
- Demo cancer case config file to load somatic SNVs and SVs only.
- Expand list of refseq trancripts in ClinVar submission form
- Renamed `All SNVs and INDELs` institute sidebar element to `Search SNVs and INDELs` and fixed its style.
- Add missing parameters to case load-config documentation
- Allow creating/editing gene panels and dynamic gene panels with genes present in genome build 38
- Bugfix broken Pytests
- Bulk dismissing variants error due to key conversion from string to integer
- Fix typo in index documentation
- Fixed crash in institute settings page if "collaborators" key is not set in database
- Don't stop Scout execution if LoqusDB call fails and print stacktrace to log
- Bug when case contains custom images with value `None`
- Bug introduced when fixing another bug in Scout-LoqusDB interaction
- Loading of OMIM diagnoses in Scout demo instance
- Remove the docker-compose with chanjo integration because it doesn't work yet.
- Fixed standard docker-compose with scout demo data and database
- Clinical variant assessments not present for pinned and causative variants on case page.
- MatchMaker matching one node at the time only
- Remove link from previously tiered variants badge in cancer variants page
- Typo in gene cell on cancer variants page
- Managed variants filter form
### Changed
- Better naming for variants buttons on cancer track (somatic, germline). Also show cancer research button if available.
- Load case with missing panels in config files, but show warning.
- Changing the (Female, Male) symbols to (F/M) letters in individuals_table and case-sma.
- Print stacktrace if case load command fails
- Added sort icon and a pointer to the cursor to all tables with sortable fields
- Moved variant, gene and panel info from the basic pane to summary panel for all variants.
- Renamed `Basics` panel to `Classify` on variant page.
- Revamped `Basics` panel to a panel dedicated to classify variants
- Revamped the summary panel to be more compact.
- Added dedicated template for cancer variants
- Removed Gene models, Gene annotations and Conservation panels for cancer variants
- Reorganized the orders of panels for variant and cancer variant views
- Added dedicated variant quality panel and removed relevant panes
- A more compact case page
- Removed OMIM genes panel
- Make genes panel, pinned variants panel, causative variants panel and ClinVar panel scrollable on case page
- Update to Scilifelab's 2020 logo
- Update Gens URL to support Gens v2.0 format
- Refactor tests for parsing case configurations
- Updated links to HPO downloadable resources
- Managed variants filtering defaults to all variant categories
- Changing the (Kind) drop-down according to (Category) drop-down in Managed variant add variant
- Moved Gens button to individuals table
- Check resource files availability before starting updating OMIM diagnoses
- Fix typo in `SHOW_OBSERVED_VARIANT_ARCHIVE` config param

## [4.36]
### Added
- Parse and save splice junction tracks from case config file
- Tooltip in observations panel, explaining that case variants with no link might be old variants, not uploaded after a case rerun
### Fixed
- Warning on overwriting variants with same position was no longer shown
- Increase the height of the dropdowns to 425px
- More indices for the case table as it grows, specifically for causatives queries
- Splice junction tracks not centered over variant genes
- Total number of research variants count
- Update variants stats in case documents every time new variants are loaded
- Bug in flashing warning messages when filtering variants
### Changed
- Clearer warning messages for genes and gene/gene-panels searches in variants filters

## [4.35]
### Added
- A new index for hgnc_symbol in the hgnc_gene collection
- A Pedigree panel in STR page
- Display Tier I and II variants in case view causatives card for cancer cases
### Fixed
- Send partial file data to igv.js when visualizing sashimi plots with splice junction tracks
- Research variants filtering by gene
- Do not attempt to populate annotations for not loaded pinned/causatives
- Add max-height to all dropdowns in filters
### Changed
- Switch off non-clinical gene warnings when filtering research variants
- Don't display OMIM disease card in case view for cancer cases
- Refactored Individuals and Causative card in case view for cancer cases
- Update and style STR case report

## [4.34]
### Added
- Saved filter lock and unlock
- Filters can optionally be marked audited, logging the filter name, user and date on the case events and general report.
- Added `ClinVar hits` and `Cosmic hits` in cancer SNVs filters
- Added `ClinVar hits` to variants filter (rare disease track)
- Load cancer demo case in docker-compose files (default and demo file)
- Inclusive-language check using [woke](https://github.com/get-woke/woke) github action
- Add link to HmtVar for mitochondrial variants (if VCF is annotated with HmtNote)
- Grey background for dismissed compounds in variants list and variant page
- Pin badge for pinned compounds in variants list and variant page
- Support LoqusDB REST API queries
- Add a docker-compose-matchmaker under scout/containers/development to test matchmaker locally
- Script to investigate consequences of symbol search bug
- Added GATK to list of SV and cancer SV callers
### Fixed
- Make MitoMap link work for hg38 again
- Export Variants feature crashing when one of the variants has no primary transcripts
- Redirect to last visited variantS page when dismissing variants from variants list
- Improved matching of SVs Loqus occurrences in other cases
- Remove padding from the list inside (Matching causatives from other cases) panel
- Pass None to get_app function in CLI base since passing script_info to app factory functions was deprecated in Flask 2.0
- Fixed failing tests due to Flask update to version 2.0
- Speed up user events view
- Causative view sort out of memory error
- Use hgnc_id for gene filter query
- Typo in case controllers displaying an error every time a patient is matched against external MatchMaker nodes
- Do not crash while attempting an update for variant documents that are too big (> 16 MB)
- Old STR causatives (and other variants) may not have HGNC symbols - fix sort lambda
- Check if gene_obj has primary_transcript before trying to access it
- Warn if a gene manually searched is in a clinical panel with an outdated name when filtering variants
- ChrPos split js not needed on STR page yet
### Changed
- Remove parsing of case `genome_version`, since it's not used anywhere downstream
- Introduce deprecation warning for Loqus configs that are not dictionaries
- SV clinical filter no longer filters out sub 100 nt variants
- Count cases in LoqusDB by variant type
- Commit pulse repo badge temporarily set to weekly
- Sort ClinVar submissions objects by ascending "Last evaluated" date
- Refactored the MatchMaker integration as an extension
- Replaced some sensitive words as suggested by woke linter
- Documentation for load-configuration rewritten.
- Add styles to MatchMaker matches table
- More detailed info on the data shared in MatchMaker submission form

## [4.33.1]
### Fixed
- Include markdown for release autodeploy docs
- Use standard inheritance model in ClinVar (https://ftp.ncbi.nlm.nih.gov/pub/GTR/standard_terms/Mode_of_inheritance.txt)
- Fix issue crash with variants that have been unflagged causative not being available in other causatives
### Added
### Changed

## [4.33]
### Fixed
- Command line crashing when updating an individual not found in database
- Dashboard page crashing when filters return no data
- Cancer variants filter by chromosome
- /api/v1/genes now searches for genes in all genome builds by default
- Upgraded igv.js to version 2.8.1 (Fixed Unparsable bed record error)
### Added
- Autodeploy docs on release
- Documentation for updating case individuals tracks
- Filter cases and dashboard stats by analysis track
### Changed
- Changed from deprecated db update method
- Pre-selected fields to run queries with in dashboard page
- Do not filter by any institute when first accessing the dashboard
- Removed OMIM panel in case view for cancer cases
- Display Tier I and II variants in case view causatives panel for cancer cases
- Refactored Individuals and Causative panels in case view for cancer cases

## [4.32.1]
### Fixed
- iSort lint check only
### Changed
- Institute cases page crashing when a case has track:Null
### Added

## [4.32]
### Added
- Load and show MITOMAP associated diseases from VCF (INFO field: MitomapAssociatedDiseases, via HmtNote)
- Show variant allele frequencies for mitochondrial variants (GRCh38 cases)
- Extend "public" json API with diseases (OMIM) and phenotypes (HPO)
- HPO gene list download now has option for clinical and non-clinical genes
- Display gene splice junctions data in sashimi plots
- Update case individuals with splice junctions tracks
- Simple Docker compose for development with local build
- Make Phenomodels subpanels collapsible
- User side documentation of cytogenomics features (Gens, Chromograph, vcf2cytosure, rhocall)
- iSort GitHub Action
- Support LoqusDB REST API queries
### Fixed
- Show other causative once, even if several events point to it
- Filtering variants by mitochondrial chromosome for cases with genome build=38
- HPO gene search button triggers any warnings for clinical / non-existing genes also on first search
- Fixed a bug in variants pages caused by MT variants without alt_frequency
- Tests for CADD score parsing function
- Fixed the look of IGV settings on SNV variant page
- Cases analyzed once shown as `rerun`
- Missing case track on case re-upload
- Fixed severity rank for SO term "regulatory region ablation"
### Changed
- Refactor according to CodeFactor - mostly reuse of duplicated code
- Phenomodels language adjustment
- Open variants in a new window (from variants page)
- Open overlapping and compound variants in a new window (from variant page)
- gnomAD link points to gnomAD v.3 (build GRCh38) for mitochondrial variants.
- Display only number of affected genes for dismissed SVs in general report
- Chromosome build check when populating the variants filter chromosome selection
- Display mitochondrial and rare diseases coverage report in cases with missing 'rare' track

## [4.31.1]
### Added
### Changed
- Remove mitochondrial and coverage report from cancer cases sidebar
### Fixed
- ClinVar page when dbSNP id is None

## [4.31]
### Added
- gnomAD annotation field in admin guide
- Export also dynamic panel genes not associated to an HPO term when downloading the HPO panel
- Primary HGNC transcript info in variant export files
- Show variant quality (QUAL field from vcf) in the variant summary
- Load/update PDF gene fusion reports (clinical and research) generated with Arriba
- Support new MANE annotations from VEP (both MANE Select and MANE Plus Clinical)
- Display on case activity the event of a user resetting all dismissed variants
- Support gnomAD population frequencies for mitochondrial variants
- Anchor links in Casedata ClinVar panels to redirect after renaming individuals
### Fixed
- Replace old docs link www.clinicalgenomics.se/scout with new https://clinical-genomics.github.io/scout
- Page formatting issues whenever case and variant comments contain extremely long strings with no spaces
- Chromograph images can be one column and have scrollbar. Removed legacy code.
- Column labels for ClinVar case submission
- Page crashing looking for LoqusDB observation when variant doesn't exist
- Missing inheritance models and custom inheritance models on newly created gene panels
- Accept only numbers in managed variants filter as position and end coordinates
- SNP id format and links in Variant page, ClinVar submission form and general report
- Case groups tooltip triggered only when mouse is on the panel header
- Loadable filters displayed in alphabetical order on variants page
### Changed
- A more compact case groups panel
- Added landscape orientation CSS style to cancer coverage and QC demo report
- Improve user documentation to create and save new gene panels
- Removed option to use space as separator when uploading gene panels
- Separating the columns of standard and custom inheritance models in gene panels
- Improved ClinVar instructions for users using non-English Excel

## [4.30.2]
### Added
### Fixed
- Use VEP RefSeq ID if RefSeq list is empty in RefSeq transcripts overview
- Bug creating variant links for variants with no end_chrom
### Changed

## [4.30.1]
### Added
### Fixed
- Cryptography dependency fixed to use version < 3.4
### Changed

## [4.30]
### Added
- Introduced a `reset dismiss variant` verb
- Button to reset all dismissed variants for a case
- Add black border to Chromograph ideograms
- Show ClinVar annotations on variantS page
- Added integration with GENS, copy number visualization tool
- Added a VUS label to the manual classification variant tags
- Add additional information to SNV verification emails
- Tooltips documenting manual annotations from default panels
- Case groups now show bam files from all cases on align view
### Fixed
- Center initial igv view on variant start with SNV/indels
- Don't set initial igv view to negative coordinates
- Display of GQ for SV and STR
- Parsing of AD and related info for STRs
- LoqusDB field in institute settings accepts only existing Loqus instances
- Fix DECIPHER link to work after DECIPHER migrated to GRCh38
- Removed visibility window param from igv.js genes track
- Updated HPO download URL
- Patch HPO download test correctly
- Reference size on STR hover not needed (also wrong)
- Introduced genome build check (allowed values: 37, 38, "37", "38") on case load
- Improve case searching by assignee full name
- Populating the LoqusDB select in institute settings
### Changed
- Cancer variants table header (pop freq etc)
- Only admin users can modify LoqusDB instance in Institute settings
- Style of case synopsis, variants and case comments
- Switched to igv.js 2.7.5
- Do not choke if case is missing research variants when research requested
- Count cases in LoqusDB by variant type
- Introduce deprecation warning for Loqus configs that are not dictionaries
- Improve create new gene panel form validation
- Make XM- transcripts less visible if they don't overlap with transcript refseq_id in variant page
- Color of gene panels and comments panels on cases and variant pages
- Do not choke if case is missing research variants when reserch requested

## [4.29.1]
### Added
### Fixed
- Always load STR variants regardless of RankScore threshold (hotfix)
### Changed

## [4.29]
### Added
- Added a page about migrating potentially breaking changes to the documentation
- markdown_include in development requirements file
- STR variants filter
- Display source, Z-score, inheritance pattern for STR annotations from Stranger (>0.6.1) if available
- Coverage and quality report to cancer view
### Fixed
- ACMG classification page crashing when trying to visualize a classification that was removed
- Pretty print HGVS on gene variants (URL-decode VEP)
- Broken or missing link in the documentation
- Multiple gene names in ClinVar submission form
- Inheritance model select field in ClinVar submission
- IGV.js >2.7.0 has an issue with the gene track zoom levels - temp freeze at 2.7.0
- Revert CORS-anywhere and introduce a local http proxy for cloud tracks
### Changed

## [4.28]
### Added
- Chromograph integration for displaying PNGs in case-page
- Add VAF to cancer case general report, and remove some of its unused fields
- Variants filter compatible with genome browser location strings
- Support for custom public igv tracks stored on the cloud
- Add tests to increase testing coverage
- Update case variants count after deleting variants
- Update IGV.js to latest (v2.7.4)
- Bypass igv.js CORS check using `https://github.com/Rob--W/cors-anywhere`
- Documentation on default and custom IGV.js tracks (admin docs)
- Lock phenomodels so they're editable by admins only
- Small case group assessment sharing
- Tutorial and files for deploying app on containers (Kubernetes pods)
- Canonical transcript and protein change of canonical transcript in exported variants excel sheet
- Support for Font Awesome version 6
- Submit to Beacon from case page sidebar
- Hide dismissed variants in variants pages and variants export function
- Systemd service files and instruction to deploy Scout using podman
### Fixed
- Bugfix: unused `chromgraph_prefix |tojson` removed
- Freeze coloredlogs temporarily
- Marrvel link
- Don't show TP53 link for silent or synonymous changes
- OMIM gene field accepts any custom number as OMIM gene
- Fix Pytest single quote vs double quote string
- Bug in gene variants search by similar cases and no similar case is found
- Delete unused file `userpanel.py`
- Primary transcripts in variant overview and general report
- Google OAuth2 login setup in README file
- Redirect to 'missing file'-icon if configured Chromograph file is missing
- Javascript error in case page
- Fix compound matching during variant loading for hg38
- Cancer variants view containing variants dismissed with cancer-specific reasons
- Zoom to SV variant length was missing IGV contig select
- Tooltips on case page when case has no default gene panels
### Changed
- Save case variants count in case document and not in sessions
- Style of gene panels multiselect on case page
- Collapse/expand main HPO checkboxes in phenomodel preview
- Replaced GQ (Genotype quality) with VAF (Variant allele frequency) in cancer variants GT table
- Allow loading of cancer cases with no tumor_purity field
- Truncate cDNA and protein changes in case report if longer than 20 characters


## [4.27]
### Added
- Exclude one or more variant categories when running variants delete command
### Fixed
### Changed

## [4.26.1]
### Added
### Fixed
- Links with 1-letter aa codes crash on frameshift etc
### Changed

## [4.26]
### Added
- Extend the delete variants command to print analysis date, track, institute, status and research status
- Delete variants by type of analysis (wgs|wes|panel)
- Links to cBioPortal, MutanTP53, IARC TP53, OncoKB, MyCancerGenome, CIViC
### Fixed
- Deleted variants count
### Changed
- Print output of variants delete command as a tab separated table

## [4.25]
### Added
- Command line function to remove variants from one or all cases
### Fixed
- Parse SMN None calls to None rather than False

## [4.24.1]
### Fixed
- Install requirements.txt via setup file

## [4.24]
### Added
- Institute-level phenotype models with sub-panels containing HPO and OMIM terms
- Runnable Docker demo
- Docker image build and push github action
- Makefile with shortcuts to docker commands
- Parse and save synopsis, phenotype and cohort terms from config files upon case upload
### Fixed
- Update dismissed variant status when variant dismissed key is missing
- Breakpoint two IGV button now shows correct chromosome when different from bp1
- Missing font lib in Docker image causing the PDF report download page to crash
- Sentieon Manta calls lack Somaticscore - load anyway
- ClinVar submissions crashing due to pinned variants that are not loaded
- Point ExAC pLI score to new gnomad server address
- Bug uploading cases missing phenotype terms in config file
- STRs loaded but not shown on browser page
- Bug when using adapter.variant.get_causatives with case_id without causatives
- Problem with fetching "solved" from scout export cases cli
- Better serialising of datetime and bson.ObjectId
- Added `volumes` folder to .gitignore
### Changed
- Make matching causative and managed variants foldable on case page
- Remove calls to PyMongo functions marked as deprecated in backend and frontend(as of version 3.7).
- Improved `scout update individual` command
- Export dynamic phenotypes with ordered gene lists as PDF


## [4.23]
### Added
- Save custom IGV track settings
- Show a flash message with clear info about non-valid genes when gene panel creation fails
- CNV report link in cancer case side navigation
- Return to comment section after editing, deleting or submitting a comment
- Managed variants
- MT vs 14 chromosome mean coverage stats if Scout is connected to Chanjo
### Fixed
- missing `vcf_cancer_sv` and `vcf_cancer_sv_research` to manual.
- Split ClinVar multiple clnsig values (slash-separated) and strip them of underscore for annotations without accession number
- Timeout of `All SNVs and INDELs` page when no valid gene is provided in the search
- Round CADD (MIPv9)
- Missing default panel value
- Invisible other causatives lines when other causatives lack gene symbols
### Changed
- Do not freeze mkdocs-material to version 4.6.1
- Remove pre-commit dependency

## [4.22]
### Added
- Editable cases comments
- Editable variants comments
### Fixed
- Empty variant activity panel
- STRs variants popover
- Split new ClinVar multiple significance terms for a variant
- Edit the selected comment, not the latest
### Changed
- Updated RELEASE docs.
- Pinned variants card style on the case page
- Merged `scout export exons` and `scout view exons` commands


## [4.21.2]
### Added
### Fixed
- Do not pre-filter research variants by (case-default) gene panels
- Show OMIM disease tooltip reliably
### Changed

## [4.21.1]
### Added
### Fixed
- Small change to Pop Freq column in variants ang gene panels to avoid strange text shrinking on small screens
- Direct use of HPO list for Clinical HPO SNV (and cancer SNV) filtering
- PDF coverage report redirecting to login page
### Changed
- Remove the option to dismiss single variants from all variants pages
- Bulk dismiss SNVs, SVs and cancer SNVs from variants pages

## [4.21]
### Added
- Support to configure LoqusDB per institute
- Highlight causative variants in the variants list
- Add tests. Mostly regarding building internal datatypes.
- Remove leading and trailing whitespaces from panel_name and display_name when panel is created
- Mark MANE transcript in list of transcripts in "Transcript overview" on variant page
- Show default panel name in case sidebar
- Previous buttons for variants pagination
- Adds a gh action that checks that the changelog is updated
- Adds a gh action that deploys new releases automatically to pypi
- Warn users if case default panels are outdated
- Define institute-specific gene panels for filtering in institute settings
- Use institute-specific gene panels in variants filtering
- Show somatic VAF for pinned and causative variants on case page

### Fixed
- Report pages redirect to login instead of crashing when session expires
- Variants filter loading in cancer variants page
- User, Causative and Cases tables not scaling to full page
- Improved docs for an initial production setup
- Compatibility with latest version of Black
- Fixed tests for Click>7
- Clinical filter required an extra click to Filter to return variants
- Restore pagination and shrink badges in the variants page tables
- Removing a user from the command line now inactivates the case only if user is last assignee and case is active
- Bugfix, LoqusDB per institute feature crashed when institute id was empty string
- Bugfix, LoqusDB calls where missing case count
- filter removal and upload for filters deleted from another page/other user
- Visualize outdated gene panels info in a popover instead of a tooltip in case page side panel

### Changed
- Highlight color on normal STRs in the variants table from green to blue
- Display breakpoints coordinates in verification emails only for structural variants


## [4.20]
### Added
- Display number of filtered variants vs number of total variants in variants page
- Search case by HPO terms
- Dismiss variant column in the variants tables
- Black and pre-commit packages to dev requirements

### Fixed
- Bug occurring when rerun is requested twice
- Peddy info fields in the demo config file
- Added load config safety check for multiple alignment files for one individual
- Formatting of cancer variants table
- Missing Score in SV variants table

### Changed
- Updated the documentation on how to create a new software release
- Genome build-aware cytobands coordinates
- Styling update of the Matchmaker card
- Select search type in case search form


## [4.19]

### Added
- Show internal ID for case
- Add internal ID for downloaded CGH files
- Export dynamic HPO gene list from case page
- Remove users as case assignees when their account is deleted
- Keep variants filters panel expanded when filters have been used

### Fixed
- Handle the ProxyFix ModuleNotFoundError when Werkzeug installed version is >1.0
- General report formatting issues whenever case and variant comments contain extremely long strings with no spaces

### Changed
- Created an institute wrapper page that contains list of cases, causatives, SNVs & Indels, user list, shared data and institute settings
- Display case name instead of case ID on clinVar submissions
- Changed icon of sample update in clinVar submissions


## [4.18]

### Added
- Filter cancer variants on cytoband coordinates
- Show dismiss reasons in a badge with hover for clinical variants
- Show an ellipsis if 10 cases or more to display with loqusdb matches
- A new blog post for version 4.17
- Tooltip to better describe Tumor and Normal columns in cancer variants
- Filter cancer SNVs and SVs by chromosome coordinates
- Default export of `Assertion method citation` to clinVar variants submission file
- Button to export up to 500 cancer variants, filtered or not
- Rename samples of a clinVar submission file

### Fixed
- Apply default gene panel on return to cancer variantS from variant view
- Revert to certificate checking when asking for Chanjo reports
- `scout download everything` command failing while downloading HPO terms

### Changed
- Turn tumor and normal allelic fraction to decimal numbers in tumor variants page
- Moved clinVar submissions code to the institutes blueprints
- Changed name of clinVar export files to FILENAME.Variant.csv and FILENAME.CaseData.csv
- Switched Google login libraries from Flask-OAuthlib to Authlib


## [4.17.1]

### Fixed
- Load cytobands for cases with chromosome build not "37" or "38"


## [4.17]

### Added
- COSMIC badge shown in cancer variants
- Default gene-panel in non-cancer structural view in url
- Filter SNVs and SVs by cytoband coordinates
- Filter cancer SNV variants by alt allele frequency in tumor
- Correct genome build in UCSC link from structural variant page



### Fixed
- Bug in clinVar form when variant has no gene
- Bug when sharing cases with the same institute twice
- Page crashing when removing causative variant tag
- Do not default to GATK caller when no caller info is provided for cancer SNVs


## [4.16.1]

### Fixed
- Fix the fix for handling of delivery reports for rerun cases

## [4.16]

### Added
- Adds possibility to add "lims_id" to cases. Currently only stored in database, not shown anywhere
- Adds verification comment box to SVs (previously only available for small variants)
- Scrollable pedigree panel

### Fixed
- Error caused by changes in WTForm (new release 2.3.x)
- Bug in OMIM case page form, causing the page to crash when a string was provided instead of a numerical OMIM id
- Fix Alamut link to work properly on hg38
- Better handling of delivery reports for rerun cases
- Small CodeFactor style issues: matchmaker results counting, a couple of incomplete tests and safer external xml
- Fix an issue with Phenomizer introduced by CodeFactor style changes

### Changed
- Updated the version of igv.js to 2.5.4

## [4.15.1]

### Added
- Display gene names in ClinVar submissions page
- Links to Varsome in variant transcripts table

### Fixed
- Small fixes to ClinVar submission form
- Gene panel page crash when old panel has no maintainers

## [4.15]

### Added
- Clinvar CNVs IGV track
- Gene panels can have maintainers
- Keep variant actions (dismissed, manual rank, mosaic, acmg, comments) upon variant re-upload
- Keep variant actions also on full case re-upload

### Fixed
- Fix the link to Ensembl for SV variants when genome build 38.
- Arrange information in columns on variant page
- Fix so that new cosmic identifier (COSV) is also acceptable #1304
- Fixed COSMIC tag in INFO (outside of CSQ) to be parses as well with `&` splitter.
- COSMIC stub URL changed to https://cancer.sanger.ac.uk/cosmic/search?q= instead.
- Updated to a version of IGV where bigBed tracks are visualized correctly
- Clinvar submission files are named according to the content (variant_data and case_data)
- Always show causatives from other cases in case overview
- Correct disease associations for gene symbol aliases that exist as separate genes
- Re-add "custom annotations" for SV variants
- The override ClinVar P/LP add-in in the Clinical Filter failed for new CSQ strings

### Changed
- Runs all CI checks in github actions

## [4.14.1]

### Fixed
- Error when variant found in loqusdb is not loaded for other case

## [4.14]

### Added
- Use github actions to run tests
- Adds CLI command to update individual alignments path
- Update HPO terms using downloaded definitions files
- Option to use alternative flask config when running `scout serve`
- Requirement to use loqusdb >= 2.5 if integrated

### Fixed
- Do not display Pedigree panel in cancer view
- Do not rely on internet connection and services available when running CI tests
- Variant loading assumes GATK if no caller set given and GATK filter status is seen in FILTER
- Pass genome build param all the way in order to get the right gene mappings for cases with build 38
- Parse correctly variants with zero frequency values
- Continue even if there are problems to create a region vcf
- STR and cancer variant navigation back to variants pages could fail

### Changed
- Improved code that sends requests to the external APIs
- Updates ranges for user ranks to fit todays usage
- Run coveralls on github actions instead of travis
- Run pip checks on github actions instead of coveralls
- For hg38 cases, change gnomAD link to point to version 3.0 (which is hg38 based)
- Show pinned or causative STR variants a bit more human readable

## [4.13.1]

### Added
### Fixed
- Typo that caused not all clinvar conflicting interpretations to be loaded no matter what
- Parse and retrieve clinvar annotations from VEP-annotated (VEP 97+) CSQ VCF field
- Variant clinvar significance shown as `not provided` whenever is `Uncertain significance`
- Phenomizer query crashing when case has no HPO terms assigned
- Fixed a bug affecting `All SNVs and INDELs` page when variants don't have canonical transcript
- Add gene name or id in cancer variant view

### Changed
- Cancer Variant view changed "Variant:Transcript:Exon:HGVS" to "Gene:Transcript:Exon:HGVS"

## [4.13]

### Added
- ClinVar SNVs track in IGV
- Add SMA view with SMN Copy Number data
- Easier to assign OMIM diagnoses from case page
- OMIM terms and specific OMIM term page

### Fixed
- Bug when adding a new gene to a panel
- Restored missing recent delivery reports
- Fixed style and links to other reports in case side panel
- Deleting cases using display_name and institute not deleting its variants
- Fixed bug that caused coordinates filter to override other filters
- Fixed a problem with finding some INS in loqusdb
- Layout on SV page when local observations without cases are present
- Make scout compatible with the new HPO definition files from `http://compbio.charite.de/jenkins/`
- General report visualization error when SNVs display names are very long


### Changed


## [4.12.4]

### Fixed
- Layout on SV page when local observations without cases are present

## [4.12.3]

### Fixed
- Case report when causative or pinned SVs have non null allele frequencies

## [4.12.2]

### Fixed
- SV variant links now take you to the SV variant page again
- Cancer variant view has cleaner table data entries for "N/A" data
- Pinned variant case level display hotfix for cancer and str - more on this later
- Cancer variants show correct alt/ref reads mirroring alt frequency now
- Always load all clinical STR variants even if a region load is attempted - index may be missing
- Same case repetition in variant local observations

## [4.12.1]

### Fixed
- Bug in variant.gene when gene has no HGVS description


## [4.12]

### Added
- Accepts `alignment_path` in load config to pass bam/cram files
- Display all phenotypes on variant page
- Display hgvs coordinates on pinned and causatives
- Clear panel pending changes
- Adds option to setup the database with static files
- Adds cli command to download the resources from CLI that scout needs
- Adds test files for merged somatic SV and CNV; as well as merged SNV, and INDEL part of #1279
- Allows for upload of OMIM-AUTO gene panel from static files without api-key

### Fixed
- Cancer case HPO panel variants link
- Fix so that some drop downs have correct size
- First IGV button in str variants page
- Cancer case activates on SNV variants
- Cases activate when STR variants are viewed
- Always calculate code coverage
- Pinned/Classification/comments in all types of variants pages
- Null values for panel's custom_inheritance_models
- Discrepancy between the manual disease transcripts and those in database in gene-edit page
- ACMG classification not showing for some causatives
- Fix bug which caused IGV.js to use hg19 reference files for hg38 data
- Bug when multiple bam files sources with non-null values are available


### Changed
- Renamed `requests` file to `scout_requests`
- Cancer variant view shows two, instead of four, decimals for allele and normal


## [4.11.1]

### Fixed
- Institute settings page
- Link institute settings to sharing institutes choices

## [4.11.0]

### Added
- Display locus name on STR variant page
- Alternative key `GNOMADAF_popmax` for Gnomad popmax allele frequency
- Automatic suggestions on how to improve the code on Pull Requests
- Parse GERP, phastCons and phyloP annotations from vep annotated CSQ fields
- Avoid flickering comment popovers in variant list
- Parse REVEL score from vep annotated CSQ fields
- Allow users to modify general institute settings
- Optionally format code automatically on commit
- Adds command to backup vital parts `scout export database`
- Parsing and displaying cancer SV variants from Manta annotated VCF files
- Dismiss cancer snv variants with cancer-specific options
- Add IGV.js UPD, RHO and TIDDIT coverage wig tracks.


### Fixed
- Slightly darker page background
- Fixed an issued with parsed conservation values from CSQ
- Clinvar submissions accessible to all users of an institute
- Header toolbar when on Clinvar page now shows institute name correctly
- Case should not always inactivate upon update
- Show dismissed snv cancer variants as grey on the cancer variants page
- Improved style of mappability link and local observations on variant page
- Convert all the GET requests to the igv view to POST request
- Error when updating gene panels using a file containing BOM chars
- Add/replace gene radio button not working in gene panels


## [4.10.1]

### Fixed
- Fixed issue with opening research variants
- Problem with coveralls not called by Travis CI
- Handle Biomart service down in tests


## [4.10.0]

### Added
- Rank score model in causatives page
- Exportable HPO terms from phenotypes page
- AMP guideline tiers for cancer variants
- Adds scroll for the transcript tab
- Added CLI option to query cases on time since case event was added
- Shadow clinical assessments also on research variants display
- Support for CRAM alignment files
- Improved str variants view : sorting by locus, grouped by allele.
- Delivery report PDF export
- New mosaicism tag option
- Add or modify individuals' age or tissue type from case page
- Display GC and allele depth in causatives table.
- Included primary reference transcript in general report
- Included partial causative variants in general report
- Remove dependency of loqusdb by utilising the CLI

### Fixed
- Fixed update OMIM command bug due to change in the header of the genemap2 file
- Removed Mosaic Tag from Cancer variants
- Fixes issue with unaligned table headers that comes with hidden Datatables
- Layout in general report PDF export
- Fixed issue on the case statistics view. The validation bars didn't show up when all institutes were selected. Now they do.
- Fixed missing path import by importing pathlib.Path
- Handle index inconsistencies in the update index functions
- Fixed layout problems


## [4.9.0]

### Added
- Improved MatchMaker pages, including visible patient contacts email address
- New badges for the github repo
- Links to [GENEMANIA](genemania.org)
- Sort gene panel list on case view.
- More automatic tests
- Allow loading of custom annotations in VCF using the SCOUT_CUSTOM info tag.

### Fixed
- Fix error when a gene is added to an empty dynamic gene panel
- Fix crash when attempting to add genes on incorrect format to dynamic gene panel
- Manual rank variant tags could be saved in a "Select a tag"-state, a problem in the variants view.
- Same case evaluations are no longer shown as gray previous evaluations on the variants page
- Stay on research pages, even if reset, next first buttons are pressed..
- Overlapping variants will now be visible on variant page again
- Fix missing classification comments and links in evaluations page
- All prioritized cases are shown on cases page


## [4.8.3]

### Added

### Fixed
- Bug when ordering sanger
- Improved scrolling over long list of genes/transcripts


## [4.8.2]

### Added

### Fixed
- Avoid opening extra tab for coverage report
- Fixed a problem when rank model version was saved as floats and not strings
- Fixed a problem with displaying dismiss variant reasons on the general report
- Disable load and delete filter buttons if there are no saved filters
- Fix problem with missing verifications
- Remove duplicate users and merge their data and activity


## [4.8.1]

### Added

### Fixed
- Prevent login fail for users with id defined by ObjectId and not email
- Prevent the app from crashing with `AttributeError: 'NoneType' object has no attribute 'message'`


## [4.8.0]

### Added
- Updated Scout to use Bootstrap 4.3
- New looks for Scout
- Improved dashboard using Chart.js
- Ask before inactivating a case where last assigned user leaves it
- Genes can be manually added to the dynamic gene list directly on the case page
- Dynamic gene panels can optionally be used with clinical filter, instead of default gene panel
- Dynamic gene panels get link out to chanjo-report for coverage report
- Load all clinvar variants with clinvar Pathogenic, Likely Pathogenic and Conflicting pathogenic
- Show transcripts with exon numbers for structural variants
- Case sort order can now be toggled between ascending and descending.
- Variants can be marked as partial causative if phenotype is available for case.
- Show a frequency tooltip hover for SV-variants.
- Added support for LDAP login system
- Search snv and structural variants by chromosomal coordinates
- Structural variants can be marked as partial causative if phenotype is available for case.
- Show normal and pathologic limits for STRs in the STR variants view.
- Institute level persistent variant filter settings that can be retrieved and used.
- export causative variants to Excel
- Add support for ROH, WIG and chromosome PNGs in case-view

### Fixed
- Fixed missing import for variants with comments
- Instructions on how to build docs
- Keep sanger order + verification when updating/reloading variants
- Fixed and moved broken filter actions (HPO gene panel and reset filter)
- Fixed string conversion to number
- UCSC links for structural variants are now separated per breakpoint (and whole variant where applicable)
- Reintroduced missing coverage report
- Fixed a bug preventing loading samples using the command line
- Better inheritance models customization for genes in gene panels
- STR variant page back to list button now does its one job.
- Allows to setup scout without a omim api key
- Fixed error causing "favicon not found" flash messages
- Removed flask --version from base cli
- Request rerun no longer changes case status. Active or archived cases inactivate on upload.
- Fixed missing tooltip on the cancer variants page
- Fixed weird Rank cell in variants page
- Next and first buttons order swap
- Added pagination (and POST capability) to cancer variants.
- Improves loading speed for variant page
- Problem with updating variant rank when no variants
- Improved Clinvar submission form
- General report crashing when dismissed variant has no valid dismiss code
- Also show collaborative case variants on the All variants view.
- Improved phenotype search using dataTables.js on phenotypes page
- Search and delete users with `email` instead of `_id`
- Fixed css styles so that multiselect options will all fit one column


## [4.7.3]

### Added
- RankScore can be used with VCFs for vcf_cancer files

### Fixed
- Fix issue with STR view next page button not doing its one job.

### Deleted
- Removed pileup as a bam viewing option. This is replaced by IGV


## [4.7.2]

### Added
- Show earlier ACMG classification in the variant list

### Fixed
- Fixed igv search not working due to igv.js dist 2.2.17
- Fixed searches for cases with a gene with variants pinned or marked causative.
- Load variant pages faster after fixing other causatives query
- Fixed mitochondrial report bug for variants without genes

## [4.7.1]

### Added

### Fixed
- Fixed bug on genes page


## [4.7.0]

### Added
- Export genes and gene panels in build GRCh38
- Search for cases with variants pinned or marked causative in a given gene.
- Search for cases phenotypically similar to a case also from WUI.
- Case variant searches can be limited to similar cases, matching HPO-terms,
  phenogroups and cohorts.
- De-archive reruns and flag them as 'inactive' if archived
- Sort cases by analysis_date, track or status
- Display cases in the following order: prioritized, active, inactive, archived, solved
- Assign case to user when user activates it or asks for rerun
- Case becomes inactive when it has no assignees
- Fetch refseq version from entrez and use it in clinvar form
- Load and export of exons for all genes, independent on refseq
- Documentation for loading/updating exons
- Showing SV variant annotations: SV cgh frequencies, gnomad-SV, local SV frequencies
- Showing transcripts mapping score in segmental duplications
- Handle requests to Ensembl Rest API
- Handle requests to Ensembl Rest Biomart
- STR variants view now displays GT and IGV link.
- Description field for gene panels
- Export exons in build 37 and 38 using the command line

### Fixed
- Fixes of and induced by build tests
- Fixed bug affecting variant observations in other cases
- Fixed a bug that showed wrong gene coverage in general panel PDF export
- MT report only shows variants occurring in the specific individual of the excel sheet
- Disable SSL certifcate verification in requests to chanjo
- Updates how intervaltree and pymongo is used to void deprecated functions
- Increased size of IGV sample tracks
- Optimized tests


## [4.6.1]

### Added

### Fixed
- Missing 'father' and 'mother' keys when parsing single individual cases


## [4.6.0]

### Added
- Description of Scout branching model in CONTRIBUTING doc
- Causatives in alphabetical order, display ACMG classification and filter by gene.
- Added 'external' to the list of analysis type options
- Adds functionality to display "Tissue type". Passed via load config.
- Update to IGV 2.

### Fixed
- Fixed alignment visualization and vcf2cytosure availability for demo case samples
- Fixed 3 bugs affecting SV pages visualization
- Reintroduced the --version cli option
- Fixed variants query by panel (hpo panel + gene panel).
- Downloaded MT report contains excel files with individuals' display name
- Refactored code in parsing of config files.


## [4.5.1]

### Added

### Fixed
- update requirement to use PyYaml version >= 5.1
- Safer code when loading config params in cli base


## [4.5.0]

### Added
- Search for similar cases from scout view CLI
- Scout cli is now invoked from the app object and works under the app context

### Fixed
- PyYaml dependency fixed to use version >= 5.1


## [4.4.1]

### Added
- Display SV rank model version when available

### Fixed
- Fixed upload of delivery report via API


## [4.4.0]

### Added
- Displaying more info on the Causatives page and hiding those not causative at the case level
- Add a comment text field to Sanger order request form, allowing a message to be included in the email
- MatchMaker Exchange integration
- List cases with empty synopsis, missing HPO terms and phenotype groups.
- Search for cases with open research list, or a given case status (active, inactive, archived)

### Fixed
- Variant query builder split into several functions
- Fixed delivery report load bug


## [4.3.3]

### Added
- Different individual table for cancer cases

### Fixed
- Dashboard collects validated variants from verification events instead of using 'sanger' field
- Cases shared with collaborators are visible again in cases page
- Force users to select a real institute to share cases with (actionbar select fix)


## [4.3.2]

### Added
- Dashboard data can be filtered using filters available in cases page
- Causatives for each institute are displayed on a dedicated page
- SNVs and and SVs are searchable across cases by gene and rank score
- A more complete report with validated variants is downloadable from dashboard

### Fixed
- Clinsig filter is fixed so clinsig numerical values are returned
- Split multi clinsig string values in different elements of clinsig array
- Regex to search in multi clinsig string values or multi revstat string values
- It works to upload vcf files with no variants now
- Combined Pileup and IGV alignments for SVs having variant start and stop on the same chromosome


## [4.3.1]

### Added
- Show calls from all callers even if call is not available
- Instructions to install cairo and pango libs from WeasyPrint page
- Display cases with number of variants from CLI
- Only display cases with number of variants above certain treshold. (Also CLI)
- Export of verified variants by CLI or from the dashboard
- Extend case level queries with default panels, cohorts and phenotype groups.
- Slice dashboard statistics display using case level queries
- Add a view where all variants for an institute can be searched across cases, filtering on gene and rank score. Allows searching research variants for cases that have research open.

### Fixed
- Fixed code to extract variant conservation (gerp, phyloP, phastCons)
- Visualization of PDF-exported gene panels
- Reintroduced the exon/intron number in variant verification email
- Sex and affected status is correctly displayed on general report
- Force number validation in SV filter by size
- Display ensembl transcripts when no refseq exists


## [4.3.0]

### Added
- Mosaicism tag on variants
- Show and filter on SweGen frequency for SVs
- Show annotations for STR variants
- Show all transcripts in verification email
- Added mitochondrial export
- Adds alternative to search for SVs shorter that the given length
- Look for 'bcftools' in the `set` field of VCFs
- Display digenic inheritance from OMIM
- Displays what refseq transcript that is primary in hgnc

### Fixed

- Archived panels displays the correct date (not retroactive change)
- Fixed problem with waiting times in gene panel exports
- Clinvar fiter not working with human readable clinsig values

## [4.2.2]

### Fixed
- Fixed gene panel create/modify from CSV file utf-8 decoding error
- Updating genes in gene panels now supports edit comments and entry version
- Gene panel export timeout error

## [4.2.1]

### Fixed
- Re-introduced gene name(s) in verification email subject
- Better PDF rendering for excluded variants in report
- Problem to access old case when `is_default` did not exist on a panel


## [4.2.0]

### Added
- New index on variant_id for events
- Display overlapping compounds on variants view

### Fixed
- Fixed broken clinical filter


## [4.1.4]

### Added
- Download of filtered SVs

### Fixed
- Fixed broken download of filtered variants
- Fixed visualization issue in gene panel PDF export
- Fixed bug when updating gene names in variant controller


## [4.1.3]

### Fixed
- Displays all primary transcripts


## [4.1.2]

### Added
- Option add/replace when updating a panel via CSV file
- More flexible versioning of the gene panels
- Printing coverage report on the bottom of the pdf case report
- Variant verification option for SVs
- Logs uri without pwd when connecting
- Disease-causing transcripts in case report
- Thicker lines in case report
- Supports HPO search for cases, both terms or if described in synopsis
- Adds sanger information to dashboard

### Fixed
- Use db name instead of **auth** as default for authentication
- Fixes so that reports can be generated even with many variants
- Fixed sanger validation popup to show individual variants queried by user and institute.
- Fixed problem with setting up scout
- Fixes problem when exac file is not available through broad ftp
- Fetch transcripts for correct build in `adapter.hgnc_gene`

## [4.1.1]
- Fix problem with institute authentication flash message in utils
- Fix problem with comments
- Fix problem with ensembl link


## [4.1.0]

### Added
- OMIM phenotypes to case report
- Command to download all panel app gene panels `scout load panel --panel-app`
- Links to genenames.org and omim on gene page
- Popup on gene at variants page with gene information
- reset sanger status to "Not validated" for pinned variants
- highlight cases with variants to be evaluated by Sanger on the cases page
- option to point to local reference files to the genome viewer pileup.js. Documented in `docs.admin-guide.server`
- option to export single variants in `scout export variants`
- option to load a multiqc report together with a case(add line in load config)
- added a view for searching HPO terms. It is accessed from the top left corner menu
- Updates the variants view for cancer variants. Adds a small cancer specific filter for known variants
- Adds hgvs information on cancer variants page
- Adds option to update phenotype groups from CLI

### Fixed
- Improved Clinvar to submit variants from different cases. Fixed HPO terms in casedata according to feedback
- Fixed broken link to case page from Sanger modal in cases view
- Now only cases with non empty lists of causative variants are returned in `adapter.case(has_causatives=True)`
- Can handle Tumor only samples
- Long lists of HGNC symbols are now possible. This was previously difficult with manual, uploaded or by HPO search when changing filter settings due to GET request limitations. Relevant pages now use POST requests. Adds the dynamic HPO panel as a selection on the gene panel dropdown.
- Variant filter defaults to default panels also on SV and Cancer variants pages.

## [4.0.0]

### WARNING ###

This is a major version update and will require that the backend of pre releases is updated.
Run commands:

```
$scout update genes
$scout update hpo
```

- Created a Clinvar submission tool, to speed up Clinvar submission of SNVs and SVs
- Added an analysis report page (html and PDF format) containing phenotype, gene panels and variants that are relevant to solve a case.

### Fixed
- Optimized evaluated variants to speed up creation of case report
- Moved igv and pileup viewer under a common folder
- Fixed MT alignment view pileup.js
- Fixed coordinates for SVs with start chromosome different from end chromosome
- Global comments shown across cases and institutes. Case-specific variant comments are shown only for that specific case.
- Links to clinvar submitted variants at the cases level
- Adapts clinvar parsing to new format
- Fixed problem in `scout update user` when the user object had no roles
- Makes pileup.js use online genome resources when viewing alignments. Now any instance of Scout can make use of this functionality.
- Fix ensembl link for structural variants
- Works even when cases does not have `'madeline_info'`
- Parses Polyphen in correct way again
- Fix problem with parsing gnomad from VEP

### Added
- Added a PDF export function for gene panels
- Added a "Filter and export" button to export custom-filtered SNVs to CSV file
- Dismiss SVs
- Added IGV alignments viewer
- Read delivery report path from case config or CLI command
- Filter for spidex scores
- All HPO terms are now added and fetched from the correct source (https://github.com/obophenotype/human-phenotype-ontology/blob/master/hp.obo)
- New command `scout update hpo`
- New command `scout update genes` will fetch all the latest information about genes and update them
- Load **all** variants found on chromosome **MT**
- Adds choice in cases overview do show as many cases as user like

### Removed
- pileup.min.js and pileup css are imported from a remote web location now
- All source files for HPO information, this is instead fetched directly from source
- All source files for gene information, this is instead fetched directly from source

## [3.0.0]
### Fixed
- hide pedigree panel unless it exists

## [1.5.1] - 2016-07-27
### Fixed
- look for both ".bam.bai" and ".bai" extensions

## [1.4.0] - 2016-03-22
### Added
- support for local frequency through loqusdb
- bunch of other stuff

## [1.3.0] - 2016-02-19
### Fixed
- Update query-phenomizer and add username/password

### Changed
- Update the way a case is checked for rerun-status

### Added
- Add new button to mark a case as "checked"
- Link to clinical variants _without_ 1000G annotation

## [1.2.2] - 2016-02-18
### Fixed
- avoid filtering out variants lacking ExAC and 1000G annotations

## [1.1.3] - 2015-10-01
### Fixed
- persist (clinical) filter when clicking load more
- fix #154 by robustly setting clinical filter func. terms

## [1.1.2] - 2015-09-07
### Fixed
- avoid replacing coverage report with none
- update SO terms, refactored

## [1.1.1] - 2015-08-20
### Fixed
- fetch case based on collaborator status (not owner)

## [1.1.0] - 2015-05-29
### Added
- link(s) to SNPedia based on RS-numbers
- new Jinja filter to "humanize" decimal numbers
- show gene panels in variant view
- new Jinja filter for decoding URL encoding
- add indicator to variants in list that have comments
- add variant number threshold and rank score threshold to load function
- add event methods to mongo adapter
- add tests for models
- show badge "old" if comment was written for a previous analysis

### Changed
- show cDNA change in transcript summary unless variant is exonic
- moved compounds table further up the page
- show dates for case uploads in ISO format
- moved variant comments higher up on page
- updated documentation for pages
- read in coverage report as blob in database and serve directly
- change ``OmimPhenotype`` to ``PhenotypeTerm``
- reorganize models sub-package
- move events (and comments) to separate collection
- only display prev/next links for the research list
- include variant type in breadcrumbs e.g. "Clinical variants"

### Removed
- drop dependency on moment.js

### Fixed
- show the same level of detail for all frequencies on all pages
- properly decode URL encoded symbols in amino acid/cDNA change strings
- fixed issue with wipe permissions in MongoDB
- include default gene lists in "variants" link in breadcrumbs

## [1.0.2] - 2015-05-20
### Changed
- update case fetching function

### Fixed
- handle multiple cases with same id

## [1.0.1] - 2015-04-28
### Fixed
- Fix building URL parameters in cases list Vue component

## [1.0.0] - 2015-04-12
Codename: Sara Lund

![Release 1.0](artwork/releases/release-1-0.jpg)

### Added
- Add email logging for unexpected errors
- New command line tool for deleting case

### Changed
- Much improved logging overall
- Updated documentation/usage guide
- Removed non-working IGV link

### Fixed
- Show sample display name in GT call
- Various small bug fixes
- Make it easier to hover over popups

## [0.0.2-rc1] - 2015-03-04
### Added
- add protein table for each variant
- add many more external links
- add coverage reports as PDFs

### Changed
- incorporate user feedback updates
- big refactor of load scripts

## [0.0.2-rc2] - 2015-03-04
### Changes
- add gene table with gene description
- reorganize inheritance models box

### Fixed
- avoid overwriting gene list on "research" load
- fix various bugs in external links

## [0.0.2-rc3] - 2015-03-05
### Added
- Activity log feed to variant view
- Adds protein change strings to ODM and Sanger email

### Changed
- Extract activity log component to macro

### Fixes
- Make Ensembl transcript links use archive website<|MERGE_RESOLUTION|>--- conflicted
+++ resolved
@@ -10,11 +10,8 @@
 - Filter cancer variants by archived number of cancer somatic panel observations (#5598)
 ### Changed
 - Avoid `utcnow()` deprecated code by installing Flask-Login from its main branch (#5592)
-<<<<<<< HEAD
+- Compute chanjo2 coverage on exons only when at least case individual has analysis_type=panel (#5601)
 - Display conservation scores for PHAST, GERP and phyloP alongside "Conserved" or "NotConserved" (#5593)
-=======
-- Compute chanjo2 coverage on exons only when at least case individual has analysis_type=panel (#5601)
->>>>>>> a479fbd8
 ### Fixed
 - Treat -1 values as None values when parsing archived LoqusDB frequencies (#5591)
 - Links to SNVs and SVs from SMN CN page (#5600)
