# Change Log
All notable changes to this project will be documented in this file.
This project adheres to [Semantic Versioning](http://semver.org/).

About changelog [here](https://keepachangelog.com/en/1.0.0/)


## [x.x.x]

### Added
- Rank score model in causatives page
- Exportable HPO terms from phenotypes page
- AMP guideline tiers for cancer variants
- Adds scroll for the trancript tab
<<<<<<< HEAD
- Shadow clinical assessments also on research variants display
=======
- Added CLI option to query cases on time since case event was added
>>>>>>> 571c3161

### Fixed
- Fixed update OMIM command bug due to change in the header of the genemap2 file
- Removed Mosaic Tag from Cancer variants
- Fixes issue with unaligned table headers that comes with hidden Datatables
- Layout in general report PDF export


## [4.9.0]

### Added
- Improved MatchMaker pages, including visible patient contacts email address
- New badges for the github repo
- Links to [GENEMANIA](genemania.org)
- Sort gene panel list on case view.
- More automatic tests

### Fixed
- Fix error when a gene is added to an empty dynamic gene panel
- Fix crash when attempting to add genes on incorrect format to dynamic gene panel
- Manual rank variant tags could be saved in a "Select a tag"-state, a problem in the variants view.
- Same case evaluations are no longer shown as gray previous evaluations on the variants page
- Stay on research pages, even if reset, next first buttons are pressed..
- Overlapping variants will now be visible on variant page again
- Fix missing classification comments and links in evaluations page
- All prioritized cases are shown on cases page


## [4.8.3]

### Added

### Fixed
- Bug when ordering sanger
- Improved scrolling over long list of genes/transcripts


## [4.8.2]

### Added

### Fixed
- Avoid opening extra tab for coverage report
- Fixed a problem when rank model version was saved as floats and not strings
- Fixed a problem with displaying dismiss variant reasons on the general report
- Disable load and delete filter buttons if there are no saved filters
- Fix problem with missing verifications
- Remove duplicate users and merge their data and activity


## [4.8.1]

### Added

### Fixed
- Prevent login fail for users with id defined by ObjectId and not email
- Prevent the app from crashing with `AttributeError: 'NoneType' object has no attribute 'message'`


## [4.8.0]

### Added
- Updated Scout to use Bootstrap 4.3
- New looks for Scout
- Improved dashboard using Chart.js
- Ask before inactivating a case where last assigned user leaves it
- Genes can be manually added to the dynamic gene list directly on the case page
- Dynamic gene panels can optionally be used with clinical filter, instead of default gene panel
- Dynamic gene panels get link out to chanjo-report for coverage report
- Load all clinvar variants with clinvar Pathogenic, Likely Pathogenic and Conflicting pathogenic
- Show transcripts with exon numbers for structural variants
- Case sort order can now be toggled between ascending and descending.
- Variants can be marked as partial causative if phenotype is available for case.
- Show a frequency tooltip hover for SV-variants.
- Added support for LDAP login system
- Search snv and structural variants by chromosomal coordinates
- Structural variants can be marked as partial causative if phenotype is available for case.
- Show normal and pathologic limits for STRs in the STR variants view.
- Institute level persistent variant filter settings that can be retrieved and used.
- export causative variants to Excel
- Add support for ROH, WIG and chromosome PNGs in case-view

### Fixed
- Fixed missing import for variants with comments
- Instructions on how to build docs
- Keep sanger order + verification when updating/reloading variants
- Fixed and moved broken filter actions (HPO gene panel and reset filter)
- Fixed string conversion to number
- UCSC links for structural variants are now separated per breakpoint (and whole variant where applicable)
- Reintroduced missing coverage report
- Fixed a bug preventing loading samples using the command line
- Better inheritance models customization for genes in gene panels
- STR variant page back to list button now does its one job.
- Allows to setup scout without a omim api key
- Fixed error causing "favicon not found" flash messages
- Removed flask --version from base cli
- Request rerun no longer changes case status. Active or archived cases inactivate on upload.
- Fixed missing tooltip on the cancer variants page
- Fixed weird Rank cell in variants page
- Next and first buttons order swap
- Added pagination (and POST capability) to cancer variants.
- Improves loading speed for variant page
- Problem with updating variant rank when no variants
- Improved Clinvar submission form
- General report crashing when dismissed variant has no valid dismiss code
- Also show collaborative case variants on the All variants view.
- Improved phenotype search using dataTables.js on phenotypes page
- Search and delete users with `email` instead of `_id`
- Fixed css styles so that multiselect options will all fit one column


## [4.7.3]

### Added
- RankScore can be used with VCFs for vcf_cancer files

### Fixed
- Fix issue with STR view next page button not doing its one job.

### Deleted
- Removed pileup as a bam viewing option. This is replaced by IGV


## [4.7.2]

### Added
- Show earlier ACMG classification in the variant list

### Fixed
- Fixed igv search not working due to igv.js dist 2.2.17
- Fixed searches for cases with a gene with variants pinned or marked causative.
- Load variant pages faster after fixing other causatives query
- Fixed mitochondrial report bug for variants without genes

## [4.7.1]

### Added

### Fixed
- Fixed bug on genes page


## [4.7.0]

### Added
- Export genes and gene panels in build GRCh38
- Search for cases with variants pinned or marked causative in a given gene.
- Search for cases phenotypically similar to a case also from WUI.
- Case variant searches can be limited to similar cases, matching HPO-terms,
  phenogroups and cohorts.
- De-archive reruns and flag them as 'inactive' if archived
- Sort cases by analysis_date, track or status
- Display cases in the following order: prioritized, active, inactive, archived, solved
- Assign case to user when user activates it or asks for rerun
- Case becomes inactive when it has no assignees
- Fetch refseq version from entrez and use it in clinvar form
- Load and export of exons for all genes, independent on refseq
- Documentation for loading/updating exons
- Showing SV variant annotations: SV cgh frequencies, gnomad-SV, local SV frequencies
- Showing transcripts mapping score in segmental duplications
- Handle requests to Ensembl Rest API  
- Handle requests to Ensembl Rest Biomart
- STR variants view now displays GT and IGV link.
- Description field for gene panels
- Export exons in build 37 and 38 using the command line

### Fixed
- Fixes of and induced by build tests
- Fixed bug affecting variant observations in other cases
- Fixed a bug that showed wrong gene coverage in general panel PDF export
- MT report only shows variants occurring in the specific individual of the excel sheet
- Disable SSL certifcate verification in requests to chanjo
- Updates how intervaltree and pymongo is used to void deprecated functions
- Increased size of IGV sample tracks
- Optimized tests


## [4.6.1]

### Added

### Fixed
- Missing 'father' and 'mother' keys when parsing single individual cases


## [4.6.0]

### Added
- Description of Scout branching model in CONTRIBUTING doc
- Causatives in alphabetical order, display ACMG classification and filter by gene.
- Added 'external' to the list of analysis type options
- Adds functionality to display "Tissue type". Passed via load config.
- Update to IGV 2.

### Fixed
- Fixed alignment visualization and vcf2cytosure availability for demo case samples
- Fixed 3 bugs affecting SV pages visualization
- Reintroduced the --version cli option
- Fixed variants query by panel (hpo panel + gene panel).
- Downloaded MT report contains excel files with individuals' display name
- Refactored code in parsing of config files.


## [4.5.1]

### Added

### Fixed
- update requirement to use PyYaml version >= 5.1
- Safer code when loading config params in cli base


## [4.5.0]

### Added
- Search for similar cases from scout view CLI
- Scout cli is now invoked from the app object and works under the app context

### Fixed
- PyYaml dependency fixed to use version >= 5.1


## [4.4.1]

### Added
- Display SV rank model version when available

### Fixed
- Fixed upload of delivery report via API


## [4.4.0]

### Added
- Displaying more info on the Causatives page and hiding those not causative at the case level
- Add a comment text field to Sanger order request form, allowing a message to be included in the email
- MatchMaker Exchange integration
- List cases with empty synopsis, missing HPO terms and phenotype groups.
- Search for cases with open research list, or a given case status (active, inactive, archived)

### Fixed
- Variant query builder split into several functions
- Fixed delivery report load bug


## [4.3.3]

### Added
- Different individual table for cancer cases

### Fixed
- Dashboard collects validated variants from verification events instead of using 'sanger' field
- Cases shared with collaborators are visible again in cases page
- Force users to select a real institute to share cases with (actionbar select fix)


## [4.3.2]

### Added
- Dashboard data can be filtered using filters available in cases page
- Causatives for each institute are displayed on a dedicated page
- SNVs and and SVs are searchable across cases by gene and rank score
- A more complete report with validated variants is downloadable from dashboard

### Fixed
- Clinsig filter is fixed so clinsig numerical values are returned
- Split multi clinsig string values in different elements of clinsig array
- Regex to search in multi clinsig string values or multi revstat string values
- It works to upload vcf files with no variants now
- Combined Pileup and IGV alignments for SVs having variant start and stop on the same chromosome


## [4.3.1]

### Added
- Show calls from all callers even if call is not available
- Instructions to install cairo and pango libs from WeasyPrint page
- Display cases with number of variants from CLI
- Only display cases with number of variants above certain treshold. (Also CLI)
- Export of verified variants by CLI or from the dashboard
- Extend case level queries with default panels, cohorts and phenotype groups.
- Slice dashboard statistics display using case level queries
- Add a view where all variants for an institute can be searched across cases, filtering on gene and rank score. Allows searching research variants for cases that have research open.

### Fixed
- Fixed code to extract variant conservation (gerp, phyloP, phastCons)
- Visualization of PDF-exported gene panels
- Reintroduced the exon/intron number in variant verification email
- Sex and affected status is correctly displayed on general report
- Force number validation in SV filter by size
- Display ensembl transcripts when no refseq exists


## [4.3.0]

### Added
- Mosaicism tag on variants
- Show and filter on SweGen frequency for SVs
- Show annotations for STR variants
- Show all transcripts in verification email
- Added mitochondrial export
- Adds alternative to search for SVs shorter that the given length
- Look for 'bcftools' in the `set` field of VCFs
- Display digenic inheritance from OMIM
- Displays what refseq transcript that is primary in hgnc

### Fixed

- Archived panels displays the correct date (not retroactive change)
- Fixed problem with waiting times in gene panel exports
- Clinvar fiter not working with human readable clinsig values

## [4.2.2]

### Fixed
- Fixed gene panel create/modify from CSV file utf-8 decoding error
- Updating genes in gene panels now supports edit comments and entry version
- Gene panel export timeout error

## [4.2.1]

### Fixed
- Re-introduced gene name(s) in verification email subject
- Better PDF rendering for excluded variants in report
- Problem to access old case when `is_default` did not exist on a panel


## [4.2.0]

### Added
- New index on variant_id for events
- Display overlapping compounds on variants view

### Fixed
- Fixed broken clinical filter


## [4.1.4]

### Added
- Download of filtered SVs

### Fixed
- Fixed broken download of filtered variants
- Fixed visualization issue in gene panel PDF export
- Fixed bug when updating gene names in variant controller


## [4.1.3]

### Fixed
- Displays all primary transcripts


## [4.1.2]

### Added
- Option add/replace when updating a panel via CSV file
- More flexible versioning of the gene panels
- Printing coverage report on the bottom of the pdf case report
- Variant verification option for SVs
- Logs uri without pwd when connecting
- Disease-causing transcripts in case report
- Thicker lines in case report
- Supports HPO search for cases, both terms or if described in synopsis
- Adds sanger information to dashboard

### Fixed
- Use db name instead of **auth** as default for authentication
- Fixes so that reports can be generated even with many variants
- Fixed sanger validation popup to show individual variants queried by user and institute.
- Fixed problem with setting up scout
- Fixes problem when exac file is not available through broad ftp
- Fetch transcripts for correct build in `adapter.hgnc_gene`

## [4.1.1]
- Fix problem with institute authentication flash message in utils
- Fix problem with comments
- Fix problem with ensembl link


## [4.1.0]

### Added
- OMIM phenotypes to case report
- Command to download all panel app gene panels `scout load panel --panel-app`
- Links to genenames.org and omim on gene page
- Popup on gene at variants page with gene information
- reset sanger status to "Not validated" for pinned variants
- highlight cases with variants to be evaluated by Sanger on the cases page
- option to point to local reference files to the genome viewer pileup.js. Documented in `docs.admin-guide.server`
- option to export single variants in `scout export variants`
- option to load a multiqc report together with a case(add line in load config)
- added a view for searching HPO terms. It is accessed from the top left corner menu
- Updates the variants view for cancer variants. Adds a small cancer specific filter for known variants
- Adds hgvs information on cancer variants page
- Adds option to update phenotype groups from CLI

### Fixed
- Improved Clinvar to submit variants from different cases. Fixed HPO terms in casedata according to feedback
- Fixed broken link to case page from Sanger modal in cases view
- Now only cases with non empty lists of causative variants are returned in `adapter.case(has_causatives=True)`
- Can handle Tumor only samples
- Long lists of HGNC symbols are now possible. This was previously difficult with manual, uploaded or by HPO search when changing filter settings due to GET request limitations. Relevant pages now use POST requests. Adds the dynamic HPO panel as a selection on the gene panel dropdown.
- Variant filter defaults to default panels also on SV and Cancer variants pages.

## [4.0.0]

### WARNING ###

This is a major version update and will require that the backend of pre releases is updated.
Run commands:

```
$scout update genes
$scout update hpo
```

- Created a Clinvar submission tool, to speed up Clinvar submission of SNVs and SVs
- Added an analysis report page (html and PDF format) containing phenotype, gene panels and variants that are relevant to solve a case.

### Fixed
- Optimized evaluated variants to speed up creation of case report
- Moved igv and pileup viewer under a common folder
- Fixed MT alignment view pileup.js
- Fixed coordinates for SVs with start chromosome different from end chromosome
- Global comments shown across cases and institutes. Case-specific variant comments are shown only for that specific case.
- Links to clinvar submitted variants at the cases level
- Adapts clinvar parsing to new format
- Fixed problem in `scout update user` when the user object had no roles
- Makes pileup.js use online genome resources when viewing alignments. Now any instance of Scout can make use of this functionality.
- Fix ensembl link for structural variants
- Works even when cases does not have `'madeline_info'`
- Parses Polyphen in correct way again
- Fix problem with parsing gnomad from VEP

### Added
- Added a PDF export function for gene panels
- Added a "Filter and export" button to export custom-filtered SNVs to CSV file
- Dismiss SVs
- Added IGV alignments viewer
- Read delivery report path from case config or CLI command
- Filter for spidex scores
- All HPO terms are now added and fetched from the correct source (https://github.com/obophenotype/human-phenotype-ontology/blob/master/hp.obo)
- New command `scout update hpo`
- New command `scout update genes` will fetch all the latest information about genes and update them
- Load **all** variants found on chromosome **MT**
- Adds choice in cases overview do show as many cases as user like

### Removed
- pileup.min.js and pileup css are imported from a remote web location now
- All source files for HPO information, this is instead fetched directly from source
- All source files for gene information, this is instead fetched directly from source

## [3.0.0]
### Fixed
- hide pedigree panel unless it exists

## [1.5.1] - 2016-07-27
### Fixed
- look for both ".bam.bai" and ".bai" extensions

## [1.4.0] - 2016-03-22
### Added
- support for local frequency through loqusdb
- bunch of other stuff

## [1.3.0] - 2016-02-19
### Fixed
- Update query-phenomizer and add username/password

### Changed
- Update the way a case is checked for rerun-status

### Added
- Add new button to mark a case as "checked"
- Link to clinical variants _without_ 1000G annotation

## [1.2.2] - 2016-02-18
### Fixed
- avoid filtering out variants lacking ExAC and 1000G annotations

## [1.1.3] - 2015-10-01
### Fixed
- persist (clinical) filter when clicking load more
- fix #154 by robustly setting clinical filter func. terms

## [1.1.2] - 2015-09-07
### Fixed
- avoid replacing coverage report with none
- update SO terms, refactored

## [1.1.1] - 2015-08-20
### Fixed
- fetch case based on collaborator status (not owner)

## [1.1.0] - 2015-05-29
### Added
- link(s) to SNPedia based on RS-numbers
- new Jinja filter to "humanize" decimal numbers
- show gene panels in variant view
- new Jinja filter for decoding URL encoding
- add indicator to variants in list that have comments
- add variant number threshold and rank score threshold to load function
- add event methods to mongo adapter
- add tests for models
- show badge "old" if comment was written for a previous analysis

### Changed
- show cDNA change in transcript summary unless variant is exonic
- moved compounds table further up the page
- show dates for case uploads in ISO format
- moved variant comments higher up on page
- updated documentation for pages
- read in coverage report as blob in database and serve directly
- change ``OmimPhenotype`` to ``PhenotypeTerm``
- reorganize models sub-package
- move events (and comments) to separate collection
- only display prev/next links for the research list
- include variant type in breadcrumbs e.g. "Clinical variants"

### Removed
- drop dependency on moment.js

### Fixed
- show the same level of detail for all frequencies on all pages
- properly decode URL encoded symbols in amino acid/cDNA change strings
- fixed issue with wipe permissions in MongoDB
- include default gene lists in "variants" link in breadcrumbs

## [1.0.2] - 2015-05-20
### Changed
- update case fetching function

### Fixed
- handle multiple cases with same id

## [1.0.1] - 2015-04-28
### Fixed
- Fix building URL parameters in cases list Vue component

## [1.0.0] - 2015-04-12
Codename: Sara Lund

![Release 1.0](artwork/releases/release-1-0.jpg)

### Added
- Add email logging for unexpected errors
- New command line tool for deleting case

### Changed
- Much improved logging overall
- Updated documentation/usage guide
- Removed non-working IGV link

### Fixed
- Show sample display name in GT call
- Various small bug fixes
- Make it easier to hover over popups

## [0.0.2-rc1] - 2015-03-04
### Added
- add protein table for each variant
- add many more external links
- add coverage reports as PDFs

### Changed
- incorporate user feedback updates
- big refactor of load scripts

## [0.0.2-rc2] - 2015-03-04
### Changes
- add gene table with gene description
- reorganize inheritance models box

### Fixed
- avoid overwriting gene list on "research" load
- fix various bugs in external links

## [0.0.2-rc3] - 2015-03-05
### Added
- Activity log feed to variant view
- Adds protein change strings to ODM and Sanger email

### Changed
- Extract activity log component to macro

### Fixes
- Make Ensembl transcript links use archive website<|MERGE_RESOLUTION|>--- conflicted
+++ resolved
@@ -12,11 +12,9 @@
 - Exportable HPO terms from phenotypes page
 - AMP guideline tiers for cancer variants
 - Adds scroll for the trancript tab
-<<<<<<< HEAD
+- Added CLI option to query cases on time since case event was added
 - Shadow clinical assessments also on research variants display
-=======
-- Added CLI option to query cases on time since case event was added
->>>>>>> 571c3161
+
 
 ### Fixed
 - Fixed update OMIM command bug due to change in the header of the genemap2 file
