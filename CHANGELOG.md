# Change Log
All notable changes to this project will be documented in this file.
This project adheres to [Semantic Versioning](http://semver.org/).

About changelog [here](https://keepachangelog.com/en/1.0.0/)

## [unreleased]
### Added
- Pydantic validation of image paths provided in case load config file
- Revel score, Revel rank score and SpliceAI values are also displayed in Causatives and Validated variants tables
### Fixed
- Disease_term identifiers are now prefixed with the name of the coding system
- Command line crashing with error when updating a user that doesn't exist
- Thaw coloredlogs - 15.0.1 restores errorhandler issue
- Thaw crypography - current base image and library version allow Docker builds
- Missing delete icons on phenomodels page
- Missing cryptography lib error while running Scout container on an ARM processor
- Round CADD values with many decimals on causatives and validated variants pages
- Dark-mode visibility of some fields on causatives and validated variants pages
- Clinvar submitters would be cleared when unprivileged users saved institute settings page
- Added a default empty string in cases search form to avoid None default value
- Page crashing when user tries to remove the same variant from a ClinVar submission in different browser tabs
- Update more GnomAD links to GnomAD v4 (v38 SNVs, MT vars, STRs)
- Empty cells for RNA fusion variants in Causatives and Verified variants page
<<<<<<< HEAD
- Optimised indexes to address slow queries
=======
- Submenu icons missing from collapsible actionbar
- The collapsible actionbar had some non-collapsing overly long entries

>>>>>>> 39137dc8

## [4.75]
### Added
- Hovertip to gene panel names with associated genes in variant view, when variant covers more than one gene
- Tests for panel to genes
- Download of Orphadata en_product6 and en_product4 from CLI
- Parse and save `database_found` key/values for RNA fusion variants
- Added fusion_score, ffpm, split_reads, junction_reads and fusion_caller to the list of filters on RNA fusion variants page
- Renamed the function `get_mei_info` to `set_mei_info` to be consistent with the other functions
- Fixed removing None key/values from parsed variants
- Orphacodes are included in the database disease_terms
### Changed
- Allow use of projections when retrieving gene panels
- Do not save custom images as binary data into case and variant database documents
- Retrieve and display case and variant custom images using image's saved path
- Cases are activated by viewing FSHD and SMA reports
- Split multi-gene SNV variants into single genes when submitting to Matchmaker Exchange
- Alamut links also on the gene level, using transcript and HGVS: better for indels. Keep variant link for missing HGVS
- Thaw WTForms - explicitly coerce form decimal field entries when filters fetched from db
### Fixed
- Removed some extra characters from top of general report left over from FontAwsome fix
- Do not save fusion variants-specific key/values in other types of variants
- Alamut link for MT variants in build 38
- Convert RNA fusions variants `tool_hits` and `fusion_score` keys from string to numbers
- Fix genotype reference and alternative sequencing depths defaulting to -1 when values are 0
- DecimalFields were limited to two decimal places for several forms - lifting restrictions on AF, CADD etc.

## [4.74.1]
### Changed
- Parse and save into database also OMIM terms not associated to genes
### Fixed
- BioNano API FSHD report requests are GET in Access 1.8, were POST in 1.7
- Update more FontAwesome icons to avoid Pro icons
- Test if files still exist before attempting to load research variants
- Parsing of genotypes error, resulting in -1 values when alt or ref read depths are 0

## [4.74]
### Added
- SNVs and Indels, MEI and str variants genes have links to Decipher
- An `owner + case display name` index for cases database collection
- Test and fixtures for RNA fusion case page
- Load and display fusion variants from VCF files as the other variant types
- Option to update case document with path to mei variants (clinical and research)
### Changed
- Details on variant type and category for audit filters on case general report
- Enable Gens CN profile button also in somatic case view
- Fix case of analysis type check for Gens analysis button - only show for WGS
### Fixed
- loqusdb table no longer has empty row below each loqusid
- MatchMaker submission details page crashing because of change in date format returned by PatientMatcher
- Variant external links buttons style does not change color when visited
- Hide compounds with compounds follow filter for region or function would fail for variants in multiple genes
- Updated FontAwesome version to fix missing icons

## [4.73]
### Added
- Shortcut button for HPO panel MEI variants from case page
- Export managed variants from CLI
### Changed
- STRs visualization on case panel to emphasize abnormal repeat count and associated condition
- Removed cytoband column from STRs variant view on case report
- More long integers formatted with thin spaces, and copy to clipboard buttons added
### Fixed
- OMIM table is scrollable if higher than 700px on SV page
- Pinned variants validation badge is now red for false positives.
- Case display name defaulting to case ID when `family_name` or `display_name` are missing from case upload config file
- Expanded menu visible at screen sizes below 1000px now has background color
- The image in ClinVar howto-modal is now responsive
- Clicking on a case in case groups when case was already removed from group in another browser tab
- Page crashing when saving filters for mei variants
- Link visited color of images

## [4.72.4]
### Changed
- Automatic test mongod version increased to v7
### Fixed
- GnomAD now defaults to hg38 - change build 37 links accordingly

## [4.72.3]
### Fixed
- Somatic general case report small variant table can crash with unclassified variants

## [4.72.2]
### Changed
- A gunicorn maxrequests parameter for Docker server image - default to 1200
- STR export limit increased to 500, as for other variants
- Prevent long number wrapping and use thin spaces for separation, as per standards from SI, NIST, IUPAC, BIPM.
- Speed up case retrieval and lower memory use by projecting case queries
- Make relatedness check fails stand out a little more to new users
- Speed up case retrieval and lower memory use by projecting case queries
- Speed up variant pages by projecting only the necessary keys in disease collection query
### Fixed
- Huge memory use caused by cases and variants pages pulling complete disease documents from DB
- Do not include genes fetched from HPO terms when loading diseases
- Consider the renamed fields `Approved Symbol` -> `Approved Gene Symbol` and `Gene Symbols` -> `Gene/Locus And Other Related Symbols` when parsing OMIM terms from genemap2.txt file

## [4.72.1]
### Fixed
- Jinja filter that renders long integers
- Case cache when looking for causatives in other cases causing the server to hang

## [4.72]
### Added
- A GitHub action that checks for broken internal links in docs pages
- Link validation settings in mkdocs.yml file
- Load and display full RNA alignments on alignment viewer
- Genome build check when loading a case
- Extend event index to previous causative variants and always load them
### Fixed
- Documentation nav links for a few documents
- Slightly extended the BioNano Genomics Access integration docs
- Loading of SVs when VCF is missing the INFO.END field but has INFO.SVLEN field
- Escape protein sequence name (if available) in case general report to render special characters correctly
- CaseS HPO term searches for multiple terms works independent of order
- CaseS search regexp should not allow backslash
- CaseS cohort tags can contain whitespace and still match
- Remove diagnoses from cases even if OMIM term is not found in the database
- Parsing of disease-associated genes
- Removed an annoying warning while updating database's disease terms
- Displaying custom case images loaded with scout version <= 4.71
- Use pydantic version >=2 in requirements.txt file
### Changed
- Column width adjustment on caseS page
- Use Python 3.11 in tests
- Update some github actions
- Upgraded Pydantic to version 2
- Case validation fails on loading when associated files (alignments, VCFs and reports) are not present on disk
- Case validation fails on loading when custom images have format different then ["gif", "svg", "png", "jpg", "jpeg"]
- Custom images keys `case` and `str` in case config yaml file are renamed to `case_images` and `str_variants_images`
- Simplify and speed up case general report code
- Speed up case retrieval in case_matching_causatives
- Upgrade pymongo to version 4
- When updating disease terms, check that all terms are consistent with a DiseaseTerm model before dropping the old collection
- Better separation between modules loading HPO terms and diseases
- Deleted unused scout.build.phenotype module
- Stricter validation of mandatory genome build key when loading a case. Allowed values are ['37','38',37,38]
- Improved readability of variants length and coordinates on variantS pages

## [4.71]
### Added
- Added Balsamic keys for SweGen and loqusdb local archive frequecies, SNV and SV
- New filter option for Cancer variantS: local archive RD loqusdb
- Show annotated observations on SV variantS view, also for cancer somatic SVs
- Revel filter for variantS
- Show case default panel on caseS page
- CADD filter for Cancer Somatic SNV variantS - show score
- SpliceAI-lookup link (BROAD, shows SpliceAI and Pangolin) from variant page
- BioNano Access server API - check projects, samples and fetch FSHD reports
### Fixed
- Name of reference genome build for RNA for compatibility with IGV locus search change
- Howto to run the Docker image on Mac computers in `admin-guide/containers/container-deploy.md`
- Link to Weasyprint installation howto in README file
- Avoid filling up disk by creating a reduced VCF file for every variant that is visualized
- Remove legacy incorrectly formatted CODEOWNERS file
- Restrain variant_type requests to variantS views to "clinical" or "research"
- Visualization of cancer variants where cancer case has no affected individual
- ProteinPaint gene link (small StJude API change)
- Causative MEI variant link on causatives page
- Bionano access api settings commented out by default in Scout demo config file.
- Do not show FSHD button on freshly loaded cases without bionano_access individuals
- Truncate long variants' HGVS on causative/Clinically significant and pinned variants case panels
### Changed
- Remove function call that tracks users' browser version
- Include three more splice variant SO terms in clinical filter severe SO terms
- Drop old HPO term collection only after parsing and validation of new terms completes
- Move score to own column on Cancer Somatic SNV variantS page
- Refactored a few complex case operations, breaking out sub functionalities

## [4.70]
### Added
- Download a list of Gene Variants (max 500) resulting from SNVs and Indels search
- Variant PubMed link to search for gene symbol and any aliases
### Changed
- Clearer gnomAD values in Variants page
### Fixed
- CaseS page uniform column widths
- Include ClinVar variants into a scrollable div element on Case page
- `canonical_transcript` variable not initialized in get_hgvs function (server.blueprints.institutes.controllers.py)
- Catch and display any error while importing Phenopacket info
- Modified Docker files to use python:3.8-slim-bullseye to prevent gunicorn workers booting error

## [4.69]
### Added
- ClinVar submission howto available also on Case page
- Somatic score and filtering for somatic SV callers, if available
- Show caller as a tooltip on variantS list
### Fixed
- Crash when attempting to export phenotype from a case that had never had phenotypes
- Aesthetic fix to Causative and Pinned Variants on Case page
- Structural inconsistency for ClinVar Blueprint templates
- Updated igv.js to 2.15.8 to fix track default color bug
- Fixed release versions for actions.
- Freeze tornado below 6.3.0 for compatibility with livereload 2.6.3
- Force update variants count on case re-upload
- IGV locus search not working - add genome reference id
- Pin links to MEI variants should end up on MEI not SV variant view
- Load also matching MEI variants on forced region load
- Allow excluding MEI from case variant deletion
- Fixed the name of the assigned user when the internal user ID is different from the user email address
- Gene variantS should display gene function, region and full hgvs
### Changed
- FontAwesome integrity check fail (updated resource)
- Removed ClinVar API validation buttons in favour of direct API submission
- Improved layout of Institute settings page
- ClinVar API key and allowed submitters are set in the Institute settings page


## [4.68]
### Added
- Rare Disease Mobile Element Insertion variants view
### Changed
- Updated igv.js to 2.15.6
### Fixed
- Docker stage build pycairo.
- Restore SNV and SV rank models versions on Causatives and Verified pages
- Saving `REVEL_RANKSCORE` value in a field named `revel` in variants database documents

## [4.67]
### Added
- Prepare to filter local SV frequency
### Changed
- Speed up instituteS page loading by refactoring cases/institutes query
- Clinical Filter for SVs includes `splice_polypyrimidine_tract_variant` as a severe consequence
- Clinical Filter for SVs includes local variant frequency freeze ("old") for filtering, starting at 30 counts
- Speed up caseS page loading by adding status to index and refactoring totals count
- HPO file parsing is updated to reflect that HPO have changed a few downloadable file formats with their 230405 release.
### Fixed
- Page crashing when a user tries to edit a comment that was removed
- Warning instead of crashed page when attempting to retrieve a non-existent Phenopacket
- Fixed StJude ProteinPaint gene link (URL change)
- Freeze of werkzeug library to version<2.3 to avoid problems resulting from the consequential upgrade of the Flask lib
- Huge list of genes in case report for megabases-long structural variants.
- Fix displaying institutes without associated cases on institutes page
- Fix default panel selection on SVs in cancer case report

## [4.66]
### Changed
- Moved Phenomodels code under a dedicated blueprint
- Updated the instructions to load custom case report under admin guide
- Keep variants filter window collapsed except when user expands it to filter
### Added
- A summary table of pinned variants on the cancer case general report
- New openable matching causatives and managed variants lists for default gene panels only for convenience
### Fixed
- Gens structural variant page link individual id typo

## [4.65.2]
### Fixed
- Generating general case report with str variants containing comments

## [4.65.1]
### Fixed
- Visibility of `Gene(s)` badges on SV VariantS page
- Hide dismiss bar on SV page not working well
- Delivery report PDF download
- Saving Pipeline version file when loading a case
- Backport compatible import of importlib metadata for old python versions (<3.8)

## [4.65]
### Added
- Option to mark a ClinVar submission as submitted
- Docs on how to create/update the PanelApp green genes as a system admin
- `individual_id`-parameter to both Gens links
- Download a gene panel in TXT format from gene panel page
- Panel gene comments on variant page: genes in panels can have comments that describe the gene in a panel context
### Changed
- Always show each case category on caseS page, even if 0 cases in total or after current query
- Improved sorting of ClinVar submissions
- Pre-populate SV type select in ClinVar submission form, when possible
- Show comment badges in related comments tables on general report
- Updated version of several GitHub actions
- Migrate from deprecated `pkg_resources` lib to `importlib_resources`
- Dismiss bar on variantS pages is thinner.
- Dismiss bar on variantS pages can be toggled open or closed for the duration of a login session.
### Fixed
- Fixed Sanger order / Cancel order modal close buttons
- Visibility of SV type in ClinVar submission form
- Fixed a couple of creations where now was called twice, so updated_at and created_at could differ
- Deprecated Ubuntu version 18.04 in one GitHub action
- Panels that have been removed (hidden) should not be visible in views where overlapping gene panels for genes are shown
- Gene panel test pointing to the right function

## [4.64]
### Added
- Create/Update a gene panel containing all PanelApp green genes (`scout update panelapp-green -i <cust_id>`)
- Links for ACMG pathogenicity impact modification on the ACMG classification page
### Changed
- Open local observation matching cases in new windows
### Fixed
- Matching manual ranked variants are now shown also on the somatic variant page
- VarSome links to hg19/GRCh37
- Managed variants filter settings lost when navigating to additional pages
- Collect the right variant category after submitting filter form from research variantS page
- Beacon links are templated and support variants in genome build 38

## [4.63]
### Added
- Display data sharing info for ClinVar, Matchmaker Exchange and Beacon in a dedicated column on Cases page
- Test for `commands.download.omim.print_omim`
- Display dismissed variants comments on general case report
- Modify ACMG pathogenicity impact (most commonly PVS1, PS3) based on strength of evidence with lab director's professional judgement
- REViewer button on STR variant page
- Alamut institution parameter in institute settings for Alamut Visual Plus software
- Added Manual Ranks Risk Factor, Likely Risk Factor and Uncertain Risk Factor
- Display matching manual ranks from previous cases the user has access to on VariantS and Variant pages
- Link to gnomAD gene SVs v2.1 for SV variants with gnomAD frequency
- Support for nf-core/rnafusion reports
### Changed
- Display chrY for sex unknown
- Deprecate legacy scout_load() method API call.
- Message shown when variant tag is updated for a variant
- When all ACMG classifications are deleted from a variant, the current variant classification status is also reset.
- Refactored the functions that collect causative variants
- Removed `scripts/generate_test_data.py`
### Fixed
- Default IGV tracks (genes, ClinVar, ClinVar CNVs) showing even if user unselects them all
- Freeze Flask-Babel below v3.0 due to issue with a locale decorator
- Thaw Flask-Babel and fix according to v3 standard. Thank you @TkTech!
- Show matching causatives on somatic structural variant page
- Visibility of gene names and functional annotations on Causatives/Verified pages
- Panel version can be manually set to floating point numbers, when modified
- Causatives page showing also non-causative variants matching causatives in other cases
- ClinVar form submission for variants with no selected transcript and HGVS
- Validating and submitting ClinVar objects not containing both Variant and Casedata info

## [4.62.1]
### Fixed
- Case page crashing when adding a case to a group without providing a valid case name

## [4.62]
### Added
- Validate ClinVar submission objects using the ClinVar API
- Wrote tests for case and variant API endpoints
- Create ClinVar submissions from Scout using the ClinVar API
- Export Phenopacket for affected individual
- Import Phenopacket from JSON file or Phenopacket API backend server
- Use the new case name option for GENS requests
- Pre-validate refseq:HGVS items using VariantValidator in ClinVar submission form
### Fixed
- Fallback for empty alignment index for REViewer service
- Source link out for MIP 11.1 reference STR annotation
- Avoid duplicate causatives and pinned variants
- ClinVar clinical significance displays only the ACMG terms when user selects ACMG 2015 as assertion criteria
- Spacing between icon and text on Beacon and MatchMaker links on case page sidebar
- Truncate IDs and HGVS representations in ClinVar pages if longer than 25 characters
- Update ClinVar submission ID form
- Handle connection timeout when sending requests requests to external web services
- Validate any ClinVar submission regardless of its status
- Empty Phenopackets import crashes
- Stop Spinner on Phenopacket JSON download
### Changed
- Updated ClinVar submission instructions

## [4.61.1]
### Fixed
- Added `UMLS` as an option of `Condition ID type` in ClinVar Variant downloaded files
- Missing value for `Condition ID type` in ClinVar Variant downloaded files
- Possibility to open, close or delete a ClinVar submission even if it doesn't have an associated name
- Save SV type, ref and alt n. copies to exported ClinVar files
- Inner and outer start and stop SV coordinates not exported in ClinVar files
- ClinVar submissions page crashing when SV files don't contain breakpoint exact coordinates
- Align OMIM diagnoses with delete diagnosis button on case page
- In ClinVar form, reset condition list and customize help when condition ID changes

## [4.61]
### Added
- Filter case list by cases with variants in ClinVar submission
- Filter case list by cases containing RNA-seq data - gene_fusion_reports and sample-level tracks (splice junctions and RNA coverage)
- Additional case category `Ignored`, to be used for cases that don't fall in the existing 'inactive', 'archived', 'solved', 'prioritized' categories
- Display number of cases shown / total number of cases available for each category on Cases page
- Moved buttons to modify case status from sidebar to main case page
- Link to Mutalyzer Normalizer tool on variant's transcripts overview to retrieve official HVGS descriptions
- Option to manually load RNA MULTIQC report using the command `scout load report -t multiqc_rna`
- Load RNA MULTIQC automatically for a case if config file contains the `multiqc_rna` key/value
- Instructions in admin-guide on how to load case reports via the command line
- Possibility to filter RD variants by a specific genotype call
- Distinct colors for different inheritance models on RD Variant page
- Gene panels PDF export with case variants hits by variant type
- A couple of additional README badges for GitHub stats
- Upload and display of pipeline reference info and executable version yaml files as custom reports
- Testing CLI on hasta in PR template
### Changed
- Instructions on how to call dibs on scout-stage server in pull request template
- Deprecated CLI commands `scout load <delivery_report, gene_fusion_report, coverage_qc_report, cnv_report>` to replace them with command `scout load report -t <report type>`
- Refactored code to display and download custom case reports
- Do not export `Assertion method` and `Assertion method citation` to ClinVar submission files according to changes to ClinVar's submission spreadsheet templates.
- Simplified code to create and download ClinVar CSV files
- Colorize inheritance models badges by category on VariantS page
- `Safe variants matching` badge more visible on case page
### Fixed
- Non-admin users saving institute settings would clear loqusdb instance selection
- Layout of variant position, cytoband and type in SV variant summary
- Broken `Build Status - GitHub badge` on GitHub README page
- Visibility of text on grey badges in gene panels PDF exports
- Labels for dashboard search controls
- Dark mode visibility for ClinVar submission
- Whitespaces on outdated panel in extent report

## [4.60]
### Added
- Mitochondrial deletion signatures (mitosign) can be uploaded and shown with mtDNA report
- A `Type of analysis` column on Causatives and Validated variants pages
- List of "safe" gene panels available for matching causatives and managed variants in institute settings, to avoid secondary findings
- `svdb_origin` as a synonym for `FOUND_IN` to complement `set` for variants found by all callers
### Changed
- Hide removed gene panels by default in panels page
- Removed option for filtering cancer SVs by Tumor and Normal alt AF
- Hide links to coverage report from case dynamic HPO panel if cancer analysis
- Remove rerun emails and redirect users to the analysis order portal instead
- Updated clinical SVs igv.js track (dbVar) and added example of external track from `https://trackhubregistry.org/`
- Rewrote the ClinVar export module to simplify and add one variant at the time
- ClinVar submissions with phenotype conditions from: [OMIM, MedGen, Orphanet, MeSH, HP, MONDO]
### Fixed
- If trying to load a badly formatted .tsv file an error message is displayed.
- Avoid showing case as rerun when first attempt at case upload failed
- Dynamic autocomplete search not working on phenomodels page
- Callers added to variant when loading case
- Now possible to update managed variant from file without deleting it first
- Missing preselected chromosome when editing a managed variant
- Preselected variant type and subtype when editing a managed variant
- Typo in dbVar ClinVar track, hg19


## [4.59]
### Added
- Button to go directly to HPO SV filter variantS page from case
- `Scout-REViewer-Service` integration - show `REViewer` picture if available
- Link to HPO panel coverage overview on Case page
- Specify a confidence threshold (green|amber|red) when loading PanelApp panels
- Functional annotations in variants lists exports (all variants)
- Cancer/Normal VAFs and COSMIC ids in in variants lists exports (cancer variants)
### Changed
- Better visualization of regional annotation for long lists of genes in large SVs in Variants tables
- Order of cells in variants tables
- More evident links to gene coverage from Variant page
- Gene panels sorted by display name in the entire Case page
- Round CADD and GnomAD values in variants export files
### Fixed
- HPO filter button on SV variantS page
- Spacing between region|function cells in SVs lists
- Labels on gene panel Chanjo report
- Fixed ambiguous duplicated response headers when requesting a BAM file from /static
- Visited color link on gene coverage button (Variant page)

## [4.58.1]
### Fixed
- Case search with search strings that contain characters that can be escaped

## [4.58]
### Added
- Documentation on how to create/update PanelApp panels
- Add filter by local observations (archive) to structural variants filters
- Add more splicing consequences to SO term definitions
- Search for a specific gene in all gene panels
- Institute settings option to force show all variants on VariantS page for all cases of an institute
- Filter cases by validation pending status
- Link to The Clinical Knowledgebase (CKB) (https://ckb.jax.org/) in cancer variant's page
### Fixed
- Added a not-authorized `auto-login` fixture according to changes in Flask-Login 0.6.2
- Renamed `cache_timeout` param name of flask.send_file function to `max_age` (Flask 2.2 compliant)
- Replaced deprecated `app.config["JSON_SORT_KEYS"]` with app.json.sort_keys in app settings
- Bug in gene variants page (All SNVs and INDELs) when variant gene doesn't have a hgnc id that is found in the database
- Broken export of causatives table
- Query for genes in build 38 on `Search SNVs and INDELs` page
- Prevent typing special characters `^<>?!=\/` in case search form
- Search matching causatives also among research variants in other cases
- Links to variants in Verified variants page
- Broken filter institute cases by pinned gene
- Better visualization of long lists of genes in large SVs on Causative and Verified Variants page
- Reintroduced missing button to export Causative variants
- Better linking and display of matching causatives and managed variants
- Reduced code complexity in `scout/parse/variant/variant.py`
- Reduced complexity of code in `scout/build/variant/variant.py`

### Changed
- State that loqusdb observation is in current case if observations count is one and no cases are shown
- Better pagination and number of variants returned by queries in `Search SNVs and INDELs` page
- Refactored and simplified code used for collecting gene variants for `Search SNVs and INDELs` page
- Fix sidebar panel icons in Case view
- Fix panel spacing in Case view
- Removed unused database `sanger_ordered` and `case_id,category,rank_score` indexes (variant collection)
- Verified variants displayed in a dedicated page reachable from institute sidebar
- Unified stats in dashboard page
- Improved gene info for large SVs and cancer SVs
- Remove the unused `variant.str_variant` endpoint from variant views
- Easier editing of HPO gene panel on case page
- Assign phenotype panel less cramped on Case page
- Causatives and Verified variants pages to use the same template macro
- Allow hyphens in panel names
- Reduce resolution of example images
- Remove some animations in web gui which where rendered slow


## [4.57.4]
### Fixed
- Parsing of variant.FORMAT "DR" key in parse variant file

## [4.57.3]
### Fixed
- Export of STR verified variants
- Do not download as verified variants first verified and then reset to not validated
- Avoid duplicated lines in downloaded verified variants reflecting changes in variant validation status

## [4.57.2]
### Fixed
- Export of verified variants when variant gene has no transcripts
- HTTP 500 when visiting a the details page for a cancer variant that had been ranked with genmod

## [4.57.1]
### Fixed
- Updating/replacing a gene panel from file with a corrupted or malformed file

## [4.57]
### Added
- Display last 50 or 500 events for a user in a timeline
- Show dismiss count from other cases on matching variantS
- Save Beacon-related events in events collection
- Institute settings allow saving multiple loqusdb instances for one institute
- Display stats from multiple instances of loqusdb on variant page
- Display date and frequency of obs derived from count of local archive observations from MIP11 (requires fix in MIP)
### Changed
- Prior ACMG classifications view is no longer limited by pathogenicity
### Fixed
- Visibility of Sanger ordered badge on case page, light mode
- Some of the DataTables tables (Phenotypes and Diagnoses pages) got a bit dark in dark mode
- Remove all redundancies when displaying timeline events (some events are saved both as case-related and variant-related)
- Missing link in saved MatchMaker-related events
- Genes with mixed case gene symbols missing in PanelApp panels
- Alignment of elements on the Beacon submission modal window
- Locus info links from STR variantS page open in new browser tabs

## [4.56]
### Added
- Test for PanelApp panels loading
- `panel-umi` tag option when loading cancer analyses
### Changed
- Black text to make comments more visible in dark mode
- Loading PanelApp panels replaces pre-existing panels with same version
- Removed sidebar from Causatives page - navigation is available on the top bar for now
- Create ClinVar submissions from pinned variants list in case page
- Select which pinned variants will be included in ClinVar submission documents
### Fixed
- Remove a:visited css style from all buttons
- Update of HPO terms via command line
- Background color of `MIXED` and `PANEL-UMI` sequencing types on cases page
- Fixed regex error when searching for cases with query ending with `\ `
- Gene symbols on Causatives page lighter in dark mode
- SpliceAI tooltip of multigene variants

## [4.55]
### Changed
- Represent different tumor samples as vials in cases page
- Option to force-update the OMIM panel
### Fixed
- Low tumor purity badge alignment in cancer samples table on cancer case view
- VariantS comment popovers reactivate on hover
- Updating database genes in build 37
- ACMG classification summary hidden by sticky navbar
- Logo backgrounds fixed to white on welcome page
- Visited links turn purple again
- Style of link buttons and dropdown menus
- Update KUH and GMS logos
- Link color for Managed variants

## [4.54]
### Added
- Dark mode, using browser/OS media preference
- Allow marking case as solved without defining causative variants
- Admin users can create missing beacon datasets from the institute's settings page
- GenCC links on gene and variant pages
- Deprecation warnings when launching the app using a .yaml config file or loading cases using .ped files
### Changed
- Improved HTML syntax in case report template
- Modified message displayed when variant rank stats could not be calculated
- Expanded instructions on how to test on CG development server (cg-vm1)
- Added more somatic variant callers (Balsamic v9 SNV, develop SV)
### Fixed
- Remove load demo case command from docker-compose.yml
- Text elements being split across pages in PDF reports
- Made login password field of type `password` in LDAP login form
- Gene panels HTML select in institute's settings page
- Bootstrap upgraded to version 5
- Fix some Sourcery and SonarCloud suggestions
- Escape special characters in case search on institute and dashboard pages
- Broken case PDF reports when no Madeline pedigree image can be created
- Removed text-white links style that were invisible in new pages style
- Variants pagination after pressing "Filter variants" or "Clinical filter"
- Layout of buttons Matchmaker submission panel (case page)
- Removing cases from Matchmaker (simplified code and fixed functionality)
- Reintroduce check for missing alignment files purged from server

## [4.53]
### Added
### Changed
- Point Alamut API key docs link to new API version
- Parse dbSNP id from ID only if it says "rs", else use VEP CSQ fields
- Removed MarkupSafe from the dependencies
### Fixed
- Reintroduced loading of SVs for demo case 643595
- Successful parse of FOUND_IN should avoid GATK caller default
- All vulnerabilities flagged by SonarCloud

## [4.52]
### Added
- Demo cancer case gets loaded together with demo RD case in demo instance
- Parse REVEL_score alongside REVEL_rankscore from csq field and display it on SNV variant page
- Rank score results now show the ranking range
- cDNA and protein changes displayed on institute causatives pages
- Optional SESSION_TIMEOUT_MINUTES configuration in app config files
- Script to convert old OMIM case format (list of integers) to new format (list of dictionaries)
- Additional check for user logged in status before serving alignment files
- Download .cgh files from cancer samples table on cancer case page
- Number of documents and date of last update on genes page
### Changed
- Verify user before redirecting to IGV alignments and sashimi plots
- Build case IGV tracks starting from case and variant objects instead of passing all params in a form
- Unfreeze Werkzeug lib since Flask_login v.0.6 with bugfix has been released
- Sort gene panels by name (panelS and variant page)
- Removed unused `server.blueprints.alignviewers.unindexed_remote_static` endpoint
- User sessions to check files served by `server.blueprints.alignviewers.remote_static` endpoint
- Moved Beacon-related functions to a dedicated app extension
- Audit Filter now also loads filter displaying the variants for it
### Fixed
- Handle `attachment_filename` parameter renamed to `download_name` when Flask 2.2 will be released
- Removed cursor timeout param in cases find adapter function to avoid many code warnings
- Removed stream argument deprecation warning in tests
- Handle `no intervals found` warning in load_region test
- Beacon remove variants
- Protect remote_cors function in alignviewers view from Server-Side Request Forgery (SSRF)
- Check creation date of last document in gene collection to display when genes collection was updated last

## [4.51]
### Added
- Config file containing codecov settings for pull requests
- Add an IGV.js direct link button from case page
- Security policy file
- Hide/shade compound variants based on rank score on variantS from filter
- Chromograph legend documentation direct link
### Changed
- Updated deprecated Codecov GitHub action to v.2
- Simplified code of scout/adapter/mongo/variant
- Update IGV.js to v2.11.2
- Show summary number of variant gene panels on general report if more than 3
### Fixed
- Marrvel link for variants in genome build 38 (using liftover to build 37)
- Remove flags from codecov config file
- Fixed filter bug with high negative SPIDEX scores
- Renamed IARC TP53 button to to `TP53 Database`, modified also link since IARC has been moved to the US NCI: `https://tp53.isb-cgc.org/`
- Parsing new format of OMIM case info when exporting patients to Matchmaker
- Remove flask-debugtoolbar lib dependency that is using deprecated code and causes app to crash after new release of Jinja2 (3.1)
- Variant page crashing for cases with old OMIM terms structure (a list of integers instead of dictionary)
- Variant page crashing when creating MARRVEL link for cases with no genome build
- SpliceAI documentation link
- Fix deprecated `safe_str_cmp` import from `werkzeug.security` by freezing Werkzeug lib to v2.0 until Flask_login v.0.6 with bugfix is released
- List gene names densely in general report for SVs that contain more than 3 genes
- Show transcript ids on refseq genes on hg19 in IGV.js, using refgene source
- Display correct number of genes in general report for SVs that contain more than 32 genes
- Broken Google login after new major release of `lepture/authlib`
- Fix frequency and callers display on case general report

## [4.50.1]
### Fixed
- Show matching causative STR_repid for legacy str variants (pre Stranger hgnc_id)

## [4.50]
### Added
- Individual-specific OMIM terms
- OMIM disease descriptions in ClinVar submission form
- Add a toggle for melter rerun monitoring of cases
- Add a config option to show the rerun monitoring toggle
- Add a cli option to export cases with rerun monitoring enabled
- Add a link to STRipy for STR variants; shallow for ARX and HOXA13
- Hide by default variants only present in unaffected individuals in variants filters
- OMIM terms in general case report
- Individual-level info on OMIM and HPO terms in general case report
- PanelApp gene link among the external links on variant page
- Dashboard case filters fields help
- Filter cases by OMIM terms in cases and dashboard pages
### Fixed
- A malformed panel id request would crash with exception: now gives user warning flash with redirect
- Link to HPO resource file hosted on `http://purl.obolibrary.org`
- Gene search form when gene exists only in build 38
- Fixed odd redirect error and poor error message on missing column for gene panel csv upload
- Typo in parse variant transcripts function
- Modified keys name used to parse local observations (archived) frequencies to reflect change in MIP keys naming
- Better error handling for partly broken/timed out chanjo reports
- Broken javascript code when case Chromograph data is malformed
- Broader space for case synopsis in general report
- Show partial causatives on causatives and matching causatives panels
- Partial causative assignment in cases with no OMIM or HPO terms
- Partial causative OMIM select options in variant page
### Changed
- Slightly smaller and improved layout of content in case PDF report
- Relabel more cancer variant pages somatic for navigation
- Unify caseS nav links
- Removed unused `add_compounds` param from variant controllers function
- Changed default hg19 genome for IGV.js to legacy hg19_1kg_decoy to fix a few problematic loci
- Reduce code complexity (parse/ensembl.py)
- Silence certain fields in ClinVar export if prioritised ones exist (chrom-start-end if hgvs exist)
- Made phenotype non-mandatory when marking a variant as partial causative
- Only one phenotype condition type (OMIM or HPO) per variant is used in ClinVar submissions
- ClinVar submission variant condition prefers OMIM over HPO if available
- Use lighter version of gene objects in Omim MongoDB adapter, panels controllers, panels views and institute controllers
- Gene-variants table size is now adaptive
- Remove unused file upload on gene-variants page

## [4.49]
### Fixed
- Pydantic model types for genome_build, madeline_info, peddy_ped_check and peddy_sex_check, rank_model_version and sv_rank_model_version
- Replace `MatchMaker` with `Matchmaker` in all places visible by a user
- Save diagnosis labels along with OMIM terms in Matchmaker Exchange submission objects
- `libegl-mesa0_21.0.3-0ubuntu0.3~20.04.5_amd64.deb` lib not found by GitHub actions Docker build
- Remove unused `chromograph_image_files` and `chromograph_prefixes` keys saved when creating or updating an RD case
- Search managed variants by description and with ignore case
### Changed
- Introduced page margins on exported PDF reports
- Smaller gene fonts in downloaded HPO genes PDF reports
- Reintroduced gene coverage data in the PDF-exported general report of rare-disease cases
- Check for existence of case report files before creating sidebar links
- Better description of HPO and OMIM terms for patients submitted to Matchmaker Exchange
- Remove null non-mandatory key/values when updating a case
- Freeze WTForms<3 due to several form input rendering changes

## [4.48.1]
### Fixed
- General case PDF report for recent cases with no pedigree

## [4.48]
### Added
- Option to cancel a request for research variants in case page
### Changed
- Update igv.js to v2.10.5
- Updated example of a case delivery report
- Unfreeze cyvcf2
- Builder images used in Scout Dockerfiles
- Crash report email subject gives host name
- Export general case report to PDF using PDFKit instead of WeasyPrint
- Do not include coverage report in PDF case report since they might have different orientation
- Export cancer cases's "Coverage and QC report" to PDF using PDFKit instead of Weasyprint
- Updated cancer "Coverage and QC report" example
- Keep portrait orientation in PDF delivery report
- Export delivery report to PDF using PDFKit instead of Weasyprint
- PDF export of clinical and research HPO panels using PDFKit instead of Weasyprint
- Export gene panel report to PDF using PDFKit
- Removed WeasyPrint lib dependency

### Fixed
- Reintroduced missing links to Swegen and Beacon and dbSNP in RD variant page, summary section
- Demo delivery report orientation to fit new columns
- Missing delivery report in demo case
- Cast MNVs to SNV for test
- Export verified variants from all institutes when user is admin
- Cancer coverage and QC report not found for demo cancer case
- Pull request template instructions on how to deploy to test server
- PDF Delivery report not showing Swedac logo
- Fix code typos
- Disable codefactor raised by ESLint for javascript functions located on another file
- Loading spinner stuck after downloading a PDF gene panel report
- IGV browser crashing when file system with alignment files is not mounted

## [4.47]
### Added
- Added CADD, GnomAD and genotype calls to variantS export
### Changed
- Pull request template, to illustrate how to deploy pull request branches on cg-vm1 stage server
### Fixed
- Compiled Docker image contains a patched version (v4.9) of chanjo-report

## [4.46.1]
### Fixed
- Downloading of files generated within the app container (MT-report, verified variants, pedigrees, ..)

## [4.46]
### Added
- Created a Dockefile to be used to serve the dockerized app in production
- Modified the code to collect database params specified as env vars
- Created a GitHub action that pushes the Dockerfile-server image to Docker Hub (scout-server-stage) every time a PR is opened
- Created a GitHub action that pushes the Dockerfile-server image to Docker Hub (scout-server) every time a new release is created
- Reassign MatchMaker Exchange submission to another user when a Scout user is deleted
- Expose public API JSON gene panels endpoint, primarily to enable automated rerun checking for updates
- Add utils for dictionary type
- Filter institute cases using multiple HPO terms
- Vulture GitHub action to identify and remove unused variables and imports
### Changed
- Updated the python config file documentation in admin guide
- Case configuration parsing now uses Pydantic for improved typechecking and config handling
- Removed test matrices to speed up automatic testing of PRs
- Switch from Coveralls to Codecov to handle CI test coverage
- Speed-up CI tests by caching installation of libs and splitting tests into randomized groups using pytest-test-groups
- Improved LDAP login documentation
- Use lib flask-ldapconn instead of flask_ldap3_login> to handle ldap authentication
- Updated Managed variant documentation in user guide
- Fix and simplify creating and editing of gene panels
- Simplified gene variants search code
- Increased the height of the genes track in the IGV viewer
### Fixed
- Validate uploaded managed variant file lines, warning the user.
- Exporting validated variants with missing "genes" database key
- No results returned when searching for gene variants using a phenotype term
- Variants filtering by gene symbols file
- Make gene HGNC symbols field mandatory in gene variants page and run search only on form submit
- Make sure collaborator gene variants are still visible, even if HPO filter is used

## [4.45]
### Added
### Changed
- Start Scout also when loqusdbapi is not reachable
- Clearer definition of manual standard and custom inheritance models in gene panels
- Allow searching multiple chromosomes in filters
### Fixed
- Gene panel crashing on edit action

## [4.44]
### Added
### Changed
- Display Gene track beneath each sample track when displaying splice junctions in igv browser
- Check outdated gene symbols and update with aliases for both RD and cancer variantS
### Fixed
- Added query input check and fixed the Genes API endpoint to return a json formatted error when request is malformed
- Typo in ACMG BP6 tooltip

## [4.43.1]
### Added
- Added database index for OMIM disease term genes
### Changed
### Fixed
- Do not drop HPO terms collection when updating HPO terms via the command line
- Do not drop disease (OMIM) terms collection when updating diseases via the command line

## [4.43]
### Added
- Specify which collection(s) update/build indexes for
### Fixed
- Do not drop genes and transcripts collections when updating genes via the command line

## [4.42.1]
### Added
### Changed
### Fixed
- Freeze PyMongo lib to version<4.0 to keep supporting previous MongoDB versions
- Speed up gene panels creation and update by collecting only light gene info from database
- Avoid case page crash on Phenomizer queries timeout

## [4.42]
### Added
- Choose custom pinned variants to submit to MatchMaker Exchange
- Submit structural variant as genes to the MatchMaker Exchange
- Added function for maintainers and admins to remove gene panels
- Admins can restore deleted gene panels
- A development docker-compose file illustrating the scout/chanjo-report integration
- Show AD on variants view for cancer SV (tumor and normal)
- Cancer SV variants filter AD, AF (tumor and normal)
- Hiding the variants score column also from cancer SVs, as for the SNVs
### Changed
- Enforce same case _id and display_name when updating a case
- Enforce same individual ids, display names and affected status when updating a case
- Improved documentation for connecting to loqusdb instances (including loqusdbapi)
- Display and download HPO gene panels' gene symbols in italics
- A faster-built and lighter Docker image
- Reduce complexity of `panels` endpoint moving some code to the panels controllers
- Update requirements to use flask-ldap3-login>=0.9.17 instead of freezing WTForm
### Fixed
- Use of deprecated TextField after the upgrade of WTF to v3.0
- Freeze to WTForms to version < 3
- Remove the extra files (bed files and madeline.svg) introduced by mistake
- Cli command loading demo data in docker-compose when case custom images exist and is None
- Increased MongoDB connection serverSelectionTimeoutMS parameter to 30K (default value according to MongoDB documentation)
- Better differentiate old obs counts 0 vs N/A
- Broken cancer variants page when default gene panel was deleted
- Typo in tx_overview function in variant controllers file
- Fixed loqusdbapi SV search URL
- SV variants filtering using Decipher criterion
- Removing old gene panels that don't contain the `maintainer` key.

## [4.41.1]
### Fixed
- General reports crash for variant annotations with same variant on other cases

## [4.41]
### Added
- Extended the instructions for running the Scout Docker image (web app and cli).
- Enabled inclusion of custom images to STR variant view
### Fixed
- General case report sorting comments for variants with None genetic models
- Do not crash but redirect to variants page with error when a variant is not found for a case
- UCSC links coordinates for SV variants with start chromosome different than end chromosome
- Human readable variants name in case page for variants having start chromosome different from end chromosome
- Avoid always loading all transcripts when checking gene symbol: introduce gene captions
- Slow queries for evaluated variants on e.g. case page - use events instead
### Changed
- Rearrange variant page again, moving severity predictions down.
- More reactive layout width steps on variant page

## [4.40.1]
### Added
### Fixed
- Variants dismissed with inconsistent inheritance pattern can again be shown in general case report
- General report page for variants with genes=None
- General report crashing when variants have no panels
- Added other missing keys to case and variant dictionaries passed to general report
### Changed

## [4.40]
### Added
- A .cff citation file
- Phenotype search API endpoint
- Added pagination to phenotype API
- Extend case search to include internal MongoDB id
- Support for connecting to a MongoDB replica set (.py config files)
- Support for connecting to a MongoDB replica set (.yaml config files)
### Fixed
- Command to load the OMIM gene panel (`scout load panel --omim`)
- Unify style of pinned and causative variants' badges on case page
- Removed automatic spaces after punctuation in comments
- Remove the hardcoded number of total individuals from the variant's old observations panel
- Send delete requests to a connected Beacon using the DELETE method
- Layout of the SNV and SV variant page - move frequency up
### Changed
- Stop updating database indexes after loading exons via command line
- Display validation status badge also for not Sanger-sequenced variants
- Moved Frequencies, Severity and Local observations panels up in RD variants page
- Enabled Flask CORS to communicate CORS status to js apps
- Moved the code preparing the transcripts overview to the backend
- Refactored and filtered json data used in general case report
- Changed the database used in docker-compose file to use the official MongoDB v4.4 image
- Modified the Python (3.6, 3.8) and MongoDB (3.2, 4.4, 5.0) versions used in testing matrices (GitHub actions)
- Capitalize case search terms on institute and dashboard pages


## [4.39]
### Added
- COSMIC IDs collected from CSQ field named `COSMIC`
### Fixed
- Link to other causative variants on variant page
- Allow multiple COSMIC links for a cancer variant
- Fix floating text in severity box #2808
- Fixed MitoMap and HmtVar links for hg38 cases
- Do not open new browser tabs when downloading files
- Selectable IGV tracks on variant page
- Missing splice junctions button on variant page
- Refactor variantS representative gene selection, and use it also for cancer variant summary
### Changed
- Improve Javascript performance for displaying Chromograph images
- Make ClinVar classification more evident in cancer variant page

## [4.38]
### Added
- Option to hide Alamut button in the app config file
### Fixed
- Library deprecation warning fixed (insert is deprecated. Use insert_one or insert_many instead)
- Update genes command will not trigger an update of database indices any more
- Missing resources in temporary downloading directory when updating genes using the command line
- Restore previous variant ACMG classification in a scrollable div
- Loading spinner not stopping after downloading PDF case reports and variant list export
- Add extra Alamut links higher up on variant pages
- Improve UX for phenotypes in case page
- Filter and export of STR variants
- Update look of variants page navigation buttons
### Changed

## [4.37]
### Added
- Highlight and show version number for RefSeq MANE transcripts.
- Added integration to a rerunner service for toggling reanalysis with updated pedigree information
- SpliceAI display and parsing from VEP CSQ
- Display matching tiered variants for cancer variants
- Display a loading icon (spinner) until the page loads completely
- Display filter badges in cancer variants list
- Update genes from pre-downloaded file resources
- On login, OS, browser version and screen size are saved anonymously to understand how users are using Scout
- API returning institutes data for a given user: `/api/v1/institutes`
- API returning case data for a given institute: `/api/v1/institutes/<institute_id>/cases`
- Added GMS and Lund university hospital logos to login page
- Made display of Swedac logo configurable
- Support for displaying custom images in case view
- Individual-specific HPO terms
- Optional alamut_key in institute settings for Alamut Plus software
- Case report API endpoint
- Tooltip in case explaining that genes with genome build different than case genome build will not be added to dynamic HPO panel.
- Add DeepVariant as a caller
### Fixed
- Updated IGV to v2.8.5 to solve missing gene labels on some zoom levels
- Demo cancer case config file to load somatic SNVs and SVs only.
- Expand list of refseq trancripts in ClinVar submission form
- Renamed `All SNVs and INDELs` institute sidebar element to `Search SNVs and INDELs` and fixed its style.
- Add missing parameters to case load-config documentation
- Allow creating/editing gene panels and dynamic gene panels with genes present in genome build 38
- Bugfix broken Pytests
- Bulk dismissing variants error due to key conversion from string to integer
- Fix typo in index documentation
- Fixed crash in institute settings page if "collaborators" key is not set in database
- Don't stop Scout execution if LoqusDB call fails and print stacktrace to log
- Bug when case contains custom images with value `None`
- Bug introduced when fixing another bug in Scout-LoqusDB interaction
- Loading of OMIM diagnoses in Scout demo instance
- Remove the docker-compose with chanjo integration because it doesn't work yet.
- Fixed standard docker-compose with scout demo data and database
- Clinical variant assessments not present for pinned and causative variants on case page.
- MatchMaker matching one node at the time only
- Remove link from previously tiered variants badge in cancer variants page
- Typo in gene cell on cancer variants page
- Managed variants filter form
### Changed
- Better naming for variants buttons on cancer track (somatic, germline). Also show cancer research button if available.
- Load case with missing panels in config files, but show warning.
- Changing the (Female, Male) symbols to (F/M) letters in individuals_table and case-sma.
- Print stacktrace if case load command fails
- Added sort icon and a pointer to the cursor to all tables with sortable fields
- Moved variant, gene and panel info from the basic pane to summary panel for all variants.
- Renamed `Basics` panel to `Classify` on variant page.
- Revamped `Basics` panel to a panel dedicated to classify variants
- Revamped the summary panel to be more compact.
- Added dedicated template for cancer variants
- Removed Gene models, Gene annotations and Conservation panels for cancer variants
- Reorganized the orders of panels for variant and cancer variant views
- Added dedicated variant quality panel and removed relevant panes
- A more compact case page
- Removed OMIM genes panel
- Make genes panel, pinned variants panel, causative variants panel and ClinVar panel scrollable on case page
- Update to Scilifelab's 2020 logo
- Update Gens URL to support Gens v2.0 format
- Refactor tests for parsing case configurations
- Updated links to HPO downloadable resources
- Managed variants filtering defaults to all variant categories
- Changing the (Kind) drop-down according to (Category) drop-down in Managed variant add variant
- Moved Gens button to individuals table
- Check resource files availability before starting updating OMIM diagnoses
- Fix typo in `SHOW_OBSERVED_VARIANT_ARCHIVE` config param

## [4.36]
### Added
- Parse and save splice junction tracks from case config file
- Tooltip in observations panel, explaining that case variants with no link might be old variants, not uploaded after a case rerun
### Fixed
- Warning on overwriting variants with same position was no longer shown
- Increase the height of the dropdowns to 425px
- More indices for the case table as it grows, specifically for causatives queries
- Splice junction tracks not centered over variant genes
- Total number of research variants count
- Update variants stats in case documents every time new variants are loaded
- Bug in flashing warning messages when filtering variants
### Changed
- Clearer warning messages for genes and gene/gene-panels searches in variants filters

## [4.35]
### Added
- A new index for hgnc_symbol in the hgnc_gene collection
- A Pedigree panel in STR page
- Display Tier I and II variants in case view causatives card for cancer cases
### Fixed
- Send partial file data to igv.js when visualizing sashimi plots with splice junction tracks
- Research variants filtering by gene
- Do not attempt to populate annotations for not loaded pinned/causatives
- Add max-height to all dropdowns in filters
### Changed
- Switch off non-clinical gene warnings when filtering research variants
- Don't display OMIM disease card in case view for cancer cases
- Refactored Individuals and Causative card in case view for cancer cases
- Update and style STR case report

## [4.34]
### Added
- Saved filter lock and unlock
- Filters can optionally be marked audited, logging the filter name, user and date on the case events and general report.
- Added `ClinVar hits` and `Cosmic hits` in cancer SNVs filters
- Added `ClinVar hits` to variants filter (rare disease track)
- Load cancer demo case in docker-compose files (default and demo file)
- Inclusive-language check using [woke](https://github.com/get-woke/woke) github action
- Add link to HmtVar for mitochondrial variants (if VCF is annotated with HmtNote)
- Grey background for dismissed compounds in variants list and variant page
- Pin badge for pinned compounds in variants list and variant page
- Support LoqusDB REST API queries
- Add a docker-compose-matchmaker under scout/containers/development to test matchmaker locally
- Script to investigate consequences of symbol search bug
- Added GATK to list of SV and cancer SV callers
### Fixed
- Make MitoMap link work for hg38 again
- Export Variants feature crashing when one of the variants has no primary transcripts
- Redirect to last visited variantS page when dismissing variants from variants list
- Improved matching of SVs Loqus occurrences in other cases
- Remove padding from the list inside (Matching causatives from other cases) panel
- Pass None to get_app function in CLI base since passing script_info to app factory functions was deprecated in Flask 2.0
- Fixed failing tests due to Flask update to version 2.0
- Speed up user events view
- Causative view sort out of memory error
- Use hgnc_id for gene filter query
- Typo in case controllers displaying an error every time a patient is matched against external MatchMaker nodes
- Do not crash while attempting an update for variant documents that are too big (> 16 MB)
- Old STR causatives (and other variants) may not have HGNC symbols - fix sort lambda
- Check if gene_obj has primary_transcript before trying to access it
- Warn if a gene manually searched is in a clinical panel with an outdated name when filtering variants
- ChrPos split js not needed on STR page yet
### Changed
- Remove parsing of case `genome_version`, since it's not used anywhere downstream
- Introduce deprecation warning for Loqus configs that are not dictionaries
- SV clinical filter no longer filters out sub 100 nt variants
- Count cases in LoqusDB by variant type
- Commit pulse repo badge temporarily set to weekly
- Sort ClinVar submissions objects by ascending "Last evaluated" date
- Refactored the MatchMaker integration as an extension
- Replaced some sensitive words as suggested by woke linter
- Documentation for load-configuration rewritten.
- Add styles to MatchMaker matches table
- More detailed info on the data shared in MatchMaker submission form

## [4.33.1]
### Fixed
- Include markdown for release autodeploy docs
- Use standard inheritance model in ClinVar (https://ftp.ncbi.nlm.nih.gov/pub/GTR/standard_terms/Mode_of_inheritance.txt)
- Fix issue crash with variants that have been unflagged causative not being available in other causatives
### Added
### Changed

## [4.33]
### Fixed
- Command line crashing when updating an individual not found in database
- Dashboard page crashing when filters return no data
- Cancer variants filter by chromosome
- /api/v1/genes now searches for genes in all genome builds by default
- Upgraded igv.js to version 2.8.1 (Fixed Unparsable bed record error)
### Added
- Autodeploy docs on release
- Documentation for updating case individuals tracks
- Filter cases and dashboard stats by analysis track
### Changed
- Changed from deprecated db update method
- Pre-selected fields to run queries with in dashboard page
- Do not filter by any institute when first accessing the dashboard
- Removed OMIM panel in case view for cancer cases
- Display Tier I and II variants in case view causatives panel for cancer cases
- Refactored Individuals and Causative panels in case view for cancer cases

## [4.32.1]
### Fixed
- iSort lint check only
### Changed
- Institute cases page crashing when a case has track:Null
### Added

## [4.32]
### Added
- Load and show MITOMAP associated diseases from VCF (INFO field: MitomapAssociatedDiseases, via HmtNote)
- Show variant allele frequencies for mitochondrial variants (GRCh38 cases)
- Extend "public" json API with diseases (OMIM) and phenotypes (HPO)
- HPO gene list download now has option for clinical and non-clinical genes
- Display gene splice junctions data in sashimi plots
- Update case individuals with splice junctions tracks
- Simple Docker compose for development with local build
- Make Phenomodels subpanels collapsible
- User side documentation of cytogenomics features (Gens, Chromograph, vcf2cytosure, rhocall)
- iSort GitHub Action
- Support LoqusDB REST API queries
### Fixed
- Show other causative once, even if several events point to it
- Filtering variants by mitochondrial chromosome for cases with genome build=38
- HPO gene search button triggers any warnings for clinical / non-existing genes also on first search
- Fixed a bug in variants pages caused by MT variants without alt_frequency
- Tests for CADD score parsing function
- Fixed the look of IGV settings on SNV variant page
- Cases analyzed once shown as `rerun`
- Missing case track on case re-upload
- Fixed severity rank for SO term "regulatory region ablation"
### Changed
- Refactor according to CodeFactor - mostly reuse of duplicated code
- Phenomodels language adjustment
- Open variants in a new window (from variants page)
- Open overlapping and compound variants in a new window (from variant page)
- gnomAD link points to gnomAD v.3 (build GRCh38) for mitochondrial variants.
- Display only number of affected genes for dismissed SVs in general report
- Chromosome build check when populating the variants filter chromosome selection
- Display mitochondrial and rare diseases coverage report in cases with missing 'rare' track

## [4.31.1]
### Added
### Changed
- Remove mitochondrial and coverage report from cancer cases sidebar
### Fixed
- ClinVar page when dbSNP id is None

## [4.31]
### Added
- gnomAD annotation field in admin guide
- Export also dynamic panel genes not associated to an HPO term when downloading the HPO panel
- Primary HGNC transcript info in variant export files
- Show variant quality (QUAL field from vcf) in the variant summary
- Load/update PDF gene fusion reports (clinical and research) generated with Arriba
- Support new MANE annotations from VEP (both MANE Select and MANE Plus Clinical)
- Display on case activity the event of a user resetting all dismissed variants
- Support gnomAD population frequencies for mitochondrial variants
- Anchor links in Casedata ClinVar panels to redirect after renaming individuals
### Fixed
- Replace old docs link www.clinicalgenomics.se/scout with new https://clinical-genomics.github.io/scout
- Page formatting issues whenever case and variant comments contain extremely long strings with no spaces
- Chromograph images can be one column and have scrollbar. Removed legacy code.
- Column labels for ClinVar case submission
- Page crashing looking for LoqusDB observation when variant doesn't exist
- Missing inheritance models and custom inheritance models on newly created gene panels
- Accept only numbers in managed variants filter as position and end coordinates
- SNP id format and links in Variant page, ClinVar submission form and general report
- Case groups tooltip triggered only when mouse is on the panel header
### Changed
- A more compact case groups panel
- Added landscape orientation CSS style to cancer coverage and QC demo report
- Improve user documentation to create and save new gene panels
- Removed option to use space as separator when uploading gene panels
- Separating the columns of standard and custom inheritance models in gene panels
- Improved ClinVar instructions for users using non-English Excel

## [4.30.2]
### Added
### Fixed
- Use VEP RefSeq ID if RefSeq list is empty in RefSeq transcripts overview
- Bug creating variant links for variants with no end_chrom
### Changed

## [4.30.1]
### Added
### Fixed
- Cryptography dependency fixed to use version < 3.4
### Changed

## [4.30]
### Added
- Introduced a `reset dismiss variant` verb
- Button to reset all dismissed variants for a case
- Add black border to Chromograph ideograms
- Show ClinVar annotations on variantS page
- Added integration with GENS, copy number visualization tool
- Added a VUS label to the manual classification variant tags
- Add additional information to SNV verification emails
- Tooltips documenting manual annotations from default panels
- Case groups now show bam files from all cases on align view
### Fixed
- Center initial igv view on variant start with SNV/indels
- Don't set initial igv view to negative coordinates
- Display of GQ for SV and STR
- Parsing of AD and related info for STRs
- LoqusDB field in institute settings accepts only existing Loqus instances
- Fix DECIPHER link to work after DECIPHER migrated to GRCh38
- Removed visibility window param from igv.js genes track
- Updated HPO download URL
- Patch HPO download test correctly
- Reference size on STR hover not needed (also wrong)
- Introduced genome build check (allowed values: 37, 38, "37", "38") on case load
- Improve case searching by assignee full name
- Populating the LoqusDB select in institute settings
### Changed
- Cancer variants table header (pop freq etc)
- Only admin users can modify LoqusDB instance in Institute settings
- Style of case synopsis, variants and case comments
- Switched to igv.js 2.7.5
- Do not choke if case is missing research variants when research requested
- Count cases in LoqusDB by variant type
- Introduce deprecation warning for Loqus configs that are not dictionaries
- Improve create new gene panel form validation
- Make XM- transcripts less visible if they don't overlap with transcript refseq_id in variant page
- Color of gene panels and comments panels on cases and variant pages
- Do not choke if case is missing research variants when reserch requested

## [4.29.1]
### Added
### Fixed
- Always load STR variants regardless of RankScore threshold (hotfix)
### Changed

## [4.29]
### Added
- Added a page about migrating potentially breaking changes to the documentation
- markdown_include in development requirements file
- STR variants filter
- Display source, Z-score, inheritance pattern for STR annotations from Stranger (>0.6.1) if available
- Coverage and quality report to cancer view
### Fixed
- ACMG classification page crashing when trying to visualize a classification that was removed
- Pretty print HGVS on gene variants (URL-decode VEP)
- Broken or missing link in the documentation
- Multiple gene names in ClinVar submission form
- Inheritance model select field in ClinVar submission
- IGV.js >2.7.0 has an issue with the gene track zoom levels - temp freeze at 2.7.0
- Revert CORS-anywhere and introduce a local http proxy for cloud tracks
### Changed

## [4.28]
### Added
- Chromograph integration for displaying PNGs in case-page
- Add VAF to cancer case general report, and remove some of its unused fields
- Variants filter compatible with genome browser location strings
- Support for custom public igv tracks stored on the cloud
- Add tests to increase testing coverage
- Update case variants count after deleting variants
- Update IGV.js to latest (v2.7.4)
- Bypass igv.js CORS check using `https://github.com/Rob--W/cors-anywhere`
- Documentation on default and custom IGV.js tracks (admin docs)
- Lock phenomodels so they're editable by admins only
- Small case group assessment sharing
- Tutorial and files for deploying app on containers (Kubernetes pods)
- Canonical transcript and protein change of canonical transcript in exported variants excel sheet
- Support for Font Awesome version 6
- Submit to Beacon from case page sidebar
- Hide dismissed variants in variants pages and variants export function
- Systemd service files and instruction to deploy Scout using podman
### Fixed
- Bugfix: unused `chromgraph_prefix |tojson` removed
- Freeze coloredlogs temporarily
- Marrvel link
- Don't show TP53 link for silent or synonymous changes
- OMIM gene field accepts any custom number as OMIM gene
- Fix Pytest single quote vs double quote string
- Bug in gene variants search by similar cases and no similar case is found
- Delete unused file `userpanel.py`
- Primary transcripts in variant overview and general report
- Google OAuth2 login setup in README file
- Redirect to 'missing file'-icon if configured Chromograph file is missing
- Javascript error in case page
- Fix compound matching during variant loading for hg38
- Cancer variants view containing variants dismissed with cancer-specific reasons
- Zoom to SV variant length was missing IGV contig select
- Tooltips on case page when case has no default gene panels
### Changed
- Save case variants count in case document and not in sessions
- Style of gene panels multiselect on case page
- Collapse/expand main HPO checkboxes in phenomodel preview
- Replaced GQ (Genotype quality) with VAF (Variant allele frequency) in cancer variants GT table
- Allow loading of cancer cases with no tumor_purity field
- Truncate cDNA and protein changes in case report if longer than 20 characters


## [4.27]
### Added
- Exclude one or more variant categories when running variants delete command
### Fixed
### Changed

## [4.26.1]
### Added
### Fixed
- Links with 1-letter aa codes crash on frameshift etc
### Changed

## [4.26]
### Added
- Extend the delete variants command to print analysis date, track, institute, status and research status
- Delete variants by type of analysis (wgs|wes|panel)
- Links to cBioPortal, MutanTP53, IARC TP53, OncoKB, MyCancerGenome, CIViC
### Fixed
- Deleted variants count
### Changed
- Print output of variants delete command as a tab separated table

## [4.25]
### Added
- Command line function to remove variants from one or all cases
### Fixed
- Parse SMN None calls to None rather than False

## [4.24.1]
### Fixed
- Install requirements.txt via setup file

## [4.24]
### Added
- Institute-level phenotype models with sub-panels containing HPO and OMIM terms
- Runnable Docker demo
- Docker image build and push github action
- Makefile with shortcuts to docker commands
- Parse and save synopsis, phenotype and cohort terms from config files upon case upload
### Fixed
- Update dismissed variant status when variant dismissed key is missing
- Breakpoint two IGV button now shows correct chromosome when different from bp1
- Missing font lib in Docker image causing the PDF report download page to crash
- Sentieon Manta calls lack Somaticscore - load anyway
- ClinVar submissions crashing due to pinned variants that are not loaded
- Point ExAC pLI score to new gnomad server address
- Bug uploading cases missing phenotype terms in config file
- STRs loaded but not shown on browser page
- Bug when using adapter.variant.get_causatives with case_id without causatives
- Problem with fetching "solved" from scout export cases cli
- Better serialising of datetime and bson.ObjectId
- Added `volumes` folder to .gitignore
### Changed
- Make matching causative and managed variants foldable on case page
- Remove calls to PyMongo functions marked as deprecated in backend and frontend(as of version 3.7).
- Improved `scout update individual` command
- Export dynamic phenotypes with ordered gene lists as PDF


## [4.23]
### Added
- Save custom IGV track settings
- Show a flash message with clear info about non-valid genes when gene panel creation fails
- CNV report link in cancer case side navigation
- Return to comment section after editing, deleting or submitting a comment
- Managed variants
- MT vs 14 chromosome mean coverage stats if Scout is connected to Chanjo
### Fixed
- missing `vcf_cancer_sv` and `vcf_cancer_sv_research` to manual.
- Split ClinVar multiple clnsig values (slash-separated) and strip them of underscore for annotations without accession number
- Timeout of `All SNVs and INDELs` page when no valid gene is provided in the search
- Round CADD (MIPv9)
- Missing default panel value
- Invisible other causatives lines when other causatives lack gene symbols
### Changed
- Do not freeze mkdocs-material to version 4.6.1
- Remove pre-commit dependency

## [4.22]
### Added
- Editable cases comments
- Editable variants comments
### Fixed
- Empty variant activity panel
- STRs variants popover
- Split new ClinVar multiple significance terms for a variant
- Edit the selected comment, not the latest
### Changed
- Updated RELEASE docs.
- Pinned variants card style on the case page
- Merged `scout export exons` and `scout view exons` commands


## [4.21.2]
### Added
### Fixed
- Do not pre-filter research variants by (case-default) gene panels
- Show OMIM disease tooltip reliably
### Changed

## [4.21.1]
### Added
### Fixed
- Small change to Pop Freq column in variants ang gene panels to avoid strange text shrinking on small screens
- Direct use of HPO list for Clinical HPO SNV (and cancer SNV) filtering
- PDF coverage report redirecting to login page
### Changed
- Remove the option to dismiss single variants from all variants pages
- Bulk dismiss SNVs, SVs and cancer SNVs from variants pages

## [4.21]
### Added
- Support to configure LoqusDB per institute
- Highlight causative variants in the variants list
- Add tests. Mostly regarding building internal datatypes.
- Remove leading and trailing whitespaces from panel_name and display_name when panel is created
- Mark MANE transcript in list of transcripts in "Transcript overview" on variant page
- Show default panel name in case sidebar
- Previous buttons for variants pagination
- Adds a gh action that checks that the changelog is updated
- Adds a gh action that deploys new releases automatically to pypi
- Warn users if case default panels are outdated
- Define institute-specific gene panels for filtering in institute settings
- Use institute-specific gene panels in variants filtering
- Show somatic VAF for pinned and causative variants on case page

### Fixed
- Report pages redirect to login instead of crashing when session expires
- Variants filter loading in cancer variants page
- User, Causative and Cases tables not scaling to full page
- Improved docs for an initial production setup
- Compatibility with latest version of Black
- Fixed tests for Click>7
- Clinical filter required an extra click to Filter to return variants
- Restore pagination and shrink badges in the variants page tables
- Removing a user from the command line now inactivates the case only if user is last assignee and case is active
- Bugfix, LoqusDB per institute feature crashed when institute id was empty string
- Bugfix, LoqusDB calls where missing case count
- filter removal and upload for filters deleted from another page/other user
- Visualize outdated gene panels info in a popover instead of a tooltip in case page side panel

### Changed
- Highlight color on normal STRs in the variants table from green to blue
- Display breakpoints coordinates in verification emails only for structural variants


## [4.20]
### Added
- Display number of filtered variants vs number of total variants in variants page
- Search case by HPO terms
- Dismiss variant column in the variants tables
- Black and pre-commit packages to dev requirements

### Fixed
- Bug occurring when rerun is requested twice
- Peddy info fields in the demo config file
- Added load config safety check for multiple alignment files for one individual
- Formatting of cancer variants table
- Missing Score in SV variants table

### Changed
- Updated the documentation on how to create a new software release
- Genome build-aware cytobands coordinates
- Styling update of the Matchmaker card
- Select search type in case search form


## [4.19]

### Added
- Show internal ID for case
- Add internal ID for downloaded CGH files
- Export dynamic HPO gene list from case page
- Remove users as case assignees when their account is deleted
- Keep variants filters panel expanded when filters have been used

### Fixed
- Handle the ProxyFix ModuleNotFoundError when Werkzeug installed version is >1.0
- General report formatting issues whenever case and variant comments contain extremely long strings with no spaces

### Changed
- Created an institute wrapper page that contains list of cases, causatives, SNVs & Indels, user list, shared data and institute settings
- Display case name instead of case ID on clinVar submissions
- Changed icon of sample update in clinVar submissions


## [4.18]

### Added
- Filter cancer variants on cytoband coordinates
- Show dismiss reasons in a badge with hover for clinical variants
- Show an ellipsis if 10 cases or more to display with loqusdb matches
- A new blog post for version 4.17
- Tooltip to better describe Tumor and Normal columns in cancer variants
- Filter cancer SNVs and SVs by chromosome coordinates
- Default export of `Assertion method citation` to clinVar variants submission file
- Button to export up to 500 cancer variants, filtered or not
- Rename samples of a clinVar submission file

### Fixed
- Apply default gene panel on return to cancer variantS from variant view
- Revert to certificate checking when asking for Chanjo reports
- `scout download everything` command failing while downloading HPO terms

### Changed
- Turn tumor and normal allelic fraction to decimal numbers in tumor variants page
- Moved clinVar submissions code to the institutes blueprints
- Changed name of clinVar export files to FILENAME.Variant.csv and FILENAME.CaseData.csv
- Switched Google login libraries from Flask-OAuthlib to Authlib


## [4.17.1]

### Fixed
- Load cytobands for cases with chromosome build not "37" or "38"


## [4.17]

### Added
- COSMIC badge shown in cancer variants
- Default gene-panel in non-cancer structural view in url
- Filter SNVs and SVs by cytoband coordinates
- Filter cancer SNV variants by alt allele frequency in tumor
- Correct genome build in UCSC link from structural variant page



### Fixed
- Bug in clinVar form when variant has no gene
- Bug when sharing cases with the same institute twice
- Page crashing when removing causative variant tag
- Do not default to GATK caller when no caller info is provided for cancer SNVs


## [4.16.1]

### Fixed
- Fix the fix for handling of delivery reports for rerun cases

## [4.16]

### Added
- Adds possibility to add "lims_id" to cases. Currently only stored in database, not shown anywhere
- Adds verification comment box to SVs (previously only available for small variants)
- Scrollable pedigree panel

### Fixed
- Error caused by changes in WTForm (new release 2.3.x)
- Bug in OMIM case page form, causing the page to crash when a string was provided instead of a numerical OMIM id
- Fix Alamut link to work properly on hg38
- Better handling of delivery reports for rerun cases
- Small CodeFactor style issues: matchmaker results counting, a couple of incomplete tests and safer external xml
- Fix an issue with Phenomizer introduced by CodeFactor style changes

### Changed
- Updated the version of igv.js to 2.5.4

## [4.15.1]

### Added
- Display gene names in ClinVar submissions page
- Links to Varsome in variant transcripts table

### Fixed
- Small fixes to ClinVar submission form
- Gene panel page crash when old panel has no maintainers

## [4.15]

### Added
- Clinvar CNVs IGV track
- Gene panels can have maintainers
- Keep variant actions (dismissed, manual rank, mosaic, acmg, comments) upon variant re-upload
- Keep variant actions also on full case re-upload

### Fixed
- Fix the link to Ensembl for SV variants when genome build 38.
- Arrange information in columns on variant page
- Fix so that new cosmic identifier (COSV) is also acceptable #1304
- Fixed COSMIC tag in INFO (outside of CSQ) to be parses as well with `&` splitter.
- COSMIC stub URL changed to https://cancer.sanger.ac.uk/cosmic/search?q= instead.
- Updated to a version of IGV where bigBed tracks are visualized correctly
- Clinvar submission files are named according to the content (variant_data and case_data)
- Always show causatives from other cases in case overview
- Correct disease associations for gene symbol aliases that exist as separate genes
- Re-add "custom annotations" for SV variants
- The override ClinVar P/LP add-in in the Clinical Filter failed for new CSQ strings

### Changed
- Runs all CI checks in github actions

## [4.14.1]

### Fixed
- Error when variant found in loqusdb is not loaded for other case

## [4.14]

### Added
- Use github actions to run tests
- Adds CLI command to update individual alignments path
- Update HPO terms using downloaded definitions files
- Option to use alternative flask config when running `scout serve`
- Requirement to use loqusdb >= 2.5 if integrated

### Fixed
- Do not display Pedigree panel in cancer view
- Do not rely on internet connection and services available when running CI tests
- Variant loading assumes GATK if no caller set given and GATK filter status is seen in FILTER
- Pass genome build param all the way in order to get the right gene mappings for cases with build 38
- Parse correctly variants with zero frequency values
- Continue even if there are problems to create a region vcf
- STR and cancer variant navigation back to variants pages could fail

### Changed
- Improved code that sends requests to the external APIs
- Updates ranges for user ranks to fit todays usage
- Run coveralls on github actions instead of travis
- Run pip checks on github actions instead of coveralls
- For hg38 cases, change gnomAD link to point to version 3.0 (which is hg38 based)
- Show pinned or causative STR variants a bit more human readable

## [4.13.1]

### Added
### Fixed
- Typo that caused not all clinvar conflicting interpretations to be loaded no matter what
- Parse and retrieve clinvar annotations from VEP-annotated (VEP 97+) CSQ VCF field
- Variant clinvar significance shown as `not provided` whenever is `Uncertain significance`
- Phenomizer query crashing when case has no HPO terms assigned
- Fixed a bug affecting `All SNVs and INDELs` page when variants don't have canonical transcript
- Add gene name or id in cancer variant view

### Changed
- Cancer Variant view changed "Variant:Transcript:Exon:HGVS" to "Gene:Transcript:Exon:HGVS"

## [4.13]

### Added
- ClinVar SNVs track in IGV
- Add SMA view with SMN Copy Number data
- Easier to assign OMIM diagnoses from case page
- OMIM terms and specific OMIM term page

### Fixed
- Bug when adding a new gene to a panel
- Restored missing recent delivery reports
- Fixed style and links to other reports in case side panel
- Deleting cases using display_name and institute not deleting its variants
- Fixed bug that caused coordinates filter to override other filters
- Fixed a problem with finding some INS in loqusdb
- Layout on SV page when local observations without cases are present
- Make scout compatible with the new HPO definition files from `http://compbio.charite.de/jenkins/`
- General report visualization error when SNVs display names are very long


### Changed


## [4.12.4]

### Fixed
- Layout on SV page when local observations without cases are present

## [4.12.3]

### Fixed
- Case report when causative or pinned SVs have non null allele frequencies

## [4.12.2]

### Fixed
- SV variant links now take you to the SV variant page again
- Cancer variant view has cleaner table data entries for "N/A" data
- Pinned variant case level display hotfix for cancer and str - more on this later
- Cancer variants show correct alt/ref reads mirroring alt frequency now
- Always load all clinical STR variants even if a region load is attempted - index may be missing
- Same case repetition in variant local observations

## [4.12.1]

### Fixed
- Bug in variant.gene when gene has no HGVS description


## [4.12]

### Added
- Accepts `alignment_path` in load config to pass bam/cram files
- Display all phenotypes on variant page
- Display hgvs coordinates on pinned and causatives
- Clear panel pending changes
- Adds option to setup the database with static files
- Adds cli command to download the resources from CLI that scout needs
- Adds test files for merged somatic SV and CNV; as well as merged SNV, and INDEL part of #1279
- Allows for upload of OMIM-AUTO gene panel from static files without api-key

### Fixed
- Cancer case HPO panel variants link
- Fix so that some drop downs have correct size
- First IGV button in str variants page
- Cancer case activates on SNV variants
- Cases activate when STR variants are viewed
- Always calculate code coverage
- Pinned/Classification/comments in all types of variants pages
- Null values for panel's custom_inheritance_models
- Discrepancy between the manual disease transcripts and those in database in gene-edit page
- ACMG classification not showing for some causatives
- Fix bug which caused IGV.js to use hg19 reference files for hg38 data
- Bug when multiple bam files sources with non-null values are available


### Changed
- Renamed `requests` file to `scout_requests`
- Cancer variant view shows two, instead of four, decimals for allele and normal


## [4.11.1]

### Fixed
- Institute settings page
- Link institute settings to sharing institutes choices

## [4.11.0]

### Added
- Display locus name on STR variant page
- Alternative key `GNOMADAF_popmax` for Gnomad popmax allele frequency
- Automatic suggestions on how to improve the code on Pull Requests
- Parse GERP, phastCons and phyloP annotations from vep annotated CSQ fields
- Avoid flickering comment popovers in variant list
- Parse REVEL score from vep annotated CSQ fields
- Allow users to modify general institute settings
- Optionally format code automatically on commit
- Adds command to backup vital parts `scout export database`
- Parsing and displaying cancer SV variants from Manta annotated VCF files
- Dismiss cancer snv variants with cancer-specific options
- Add IGV.js UPD, RHO and TIDDIT coverage wig tracks.


### Fixed
- Slightly darker page background
- Fixed an issued with parsed conservation values from CSQ
- Clinvar submissions accessible to all users of an institute
- Header toolbar when on Clinvar page now shows institute name correctly
- Case should not always inactivate upon update
- Show dismissed snv cancer variants as grey on the cancer variants page
- Improved style of mappability link and local observations on variant page
- Convert all the GET requests to the igv view to POST request
- Error when updating gene panels using a file containing BOM chars
- Add/replace gene radio button not working in gene panels


## [4.10.1]

### Fixed
- Fixed issue with opening research variants
- Problem with coveralls not called by Travis CI
- Handle Biomart service down in tests


## [4.10.0]

### Added
- Rank score model in causatives page
- Exportable HPO terms from phenotypes page
- AMP guideline tiers for cancer variants
- Adds scroll for the transcript tab
- Added CLI option to query cases on time since case event was added
- Shadow clinical assessments also on research variants display
- Support for CRAM alignment files
- Improved str variants view : sorting by locus, grouped by allele.
- Delivery report PDF export
- New mosaicism tag option
- Add or modify individuals' age or tissue type from case page
- Display GC and allele depth in causatives table.
- Included primary reference transcript in general report
- Included partial causative variants in general report
- Remove dependency of loqusdb by utilising the CLI

### Fixed
- Fixed update OMIM command bug due to change in the header of the genemap2 file
- Removed Mosaic Tag from Cancer variants
- Fixes issue with unaligned table headers that comes with hidden Datatables
- Layout in general report PDF export
- Fixed issue on the case statistics view. The validation bars didn't show up when all institutes were selected. Now they do.
- Fixed missing path import by importing pathlib.Path
- Handle index inconsistencies in the update index functions
- Fixed layout problems


## [4.9.0]

### Added
- Improved MatchMaker pages, including visible patient contacts email address
- New badges for the github repo
- Links to [GENEMANIA](genemania.org)
- Sort gene panel list on case view.
- More automatic tests
- Allow loading of custom annotations in VCF using the SCOUT_CUSTOM info tag.

### Fixed
- Fix error when a gene is added to an empty dynamic gene panel
- Fix crash when attempting to add genes on incorrect format to dynamic gene panel
- Manual rank variant tags could be saved in a "Select a tag"-state, a problem in the variants view.
- Same case evaluations are no longer shown as gray previous evaluations on the variants page
- Stay on research pages, even if reset, next first buttons are pressed..
- Overlapping variants will now be visible on variant page again
- Fix missing classification comments and links in evaluations page
- All prioritized cases are shown on cases page


## [4.8.3]

### Added

### Fixed
- Bug when ordering sanger
- Improved scrolling over long list of genes/transcripts


## [4.8.2]

### Added

### Fixed
- Avoid opening extra tab for coverage report
- Fixed a problem when rank model version was saved as floats and not strings
- Fixed a problem with displaying dismiss variant reasons on the general report
- Disable load and delete filter buttons if there are no saved filters
- Fix problem with missing verifications
- Remove duplicate users and merge their data and activity


## [4.8.1]

### Added

### Fixed
- Prevent login fail for users with id defined by ObjectId and not email
- Prevent the app from crashing with `AttributeError: 'NoneType' object has no attribute 'message'`


## [4.8.0]

### Added
- Updated Scout to use Bootstrap 4.3
- New looks for Scout
- Improved dashboard using Chart.js
- Ask before inactivating a case where last assigned user leaves it
- Genes can be manually added to the dynamic gene list directly on the case page
- Dynamic gene panels can optionally be used with clinical filter, instead of default gene panel
- Dynamic gene panels get link out to chanjo-report for coverage report
- Load all clinvar variants with clinvar Pathogenic, Likely Pathogenic and Conflicting pathogenic
- Show transcripts with exon numbers for structural variants
- Case sort order can now be toggled between ascending and descending.
- Variants can be marked as partial causative if phenotype is available for case.
- Show a frequency tooltip hover for SV-variants.
- Added support for LDAP login system
- Search snv and structural variants by chromosomal coordinates
- Structural variants can be marked as partial causative if phenotype is available for case.
- Show normal and pathologic limits for STRs in the STR variants view.
- Institute level persistent variant filter settings that can be retrieved and used.
- export causative variants to Excel
- Add support for ROH, WIG and chromosome PNGs in case-view

### Fixed
- Fixed missing import for variants with comments
- Instructions on how to build docs
- Keep sanger order + verification when updating/reloading variants
- Fixed and moved broken filter actions (HPO gene panel and reset filter)
- Fixed string conversion to number
- UCSC links for structural variants are now separated per breakpoint (and whole variant where applicable)
- Reintroduced missing coverage report
- Fixed a bug preventing loading samples using the command line
- Better inheritance models customization for genes in gene panels
- STR variant page back to list button now does its one job.
- Allows to setup scout without a omim api key
- Fixed error causing "favicon not found" flash messages
- Removed flask --version from base cli
- Request rerun no longer changes case status. Active or archived cases inactivate on upload.
- Fixed missing tooltip on the cancer variants page
- Fixed weird Rank cell in variants page
- Next and first buttons order swap
- Added pagination (and POST capability) to cancer variants.
- Improves loading speed for variant page
- Problem with updating variant rank when no variants
- Improved Clinvar submission form
- General report crashing when dismissed variant has no valid dismiss code
- Also show collaborative case variants on the All variants view.
- Improved phenotype search using dataTables.js on phenotypes page
- Search and delete users with `email` instead of `_id`
- Fixed css styles so that multiselect options will all fit one column


## [4.7.3]

### Added
- RankScore can be used with VCFs for vcf_cancer files

### Fixed
- Fix issue with STR view next page button not doing its one job.

### Deleted
- Removed pileup as a bam viewing option. This is replaced by IGV


## [4.7.2]

### Added
- Show earlier ACMG classification in the variant list

### Fixed
- Fixed igv search not working due to igv.js dist 2.2.17
- Fixed searches for cases with a gene with variants pinned or marked causative.
- Load variant pages faster after fixing other causatives query
- Fixed mitochondrial report bug for variants without genes

## [4.7.1]

### Added

### Fixed
- Fixed bug on genes page


## [4.7.0]

### Added
- Export genes and gene panels in build GRCh38
- Search for cases with variants pinned or marked causative in a given gene.
- Search for cases phenotypically similar to a case also from WUI.
- Case variant searches can be limited to similar cases, matching HPO-terms,
  phenogroups and cohorts.
- De-archive reruns and flag them as 'inactive' if archived
- Sort cases by analysis_date, track or status
- Display cases in the following order: prioritized, active, inactive, archived, solved
- Assign case to user when user activates it or asks for rerun
- Case becomes inactive when it has no assignees
- Fetch refseq version from entrez and use it in clinvar form
- Load and export of exons for all genes, independent on refseq
- Documentation for loading/updating exons
- Showing SV variant annotations: SV cgh frequencies, gnomad-SV, local SV frequencies
- Showing transcripts mapping score in segmental duplications
- Handle requests to Ensembl Rest API
- Handle requests to Ensembl Rest Biomart
- STR variants view now displays GT and IGV link.
- Description field for gene panels
- Export exons in build 37 and 38 using the command line

### Fixed
- Fixes of and induced by build tests
- Fixed bug affecting variant observations in other cases
- Fixed a bug that showed wrong gene coverage in general panel PDF export
- MT report only shows variants occurring in the specific individual of the excel sheet
- Disable SSL certifcate verification in requests to chanjo
- Updates how intervaltree and pymongo is used to void deprecated functions
- Increased size of IGV sample tracks
- Optimized tests


## [4.6.1]

### Added

### Fixed
- Missing 'father' and 'mother' keys when parsing single individual cases


## [4.6.0]

### Added
- Description of Scout branching model in CONTRIBUTING doc
- Causatives in alphabetical order, display ACMG classification and filter by gene.
- Added 'external' to the list of analysis type options
- Adds functionality to display "Tissue type". Passed via load config.
- Update to IGV 2.

### Fixed
- Fixed alignment visualization and vcf2cytosure availability for demo case samples
- Fixed 3 bugs affecting SV pages visualization
- Reintroduced the --version cli option
- Fixed variants query by panel (hpo panel + gene panel).
- Downloaded MT report contains excel files with individuals' display name
- Refactored code in parsing of config files.


## [4.5.1]

### Added

### Fixed
- update requirement to use PyYaml version >= 5.1
- Safer code when loading config params in cli base


## [4.5.0]

### Added
- Search for similar cases from scout view CLI
- Scout cli is now invoked from the app object and works under the app context

### Fixed
- PyYaml dependency fixed to use version >= 5.1


## [4.4.1]

### Added
- Display SV rank model version when available

### Fixed
- Fixed upload of delivery report via API


## [4.4.0]

### Added
- Displaying more info on the Causatives page and hiding those not causative at the case level
- Add a comment text field to Sanger order request form, allowing a message to be included in the email
- MatchMaker Exchange integration
- List cases with empty synopsis, missing HPO terms and phenotype groups.
- Search for cases with open research list, or a given case status (active, inactive, archived)

### Fixed
- Variant query builder split into several functions
- Fixed delivery report load bug


## [4.3.3]

### Added
- Different individual table for cancer cases

### Fixed
- Dashboard collects validated variants from verification events instead of using 'sanger' field
- Cases shared with collaborators are visible again in cases page
- Force users to select a real institute to share cases with (actionbar select fix)


## [4.3.2]

### Added
- Dashboard data can be filtered using filters available in cases page
- Causatives for each institute are displayed on a dedicated page
- SNVs and and SVs are searchable across cases by gene and rank score
- A more complete report with validated variants is downloadable from dashboard

### Fixed
- Clinsig filter is fixed so clinsig numerical values are returned
- Split multi clinsig string values in different elements of clinsig array
- Regex to search in multi clinsig string values or multi revstat string values
- It works to upload vcf files with no variants now
- Combined Pileup and IGV alignments for SVs having variant start and stop on the same chromosome


## [4.3.1]

### Added
- Show calls from all callers even if call is not available
- Instructions to install cairo and pango libs from WeasyPrint page
- Display cases with number of variants from CLI
- Only display cases with number of variants above certain treshold. (Also CLI)
- Export of verified variants by CLI or from the dashboard
- Extend case level queries with default panels, cohorts and phenotype groups.
- Slice dashboard statistics display using case level queries
- Add a view where all variants for an institute can be searched across cases, filtering on gene and rank score. Allows searching research variants for cases that have research open.

### Fixed
- Fixed code to extract variant conservation (gerp, phyloP, phastCons)
- Visualization of PDF-exported gene panels
- Reintroduced the exon/intron number in variant verification email
- Sex and affected status is correctly displayed on general report
- Force number validation in SV filter by size
- Display ensembl transcripts when no refseq exists


## [4.3.0]

### Added
- Mosaicism tag on variants
- Show and filter on SweGen frequency for SVs
- Show annotations for STR variants
- Show all transcripts in verification email
- Added mitochondrial export
- Adds alternative to search for SVs shorter that the given length
- Look for 'bcftools' in the `set` field of VCFs
- Display digenic inheritance from OMIM
- Displays what refseq transcript that is primary in hgnc

### Fixed

- Archived panels displays the correct date (not retroactive change)
- Fixed problem with waiting times in gene panel exports
- Clinvar fiter not working with human readable clinsig values

## [4.2.2]

### Fixed
- Fixed gene panel create/modify from CSV file utf-8 decoding error
- Updating genes in gene panels now supports edit comments and entry version
- Gene panel export timeout error

## [4.2.1]

### Fixed
- Re-introduced gene name(s) in verification email subject
- Better PDF rendering for excluded variants in report
- Problem to access old case when `is_default` did not exist on a panel


## [4.2.0]

### Added
- New index on variant_id for events
- Display overlapping compounds on variants view

### Fixed
- Fixed broken clinical filter


## [4.1.4]

### Added
- Download of filtered SVs

### Fixed
- Fixed broken download of filtered variants
- Fixed visualization issue in gene panel PDF export
- Fixed bug when updating gene names in variant controller


## [4.1.3]

### Fixed
- Displays all primary transcripts


## [4.1.2]

### Added
- Option add/replace when updating a panel via CSV file
- More flexible versioning of the gene panels
- Printing coverage report on the bottom of the pdf case report
- Variant verification option for SVs
- Logs uri without pwd when connecting
- Disease-causing transcripts in case report
- Thicker lines in case report
- Supports HPO search for cases, both terms or if described in synopsis
- Adds sanger information to dashboard

### Fixed
- Use db name instead of **auth** as default for authentication
- Fixes so that reports can be generated even with many variants
- Fixed sanger validation popup to show individual variants queried by user and institute.
- Fixed problem with setting up scout
- Fixes problem when exac file is not available through broad ftp
- Fetch transcripts for correct build in `adapter.hgnc_gene`

## [4.1.1]
- Fix problem with institute authentication flash message in utils
- Fix problem with comments
- Fix problem with ensembl link


## [4.1.0]

### Added
- OMIM phenotypes to case report
- Command to download all panel app gene panels `scout load panel --panel-app`
- Links to genenames.org and omim on gene page
- Popup on gene at variants page with gene information
- reset sanger status to "Not validated" for pinned variants
- highlight cases with variants to be evaluated by Sanger on the cases page
- option to point to local reference files to the genome viewer pileup.js. Documented in `docs.admin-guide.server`
- option to export single variants in `scout export variants`
- option to load a multiqc report together with a case(add line in load config)
- added a view for searching HPO terms. It is accessed from the top left corner menu
- Updates the variants view for cancer variants. Adds a small cancer specific filter for known variants
- Adds hgvs information on cancer variants page
- Adds option to update phenotype groups from CLI

### Fixed
- Improved Clinvar to submit variants from different cases. Fixed HPO terms in casedata according to feedback
- Fixed broken link to case page from Sanger modal in cases view
- Now only cases with non empty lists of causative variants are returned in `adapter.case(has_causatives=True)`
- Can handle Tumor only samples
- Long lists of HGNC symbols are now possible. This was previously difficult with manual, uploaded or by HPO search when changing filter settings due to GET request limitations. Relevant pages now use POST requests. Adds the dynamic HPO panel as a selection on the gene panel dropdown.
- Variant filter defaults to default panels also on SV and Cancer variants pages.

## [4.0.0]

### WARNING ###

This is a major version update and will require that the backend of pre releases is updated.
Run commands:

```
$scout update genes
$scout update hpo
```

- Created a Clinvar submission tool, to speed up Clinvar submission of SNVs and SVs
- Added an analysis report page (html and PDF format) containing phenotype, gene panels and variants that are relevant to solve a case.

### Fixed
- Optimized evaluated variants to speed up creation of case report
- Moved igv and pileup viewer under a common folder
- Fixed MT alignment view pileup.js
- Fixed coordinates for SVs with start chromosome different from end chromosome
- Global comments shown across cases and institutes. Case-specific variant comments are shown only for that specific case.
- Links to clinvar submitted variants at the cases level
- Adapts clinvar parsing to new format
- Fixed problem in `scout update user` when the user object had no roles
- Makes pileup.js use online genome resources when viewing alignments. Now any instance of Scout can make use of this functionality.
- Fix ensembl link for structural variants
- Works even when cases does not have `'madeline_info'`
- Parses Polyphen in correct way again
- Fix problem with parsing gnomad from VEP

### Added
- Added a PDF export function for gene panels
- Added a "Filter and export" button to export custom-filtered SNVs to CSV file
- Dismiss SVs
- Added IGV alignments viewer
- Read delivery report path from case config or CLI command
- Filter for spidex scores
- All HPO terms are now added and fetched from the correct source (https://github.com/obophenotype/human-phenotype-ontology/blob/master/hp.obo)
- New command `scout update hpo`
- New command `scout update genes` will fetch all the latest information about genes and update them
- Load **all** variants found on chromosome **MT**
- Adds choice in cases overview do show as many cases as user like

### Removed
- pileup.min.js and pileup css are imported from a remote web location now
- All source files for HPO information, this is instead fetched directly from source
- All source files for gene information, this is instead fetched directly from source

## [3.0.0]
### Fixed
- hide pedigree panel unless it exists

## [1.5.1] - 2016-07-27
### Fixed
- look for both ".bam.bai" and ".bai" extensions

## [1.4.0] - 2016-03-22
### Added
- support for local frequency through loqusdb
- bunch of other stuff

## [1.3.0] - 2016-02-19
### Fixed
- Update query-phenomizer and add username/password

### Changed
- Update the way a case is checked for rerun-status

### Added
- Add new button to mark a case as "checked"
- Link to clinical variants _without_ 1000G annotation

## [1.2.2] - 2016-02-18
### Fixed
- avoid filtering out variants lacking ExAC and 1000G annotations

## [1.1.3] - 2015-10-01
### Fixed
- persist (clinical) filter when clicking load more
- fix #154 by robustly setting clinical filter func. terms

## [1.1.2] - 2015-09-07
### Fixed
- avoid replacing coverage report with none
- update SO terms, refactored

## [1.1.1] - 2015-08-20
### Fixed
- fetch case based on collaborator status (not owner)

## [1.1.0] - 2015-05-29
### Added
- link(s) to SNPedia based on RS-numbers
- new Jinja filter to "humanize" decimal numbers
- show gene panels in variant view
- new Jinja filter for decoding URL encoding
- add indicator to variants in list that have comments
- add variant number threshold and rank score threshold to load function
- add event methods to mongo adapter
- add tests for models
- show badge "old" if comment was written for a previous analysis

### Changed
- show cDNA change in transcript summary unless variant is exonic
- moved compounds table further up the page
- show dates for case uploads in ISO format
- moved variant comments higher up on page
- updated documentation for pages
- read in coverage report as blob in database and serve directly
- change ``OmimPhenotype`` to ``PhenotypeTerm``
- reorganize models sub-package
- move events (and comments) to separate collection
- only display prev/next links for the research list
- include variant type in breadcrumbs e.g. "Clinical variants"

### Removed
- drop dependency on moment.js

### Fixed
- show the same level of detail for all frequencies on all pages
- properly decode URL encoded symbols in amino acid/cDNA change strings
- fixed issue with wipe permissions in MongoDB
- include default gene lists in "variants" link in breadcrumbs

## [1.0.2] - 2015-05-20
### Changed
- update case fetching function

### Fixed
- handle multiple cases with same id

## [1.0.1] - 2015-04-28
### Fixed
- Fix building URL parameters in cases list Vue component

## [1.0.0] - 2015-04-12
Codename: Sara Lund

![Release 1.0](artwork/releases/release-1-0.jpg)

### Added
- Add email logging for unexpected errors
- New command line tool for deleting case

### Changed
- Much improved logging overall
- Updated documentation/usage guide
- Removed non-working IGV link

### Fixed
- Show sample display name in GT call
- Various small bug fixes
- Make it easier to hover over popups

## [0.0.2-rc1] - 2015-03-04
### Added
- add protein table for each variant
- add many more external links
- add coverage reports as PDFs

### Changed
- incorporate user feedback updates
- big refactor of load scripts

## [0.0.2-rc2] - 2015-03-04
### Changes
- add gene table with gene description
- reorganize inheritance models box

### Fixed
- avoid overwriting gene list on "research" load
- fix various bugs in external links

## [0.0.2-rc3] - 2015-03-05
### Added
- Activity log feed to variant view
- Adds protein change strings to ODM and Sanger email

### Changed
- Extract activity log component to macro

### Fixes
- Make Ensembl transcript links use archive website<|MERGE_RESOLUTION|>--- conflicted
+++ resolved
@@ -22,13 +22,10 @@
 - Page crashing when user tries to remove the same variant from a ClinVar submission in different browser tabs
 - Update more GnomAD links to GnomAD v4 (v38 SNVs, MT vars, STRs)
 - Empty cells for RNA fusion variants in Causatives and Verified variants page
-<<<<<<< HEAD
-- Optimised indexes to address slow queries
-=======
 - Submenu icons missing from collapsible actionbar
 - The collapsible actionbar had some non-collapsing overly long entries
-
->>>>>>> 39137dc8
+- Optimised indexes to address slow queries
+
 
 ## [4.75]
 ### Added
