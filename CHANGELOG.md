--- conflicted
+++ resolved
@@ -7,11 +7,8 @@
 ## [unreleased]
 ## Added
 - Link to chanjo2 MANE coverage overview on case page and panel page
-<<<<<<< HEAD
+- More SVI recommendation links on the ACMG page
 - IGV buttons for SMN CN page
-=======
-- More SVI recommendation links on the ACMG page
->>>>>>> eb06f57a
 ### Changed
 - Variants query backend allows rank_score filtering
 - Added script to tabulate causatives clinical filter rank
