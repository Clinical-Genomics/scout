# Change Log
All notable changes to this project will be documented in this file.
This project adheres to [Semantic Versioning](http://semver.org/).

About changelog [here](https://keepachangelog.com/en/1.0.0/)

## [unreleased]
### Added
- Filter case list by cases with variants in ClinVar submission
- Filter case list by cases containing RNA-seq data - gene_fusion_reports and sample-level tracks (splice junctions and RNA coverage)
- Additional case category `Ignored`, to be used for cases that don't fall in the existing 'inactive', 'archived', 'solved', 'prioritized' categories
- Display number of cases shown / total number of cases available for each category on Cases page
- Moved buttons to modify case status from sidebar to main case page
- Link to Mutalyzer Normalizer tool on variant's transcripts overview to retrieve official HVGS descriptions
- Option to manually load RNA MULTIQC report using the command `scout load report -t multiqc_rna`
- Load RNA MULTIQC automatically for a case if config file contains the `multiqc_rna` key/value
- Instructions in admin-guide on how to load case reports via the command line
- Gene panels PDF export with case variants hits by variant type
### Changed
- Instructions on how to call dibs on scout-stage server in pull request template
- Deprecated CLI commands `scout load <delivery_report, gene_fusion_report, coverage_qc_report, cnv_report>` to replace them with command `scout load report -t <report type>`
- Refactored code to display and download custom case reports
### Fixed
- Non-admin users saving institute settings would clear loqusdb instance selection
- Layout of variant position, cytoband and type in SV variant summary
<<<<<<< HEAD
- Visibility of text on grey badges in gene panels PDF exports
=======
- Broken `Build Status - GitHub badge` on GitHub README page 
>>>>>>> 734741b0

## [4.60]
### Added
- Mitochondrial deletion signatures (mitosign) can be uploaded and shown with mtDNA report
- A `Type of analysis` column on Causatives and Validated variants pages
- List of "safe" gene panels available for matching causatives and managed variants in institute settings, to avoid secondary findings
- `svdb_origin` as a synonym for `FOUND_IN` to complement `set` for variants found by all callers
### Changed
- Hide removed gene panels by default in panels page
- Removed option for filtering cancer SVs by Tumor and Normal alt AF
- Hide links to coverage report from case dynamic HPO panel if cancer analysis
- Remove rerun emails and redirect users to the analysis order portal instead
- Updated clinical SVs igv.js track (dbVar) and added example of external track from `https://trackhubregistry.org/`
- Rewrote the ClinVar export module to simplify and add one variant at the time
- ClinVar submissions with phenotype conditions from: [OMIM, MedGen, Orphanet, MeSH, HP, MONDO]
### Fixed
- If trying to load a badly formatted .tsv file an error message is displayed.
- Avoid showing case as rerun when first attempt at case upload failed
- Dynamic autocomplete search not working on phenomodels page
- Callers added to variant when loading case
- Now possible to update managed variant from file without deleting it first
- Missing preselected chromosome when editing a managed variant
- Preselected variant type and subtype when editing a managed variant
- Typo in dbVar ClinVar track, hg19


## [4.59]
### Added
- Button to go directly to HPO SV filter variantS page from case
- `Scout-REViewer-Service` integration - show `REViewer` picture if available
- Link to HPO panel coverage overview on Case page
- Specify a confidence threshold (green|amber|red) when loading PanelApp panels
- Functional annotations in variants lists exports (all variants)
- Cancer/Normal VAFs and COSMIC ids in in variants lists exports (cancer variants)
### Changed
- Better visualization of regional annotation for long lists of genes in large SVs in Variants tables
- Order of cells in variants tables
- More evident links to gene coverage from Variant page
- Gene panels sorted by display name in the entire Case page
- Round CADD and GnomAD values in variants export files
### Fixed
- HPO filter button on SV variantS page
- Spacing between region|function cells in SVs lists
- Labels on gene panel Chanjo report
- Fixed ambiguous duplicated response headers when requesting a BAM file from /static
- Visited color link on gene coverage button (Variant page)

## [4.58.1]
### Fixed
- Case search with search strings that contain characters that can be escaped

## [4.58]
### Added
- Documentation on how to create/update PanelApp panels
- Add filter by local observations (archive) to structural variants filters
- Add more splicing consequences to SO term definitions
- Search for a specific gene in all gene panels
- Institute settings option to force show all variants on VariantS page for all cases of an institute
- Filter cases by validation pending status
- Link to The Clinical Knowledgebase (CKB) (https://ckb.jax.org/) in cancer variant's page
### Fixed
- Added a not-authorized `auto-login` fixture according to changes in Flask-Login 0.6.2
- Renamed `cache_timeout` param name of flask.send_file function to `max_age` (Flask 2.2 compliant)
- Replaced deprecated `app.config["JSON_SORT_KEYS"]` with app.json.sort_keys in app settings
- Bug in gene variants page (All SNVs and INDELs) when variant gene doesn't have a hgnc id that is found in the database
- Broken export of causatives table
- Query for genes in build 38 on `Search SNVs and INDELs` page
- Prevent typing special characters `^<>?!=\/` in case search form
- Search matching causatives also among research variants in other cases
- Links to variants in Verified variants page
- Broken filter institute cases by pinned gene
- Better visualization of long lists of genes in large SVs on Causative and Verified Variants page
- Reintroduced missing button to export Causative variants
- Better linking and display of matching causatives and managed variants
- Reduced code complexity in `scout/parse/variant/variant.py`
- Reduced complexity of code in `scout/build/variant/variant.py`

### Changed
- State that loqusdb observation is in current case if observations count is one and no cases are shown
- Better pagination and number of variants returned by queries in `Search SNVs and INDELs` page
- Refactored and simplified code used for collecting gene variants for `Search SNVs and INDELs` page
- Fix sidebar panel icons in Case view
- Fix panel spacing in Case view
- Removed unused database `sanger_ordered` and `case_id,category,rank_score` indexes (variant collection)
- Verified variants displayed in a dedicated page reachable from institute sidebar
- Unified stats in dashboard page
- Improved gene info for large SVs and cancer SVs
- Remove the unused `variant.str_variant` endpoint from variant views
- Easier editing of HPO gene panel on case page
- Assign phenotype panel less cramped on Case page
- Causatives and Verified variants pages to use the same template macro
- Allow hyphens in panel names
- Reduce resolution of example images
- Remove some animations in web gui which where rendered slow


## [4.57.4]
### Fixed
- Parsing of variant.FORMAT "DR" key in parse variant file

## [4.57.3]
### Fixed
- Export of STR verified variants
- Do not download as verified variants first verified and then reset to not validated
- Avoid duplicated lines in downloaded verified variants reflecting changes in variant validation status

## [4.57.2]
### Fixed
- Export of verified variants when variant gene has no transcripts
- HTTP 500 when visiting a the details page for a cancer variant that had been ranked with genmod

## [4.57.1]
### Fixed
- Updating/replacing a gene panel from file with a corrupted or malformed file

## [4.57]
### Added
- Display last 50 or 500 events for a user in a timeline
- Show dismiss count from other cases on matching variantS
- Save Beacon-related events in events collection
- Institute settings allow saving multiple loqusdb instances for one institute
- Display stats from multiple instances of loqusdb on variant page
- Display date and frequency of obs derived from count of local archive observations from MIP11 (requires fix in MIP)
### Changed
- Prior ACMG classifications view is no longer limited by pathogenicity
### Fixed
- Visibility of Sanger ordered badge on case page, light mode
- Some of the DataTables tables (Phenotypes and Diagnoses pages) got a bit dark in dark mode
- Remove all redundancies when displaying timeline events (some events are saved both as case-related and variant-related)
- Missing link in saved MatchMaker-related events
- Genes with mixed case gene symbols missing in PanelApp panels
- Alignment of elements on the Beacon submission modal window
- Locus info links from STR variantS page open in new browser tabs

## [4.56]
### Added
- Test for PanelApp panels loading
- `panel-umi` tag option when loading cancer analyses
### Changed
- Black text to make comments more visible in dark mode
- Loading PanelApp panels replaces pre-existing panels with same version
- Removed sidebar from Causatives page - navigation is available on the top bar for now
- Create ClinVar submissions from pinned variants list in case page
- Select which pinned variants will be included in ClinVar submission documents
### Fixed
- Remove a:visited css style from all buttons
- Update of HPO terms via command line
- Background color of `MIXED` and `PANEL-UMI` sequencing types on cases page
- Fixed regex error when searching for cases with query ending with `\ `
- Gene symbols on Causatives page lighter in dark mode
- SpliceAI tooltip of multigene variants

## [4.55]
### Changed
- Represent different tumor samples as vials in cases page
- Option to force-update the OMIM panel
### Fixed
- Low tumor purity badge alignment in cancer samples table on cancer case view
- VariantS comment popovers reactivate on hover
- Updating database genes in build 37
- ACMG classification summary hidden by sticky navbar
- Logo backgrounds fixed to white on welcome page
- Visited links turn purple again
- Style of link buttons and dropdown menus
- Update KUH and GMS logos
- Link color for Managed variants

## [4.54]
### Added
- Dark mode, using browser/OS media preference
- Allow marking case as solved without defining causative variants
- Admin users can create missing beacon datasets from the institute's settings page
- GenCC links on gene and variant pages
- Deprecation warnings when launching the app using a .yaml config file or loading cases using .ped files
### Changed
- Improved HTML syntax in case report template
- Modified message displayed when variant rank stats could not be calculated
- Expanded instructions on how to test on CG development server (cg-vm1)
- Added more somatic variant callers (Balsamic v9 SNV, develop SV)
### Fixed
- Remove load demo case command from docker-compose.yml
- Text elements being split across pages in PDF reports
- Made login password field of type `password` in LDAP login form
- Gene panels HTML select in institute's settings page
- Bootstrap upgraded to version 5
- Fix some Sourcery and SonarCloud suggestions
- Escape special characters in case search on institute and dashboard pages
- Broken case PDF reports when no Madeline pedigree image can be created
- Removed text-white links style that were invisible in new pages style
- Variants pagination after pressing "Filter variants" or "Clinical filter"
- Layout of buttons Matchmaker submission panel (case page)
- Removing cases from Matchmaker (simplified code and fixed functionality)
- Reintroduce check for missing alignment files purged from server

## [4.53]
### Added
### Changed
- Point Alamut API key docs link to new API version
- Parse dbSNP id from ID only if it says "rs", else use VEP CSQ fields
- Removed MarkupSafe from the dependencies
### Fixed
- Reintroduced loading of SVs for demo case 643595
- Successful parse of FOUND_IN should avoid GATK caller default
- All vulnerabilities flagged by SonarCloud

## [4.52]
### Added
- Demo cancer case gets loaded together with demo RD case in demo instance
- Parse REVEL_score alongside REVEL_rankscore from csq field and display it on SNV variant page
- Rank score results now show the ranking range
- cDNA and protein changes displayed on institute causatives pages
- Optional SESSION_TIMEOUT_MINUTES configuration in app config files
- Script to convert old OMIM case format (list of integers) to new format (list of dictionaries)
- Additional check for user logged in status before serving alignment files
- Download .cgh files from cancer samples table on cancer case page
- Number of documents and date of last update on genes page
### Changed
- Verify user before redirecting to IGV alignments and sashimi plots
- Build case IGV tracks starting from case and variant objects instead of passing all params in a form
- Unfreeze Werkzeug lib since Flask_login v.0.6 with bugfix has been released
- Sort gene panels by name (panelS and variant page)
- Removed unused `server.blueprints.alignviewers.unindexed_remote_static` endpoint
- User sessions to check files served by `server.blueprints.alignviewers.remote_static` endpoint
- Moved Beacon-related functions to a dedicated app extension
- Audit Filter now also loads filter displaying the variants for it
### Fixed
- Handle `attachment_filename` parameter renamed to `download_name` when Flask 2.2 will be released
- Removed cursor timeout param in cases find adapter function to avoid many code warnings
- Removed stream argument deprecation warning in tests
- Handle `no intervals found` warning in load_region test
- Beacon remove variants
- Protect remote_cors function in alignviewers view from Server-Side Request Forgery (SSRF)
- Check creation date of last document in gene collection to display when genes collection was updated last

## [4.51]
### Added
- Config file containing codecov settings for pull requests
- Add an IGV.js direct link button from case page
- Security policy file
- Hide/shade compound variants based on rank score on variantS from filter
- Chromograph legend documentation direct link
### Changed
- Updated deprecated Codecov GitHub action to v.2
- Simplified code of scout/adapter/mongo/variant
- Update IGV.js to v2.11.2
- Show summary number of variant gene panels on general report if more than 3
### Fixed
- Marrvel link for variants in genome build 38 (using liftover to build 37)
- Remove flags from codecov config file
- Fixed filter bug with high negative SPIDEX scores
- Renamed IARC TP53 button to to `TP53 Database`, modified also link since IARC has been moved to the US NCI: `https://tp53.isb-cgc.org/`
- Parsing new format of OMIM case info when exporting patients to Matchmaker
- Remove flask-debugtoolbar lib dependency that is using deprecated code and causes app to crash after new release of Jinja2 (3.1)
- Variant page crashing for cases with old OMIM terms structure (a list of integers instead of dictionary)
- Variant page crashing when creating MARRVEL link for cases with no genome build
- SpliceAI documentation link
- Fix deprecated `safe_str_cmp` import from `werkzeug.security` by freezing Werkzeug lib to v2.0 until Flask_login v.0.6 with bugfix is released
- List gene names densely in general report for SVs that contain more than 3 genes
- Show transcript ids on refseq genes on hg19 in IGV.js, using refgene source
- Display correct number of genes in general report for SVs that contain more than 32 genes
- Broken Google login after new major release of `lepture/authlib`
- Fix frequency and callers display on case general report

## [4.50.1]
### Fixed
- Show matching causative STR_repid for legacy str variants (pre Stranger hgnc_id)

## [4.50]
### Added
- Individual-specific OMIM terms
- OMIM disease descriptions in ClinVar submission form
- Add a toggle for melter rerun monitoring of cases
- Add a config option to show the rerun monitoring toggle
- Add a cli option to export cases with rerun monitoring enabled
- Add a link to STRipy for STR variants; shallow for ARX and HOXA13
- Hide by default variants only present in unaffected individuals in variants filters
- OMIM terms in general case report
- Individual-level info on OMIM and HPO terms in general case report
- PanelApp gene link among the external links on variant page
- Dashboard case filters fields help
- Filter cases by OMIM terms in cases and dashboard pages
### Fixed
- A malformed panel id request would crash with exception: now gives user warning flash with redirect
- Link to HPO resource file hosted on `http://purl.obolibrary.org`
- Gene search form when gene exists only in build 38
- Fixed odd redirect error and poor error message on missing column for gene panel csv upload
- Typo in parse variant transcripts function
- Modified keys name used to parse local observations (archived) frequencies to reflect change in MIP keys naming
- Better error handling for partly broken/timed out chanjo reports
- Broken javascript code when case Chromograph data is malformed
- Broader space for case synopsis in general report
- Show partial causatives on causatives and matching causatives panels
- Partial causative assignment in cases with no OMIM or HPO terms
- Partial causative OMIM select options in variant page
### Changed
- Slightly smaller and improved layout of content in case PDF report
- Relabel more cancer variant pages somatic for navigation
- Unify caseS nav links
- Removed unused `add_compounds` param from variant controllers function
- Changed default hg19 genome for IGV.js to legacy hg19_1kg_decoy to fix a few problematic loci
- Reduce code complexity (parse/ensembl.py)
- Silence certain fields in ClinVar export if prioritised ones exist (chrom-start-end if hgvs exist)
- Made phenotype non-mandatory when marking a variant as partial causative
- Only one phenotype condition type (OMIM or HPO) per variant is used in ClinVar submissions
- ClinVar submission variant condition prefers OMIM over HPO if available
- Use lighter version of gene objects in Omim MongoDB adapter, panels controllers, panels views and institute controllers
- Gene-variants table size is now adaptive
- Remove unused file upload on gene-variants page

## [4.49]
### Fixed
- Pydantic model types for genome_build, madeline_info, peddy_ped_check and peddy_sex_check, rank_model_version and sv_rank_model_version
- Replace `MatchMaker` with `Matchmaker` in all places visible by a user
- Save diagnosis labels along with OMIM terms in Matchmaker Exchange submission objects
- `libegl-mesa0_21.0.3-0ubuntu0.3~20.04.5_amd64.deb` lib not found by GitHub actions Docker build
- Remove unused `chromograph_image_files` and `chromograph_prefixes` keys saved when creating or updating an RD case
- Search managed variants by description and with ignore case
### Changed
- Introduced page margins on exported PDF reports
- Smaller gene fonts in downloaded HPO genes PDF reports
- Reintroduced gene coverage data in the PDF-exported general report of rare-disease cases
- Check for existence of case report files before creating sidebar links
- Better description of HPO and OMIM terms for patients submitted to Matchmaker Exchange
- Remove null non-mandatory key/values when updating a case
- Freeze WTForms<3 due to several form input rendering changes

## [4.48.1]
### Fixed
- General case PDF report for recent cases with no pedigree

## [4.48]
### Added
- Option to cancel a request for research variants in case page
### Changed
- Update igv.js to v2.10.5
- Updated example of a case delivery report
- Unfreeze cyvcf2
- Builder images used in Scout Dockerfiles
- Crash report email subject gives host name
- Export general case report to PDF using PDFKit instead of WeasyPrint
- Do not include coverage report in PDF case report since they might have different orientation
- Export cancer cases's "Coverage and QC report" to PDF using PDFKit instead of Weasyprint
- Updated cancer "Coverage and QC report" example
- Keep portrait orientation in PDF delivery report
- Export delivery report to PDF using PDFKit instead of Weasyprint
- PDF export of clinical and research HPO panels using PDFKit instead of Weasyprint
- Export gene panel report to PDF using PDFKit
- Removed WeasyPrint lib dependency

### Fixed
- Reintroduced missing links to Swegen and Beacon and dbSNP in RD variant page, summary section
- Demo delivery report orientation to fit new columns
- Missing delivery report in demo case
- Cast MNVs to SNV for test
- Export verified variants from all institutes when user is admin
- Cancer coverage and QC report not found for demo cancer case
- Pull request template instructions on how to deploy to test server
- PDF Delivery report not showing Swedac logo
- Fix code typos
- Disable codefactor raised by ESLint for javascript functions located on another file
- Loading spinner stuck after downloading a PDF gene panel report
- IGV browser crashing when file system with alignment files is not mounted

## [4.47]
### Added
- Added CADD, GnomAD and genotype calls to variantS export
### Changed
- Pull request template, to illustrate how to deploy pull request branches on cg-vm1 stage server
### Fixed
- Compiled Docker image contains a patched version (v4.9) of chanjo-report

## [4.46.1]
### Fixed
- Downloading of files generated within the app container (MT-report, verified variants, pedigrees, ..)

## [4.46]
### Added
- Created a Dockefile to be used to serve the dockerized app in production
- Modified the code to collect database params specified as env vars
- Created a GitHub action that pushes the Dockerfile-server image to Docker Hub (scout-server-stage) every time a PR is opened
- Created a GitHub action that pushes the Dockerfile-server image to Docker Hub (scout-server) every time a new release is created
- Reassign MatchMaker Exchange submission to another user when a Scout user is deleted
- Expose public API JSON gene panels endpoint, primarily to enable automated rerun checking for updates
- Add utils for dictionary type
- Filter institute cases using multiple HPO terms
- Vulture GitHub action to identify and remove unused variables and imports
### Changed
- Updated the python config file documentation in admin guide
- Case configuration parsing now uses Pydantic for improved typechecking and config handling
- Removed test matrices to speed up automatic testing of PRs
- Switch from Coveralls to Codecov to handle CI test coverage
- Speed-up CI tests by caching installation of libs and splitting tests into randomized groups using pytest-test-groups
- Improved LDAP login documentation
- Use lib flask-ldapconn instead of flask_ldap3_login> to handle ldap authentication
- Updated Managed variant documentation in user guide
- Fix and simplify creating and editing of gene panels
- Simplified gene variants search code
- Increased the height of the genes track in the IGV viewer
### Fixed
- Validate uploaded managed variant file lines, warning the user.
- Exporting validated variants with missing "genes" database key
- No results returned when searching for gene variants using a phenotype term
- Variants filtering by gene symbols file
- Make gene HGNC symbols field mandatory in gene variants page and run search only on form submit
- Make sure collaborator gene variants are still visible, even if HPO filter is used

## [4.45]
### Added
### Changed
- Start Scout also when loqusdbapi is not reachable
- Clearer definition of manual standard and custom inheritance models in gene panels
- Allow searching multiple chromosomes in filters
### Fixed
- Gene panel crashing on edit action

## [4.44]
### Added
### Changed
- Display Gene track beneath each sample track when displaying splice junctions in igv browser
- Check outdated gene symbols and update with aliases for both RD and cancer variantS
### Fixed
- Added query input check and fixed the Genes API endpoint to return a json formatted error when request is malformed
- Typo in ACMG BP6 tooltip

## [4.43.1]
### Added
- Added database index for OMIM disease term genes
### Changed
### Fixed
- Do not drop HPO terms collection when updating HPO terms via the command line
- Do not drop disease (OMIM) terms collection when updating diseases via the command line

## [4.43]
### Added
- Specify which collection(s) update/build indexes for
### Fixed
- Do not drop genes and transcripts collections when updating genes via the command line

## [4.42.1]
### Added
### Changed
### Fixed
- Freeze PyMongo lib to version<4.0 to keep supporting previous MongoDB versions
- Speed up gene panels creation and update by collecting only light gene info from database
- Avoid case page crash on Phenomizer queries timeout

## [4.42]
### Added
- Choose custom pinned variants to submit to MatchMaker Exchange
- Submit structural variant as genes to the MatchMaker Exchange
- Added function for maintainers and admins to remove gene panels
- Admins can restore deleted gene panels
- A development docker-compose file illustrating the scout/chanjo-report integration
- Show AD on variants view for cancer SV (tumor and normal)
- Cancer SV variants filter AD, AF (tumor and normal)
- Hiding the variants score column also from cancer SVs, as for the SNVs
### Changed
- Enforce same case _id and display_name when updating a case
- Enforce same individual ids, display names and affected status when updating a case
- Improved documentation for connecting to loqusdb instances (including loqusdbapi)
- Display and download HPO gene panels' gene symbols in italics
- A faster-built and lighter Docker image
- Reduce complexity of `panels` endpoint moving some code to the panels controllers
- Update requirements to use flask-ldap3-login>=0.9.17 instead of freezing WTForm
### Fixed
- Use of deprecated TextField after the upgrade of WTF to v3.0
- Freeze to WTForms to version < 3
- Remove the extra files (bed files and madeline.svg) introduced by mistake
- Cli command loading demo data in docker-compose when case custom images exist and is None
- Increased MongoDB connection serverSelectionTimeoutMS parameter to 30K (default value according to MongoDB documentation)
- Better differentiate old obs counts 0 vs N/A
- Broken cancer variants page when default gene panel was deleted
- Typo in tx_overview function in variant controllers file
- Fixed loqusdbapi SV search URL
- SV variants filtering using Decipher criterion
- Removing old gene panels that don't contain the `maintainer` key.

## [4.41.1]
### Fixed
- General reports crash for variant annotations with same variant on other cases

## [4.41]
### Added
- Extended the instructions for running the Scout Docker image (web app and cli).
- Enabled inclusion of custom images to STR variant view
### Fixed
- General case report sorting comments for variants with None genetic models
- Do not crash but redirect to variants page with error when a variant is not found for a case
- UCSC links coordinates for SV variants with start chromosome different than end chromosome
- Human readable variants name in case page for variants having start chromosome different from end chromosome
- Avoid always loading all transcripts when checking gene symbol: introduce gene captions
- Slow queries for evaluated variants on e.g. case page - use events instead
### Changed
- Rearrange variant page again, moving severity predictions down.
- More reactive layout width steps on variant page

## [4.40.1]
### Added
### Fixed
- Variants dismissed with inconsistent inheritance pattern can again be shown in general case report
- General report page for variants with genes=None
- General report crashing when variants have no panels
- Added other missing keys to case and variant dictionaries passed to general report
### Changed

## [4.40]
### Added
- A .cff citation file
- Phenotype search API endpoint
- Added pagination to phenotype API
- Extend case search to include internal MongoDB id
- Support for connecting to a MongoDB replica set (.py config files)
- Support for connecting to a MongoDB replica set (.yaml config files)
### Fixed
- Command to load the OMIM gene panel (`scout load panel --omim`)
- Unify style of pinned and causative variants' badges on case page
- Removed automatic spaces after punctuation in comments
- Remove the hardcoded number of total individuals from the variant's old observations panel
- Send delete requests to a connected Beacon using the DELETE method
- Layout of the SNV and SV variant page - move frequency up
### Changed
- Stop updating database indexes after loading exons via command line
- Display validation status badge also for not Sanger-sequenced variants
- Moved Frequencies, Severity and Local observations panels up in RD variants page
- Enabled Flask CORS to communicate CORS status to js apps
- Moved the code preparing the transcripts overview to the backend
- Refactored and filtered json data used in general case report
- Changed the database used in docker-compose file to use the official MongoDB v4.4 image
- Modified the Python (3.6, 3.8) and MongoDB (3.2, 4.4, 5.0) versions used in testing matrices (GitHub actions)
- Capitalize case search terms on institute and dashboard pages


## [4.39]
### Added
- COSMIC IDs collected from CSQ field named `COSMIC`
### Fixed
- Link to other causative variants on variant page
- Allow multiple COSMIC links for a cancer variant
- Fix floating text in severity box #2808
- Fixed MitoMap and HmtVar links for hg38 cases
- Do not open new browser tabs when downloading files
- Selectable IGV tracks on variant page
- Missing splice junctions button on variant page
- Refactor variantS representative gene selection, and use it also for cancer variant summary
### Changed
- Improve Javascript performance for displaying Chromograph images
- Make ClinVar classification more evident in cancer variant page

## [4.38]
### Added
- Option to hide Alamut button in the app config file
### Fixed
- Library deprecation warning fixed (insert is deprecated. Use insert_one or insert_many instead)
- Update genes command will not trigger an update of database indices any more
- Missing resources in temporary downloading directory when updating genes using the command line
- Restore previous variant ACMG classification in a scrollable div
- Loading spinner not stopping after downloading PDF case reports and variant list export
- Add extra Alamut links higher up on variant pages
- Improve UX for phenotypes in case page
- Filter and export of STR variants
- Update look of variants page navigation buttons
### Changed

## [4.37]
### Added
- Highlight and show version number for RefSeq MANE transcripts.
- Added integration to a rerunner service for toggling reanalysis with updated pedigree information
- SpliceAI display and parsing from VEP CSQ
- Display matching tiered variants for cancer variants
- Display a loading icon (spinner) until the page loads completely
- Display filter badges in cancer variants list
- Update genes from pre-downloaded file resources
- On login, OS, browser version and screen size are saved anonymously to understand how users are using Scout
- API returning institutes data for a given user: `/api/v1/institutes`
- API returning case data for a given institute: `/api/v1/institutes/<institute_id>/cases`
- Added GMS and Lund university hospital logos to login page
- Made display of Swedac logo configurable
- Support for displaying custom images in case view
- Individual-specific HPO terms
- Optional alamut_key in institute settings for Alamut Plus software
- Case report API endpoint
- Tooltip in case explaining that genes with genome build different than case genome build will not be added to dynamic HPO panel.
- Add DeepVariant as a caller
### Fixed
- Updated IGV to v2.8.5 to solve missing gene labels on some zoom levels
- Demo cancer case config file to load somatic SNVs and SVs only.
- Expand list of refseq trancripts in ClinVar submission form
- Renamed `All SNVs and INDELs` institute sidebar element to `Search SNVs and INDELs` and fixed its style.
- Add missing parameters to case load-config documentation
- Allow creating/editing gene panels and dynamic gene panels with genes present in genome build 38
- Bugfix broken Pytests
- Bulk dismissing variants error due to key conversion from string to integer
- Fix typo in index documentation
- Fixed crash in institute settings page if "collaborators" key is not set in database
- Don't stop Scout execution if LoqusDB call fails and print stacktrace to log
- Bug when case contains custom images with value `None`
- Bug introduced when fixing another bug in Scout-LoqusDB interaction
- Loading of OMIM diagnoses in Scout demo instance
- Remove the docker-compose with chanjo integration because it doesn't work yet.
- Fixed standard docker-compose with scout demo data and database
- Clinical variant assessments not present for pinned and causative variants on case page.
- MatchMaker matching one node at the time only
- Remove link from previously tiered variants badge in cancer variants page
- Typo in gene cell on cancer variants page
- Managed variants filter form
### Changed
- Better naming for variants buttons on cancer track (somatic, germline). Also show cancer research button if available.
- Load case with missing panels in config files, but show warning.
- Changing the (Female, Male) symbols to (F/M) letters in individuals_table and case-sma.
- Print stacktrace if case load command fails
- Added sort icon and a pointer to the cursor to all tables with sortable fields
- Moved variant, gene and panel info from the basic pane to summary panel for all variants.
- Renamed `Basics` panel to `Classify` on variant page.
- Revamped `Basics` panel to a panel dedicated to classify variants
- Revamped the summary panel to be more compact.
- Added dedicated template for cancer variants
- Removed Gene models, Gene annotations and Conservation panels for cancer variants
- Reorganized the orders of panels for variant and cancer variant views
- Added dedicated variant quality panel and removed relevant panes
- A more compact case page
- Removed OMIM genes panel
- Make genes panel, pinned variants panel, causative variants panel and ClinVar panel scrollable on case page
- Update to Scilifelab's 2020 logo
- Update Gens URL to support Gens v2.0 format
- Refactor tests for parsing case configurations
- Updated links to HPO downloadable resources
- Managed variants filtering defaults to all variant categories
- Changing the (Kind) drop-down according to (Category) drop-down in Managed variant add variant
- Moved Gens button to individuals table
- Check resource files availability before starting updating OMIM diagnoses
- Fix typo in `SHOW_OBSERVED_VARIANT_ARCHIVE` config param

## [4.36]
### Added
- Parse and save splice junction tracks from case config file
- Tooltip in observations panel, explaining that case variants with no link might be old variants, not uploaded after a case rerun
### Fixed
- Warning on overwriting variants with same position was no longer shown
- Increase the height of the dropdowns to 425px
- More indices for the case table as it grows, specifically for causatives queries
- Splice junction tracks not centered over variant genes
- Total number of research variants count
- Update variants stats in case documents every time new variants are loaded
- Bug in flashing warning messages when filtering variants
### Changed
- Clearer warning messages for genes and gene/gene-panels searches in variants filters

## [4.35]
### Added
- A new index for hgnc_symbol in the hgnc_gene collection
- A Pedigree panel in STR page
- Display Tier I and II variants in case view causatives card for cancer cases
### Fixed
- Send partial file data to igv.js when visualizing sashimi plots with splice junction tracks
- Research variants filtering by gene
- Do not attempt to populate annotations for not loaded pinned/causatives
- Add max-height to all dropdowns in filters
### Changed
- Switch off non-clinical gene warnings when filtering research variants
- Don't display OMIM disease card in case view for cancer cases
- Refactored Individuals and Causative card in case view for cancer cases
- Update and style STR case report

## [4.34]
### Added
- Saved filter lock and unlock
- Filters can optionally be marked audited, logging the filter name, user and date on the case events and general report.
- Added `ClinVar hits` and `Cosmic hits` in cancer SNVs filters
- Added `ClinVar hits` to variants filter (rare disease track)
- Load cancer demo case in docker-compose files (default and demo file)
- Inclusive-language check using [woke](https://github.com/get-woke/woke) github action
- Add link to HmtVar for mitochondrial variants (if VCF is annotated with HmtNote)
- Grey background for dismissed compounds in variants list and variant page
- Pin badge for pinned compounds in variants list and variant page
- Support LoqusDB REST API queries
- Add a docker-compose-matchmaker under scout/containers/development to test matchmaker locally
- Script to investigate consequences of symbol search bug
- Added GATK to list of SV and cancer SV callers
### Fixed
- Make MitoMap link work for hg38 again
- Export Variants feature crashing when one of the variants has no primary transcripts
- Redirect to last visited variantS page when dismissing variants from variants list
- Improved matching of SVs Loqus occurrences in other cases
- Remove padding from the list inside (Matching causatives from other cases) panel
- Pass None to get_app function in CLI base since passing script_info to app factory functions was deprecated in Flask 2.0
- Fixed failing tests due to Flask update to version 2.0
- Speed up user events view
- Causative view sort out of memory error
- Use hgnc_id for gene filter query
- Typo in case controllers displaying an error every time a patient is matched against external MatchMaker nodes
- Do not crash while attempting an update for variant documents that are too big (> 16 MB)
- Old STR causatives (and other variants) may not have HGNC symbols - fix sort lambda
- Check if gene_obj has primary_transcript before trying to access it
- Warn if a gene manually searched is in a clinical panel with an outdated name when filtering variants
- ChrPos split js not needed on STR page yet
### Changed
- Remove parsing of case `genome_version`, since it's not used anywhere downstream
- Introduce deprecation warning for Loqus configs that are not dictionaries
- SV clinical filter no longer filters out sub 100 nt variants
- Count cases in LoqusDB by variant type
- Commit pulse repo badge temporarily set to weekly
- Sort ClinVar submissions objects by ascending "Last evaluated" date
- Refactored the MatchMaker integration as an extension
- Replaced some sensitive words as suggested by woke linter
- Documentation for load-configuration rewritten.
- Add styles to MatchMaker matches table
- More detailed info on the data shared in MatchMaker submission form

## [4.33.1]
### Fixed
- Include markdown for release autodeploy docs
- Use standard inheritance model in ClinVar (https://ftp.ncbi.nlm.nih.gov/pub/GTR/standard_terms/Mode_of_inheritance.txt)
- Fix issue crash with variants that have been unflagged causative not being available in other causatives
### Added
### Changed

## [4.33]
### Fixed
- Command line crashing when updating an individual not found in database
- Dashboard page crashing when filters return no data
- Cancer variants filter by chromosome
- /api/v1/genes now searches for genes in all genome builds by default
- Upgraded igv.js to version 2.8.1 (Fixed Unparsable bed record error)
### Added
- Autodeploy docs on release
- Documentation for updating case individuals tracks
- Filter cases and dashboard stats by analysis track
### Changed
- Changed from deprecated db update method
- Pre-selected fields to run queries with in dashboard page
- Do not filter by any institute when first accessing the dashboard
- Removed OMIM panel in case view for cancer cases
- Display Tier I and II variants in case view causatives panel for cancer cases
- Refactored Individuals and Causative panels in case view for cancer cases

## [4.32.1]
### Fixed
- iSort lint check only
### Changed
- Institute cases page crashing when a case has track:Null
### Added

## [4.32]
### Added
- Load and show MITOMAP associated diseases from VCF (INFO field: MitomapAssociatedDiseases, via HmtNote)
- Show variant allele frequencies for mitochondrial variants (GRCh38 cases)
- Extend "public" json API with diseases (OMIM) and phenotypes (HPO)
- HPO gene list download now has option for clinical and non-clinical genes
- Display gene splice junctions data in sashimi plots
- Update case individuals with splice junctions tracks
- Simple Docker compose for development with local build
- Make Phenomodels subpanels collapsible
- User side documentation of cytogenomics features (Gens, Chromograph, vcf2cytosure, rhocall)
- iSort GitHub Action
- Support LoqusDB REST API queries
### Fixed
- Show other causative once, even if several events point to it
- Filtering variants by mitochondrial chromosome for cases with genome build=38
- HPO gene search button triggers any warnings for clinical / non-existing genes also on first search
- Fixed a bug in variants pages caused by MT variants without alt_frequency
- Tests for CADD score parsing function
- Fixed the look of IGV settings on SNV variant page
- Cases analyzed once shown as `rerun`
- Missing case track on case re-upload
- Fixed severity rank for SO term "regulatory region ablation"
### Changed
- Refactor according to CodeFactor - mostly reuse of duplicated code
- Phenomodels language adjustment
- Open variants in a new window (from variants page)
- Open overlapping and compound variants in a new window (from variant page)
- gnomAD link points to gnomAD v.3 (build GRCh38) for mitochondrial variants.
- Display only number of affected genes for dismissed SVs in general report
- Chromosome build check when populating the variants filter chromosome selection
- Display mitochondrial and rare diseases coverage report in cases with missing 'rare' track

## [4.31.1]
### Added
### Changed
- Remove mitochondrial and coverage report from cancer cases sidebar
### Fixed
- ClinVar page when dbSNP id is None

## [4.31]
### Added
- gnomAD annotation field in admin guide
- Export also dynamic panel genes not associated to an HPO term when downloading the HPO panel
- Primary HGNC transcript info in variant export files
- Show variant quality (QUAL field from vcf) in the variant summary
- Load/update PDF gene fusion reports (clinical and research) generated with Arriba
- Support new MANE annotations from VEP (both MANE Select and MANE Plus Clinical)
- Display on case activity the event of a user resetting all dismissed variants
- Support gnomAD population frequencies for mitochondrial variants
- Anchor links in Casedata ClinVar panels to redirect after renaming individuals
### Fixed
- Replace old docs link www.clinicalgenomics.se/scout with new https://clinical-genomics.github.io/scout
- Page formatting issues whenever case and variant comments contain extremely long strings with no spaces
- Chromograph images can be one column and have scrollbar. Removed legacy code.
- Column labels for ClinVar case submission
- Page crashing looking for LoqusDB observation when variant doesn't exist
- Missing inheritance models and custom inheritance models on newly created gene panels
- Accept only numbers in managed variants filter as position and end coordinates
- SNP id format and links in Variant page, ClinVar submission form and general report
- Case groups tooltip triggered only when mouse is on the panel header
### Changed
- A more compact case groups panel
- Added landscape orientation CSS style to cancer coverage and QC demo report
- Improve user documentation to create and save new gene panels
- Removed option to use space as separator when uploading gene panels
- Separating the columns of standard and custom inheritance models in gene panels
- Improved ClinVar instructions for users using non-English Excel

## [4.30.2]
### Added
### Fixed
- Use VEP RefSeq ID if RefSeq list is empty in RefSeq transcripts overview
- Bug creating variant links for variants with no end_chrom
### Changed

## [4.30.1]
### Added
### Fixed
- Cryptography dependency fixed to use version < 3.4
### Changed

## [4.30]
### Added
- Introduced a `reset dismiss variant` verb
- Button to reset all dismissed variants for a case
- Add black border to Chromograph ideograms
- Show ClinVar annotations on variantS page
- Added integration with GENS, copy number visualization tool
- Added a VUS label to the manual classification variant tags
- Add additional information to SNV verification emails
- Tooltips documenting manual annotations from default panels
- Case groups now show bam files from all cases on align view
### Fixed
- Center initial igv view on variant start with SNV/indels
- Don't set initial igv view to negative coordinates
- Display of GQ for SV and STR
- Parsing of AD and related info for STRs
- LoqusDB field in institute settings accepts only existing Loqus instances
- Fix DECIPHER link to work after DECIPHER migrated to GRCh38
- Removed visibility window param from igv.js genes track
- Updated HPO download URL
- Patch HPO download test correctly
- Reference size on STR hover not needed (also wrong)
- Introduced genome build check (allowed values: 37, 38, "37", "38") on case load
- Improve case searching by assignee full name
- Populating the LoqusDB select in institute settings
### Changed
- Cancer variants table header (pop freq etc)
- Only admin users can modify LoqusDB instance in Institute settings
- Style of case synopsis, variants and case comments
- Switched to igv.js 2.7.5
- Do not choke if case is missing research variants when research requested
- Count cases in LoqusDB by variant type
- Introduce deprecation warning for Loqus configs that are not dictionaries
- Improve create new gene panel form validation
- Make XM- transcripts less visible if they don't overlap with transcript refseq_id in variant page
- Color of gene panels and comments panels on cases and variant pages
- Do not choke if case is missing research variants when reserch requested

## [4.29.1]
### Added
### Fixed
- Always load STR variants regardless of RankScore threshold (hotfix)
### Changed

## [4.29]
### Added
- Added a page about migrating potentially breaking changes to the documentation
- markdown_include in development requirements file
- STR variants filter
- Display source, Z-score, inheritance pattern for STR annotations from Stranger (>0.6.1) if available
- Coverage and quality report to cancer view
### Fixed
- ACMG classification page crashing when trying to visualize a classification that was removed
- Pretty print HGVS on gene variants (URL-decode VEP)
- Broken or missing link in the documentation
- Multiple gene names in ClinVar submission form
- Inheritance model select field in ClinVar submission
- IGV.js >2.7.0 has an issue with the gene track zoom levels - temp freeze at 2.7.0
- Revert CORS-anywhere and introduce a local http proxy for cloud tracks
### Changed

## [4.28]
### Added
- Chromograph integration for displaying PNGs in case-page
- Add VAF to cancer case general report, and remove some of its unused fields
- Variants filter compatible with genome browser location strings
- Support for custom public igv tracks stored on the cloud
- Add tests to increase testing coverage
- Update case variants count after deleting variants
- Update IGV.js to latest (v2.7.4)
- Bypass igv.js CORS check using `https://github.com/Rob--W/cors-anywhere`
- Documentation on default and custom IGV.js tracks (admin docs)
- Lock phenomodels so they're editable by admins only
- Small case group assessment sharing
- Tutorial and files for deploying app on containers (Kubernetes pods)
- Canonical transcript and protein change of canonical transcript in exported variants excel sheet
- Support for Font Awesome version 6
- Submit to Beacon from case page sidebar
- Hide dismissed variants in variants pages and variants export function
- Systemd service files and instruction to deploy Scout using podman
### Fixed
- Bugfix: unused `chromgraph_prefix |tojson` removed
- Freeze coloredlogs temporarily
- Marrvel link
- Don't show TP53 link for silent or synonymous changes
- OMIM gene field accepts any custom number as OMIM gene
- Fix Pytest single quote vs double quote string
- Bug in gene variants search by similar cases and no similar case is found
- Delete unused file `userpanel.py`
- Primary transcripts in variant overview and general report
- Google OAuth2 login setup in README file
- Redirect to 'missing file'-icon if configured Chromograph file is missing
- Javascript error in case page
- Fix compound matching during variant loading for hg38
- Cancer variants view containing variants dismissed with cancer-specific reasons
- Zoom to SV variant length was missing IGV contig select
- Tooltips on case page when case has no default gene panels
### Changed
- Save case variants count in case document and not in sessions
- Style of gene panels multiselect on case page
- Collapse/expand main HPO checkboxes in phenomodel preview
- Replaced GQ (Genotype quality) with VAF (Variant allele frequency) in cancer variants GT table
- Allow loading of cancer cases with no tumor_purity field
- Truncate cDNA and protein changes in case report if longer than 20 characters


## [4.27]
### Added
- Exclude one or more variant categories when running variants delete command
### Fixed
### Changed

## [4.26.1]
### Added
### Fixed
- Links with 1-letter aa codes crash on frameshift etc
### Changed

## [4.26]
### Added
- Extend the delete variants command to print analysis date, track, institute, status and research status
- Delete variants by type of analysis (wgs|wes|panel)
- Links to cBioPortal, MutanTP53, IARC TP53, OncoKB, MyCancerGenome, CIViC
### Fixed
- Deleted variants count
### Changed
- Print output of variants delete command as a tab separated table

## [4.25]
### Added
- Command line function to remove variants from one or all cases
### Fixed
- Parse SMN None calls to None rather than False

## [4.24.1]
### Fixed
- Install requirements.txt via setup file

## [4.24]
### Added
- Institute-level phenotype models with sub-panels containing HPO and OMIM terms
- Runnable Docker demo
- Docker image build and push github action
- Makefile with shortcuts to docker commands
- Parse and save synopsis, phenotype and cohort terms from config files upon case upload
### Fixed
- Update dismissed variant status when variant dismissed key is missing
- Breakpoint two IGV button now shows correct chromosome when different from bp1
- Missing font lib in Docker image causing the PDF report download page to crash
- Sentieon Manta calls lack Somaticscore - load anyway
- ClinVar submissions crashing due to pinned variants that are not loaded
- Point ExAC pLI score to new gnomad server address
- Bug uploading cases missing phenotype terms in config file
- STRs loaded but not shown on browser page
- Bug when using adapter.variant.get_causatives with case_id without causatives
- Problem with fetching "solved" from scout export cases cli
- Better serialising of datetime and bson.ObjectId
- Added `volumes` folder to .gitignore
### Changed
- Make matching causative and managed variants foldable on case page
- Remove calls to PyMongo functions marked as deprecated in backend and frontend(as of version 3.7).
- Improved `scout update individual` command
- Export dynamic phenotypes with ordered gene lists as PDF


## [4.23]
### Added
- Save custom IGV track settings
- Show a flash message with clear info about non-valid genes when gene panel creation fails
- CNV report link in cancer case side navigation
- Return to comment section after editing, deleting or submitting a comment
- Managed variants
- MT vs 14 chromosome mean coverage stats if Scout is connected to Chanjo
### Fixed
- missing `vcf_cancer_sv` and `vcf_cancer_sv_research` to manual.
- Split ClinVar multiple clnsig values (slash-separated) and strip them of underscore for annotations without accession number
- Timeout of `All SNVs and INDELs` page when no valid gene is provided in the search
- Round CADD (MIPv9)
- Missing default panel value
- Invisible other causatives lines when other causatives lack gene symbols
### Changed
- Do not freeze mkdocs-material to version 4.6.1
- Remove pre-commit dependency

## [4.22]
### Added
- Editable cases comments
- Editable variants comments
### Fixed
- Empty variant activity panel
- STRs variants popover
- Split new ClinVar multiple significance terms for a variant
- Edit the selected comment, not the latest
### Changed
- Updated RELEASE docs.
- Pinned variants card style on the case page
- Merged `scout export exons` and `scout view exons` commands


## [4.21.2]
### Added
### Fixed
- Do not pre-filter research variants by (case-default) gene panels
- Show OMIM disease tooltip reliably
### Changed

## [4.21.1]
### Added
### Fixed
- Small change to Pop Freq column in variants ang gene panels to avoid strange text shrinking on small screens
- Direct use of HPO list for Clinical HPO SNV (and cancer SNV) filtering
- PDF coverage report redirecting to login page
### Changed
- Remove the option to dismiss single variants from all variants pages
- Bulk dismiss SNVs, SVs and cancer SNVs from variants pages

## [4.21]
### Added
- Support to configure LoqusDB per institute
- Highlight causative variants in the variants list
- Add tests. Mostly regarding building internal datatypes.
- Remove leading and trailing whitespaces from panel_name and display_name when panel is created
- Mark MANE transcript in list of transcripts in "Transcript overview" on variant page
- Show default panel name in case sidebar
- Previous buttons for variants pagination
- Adds a gh action that checks that the changelog is updated
- Adds a gh action that deploys new releases automatically to pypi
- Warn users if case default panels are outdated
- Define institute-specific gene panels for filtering in institute settings
- Use institute-specific gene panels in variants filtering
- Show somatic VAF for pinned and causative variants on case page

### Fixed
- Report pages redirect to login instead of crashing when session expires
- Variants filter loading in cancer variants page
- User, Causative and Cases tables not scaling to full page
- Improved docs for an initial production setup
- Compatibility with latest version of Black
- Fixed tests for Click>7
- Clinical filter required an extra click to Filter to return variants
- Restore pagination and shrink badges in the variants page tables
- Removing a user from the command line now inactivates the case only if user is last assignee and case is active
- Bugfix, LoqusDB per institute feature crashed when institute id was empty string
- Bugfix, LoqusDB calls where missing case count
- filter removal and upload for filters deleted from another page/other user
- Visualize outdated gene panels info in a popover instead of a tooltip in case page side panel

### Changed
- Highlight color on normal STRs in the variants table from green to blue
- Display breakpoints coordinates in verification emails only for structural variants


## [4.20]
### Added
- Display number of filtered variants vs number of total variants in variants page
- Search case by HPO terms
- Dismiss variant column in the variants tables
- Black and pre-commit packages to dev requirements

### Fixed
- Bug occurring when rerun is requested twice
- Peddy info fields in the demo config file
- Added load config safety check for multiple alignment files for one individual
- Formatting of cancer variants table
- Missing Score in SV variants table

### Changed
- Updated the documentation on how to create a new software release
- Genome build-aware cytobands coordinates
- Styling update of the Matchmaker card
- Select search type in case search form


## [4.19]

### Added
- Show internal ID for case
- Add internal ID for downloaded CGH files
- Export dynamic HPO gene list from case page
- Remove users as case assignees when their account is deleted
- Keep variants filters panel expanded when filters have been used

### Fixed
- Handle the ProxyFix ModuleNotFoundError when Werkzeug installed version is >1.0
- General report formatting issues whenever case and variant comments contain extremely long strings with no spaces

### Changed
- Created an institute wrapper page that contains list of cases, causatives, SNVs & Indels, user list, shared data and institute settings
- Display case name instead of case ID on clinVar submissions
- Changed icon of sample update in clinVar submissions


## [4.18]

### Added
- Filter cancer variants on cytoband coordinates
- Show dismiss reasons in a badge with hover for clinical variants
- Show an ellipsis if 10 cases or more to display with loqusdb matches
- A new blog post for version 4.17
- Tooltip to better describe Tumor and Normal columns in cancer variants
- Filter cancer SNVs and SVs by chromosome coordinates
- Default export of `Assertion method citation` to clinVar variants submission file
- Button to export up to 500 cancer variants, filtered or not
- Rename samples of a clinVar submission file

### Fixed
- Apply default gene panel on return to cancer variantS from variant view
- Revert to certificate checking when asking for Chanjo reports
- `scout download everything` command failing while downloading HPO terms

### Changed
- Turn tumor and normal allelic fraction to decimal numbers in tumor variants page
- Moved clinVar submissions code to the institutes blueprints
- Changed name of clinVar export files to FILENAME.Variant.csv and FILENAME.CaseData.csv
- Switched Google login libraries from Flask-OAuthlib to Authlib


## [4.17.1]

### Fixed
- Load cytobands for cases with chromosome build not "37" or "38"


## [4.17]

### Added
- COSMIC badge shown in cancer variants
- Default gene-panel in non-cancer structural view in url
- Filter SNVs and SVs by cytoband coordinates
- Filter cancer SNV variants by alt allele frequency in tumor
- Correct genome build in UCSC link from structural variant page



### Fixed
- Bug in clinVar form when variant has no gene
- Bug when sharing cases with the same institute twice
- Page crashing when removing causative variant tag
- Do not default to GATK caller when no caller info is provided for cancer SNVs


## [4.16.1]

### Fixed
- Fix the fix for handling of delivery reports for rerun cases

## [4.16]

### Added
- Adds possibility to add "lims_id" to cases. Currently only stored in database, not shown anywhere
- Adds verification comment box to SVs (previously only available for small variants)
- Scrollable pedigree panel

### Fixed
- Error caused by changes in WTForm (new release 2.3.x)
- Bug in OMIM case page form, causing the page to crash when a string was provided instead of a numerical OMIM id
- Fix Alamut link to work properly on hg38
- Better handling of delivery reports for rerun cases
- Small CodeFactor style issues: matchmaker results counting, a couple of incomplete tests and safer external xml
- Fix an issue with Phenomizer introduced by CodeFactor style changes

### Changed
- Updated the version of igv.js to 2.5.4

## [4.15.1]

### Added
- Display gene names in ClinVar submissions page
- Links to Varsome in variant transcripts table

### Fixed
- Small fixes to ClinVar submission form
- Gene panel page crash when old panel has no maintainers

## [4.15]

### Added
- Clinvar CNVs IGV track
- Gene panels can have maintainers
- Keep variant actions (dismissed, manual rank, mosaic, acmg, comments) upon variant re-upload
- Keep variant actions also on full case re-upload

### Fixed
- Fix the link to Ensembl for SV variants when genome build 38.
- Arrange information in columns on variant page
- Fix so that new cosmic identifier (COSV) is also acceptable #1304
- Fixed COSMIC tag in INFO (outside of CSQ) to be parses as well with `&` splitter.
- COSMIC stub URL changed to https://cancer.sanger.ac.uk/cosmic/search?q= instead.
- Updated to a version of IGV where bigBed tracks are visualized correctly
- Clinvar submission files are named according to the content (variant_data and case_data)
- Always show causatives from other cases in case overview
- Correct disease associations for gene symbol aliases that exist as separate genes
- Re-add "custom annotations" for SV variants
- The override ClinVar P/LP add-in in the Clinical Filter failed for new CSQ strings

### Changed
- Runs all CI checks in github actions

## [4.14.1]

### Fixed
- Error when variant found in loqusdb is not loaded for other case

## [4.14]

### Added
- Use github actions to run tests
- Adds CLI command to update individual alignments path
- Update HPO terms using downloaded definitions files
- Option to use alternative flask config when running `scout serve`
- Requirement to use loqusdb >= 2.5 if integrated

### Fixed
- Do not display Pedigree panel in cancer view
- Do not rely on internet connection and services available when running CI tests
- Variant loading assumes GATK if no caller set given and GATK filter status is seen in FILTER
- Pass genome build param all the way in order to get the right gene mappings for cases with build 38
- Parse correctly variants with zero frequency values
- Continue even if there are problems to create a region vcf
- STR and cancer variant navigation back to variants pages could fail

### Changed
- Improved code that sends requests to the external APIs
- Updates ranges for user ranks to fit todays usage
- Run coveralls on github actions instead of travis
- Run pip checks on github actions instead of coveralls
- For hg38 cases, change gnomAD link to point to version 3.0 (which is hg38 based)
- Show pinned or causative STR variants a bit more human readable

## [4.13.1]

### Added
### Fixed
- Typo that caused not all clinvar conflicting interpretations to be loaded no matter what
- Parse and retrieve clinvar annotations from VEP-annotated (VEP 97+) CSQ VCF field
- Variant clinvar significance shown as `not provided` whenever is `Uncertain significance`
- Phenomizer query crashing when case has no HPO terms assigned
- Fixed a bug affecting `All SNVs and INDELs` page when variants don't have canonical transcript
- Add gene name or id in cancer variant view

### Changed
- Cancer Variant view changed "Variant:Transcript:Exon:HGVS" to "Gene:Transcript:Exon:HGVS"

## [4.13]

### Added
- ClinVar SNVs track in IGV
- Add SMA view with SMN Copy Number data
- Easier to assign OMIM diagnoses from case page
- OMIM terms and specific OMIM term page

### Fixed
- Bug when adding a new gene to a panel
- Restored missing recent delivery reports
- Fixed style and links to other reports in case side panel
- Deleting cases using display_name and institute not deleting its variants
- Fixed bug that caused coordinates filter to override other filters
- Fixed a problem with finding some INS in loqusdb
- Layout on SV page when local observations without cases are present
- Make scout compatible with the new HPO definition files from `http://compbio.charite.de/jenkins/`
- General report visualization error when SNVs display names are very long


### Changed


## [4.12.4]

### Fixed
- Layout on SV page when local observations without cases are present

## [4.12.3]

### Fixed
- Case report when causative or pinned SVs have non null allele frequencies

## [4.12.2]

### Fixed
- SV variant links now take you to the SV variant page again
- Cancer variant view has cleaner table data entries for "N/A" data
- Pinned variant case level display hotfix for cancer and str - more on this later
- Cancer variants show correct alt/ref reads mirroring alt frequency now
- Always load all clinical STR variants even if a region load is attempted - index may be missing
- Same case repetition in variant local observations

## [4.12.1]

### Fixed
- Bug in variant.gene when gene has no HGVS description


## [4.12]

### Added
- Accepts `alignment_path` in load config to pass bam/cram files
- Display all phenotypes on variant page
- Display hgvs coordinates on pinned and causatives
- Clear panel pending changes
- Adds option to setup the database with static files
- Adds cli command to download the resources from CLI that scout needs
- Adds test files for merged somatic SV and CNV; as well as merged SNV, and INDEL part of #1279
- Allows for upload of OMIM-AUTO gene panel from static files without api-key

### Fixed
- Cancer case HPO panel variants link
- Fix so that some drop downs have correct size
- First IGV button in str variants page
- Cancer case activates on SNV variants
- Cases activate when STR variants are viewed
- Always calculate code coverage
- Pinned/Classification/comments in all types of variants pages
- Null values for panel's custom_inheritance_models
- Discrepancy between the manual disease transcripts and those in database in gene-edit page
- ACMG classification not showing for some causatives
- Fix bug which caused IGV.js to use hg19 reference files for hg38 data
- Bug when multiple bam files sources with non-null values are available


### Changed
- Renamed `requests` file to `scout_requests`
- Cancer variant view shows two, instead of four, decimals for allele and normal


## [4.11.1]

### Fixed
- Institute settings page
- Link institute settings to sharing institutes choices

## [4.11.0]

### Added
- Display locus name on STR variant page
- Alternative key `GNOMADAF_popmax` for Gnomad popmax allele frequency
- Automatic suggestions on how to improve the code on Pull Requests
- Parse GERP, phastCons and phyloP annotations from vep annotated CSQ fields
- Avoid flickering comment popovers in variant list
- Parse REVEL score from vep annotated CSQ fields
- Allow users to modify general institute settings
- Optionally format code automatically on commit
- Adds command to backup vital parts `scout export database`
- Parsing and displaying cancer SV variants from Manta annotated VCF files
- Dismiss cancer snv variants with cancer-specific options
- Add IGV.js UPD, RHO and TIDDIT coverage wig tracks.


### Fixed
- Slightly darker page background
- Fixed an issued with parsed conservation values from CSQ
- Clinvar submissions accessible to all users of an institute
- Header toolbar when on Clinvar page now shows institute name correctly
- Case should not always inactivate upon update
- Show dismissed snv cancer variants as grey on the cancer variants page
- Improved style of mappability link and local observations on variant page
- Convert all the GET requests to the igv view to POST request
- Error when updating gene panels using a file containing BOM chars
- Add/replace gene radio button not working in gene panels


## [4.10.1]

### Fixed
- Fixed issue with opening research variants
- Problem with coveralls not called by Travis CI
- Handle Biomart service down in tests


## [4.10.0]

### Added
- Rank score model in causatives page
- Exportable HPO terms from phenotypes page
- AMP guideline tiers for cancer variants
- Adds scroll for the transcript tab
- Added CLI option to query cases on time since case event was added
- Shadow clinical assessments also on research variants display
- Support for CRAM alignment files
- Improved str variants view : sorting by locus, grouped by allele.
- Delivery report PDF export
- New mosaicism tag option
- Add or modify individuals' age or tissue type from case page
- Display GC and allele depth in causatives table.
- Included primary reference transcript in general report
- Included partial causative variants in general report
- Remove dependency of loqusdb by utilising the CLI

### Fixed
- Fixed update OMIM command bug due to change in the header of the genemap2 file
- Removed Mosaic Tag from Cancer variants
- Fixes issue with unaligned table headers that comes with hidden Datatables
- Layout in general report PDF export
- Fixed issue on the case statistics view. The validation bars didn't show up when all institutes were selected. Now they do.
- Fixed missing path import by importing pathlib.Path
- Handle index inconsistencies in the update index functions
- Fixed layout problems


## [4.9.0]

### Added
- Improved MatchMaker pages, including visible patient contacts email address
- New badges for the github repo
- Links to [GENEMANIA](genemania.org)
- Sort gene panel list on case view.
- More automatic tests
- Allow loading of custom annotations in VCF using the SCOUT_CUSTOM info tag.

### Fixed
- Fix error when a gene is added to an empty dynamic gene panel
- Fix crash when attempting to add genes on incorrect format to dynamic gene panel
- Manual rank variant tags could be saved in a "Select a tag"-state, a problem in the variants view.
- Same case evaluations are no longer shown as gray previous evaluations on the variants page
- Stay on research pages, even if reset, next first buttons are pressed..
- Overlapping variants will now be visible on variant page again
- Fix missing classification comments and links in evaluations page
- All prioritized cases are shown on cases page


## [4.8.3]

### Added

### Fixed
- Bug when ordering sanger
- Improved scrolling over long list of genes/transcripts


## [4.8.2]

### Added

### Fixed
- Avoid opening extra tab for coverage report
- Fixed a problem when rank model version was saved as floats and not strings
- Fixed a problem with displaying dismiss variant reasons on the general report
- Disable load and delete filter buttons if there are no saved filters
- Fix problem with missing verifications
- Remove duplicate users and merge their data and activity


## [4.8.1]

### Added

### Fixed
- Prevent login fail for users with id defined by ObjectId and not email
- Prevent the app from crashing with `AttributeError: 'NoneType' object has no attribute 'message'`


## [4.8.0]

### Added
- Updated Scout to use Bootstrap 4.3
- New looks for Scout
- Improved dashboard using Chart.js
- Ask before inactivating a case where last assigned user leaves it
- Genes can be manually added to the dynamic gene list directly on the case page
- Dynamic gene panels can optionally be used with clinical filter, instead of default gene panel
- Dynamic gene panels get link out to chanjo-report for coverage report
- Load all clinvar variants with clinvar Pathogenic, Likely Pathogenic and Conflicting pathogenic
- Show transcripts with exon numbers for structural variants
- Case sort order can now be toggled between ascending and descending.
- Variants can be marked as partial causative if phenotype is available for case.
- Show a frequency tooltip hover for SV-variants.
- Added support for LDAP login system
- Search snv and structural variants by chromosomal coordinates
- Structural variants can be marked as partial causative if phenotype is available for case.
- Show normal and pathologic limits for STRs in the STR variants view.
- Institute level persistent variant filter settings that can be retrieved and used.
- export causative variants to Excel
- Add support for ROH, WIG and chromosome PNGs in case-view

### Fixed
- Fixed missing import for variants with comments
- Instructions on how to build docs
- Keep sanger order + verification when updating/reloading variants
- Fixed and moved broken filter actions (HPO gene panel and reset filter)
- Fixed string conversion to number
- UCSC links for structural variants are now separated per breakpoint (and whole variant where applicable)
- Reintroduced missing coverage report
- Fixed a bug preventing loading samples using the command line
- Better inheritance models customization for genes in gene panels
- STR variant page back to list button now does its one job.
- Allows to setup scout without a omim api key
- Fixed error causing "favicon not found" flash messages
- Removed flask --version from base cli
- Request rerun no longer changes case status. Active or archived cases inactivate on upload.
- Fixed missing tooltip on the cancer variants page
- Fixed weird Rank cell in variants page
- Next and first buttons order swap
- Added pagination (and POST capability) to cancer variants.
- Improves loading speed for variant page
- Problem with updating variant rank when no variants
- Improved Clinvar submission form
- General report crashing when dismissed variant has no valid dismiss code
- Also show collaborative case variants on the All variants view.
- Improved phenotype search using dataTables.js on phenotypes page
- Search and delete users with `email` instead of `_id`
- Fixed css styles so that multiselect options will all fit one column


## [4.7.3]

### Added
- RankScore can be used with VCFs for vcf_cancer files

### Fixed
- Fix issue with STR view next page button not doing its one job.

### Deleted
- Removed pileup as a bam viewing option. This is replaced by IGV


## [4.7.2]

### Added
- Show earlier ACMG classification in the variant list

### Fixed
- Fixed igv search not working due to igv.js dist 2.2.17
- Fixed searches for cases with a gene with variants pinned or marked causative.
- Load variant pages faster after fixing other causatives query
- Fixed mitochondrial report bug for variants without genes

## [4.7.1]

### Added

### Fixed
- Fixed bug on genes page


## [4.7.0]

### Added
- Export genes and gene panels in build GRCh38
- Search for cases with variants pinned or marked causative in a given gene.
- Search for cases phenotypically similar to a case also from WUI.
- Case variant searches can be limited to similar cases, matching HPO-terms,
  phenogroups and cohorts.
- De-archive reruns and flag them as 'inactive' if archived
- Sort cases by analysis_date, track or status
- Display cases in the following order: prioritized, active, inactive, archived, solved
- Assign case to user when user activates it or asks for rerun
- Case becomes inactive when it has no assignees
- Fetch refseq version from entrez and use it in clinvar form
- Load and export of exons for all genes, independent on refseq
- Documentation for loading/updating exons
- Showing SV variant annotations: SV cgh frequencies, gnomad-SV, local SV frequencies
- Showing transcripts mapping score in segmental duplications
- Handle requests to Ensembl Rest API
- Handle requests to Ensembl Rest Biomart
- STR variants view now displays GT and IGV link.
- Description field for gene panels
- Export exons in build 37 and 38 using the command line

### Fixed
- Fixes of and induced by build tests
- Fixed bug affecting variant observations in other cases
- Fixed a bug that showed wrong gene coverage in general panel PDF export
- MT report only shows variants occurring in the specific individual of the excel sheet
- Disable SSL certifcate verification in requests to chanjo
- Updates how intervaltree and pymongo is used to void deprecated functions
- Increased size of IGV sample tracks
- Optimized tests


## [4.6.1]

### Added

### Fixed
- Missing 'father' and 'mother' keys when parsing single individual cases


## [4.6.0]

### Added
- Description of Scout branching model in CONTRIBUTING doc
- Causatives in alphabetical order, display ACMG classification and filter by gene.
- Added 'external' to the list of analysis type options
- Adds functionality to display "Tissue type". Passed via load config.
- Update to IGV 2.

### Fixed
- Fixed alignment visualization and vcf2cytosure availability for demo case samples
- Fixed 3 bugs affecting SV pages visualization
- Reintroduced the --version cli option
- Fixed variants query by panel (hpo panel + gene panel).
- Downloaded MT report contains excel files with individuals' display name
- Refactored code in parsing of config files.


## [4.5.1]

### Added

### Fixed
- update requirement to use PyYaml version >= 5.1
- Safer code when loading config params in cli base


## [4.5.0]

### Added
- Search for similar cases from scout view CLI
- Scout cli is now invoked from the app object and works under the app context

### Fixed
- PyYaml dependency fixed to use version >= 5.1


## [4.4.1]

### Added
- Display SV rank model version when available

### Fixed
- Fixed upload of delivery report via API


## [4.4.0]

### Added
- Displaying more info on the Causatives page and hiding those not causative at the case level
- Add a comment text field to Sanger order request form, allowing a message to be included in the email
- MatchMaker Exchange integration
- List cases with empty synopsis, missing HPO terms and phenotype groups.
- Search for cases with open research list, or a given case status (active, inactive, archived)

### Fixed
- Variant query builder split into several functions
- Fixed delivery report load bug


## [4.3.3]

### Added
- Different individual table for cancer cases

### Fixed
- Dashboard collects validated variants from verification events instead of using 'sanger' field
- Cases shared with collaborators are visible again in cases page
- Force users to select a real institute to share cases with (actionbar select fix)


## [4.3.2]

### Added
- Dashboard data can be filtered using filters available in cases page
- Causatives for each institute are displayed on a dedicated page
- SNVs and and SVs are searchable across cases by gene and rank score
- A more complete report with validated variants is downloadable from dashboard

### Fixed
- Clinsig filter is fixed so clinsig numerical values are returned
- Split multi clinsig string values in different elements of clinsig array
- Regex to search in multi clinsig string values or multi revstat string values
- It works to upload vcf files with no variants now
- Combined Pileup and IGV alignments for SVs having variant start and stop on the same chromosome


## [4.3.1]

### Added
- Show calls from all callers even if call is not available
- Instructions to install cairo and pango libs from WeasyPrint page
- Display cases with number of variants from CLI
- Only display cases with number of variants above certain treshold. (Also CLI)
- Export of verified variants by CLI or from the dashboard
- Extend case level queries with default panels, cohorts and phenotype groups.
- Slice dashboard statistics display using case level queries
- Add a view where all variants for an institute can be searched across cases, filtering on gene and rank score. Allows searching research variants for cases that have research open.

### Fixed
- Fixed code to extract variant conservation (gerp, phyloP, phastCons)
- Visualization of PDF-exported gene panels
- Reintroduced the exon/intron number in variant verification email
- Sex and affected status is correctly displayed on general report
- Force number validation in SV filter by size
- Display ensembl transcripts when no refseq exists


## [4.3.0]

### Added
- Mosaicism tag on variants
- Show and filter on SweGen frequency for SVs
- Show annotations for STR variants
- Show all transcripts in verification email
- Added mitochondrial export
- Adds alternative to search for SVs shorter that the given length
- Look for 'bcftools' in the `set` field of VCFs
- Display digenic inheritance from OMIM
- Displays what refseq transcript that is primary in hgnc

### Fixed

- Archived panels displays the correct date (not retroactive change)
- Fixed problem with waiting times in gene panel exports
- Clinvar fiter not working with human readable clinsig values

## [4.2.2]

### Fixed
- Fixed gene panel create/modify from CSV file utf-8 decoding error
- Updating genes in gene panels now supports edit comments and entry version
- Gene panel export timeout error

## [4.2.1]

### Fixed
- Re-introduced gene name(s) in verification email subject
- Better PDF rendering for excluded variants in report
- Problem to access old case when `is_default` did not exist on a panel


## [4.2.0]

### Added
- New index on variant_id for events
- Display overlapping compounds on variants view

### Fixed
- Fixed broken clinical filter


## [4.1.4]

### Added
- Download of filtered SVs

### Fixed
- Fixed broken download of filtered variants
- Fixed visualization issue in gene panel PDF export
- Fixed bug when updating gene names in variant controller


## [4.1.3]

### Fixed
- Displays all primary transcripts


## [4.1.2]

### Added
- Option add/replace when updating a panel via CSV file
- More flexible versioning of the gene panels
- Printing coverage report on the bottom of the pdf case report
- Variant verification option for SVs
- Logs uri without pwd when connecting
- Disease-causing transcripts in case report
- Thicker lines in case report
- Supports HPO search for cases, both terms or if described in synopsis
- Adds sanger information to dashboard

### Fixed
- Use db name instead of **auth** as default for authentication
- Fixes so that reports can be generated even with many variants
- Fixed sanger validation popup to show individual variants queried by user and institute.
- Fixed problem with setting up scout
- Fixes problem when exac file is not available through broad ftp
- Fetch transcripts for correct build in `adapter.hgnc_gene`

## [4.1.1]
- Fix problem with institute authentication flash message in utils
- Fix problem with comments
- Fix problem with ensembl link


## [4.1.0]

### Added
- OMIM phenotypes to case report
- Command to download all panel app gene panels `scout load panel --panel-app`
- Links to genenames.org and omim on gene page
- Popup on gene at variants page with gene information
- reset sanger status to "Not validated" for pinned variants
- highlight cases with variants to be evaluated by Sanger on the cases page
- option to point to local reference files to the genome viewer pileup.js. Documented in `docs.admin-guide.server`
- option to export single variants in `scout export variants`
- option to load a multiqc report together with a case(add line in load config)
- added a view for searching HPO terms. It is accessed from the top left corner menu
- Updates the variants view for cancer variants. Adds a small cancer specific filter for known variants
- Adds hgvs information on cancer variants page
- Adds option to update phenotype groups from CLI

### Fixed
- Improved Clinvar to submit variants from different cases. Fixed HPO terms in casedata according to feedback
- Fixed broken link to case page from Sanger modal in cases view
- Now only cases with non empty lists of causative variants are returned in `adapter.case(has_causatives=True)`
- Can handle Tumor only samples
- Long lists of HGNC symbols are now possible. This was previously difficult with manual, uploaded or by HPO search when changing filter settings due to GET request limitations. Relevant pages now use POST requests. Adds the dynamic HPO panel as a selection on the gene panel dropdown.
- Variant filter defaults to default panels also on SV and Cancer variants pages.

## [4.0.0]

### WARNING ###

This is a major version update and will require that the backend of pre releases is updated.
Run commands:

```
$scout update genes
$scout update hpo
```

- Created a Clinvar submission tool, to speed up Clinvar submission of SNVs and SVs
- Added an analysis report page (html and PDF format) containing phenotype, gene panels and variants that are relevant to solve a case.

### Fixed
- Optimized evaluated variants to speed up creation of case report
- Moved igv and pileup viewer under a common folder
- Fixed MT alignment view pileup.js
- Fixed coordinates for SVs with start chromosome different from end chromosome
- Global comments shown across cases and institutes. Case-specific variant comments are shown only for that specific case.
- Links to clinvar submitted variants at the cases level
- Adapts clinvar parsing to new format
- Fixed problem in `scout update user` when the user object had no roles
- Makes pileup.js use online genome resources when viewing alignments. Now any instance of Scout can make use of this functionality.
- Fix ensembl link for structural variants
- Works even when cases does not have `'madeline_info'`
- Parses Polyphen in correct way again
- Fix problem with parsing gnomad from VEP

### Added
- Added a PDF export function for gene panels
- Added a "Filter and export" button to export custom-filtered SNVs to CSV file
- Dismiss SVs
- Added IGV alignments viewer
- Read delivery report path from case config or CLI command
- Filter for spidex scores
- All HPO terms are now added and fetched from the correct source (https://github.com/obophenotype/human-phenotype-ontology/blob/master/hp.obo)
- New command `scout update hpo`
- New command `scout update genes` will fetch all the latest information about genes and update them
- Load **all** variants found on chromosome **MT**
- Adds choice in cases overview do show as many cases as user like

### Removed
- pileup.min.js and pileup css are imported from a remote web location now
- All source files for HPO information, this is instead fetched directly from source
- All source files for gene information, this is instead fetched directly from source

## [3.0.0]
### Fixed
- hide pedigree panel unless it exists

## [1.5.1] - 2016-07-27
### Fixed
- look for both ".bam.bai" and ".bai" extensions

## [1.4.0] - 2016-03-22
### Added
- support for local frequency through loqusdb
- bunch of other stuff

## [1.3.0] - 2016-02-19
### Fixed
- Update query-phenomizer and add username/password

### Changed
- Update the way a case is checked for rerun-status

### Added
- Add new button to mark a case as "checked"
- Link to clinical variants _without_ 1000G annotation

## [1.2.2] - 2016-02-18
### Fixed
- avoid filtering out variants lacking ExAC and 1000G annotations

## [1.1.3] - 2015-10-01
### Fixed
- persist (clinical) filter when clicking load more
- fix #154 by robustly setting clinical filter func. terms

## [1.1.2] - 2015-09-07
### Fixed
- avoid replacing coverage report with none
- update SO terms, refactored

## [1.1.1] - 2015-08-20
### Fixed
- fetch case based on collaborator status (not owner)

## [1.1.0] - 2015-05-29
### Added
- link(s) to SNPedia based on RS-numbers
- new Jinja filter to "humanize" decimal numbers
- show gene panels in variant view
- new Jinja filter for decoding URL encoding
- add indicator to variants in list that have comments
- add variant number threshold and rank score threshold to load function
- add event methods to mongo adapter
- add tests for models
- show badge "old" if comment was written for a previous analysis

### Changed
- show cDNA change in transcript summary unless variant is exonic
- moved compounds table further up the page
- show dates for case uploads in ISO format
- moved variant comments higher up on page
- updated documentation for pages
- read in coverage report as blob in database and serve directly
- change ``OmimPhenotype`` to ``PhenotypeTerm``
- reorganize models sub-package
- move events (and comments) to separate collection
- only display prev/next links for the research list
- include variant type in breadcrumbs e.g. "Clinical variants"

### Removed
- drop dependency on moment.js

### Fixed
- show the same level of detail for all frequencies on all pages
- properly decode URL encoded symbols in amino acid/cDNA change strings
- fixed issue with wipe permissions in MongoDB
- include default gene lists in "variants" link in breadcrumbs

## [1.0.2] - 2015-05-20
### Changed
- update case fetching function

### Fixed
- handle multiple cases with same id

## [1.0.1] - 2015-04-28
### Fixed
- Fix building URL parameters in cases list Vue component

## [1.0.0] - 2015-04-12
Codename: Sara Lund

![Release 1.0](artwork/releases/release-1-0.jpg)

### Added
- Add email logging for unexpected errors
- New command line tool for deleting case

### Changed
- Much improved logging overall
- Updated documentation/usage guide
- Removed non-working IGV link

### Fixed
- Show sample display name in GT call
- Various small bug fixes
- Make it easier to hover over popups

## [0.0.2-rc1] - 2015-03-04
### Added
- add protein table for each variant
- add many more external links
- add coverage reports as PDFs

### Changed
- incorporate user feedback updates
- big refactor of load scripts

## [0.0.2-rc2] - 2015-03-04
### Changes
- add gene table with gene description
- reorganize inheritance models box

### Fixed
- avoid overwriting gene list on "research" load
- fix various bugs in external links

## [0.0.2-rc3] - 2015-03-05
### Added
- Activity log feed to variant view
- Adds protein change strings to ODM and Sanger email

### Changed
- Extract activity log component to macro

### Fixes
- Make Ensembl transcript links use archive website<|MERGE_RESOLUTION|>--- conflicted
+++ resolved
@@ -23,11 +23,8 @@
 ### Fixed
 - Non-admin users saving institute settings would clear loqusdb instance selection
 - Layout of variant position, cytoband and type in SV variant summary
-<<<<<<< HEAD
+- Broken `Build Status - GitHub badge` on GitHub README page 
 - Visibility of text on grey badges in gene panels PDF exports
-=======
-- Broken `Build Status - GitHub badge` on GitHub README page 
->>>>>>> 734741b0
 
 ## [4.60]
 ### Added
