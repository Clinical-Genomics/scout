# Change Log
All notable changes to this project will be documented in this file.
This project adheres to [Semantic Versioning](http://semver.org/).

About changelog [here](https://keepachangelog.com/en/1.0.0/)

## [x.x.x]
### Added
- Institute-level phenotype models with sub-panels containing HPO and OMIM terms
### Fixed
- Update dismissed variant status when variant dismissed key is missing
- Breakpoint two IGV button now shows correct chromosome when different from bp1
### Changed
- Make matching causative and managed variants foldable on case page
<<<<<<< HEAD
- Remove calls to PyMongo functions marked as deprecated (as of version 3.7).
- Improved `scout update individual` command
=======
- Remove calls to PyMongo functions marked as deprecated in backend and frontend(as of version 3.7).
>>>>>>> a2278225

## [4.23]
### Added
- Save custom IGV track settings
- Show a flash message with clear info about non-valid genes when gene panel creation fails
- CNV report link in cancer case side navigation
- Return to comment section after editing, deleting or submitting a comment
- Managed variants
- MT vs 14 chromosome mean coverage stats if Scout is connected to Chanjo
### Fixed
- missing `vcf_cancer_sv` and `vcf_cancer_sv_research` to manual.
- Split ClinVar multiple clnsig values (slash-separated) and strip them of underscore for annotations without accession number
- Timeout of `All SNVs and INDELs` page when no valid gene is provided in the search
- Round CADD (MIPv9)
- Missing default panel value
- Invisible other causatives lines when other causatives lack gene symbols
### Changed
- Do not freeze mkdocs-material to version 4.6.1
- Remove pre-commit dependency

## [4.22]
### Added
- Editable cases comments
- Editable variants comments
### Fixed
- Empty variant activity panel
- STRs variants popover
- Split new ClinVar multiple significance terms for a variant
- Edit the selected comment, not the latest
### Changed
- Updated RELEASE docs.
- Pinned variants card style on the case page
- Merged `scout export exons` and `scout view exons` commands


## [4.21.2]
### Added
### Fixed
- Do not pre-filter research variants by (case-default) gene panels
- Show OMIM disease tooltip reliably
### Changed

## [4.21.1]
### Added
### Fixed
- Small change to Pop Freq column in variants ang gene panels to avoid strange text shrinking on small screens
- Direct use of HPO list for Clinical HPO SNV (and cancer SNV) filtering
- PDF coverage report redirecting to login page
### Changed
- Remove the option to dismiss single variants from all variants pages
- Bulk dismiss SNVs, SVs and cancer SNVs from variants pages

## [4.21]
### Added
- Support to configure LoqusDB per institute
- Highlight causative variants in the variants list
- Add tests. Mostly regarding building internal datatypes.
- Remove leading and trailing whitespaces from panel_name and display_name when panel is created
- Mark MANE transcript in list of transcripts in "Transcript overview" on variant page
- Show default panel name in case sidebar
- Previous buttons for variants pagination
- Adds a gh action that checks that the changelog is updated
- Adds a gh action that deploys new releases automatically to pypi
- Warn users if case default panels are outdated
- Define institute-specific gene panels for filtering in institute settings
- Use institute-specific gene panels in variants filtering
- Show somatic VAF for pinned and causative variants on case page

### Fixed
- Report pages redirect to login instead of crashing when session expires
- Variants filter loading in cancer variants page
- User, Causative and Cases tables not scaling to full page
- Improved docs for an initial production setup
- Compatibility with latest version of Black
- Fixed tests for Click>7
- Clinical filter required an extra click to Filter to return variants
- Restore pagination and shrink badges in the variants page tables
- Removing a user from the command line now inactivates the case only if user is last assignee and case is active
- Bugfix, LoqusDB per institute feature crashed when institute id was empty string
- Bugfix, LoqusDB calls where missing case count
- filter removal and upload for filters deleted from another page/other user
- Visualize outdated gene panels info in a popover instead of a tooltip in case page side panel

### Changed
- Highlight color on normal STRs in the variants table from green to blue
- Display breakpoints coordinates in verification emails only for structural variants


## [4.20]
### Added
- Display number of filtered variants vs number of total variants in variants page
- Search case by HPO terms
- Dismiss variant column in the variants tables
- Black and pre-commit packages to dev requirements

### Fixed
- Bug occurring when rerun is requested twice
- Peddy info fields in the demo config file
- Added load config safety check for multiple alignment files for one individual
- Formatting of cancer variants table
- Missing Score in SV variants table

### Changed
- Updated the documentation on how to create a new software release
- Genome build-aware cytobands coordinates
- Styling update of the Matchmaker card
- Select search type in case search form


## [4.19]

### Added
- Show internal ID for case
- Add internal ID for downloaded CGH files
- Export dynamic HPO gene list from case page
- Remove users as case assignees when their account is deleted
- Keep variants filters panel expanded when filters have been used

### Fixed
- Handle the ProxyFix ModuleNotFoundError when Werkzeug installed version is >1.0
- General report formatting issues whenever case and variant comments contain extremely long strings with no spaces

### Changed
- Created an institute wrapper page that contains list of cases, causatives, SNVs & Indels, user list, shared data and institute settings
- Display case name instead of case ID on clinVar submissions
- Changed icon of sample update in clinVar submissions


## [4.18]

### Added
- Filter cancer variants on cytoband coordinates
- Show dismiss reasons in a badge with hover for clinical variants
- Show an ellipsis if 10 cases or more to display with loqusdb matches
- A new blog post for version 4.17
- Tooltip to better describe Tumor and Normal columns in cancer variants
- Filter cancer SNVs and SVs by chromosome coordinates
- Default export of `Assertion method citation` to clinVar variants submission file
- Button to export up to 500 cancer variants, filtered or not
- Rename samples of a clinVar submission file

### Fixed
- Apply default gene panel on return to cancer variantS from variant view
- Revert to certificate checking when asking for Chanjo reports
- `scout download everything` command failing while downloading HPO terms

### Changed
- Turn tumor and normal allelic fraction to decimal numbers in tumor variants page
- Moved clinVar submissions code to the institutes blueprints
- Changed name of clinVar export files to FILENAME.Variant.csv and FILENAME.CaseData.csv
- Switched Google login libraries from Flask-OAuthlib to Authlib


## [4.17.1]

### Fixed
- Load cytobands for cases with chromosome build not "37" or "38"


## [4.17]

### Added
- COSMIC badge shown in cancer variants
- Default gene-panel in non-cancer structural view in url
- Filter SNVs and SVs by cytoband coordinates
- Filter cancer SNV variants by alt allele frequency in tumor
- Correct genome build in UCSC link from structural variant page



### Fixed
- Bug in clinVar form when variant has no gene
- Bug when sharing cases with the same institute twice
- Page crashing when removing causative variant tag
- Do not default to GATK caller when no caller info is provided for cancer SNVs


## [4.16.1]

### Fixed
- Fix the fix for handling of delivery reports for rerun cases

## [4.16]

### Added
- Adds possibility to add "lims_id" to cases. Currently only stored in database, not shown anywhere
- Adds verification comment box to SVs (previously only available for small variants)
- Scrollable pedigree panel

### Fixed
- Error caused by changes in WTForm (new release 2.3.x)
- Bug in OMIM case page form, causing the page to crash when a string was provided instead of a numerical OMIM id
- Fix Alamut link to work properly on hg38
- Better handling of delivery reports for rerun cases
- Small CodeFactor style issues: matchmaker results counting, a couple of incomplete tests and safer external xml
- Fix an issue with Phenomizer introduced by CodeFactor style changes

### Changed
- Updated the version of igv.js to 2.5.4

## [4.15.1]

### Added
- Display gene names in ClinVar submissions page
- Links to Varsome in variant transcripts table

### Fixed
- Small fixes to ClinVar submission form
- Gene panel page crash when old panel has no maintainers

## [4.15]

### Added
- Clinvar CNVs IGV track
- Gene panels can have maintainers
- Keep variant actions (dismissed, manual rank, mosaic, acmg, comments) upon variant re-upload
- Keep variant actions also on full case re-upload

### Fixed
- Fix the link to Ensembl for SV variants when genome build 38.
- Arrange information in columns on variant page
- Fix so that new cosmic identifier (COSV) is also acceptable #1304
- Fixed COSMIC tag in INFO (outside of CSQ) to be parses as well with `&` splitter.
- COSMIC stub URL changed to https://cancer.sanger.ac.uk/cosmic/search?q= instead.
- Updated to a version of IGV where bigBed tracks are visualized correctly
- Clinvar submission files are named according to the content (variant_data and case_data)
- Always show causatives from other cases in case overview
- Correct disease associations for gene symbol aliases that exist as separate genes
- Re-add "custom annotations" for SV variants
- The override ClinVar P/LP add-in in the Clinical Filter failed for new CSQ strings

### Changed
- Runs all CI checks in github actions

## [4.14.1]

### Fixed
- Error when variant found in loqusdb is not loaded for other case

## [4.14]

### Added
- Use github actions to run tests
- Adds CLI command to update individual alignments path
- Update HPO terms using downloaded definitions files
- Option to use alternative flask config when running `scout serve`
- Requirement to use loqusdb >= 2.5 if integrated

### Fixed
- Do not display Pedigree panel in cancer view
- Do not rely on internet connection and services available when running CI tests
- Variant loading assumes GATK if no caller set given and GATK filter status is seen in FILTER
- Pass genome build param all the way in order to get the right gene mappings for cases with build 38
- Parse correctly variants with zero frequency values
- Continue even if there are problems to create a region vcf
- STR and cancer variant navigation back to variants pages could fail

### Changed
- Improved code that sends requests to the external APIs
- Updates ranges for user ranks to fit todays usage
- Run coveralls on github actions instead of travis
- Run pip checks on github actions instead of coveralls
- For hg38 cases, change gnomAD link to point to version 3.0 (which is hg38 based)
- Show pinned or causative STR variants a bit more human readable

## [4.13.1]

### Added
### Fixed
- Typo that caused not all clinvar conflicting interpretations to be loaded no matter what
- Parse and retrieve clinvar annotations from VEP-annotated (VEP 97+) CSQ VCF field
- Variant clinvar significance shown as `not provided` whenever is `Uncertain significance`
- Phenomizer query crashing when case has no HPO terms assigned
- Fixed a bug affecting `All SNVs and INDELs` page when variants don't have canonical transcript
- Add gene name or id in cancer variant view

### Changed
- Cancer Variant view changed "Variant:Transcript:Exon:HGVS" to "Gene:Transcript:Exon:HGVS"

## [4.13]

### Added
- ClinVar SNVs track in IGV
- Add SMA view with SMN Copy Number data
- Easier to assign OMIM diagnoses from case page
- OMIM terms and specific OMIM term page

### Fixed
- Bug when adding a new gene to a panel
- Restored missing recent delivery reports
- Fixed style and links to other reports in case side panel
- Deleting cases using display_name and institute not deleting its variants
- Fixed bug that caused coordinates filter to override other filters
- Fixed a problem with finding some INS in loqusdb
- Layout on SV page when local observations without cases are present
- Make scout compatible with the new HPO definition files from `http://compbio.charite.de/jenkins/`
- General report visualization error when SNVs display names are very long


### Changed


## [4.12.4]

### Fixed
- Layout on SV page when local observations without cases are present

## [4.12.3]

### Fixed
- Case report when causative or pinned SVs have non null allele frequencies

## [4.12.2]

### Fixed
- SV variant links now take you to the SV variant page again
- Cancer variant view has cleaner table data entries for "N/A" data
- Pinned variant case level display hotfix for cancer and str - more on this later
- Cancer variants show correct alt/ref reads mirroring alt frequency now
- Always load all clinical STR variants even if a region load is attempted - index may be missing
- Same case repetition in variant local observations

## [4.12.1]

### Fixed
- Bug in variant.gene when gene has no HGVS description


## [4.12]

### Added
- Accepts `alignment_path` in load config to pass bam/cram files
- Display all phenotypes on variant page
- Display hgvs coordinates on pinned and causatives
- Clear panel pending changes
- Adds option to setup the database with static files
- Adds cli command to download the resources from CLI that scout needs
- Adds dummy files for merged somatic SV and CNV; as well as merged SNV, and INDEL part of #1279
- Allows for upload of OMIM-AUTO gene panel from static files without api-key

### Fixed
- Cancer case HPO panel variants link
- Fix so that some drop downs have correct size
- First IGV button in str variants page
- Cancer case activates on SNV variants
- Cases activate when STR variants are viewed
- Always calculate code coverage
- Pinned/Classification/comments in all types of variants pages
- Null values for panel's custom_inheritance_models
- Discrepancy between the manual disease transcripts and those in database in gene-edit page
- ACMG classification not showing for some causatives
- Fix bug which caused IGV.js to use hg19 reference files for hg38 data
- Bug when multiple bam files sources with non-null values are available


### Changed
- Renamed `requests` file to `scout_requests`
- Cancer variant view shows two, instead of four, decimals for allele and normal


## [4.11.1]

### Fixed
- Institute settings page
- Link institute settings to sharing institutes choices

## [4.11.0]

### Added
- Display locus name on STR variant page
- Alternative key `GNOMADAF_popmax` for Gnomad popmax allele frequency
- Automatic suggestions on how to improve the code on Pull Requests
- Parse GERP, phastCons and phyloP annotations from vep annotated CSQ fields
- Avoid flickering comment popovers in variant list
- Parse REVEL score from vep annotated CSQ fields
- Allow users to modify general institute settings
- Optionally format code automatically on commit
- Adds command to backup vital parts `scout export database`
- Parsing and displaying cancer SV variants from Manta annotated VCF files
- Dismiss cancer snv variants with cancer-specific options
- Add IGV.js UPD, RHO and TIDDIT coverage wig tracks.


### Fixed
- Slightly darker page background
- Fixed an issued with parsed conservation values from CSQ
- Clinvar submissions accessible to all users of an institute
- Header toolbar when on Clinvar page now shows institute name correctly
- Case should not always inactivate upon update
- Show dismissed snv cancer variants as grey on the cancer variants page
- Improved style of mappability link and local observations on variant page
- Convert all the GET requests to the igv view to POST request
- Error when updating gene panels using a file containing BOM chars
- Add/replace gene radio button not working in gene panels


## [4.10.1]

### Fixed
- Fixed issue with opening research variants
- Problem with coveralls not called by Travis CI
- Handle Biomart service down in tests


## [4.10.0]

### Added
- Rank score model in causatives page
- Exportable HPO terms from phenotypes page
- AMP guideline tiers for cancer variants
- Adds scroll for the transcript tab
- Added CLI option to query cases on time since case event was added
- Shadow clinical assessments also on research variants display
- Support for CRAM alignment files
- Improved str variants view : sorting by locus, grouped by allele.
- Delivery report PDF export
- New mosaicism tag option
- Add or modify individuals' age or tissue type from case page
- Display GC and allele depth in causatives table.
- Included primary reference transcript in general report
- Included partial causative variants in general report
- Remove dependency of loqusdb by utilising the CLI

### Fixed
- Fixed update OMIM command bug due to change in the header of the genemap2 file
- Removed Mosaic Tag from Cancer variants
- Fixes issue with unaligned table headers that comes with hidden Datatables
- Layout in general report PDF export
- Fixed issue on the case statistics view. The validation bars didn't show up when all institutes were selected. Now they do.
- Fixed missing path import by importing pathlib.Path
- Handle index inconsistencies in the update index functions
- Fixed layout problems


## [4.9.0]

### Added
- Improved MatchMaker pages, including visible patient contacts email address
- New badges for the github repo
- Links to [GENEMANIA](genemania.org)
- Sort gene panel list on case view.
- More automatic tests
- Allow loading of custom annotations in VCF using the SCOUT_CUSTOM info tag.

### Fixed
- Fix error when a gene is added to an empty dynamic gene panel
- Fix crash when attempting to add genes on incorrect format to dynamic gene panel
- Manual rank variant tags could be saved in a "Select a tag"-state, a problem in the variants view.
- Same case evaluations are no longer shown as gray previous evaluations on the variants page
- Stay on research pages, even if reset, next first buttons are pressed..
- Overlapping variants will now be visible on variant page again
- Fix missing classification comments and links in evaluations page
- All prioritized cases are shown on cases page


## [4.8.3]

### Added

### Fixed
- Bug when ordering sanger
- Improved scrolling over long list of genes/transcripts


## [4.8.2]

### Added

### Fixed
- Avoid opening extra tab for coverage report
- Fixed a problem when rank model version was saved as floats and not strings
- Fixed a problem with displaying dismiss variant reasons on the general report
- Disable load and delete filter buttons if there are no saved filters
- Fix problem with missing verifications
- Remove duplicate users and merge their data and activity


## [4.8.1]

### Added

### Fixed
- Prevent login fail for users with id defined by ObjectId and not email
- Prevent the app from crashing with `AttributeError: 'NoneType' object has no attribute 'message'`


## [4.8.0]

### Added
- Updated Scout to use Bootstrap 4.3
- New looks for Scout
- Improved dashboard using Chart.js
- Ask before inactivating a case where last assigned user leaves it
- Genes can be manually added to the dynamic gene list directly on the case page
- Dynamic gene panels can optionally be used with clinical filter, instead of default gene panel
- Dynamic gene panels get link out to chanjo-report for coverage report
- Load all clinvar variants with clinvar Pathogenic, Likely Pathogenic and Conflicting pathogenic
- Show transcripts with exon numbers for structural variants
- Case sort order can now be toggled between ascending and descending.
- Variants can be marked as partial causative if phenotype is available for case.
- Show a frequency tooltip hover for SV-variants.
- Added support for LDAP login system
- Search snv and structural variants by chromosomal coordinates
- Structural variants can be marked as partial causative if phenotype is available for case.
- Show normal and pathologic limits for STRs in the STR variants view.
- Institute level persistent variant filter settings that can be retrieved and used.
- export causative variants to Excel
- Add support for ROH, WIG and chromosome PNGs in case-view

### Fixed
- Fixed missing import for variants with comments
- Instructions on how to build docs
- Keep sanger order + verification when updating/reloading variants
- Fixed and moved broken filter actions (HPO gene panel and reset filter)
- Fixed string conversion to number
- UCSC links for structural variants are now separated per breakpoint (and whole variant where applicable)
- Reintroduced missing coverage report
- Fixed a bug preventing loading samples using the command line
- Better inheritance models customization for genes in gene panels
- STR variant page back to list button now does its one job.
- Allows to setup scout without a omim api key
- Fixed error causing "favicon not found" flash messages
- Removed flask --version from base cli
- Request rerun no longer changes case status. Active or archived cases inactivate on upload.
- Fixed missing tooltip on the cancer variants page
- Fixed weird Rank cell in variants page
- Next and first buttons order swap
- Added pagination (and POST capability) to cancer variants.
- Improves loading speed for variant page
- Problem with updating variant rank when no variants
- Improved Clinvar submission form
- General report crashing when dismissed variant has no valid dismiss code
- Also show collaborative case variants on the All variants view.
- Improved phenotype search using dataTables.js on phenotypes page
- Search and delete users with `email` instead of `_id`
- Fixed css styles so that multiselect options will all fit one column


## [4.7.3]

### Added
- RankScore can be used with VCFs for vcf_cancer files

### Fixed
- Fix issue with STR view next page button not doing its one job.

### Deleted
- Removed pileup as a bam viewing option. This is replaced by IGV


## [4.7.2]

### Added
- Show earlier ACMG classification in the variant list

### Fixed
- Fixed igv search not working due to igv.js dist 2.2.17
- Fixed searches for cases with a gene with variants pinned or marked causative.
- Load variant pages faster after fixing other causatives query
- Fixed mitochondrial report bug for variants without genes

## [4.7.1]

### Added

### Fixed
- Fixed bug on genes page


## [4.7.0]

### Added
- Export genes and gene panels in build GRCh38
- Search for cases with variants pinned or marked causative in a given gene.
- Search for cases phenotypically similar to a case also from WUI.
- Case variant searches can be limited to similar cases, matching HPO-terms,
  phenogroups and cohorts.
- De-archive reruns and flag them as 'inactive' if archived
- Sort cases by analysis_date, track or status
- Display cases in the following order: prioritized, active, inactive, archived, solved
- Assign case to user when user activates it or asks for rerun
- Case becomes inactive when it has no assignees
- Fetch refseq version from entrez and use it in clinvar form
- Load and export of exons for all genes, independent on refseq
- Documentation for loading/updating exons
- Showing SV variant annotations: SV cgh frequencies, gnomad-SV, local SV frequencies
- Showing transcripts mapping score in segmental duplications
- Handle requests to Ensembl Rest API
- Handle requests to Ensembl Rest Biomart
- STR variants view now displays GT and IGV link.
- Description field for gene panels
- Export exons in build 37 and 38 using the command line

### Fixed
- Fixes of and induced by build tests
- Fixed bug affecting variant observations in other cases
- Fixed a bug that showed wrong gene coverage in general panel PDF export
- MT report only shows variants occurring in the specific individual of the excel sheet
- Disable SSL certifcate verification in requests to chanjo
- Updates how intervaltree and pymongo is used to void deprecated functions
- Increased size of IGV sample tracks
- Optimized tests


## [4.6.1]

### Added

### Fixed
- Missing 'father' and 'mother' keys when parsing single individual cases


## [4.6.0]

### Added
- Description of Scout branching model in CONTRIBUTING doc
- Causatives in alphabetical order, display ACMG classification and filter by gene.
- Added 'external' to the list of analysis type options
- Adds functionality to display "Tissue type". Passed via load config.
- Update to IGV 2.

### Fixed
- Fixed alignment visualization and vcf2cytosure availability for demo case samples
- Fixed 3 bugs affecting SV pages visualization
- Reintroduced the --version cli option
- Fixed variants query by panel (hpo panel + gene panel).
- Downloaded MT report contains excel files with individuals' display name
- Refactored code in parsing of config files.


## [4.5.1]

### Added

### Fixed
- update requirement to use PyYaml version >= 5.1
- Safer code when loading config params in cli base


## [4.5.0]

### Added
- Search for similar cases from scout view CLI
- Scout cli is now invoked from the app object and works under the app context

### Fixed
- PyYaml dependency fixed to use version >= 5.1


## [4.4.1]

### Added
- Display SV rank model version when available

### Fixed
- Fixed upload of delivery report via API


## [4.4.0]

### Added
- Displaying more info on the Causatives page and hiding those not causative at the case level
- Add a comment text field to Sanger order request form, allowing a message to be included in the email
- MatchMaker Exchange integration
- List cases with empty synopsis, missing HPO terms and phenotype groups.
- Search for cases with open research list, or a given case status (active, inactive, archived)

### Fixed
- Variant query builder split into several functions
- Fixed delivery report load bug


## [4.3.3]

### Added
- Different individual table for cancer cases

### Fixed
- Dashboard collects validated variants from verification events instead of using 'sanger' field
- Cases shared with collaborators are visible again in cases page
- Force users to select a real institute to share cases with (actionbar select fix)


## [4.3.2]

### Added
- Dashboard data can be filtered using filters available in cases page
- Causatives for each institute are displayed on a dedicated page
- SNVs and and SVs are searchable across cases by gene and rank score
- A more complete report with validated variants is downloadable from dashboard

### Fixed
- Clinsig filter is fixed so clinsig numerical values are returned
- Split multi clinsig string values in different elements of clinsig array
- Regex to search in multi clinsig string values or multi revstat string values
- It works to upload vcf files with no variants now
- Combined Pileup and IGV alignments for SVs having variant start and stop on the same chromosome


## [4.3.1]

### Added
- Show calls from all callers even if call is not available
- Instructions to install cairo and pango libs from WeasyPrint page
- Display cases with number of variants from CLI
- Only display cases with number of variants above certain treshold. (Also CLI)
- Export of verified variants by CLI or from the dashboard
- Extend case level queries with default panels, cohorts and phenotype groups.
- Slice dashboard statistics display using case level queries
- Add a view where all variants for an institute can be searched across cases, filtering on gene and rank score. Allows searching research variants for cases that have research open.

### Fixed
- Fixed code to extract variant conservation (gerp, phyloP, phastCons)
- Visualization of PDF-exported gene panels
- Reintroduced the exon/intron number in variant verification email
- Sex and affected status is correctly displayed on general report
- Force number validation in SV filter by size
- Display ensembl transcripts when no refseq exists


## [4.3.0]

### Added
- Mosaicism tag on variants
- Show and filter on SweGen frequency for SVs
- Show annotations for STR variants
- Show all transcripts in verification email
- Added mitochondrial export
- Adds alternative to search for SVs shorter that the given length
- Look for 'bcftools' in the `set` field of VCFs
- Display digenic inheritance from OMIM
- Displays what refseq transcript that is primary in hgnc

### Fixed

- Archived panels displays the correct date (not retroactive change)
- Fixed problem with waiting times in gene panel exports
- Clinvar fiter not working with human readable clinsig values

## [4.2.2]

### Fixed
- Fixed gene panel create/modify from CSV file utf-8 decoding error
- Updating genes in gene panels now supports edit comments and entry version
- Gene panel export timeout error

## [4.2.1]

### Fixed
- Re-introduced gene name(s) in verification email subject
- Better PDF rendering for excluded variants in report
- Problem to access old case when `is_default` did not exist on a panel


## [4.2.0]

### Added
- New index on variant_id for events
- Display overlapping compounds on variants view

### Fixed
- Fixed broken clinical filter


## [4.1.4]

### Added
- Download of filtered SVs

### Fixed
- Fixed broken download of filtered variants
- Fixed visualization issue in gene panel PDF export
- Fixed bug when updating gene names in variant controller


## [4.1.3]

### Fixed
- Displays all primary transcripts


## [4.1.2]

### Added
- Option add/replace when updating a panel via CSV file
- More flexible versioning of the gene panels
- Printing coverage report on the bottom of the pdf case report
- Variant verification option for SVs
- Logs uri without pwd when connecting
- Disease-causing transcripts in case report
- Thicker lines in case report
- Supports HPO search for cases, both terms or if described in synopsis
- Adds sanger information to dashboard

### Fixed
- Use db name instead of **auth** as default for authentication
- Fixes so that reports can be generated even with many variants
- Fixed sanger validation popup to show individual variants queried by user and institute.
- Fixed problem with setting up scout
- Fixes problem when exac file is not available through broad ftp
- Fetch transcripts for correct build in `adapter.hgnc_gene`

## [4.1.1]
- Fix problem with institute authentication flash message in utils
- Fix problem with comments
- Fix problem with ensembl link


## [4.1.0]

### Added
- OMIM phenotypes to case report
- Command to download all panel app gene panels `scout load panel --panel-app`
- Links to genenames.org and omim on gene page
- Popup on gene at variants page with gene information
- reset sanger status to "Not validated" for pinned variants
- highlight cases with variants to be evaluated by Sanger on the cases page
- option to point to local reference files to the genome viewer pileup.js. Documented in `docs.admin-guide.server`
- option to export single variants in `scout export variants`
- option to load a multiqc report together with a case(add line in load config)
- added a view for searching HPO terms. It is accessed from the top left corner menu
- Updates the variants view for cancer variants. Adds a small cancer specific filter for known variants
- Adds hgvs information on cancer variants page
- Adds option to update phenotype groups from CLI

### Fixed
- Improved Clinvar to submit variants from different cases. Fixed HPO terms in casedata according to feedback
- Fixed broken link to case page from Sanger modal in cases view
- Now only cases with non empty lists of causative variants are returned in `adapter.case(has_causatives=True)`
- Can handle Tumor only samples
- Long lists of HGNC symbols are now possible. This was previously difficult with manual, uploaded or by HPO search when changing filter settings due to GET request limitations. Relevant pages now use POST requests. Adds the dynamic HPO panel as a selection on the gene panel dropdown.
- Variant filter defaults to default panels also on SV and Cancer variants pages.

## [4.0.0]

### WARNING ###

This is a major version update and will require that the backend of pre releases is updated.
Run commands:

```
$scout update genes
$scout update hpo
```

- Created a Clinvar submission tool, to speed up Clinvar submission of SNVs and SVs
- Added an analysis report page (html and PDF format) containing phenotype, gene panels and variants that are relevant to solve a case.

### Fixed
- Optimized evaluated variants to speed up creation of case report
- Moved igv and pileup viewer under a common folder
- Fixed MT alignment view pileup.js
- Fixed coordinates for SVs with start chromosome different from end chromosome
- Global comments shown across cases and institutes. Case-specific variant comments are shown only for that specific case.
- Links to clinvar submitted variants at the cases level
- Adapts clinvar parsing to new format
- Fixed problem in `scout update user` when the user object had no roles
- Makes pileup.js use online genome resources when viewing alignments. Now any instance of Scout can make use of this functionality.
- Fix ensembl link for structural variants
- Works even when cases does not have `'madeline_info'`
- Parses Polyphen in correct way again
- Fix problem with parsing gnomad from VEP

### Added
- Added a PDF export function for gene panels
- Added a "Filter and export" button to export custom-filtered SNVs to CSV file
- Dismiss SVs
- Added IGV alignments viewer
- Read delivery report path from case config or CLI command
- Filter for spidex scores
- All HPO terms are now added and fetched from the correct source (https://github.com/obophenotype/human-phenotype-ontology/blob/master/hp.obo)
- New command `scout update hpo`
- New command `scout update genes` will fetch all the latest information about genes and update them
- Load **all** variants found on chromosome **MT**
- Adds choice in cases overview do show as many cases as user like

### Removed
- pileup.min.js and pileup css are imported from a remote web location now
- All source files for HPO information, this is instead fetched directly from source
- All source files for gene information, this is instead fetched directly from source

## [3.0.0]
### Fixed
- hide pedigree panel unless it exists

## [1.5.1] - 2016-07-27
### Fixed
- look for both ".bam.bai" and ".bai" extensions

## [1.4.0] - 2016-03-22
### Added
- support for local frequency through loqusdb
- bunch of other stuff

## [1.3.0] - 2016-02-19
### Fixed
- Update query-phenomizer and add username/password

### Changed
- Update the way a case is checked for rerun-status

### Added
- Add new button to mark a case as "checked"
- Link to clinical variants _without_ 1000G annotation

## [1.2.2] - 2016-02-18
### Fixed
- avoid filtering out variants lacking ExAC and 1000G annotations

## [1.1.3] - 2015-10-01
### Fixed
- persist (clinical) filter when clicking load more
- fix #154 by robustly setting clinical filter func. terms

## [1.1.2] - 2015-09-07
### Fixed
- avoid replacing coverage report with none
- update SO terms, refactored

## [1.1.1] - 2015-08-20
### Fixed
- fetch case based on collaborator status (not owner)

## [1.1.0] - 2015-05-29
### Added
- link(s) to SNPedia based on RS-numbers
- new Jinja filter to "humanize" decimal numbers
- show gene panels in variant view
- new Jinja filter for decoding URL encoding
- add indicator to variants in list that have comments
- add variant number threshold and rank score threshold to load function
- add event methods to mongo adapter
- add tests for models
- show badge "old" if comment was written for a previous analysis

### Changed
- show cDNA change in transcript summary unless variant is exonic
- moved compounds table further up the page
- show dates for case uploads in ISO format
- moved variant comments higher up on page
- updated documentation for pages
- read in coverage report as blob in database and serve directly
- change ``OmimPhenotype`` to ``PhenotypeTerm``
- reorganize models sub-package
- move events (and comments) to separate collection
- only display prev/next links for the research list
- include variant type in breadcrumbs e.g. "Clinical variants"

### Removed
- drop dependency on moment.js

### Fixed
- show the same level of detail for all frequencies on all pages
- properly decode URL encoded symbols in amino acid/cDNA change strings
- fixed issue with wipe permissions in MongoDB
- include default gene lists in "variants" link in breadcrumbs

## [1.0.2] - 2015-05-20
### Changed
- update case fetching function

### Fixed
- handle multiple cases with same id

## [1.0.1] - 2015-04-28
### Fixed
- Fix building URL parameters in cases list Vue component

## [1.0.0] - 2015-04-12
Codename: Sara Lund

![Release 1.0](artwork/releases/release-1-0.jpg)

### Added
- Add email logging for unexpected errors
- New command line tool for deleting case

### Changed
- Much improved logging overall
- Updated documentation/usage guide
- Removed non-working IGV link

### Fixed
- Show sample display name in GT call
- Various small bug fixes
- Make it easier to hover over popups

## [0.0.2-rc1] - 2015-03-04
### Added
- add protein table for each variant
- add many more external links
- add coverage reports as PDFs

### Changed
- incorporate user feedback updates
- big refactor of load scripts

## [0.0.2-rc2] - 2015-03-04
### Changes
- add gene table with gene description
- reorganize inheritance models box

### Fixed
- avoid overwriting gene list on "research" load
- fix various bugs in external links

## [0.0.2-rc3] - 2015-03-05
### Added
- Activity log feed to variant view
- Adds protein change strings to ODM and Sanger email

### Changed
- Extract activity log component to macro

### Fixes
- Make Ensembl transcript links use archive website<|MERGE_RESOLUTION|>--- conflicted
+++ resolved
@@ -12,12 +12,8 @@
 - Breakpoint two IGV button now shows correct chromosome when different from bp1
 ### Changed
 - Make matching causative and managed variants foldable on case page
-<<<<<<< HEAD
-- Remove calls to PyMongo functions marked as deprecated (as of version 3.7).
+- Remove calls to PyMongo functions marked as deprecated in backend and frontend(as of version 3.7).
 - Improved `scout update individual` command
-=======
-- Remove calls to PyMongo functions marked as deprecated in backend and frontend(as of version 3.7).
->>>>>>> a2278225
 
 ## [4.23]
 ### Added
