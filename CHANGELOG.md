--- conflicted
+++ resolved
@@ -28,12 +28,9 @@
 - Open variants in a new window (from variants page)
 - Open overlapping and compound variants in a new window (from variant page)
 - gnomAD link points to gnomAD v.3 (build GRCh38) for mitochondrial variants.
-<<<<<<< HEAD
-- Pre-collect all case-group evaluated before creating variant assessments from other cases in case group
-=======
 - Display only number of affected genes for dismissed SVs in general report
 - Chromosome build check when populating the variants filter chromosome selection
->>>>>>> 81b16be3
+- Pre-collect all case-group evaluated before creating variant assessments from other cases in case group
 
 ## [4.31.1]
 ### Added
