--- conflicted
+++ resolved
@@ -7,11 +7,8 @@
 ## [unreleased]
 ### Added
 - Case status labels can be added, giving more finegrained details on a solved status (provisional, diagnostic, carrier, UPD, SMN, ...)
-<<<<<<< HEAD
 - New SO terms: `sequence_variant` and `coding_transcript_variant`
-=======
 - More MEI specific annotation is shown on the variant page
->>>>>>> 6768506b
 ### Changed
 - In the ClinVar form, database and id of assertion criteria citation are now separate inputs
 - Customise institute settings to be able to display all cases with a certain status on cases page (admin users)
