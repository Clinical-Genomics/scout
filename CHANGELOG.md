--- conflicted
+++ resolved
@@ -13,15 +13,10 @@
 - Variants query backend allows rank_score filtering
 - Added script to tabulate causatives clinical filter rank
 - Do not display inheritance models associated to ORPHA terms on variant page
-<<<<<<< HEAD
-- Make BA1 fully stand-alone to Benign prediction
-### Fixed
-- Extract all fields correctly when exporting a panel to file from gene panel page
-=======
 ### Fixed
 - Make BA1 fully stand-alone to Benign prediction
 - Modifying Benign terms to "Moderate" has no effect under Richards. Ignored completely before, will retain unmodified significance now
->>>>>>> 24c7216a
+- Extract all fields correctly when exporting a panel to file from gene panel page
 
 ## [4.89.2]
 ## Fixed
