--- conflicted
+++ resolved
@@ -10,12 +10,9 @@
 - Export Variants feature crashing when one of the variants has no primary transcripts
 ### Added
 - Add link to HmtVar for mitochondrial variants (if VCF is annotated with HmtNote)
-<<<<<<< HEAD
-- Support LoqusDB REST API queries
-=======
 - Grey background for dismissed compounds in variants list and variant page
 - Pin badge for pinned compounds in variants list and variant page
->>>>>>> 5d5c34fc
+- Support LoqusDB REST API queries
 ### Changed
 - Remove parsing of case `genome_version`, since it's not used anywhere downstream
 - Count cases in LoqusDB by variant type
