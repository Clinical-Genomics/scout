--- conflicted
+++ resolved
@@ -35,12 +35,9 @@
 - Upgrade pymongo to version 4
 - When updating disease terms, check that all terms are consistent with a DiseaseTerm model before dropping the old collection
 - Better separation between modules loading HPO terms and diseases
-<<<<<<< HEAD
+- Deleted unused scout.build.phenotype module
 - Refactored especially cancer filter for decimal place fields to allow unfreezing WTForms and upgrade to v3
-=======
-- Deleted unused scout.build.phenotype module
->>>>>>> 51de0ceb
-
+ 
 
 ## [4.71]
 ### Added
