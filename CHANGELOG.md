--- conflicted
+++ resolved
@@ -15,12 +15,9 @@
 - Avoid flickering comment popovers in variant list
 - Parse REVEL score from vep annotated CSQ fields
 - Allow users to modify general institute settings
-<<<<<<< HEAD
+- Optionally format code automatically on commit
 - Parsing and displaying cancer SV variants from Manta annotated VCF files
 
-=======
-- Optionally format code automatically on commit
->>>>>>> 8ac27f19
 
 ### Fixed
 - Slightly darker page background
