--- conflicted
+++ resolved
@@ -10,15 +10,12 @@
 - Tooltip in observations panel, explaining that case variants with no link might be old variants, not uploaded after a case rerun
 ### Fixed
 - Warning on overwriting variants with same position was no longer shown
+- Increase the height of the dropdowns to 425px
 - Total number of research variants count
-### Changed
-- Increase the height of the dropdowns to 425px
+- Update variants stats in case documents every time new variants are loaded
+### Changed
 - Clearer warning messages for gene searches in variants filters
-<<<<<<< HEAD
-=======
-- Increase the height of the dropdowns to 425px
->>>>>>> ed93bd2e
-- Update variants stats in case documents every time new variants are loaded
+
 
 ## [4.35]
 ### Added
