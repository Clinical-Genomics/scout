# Change Log
All notable changes to this project will be documented in this file.
This project adheres to [Semantic Versioning](http://semver.org/).

About changelog [here](https://keepachangelog.com/en/1.0.0/)

## [unreleased]
### Added
- Create/Update a gene panel contaning all PanelApp green genes (`scout update panelapp-green -i <cust_id>`)
### Fixed
- Matching manual ranked variants are now shown also on the somatic variant page
- VarSome links to hg19/GRCh37
<<<<<<< HEAD
- Managed variants filter settings lost when navigating to additional pages
=======
### Changed
- Open local observation matching cases in new windows
>>>>>>> 4f8295e8

## [4.63]
### Added
- Display data sharing info for ClinVar, Matchmaker Exchange and Beacon in a dedicated column on Cases page
- Test for `commands.download.omim.print_omim`
- Display dismissed variants comments on general case report
- Modify ACMG pathogenicity impact (most commonly PVS1, PS3) based on strength of evidence with lab director's professional judgement
- REViewer button on STR variant page
- Alamut institution parameter in institute settings for Alamut Visual Plus software
- Added Manual Ranks Risk Factor, Likely Risk Factor and Uncertain Risk Factor
- Display matching manual ranks from previous cases the user has access to on VariantS and Variant pages
- Link to gnomAD gene SVs v2.1 for SV variants with gnomAD frequency
- Support for nf-core/rnafusion reports
### Changed
- Display chrY for sex unknown
- Deprecate legacy scout_load() method API call.
- Message shown when variant tag is updated for a variant
- When all ACMG classifications are deleted from a variant, the current variant classification status is also reset.
- Refactored the functions that collect causative variants
- Removed `scripts/generate_test_data.py`
### Fixed
- Default IGV tracks (genes, ClinVar, ClinVar CNVs) showing even if user unselects them all
- Freeze Flask-Babel below v3.0 due to issue with a locale decorator
- Thaw Flask-Babel and fix according to v3 standard. Thank you @TkTech!
- Show matching causatives on somatic structural variant page
- Visibility of gene names and functional annotations on Causatives/Verified pages
- Panel version can be manually set to floating point numbers, when modified
- Causatives page showing also non-causative variants matching causatives in other cases
- ClinVar form submission for variants with no selected transcript and HGVS
- Validating and submitting ClinVar objects not containing both Variant and Casedata info

## [4.62.1]
### Fixed
- Case page crashing when adding a case to a group without providing a valid case name

## [4.62]
### Added
- Validate ClinVar submission objects using the ClinVar API
- Wrote tests for case and variant API endpoints
- Create ClinVar submissions from Scout using the ClinVar API
- Export Phenopacket for affected individual
- Import Phenopacket from JSON file or Phenopacket API backend server
- Use the new case name option for GENS requests
- Pre-validate refseq:HGVS items using VariantValidator in ClinVar submission form
### Fixed
- Fallback for empty alignment index for REViewer service
- Source link out for MIP 11.1 reference STR annotation
- Avoid duplicate causatives and pinned variants
- ClinVar clinical significance displays only the ACMG terms when user selects ACMG 2015 as assertion criteria
- Spacing between icon and text on Beacon and MatchMaker links on case page sidebar
- Truncate IDs and HGVS representations in ClinVar pages if longer than 25 characters
- Update ClinVar submission ID form
- Handle connection timeout when sending requests requests to external web services
- Validate any ClinVar submission regardless of its status
- Empty Phenopackets import crashes
- Stop Spinner on Phenopacket JSON download
### Changed
- Updated ClinVar submission instructions

## [4.61.1]
### Fixed
- Added `UMLS` as an option of `Condition ID type` in ClinVar Variant downloaded files
- Missing value for `Condition ID type` in ClinVar Variant downloaded files
- Possibility to open, close or delete a ClinVar submission even if it doesn't have an associated name
- Save SV type, ref and alt n. copies to exported ClinVar files
- Inner and outer start and stop SV coordinates not exported in ClinVar files
- ClinVar submissions page crashing when SV files don't contain breakpoint exact coordinates
- Align OMIM diagnoses with delete diagnosis button on case page
- In ClinVar form, reset condition list and customize help when condition ID changes

## [4.61]
### Added
- Filter case list by cases with variants in ClinVar submission
- Filter case list by cases containing RNA-seq data - gene_fusion_reports and sample-level tracks (splice junctions and RNA coverage)
- Additional case category `Ignored`, to be used for cases that don't fall in the existing 'inactive', 'archived', 'solved', 'prioritized' categories
- Display number of cases shown / total number of cases available for each category on Cases page
- Moved buttons to modify case status from sidebar to main case page
- Link to Mutalyzer Normalizer tool on variant's transcripts overview to retrieve official HVGS descriptions
- Option to manually load RNA MULTIQC report using the command `scout load report -t multiqc_rna`
- Load RNA MULTIQC automatically for a case if config file contains the `multiqc_rna` key/value
- Instructions in admin-guide on how to load case reports via the command line
- Possibility to filter RD variants by a specific genotype call
- Distinct colors for different inheritance models on RD Variant page
- Gene panels PDF export with case variants hits by variant type
- A couple of additional README badges for GitHub stats
- Upload and display of pipeline reference info and executable version yaml files as custom reports
- Testing CLI on hasta in PR template
### Changed
- Instructions on how to call dibs on scout-stage server in pull request template
- Deprecated CLI commands `scout load <delivery_report, gene_fusion_report, coverage_qc_report, cnv_report>` to replace them with command `scout load report -t <report type>`
- Refactored code to display and download custom case reports
- Do not export `Assertion method` and `Assertion method citation` to ClinVar submission files according to changes to ClinVar's submission spreadsheet templates.
- Simplified code to create and download ClinVar CSV files
- Colorize inheritance models badges by category on VariantS page
- `Safe variants matching` badge more visible on case page
### Fixed
- Non-admin users saving institute settings would clear loqusdb instance selection
- Layout of variant position, cytoband and type in SV variant summary
- Broken `Build Status - GitHub badge` on GitHub README page
- Visibility of text on grey badges in gene panels PDF exports
- Labels for dashboard search controls
- Dark mode visibility for ClinVar submission
- Whitespaces on outdated panel in extent report

## [4.60]
### Added
- Mitochondrial deletion signatures (mitosign) can be uploaded and shown with mtDNA report
- A `Type of analysis` column on Causatives and Validated variants pages
- List of "safe" gene panels available for matching causatives and managed variants in institute settings, to avoid secondary findings
- `svdb_origin` as a synonym for `FOUND_IN` to complement `set` for variants found by all callers
### Changed
- Hide removed gene panels by default in panels page
- Removed option for filtering cancer SVs by Tumor and Normal alt AF
- Hide links to coverage report from case dynamic HPO panel if cancer analysis
- Remove rerun emails and redirect users to the analysis order portal instead
- Updated clinical SVs igv.js track (dbVar) and added example of external track from `https://trackhubregistry.org/`
- Rewrote the ClinVar export module to simplify and add one variant at the time
- ClinVar submissions with phenotype conditions from: [OMIM, MedGen, Orphanet, MeSH, HP, MONDO]
### Fixed
- If trying to load a badly formatted .tsv file an error message is displayed.
- Avoid showing case as rerun when first attempt at case upload failed
- Dynamic autocomplete search not working on phenomodels page
- Callers added to variant when loading case
- Now possible to update managed variant from file without deleting it first
- Missing preselected chromosome when editing a managed variant
- Preselected variant type and subtype when editing a managed variant
- Typo in dbVar ClinVar track, hg19


## [4.59]
### Added
- Button to go directly to HPO SV filter variantS page from case
- `Scout-REViewer-Service` integration - show `REViewer` picture if available
- Link to HPO panel coverage overview on Case page
- Specify a confidence threshold (green|amber|red) when loading PanelApp panels
- Functional annotations in variants lists exports (all variants)
- Cancer/Normal VAFs and COSMIC ids in in variants lists exports (cancer variants)
### Changed
- Better visualization of regional annotation for long lists of genes in large SVs in Variants tables
- Order of cells in variants tables
- More evident links to gene coverage from Variant page
- Gene panels sorted by display name in the entire Case page
- Round CADD and GnomAD values in variants export files
### Fixed
- HPO filter button on SV variantS page
- Spacing between region|function cells in SVs lists
- Labels on gene panel Chanjo report
- Fixed ambiguous duplicated response headers when requesting a BAM file from /static
- Visited color link on gene coverage button (Variant page)

## [4.58.1]
### Fixed
- Case search with search strings that contain characters that can be escaped

## [4.58]
### Added
- Documentation on how to create/update PanelApp panels
- Add filter by local observations (archive) to structural variants filters
- Add more splicing consequences to SO term definitions
- Search for a specific gene in all gene panels
- Institute settings option to force show all variants on VariantS page for all cases of an institute
- Filter cases by validation pending status
- Link to The Clinical Knowledgebase (CKB) (https://ckb.jax.org/) in cancer variant's page
### Fixed
- Added a not-authorized `auto-login` fixture according to changes in Flask-Login 0.6.2
- Renamed `cache_timeout` param name of flask.send_file function to `max_age` (Flask 2.2 compliant)
- Replaced deprecated `app.config["JSON_SORT_KEYS"]` with app.json.sort_keys in app settings
- Bug in gene variants page (All SNVs and INDELs) when variant gene doesn't have a hgnc id that is found in the database
- Broken export of causatives table
- Query for genes in build 38 on `Search SNVs and INDELs` page
- Prevent typing special characters `^<>?!=\/` in case search form
- Search matching causatives also among research variants in other cases
- Links to variants in Verified variants page
- Broken filter institute cases by pinned gene
- Better visualization of long lists of genes in large SVs on Causative and Verified Variants page
- Reintroduced missing button to export Causative variants
- Better linking and display of matching causatives and managed variants
- Reduced code complexity in `scout/parse/variant/variant.py`
- Reduced complexity of code in `scout/build/variant/variant.py`

### Changed
- State that loqusdb observation is in current case if observations count is one and no cases are shown
- Better pagination and number of variants returned by queries in `Search SNVs and INDELs` page
- Refactored and simplified code used for collecting gene variants for `Search SNVs and INDELs` page
- Fix sidebar panel icons in Case view
- Fix panel spacing in Case view
- Removed unused database `sanger_ordered` and `case_id,category,rank_score` indexes (variant collection)
- Verified variants displayed in a dedicated page reachable from institute sidebar
- Unified stats in dashboard page
- Improved gene info for large SVs and cancer SVs
- Remove the unused `variant.str_variant` endpoint from variant views
- Easier editing of HPO gene panel on case page
- Assign phenotype panel less cramped on Case page
- Causatives and Verified variants pages to use the same template macro
- Allow hyphens in panel names
- Reduce resolution of example images
- Remove some animations in web gui which where rendered slow


## [4.57.4]
### Fixed
- Parsing of variant.FORMAT "DR" key in parse variant file

## [4.57.3]
### Fixed
- Export of STR verified variants
- Do not download as verified variants first verified and then reset to not validated
- Avoid duplicated lines in downloaded verified variants reflecting changes in variant validation status

## [4.57.2]
### Fixed
- Export of verified variants when variant gene has no transcripts
- HTTP 500 when visiting a the details page for a cancer variant that had been ranked with genmod

## [4.57.1]
### Fixed
- Updating/replacing a gene panel from file with a corrupted or malformed file

## [4.57]
### Added
- Display last 50 or 500 events for a user in a timeline
- Show dismiss count from other cases on matching variantS
- Save Beacon-related events in events collection
- Institute settings allow saving multiple loqusdb instances for one institute
- Display stats from multiple instances of loqusdb on variant page
- Display date and frequency of obs derived from count of local archive observations from MIP11 (requires fix in MIP)
### Changed
- Prior ACMG classifications view is no longer limited by pathogenicity
### Fixed
- Visibility of Sanger ordered badge on case page, light mode
- Some of the DataTables tables (Phenotypes and Diagnoses pages) got a bit dark in dark mode
- Remove all redundancies when displaying timeline events (some events are saved both as case-related and variant-related)
- Missing link in saved MatchMaker-related events
- Genes with mixed case gene symbols missing in PanelApp panels
- Alignment of elements on the Beacon submission modal window
- Locus info links from STR variantS page open in new browser tabs

## [4.56]
### Added
- Test for PanelApp panels loading
- `panel-umi` tag option when loading cancer analyses
### Changed
- Black text to make comments more visible in dark mode
- Loading PanelApp panels replaces pre-existing panels with same version
- Removed sidebar from Causatives page - navigation is available on the top bar for now
- Create ClinVar submissions from pinned variants list in case page
- Select which pinned variants will be included in ClinVar submission documents
### Fixed
- Remove a:visited css style from all buttons
- Update of HPO terms via command line
- Background color of `MIXED` and `PANEL-UMI` sequencing types on cases page
- Fixed regex error when searching for cases with query ending with `\ `
- Gene symbols on Causatives page lighter in dark mode
- SpliceAI tooltip of multigene variants

## [4.55]
### Changed
- Represent different tumor samples as vials in cases page
- Option to force-update the OMIM panel
### Fixed
- Low tumor purity badge alignment in cancer samples table on cancer case view
- VariantS comment popovers reactivate on hover
- Updating database genes in build 37
- ACMG classification summary hidden by sticky navbar
- Logo backgrounds fixed to white on welcome page
- Visited links turn purple again
- Style of link buttons and dropdown menus
- Update KUH and GMS logos
- Link color for Managed variants

## [4.54]
### Added
- Dark mode, using browser/OS media preference
- Allow marking case as solved without defining causative variants
- Admin users can create missing beacon datasets from the institute's settings page
- GenCC links on gene and variant pages
- Deprecation warnings when launching the app using a .yaml config file or loading cases using .ped files
### Changed
- Improved HTML syntax in case report template
- Modified message displayed when variant rank stats could not be calculated
- Expanded instructions on how to test on CG development server (cg-vm1)
- Added more somatic variant callers (Balsamic v9 SNV, develop SV)
### Fixed
- Remove load demo case command from docker-compose.yml
- Text elements being split across pages in PDF reports
- Made login password field of type `password` in LDAP login form
- Gene panels HTML select in institute's settings page
- Bootstrap upgraded to version 5
- Fix some Sourcery and SonarCloud suggestions
- Escape special characters in case search on institute and dashboard pages
- Broken case PDF reports when no Madeline pedigree image can be created
- Removed text-white links style that were invisible in new pages style
- Variants pagination after pressing "Filter variants" or "Clinical filter"
- Layout of buttons Matchmaker submission panel (case page)
- Removing cases from Matchmaker (simplified code and fixed functionality)
- Reintroduce check for missing alignment files purged from server

## [4.53]
### Added
### Changed
- Point Alamut API key docs link to new API version
- Parse dbSNP id from ID only if it says "rs", else use VEP CSQ fields
- Removed MarkupSafe from the dependencies
### Fixed
- Reintroduced loading of SVs for demo case 643595
- Successful parse of FOUND_IN should avoid GATK caller default
- All vulnerabilities flagged by SonarCloud

## [4.52]
### Added
- Demo cancer case gets loaded together with demo RD case in demo instance
- Parse REVEL_score alongside REVEL_rankscore from csq field and display it on SNV variant page
- Rank score results now show the ranking range
- cDNA and protein changes displayed on institute causatives pages
- Optional SESSION_TIMEOUT_MINUTES configuration in app config files
- Script to convert old OMIM case format (list of integers) to new format (list of dictionaries)
- Additional check for user logged in status before serving alignment files
- Download .cgh files from cancer samples table on cancer case page
- Number of documents and date of last update on genes page
### Changed
- Verify user before redirecting to IGV alignments and sashimi plots
- Build case IGV tracks starting from case and variant objects instead of passing all params in a form
- Unfreeze Werkzeug lib since Flask_login v.0.6 with bugfix has been released
- Sort gene panels by name (panelS and variant page)
- Removed unused `server.blueprints.alignviewers.unindexed_remote_static` endpoint
- User sessions to check files served by `server.blueprints.alignviewers.remote_static` endpoint
- Moved Beacon-related functions to a dedicated app extension
- Audit Filter now also loads filter displaying the variants for it
### Fixed
- Handle `attachment_filename` parameter renamed to `download_name` when Flask 2.2 will be released
- Removed cursor timeout param in cases find adapter function to avoid many code warnings
- Removed stream argument deprecation warning in tests
- Handle `no intervals found` warning in load_region test
- Beacon remove variants
- Protect remote_cors function in alignviewers view from Server-Side Request Forgery (SSRF)
- Check creation date of last document in gene collection to display when genes collection was updated last

## [4.51]
### Added
- Config file containing codecov settings for pull requests
- Add an IGV.js direct link button from case page
- Security policy file
- Hide/shade compound variants based on rank score on variantS from filter
- Chromograph legend documentation direct link
### Changed
- Updated deprecated Codecov GitHub action to v.2
- Simplified code of scout/adapter/mongo/variant
- Update IGV.js to v2.11.2
- Show summary number of variant gene panels on general report if more than 3
### Fixed
- Marrvel link for variants in genome build 38 (using liftover to build 37)
- Remove flags from codecov config file
- Fixed filter bug with high negative SPIDEX scores
- Renamed IARC TP53 button to to `TP53 Database`, modified also link since IARC has been moved to the US NCI: `https://tp53.isb-cgc.org/`
- Parsing new format of OMIM case info when exporting patients to Matchmaker
- Remove flask-debugtoolbar lib dependency that is using deprecated code and causes app to crash after new release of Jinja2 (3.1)
- Variant page crashing for cases with old OMIM terms structure (a list of integers instead of dictionary)
- Variant page crashing when creating MARRVEL link for cases with no genome build
- SpliceAI documentation link
- Fix deprecated `safe_str_cmp` import from `werkzeug.security` by freezing Werkzeug lib to v2.0 until Flask_login v.0.6 with bugfix is released
- List gene names densely in general report for SVs that contain more than 3 genes
- Show transcript ids on refseq genes on hg19 in IGV.js, using refgene source
- Display correct number of genes in general report for SVs that contain more than 32 genes
- Broken Google login after new major release of `lepture/authlib`
- Fix frequency and callers display on case general report

## [4.50.1]
### Fixed
- Show matching causative STR_repid for legacy str variants (pre Stranger hgnc_id)

## [4.50]
### Added
- Individual-specific OMIM terms
- OMIM disease descriptions in ClinVar submission form
- Add a toggle for melter rerun monitoring of cases
- Add a config option to show the rerun monitoring toggle
- Add a cli option to export cases with rerun monitoring enabled
- Add a link to STRipy for STR variants; shallow for ARX and HOXA13
- Hide by default variants only present in unaffected individuals in variants filters
- OMIM terms in general case report
- Individual-level info on OMIM and HPO terms in general case report
- PanelApp gene link among the external links on variant page
- Dashboard case filters fields help
- Filter cases by OMIM terms in cases and dashboard pages
### Fixed
- A malformed panel id request would crash with exception: now gives user warning flash with redirect
- Link to HPO resource file hosted on `http://purl.obolibrary.org`
- Gene search form when gene exists only in build 38
- Fixed odd redirect error and poor error message on missing column for gene panel csv upload
- Typo in parse variant transcripts function
- Modified keys name used to parse local observations (archived) frequencies to reflect change in MIP keys naming
- Better error handling for partly broken/timed out chanjo reports
- Broken javascript code when case Chromograph data is malformed
- Broader space for case synopsis in general report
- Show partial causatives on causatives and matching causatives panels
- Partial causative assignment in cases with no OMIM or HPO terms
- Partial causative OMIM select options in variant page
### Changed
- Slightly smaller and improved layout of content in case PDF report
- Relabel more cancer variant pages somatic for navigation
- Unify caseS nav links
- Removed unused `add_compounds` param from variant controllers function
- Changed default hg19 genome for IGV.js to legacy hg19_1kg_decoy to fix a few problematic loci
- Reduce code complexity (parse/ensembl.py)
- Silence certain fields in ClinVar export if prioritised ones exist (chrom-start-end if hgvs exist)
- Made phenotype non-mandatory when marking a variant as partial causative
- Only one phenotype condition type (OMIM or HPO) per variant is used in ClinVar submissions
- ClinVar submission variant condition prefers OMIM over HPO if available
- Use lighter version of gene objects in Omim MongoDB adapter, panels controllers, panels views and institute controllers
- Gene-variants table size is now adaptive
- Remove unused file upload on gene-variants page

## [4.49]
### Fixed
- Pydantic model types for genome_build, madeline_info, peddy_ped_check and peddy_sex_check, rank_model_version and sv_rank_model_version
- Replace `MatchMaker` with `Matchmaker` in all places visible by a user
- Save diagnosis labels along with OMIM terms in Matchmaker Exchange submission objects
- `libegl-mesa0_21.0.3-0ubuntu0.3~20.04.5_amd64.deb` lib not found by GitHub actions Docker build
- Remove unused `chromograph_image_files` and `chromograph_prefixes` keys saved when creating or updating an RD case
- Search managed variants by description and with ignore case
### Changed
- Introduced page margins on exported PDF reports
- Smaller gene fonts in downloaded HPO genes PDF reports
- Reintroduced gene coverage data in the PDF-exported general report of rare-disease cases
- Check for existence of case report files before creating sidebar links
- Better description of HPO and OMIM terms for patients submitted to Matchmaker Exchange
- Remove null non-mandatory key/values when updating a case
- Freeze WTForms<3 due to several form input rendering changes

## [4.48.1]
### Fixed
- General case PDF report for recent cases with no pedigree

## [4.48]
### Added
- Option to cancel a request for research variants in case page
### Changed
- Update igv.js to v2.10.5
- Updated example of a case delivery report
- Unfreeze cyvcf2
- Builder images used in Scout Dockerfiles
- Crash report email subject gives host name
- Export general case report to PDF using PDFKit instead of WeasyPrint
- Do not include coverage report in PDF case report since they might have different orientation
- Export cancer cases's "Coverage and QC report" to PDF using PDFKit instead of Weasyprint
- Updated cancer "Coverage and QC report" example
- Keep portrait orientation in PDF delivery report
- Export delivery report to PDF using PDFKit instead of Weasyprint
- PDF export of clinical and research HPO panels using PDFKit instead of Weasyprint
- Export gene panel report to PDF using PDFKit
- Removed WeasyPrint lib dependency

### Fixed
- Reintroduced missing links to Swegen and Beacon and dbSNP in RD variant page, summary section
- Demo delivery report orientation to fit new columns
- Missing delivery report in demo case
- Cast MNVs to SNV for test
- Export verified variants from all institutes when user is admin
- Cancer coverage and QC report not found for demo cancer case
- Pull request template instructions on how to deploy to test server
- PDF Delivery report not showing Swedac logo
- Fix code typos
- Disable codefactor raised by ESLint for javascript functions located on another file
- Loading spinner stuck after downloading a PDF gene panel report
- IGV browser crashing when file system with alignment files is not mounted

## [4.47]
### Added
- Added CADD, GnomAD and genotype calls to variantS export
### Changed
- Pull request template, to illustrate how to deploy pull request branches on cg-vm1 stage server
### Fixed
- Compiled Docker image contains a patched version (v4.9) of chanjo-report

## [4.46.1]
### Fixed
- Downloading of files generated within the app container (MT-report, verified variants, pedigrees, ..)

## [4.46]
### Added
- Created a Dockefile to be used to serve the dockerized app in production
- Modified the code to collect database params specified as env vars
- Created a GitHub action that pushes the Dockerfile-server image to Docker Hub (scout-server-stage) every time a PR is opened
- Created a GitHub action that pushes the Dockerfile-server image to Docker Hub (scout-server) every time a new release is created
- Reassign MatchMaker Exchange submission to another user when a Scout user is deleted
- Expose public API JSON gene panels endpoint, primarily to enable automated rerun checking for updates
- Add utils for dictionary type
- Filter institute cases using multiple HPO terms
- Vulture GitHub action to identify and remove unused variables and imports
### Changed
- Updated the python config file documentation in admin guide
- Case configuration parsing now uses Pydantic for improved typechecking and config handling
- Removed test matrices to speed up automatic testing of PRs
- Switch from Coveralls to Codecov to handle CI test coverage
- Speed-up CI tests by caching installation of libs and splitting tests into randomized groups using pytest-test-groups
- Improved LDAP login documentation
- Use lib flask-ldapconn instead of flask_ldap3_login> to handle ldap authentication
- Updated Managed variant documentation in user guide
- Fix and simplify creating and editing of gene panels
- Simplified gene variants search code
- Increased the height of the genes track in the IGV viewer
### Fixed
- Validate uploaded managed variant file lines, warning the user.
- Exporting validated variants with missing "genes" database key
- No results returned when searching for gene variants using a phenotype term
- Variants filtering by gene symbols file
- Make gene HGNC symbols field mandatory in gene variants page and run search only on form submit
- Make sure collaborator gene variants are still visible, even if HPO filter is used

## [4.45]
### Added
### Changed
- Start Scout also when loqusdbapi is not reachable
- Clearer definition of manual standard and custom inheritance models in gene panels
- Allow searching multiple chromosomes in filters
### Fixed
- Gene panel crashing on edit action

## [4.44]
### Added
### Changed
- Display Gene track beneath each sample track when displaying splice junctions in igv browser
- Check outdated gene symbols and update with aliases for both RD and cancer variantS
### Fixed
- Added query input check and fixed the Genes API endpoint to return a json formatted error when request is malformed
- Typo in ACMG BP6 tooltip

## [4.43.1]
### Added
- Added database index for OMIM disease term genes
### Changed
### Fixed
- Do not drop HPO terms collection when updating HPO terms via the command line
- Do not drop disease (OMIM) terms collection when updating diseases via the command line

## [4.43]
### Added
- Specify which collection(s) update/build indexes for
### Fixed
- Do not drop genes and transcripts collections when updating genes via the command line

## [4.42.1]
### Added
### Changed
### Fixed
- Freeze PyMongo lib to version<4.0 to keep supporting previous MongoDB versions
- Speed up gene panels creation and update by collecting only light gene info from database
- Avoid case page crash on Phenomizer queries timeout

## [4.42]
### Added
- Choose custom pinned variants to submit to MatchMaker Exchange
- Submit structural variant as genes to the MatchMaker Exchange
- Added function for maintainers and admins to remove gene panels
- Admins can restore deleted gene panels
- A development docker-compose file illustrating the scout/chanjo-report integration
- Show AD on variants view for cancer SV (tumor and normal)
- Cancer SV variants filter AD, AF (tumor and normal)
- Hiding the variants score column also from cancer SVs, as for the SNVs
### Changed
- Enforce same case _id and display_name when updating a case
- Enforce same individual ids, display names and affected status when updating a case
- Improved documentation for connecting to loqusdb instances (including loqusdbapi)
- Display and download HPO gene panels' gene symbols in italics
- A faster-built and lighter Docker image
- Reduce complexity of `panels` endpoint moving some code to the panels controllers
- Update requirements to use flask-ldap3-login>=0.9.17 instead of freezing WTForm
### Fixed
- Use of deprecated TextField after the upgrade of WTF to v3.0
- Freeze to WTForms to version < 3
- Remove the extra files (bed files and madeline.svg) introduced by mistake
- Cli command loading demo data in docker-compose when case custom images exist and is None
- Increased MongoDB connection serverSelectionTimeoutMS parameter to 30K (default value according to MongoDB documentation)
- Better differentiate old obs counts 0 vs N/A
- Broken cancer variants page when default gene panel was deleted
- Typo in tx_overview function in variant controllers file
- Fixed loqusdbapi SV search URL
- SV variants filtering using Decipher criterion
- Removing old gene panels that don't contain the `maintainer` key.

## [4.41.1]
### Fixed
- General reports crash for variant annotations with same variant on other cases

## [4.41]
### Added
- Extended the instructions for running the Scout Docker image (web app and cli).
- Enabled inclusion of custom images to STR variant view
### Fixed
- General case report sorting comments for variants with None genetic models
- Do not crash but redirect to variants page with error when a variant is not found for a case
- UCSC links coordinates for SV variants with start chromosome different than end chromosome
- Human readable variants name in case page for variants having start chromosome different from end chromosome
- Avoid always loading all transcripts when checking gene symbol: introduce gene captions
- Slow queries for evaluated variants on e.g. case page - use events instead
### Changed
- Rearrange variant page again, moving severity predictions down.
- More reactive layout width steps on variant page

## [4.40.1]
### Added
### Fixed
- Variants dismissed with inconsistent inheritance pattern can again be shown in general case report
- General report page for variants with genes=None
- General report crashing when variants have no panels
- Added other missing keys to case and variant dictionaries passed to general report
### Changed

## [4.40]
### Added
- A .cff citation file
- Phenotype search API endpoint
- Added pagination to phenotype API
- Extend case search to include internal MongoDB id
- Support for connecting to a MongoDB replica set (.py config files)
- Support for connecting to a MongoDB replica set (.yaml config files)
### Fixed
- Command to load the OMIM gene panel (`scout load panel --omim`)
- Unify style of pinned and causative variants' badges on case page
- Removed automatic spaces after punctuation in comments
- Remove the hardcoded number of total individuals from the variant's old observations panel
- Send delete requests to a connected Beacon using the DELETE method
- Layout of the SNV and SV variant page - move frequency up
### Changed
- Stop updating database indexes after loading exons via command line
- Display validation status badge also for not Sanger-sequenced variants
- Moved Frequencies, Severity and Local observations panels up in RD variants page
- Enabled Flask CORS to communicate CORS status to js apps
- Moved the code preparing the transcripts overview to the backend
- Refactored and filtered json data used in general case report
- Changed the database used in docker-compose file to use the official MongoDB v4.4 image
- Modified the Python (3.6, 3.8) and MongoDB (3.2, 4.4, 5.0) versions used in testing matrices (GitHub actions)
- Capitalize case search terms on institute and dashboard pages


## [4.39]
### Added
- COSMIC IDs collected from CSQ field named `COSMIC`
### Fixed
- Link to other causative variants on variant page
- Allow multiple COSMIC links for a cancer variant
- Fix floating text in severity box #2808
- Fixed MitoMap and HmtVar links for hg38 cases
- Do not open new browser tabs when downloading files
- Selectable IGV tracks on variant page
- Missing splice junctions button on variant page
- Refactor variantS representative gene selection, and use it also for cancer variant summary
### Changed
- Improve Javascript performance for displaying Chromograph images
- Make ClinVar classification more evident in cancer variant page

## [4.38]
### Added
- Option to hide Alamut button in the app config file
### Fixed
- Library deprecation warning fixed (insert is deprecated. Use insert_one or insert_many instead)
- Update genes command will not trigger an update of database indices any more
- Missing resources in temporary downloading directory when updating genes using the command line
- Restore previous variant ACMG classification in a scrollable div
- Loading spinner not stopping after downloading PDF case reports and variant list export
- Add extra Alamut links higher up on variant pages
- Improve UX for phenotypes in case page
- Filter and export of STR variants
- Update look of variants page navigation buttons
### Changed

## [4.37]
### Added
- Highlight and show version number for RefSeq MANE transcripts.
- Added integration to a rerunner service for toggling reanalysis with updated pedigree information
- SpliceAI display and parsing from VEP CSQ
- Display matching tiered variants for cancer variants
- Display a loading icon (spinner) until the page loads completely
- Display filter badges in cancer variants list
- Update genes from pre-downloaded file resources
- On login, OS, browser version and screen size are saved anonymously to understand how users are using Scout
- API returning institutes data for a given user: `/api/v1/institutes`
- API returning case data for a given institute: `/api/v1/institutes/<institute_id>/cases`
- Added GMS and Lund university hospital logos to login page
- Made display of Swedac logo configurable
- Support for displaying custom images in case view
- Individual-specific HPO terms
- Optional alamut_key in institute settings for Alamut Plus software
- Case report API endpoint
- Tooltip in case explaining that genes with genome build different than case genome build will not be added to dynamic HPO panel.
- Add DeepVariant as a caller
### Fixed
- Updated IGV to v2.8.5 to solve missing gene labels on some zoom levels
- Demo cancer case config file to load somatic SNVs and SVs only.
- Expand list of refseq trancripts in ClinVar submission form
- Renamed `All SNVs and INDELs` institute sidebar element to `Search SNVs and INDELs` and fixed its style.
- Add missing parameters to case load-config documentation
- Allow creating/editing gene panels and dynamic gene panels with genes present in genome build 38
- Bugfix broken Pytests
- Bulk dismissing variants error due to key conversion from string to integer
- Fix typo in index documentation
- Fixed crash in institute settings page if "collaborators" key is not set in database
- Don't stop Scout execution if LoqusDB call fails and print stacktrace to log
- Bug when case contains custom images with value `None`
- Bug introduced when fixing another bug in Scout-LoqusDB interaction
- Loading of OMIM diagnoses in Scout demo instance
- Remove the docker-compose with chanjo integration because it doesn't work yet.
- Fixed standard docker-compose with scout demo data and database
- Clinical variant assessments not present for pinned and causative variants on case page.
- MatchMaker matching one node at the time only
- Remove link from previously tiered variants badge in cancer variants page
- Typo in gene cell on cancer variants page
- Managed variants filter form
### Changed
- Better naming for variants buttons on cancer track (somatic, germline). Also show cancer research button if available.
- Load case with missing panels in config files, but show warning.
- Changing the (Female, Male) symbols to (F/M) letters in individuals_table and case-sma.
- Print stacktrace if case load command fails
- Added sort icon and a pointer to the cursor to all tables with sortable fields
- Moved variant, gene and panel info from the basic pane to summary panel for all variants.
- Renamed `Basics` panel to `Classify` on variant page.
- Revamped `Basics` panel to a panel dedicated to classify variants
- Revamped the summary panel to be more compact.
- Added dedicated template for cancer variants
- Removed Gene models, Gene annotations and Conservation panels for cancer variants
- Reorganized the orders of panels for variant and cancer variant views
- Added dedicated variant quality panel and removed relevant panes
- A more compact case page
- Removed OMIM genes panel
- Make genes panel, pinned variants panel, causative variants panel and ClinVar panel scrollable on case page
- Update to Scilifelab's 2020 logo
- Update Gens URL to support Gens v2.0 format
- Refactor tests for parsing case configurations
- Updated links to HPO downloadable resources
- Managed variants filtering defaults to all variant categories
- Changing the (Kind) drop-down according to (Category) drop-down in Managed variant add variant
- Moved Gens button to individuals table
- Check resource files availability before starting updating OMIM diagnoses
- Fix typo in `SHOW_OBSERVED_VARIANT_ARCHIVE` config param

## [4.36]
### Added
- Parse and save splice junction tracks from case config file
- Tooltip in observations panel, explaining that case variants with no link might be old variants, not uploaded after a case rerun
### Fixed
- Warning on overwriting variants with same position was no longer shown
- Increase the height of the dropdowns to 425px
- More indices for the case table as it grows, specifically for causatives queries
- Splice junction tracks not centered over variant genes
- Total number of research variants count
- Update variants stats in case documents every time new variants are loaded
- Bug in flashing warning messages when filtering variants
### Changed
- Clearer warning messages for genes and gene/gene-panels searches in variants filters

## [4.35]
### Added
- A new index for hgnc_symbol in the hgnc_gene collection
- A Pedigree panel in STR page
- Display Tier I and II variants in case view causatives card for cancer cases
### Fixed
- Send partial file data to igv.js when visualizing sashimi plots with splice junction tracks
- Research variants filtering by gene
- Do not attempt to populate annotations for not loaded pinned/causatives
- Add max-height to all dropdowns in filters
### Changed
- Switch off non-clinical gene warnings when filtering research variants
- Don't display OMIM disease card in case view for cancer cases
- Refactored Individuals and Causative card in case view for cancer cases
- Update and style STR case report

## [4.34]
### Added
- Saved filter lock and unlock
- Filters can optionally be marked audited, logging the filter name, user and date on the case events and general report.
- Added `ClinVar hits` and `Cosmic hits` in cancer SNVs filters
- Added `ClinVar hits` to variants filter (rare disease track)
- Load cancer demo case in docker-compose files (default and demo file)
- Inclusive-language check using [woke](https://github.com/get-woke/woke) github action
- Add link to HmtVar for mitochondrial variants (if VCF is annotated with HmtNote)
- Grey background for dismissed compounds in variants list and variant page
- Pin badge for pinned compounds in variants list and variant page
- Support LoqusDB REST API queries
- Add a docker-compose-matchmaker under scout/containers/development to test matchmaker locally
- Script to investigate consequences of symbol search bug
- Added GATK to list of SV and cancer SV callers
### Fixed
- Make MitoMap link work for hg38 again
- Export Variants feature crashing when one of the variants has no primary transcripts
- Redirect to last visited variantS page when dismissing variants from variants list
- Improved matching of SVs Loqus occurrences in other cases
- Remove padding from the list inside (Matching causatives from other cases) panel
- Pass None to get_app function in CLI base since passing script_info to app factory functions was deprecated in Flask 2.0
- Fixed failing tests due to Flask update to version 2.0
- Speed up user events view
- Causative view sort out of memory error
- Use hgnc_id for gene filter query
- Typo in case controllers displaying an error every time a patient is matched against external MatchMaker nodes
- Do not crash while attempting an update for variant documents that are too big (> 16 MB)
- Old STR causatives (and other variants) may not have HGNC symbols - fix sort lambda
- Check if gene_obj has primary_transcript before trying to access it
- Warn if a gene manually searched is in a clinical panel with an outdated name when filtering variants
- ChrPos split js not needed on STR page yet
### Changed
- Remove parsing of case `genome_version`, since it's not used anywhere downstream
- Introduce deprecation warning for Loqus configs that are not dictionaries
- SV clinical filter no longer filters out sub 100 nt variants
- Count cases in LoqusDB by variant type
- Commit pulse repo badge temporarily set to weekly
- Sort ClinVar submissions objects by ascending "Last evaluated" date
- Refactored the MatchMaker integration as an extension
- Replaced some sensitive words as suggested by woke linter
- Documentation for load-configuration rewritten.
- Add styles to MatchMaker matches table
- More detailed info on the data shared in MatchMaker submission form

## [4.33.1]
### Fixed
- Include markdown for release autodeploy docs
- Use standard inheritance model in ClinVar (https://ftp.ncbi.nlm.nih.gov/pub/GTR/standard_terms/Mode_of_inheritance.txt)
- Fix issue crash with variants that have been unflagged causative not being available in other causatives
### Added
### Changed

## [4.33]
### Fixed
- Command line crashing when updating an individual not found in database
- Dashboard page crashing when filters return no data
- Cancer variants filter by chromosome
- /api/v1/genes now searches for genes in all genome builds by default
- Upgraded igv.js to version 2.8.1 (Fixed Unparsable bed record error)
### Added
- Autodeploy docs on release
- Documentation for updating case individuals tracks
- Filter cases and dashboard stats by analysis track
### Changed
- Changed from deprecated db update method
- Pre-selected fields to run queries with in dashboard page
- Do not filter by any institute when first accessing the dashboard
- Removed OMIM panel in case view for cancer cases
- Display Tier I and II variants in case view causatives panel for cancer cases
- Refactored Individuals and Causative panels in case view for cancer cases

## [4.32.1]
### Fixed
- iSort lint check only
### Changed
- Institute cases page crashing when a case has track:Null
### Added

## [4.32]
### Added
- Load and show MITOMAP associated diseases from VCF (INFO field: MitomapAssociatedDiseases, via HmtNote)
- Show variant allele frequencies for mitochondrial variants (GRCh38 cases)
- Extend "public" json API with diseases (OMIM) and phenotypes (HPO)
- HPO gene list download now has option for clinical and non-clinical genes
- Display gene splice junctions data in sashimi plots
- Update case individuals with splice junctions tracks
- Simple Docker compose for development with local build
- Make Phenomodels subpanels collapsible
- User side documentation of cytogenomics features (Gens, Chromograph, vcf2cytosure, rhocall)
- iSort GitHub Action
- Support LoqusDB REST API queries
### Fixed
- Show other causative once, even if several events point to it
- Filtering variants by mitochondrial chromosome for cases with genome build=38
- HPO gene search button triggers any warnings for clinical / non-existing genes also on first search
- Fixed a bug in variants pages caused by MT variants without alt_frequency
- Tests for CADD score parsing function
- Fixed the look of IGV settings on SNV variant page
- Cases analyzed once shown as `rerun`
- Missing case track on case re-upload
- Fixed severity rank for SO term "regulatory region ablation"
### Changed
- Refactor according to CodeFactor - mostly reuse of duplicated code
- Phenomodels language adjustment
- Open variants in a new window (from variants page)
- Open overlapping and compound variants in a new window (from variant page)
- gnomAD link points to gnomAD v.3 (build GRCh38) for mitochondrial variants.
- Display only number of affected genes for dismissed SVs in general report
- Chromosome build check when populating the variants filter chromosome selection
- Display mitochondrial and rare diseases coverage report in cases with missing 'rare' track

## [4.31.1]
### Added
### Changed
- Remove mitochondrial and coverage report from cancer cases sidebar
### Fixed
- ClinVar page when dbSNP id is None

## [4.31]
### Added
- gnomAD annotation field in admin guide
- Export also dynamic panel genes not associated to an HPO term when downloading the HPO panel
- Primary HGNC transcript info in variant export files
- Show variant quality (QUAL field from vcf) in the variant summary
- Load/update PDF gene fusion reports (clinical and research) generated with Arriba
- Support new MANE annotations from VEP (both MANE Select and MANE Plus Clinical)
- Display on case activity the event of a user resetting all dismissed variants
- Support gnomAD population frequencies for mitochondrial variants
- Anchor links in Casedata ClinVar panels to redirect after renaming individuals
### Fixed
- Replace old docs link www.clinicalgenomics.se/scout with new https://clinical-genomics.github.io/scout
- Page formatting issues whenever case and variant comments contain extremely long strings with no spaces
- Chromograph images can be one column and have scrollbar. Removed legacy code.
- Column labels for ClinVar case submission
- Page crashing looking for LoqusDB observation when variant doesn't exist
- Missing inheritance models and custom inheritance models on newly created gene panels
- Accept only numbers in managed variants filter as position and end coordinates
- SNP id format and links in Variant page, ClinVar submission form and general report
- Case groups tooltip triggered only when mouse is on the panel header
### Changed
- A more compact case groups panel
- Added landscape orientation CSS style to cancer coverage and QC demo report
- Improve user documentation to create and save new gene panels
- Removed option to use space as separator when uploading gene panels
- Separating the columns of standard and custom inheritance models in gene panels
- Improved ClinVar instructions for users using non-English Excel

## [4.30.2]
### Added
### Fixed
- Use VEP RefSeq ID if RefSeq list is empty in RefSeq transcripts overview
- Bug creating variant links for variants with no end_chrom
### Changed

## [4.30.1]
### Added
### Fixed
- Cryptography dependency fixed to use version < 3.4
### Changed

## [4.30]
### Added
- Introduced a `reset dismiss variant` verb
- Button to reset all dismissed variants for a case
- Add black border to Chromograph ideograms
- Show ClinVar annotations on variantS page
- Added integration with GENS, copy number visualization tool
- Added a VUS label to the manual classification variant tags
- Add additional information to SNV verification emails
- Tooltips documenting manual annotations from default panels
- Case groups now show bam files from all cases on align view
### Fixed
- Center initial igv view on variant start with SNV/indels
- Don't set initial igv view to negative coordinates
- Display of GQ for SV and STR
- Parsing of AD and related info for STRs
- LoqusDB field in institute settings accepts only existing Loqus instances
- Fix DECIPHER link to work after DECIPHER migrated to GRCh38
- Removed visibility window param from igv.js genes track
- Updated HPO download URL
- Patch HPO download test correctly
- Reference size on STR hover not needed (also wrong)
- Introduced genome build check (allowed values: 37, 38, "37", "38") on case load
- Improve case searching by assignee full name
- Populating the LoqusDB select in institute settings
### Changed
- Cancer variants table header (pop freq etc)
- Only admin users can modify LoqusDB instance in Institute settings
- Style of case synopsis, variants and case comments
- Switched to igv.js 2.7.5
- Do not choke if case is missing research variants when research requested
- Count cases in LoqusDB by variant type
- Introduce deprecation warning for Loqus configs that are not dictionaries
- Improve create new gene panel form validation
- Make XM- transcripts less visible if they don't overlap with transcript refseq_id in variant page
- Color of gene panels and comments panels on cases and variant pages
- Do not choke if case is missing research variants when reserch requested

## [4.29.1]
### Added
### Fixed
- Always load STR variants regardless of RankScore threshold (hotfix)
### Changed

## [4.29]
### Added
- Added a page about migrating potentially breaking changes to the documentation
- markdown_include in development requirements file
- STR variants filter
- Display source, Z-score, inheritance pattern for STR annotations from Stranger (>0.6.1) if available
- Coverage and quality report to cancer view
### Fixed
- ACMG classification page crashing when trying to visualize a classification that was removed
- Pretty print HGVS on gene variants (URL-decode VEP)
- Broken or missing link in the documentation
- Multiple gene names in ClinVar submission form
- Inheritance model select field in ClinVar submission
- IGV.js >2.7.0 has an issue with the gene track zoom levels - temp freeze at 2.7.0
- Revert CORS-anywhere and introduce a local http proxy for cloud tracks
### Changed

## [4.28]
### Added
- Chromograph integration for displaying PNGs in case-page
- Add VAF to cancer case general report, and remove some of its unused fields
- Variants filter compatible with genome browser location strings
- Support for custom public igv tracks stored on the cloud
- Add tests to increase testing coverage
- Update case variants count after deleting variants
- Update IGV.js to latest (v2.7.4)
- Bypass igv.js CORS check using `https://github.com/Rob--W/cors-anywhere`
- Documentation on default and custom IGV.js tracks (admin docs)
- Lock phenomodels so they're editable by admins only
- Small case group assessment sharing
- Tutorial and files for deploying app on containers (Kubernetes pods)
- Canonical transcript and protein change of canonical transcript in exported variants excel sheet
- Support for Font Awesome version 6
- Submit to Beacon from case page sidebar
- Hide dismissed variants in variants pages and variants export function
- Systemd service files and instruction to deploy Scout using podman
### Fixed
- Bugfix: unused `chromgraph_prefix |tojson` removed
- Freeze coloredlogs temporarily
- Marrvel link
- Don't show TP53 link for silent or synonymous changes
- OMIM gene field accepts any custom number as OMIM gene
- Fix Pytest single quote vs double quote string
- Bug in gene variants search by similar cases and no similar case is found
- Delete unused file `userpanel.py`
- Primary transcripts in variant overview and general report
- Google OAuth2 login setup in README file
- Redirect to 'missing file'-icon if configured Chromograph file is missing
- Javascript error in case page
- Fix compound matching during variant loading for hg38
- Cancer variants view containing variants dismissed with cancer-specific reasons
- Zoom to SV variant length was missing IGV contig select
- Tooltips on case page when case has no default gene panels
### Changed
- Save case variants count in case document and not in sessions
- Style of gene panels multiselect on case page
- Collapse/expand main HPO checkboxes in phenomodel preview
- Replaced GQ (Genotype quality) with VAF (Variant allele frequency) in cancer variants GT table
- Allow loading of cancer cases with no tumor_purity field
- Truncate cDNA and protein changes in case report if longer than 20 characters


## [4.27]
### Added
- Exclude one or more variant categories when running variants delete command
### Fixed
### Changed

## [4.26.1]
### Added
### Fixed
- Links with 1-letter aa codes crash on frameshift etc
### Changed

## [4.26]
### Added
- Extend the delete variants command to print analysis date, track, institute, status and research status
- Delete variants by type of analysis (wgs|wes|panel)
- Links to cBioPortal, MutanTP53, IARC TP53, OncoKB, MyCancerGenome, CIViC
### Fixed
- Deleted variants count
### Changed
- Print output of variants delete command as a tab separated table

## [4.25]
### Added
- Command line function to remove variants from one or all cases
### Fixed
- Parse SMN None calls to None rather than False

## [4.24.1]
### Fixed
- Install requirements.txt via setup file

## [4.24]
### Added
- Institute-level phenotype models with sub-panels containing HPO and OMIM terms
- Runnable Docker demo
- Docker image build and push github action
- Makefile with shortcuts to docker commands
- Parse and save synopsis, phenotype and cohort terms from config files upon case upload
### Fixed
- Update dismissed variant status when variant dismissed key is missing
- Breakpoint two IGV button now shows correct chromosome when different from bp1
- Missing font lib in Docker image causing the PDF report download page to crash
- Sentieon Manta calls lack Somaticscore - load anyway
- ClinVar submissions crashing due to pinned variants that are not loaded
- Point ExAC pLI score to new gnomad server address
- Bug uploading cases missing phenotype terms in config file
- STRs loaded but not shown on browser page
- Bug when using adapter.variant.get_causatives with case_id without causatives
- Problem with fetching "solved" from scout export cases cli
- Better serialising of datetime and bson.ObjectId
- Added `volumes` folder to .gitignore
### Changed
- Make matching causative and managed variants foldable on case page
- Remove calls to PyMongo functions marked as deprecated in backend and frontend(as of version 3.7).
- Improved `scout update individual` command
- Export dynamic phenotypes with ordered gene lists as PDF


## [4.23]
### Added
- Save custom IGV track settings
- Show a flash message with clear info about non-valid genes when gene panel creation fails
- CNV report link in cancer case side navigation
- Return to comment section after editing, deleting or submitting a comment
- Managed variants
- MT vs 14 chromosome mean coverage stats if Scout is connected to Chanjo
### Fixed
- missing `vcf_cancer_sv` and `vcf_cancer_sv_research` to manual.
- Split ClinVar multiple clnsig values (slash-separated) and strip them of underscore for annotations without accession number
- Timeout of `All SNVs and INDELs` page when no valid gene is provided in the search
- Round CADD (MIPv9)
- Missing default panel value
- Invisible other causatives lines when other causatives lack gene symbols
### Changed
- Do not freeze mkdocs-material to version 4.6.1
- Remove pre-commit dependency

## [4.22]
### Added
- Editable cases comments
- Editable variants comments
### Fixed
- Empty variant activity panel
- STRs variants popover
- Split new ClinVar multiple significance terms for a variant
- Edit the selected comment, not the latest
### Changed
- Updated RELEASE docs.
- Pinned variants card style on the case page
- Merged `scout export exons` and `scout view exons` commands


## [4.21.2]
### Added
### Fixed
- Do not pre-filter research variants by (case-default) gene panels
- Show OMIM disease tooltip reliably
### Changed

## [4.21.1]
### Added
### Fixed
- Small change to Pop Freq column in variants ang gene panels to avoid strange text shrinking on small screens
- Direct use of HPO list for Clinical HPO SNV (and cancer SNV) filtering
- PDF coverage report redirecting to login page
### Changed
- Remove the option to dismiss single variants from all variants pages
- Bulk dismiss SNVs, SVs and cancer SNVs from variants pages

## [4.21]
### Added
- Support to configure LoqusDB per institute
- Highlight causative variants in the variants list
- Add tests. Mostly regarding building internal datatypes.
- Remove leading and trailing whitespaces from panel_name and display_name when panel is created
- Mark MANE transcript in list of transcripts in "Transcript overview" on variant page
- Show default panel name in case sidebar
- Previous buttons for variants pagination
- Adds a gh action that checks that the changelog is updated
- Adds a gh action that deploys new releases automatically to pypi
- Warn users if case default panels are outdated
- Define institute-specific gene panels for filtering in institute settings
- Use institute-specific gene panels in variants filtering
- Show somatic VAF for pinned and causative variants on case page

### Fixed
- Report pages redirect to login instead of crashing when session expires
- Variants filter loading in cancer variants page
- User, Causative and Cases tables not scaling to full page
- Improved docs for an initial production setup
- Compatibility with latest version of Black
- Fixed tests for Click>7
- Clinical filter required an extra click to Filter to return variants
- Restore pagination and shrink badges in the variants page tables
- Removing a user from the command line now inactivates the case only if user is last assignee and case is active
- Bugfix, LoqusDB per institute feature crashed when institute id was empty string
- Bugfix, LoqusDB calls where missing case count
- filter removal and upload for filters deleted from another page/other user
- Visualize outdated gene panels info in a popover instead of a tooltip in case page side panel

### Changed
- Highlight color on normal STRs in the variants table from green to blue
- Display breakpoints coordinates in verification emails only for structural variants


## [4.20]
### Added
- Display number of filtered variants vs number of total variants in variants page
- Search case by HPO terms
- Dismiss variant column in the variants tables
- Black and pre-commit packages to dev requirements

### Fixed
- Bug occurring when rerun is requested twice
- Peddy info fields in the demo config file
- Added load config safety check for multiple alignment files for one individual
- Formatting of cancer variants table
- Missing Score in SV variants table

### Changed
- Updated the documentation on how to create a new software release
- Genome build-aware cytobands coordinates
- Styling update of the Matchmaker card
- Select search type in case search form


## [4.19]

### Added
- Show internal ID for case
- Add internal ID for downloaded CGH files
- Export dynamic HPO gene list from case page
- Remove users as case assignees when their account is deleted
- Keep variants filters panel expanded when filters have been used

### Fixed
- Handle the ProxyFix ModuleNotFoundError when Werkzeug installed version is >1.0
- General report formatting issues whenever case and variant comments contain extremely long strings with no spaces

### Changed
- Created an institute wrapper page that contains list of cases, causatives, SNVs & Indels, user list, shared data and institute settings
- Display case name instead of case ID on clinVar submissions
- Changed icon of sample update in clinVar submissions


## [4.18]

### Added
- Filter cancer variants on cytoband coordinates
- Show dismiss reasons in a badge with hover for clinical variants
- Show an ellipsis if 10 cases or more to display with loqusdb matches
- A new blog post for version 4.17
- Tooltip to better describe Tumor and Normal columns in cancer variants
- Filter cancer SNVs and SVs by chromosome coordinates
- Default export of `Assertion method citation` to clinVar variants submission file
- Button to export up to 500 cancer variants, filtered or not
- Rename samples of a clinVar submission file

### Fixed
- Apply default gene panel on return to cancer variantS from variant view
- Revert to certificate checking when asking for Chanjo reports
- `scout download everything` command failing while downloading HPO terms

### Changed
- Turn tumor and normal allelic fraction to decimal numbers in tumor variants page
- Moved clinVar submissions code to the institutes blueprints
- Changed name of clinVar export files to FILENAME.Variant.csv and FILENAME.CaseData.csv
- Switched Google login libraries from Flask-OAuthlib to Authlib


## [4.17.1]

### Fixed
- Load cytobands for cases with chromosome build not "37" or "38"


## [4.17]

### Added
- COSMIC badge shown in cancer variants
- Default gene-panel in non-cancer structural view in url
- Filter SNVs and SVs by cytoband coordinates
- Filter cancer SNV variants by alt allele frequency in tumor
- Correct genome build in UCSC link from structural variant page



### Fixed
- Bug in clinVar form when variant has no gene
- Bug when sharing cases with the same institute twice
- Page crashing when removing causative variant tag
- Do not default to GATK caller when no caller info is provided for cancer SNVs


## [4.16.1]

### Fixed
- Fix the fix for handling of delivery reports for rerun cases

## [4.16]

### Added
- Adds possibility to add "lims_id" to cases. Currently only stored in database, not shown anywhere
- Adds verification comment box to SVs (previously only available for small variants)
- Scrollable pedigree panel

### Fixed
- Error caused by changes in WTForm (new release 2.3.x)
- Bug in OMIM case page form, causing the page to crash when a string was provided instead of a numerical OMIM id
- Fix Alamut link to work properly on hg38
- Better handling of delivery reports for rerun cases
- Small CodeFactor style issues: matchmaker results counting, a couple of incomplete tests and safer external xml
- Fix an issue with Phenomizer introduced by CodeFactor style changes

### Changed
- Updated the version of igv.js to 2.5.4

## [4.15.1]

### Added
- Display gene names in ClinVar submissions page
- Links to Varsome in variant transcripts table

### Fixed
- Small fixes to ClinVar submission form
- Gene panel page crash when old panel has no maintainers

## [4.15]

### Added
- Clinvar CNVs IGV track
- Gene panels can have maintainers
- Keep variant actions (dismissed, manual rank, mosaic, acmg, comments) upon variant re-upload
- Keep variant actions also on full case re-upload

### Fixed
- Fix the link to Ensembl for SV variants when genome build 38.
- Arrange information in columns on variant page
- Fix so that new cosmic identifier (COSV) is also acceptable #1304
- Fixed COSMIC tag in INFO (outside of CSQ) to be parses as well with `&` splitter.
- COSMIC stub URL changed to https://cancer.sanger.ac.uk/cosmic/search?q= instead.
- Updated to a version of IGV where bigBed tracks are visualized correctly
- Clinvar submission files are named according to the content (variant_data and case_data)
- Always show causatives from other cases in case overview
- Correct disease associations for gene symbol aliases that exist as separate genes
- Re-add "custom annotations" for SV variants
- The override ClinVar P/LP add-in in the Clinical Filter failed for new CSQ strings

### Changed
- Runs all CI checks in github actions

## [4.14.1]

### Fixed
- Error when variant found in loqusdb is not loaded for other case

## [4.14]

### Added
- Use github actions to run tests
- Adds CLI command to update individual alignments path
- Update HPO terms using downloaded definitions files
- Option to use alternative flask config when running `scout serve`
- Requirement to use loqusdb >= 2.5 if integrated

### Fixed
- Do not display Pedigree panel in cancer view
- Do not rely on internet connection and services available when running CI tests
- Variant loading assumes GATK if no caller set given and GATK filter status is seen in FILTER
- Pass genome build param all the way in order to get the right gene mappings for cases with build 38
- Parse correctly variants with zero frequency values
- Continue even if there are problems to create a region vcf
- STR and cancer variant navigation back to variants pages could fail

### Changed
- Improved code that sends requests to the external APIs
- Updates ranges for user ranks to fit todays usage
- Run coveralls on github actions instead of travis
- Run pip checks on github actions instead of coveralls
- For hg38 cases, change gnomAD link to point to version 3.0 (which is hg38 based)
- Show pinned or causative STR variants a bit more human readable

## [4.13.1]

### Added
### Fixed
- Typo that caused not all clinvar conflicting interpretations to be loaded no matter what
- Parse and retrieve clinvar annotations from VEP-annotated (VEP 97+) CSQ VCF field
- Variant clinvar significance shown as `not provided` whenever is `Uncertain significance`
- Phenomizer query crashing when case has no HPO terms assigned
- Fixed a bug affecting `All SNVs and INDELs` page when variants don't have canonical transcript
- Add gene name or id in cancer variant view

### Changed
- Cancer Variant view changed "Variant:Transcript:Exon:HGVS" to "Gene:Transcript:Exon:HGVS"

## [4.13]

### Added
- ClinVar SNVs track in IGV
- Add SMA view with SMN Copy Number data
- Easier to assign OMIM diagnoses from case page
- OMIM terms and specific OMIM term page

### Fixed
- Bug when adding a new gene to a panel
- Restored missing recent delivery reports
- Fixed style and links to other reports in case side panel
- Deleting cases using display_name and institute not deleting its variants
- Fixed bug that caused coordinates filter to override other filters
- Fixed a problem with finding some INS in loqusdb
- Layout on SV page when local observations without cases are present
- Make scout compatible with the new HPO definition files from `http://compbio.charite.de/jenkins/`
- General report visualization error when SNVs display names are very long


### Changed


## [4.12.4]

### Fixed
- Layout on SV page when local observations without cases are present

## [4.12.3]

### Fixed
- Case report when causative or pinned SVs have non null allele frequencies

## [4.12.2]

### Fixed
- SV variant links now take you to the SV variant page again
- Cancer variant view has cleaner table data entries for "N/A" data
- Pinned variant case level display hotfix for cancer and str - more on this later
- Cancer variants show correct alt/ref reads mirroring alt frequency now
- Always load all clinical STR variants even if a region load is attempted - index may be missing
- Same case repetition in variant local observations

## [4.12.1]

### Fixed
- Bug in variant.gene when gene has no HGVS description


## [4.12]

### Added
- Accepts `alignment_path` in load config to pass bam/cram files
- Display all phenotypes on variant page
- Display hgvs coordinates on pinned and causatives
- Clear panel pending changes
- Adds option to setup the database with static files
- Adds cli command to download the resources from CLI that scout needs
- Adds test files for merged somatic SV and CNV; as well as merged SNV, and INDEL part of #1279
- Allows for upload of OMIM-AUTO gene panel from static files without api-key

### Fixed
- Cancer case HPO panel variants link
- Fix so that some drop downs have correct size
- First IGV button in str variants page
- Cancer case activates on SNV variants
- Cases activate when STR variants are viewed
- Always calculate code coverage
- Pinned/Classification/comments in all types of variants pages
- Null values for panel's custom_inheritance_models
- Discrepancy between the manual disease transcripts and those in database in gene-edit page
- ACMG classification not showing for some causatives
- Fix bug which caused IGV.js to use hg19 reference files for hg38 data
- Bug when multiple bam files sources with non-null values are available


### Changed
- Renamed `requests` file to `scout_requests`
- Cancer variant view shows two, instead of four, decimals for allele and normal


## [4.11.1]

### Fixed
- Institute settings page
- Link institute settings to sharing institutes choices

## [4.11.0]

### Added
- Display locus name on STR variant page
- Alternative key `GNOMADAF_popmax` for Gnomad popmax allele frequency
- Automatic suggestions on how to improve the code on Pull Requests
- Parse GERP, phastCons and phyloP annotations from vep annotated CSQ fields
- Avoid flickering comment popovers in variant list
- Parse REVEL score from vep annotated CSQ fields
- Allow users to modify general institute settings
- Optionally format code automatically on commit
- Adds command to backup vital parts `scout export database`
- Parsing and displaying cancer SV variants from Manta annotated VCF files
- Dismiss cancer snv variants with cancer-specific options
- Add IGV.js UPD, RHO and TIDDIT coverage wig tracks.


### Fixed
- Slightly darker page background
- Fixed an issued with parsed conservation values from CSQ
- Clinvar submissions accessible to all users of an institute
- Header toolbar when on Clinvar page now shows institute name correctly
- Case should not always inactivate upon update
- Show dismissed snv cancer variants as grey on the cancer variants page
- Improved style of mappability link and local observations on variant page
- Convert all the GET requests to the igv view to POST request
- Error when updating gene panels using a file containing BOM chars
- Add/replace gene radio button not working in gene panels


## [4.10.1]

### Fixed
- Fixed issue with opening research variants
- Problem with coveralls not called by Travis CI
- Handle Biomart service down in tests


## [4.10.0]

### Added
- Rank score model in causatives page
- Exportable HPO terms from phenotypes page
- AMP guideline tiers for cancer variants
- Adds scroll for the transcript tab
- Added CLI option to query cases on time since case event was added
- Shadow clinical assessments also on research variants display
- Support for CRAM alignment files
- Improved str variants view : sorting by locus, grouped by allele.
- Delivery report PDF export
- New mosaicism tag option
- Add or modify individuals' age or tissue type from case page
- Display GC and allele depth in causatives table.
- Included primary reference transcript in general report
- Included partial causative variants in general report
- Remove dependency of loqusdb by utilising the CLI

### Fixed
- Fixed update OMIM command bug due to change in the header of the genemap2 file
- Removed Mosaic Tag from Cancer variants
- Fixes issue with unaligned table headers that comes with hidden Datatables
- Layout in general report PDF export
- Fixed issue on the case statistics view. The validation bars didn't show up when all institutes were selected. Now they do.
- Fixed missing path import by importing pathlib.Path
- Handle index inconsistencies in the update index functions
- Fixed layout problems


## [4.9.0]

### Added
- Improved MatchMaker pages, including visible patient contacts email address
- New badges for the github repo
- Links to [GENEMANIA](genemania.org)
- Sort gene panel list on case view.
- More automatic tests
- Allow loading of custom annotations in VCF using the SCOUT_CUSTOM info tag.

### Fixed
- Fix error when a gene is added to an empty dynamic gene panel
- Fix crash when attempting to add genes on incorrect format to dynamic gene panel
- Manual rank variant tags could be saved in a "Select a tag"-state, a problem in the variants view.
- Same case evaluations are no longer shown as gray previous evaluations on the variants page
- Stay on research pages, even if reset, next first buttons are pressed..
- Overlapping variants will now be visible on variant page again
- Fix missing classification comments and links in evaluations page
- All prioritized cases are shown on cases page


## [4.8.3]

### Added

### Fixed
- Bug when ordering sanger
- Improved scrolling over long list of genes/transcripts


## [4.8.2]

### Added

### Fixed
- Avoid opening extra tab for coverage report
- Fixed a problem when rank model version was saved as floats and not strings
- Fixed a problem with displaying dismiss variant reasons on the general report
- Disable load and delete filter buttons if there are no saved filters
- Fix problem with missing verifications
- Remove duplicate users and merge their data and activity


## [4.8.1]

### Added

### Fixed
- Prevent login fail for users with id defined by ObjectId and not email
- Prevent the app from crashing with `AttributeError: 'NoneType' object has no attribute 'message'`


## [4.8.0]

### Added
- Updated Scout to use Bootstrap 4.3
- New looks for Scout
- Improved dashboard using Chart.js
- Ask before inactivating a case where last assigned user leaves it
- Genes can be manually added to the dynamic gene list directly on the case page
- Dynamic gene panels can optionally be used with clinical filter, instead of default gene panel
- Dynamic gene panels get link out to chanjo-report for coverage report
- Load all clinvar variants with clinvar Pathogenic, Likely Pathogenic and Conflicting pathogenic
- Show transcripts with exon numbers for structural variants
- Case sort order can now be toggled between ascending and descending.
- Variants can be marked as partial causative if phenotype is available for case.
- Show a frequency tooltip hover for SV-variants.
- Added support for LDAP login system
- Search snv and structural variants by chromosomal coordinates
- Structural variants can be marked as partial causative if phenotype is available for case.
- Show normal and pathologic limits for STRs in the STR variants view.
- Institute level persistent variant filter settings that can be retrieved and used.
- export causative variants to Excel
- Add support for ROH, WIG and chromosome PNGs in case-view

### Fixed
- Fixed missing import for variants with comments
- Instructions on how to build docs
- Keep sanger order + verification when updating/reloading variants
- Fixed and moved broken filter actions (HPO gene panel and reset filter)
- Fixed string conversion to number
- UCSC links for structural variants are now separated per breakpoint (and whole variant where applicable)
- Reintroduced missing coverage report
- Fixed a bug preventing loading samples using the command line
- Better inheritance models customization for genes in gene panels
- STR variant page back to list button now does its one job.
- Allows to setup scout without a omim api key
- Fixed error causing "favicon not found" flash messages
- Removed flask --version from base cli
- Request rerun no longer changes case status. Active or archived cases inactivate on upload.
- Fixed missing tooltip on the cancer variants page
- Fixed weird Rank cell in variants page
- Next and first buttons order swap
- Added pagination (and POST capability) to cancer variants.
- Improves loading speed for variant page
- Problem with updating variant rank when no variants
- Improved Clinvar submission form
- General report crashing when dismissed variant has no valid dismiss code
- Also show collaborative case variants on the All variants view.
- Improved phenotype search using dataTables.js on phenotypes page
- Search and delete users with `email` instead of `_id`
- Fixed css styles so that multiselect options will all fit one column


## [4.7.3]

### Added
- RankScore can be used with VCFs for vcf_cancer files

### Fixed
- Fix issue with STR view next page button not doing its one job.

### Deleted
- Removed pileup as a bam viewing option. This is replaced by IGV


## [4.7.2]

### Added
- Show earlier ACMG classification in the variant list

### Fixed
- Fixed igv search not working due to igv.js dist 2.2.17
- Fixed searches for cases with a gene with variants pinned or marked causative.
- Load variant pages faster after fixing other causatives query
- Fixed mitochondrial report bug for variants without genes

## [4.7.1]

### Added

### Fixed
- Fixed bug on genes page


## [4.7.0]

### Added
- Export genes and gene panels in build GRCh38
- Search for cases with variants pinned or marked causative in a given gene.
- Search for cases phenotypically similar to a case also from WUI.
- Case variant searches can be limited to similar cases, matching HPO-terms,
  phenogroups and cohorts.
- De-archive reruns and flag them as 'inactive' if archived
- Sort cases by analysis_date, track or status
- Display cases in the following order: prioritized, active, inactive, archived, solved
- Assign case to user when user activates it or asks for rerun
- Case becomes inactive when it has no assignees
- Fetch refseq version from entrez and use it in clinvar form
- Load and export of exons for all genes, independent on refseq
- Documentation for loading/updating exons
- Showing SV variant annotations: SV cgh frequencies, gnomad-SV, local SV frequencies
- Showing transcripts mapping score in segmental duplications
- Handle requests to Ensembl Rest API
- Handle requests to Ensembl Rest Biomart
- STR variants view now displays GT and IGV link.
- Description field for gene panels
- Export exons in build 37 and 38 using the command line

### Fixed
- Fixes of and induced by build tests
- Fixed bug affecting variant observations in other cases
- Fixed a bug that showed wrong gene coverage in general panel PDF export
- MT report only shows variants occurring in the specific individual of the excel sheet
- Disable SSL certifcate verification in requests to chanjo
- Updates how intervaltree and pymongo is used to void deprecated functions
- Increased size of IGV sample tracks
- Optimized tests


## [4.6.1]

### Added

### Fixed
- Missing 'father' and 'mother' keys when parsing single individual cases


## [4.6.0]

### Added
- Description of Scout branching model in CONTRIBUTING doc
- Causatives in alphabetical order, display ACMG classification and filter by gene.
- Added 'external' to the list of analysis type options
- Adds functionality to display "Tissue type". Passed via load config.
- Update to IGV 2.

### Fixed
- Fixed alignment visualization and vcf2cytosure availability for demo case samples
- Fixed 3 bugs affecting SV pages visualization
- Reintroduced the --version cli option
- Fixed variants query by panel (hpo panel + gene panel).
- Downloaded MT report contains excel files with individuals' display name
- Refactored code in parsing of config files.


## [4.5.1]

### Added

### Fixed
- update requirement to use PyYaml version >= 5.1
- Safer code when loading config params in cli base


## [4.5.0]

### Added
- Search for similar cases from scout view CLI
- Scout cli is now invoked from the app object and works under the app context

### Fixed
- PyYaml dependency fixed to use version >= 5.1


## [4.4.1]

### Added
- Display SV rank model version when available

### Fixed
- Fixed upload of delivery report via API


## [4.4.0]

### Added
- Displaying more info on the Causatives page and hiding those not causative at the case level
- Add a comment text field to Sanger order request form, allowing a message to be included in the email
- MatchMaker Exchange integration
- List cases with empty synopsis, missing HPO terms and phenotype groups.
- Search for cases with open research list, or a given case status (active, inactive, archived)

### Fixed
- Variant query builder split into several functions
- Fixed delivery report load bug


## [4.3.3]

### Added
- Different individual table for cancer cases

### Fixed
- Dashboard collects validated variants from verification events instead of using 'sanger' field
- Cases shared with collaborators are visible again in cases page
- Force users to select a real institute to share cases with (actionbar select fix)


## [4.3.2]

### Added
- Dashboard data can be filtered using filters available in cases page
- Causatives for each institute are displayed on a dedicated page
- SNVs and and SVs are searchable across cases by gene and rank score
- A more complete report with validated variants is downloadable from dashboard

### Fixed
- Clinsig filter is fixed so clinsig numerical values are returned
- Split multi clinsig string values in different elements of clinsig array
- Regex to search in multi clinsig string values or multi revstat string values
- It works to upload vcf files with no variants now
- Combined Pileup and IGV alignments for SVs having variant start and stop on the same chromosome


## [4.3.1]

### Added
- Show calls from all callers even if call is not available
- Instructions to install cairo and pango libs from WeasyPrint page
- Display cases with number of variants from CLI
- Only display cases with number of variants above certain treshold. (Also CLI)
- Export of verified variants by CLI or from the dashboard
- Extend case level queries with default panels, cohorts and phenotype groups.
- Slice dashboard statistics display using case level queries
- Add a view where all variants for an institute can be searched across cases, filtering on gene and rank score. Allows searching research variants for cases that have research open.

### Fixed
- Fixed code to extract variant conservation (gerp, phyloP, phastCons)
- Visualization of PDF-exported gene panels
- Reintroduced the exon/intron number in variant verification email
- Sex and affected status is correctly displayed on general report
- Force number validation in SV filter by size
- Display ensembl transcripts when no refseq exists


## [4.3.0]

### Added
- Mosaicism tag on variants
- Show and filter on SweGen frequency for SVs
- Show annotations for STR variants
- Show all transcripts in verification email
- Added mitochondrial export
- Adds alternative to search for SVs shorter that the given length
- Look for 'bcftools' in the `set` field of VCFs
- Display digenic inheritance from OMIM
- Displays what refseq transcript that is primary in hgnc

### Fixed

- Archived panels displays the correct date (not retroactive change)
- Fixed problem with waiting times in gene panel exports
- Clinvar fiter not working with human readable clinsig values

## [4.2.2]

### Fixed
- Fixed gene panel create/modify from CSV file utf-8 decoding error
- Updating genes in gene panels now supports edit comments and entry version
- Gene panel export timeout error

## [4.2.1]

### Fixed
- Re-introduced gene name(s) in verification email subject
- Better PDF rendering for excluded variants in report
- Problem to access old case when `is_default` did not exist on a panel


## [4.2.0]

### Added
- New index on variant_id for events
- Display overlapping compounds on variants view

### Fixed
- Fixed broken clinical filter


## [4.1.4]

### Added
- Download of filtered SVs

### Fixed
- Fixed broken download of filtered variants
- Fixed visualization issue in gene panel PDF export
- Fixed bug when updating gene names in variant controller


## [4.1.3]

### Fixed
- Displays all primary transcripts


## [4.1.2]

### Added
- Option add/replace when updating a panel via CSV file
- More flexible versioning of the gene panels
- Printing coverage report on the bottom of the pdf case report
- Variant verification option for SVs
- Logs uri without pwd when connecting
- Disease-causing transcripts in case report
- Thicker lines in case report
- Supports HPO search for cases, both terms or if described in synopsis
- Adds sanger information to dashboard

### Fixed
- Use db name instead of **auth** as default for authentication
- Fixes so that reports can be generated even with many variants
- Fixed sanger validation popup to show individual variants queried by user and institute.
- Fixed problem with setting up scout
- Fixes problem when exac file is not available through broad ftp
- Fetch transcripts for correct build in `adapter.hgnc_gene`

## [4.1.1]
- Fix problem with institute authentication flash message in utils
- Fix problem with comments
- Fix problem with ensembl link


## [4.1.0]

### Added
- OMIM phenotypes to case report
- Command to download all panel app gene panels `scout load panel --panel-app`
- Links to genenames.org and omim on gene page
- Popup on gene at variants page with gene information
- reset sanger status to "Not validated" for pinned variants
- highlight cases with variants to be evaluated by Sanger on the cases page
- option to point to local reference files to the genome viewer pileup.js. Documented in `docs.admin-guide.server`
- option to export single variants in `scout export variants`
- option to load a multiqc report together with a case(add line in load config)
- added a view for searching HPO terms. It is accessed from the top left corner menu
- Updates the variants view for cancer variants. Adds a small cancer specific filter for known variants
- Adds hgvs information on cancer variants page
- Adds option to update phenotype groups from CLI

### Fixed
- Improved Clinvar to submit variants from different cases. Fixed HPO terms in casedata according to feedback
- Fixed broken link to case page from Sanger modal in cases view
- Now only cases with non empty lists of causative variants are returned in `adapter.case(has_causatives=True)`
- Can handle Tumor only samples
- Long lists of HGNC symbols are now possible. This was previously difficult with manual, uploaded or by HPO search when changing filter settings due to GET request limitations. Relevant pages now use POST requests. Adds the dynamic HPO panel as a selection on the gene panel dropdown.
- Variant filter defaults to default panels also on SV and Cancer variants pages.

## [4.0.0]

### WARNING ###

This is a major version update and will require that the backend of pre releases is updated.
Run commands:

```
$scout update genes
$scout update hpo
```

- Created a Clinvar submission tool, to speed up Clinvar submission of SNVs and SVs
- Added an analysis report page (html and PDF format) containing phenotype, gene panels and variants that are relevant to solve a case.

### Fixed
- Optimized evaluated variants to speed up creation of case report
- Moved igv and pileup viewer under a common folder
- Fixed MT alignment view pileup.js
- Fixed coordinates for SVs with start chromosome different from end chromosome
- Global comments shown across cases and institutes. Case-specific variant comments are shown only for that specific case.
- Links to clinvar submitted variants at the cases level
- Adapts clinvar parsing to new format
- Fixed problem in `scout update user` when the user object had no roles
- Makes pileup.js use online genome resources when viewing alignments. Now any instance of Scout can make use of this functionality.
- Fix ensembl link for structural variants
- Works even when cases does not have `'madeline_info'`
- Parses Polyphen in correct way again
- Fix problem with parsing gnomad from VEP

### Added
- Added a PDF export function for gene panels
- Added a "Filter and export" button to export custom-filtered SNVs to CSV file
- Dismiss SVs
- Added IGV alignments viewer
- Read delivery report path from case config or CLI command
- Filter for spidex scores
- All HPO terms are now added and fetched from the correct source (https://github.com/obophenotype/human-phenotype-ontology/blob/master/hp.obo)
- New command `scout update hpo`
- New command `scout update genes` will fetch all the latest information about genes and update them
- Load **all** variants found on chromosome **MT**
- Adds choice in cases overview do show as many cases as user like

### Removed
- pileup.min.js and pileup css are imported from a remote web location now
- All source files for HPO information, this is instead fetched directly from source
- All source files for gene information, this is instead fetched directly from source

## [3.0.0]
### Fixed
- hide pedigree panel unless it exists

## [1.5.1] - 2016-07-27
### Fixed
- look for both ".bam.bai" and ".bai" extensions

## [1.4.0] - 2016-03-22
### Added
- support for local frequency through loqusdb
- bunch of other stuff

## [1.3.0] - 2016-02-19
### Fixed
- Update query-phenomizer and add username/password

### Changed
- Update the way a case is checked for rerun-status

### Added
- Add new button to mark a case as "checked"
- Link to clinical variants _without_ 1000G annotation

## [1.2.2] - 2016-02-18
### Fixed
- avoid filtering out variants lacking ExAC and 1000G annotations

## [1.1.3] - 2015-10-01
### Fixed
- persist (clinical) filter when clicking load more
- fix #154 by robustly setting clinical filter func. terms

## [1.1.2] - 2015-09-07
### Fixed
- avoid replacing coverage report with none
- update SO terms, refactored

## [1.1.1] - 2015-08-20
### Fixed
- fetch case based on collaborator status (not owner)

## [1.1.0] - 2015-05-29
### Added
- link(s) to SNPedia based on RS-numbers
- new Jinja filter to "humanize" decimal numbers
- show gene panels in variant view
- new Jinja filter for decoding URL encoding
- add indicator to variants in list that have comments
- add variant number threshold and rank score threshold to load function
- add event methods to mongo adapter
- add tests for models
- show badge "old" if comment was written for a previous analysis

### Changed
- show cDNA change in transcript summary unless variant is exonic
- moved compounds table further up the page
- show dates for case uploads in ISO format
- moved variant comments higher up on page
- updated documentation for pages
- read in coverage report as blob in database and serve directly
- change ``OmimPhenotype`` to ``PhenotypeTerm``
- reorganize models sub-package
- move events (and comments) to separate collection
- only display prev/next links for the research list
- include variant type in breadcrumbs e.g. "Clinical variants"

### Removed
- drop dependency on moment.js

### Fixed
- show the same level of detail for all frequencies on all pages
- properly decode URL encoded symbols in amino acid/cDNA change strings
- fixed issue with wipe permissions in MongoDB
- include default gene lists in "variants" link in breadcrumbs

## [1.0.2] - 2015-05-20
### Changed
- update case fetching function

### Fixed
- handle multiple cases with same id

## [1.0.1] - 2015-04-28
### Fixed
- Fix building URL parameters in cases list Vue component

## [1.0.0] - 2015-04-12
Codename: Sara Lund

![Release 1.0](artwork/releases/release-1-0.jpg)

### Added
- Add email logging for unexpected errors
- New command line tool for deleting case

### Changed
- Much improved logging overall
- Updated documentation/usage guide
- Removed non-working IGV link

### Fixed
- Show sample display name in GT call
- Various small bug fixes
- Make it easier to hover over popups

## [0.0.2-rc1] - 2015-03-04
### Added
- add protein table for each variant
- add many more external links
- add coverage reports as PDFs

### Changed
- incorporate user feedback updates
- big refactor of load scripts

## [0.0.2-rc2] - 2015-03-04
### Changes
- add gene table with gene description
- reorganize inheritance models box

### Fixed
- avoid overwriting gene list on "research" load
- fix various bugs in external links

## [0.0.2-rc3] - 2015-03-05
### Added
- Activity log feed to variant view
- Adds protein change strings to ODM and Sanger email

### Changed
- Extract activity log component to macro

### Fixes
- Make Ensembl transcript links use archive website<|MERGE_RESOLUTION|>--- conflicted
+++ resolved
@@ -7,15 +7,13 @@
 ## [unreleased]
 ### Added
 - Create/Update a gene panel contaning all PanelApp green genes (`scout update panelapp-green -i <cust_id>`)
+### Changed
+- Open local observation matching cases in new windows
 ### Fixed
 - Matching manual ranked variants are now shown also on the somatic variant page
 - VarSome links to hg19/GRCh37
-<<<<<<< HEAD
 - Managed variants filter settings lost when navigating to additional pages
-=======
-### Changed
-- Open local observation matching cases in new windows
->>>>>>> 4f8295e8
+
 
 ## [4.63]
 ### Added
