--- conflicted
+++ resolved
@@ -17,11 +17,8 @@
 - Documentation on default and custom IGV.js tracks (admin docs)
 - Lock phenomodels so they're editable by admins only
 - Small case group assessment sharing
-<<<<<<< HEAD
+- Tutorial and files for deploying app on containers (Kubernetes pods)
 - Hide dismissed variants in variants pages and variants export function
-=======
-- Tutorial and files for deploying app on containers (Kubernetes pods)
->>>>>>> e32ef435
 ### Fixed
 - Bugfix: unused `chromgraph_prefix |tojson` removed
 - Freeze coloredlogs temporarily
