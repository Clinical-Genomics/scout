--- conflicted
+++ resolved
@@ -18,11 +18,8 @@
 - Order of cells in variants tables
 - More evident links to gene coverage from Variant page
 - Gene panels sorted by display name in the entire Case page
-<<<<<<< HEAD
+- Round CADD and GnomAD values in variants export files
 - Rewrote the ClinVar export module to simplify and prepare for ClinVar API submission feature
-=======
-- Round CADD and GnomAD values in variants export files
->>>>>>> e75af8c6
 ### Fixed
 - HPO filter button on SV variantS page
 - Spacing between region|function cells in SVs lists
