--- conflicted
+++ resolved
@@ -9,11 +9,8 @@
 - Case status labels can be added, giving more finegrained details on a solved status (provisional, diagnostic, carrier, UPD, SMN, ...)
 ### Changed
 - In the ClinVar form, database and id of assertion criteria citation are now separate inputs
-<<<<<<< HEAD
+- Customise institute settings to be able to display all cases with a certain status on cases page (admin users)
 - Renamed `Clinical Significance` to `Germline Classification` on multistep ClinVar form
-=======
-- Customise institute settings to be able to display all cases with a certain status on cases page (admin users)
->>>>>>> 1a9d9b94
 ### Fixed
 - Removed log info showing hgnc IDs used in variantS search
 - Maintain Matchmaker Exchange and Beacon submission status when a case is re-uploaded
