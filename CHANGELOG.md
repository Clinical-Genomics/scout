# Change Log
All notable changes to this project will be documented in this file.
This project adheres to [Semantic Versioning](http://semver.org/).

About changelog [here](https://keepachangelog.com/en/1.0.0/)

## [x.x.x]
### Added
- Highlight and show version number for RefSeq MANE transcripts.
- Added integration to a rerunner service for toggling reanalysis with updated pedigree information
- SpliceAI display and parsing from VEP CSQ
- Display matching tiered variants for cancer variants
- Display a loading icon (spinner) until the page loads completely
### Fixed
- Updated IGV to v2.8.5 to solve missing gene labels on some zoom levels
- Demo cancer case config file to load somatic SNVs and SVs only.
- Expand list of refseq trancripts in ClinVar submission form
- Renamed `All SNVs and INDELs` institute sidebar element to `Search SNVs and INDELs` and fixed its style.
### Changed
- Better naming for variants buttons on cancer track (somatic, germline). Also show cancer research button if available.
- Load case with missing panels in config files, but show warning.
- Changing the (Female, Male) symbols to (F/M) letters in individuals_table and case-sma.
- Print stacktrace if case load command fails
- Added sort icon and a pointer to the cursor to all tables with sortable fields
- Moved variant, gene and panel info from the basic pane to summary panel for all variants.
- Renamed `Basics` panel to `Classify` on variant page.
- Revamped `Basics` panel to a panel dedicated to classify variants
- Revamped the summary panel to be more compact.
- Added dedicated template for cancer variants
- Removed Gene models, Gene annotations and Conservation panels for cancer variants
- Reorganized the orders of panels for variant and cancer variant views
- Added dedicated variant quality panel and removed relevant panes (mappability)
- A more compact case page
- Removed OMIM genes panel
- Make genes panel, pinned variants panel, causative variants panel and ClinVar panel scrollable on case page
<<<<<<< HEAD
- Refactor tests for parsing configurations
=======
- Update to Scilifelab's 2020 logo
>>>>>>> 3adaaf73

## [4.36]
### Added
- Parse and save splice junction tracks from case config file
- Tooltip in observations panel, explaining that case variants with no link might be old variants, not uploaded after a case rerun
### Fixed
- Warning on overwriting variants with same position was no longer shown
- Increase the height of the dropdowns to 425px
- More indices for the case table as it grows, specifically for causatives queries
- Splice junction tracks not centered over variant genes
- Total number of research variants count
- Update variants stats in case documents every time new variants are loaded
- Bug in flashing warning messages when filtering variants
### Changed
- Clearer warning messages for genes and gene/gene-panels searches in variants filters

## [4.35]
### Added
- A new index for hgnc_symbol in the hgnc_gene collection
- A Pedigree panel in STR page
- Display Tier I and II variants in case view causatives card for cancer cases
### Fixed
- Send partial file data to igv.js when visualizing sashimi plots with splice junction tracks
- Research variants filtering by gene
- Do not attempt to populate annotations for not loaded pinned/causatives
- Add max-height to all dropdowns in filters
### Changed
- Switch off non-clinical gene warnings when filtering research variants
- Don't display OMIM disease card in case view for cancer cases
- Refactored Individuals and Causative card in case view for cancer cases
- Update and style STR case report

## [4.34]
### Added
- Saved filter lock and unlock
- Filters can optionally be marked audited, logging the filter name, user and date on the case events and general report.
- Added `ClinVar hits` and `Cosmic hits` in cancer SNVs filters
- Added `ClinVar hits` to variants filter (rare disease track)
- Load cancer demo case in docker-compose files (default and demo file)
- Inclusive-language check using [woke](https://github.com/get-woke/woke) github action
- Add link to HmtVar for mitochondrial variants (if VCF is annotated with HmtNote)
- Grey background for dismissed compounds in variants list and variant page
- Pin badge for pinned compounds in variants list and variant page
- Support LoqusDB REST API queries
- Add a docker-compose-matchmaker under scout/containers/development to test matchmaker locally
- Script to investigate consequences of symbol search bug
- Added GATK to list of SV and cancer SV callers
### Fixed
- Make MitoMap link work for hg38 again
- Export Variants feature crashing when one of the variants has no primary transcripts
- Redirect to last visited variantS page when dismissing variants from variants list
- Improved matching of SVs Loqus occurrences in other cases
- Remove padding from the list inside (Matching causatives from other cases) panel
- Pass None to get_app function in CLI base since passing script_info to app factory functions was deprecated in Flask 2.0
- Fixed failing tests due to Flask update to version 2.0
- Speed up user events view
- Causative view sort out of memory error
- Use hgnc_id for gene filter query
- Typo in case controllers displaying an error every time a patient is matched against external MatchMaker nodes
- Do not crash while attempting an update for variant documents that are too big (> 16 MB)
- Old STR causatives (and other variants) may not have HGNC symbols - fix sort lambda
- Check if gene_obj has primary_transcript before trying to access it
- Warn if a gene manually searched is in a clinical panel with an outdated name when filtering variants
- ChrPos split js not needed on STR page yet
### Changed
- Remove parsing of case `genome_version`, since it's not used anywhere downstream
- Introduce deprecation warning for Loqus configs that are not dictionaries
- SV clinical filter no longer filters out sub 100 nt variants
- Count cases in LoqusDB by variant type
- Commit pulse repo badge temporarily set to weekly
- Sort ClinVar submissions objects by ascending "Last evaluated" date
- Refactored the MatchMaker integration as an extension
- Replaced some sensitive words as suggested by woke linter
- Documentation for load-configuration rewritten.
- Add styles to MatchMaker matches table
- More detailed info on the data shared in MatchMaker submission form

## [4.33.1]
### Fixed
- Include markdown for release autodeploy docs
- Use standard inheritance model in ClinVar (https://ftp.ncbi.nlm.nih.gov/pub/GTR/standard_terms/Mode_of_inheritance.txt)
- Fix issue crash with variants that have been unflagged causative not being available in other causatives
### Added
### Changed

## [4.33]
### Fixed
- Command line crashing when updating an individual not found in database
- Dashboard page crashing when filters return no data
- Cancer variants filter by chromosome
- /api/v1/genes now searches for genes in all genome builds by default
- Upgraded igv.js to version 2.8.1 (Fixed Unparsable bed record error)
### Added
- Autodeploy docs on release
- Documentation for updating case individuals tracks
- Filter cases and dashboard stats by analysis track
### Changed
- Changed from deprecated db update method
- Pre-selected fields to run queries with in dashboard page
- Do not filter by any institute when first accessing the dashboard
- Removed OMIM panel in case view for cancer cases
- Display Tier I and II variants in case view causatives panel for cancer cases
- Refactored Individuals and Causative panels in case view for cancer cases

## [4.32.1]
### Fixed
- iSort lint check only
### Changed
- Institute cases page crashing when a case has track:Null
### Added

## [4.32]
### Added
- Load and show MITOMAP associated diseases from VCF (INFO field: MitomapAssociatedDiseases, via HmtNote)
- Show variant allele frequencies for mitochondrial variants (GRCh38 cases)
- Extend "public" json API with diseases (OMIM) and phenotypes (HPO)
- HPO gene list download now has option for clinical and non-clinical genes
- Display gene splice junctions data in sashimi plots
- Update case individuals with splice junctions tracks
- Simple Docker compose for development with local build
- Make Phenomodels subpanels collapsible
- User side documentation of cytogenomics features (Gens, Chromograph, vcf2cytosure, rhocall)
- iSort GitHub Action
- Support LoqusDB REST API queries
### Fixed
- Show other causative once, even if several events point to it
- Filtering variants by mitochondrial chromosome for cases with genome build=38
- HPO gene search button triggers any warnings for clinical / non-existing genes also on first search
- Fixed a bug in variants pages caused by MT variants without alt_frequency
- Tests for CADD score parsing function
- Fixed the look of IGV settings on SNV variant page
- Cases analyzed once shown as `rerun`
- Missing case track on case re-upload
- Fixed severity rank for SO term "regulatory region ablation"
### Changed
- Refactor according to CodeFactor - mostly reuse of duplicated code
- Phenomodels language adjustment
- Open variants in a new window (from variants page)
- Open overlapping and compound variants in a new window (from variant page)
- gnomAD link points to gnomAD v.3 (build GRCh38) for mitochondrial variants.
- Display only number of affected genes for dismissed SVs in general report
- Chromosome build check when populating the variants filter chromosome selection
- Display mitochondrial and rare diseases coverage report in cases with missing 'rare' track


## [4.31.1]
### Added
### Changed
- Remove mitochondrial and coverage report from cancer cases sidebar
### Fixed
- ClinVar page when dbSNP id is None

## [4.31]
### Added
- gnomAD annotation field in admin guide
- Export also dynamic panel genes not associated to an HPO term when downloading the HPO panel
- Primary HGNC transcript info in variant export files
- Show variant quality (QUAL field from vcf) in the variant summary
- Load/update PDF gene fusion reports (clinical and research) generated with Arriba
- Support new MANE annotations from VEP (both MANE Select and MANE Plus Clinical)
- Display on case activity the event of a user resetting all dismissed variants
- Support gnomAD population frequencies for mitochondrial variants
- Anchor links in Casedata ClinVar panels to redirect after renaming individuals
### Fixed
- Replace old docs link www.clinicalgenomics.se/scout with new https://clinical-genomics.github.io/scout
- Page formatting issues whenever case and variant comments contain extremely long strings with no spaces
- Chromograph images can be one column and have scrollbar. Removed legacy code.
- Column labels for ClinVar case submission
- Page crashing looking for LoqusDB observation when variant doesn't exist
- Missing inheritance models and custom inheritance models on newly created gene panels
- Accept only numbers in managed variants filter as position and end coordinates
- SNP id format and links in Variant page, ClinVar submission form and general report
- Case groups tooltip triggered only when mouse is on the panel header
### Changed
- A more compact case groups panel
- Added landscape orientation CSS style to cancer coverage and QC demo report
- Improve user documentation to create and save new gene panels
- Removed option to use space as separator when uploading gene panels
- Separating the columns of standard and custom inheritance models in gene panels
- Improved ClinVar instructions for users using non-English Excel

## [4.30.2]
### Added
### Fixed
- Use VEP RefSeq ID if RefSeq list is empty in RefSeq transcripts overview
- Bug creating variant links for variants with no end_chrom
### Changed

## [4.30.1]
### Added
### Fixed
- Cryptography dependency fixed to use version < 3.4
### Changed

## [4.30]
### Added
- Introduced a `reset dismiss variant` verb
- Button to reset all dismissed variants for a case
- Add black border to Chromograph ideograms
- Show ClinVar annotations on variantS page
- Added integration with GENS, copy number visualization tool
- Added a VUS label to the manual classification variant tags
- Add additional information to SNV verification emails
- Tooltips documenting manual annotations from default panels
- Case groups now show bam files from all cases on align view
### Fixed
- Center initial igv view on variant start with SNV/indels
- Don't set initial igv view to negative coordinates
- Display of GQ for SV and STR
- Parsing of AD and related info for STRs
- LoqusDB field in institute settings accepts only existing Loqus instances
- Fix DECIPHER link to work after DECIPHER migrated to GRCh38
- Removed visibility window param from igv.js genes track
- Updated HPO download URL
- Patch HPO download test correctly
- Reference size on STR hover not needed (also wrong)
- Introduced genome build check (allowed values: 37, 38, "37", "38") on case load
- Improve case searching by assignee full name
- Populating the LoqusDB select in institute settings
### Changed
- Cancer variants table header (pop freq etc)
- Only admin users can modify LoqusDB instance in Institute settings
- Style of case synopsis, variants and case comments
- Switched to igv.js 2.7.5
- Do not choke if case is missing research variants when research requested
- Count cases in LoqusDB by variant type
- Introduce deprecation warning for Loqus configs that are not dictionaries
- Improve create new gene panel form validation
- Make XM- transcripts less visible if they don't overlap with transcript refseq_id in variant page
- Color of gene panels and comments panels on cases and variant pages
- Do not choke if case is missing research variants when reserch requested

## [4.29.1]
### Added
### Fixed
- Always load STR variants regardless of RankScore threshold (hotfix)
### Changed

## [4.29]
### Added
- Added a page about migrating potentially breaking changes to the documentation
- markdown_include in development requirements file
- STR variants filter
- Display source, Z-score, inheritance pattern for STR annotations from Stranger (>0.6.1) if available
- Coverage and quality report to cancer view
### Fixed
- ACMG classification page crashing when trying to visualize a classification that was removed
- Pretty print HGVS on gene variants (URL-decode VEP)
- Broken or missing link in the documentation
- Multiple gene names in ClinVar submission form
- Inheritance model select field in ClinVar submission
- IGV.js >2.7.0 has an issue with the gene track zoom levels - temp freeze at 2.7.0
- Revert CORS-anywhere and introduce a local http proxy for cloud tracks
### Changed

## [4.28]
### Added
- Chromograph integration for displaying PNGs in case-page
- Add VAF to cancer case general report, and remove some of its unused fields
- Variants filter compatible with genome browser location strings
- Support for custom public igv tracks stored on the cloud
- Add tests to increase testing coverage
- Update case variants count after deleting variants
- Update IGV.js to latest (v2.7.4)
- Bypass igv.js CORS check using `https://github.com/Rob--W/cors-anywhere`
- Documentation on default and custom IGV.js tracks (admin docs)
- Lock phenomodels so they're editable by admins only
- Small case group assessment sharing
- Tutorial and files for deploying app on containers (Kubernetes pods)
- Canonical transcript and protein change of canonical transcript in exported variants excel sheet
- Support for Font Awesome version 6
- Submit to Beacon from case page sidebar
- Hide dismissed variants in variants pages and variants export function
- Systemd service files and instruction to deploy Scout using podman
### Fixed
- Bugfix: unused `chromgraph_prefix |tojson` removed
- Freeze coloredlogs temporarily
- Marrvel link
- Don't show TP53 link for silent or synonymous changes
- OMIM gene field accepts any custom number as OMIM gene
- Fix Pytest single quote vs double quote string
- Bug in gene variants search by similar cases and no similar case is found
- Delete unused file `userpanel.py`
- Primary transcripts in variant overview and general report
- Google OAuth2 login setup in README file
- Redirect to 'missing file'-icon if configured Chromograph file is missing
- Javascript error in case page
- Fix compound matching during variant loading for hg38
- Cancer variants view containing variants dismissed with cancer-specific reasons
- Zoom to SV variant length was missing IGV contig select
- Tooltips on case page when case has no default gene panels
### Changed
- Save case variants count in case document and not in sessions
- Style of gene panels multiselect on case page
- Collapse/expand main HPO checkboxes in phenomodel preview
- Replaced GQ (Genotype quality) with VAF (Variant allele frequency) in cancer variants GT table
- Allow loading of cancer cases with no tumor_purity field
- Truncate cDNA and protein changes in case report if longer than 20 characters


## [4.27]
### Added
- Exclude one or more variant categories when running variants delete command
### Fixed
### Changed

## [4.26.1]
### Added
### Fixed
- Links with 1-letter aa codes crash on frameshift etc
### Changed

## [4.26]
### Added
- Extend the delete variants command to print analysis date, track, institute, status and research status
- Delete variants by type of analysis (wgs|wes|panel)
- Links to cBioPortal, MutanTP53, IARC TP53, OncoKB, MyCancerGenome, CIViC
### Fixed
- Deleted variants count
### Changed
- Print output of variants delete command as a tab separated table

## [4.25]
### Added
- Command line function to remove variants from one or all cases
### Fixed
- Parse SMN None calls to None rather than False

## [4.24.1]
### Fixed
- Install requirements.txt via setup file

## [4.24]
### Added
- Institute-level phenotype models with sub-panels containing HPO and OMIM terms
- Runnable Docker demo
- Docker image build and push github action
- Makefile with shortcuts to docker commands
- Parse and save synopsis, phenotype and cohort terms from config files upon case upload
### Fixed
- Update dismissed variant status when variant dismissed key is missing
- Breakpoint two IGV button now shows correct chromosome when different from bp1
- Missing font lib in Docker image causing the PDF report download page to crash
- Sentieon Manta calls lack Somaticscore - load anyway
- ClinVar submissions crashing due to pinned variants that are not loaded
- Point ExAC pLI score to new gnomad server address
- Bug uploading cases missing phenotype terms in config file
- STRs loaded but not shown on browser page
- Bug when using adapter.variant.get_causatives with case_id without causatives
- Problem with fetching "solved" from scout export cases cli
- Better serialising of datetime and bson.ObjectId
- Added `volumes` folder to .gitignore
### Changed
- Make matching causative and managed variants foldable on case page
- Remove calls to PyMongo functions marked as deprecated in backend and frontend(as of version 3.7).
- Improved `scout update individual` command
- Export dynamic phenotypes with ordered gene lists as PDF


## [4.23]
### Added
- Save custom IGV track settings
- Show a flash message with clear info about non-valid genes when gene panel creation fails
- CNV report link in cancer case side navigation
- Return to comment section after editing, deleting or submitting a comment
- Managed variants
- MT vs 14 chromosome mean coverage stats if Scout is connected to Chanjo
### Fixed
- missing `vcf_cancer_sv` and `vcf_cancer_sv_research` to manual.
- Split ClinVar multiple clnsig values (slash-separated) and strip them of underscore for annotations without accession number
- Timeout of `All SNVs and INDELs` page when no valid gene is provided in the search
- Round CADD (MIPv9)
- Missing default panel value
- Invisible other causatives lines when other causatives lack gene symbols
### Changed
- Do not freeze mkdocs-material to version 4.6.1
- Remove pre-commit dependency

## [4.22]
### Added
- Editable cases comments
- Editable variants comments
### Fixed
- Empty variant activity panel
- STRs variants popover
- Split new ClinVar multiple significance terms for a variant
- Edit the selected comment, not the latest
### Changed
- Updated RELEASE docs.
- Pinned variants card style on the case page
- Merged `scout export exons` and `scout view exons` commands


## [4.21.2]
### Added
### Fixed
- Do not pre-filter research variants by (case-default) gene panels
- Show OMIM disease tooltip reliably
### Changed

## [4.21.1]
### Added
### Fixed
- Small change to Pop Freq column in variants ang gene panels to avoid strange text shrinking on small screens
- Direct use of HPO list for Clinical HPO SNV (and cancer SNV) filtering
- PDF coverage report redirecting to login page
### Changed
- Remove the option to dismiss single variants from all variants pages
- Bulk dismiss SNVs, SVs and cancer SNVs from variants pages

## [4.21]
### Added
- Support to configure LoqusDB per institute
- Highlight causative variants in the variants list
- Add tests. Mostly regarding building internal datatypes.
- Remove leading and trailing whitespaces from panel_name and display_name when panel is created
- Mark MANE transcript in list of transcripts in "Transcript overview" on variant page
- Show default panel name in case sidebar
- Previous buttons for variants pagination
- Adds a gh action that checks that the changelog is updated
- Adds a gh action that deploys new releases automatically to pypi
- Warn users if case default panels are outdated
- Define institute-specific gene panels for filtering in institute settings
- Use institute-specific gene panels in variants filtering
- Show somatic VAF for pinned and causative variants on case page

### Fixed
- Report pages redirect to login instead of crashing when session expires
- Variants filter loading in cancer variants page
- User, Causative and Cases tables not scaling to full page
- Improved docs for an initial production setup
- Compatibility with latest version of Black
- Fixed tests for Click>7
- Clinical filter required an extra click to Filter to return variants
- Restore pagination and shrink badges in the variants page tables
- Removing a user from the command line now inactivates the case only if user is last assignee and case is active
- Bugfix, LoqusDB per institute feature crashed when institute id was empty string
- Bugfix, LoqusDB calls where missing case count
- filter removal and upload for filters deleted from another page/other user
- Visualize outdated gene panels info in a popover instead of a tooltip in case page side panel

### Changed
- Highlight color on normal STRs in the variants table from green to blue
- Display breakpoints coordinates in verification emails only for structural variants


## [4.20]
### Added
- Display number of filtered variants vs number of total variants in variants page
- Search case by HPO terms
- Dismiss variant column in the variants tables
- Black and pre-commit packages to dev requirements

### Fixed
- Bug occurring when rerun is requested twice
- Peddy info fields in the demo config file
- Added load config safety check for multiple alignment files for one individual
- Formatting of cancer variants table
- Missing Score in SV variants table

### Changed
- Updated the documentation on how to create a new software release
- Genome build-aware cytobands coordinates
- Styling update of the Matchmaker card
- Select search type in case search form


## [4.19]

### Added
- Show internal ID for case
- Add internal ID for downloaded CGH files
- Export dynamic HPO gene list from case page
- Remove users as case assignees when their account is deleted
- Keep variants filters panel expanded when filters have been used

### Fixed
- Handle the ProxyFix ModuleNotFoundError when Werkzeug installed version is >1.0
- General report formatting issues whenever case and variant comments contain extremely long strings with no spaces

### Changed
- Created an institute wrapper page that contains list of cases, causatives, SNVs & Indels, user list, shared data and institute settings
- Display case name instead of case ID on clinVar submissions
- Changed icon of sample update in clinVar submissions


## [4.18]

### Added
- Filter cancer variants on cytoband coordinates
- Show dismiss reasons in a badge with hover for clinical variants
- Show an ellipsis if 10 cases or more to display with loqusdb matches
- A new blog post for version 4.17
- Tooltip to better describe Tumor and Normal columns in cancer variants
- Filter cancer SNVs and SVs by chromosome coordinates
- Default export of `Assertion method citation` to clinVar variants submission file
- Button to export up to 500 cancer variants, filtered or not
- Rename samples of a clinVar submission file

### Fixed
- Apply default gene panel on return to cancer variantS from variant view
- Revert to certificate checking when asking for Chanjo reports
- `scout download everything` command failing while downloading HPO terms

### Changed
- Turn tumor and normal allelic fraction to decimal numbers in tumor variants page
- Moved clinVar submissions code to the institutes blueprints
- Changed name of clinVar export files to FILENAME.Variant.csv and FILENAME.CaseData.csv
- Switched Google login libraries from Flask-OAuthlib to Authlib


## [4.17.1]

### Fixed
- Load cytobands for cases with chromosome build not "37" or "38"


## [4.17]

### Added
- COSMIC badge shown in cancer variants
- Default gene-panel in non-cancer structural view in url
- Filter SNVs and SVs by cytoband coordinates
- Filter cancer SNV variants by alt allele frequency in tumor
- Correct genome build in UCSC link from structural variant page



### Fixed
- Bug in clinVar form when variant has no gene
- Bug when sharing cases with the same institute twice
- Page crashing when removing causative variant tag
- Do not default to GATK caller when no caller info is provided for cancer SNVs


## [4.16.1]

### Fixed
- Fix the fix for handling of delivery reports for rerun cases

## [4.16]

### Added
- Adds possibility to add "lims_id" to cases. Currently only stored in database, not shown anywhere
- Adds verification comment box to SVs (previously only available for small variants)
- Scrollable pedigree panel

### Fixed
- Error caused by changes in WTForm (new release 2.3.x)
- Bug in OMIM case page form, causing the page to crash when a string was provided instead of a numerical OMIM id
- Fix Alamut link to work properly on hg38
- Better handling of delivery reports for rerun cases
- Small CodeFactor style issues: matchmaker results counting, a couple of incomplete tests and safer external xml
- Fix an issue with Phenomizer introduced by CodeFactor style changes

### Changed
- Updated the version of igv.js to 2.5.4

## [4.15.1]

### Added
- Display gene names in ClinVar submissions page
- Links to Varsome in variant transcripts table

### Fixed
- Small fixes to ClinVar submission form
- Gene panel page crash when old panel has no maintainers

## [4.15]

### Added
- Clinvar CNVs IGV track
- Gene panels can have maintainers
- Keep variant actions (dismissed, manual rank, mosaic, acmg, comments) upon variant re-upload
- Keep variant actions also on full case re-upload

### Fixed
- Fix the link to Ensembl for SV variants when genome build 38.
- Arrange information in columns on variant page
- Fix so that new cosmic identifier (COSV) is also acceptable #1304
- Fixed COSMIC tag in INFO (outside of CSQ) to be parses as well with `&` splitter.
- COSMIC stub URL changed to https://cancer.sanger.ac.uk/cosmic/search?q= instead.
- Updated to a version of IGV where bigBed tracks are visualized correctly
- Clinvar submission files are named according to the content (variant_data and case_data)
- Always show causatives from other cases in case overview
- Correct disease associations for gene symbol aliases that exist as separate genes
- Re-add "custom annotations" for SV variants
- The override ClinVar P/LP add-in in the Clinical Filter failed for new CSQ strings

### Changed
- Runs all CI checks in github actions

## [4.14.1]

### Fixed
- Error when variant found in loqusdb is not loaded for other case

## [4.14]

### Added
- Use github actions to run tests
- Adds CLI command to update individual alignments path
- Update HPO terms using downloaded definitions files
- Option to use alternative flask config when running `scout serve`
- Requirement to use loqusdb >= 2.5 if integrated

### Fixed
- Do not display Pedigree panel in cancer view
- Do not rely on internet connection and services available when running CI tests
- Variant loading assumes GATK if no caller set given and GATK filter status is seen in FILTER
- Pass genome build param all the way in order to get the right gene mappings for cases with build 38
- Parse correctly variants with zero frequency values
- Continue even if there are problems to create a region vcf
- STR and cancer variant navigation back to variants pages could fail

### Changed
- Improved code that sends requests to the external APIs
- Updates ranges for user ranks to fit todays usage
- Run coveralls on github actions instead of travis
- Run pip checks on github actions instead of coveralls
- For hg38 cases, change gnomAD link to point to version 3.0 (which is hg38 based)
- Show pinned or causative STR variants a bit more human readable

## [4.13.1]

### Added
### Fixed
- Typo that caused not all clinvar conflicting interpretations to be loaded no matter what
- Parse and retrieve clinvar annotations from VEP-annotated (VEP 97+) CSQ VCF field
- Variant clinvar significance shown as `not provided` whenever is `Uncertain significance`
- Phenomizer query crashing when case has no HPO terms assigned
- Fixed a bug affecting `All SNVs and INDELs` page when variants don't have canonical transcript
- Add gene name or id in cancer variant view

### Changed
- Cancer Variant view changed "Variant:Transcript:Exon:HGVS" to "Gene:Transcript:Exon:HGVS"

## [4.13]

### Added
- ClinVar SNVs track in IGV
- Add SMA view with SMN Copy Number data
- Easier to assign OMIM diagnoses from case page
- OMIM terms and specific OMIM term page

### Fixed
- Bug when adding a new gene to a panel
- Restored missing recent delivery reports
- Fixed style and links to other reports in case side panel
- Deleting cases using display_name and institute not deleting its variants
- Fixed bug that caused coordinates filter to override other filters
- Fixed a problem with finding some INS in loqusdb
- Layout on SV page when local observations without cases are present
- Make scout compatible with the new HPO definition files from `http://compbio.charite.de/jenkins/`
- General report visualization error when SNVs display names are very long


### Changed


## [4.12.4]

### Fixed
- Layout on SV page when local observations without cases are present

## [4.12.3]

### Fixed
- Case report when causative or pinned SVs have non null allele frequencies

## [4.12.2]

### Fixed
- SV variant links now take you to the SV variant page again
- Cancer variant view has cleaner table data entries for "N/A" data
- Pinned variant case level display hotfix for cancer and str - more on this later
- Cancer variants show correct alt/ref reads mirroring alt frequency now
- Always load all clinical STR variants even if a region load is attempted - index may be missing
- Same case repetition in variant local observations

## [4.12.1]

### Fixed
- Bug in variant.gene when gene has no HGVS description


## [4.12]

### Added
- Accepts `alignment_path` in load config to pass bam/cram files
- Display all phenotypes on variant page
- Display hgvs coordinates on pinned and causatives
- Clear panel pending changes
- Adds option to setup the database with static files
- Adds cli command to download the resources from CLI that scout needs
- Adds test files for merged somatic SV and CNV; as well as merged SNV, and INDEL part of #1279
- Allows for upload of OMIM-AUTO gene panel from static files without api-key

### Fixed
- Cancer case HPO panel variants link
- Fix so that some drop downs have correct size
- First IGV button in str variants page
- Cancer case activates on SNV variants
- Cases activate when STR variants are viewed
- Always calculate code coverage
- Pinned/Classification/comments in all types of variants pages
- Null values for panel's custom_inheritance_models
- Discrepancy between the manual disease transcripts and those in database in gene-edit page
- ACMG classification not showing for some causatives
- Fix bug which caused IGV.js to use hg19 reference files for hg38 data
- Bug when multiple bam files sources with non-null values are available


### Changed
- Renamed `requests` file to `scout_requests`
- Cancer variant view shows two, instead of four, decimals for allele and normal


## [4.11.1]

### Fixed
- Institute settings page
- Link institute settings to sharing institutes choices

## [4.11.0]

### Added
- Display locus name on STR variant page
- Alternative key `GNOMADAF_popmax` for Gnomad popmax allele frequency
- Automatic suggestions on how to improve the code on Pull Requests
- Parse GERP, phastCons and phyloP annotations from vep annotated CSQ fields
- Avoid flickering comment popovers in variant list
- Parse REVEL score from vep annotated CSQ fields
- Allow users to modify general institute settings
- Optionally format code automatically on commit
- Adds command to backup vital parts `scout export database`
- Parsing and displaying cancer SV variants from Manta annotated VCF files
- Dismiss cancer snv variants with cancer-specific options
- Add IGV.js UPD, RHO and TIDDIT coverage wig tracks.


### Fixed
- Slightly darker page background
- Fixed an issued with parsed conservation values from CSQ
- Clinvar submissions accessible to all users of an institute
- Header toolbar when on Clinvar page now shows institute name correctly
- Case should not always inactivate upon update
- Show dismissed snv cancer variants as grey on the cancer variants page
- Improved style of mappability link and local observations on variant page
- Convert all the GET requests to the igv view to POST request
- Error when updating gene panels using a file containing BOM chars
- Add/replace gene radio button not working in gene panels


## [4.10.1]

### Fixed
- Fixed issue with opening research variants
- Problem with coveralls not called by Travis CI
- Handle Biomart service down in tests


## [4.10.0]

### Added
- Rank score model in causatives page
- Exportable HPO terms from phenotypes page
- AMP guideline tiers for cancer variants
- Adds scroll for the transcript tab
- Added CLI option to query cases on time since case event was added
- Shadow clinical assessments also on research variants display
- Support for CRAM alignment files
- Improved str variants view : sorting by locus, grouped by allele.
- Delivery report PDF export
- New mosaicism tag option
- Add or modify individuals' age or tissue type from case page
- Display GC and allele depth in causatives table.
- Included primary reference transcript in general report
- Included partial causative variants in general report
- Remove dependency of loqusdb by utilising the CLI

### Fixed
- Fixed update OMIM command bug due to change in the header of the genemap2 file
- Removed Mosaic Tag from Cancer variants
- Fixes issue with unaligned table headers that comes with hidden Datatables
- Layout in general report PDF export
- Fixed issue on the case statistics view. The validation bars didn't show up when all institutes were selected. Now they do.
- Fixed missing path import by importing pathlib.Path
- Handle index inconsistencies in the update index functions
- Fixed layout problems


## [4.9.0]

### Added
- Improved MatchMaker pages, including visible patient contacts email address
- New badges for the github repo
- Links to [GENEMANIA](genemania.org)
- Sort gene panel list on case view.
- More automatic tests
- Allow loading of custom annotations in VCF using the SCOUT_CUSTOM info tag.

### Fixed
- Fix error when a gene is added to an empty dynamic gene panel
- Fix crash when attempting to add genes on incorrect format to dynamic gene panel
- Manual rank variant tags could be saved in a "Select a tag"-state, a problem in the variants view.
- Same case evaluations are no longer shown as gray previous evaluations on the variants page
- Stay on research pages, even if reset, next first buttons are pressed..
- Overlapping variants will now be visible on variant page again
- Fix missing classification comments and links in evaluations page
- All prioritized cases are shown on cases page


## [4.8.3]

### Added

### Fixed
- Bug when ordering sanger
- Improved scrolling over long list of genes/transcripts


## [4.8.2]

### Added

### Fixed
- Avoid opening extra tab for coverage report
- Fixed a problem when rank model version was saved as floats and not strings
- Fixed a problem with displaying dismiss variant reasons on the general report
- Disable load and delete filter buttons if there are no saved filters
- Fix problem with missing verifications
- Remove duplicate users and merge their data and activity


## [4.8.1]

### Added

### Fixed
- Prevent login fail for users with id defined by ObjectId and not email
- Prevent the app from crashing with `AttributeError: 'NoneType' object has no attribute 'message'`


## [4.8.0]

### Added
- Updated Scout to use Bootstrap 4.3
- New looks for Scout
- Improved dashboard using Chart.js
- Ask before inactivating a case where last assigned user leaves it
- Genes can be manually added to the dynamic gene list directly on the case page
- Dynamic gene panels can optionally be used with clinical filter, instead of default gene panel
- Dynamic gene panels get link out to chanjo-report for coverage report
- Load all clinvar variants with clinvar Pathogenic, Likely Pathogenic and Conflicting pathogenic
- Show transcripts with exon numbers for structural variants
- Case sort order can now be toggled between ascending and descending.
- Variants can be marked as partial causative if phenotype is available for case.
- Show a frequency tooltip hover for SV-variants.
- Added support for LDAP login system
- Search snv and structural variants by chromosomal coordinates
- Structural variants can be marked as partial causative if phenotype is available for case.
- Show normal and pathologic limits for STRs in the STR variants view.
- Institute level persistent variant filter settings that can be retrieved and used.
- export causative variants to Excel
- Add support for ROH, WIG and chromosome PNGs in case-view

### Fixed
- Fixed missing import for variants with comments
- Instructions on how to build docs
- Keep sanger order + verification when updating/reloading variants
- Fixed and moved broken filter actions (HPO gene panel and reset filter)
- Fixed string conversion to number
- UCSC links for structural variants are now separated per breakpoint (and whole variant where applicable)
- Reintroduced missing coverage report
- Fixed a bug preventing loading samples using the command line
- Better inheritance models customization for genes in gene panels
- STR variant page back to list button now does its one job.
- Allows to setup scout without a omim api key
- Fixed error causing "favicon not found" flash messages
- Removed flask --version from base cli
- Request rerun no longer changes case status. Active or archived cases inactivate on upload.
- Fixed missing tooltip on the cancer variants page
- Fixed weird Rank cell in variants page
- Next and first buttons order swap
- Added pagination (and POST capability) to cancer variants.
- Improves loading speed for variant page
- Problem with updating variant rank when no variants
- Improved Clinvar submission form
- General report crashing when dismissed variant has no valid dismiss code
- Also show collaborative case variants on the All variants view.
- Improved phenotype search using dataTables.js on phenotypes page
- Search and delete users with `email` instead of `_id`
- Fixed css styles so that multiselect options will all fit one column


## [4.7.3]

### Added
- RankScore can be used with VCFs for vcf_cancer files

### Fixed
- Fix issue with STR view next page button not doing its one job.

### Deleted
- Removed pileup as a bam viewing option. This is replaced by IGV


## [4.7.2]

### Added
- Show earlier ACMG classification in the variant list

### Fixed
- Fixed igv search not working due to igv.js dist 2.2.17
- Fixed searches for cases with a gene with variants pinned or marked causative.
- Load variant pages faster after fixing other causatives query
- Fixed mitochondrial report bug for variants without genes

## [4.7.1]

### Added

### Fixed
- Fixed bug on genes page


## [4.7.0]

### Added
- Export genes and gene panels in build GRCh38
- Search for cases with variants pinned or marked causative in a given gene.
- Search for cases phenotypically similar to a case also from WUI.
- Case variant searches can be limited to similar cases, matching HPO-terms,
  phenogroups and cohorts.
- De-archive reruns and flag them as 'inactive' if archived
- Sort cases by analysis_date, track or status
- Display cases in the following order: prioritized, active, inactive, archived, solved
- Assign case to user when user activates it or asks for rerun
- Case becomes inactive when it has no assignees
- Fetch refseq version from entrez and use it in clinvar form
- Load and export of exons for all genes, independent on refseq
- Documentation for loading/updating exons
- Showing SV variant annotations: SV cgh frequencies, gnomad-SV, local SV frequencies
- Showing transcripts mapping score in segmental duplications
- Handle requests to Ensembl Rest API
- Handle requests to Ensembl Rest Biomart
- STR variants view now displays GT and IGV link.
- Description field for gene panels
- Export exons in build 37 and 38 using the command line

### Fixed
- Fixes of and induced by build tests
- Fixed bug affecting variant observations in other cases
- Fixed a bug that showed wrong gene coverage in general panel PDF export
- MT report only shows variants occurring in the specific individual of the excel sheet
- Disable SSL certifcate verification in requests to chanjo
- Updates how intervaltree and pymongo is used to void deprecated functions
- Increased size of IGV sample tracks
- Optimized tests


## [4.6.1]

### Added

### Fixed
- Missing 'father' and 'mother' keys when parsing single individual cases


## [4.6.0]

### Added
- Description of Scout branching model in CONTRIBUTING doc
- Causatives in alphabetical order, display ACMG classification and filter by gene.
- Added 'external' to the list of analysis type options
- Adds functionality to display "Tissue type". Passed via load config.
- Update to IGV 2.

### Fixed
- Fixed alignment visualization and vcf2cytosure availability for demo case samples
- Fixed 3 bugs affecting SV pages visualization
- Reintroduced the --version cli option
- Fixed variants query by panel (hpo panel + gene panel).
- Downloaded MT report contains excel files with individuals' display name
- Refactored code in parsing of config files.


## [4.5.1]

### Added

### Fixed
- update requirement to use PyYaml version >= 5.1
- Safer code when loading config params in cli base


## [4.5.0]

### Added
- Search for similar cases from scout view CLI
- Scout cli is now invoked from the app object and works under the app context

### Fixed
- PyYaml dependency fixed to use version >= 5.1


## [4.4.1]

### Added
- Display SV rank model version when available

### Fixed
- Fixed upload of delivery report via API


## [4.4.0]

### Added
- Displaying more info on the Causatives page and hiding those not causative at the case level
- Add a comment text field to Sanger order request form, allowing a message to be included in the email
- MatchMaker Exchange integration
- List cases with empty synopsis, missing HPO terms and phenotype groups.
- Search for cases with open research list, or a given case status (active, inactive, archived)

### Fixed
- Variant query builder split into several functions
- Fixed delivery report load bug


## [4.3.3]

### Added
- Different individual table for cancer cases

### Fixed
- Dashboard collects validated variants from verification events instead of using 'sanger' field
- Cases shared with collaborators are visible again in cases page
- Force users to select a real institute to share cases with (actionbar select fix)


## [4.3.2]

### Added
- Dashboard data can be filtered using filters available in cases page
- Causatives for each institute are displayed on a dedicated page
- SNVs and and SVs are searchable across cases by gene and rank score
- A more complete report with validated variants is downloadable from dashboard

### Fixed
- Clinsig filter is fixed so clinsig numerical values are returned
- Split multi clinsig string values in different elements of clinsig array
- Regex to search in multi clinsig string values or multi revstat string values
- It works to upload vcf files with no variants now
- Combined Pileup and IGV alignments for SVs having variant start and stop on the same chromosome


## [4.3.1]

### Added
- Show calls from all callers even if call is not available
- Instructions to install cairo and pango libs from WeasyPrint page
- Display cases with number of variants from CLI
- Only display cases with number of variants above certain treshold. (Also CLI)
- Export of verified variants by CLI or from the dashboard
- Extend case level queries with default panels, cohorts and phenotype groups.
- Slice dashboard statistics display using case level queries
- Add a view where all variants for an institute can be searched across cases, filtering on gene and rank score. Allows searching research variants for cases that have research open.

### Fixed
- Fixed code to extract variant conservation (gerp, phyloP, phastCons)
- Visualization of PDF-exported gene panels
- Reintroduced the exon/intron number in variant verification email
- Sex and affected status is correctly displayed on general report
- Force number validation in SV filter by size
- Display ensembl transcripts when no refseq exists


## [4.3.0]

### Added
- Mosaicism tag on variants
- Show and filter on SweGen frequency for SVs
- Show annotations for STR variants
- Show all transcripts in verification email
- Added mitochondrial export
- Adds alternative to search for SVs shorter that the given length
- Look for 'bcftools' in the `set` field of VCFs
- Display digenic inheritance from OMIM
- Displays what refseq transcript that is primary in hgnc

### Fixed

- Archived panels displays the correct date (not retroactive change)
- Fixed problem with waiting times in gene panel exports
- Clinvar fiter not working with human readable clinsig values

## [4.2.2]

### Fixed
- Fixed gene panel create/modify from CSV file utf-8 decoding error
- Updating genes in gene panels now supports edit comments and entry version
- Gene panel export timeout error

## [4.2.1]

### Fixed
- Re-introduced gene name(s) in verification email subject
- Better PDF rendering for excluded variants in report
- Problem to access old case when `is_default` did not exist on a panel


## [4.2.0]

### Added
- New index on variant_id for events
- Display overlapping compounds on variants view

### Fixed
- Fixed broken clinical filter


## [4.1.4]

### Added
- Download of filtered SVs

### Fixed
- Fixed broken download of filtered variants
- Fixed visualization issue in gene panel PDF export
- Fixed bug when updating gene names in variant controller


## [4.1.3]

### Fixed
- Displays all primary transcripts


## [4.1.2]

### Added
- Option add/replace when updating a panel via CSV file
- More flexible versioning of the gene panels
- Printing coverage report on the bottom of the pdf case report
- Variant verification option for SVs
- Logs uri without pwd when connecting
- Disease-causing transcripts in case report
- Thicker lines in case report
- Supports HPO search for cases, both terms or if described in synopsis
- Adds sanger information to dashboard

### Fixed
- Use db name instead of **auth** as default for authentication
- Fixes so that reports can be generated even with many variants
- Fixed sanger validation popup to show individual variants queried by user and institute.
- Fixed problem with setting up scout
- Fixes problem when exac file is not available through broad ftp
- Fetch transcripts for correct build in `adapter.hgnc_gene`

## [4.1.1]
- Fix problem with institute authentication flash message in utils
- Fix problem with comments
- Fix problem with ensembl link


## [4.1.0]

### Added
- OMIM phenotypes to case report
- Command to download all panel app gene panels `scout load panel --panel-app`
- Links to genenames.org and omim on gene page
- Popup on gene at variants page with gene information
- reset sanger status to "Not validated" for pinned variants
- highlight cases with variants to be evaluated by Sanger on the cases page
- option to point to local reference files to the genome viewer pileup.js. Documented in `docs.admin-guide.server`
- option to export single variants in `scout export variants`
- option to load a multiqc report together with a case(add line in load config)
- added a view for searching HPO terms. It is accessed from the top left corner menu
- Updates the variants view for cancer variants. Adds a small cancer specific filter for known variants
- Adds hgvs information on cancer variants page
- Adds option to update phenotype groups from CLI

### Fixed
- Improved Clinvar to submit variants from different cases. Fixed HPO terms in casedata according to feedback
- Fixed broken link to case page from Sanger modal in cases view
- Now only cases with non empty lists of causative variants are returned in `adapter.case(has_causatives=True)`
- Can handle Tumor only samples
- Long lists of HGNC symbols are now possible. This was previously difficult with manual, uploaded or by HPO search when changing filter settings due to GET request limitations. Relevant pages now use POST requests. Adds the dynamic HPO panel as a selection on the gene panel dropdown.
- Variant filter defaults to default panels also on SV and Cancer variants pages.

## [4.0.0]

### WARNING ###

This is a major version update and will require that the backend of pre releases is updated.
Run commands:

```
$scout update genes
$scout update hpo
```

- Created a Clinvar submission tool, to speed up Clinvar submission of SNVs and SVs
- Added an analysis report page (html and PDF format) containing phenotype, gene panels and variants that are relevant to solve a case.

### Fixed
- Optimized evaluated variants to speed up creation of case report
- Moved igv and pileup viewer under a common folder
- Fixed MT alignment view pileup.js
- Fixed coordinates for SVs with start chromosome different from end chromosome
- Global comments shown across cases and institutes. Case-specific variant comments are shown only for that specific case.
- Links to clinvar submitted variants at the cases level
- Adapts clinvar parsing to new format
- Fixed problem in `scout update user` when the user object had no roles
- Makes pileup.js use online genome resources when viewing alignments. Now any instance of Scout can make use of this functionality.
- Fix ensembl link for structural variants
- Works even when cases does not have `'madeline_info'`
- Parses Polyphen in correct way again
- Fix problem with parsing gnomad from VEP

### Added
- Added a PDF export function for gene panels
- Added a "Filter and export" button to export custom-filtered SNVs to CSV file
- Dismiss SVs
- Added IGV alignments viewer
- Read delivery report path from case config or CLI command
- Filter for spidex scores
- All HPO terms are now added and fetched from the correct source (https://github.com/obophenotype/human-phenotype-ontology/blob/master/hp.obo)
- New command `scout update hpo`
- New command `scout update genes` will fetch all the latest information about genes and update them
- Load **all** variants found on chromosome **MT**
- Adds choice in cases overview do show as many cases as user like

### Removed
- pileup.min.js and pileup css are imported from a remote web location now
- All source files for HPO information, this is instead fetched directly from source
- All source files for gene information, this is instead fetched directly from source

## [3.0.0]
### Fixed
- hide pedigree panel unless it exists

## [1.5.1] - 2016-07-27
### Fixed
- look for both ".bam.bai" and ".bai" extensions

## [1.4.0] - 2016-03-22
### Added
- support for local frequency through loqusdb
- bunch of other stuff

## [1.3.0] - 2016-02-19
### Fixed
- Update query-phenomizer and add username/password

### Changed
- Update the way a case is checked for rerun-status

### Added
- Add new button to mark a case as "checked"
- Link to clinical variants _without_ 1000G annotation

## [1.2.2] - 2016-02-18
### Fixed
- avoid filtering out variants lacking ExAC and 1000G annotations

## [1.1.3] - 2015-10-01
### Fixed
- persist (clinical) filter when clicking load more
- fix #154 by robustly setting clinical filter func. terms

## [1.1.2] - 2015-09-07
### Fixed
- avoid replacing coverage report with none
- update SO terms, refactored

## [1.1.1] - 2015-08-20
### Fixed
- fetch case based on collaborator status (not owner)

## [1.1.0] - 2015-05-29
### Added
- link(s) to SNPedia based on RS-numbers
- new Jinja filter to "humanize" decimal numbers
- show gene panels in variant view
- new Jinja filter for decoding URL encoding
- add indicator to variants in list that have comments
- add variant number threshold and rank score threshold to load function
- add event methods to mongo adapter
- add tests for models
- show badge "old" if comment was written for a previous analysis

### Changed
- show cDNA change in transcript summary unless variant is exonic
- moved compounds table further up the page
- show dates for case uploads in ISO format
- moved variant comments higher up on page
- updated documentation for pages
- read in coverage report as blob in database and serve directly
- change ``OmimPhenotype`` to ``PhenotypeTerm``
- reorganize models sub-package
- move events (and comments) to separate collection
- only display prev/next links for the research list
- include variant type in breadcrumbs e.g. "Clinical variants"

### Removed
- drop dependency on moment.js

### Fixed
- show the same level of detail for all frequencies on all pages
- properly decode URL encoded symbols in amino acid/cDNA change strings
- fixed issue with wipe permissions in MongoDB
- include default gene lists in "variants" link in breadcrumbs

## [1.0.2] - 2015-05-20
### Changed
- update case fetching function

### Fixed
- handle multiple cases with same id

## [1.0.1] - 2015-04-28
### Fixed
- Fix building URL parameters in cases list Vue component

## [1.0.0] - 2015-04-12
Codename: Sara Lund

![Release 1.0](artwork/releases/release-1-0.jpg)

### Added
- Add email logging for unexpected errors
- New command line tool for deleting case

### Changed
- Much improved logging overall
- Updated documentation/usage guide
- Removed non-working IGV link

### Fixed
- Show sample display name in GT call
- Various small bug fixes
- Make it easier to hover over popups

## [0.0.2-rc1] - 2015-03-04
### Added
- add protein table for each variant
- add many more external links
- add coverage reports as PDFs

### Changed
- incorporate user feedback updates
- big refactor of load scripts

## [0.0.2-rc2] - 2015-03-04
### Changes
- add gene table with gene description
- reorganize inheritance models box

### Fixed
- avoid overwriting gene list on "research" load
- fix various bugs in external links

## [0.0.2-rc3] - 2015-03-05
### Added
- Activity log feed to variant view
- Adds protein change strings to ODM and Sanger email

### Changed
- Extract activity log component to macro

### Fixes
- Make Ensembl transcript links use archive website<|MERGE_RESOLUTION|>--- conflicted
+++ resolved
@@ -33,11 +33,8 @@
 - A more compact case page
 - Removed OMIM genes panel
 - Make genes panel, pinned variants panel, causative variants panel and ClinVar panel scrollable on case page
-<<<<<<< HEAD
+- Update to Scilifelab's 2020 logo
 - Refactor tests for parsing configurations
-=======
-- Update to Scilifelab's 2020 logo
->>>>>>> 3adaaf73
 
 ## [4.36]
 ### Added
