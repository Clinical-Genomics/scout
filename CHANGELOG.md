--- conflicted
+++ resolved
@@ -15,11 +15,8 @@
 - More clearly dim cases for empty queries (#5507)
 - Case search form enforces numeric input for number of results returned (`Limit` field) (#5519)
 - Parsing of canonical transcript in variants genes when variant is outside the coding sequence (#5515)
-<<<<<<< HEAD
+- Download of a ClinVar submission's json file when observation data is no longer present in the database (#5520)
 - Do not reorder Sanger sequencing for variants when case is re-uploaded. Just assign Sanger status = ordered to them. (#5504)
-=======
-- Download of a ClinVar submission's json file when observation data is no longer present in the database (#5520)
->>>>>>> 228cdb48
 
 ## [4.102]
 ### Added
