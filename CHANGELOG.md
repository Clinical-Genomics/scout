# Change Log
All notable changes to this project will be documented in this file.
This project adheres to [Semantic Versioning](http://semver.org/).

About changelog [here](https://keepachangelog.com/en/1.0.0/)

## [unreleased]
### Added
- Add cancer SNVs to Oncogenicity ClinVar submissions (downloadable json document only) (#5449)
### Fixed
- Instance badge class and config option documentation (#5500)
<<<<<<< HEAD
- Do not create new variant-associated events, when re-uploading a case. New variant inherits key/values from old evaluated variants (#5507)
=======
- Fix incorrect reference to non-existent pymongo.synchronous (#5517)
>>>>>>> cd65fe97

## [4.102]
### Added
- ClinVar data with link to ClinVar for variants present on the general case report (#5478)
- Customise Scout instance color and name, by adding INSTANCE_NAME and INSTANCE_COLOR parameters in the app config file (#5479)
- Display local archived frequencies on general case report (#5492)
### Changed
- Refactored and simplified code that fetches case's genome build (#5443)
- On caseS page, dim cases only included from the always display cases with status option (#5464)
- Reuse the variant frequencies table from variant page on case reports (#5478)
- Loading of outliers files (Fraser and Outrider) do not raise error when path to these files is missing or wrong, just a warning (#5486)
- Updated libraries on uv lock file (#5495)
### Fixed
- Fix long STR variant pinned display on case page (#5455)
- Variant page crashing when Loqusdb instance is chosen on institute settings but is not found at the given URL (#5447)
- Show assignees in case list when user ID is different from email (#5460)
- When removing a germline variant from a ClinVar submission, make sure to remove also its associated observations from the database (#5463)
- Chanjo2 genes full coverage check when variant has no genes (#5468)
- Full Flask user logout blocked by session clear (#5470)
- SV page UCSC link for breakpoints did not detect genome build 38 (#5489)
- HPO term deep link URL updated to a working one (#5488)
- Add `str_trid` as a sorting criterion when selecting STRs. This fixes the sort order problem of STRs from cases with genome build 38 (#5491)
- Always use GitHub original for igv.js genomes.json config - it is intended as official backup URL already (#5496)
- Update igv.js to v3.3.0 (#5496)
- Introduced a function that checks redirect URLs to avoid redirection to external sites (#5458)
- Loading of missing outliers files should also not raise error if key exists but is unset (#5497)
- Do not add null references to HPO-associated genes when parsing errors occur (#5472)
- Possibility to change user immediately after logging out from Google Oauth or Keycloak (#5493)
- Trust hgnc_id for unique aliases for HPO-associated genes (#5498)

## [4.101]
### Changed
- Institutes are now sorted by ID on gene panels page (#5436)
- Simplified visualization of previous ACMG and CCV classifications for a variant on variantS page (#5439 & #5440)
- On ClinVar multistep submission form, skip fetching transcript versions for build 38 transcripts which are not MANE Select or MANE Plus Clinical (#5426)
### Fixed
- Malformatted table cell for analysis date on caseS page (#5438)
- Remove "Add to ClinVar submission" button for pinned MEI variants as submission is not supported at the moment (#5442)
- Clinical variant files could once again be read in arbitrary order on load (#5452)
- Fix test_sanger_validation test to be run with a mock app instantiated (#5453)

## [4.100.2]
### Fixed
- Keyerror 'ensembl_transcript_id' when loading transcripts from a pre-downloaded Ensembl transcripts file (#5435)

## [4.100.1]
### Fixed
- Removed an extra `x` from compounds functional annotation cells (#5432)

## [4.100]
### Added
- Button with link to cancerhotspots.org on variant page for cancer cases (#5359)
- Link to ClinGen ACMG CSPEC Criteria Specification Registry from ACMG classification page (#5364)
- Documentation on how to export data from the scout database using the command line (#5373)
- Filter cancer SNVs by ClinVar oncogenicity. OBS: since annotations are still sparse in ClinVar, relying solely on them could be too restrictive (#5367)
- Include eventual gene-matching WTS outliers on variantS page (Overlap column) and variant page (Gene overlapping non-SNVs table) (#5371)
- Minor Allele Frequency (HiFiCNV) IGV.js track for Nallo cases (#5401)
- A page showing all cases submitted to the Matchmaker Exchange, accessible from the institute's sidebar (#5378)
- Variants' loader progress bar (#5411)
### Changed
- Allow matching compounded subcategories from SV callers e.g. DUP:INV (#5360)
- Adjust the link to the chanjo2 gene coverage report to reflect the type of analyses used for the samples (#5368)
- Gene panels open in new tabs from case panels and display case name on the top of the page (#5369)
- When uploading research variants, use rank threshold defined in case settings, if available, otherwise use the default threshold of 8 (#5370)
- Display genome build version on case general report (#5381)
- On pull request template, fixed instructions on how to deploy a branch to the development server (#5382)
- On case general report, when a variant is classified (ACMG or CCV), tagged, commented and also dismissed, will only be displayed among the dismissed variants (#5377)
- If case is re-runned/re-uploaded with the `--keep-actions` tag, remember also previously assigned diseases, HPO terms, phenotype groups and HPO panels (#5365)
- Case load config alias and updated track label for TIDDIT coverage tracks to accommodate HiFiCNV dito (#5401)
- On variants page, compounds popup table, truncate the display name of compound variants with display name that exceeds 20 characters (#5404)
- Update dataTables js (#5407)
- Load variants command prints more clearly which categories of variants are being loaded (#5409)
- Tooltips instead of popovers (no click needed) for matching indicators on variantS page (#5419)
- Call chanjo2 coverage completeness indicator via API after window loading completes (#5366)
- On ClinVar multistep submission form, silence warnings coming from missing HGVS version using Entrez Eutils (#5424)
### Fixed
- Style of Alamut button on variant page (#5358)
- Scope of overlapping functions (#5385)
- Tests involving the variants controllers, which failed when not run in a specific order (#5391)
- Option to return to the previous step in each of the steps of the ClinVar submission form (#5393)
- chanjo2 MT report for cases in build 38 (#5397)
- Fixed some variantS view tests accessing database out of app context (#5415)
- Display of matching manual rank on the SV variant page (#5419)
- Broken `scout setup database` command (#5422)
- Collecting submission data for cases which have been removed (#5421)
- Speed up query for gene overlapping variants (#5413)
- Removing submission data for cases which have been removed (#5430)

## [4.99]
### Added
- De novo assembly alignment file load and display (#5284)
- Paraphase bam-let alignment file load and display (#5284)
- Parsing and showing ClinVar somatic oncogenicity anontations, when available (#5304)
- Gene overlapping variants (superset of compounds) for SVs (#5332)
- Gene overlapping variants for MEIs (#5332)
- Gene overlapping variants for cancer (and cancer_sv) (#5332)
- Tests for the Google login functionality (#5335)
- Support for login using Keycloak (#5337)
- Documentation on Keycloak login system integration (#5342)
- Integrity check for genes/transcripts/exons files downloaded from Ensembl (#5353)
- Options for custom ID/display name for PanelApp Green updates (#5355)
### Changed
- Allow ACMG criteria strength modification to Very strong/Stand-alone (#5297)
- Mocked the Ensembl liftover service in igv tracks tests (#5319)
- Refactored the login function into smaller functions, handling respectively: user consent, LDAP login, Google login, database login and user validation (#5331)
- Allow loading of mixed analysis type cases where some individuals are fully WTS and do not appear in DNA VCFs (#5327)
- Documentation available in dark mode, and expanded installation instructions (#5343)
### Fixed
- Re-enable display of case and individual specific tracks (pre-computed coverage, UPD, zygosity) (#5300)
- Disable 2-color mode in IGV.js by default, since it obscures variant proportion of reads. Can be manually enabled (#5311)
- Institute settings reset (#5309)
- Updated color scheme for variant assessment badges that were hard to see in light mode, notably Risk Factor (#5318)
- Avoid page timeout by skipping HGVS validations in ClinVar multistep submission for non-MANE transcripts from variants in build 38 (#5302)
- Sashimi view page displaying an error message when Ensembl REST API (LiftOver) is not available (#5322)
- Refactored the liftover functionality to avoid using the old Ensembl REST API (#5326)
- Downloading of Ensembl resources by fixing the URL to the schug server, pointing to the production instance instead of the staging one (#5348)
- Missing MT genes from the IGV track (#5339)
- Paraphase and de novo assembly tracks could mismatch alignment sample labels - refactor to case specific tracks (#5357)

## [4.98]
### Added
- Documentation on how to delete variants for one or more cases
- Document the option to collect green genes from any panel when updating the PanelApp green genes panel
- On the institute's filters page, display also any soft filters applied to institute's variants
### Fixed
- Case page patch for research cases without WTS outliers

## [4.97]
### Added
- Software version and link to the relative release on GitHub on the top left dropdown menu
- Option to sort WTS outliers by p_value, Δψ, ψ value, zscore or l2fc
- Display pLI score and LOEUF on rare diseases and cancer SNV pages
- Preselect MANE SELECT transcripts in the multi-step ClinVar variant add to submission process
- Allow updating case with WTS Fraser and Outrider research files
- Load research WTS outliers using the `scout load variants --outliers-research` command
- Chanjo2 gene coverage completeness indicator and report from variant page, summary card
- Enhanced SNV and SV filtering for cancer and rare disease cases, now supporting size thresholds (≥ or < a specified base pair length)
- Option to exclude ClinVar significance status in SNVs filters form
- Made HRD a config parameter and display it for cancer cases.
- Preset institute-level soft filters for variants (filtering based on "filters" values on variant documents). Settings editable by admins on the institute's settings page. Allows e.g. hiding tumor `in_normal` and `germline_risk` filter status variants.
- Load pedigree and sex check from Somalier, provided by e.g. the Nallo pipeline
- Expand the command line to remove more types of variants. Now supports: `cancer`, `cancer_sv`, `fusion`, `mei`, `outlier`, `snv`, `str`, and `sv`.
- New `prioritise_clinvar` checkbox on rare diseases cases, SNVs page, used by clinical filter or for expanding the search to always return variants that match the selected ClinVar conditions
- ClinVar CLNSIG Exclude option on cancer variantS filters
### Changed
- Do not show overlapping gene panels badge on variants from cases runned without gene panels
- Set case as research case if it contains any type of research variants
- Update igv.js to 3.2.0
- IGV DNA alignment track defaults to group by tag:HP and color by methylation (useful for LRS), and show soft-clips
- Update gnomAD constraint to v4.1
- HG38 genes track in igv.js browser, to correctly display gene names
- Refactored code for prioritizing the order of variant loading
- Modified the web pages body style to adapt content to smaller screens
- Refactored filters to filter variants by ClinVar significance, CLINSIG Confident and ClinVar hits at the same time
- Improved tooltips for ClinVar filter in SNVs filter form
- `showSoftClips` parameter in igv.js is set to false by default for WES and PANEL samples
- Updated dependencies in uv.lock file
### Fixed
- Don't save any "-1", "." or "0" frequency values for SNVs - same as for SVs
- Downloading and parsing of genes from Ensembl (including MT-TP)
- Don't parse SV frequencies for SNVs even if the name matches. Also accept "." as missing value for SV frequencies.
- HPO search on WTS Outliers page
- Stop using dynamic gene panel (HPO generated list) for clinical filter when the last gene is removed from the dynamic gene panel
- Return only variants with ClinVar annotation when `ClinVar hits` checkbox is checked on variants search form
- Legacy variant filter option `clinsig_confident_always_returned` on saved filters is remapped as `prioritised_clivar` and `clinvar_trusted_revstat`
- Variants queries excluding ClinVar tags without `prioritise_clinvar` checkbox checked
- Pedigree QC Somalier loading demo ancestry file and operator priority

## [4.96]
### Added
- Support case status assignment upon loading (by providing case status in the case config file)
- Severity predictions on general case report for SNVs and cancer SNVs
- Variant functional annotation on general case report for SNVs and cancer SNVs
- Version of Scout used when the case was loaded is displayed on case page and general report
### Removed
- Discontinue ClinVar submissions via CSV files and support only submission via API: removed buttons for downloading ClinVar submission objects as CSV files
### Changed
- Display STR variant filter status on corresponding variantS page
- Warning and reference to Biesecker et al when using PP1/BS4 and PP4 together in ACMG classifications
- Warning to not use PP4 criterion together with PS2/PM6 in ACMG classifications with reference to the SVI Recommendation for _de novo_ Criteria (PS2 & PM6)
- Button to directly remove accepted submissions from ClinVar
- Upgraded libs in uv.lock file
### Fixed
- Release docs to include instructions for upgrading dependencies
- Truncated long HGVS descriptions on cancer SNV and SNVs pages
- Avoid recurrent error by removing variant ranking settings in unranked demo case
- Actually re-raise exception after load aborts and has rolled back variant insertion

## [4.95]
### Added
- CCV score / temperature on case reports
- ACMG SNV classification form also accessible from SV variant page
- Simplify updating of the PanelApp Green panel from all source types in the command line interactive session
### Changed
- Clearer link to `Richards 2015` on ACMG classification section on SVs and cancer SVs variants pages
- Parse HGNC Ids directly from PanelApp when updating/downloading PanelApp panels
- Skip variant genotype matching check and just return True when matching causative is found in a case with only one individual/sample
- Reduced number of research MEI variants present in the demo case from 17K to 145 to speed up automatic tests
### Fixed
- ACMG temperature on case general report should respect term modifiers
- Missing inheritance, constraint info for genes with symbols matching other genes previous aliases with some lower case letters
- Loading of all PanelApp panels from command line
- Saving gene inheritance models when loading/updating specific/all PanelApp panels (doesn't apply to the `PanelApp Green Genes panel`)
- Save also complete penetrance status (in addition to incomplete) if available when loading specific/all PanelApp panels (does not apply to the `PanelApp Green Genes panel`)
- Variants and managed variants query by coordinates, which was returning all variants in the chromosome if start position was 0
- Compound loading matches also "chr"-containing compound variant names

## [4.94.1]
### Fixed
- Temporary directory generation for MT reports and pedigree file for case general report

## [4.94]
### Added
- Max-level provenance and Software Bill Of Materials (SBOM) to the Docker images pushed to Docker Hub
- ACMG VUS Bayesian score / temperature on case reports
- Button to filter and download case individuals/samples from institute's caseS page
### Changed
- On variant page, RefSeq transcripts panel, truncate very long protein change descriptions
- Build system changed to uv/hatchling, remove setuptools, version file, add project toml and associated files
- On variantS pages, display chromosome directly on start and end chromosome if different
- On cancer variantS pages, display allele counts and frequency the same way for SNVs and SVs (refactor macro)
- Stricter coordinate check in BND variants queries (affecting search results on SV variants page)
### Fixed
- UCSC hg38 links are updated
- Variants page tooltip errors
- Cancer variantS page had poor visibility of VAF and chromosome coordinate on causatives (green background)

## [4.93.1]
### Fixed
- Updated PyPi build GitHub action to explicitly include setuptools (for Python 3.12 distro)

## [4.93]
### Added
- ClinGen-CGC-VICC oncogenicity classification for cancer SNVs
- A warning to not to post sensitive or personal info when opening an issue
### Changed
- "Show more/less" button to toggle showing 50 (instead of 10) observed cases in LoqusDB observation panel
- Show customer id on share and revoke sharing case collapsible sidebar dialog
- Switch to python v.3.12 in Dockerfiles and automatic tests
### Fixed
- Limit the size of custom images displayed on case and variant pages and add a link to display them in full size in a new tab
- Classified variants not showing on case report when collaborator adds classification
- On variantS page, when a variant has more than one gene, then the gene panel badge reflect the panels each gene is actually in
- Updating genes on a gene panel using a file
- Link out to Horak 2020 from CCV classify page opens in new tab

## [4.92]
### Added
- PanelApp link on gene page and on gene panels description
- Add more filters to the delete variants command (institute ID and text file with list of case IDs)
### Changed
- Use the `clinicalgenomics/python3.11-venv:1.0` image everywhere in the Dockerfiles
### Fixed
- list/List typing issue on PanelApp extension module

## [4.91.2]
### Fixed
- Stranger TRGT parsing of `.` in `FORMAT.MC`
- Parse ClinVar low-penetrance info and display it alongside Pathogenic and likely pathogenic on SNVs pages
- Gene panel indexes to reflect the indexes used in production database
- Panel version check while editing the genes of a panel
- Display unknown filter tags as "danger" marked badges
- Open WTS variantS SNVs and SVs in new tabs
- PanelApp panels update documentation to reflect the latest changes in the command line
- Display panel IDs alongside panel display names on gene panels page
- Just one `Hide removed panels` checkbox for all panels on gene panels page
- Variant filters redecoration from multiple classifications crash on general case report

## [4.91.1]
### Fixed
- Update IGV.js to v3.1.0
- Columns/headings on SV variantS shifted

## [4.91]
### Added
- Variant link to Franklin in database buttons (different depending on rare or cancer track)
- MANE badges on list of variant's Genes/Transcripts/Proteins table, this way also SVs will display MANE annotations
- Export variant type and callers-related info fields when exporting variants from variantS pages
- Cases advanced search on the dashboard page
- Possibility to use only signed off panels when building the PanelApp GREEN panel
### Changed
- On genes panel page and gene panel PDF export, it's more evident which genes were newly introduced into the panel
- WTS outlier position copy button on WTS outliers page
- Update IGV.js to v3.0.9
- Managed variants VCF export more verbose on SVs
- `/api/v1/hpo-terms` returns pymongo OperationFailure errors when provided query string contains problematic characters
- When parsing variants, prioritise caller AF if set in FORMAT over recalculation from AD
- Expand the submissions information section on the ClinVar submissions page to fully display long text entries
- Jarvik et al for PP1 added to ACMG modification guidelines
- Display institute `_id` + display name on dashboard filters
- ClinVar category 8 has changed to "Conflicting classifications of pathogenicity" instead of "interpretations"
- Simplify always loading ClinVar `CLNSIG` P, LP and conflicting annotations slightly
- Increased visibility of variant callers's "Pass" or "Filtered" on the following pages: SNV variants (cancer cases), SV variants (both RD and cancer cases)
- Names on IGV buttons, including an overview level IGV MT button
- Cases query no longer accepts strings for the `name_query` parameter, only ImmutableMultiDict (form data)
- Refactor the loading of PanelApp panels to use the maintained API - Customised PanelApp GREEN panels
- Better layout for Consequence cell on cancer SNVs page
- Merged `Qual` and `Callers` cell on cancer SNVs page
### Fixed
- Empty custom_images dicts in case load config do not crash
- Tracks missing alignment files are skipped on generating IGV views
- ClinVar form to accept MedGen phenotypes
- Cancer SV variantS page spinner on variant export
- STRs variants export (do not allow null estimated variant size and repeat locus ID)
- STRs variants page when one or more variants have SweGen mean frequency but lack Short Tandem Repeat motif count
- ClinVar submission enquiry status for all submissions after the latest
- CLI scout update type hint error when running commands using Python 3.9
- Missing alignment files but present index files could crash the function creating alignment tracks for IGV display
- Fix missing "Repeat locus" info on STRs export

## [4.90.1]
### Fixed
- Parsing Matchmaker Exchange's matches dates

## [4.90]
### Added
- Link to chanjo2 MANE coverage overview on case page and panel page
- More SVI recommendation links on the ACMG page
- IGV buttons for SMN CN page
- Warnings on ACMG classifications for potentially conflicting classification pairs
- ACMG Bayesian foundation point scale after Tavtigian for variant heat profile
### Changed
- Variants query backend allows rank_score filtering
- Added script to tabulate causatives clinical filter rank
- Do not display inheritance models associated to ORPHA terms on variant page
- Moved edit and delete buttons close to gene names on gene panel page and other aesthetical fixes
- SNV VariantS page functional annotation and region annotation columns merged
- VariantS pages (not cancer) gene cells show OMIM inheritance pattern badges also without hover
- STR variantS page to show STR inheritance model without hover (fallback to OMIM for non-Stranger annotation)
- VariantS page local observation badges have counts visible also without hover
- On Matchmaker page, show number of matches together with matching attempt date
- Display all custom inheritance models, both standard and non-standard, as gathered from the gene panel information on the variant page
- Moved PanelApp-related code to distinct modules/extension
### Fixed
- Make BA1 fully stand-alone to Benign prediction
- Modifying Benign terms to "Moderate" has no effect under Richards. Ignored completely before, will retain unmodified significance now
- Extract all fields correctly when exporting a panel to file from gene panel page
- Custom updates to a gene in a panel
- Gene panel PDF export, including gene links
- Cancer SV, Fusion, MEI and Outlier filters are shown on the Institute Filters overview
- CaseS advanced search limit
- Visibility of Matchmaker Exchange matches on dark mode
- When creating a new gene panel from file, all gene fields are saved, including comments and manual inheritance models
- Downloading on gene names from EBI
- Links to gene panels on variant page, summary panel
- Exporting gene variants when one or more variants' genes are missing HGNC symbol

## [4.89.2]
## Fixed
- If OMIM gene panel gene symbols are not mapping to hgnc_id, allow fallback use of a unique gene alias

## [4.89.1]
### Fixed
- General case report crash when encountering STR variants without `source` tags
- Coloring and SV inheritance patterns on general case report

## [4.89]
### Added
- Button on SMN CN page to search variants within SMN1 and SMN2 genes
- Options for selectively updating OMICS variants (fraser, outrider) on a case
- Log users' activity to file by specifying `USERS_ACTIVITY_LOG_PATH` parameter in app config
- `Mean MT coverage`, `Mean chrom 14 coverage` and `Estimated mtDNA copy number` on MT coverage file from chanjo2 if available
- In ClinVar multistep form, preselect ACMG criteria according to the variant's ACMG classification, if available
- Subject id search from caseS page (supporting multiple sample types e.g.) - adding indexes to speed up caseS queries
- Advanced cases search to narrow down results using more than one search parameter
- Coverage report available for any case with samples containing d4 files, even if case has no associated gene panels
- RNA delivery reports
- Two new LRS SV callers (hificnv, severus)
### Changed
- Documentation for OMICS variants and updating a case
- Include both creation and deletion dates in gene panels pages
- Moved code to collect MT copy number stats for the MT report to the chanjo extension
- On the gene panelS page, show expanded gene panel version list in one column only
- IGV.js WTS loci default to zoom to a region around a variant instead of whole gene
- Refactored logging module
- Case general report no longer shows ORPHA inheritance models. OMIM models are shown colored.
- Chromosome alias tab files used in the igv.js browser, which now contain the alias for chromosome "M"
- Renamed "Comment on clinical significance" to "Comment on classification" in ClinVar multistep form
- Enable Gens CN button also for non-wgs cancer track cases
### Fixed
- Broken heading anchors in the documentation (`admin-guide/login-system.md` and `admin-guide/setup-scout.md` files)
- Avoid open login redirect attacks by always redirecting to cases page upon user login
- Stricter check of ID of gene panels to prevent file downloading vulnerability
- Removed link to the retired SPANR service. SPIDEX scores are still parsed and displayed if available from variant annotation.
- Omics variant view test coverage
- String pattern escape warnings
- Code creating Alamut links for variant genes without canonical_transcript set
- Variant delete button in ClinVar submissions page
- Broken search cases by case similarity
- Missing caller tag for TRGT

## [4.88.1]
### Fixed
- Patch update igv.js to 3.0.5

## [4.88]
### Added
- Added CoLoRSdb frequency to Pop Freq column on variantS page
- Hovertip to gene panel names with associated genes in SV variant view, when variant covers more than one gene
- RNA sample ID can be provided in case load config if different from sample_id
### Fixed
- Broken `scout setup database` command
- Update demo VCF header, adding missing keys found on variants
- Broken upload to Codecov step in Tests & Coverage GitHub action
- Tomte DROP column names have been updated (backwards compatibility preserved for main fields)
- WTS outlierS view to display correct individual IDs for cases with multiple individuals
- WTS outlierS not displayed on WTS outlierS view

## [4.87.1]
### Fixed
- Positioning and alignment of genes cell on variantS page

## [4.87]
### Added
- Option to configure RNA build on case load (default '38')
### Changed
- Tooltip on RNA alignments now shows RNA genome build version
- Updated igv.js to v3.0.4
### Fixed
- Style of "SNVs" and "SVs" buttons on WTS Outliers page
- Chromosome alias files for igv.js
- Genes track displayed also when RNA alignments are present without splice junctions track on igv browser
- Genes track displayed again when splice junction tracks are present

## [4.86.1]
### Fixed
- Loading and updating PanelApp panels, including PanelApp green

## [4.86]
### Added
- Display samples' name (tooltip) and affected status directly on caseS page
- Search SVs across all cases, in given genes
- `CLINVAR_API_URL` param can be specified in app settings to override the URL used to send ClinVar submissions to. Intended for testing.
- Support for loading and storing OMICS data
- Parse DROP Fraser and Outrider TSVs
- Display omics variants - wts outliers (Fraser, Outrider)
- Parse GNOMAD `gnomad_af` and `gnomad_popmax_af` keys from variants annotated with `echtvar`
- Make removed panel optionally visible to non-admin or non maintainers
- Parse CoLoRSdb frequencies annotated in the variant INFO field with the `colorsdb_af` key
- Download -omics variants using the `Filter and export button`
- Clickable COSMIC links on IGV tracks
- Possibility to un-audit previously audited filters
- Reverted table style and removed font awesome style from IGV template
- Case status tags displayed on dashboard case overview
### Changed
- Updated igv.js to v3.0.1
- Alphabetically sort IGV track available for custom selection
- Updated wokeignore to avoid unfixable warning
- Update Chart.js to v4.4.3
- Use tornado library version >= 6.4.1
- Fewer variants in the MEI demo file
- Switch to FontAwesome v.6 instead of using icons v.5 + kit with icons v.6
- Show time (hours and minutes) additionally to date on comments and activity panel
### Fixed
- Only add expected caller keys to variant (FOUND_IN or SVDB_ORIGIN)
- Splice junction merged track height offset in IGV.js
- Splice junction initiation crash with empty variant obj
- Splice junction variant routing for cases with WTS but without outlier data
- Variant links to ExAC, now pointing to gnomAD, since the ExAC browser is no longer available
- Style of HPO terms assigned to a case, now one phenotype per line
- RNA sashimi view rendering should work also if the gene track is user disabled
- Respect IGV tracks chosen by user in variant IGV settings

## [4.85]
### Added
- Load also genes which are missing Ensembl gene ID (72 in both builds), including immunoglobulins and fragile sites
### Changed
- Unfreeze werkzeug again
- Show "(Removed)" after removed panels in dropdown
- The REVEL score is collected as the maximum REVEL score from all of the variant's transcripts
- Parse GNOMAD POPMAX values only if they are numerical when loading variants
### Fixed
- Alphabetically sort "select default panels" dropdown menu options on case page
- Show gene panel removed status on case page
- Fixed visibility of the following buttons: remove assignee, remove pinned/causative, remove comment, remove case from group

## [4.84]
### Changed
- Clearer error message when a loqusdb query fails for an instance that initially connected
- Do not load chanjo-report module if not needed and more visible message when it fails loading
- Converted the HgncGene class into a Pydantic class
- Swap menu open and collapse indicator chevrons - down is now displayed-open, right hidden-closed
- Linters and actions now all use python 3.11
### Fixed
- Safer way to update variant genes and compounds that avoids saving temporary decorators into variants' database documents
- Link to HGNC gene report on gene page
- Case file load priority so that e.g. SNV get loaded before SV, or clinical before research, for consistent variant_id collisions

## [4.83]
### Added
- Edit ACMG classifications from variant page (only for classifications with criteria)
- Events for case CLI events (load case, update case, update individual)
- Support for loading and displaying local custom IGV tracks
- MANE IGV track to be used as a local track for igv.js (see scout demo config file)
- Optional separate MT VCFs, for `nf-core/raredisease`
### Changed
- Avoid passing verbs from CaseHandler - functions for case sample and individual in CaseEventHandler
- Hide mtDNA report and coverage report links on case sidebar for cases with WTS data only
- Modified OMIM-AUTO gene panel to include genes in both genome builds
- Moved chanjo code into a dedicated extension
- Optimise the function that collects "match-safe" genes for an institute by avoiding duplicated genes from different panels
- Users must actively select "show matching causatives/managed" on a case page to see matching numbers
- Upgraded python version from 3.8 to 3.11 in Docker images
### Fixed
- Fix several tests that relied on number of events after setup to be 0
- Removed unused load case function
- Artwork logo sync sketch with png and export svg
- Clearer exception handling on chanjo-report setup - fail early and visibly
- mtDNA report crashing when one or more samples from a case is not in the chanjo database
- Case page crashing on missing phenotype terms
- ACMG benign modifiers
- Speed up tests by caching python env correctly in Github action and adding two more test groups
- Agile issue templates were added globally to the CG-org. Adding custom issue templates to avoid exposing customers
- PanelApp panel not saving genes with empty `EnsembleGeneIds` list
- Speed up checking outdated gene panels
- Do not load research variants automatically when loading a case

## [4.82.2]
### Fixed
- Warning icon in case pages for individuals where `confirmed_sex` is false
- Show allele sizes form ExpansionHunter on STR variantS page again

## [4.82.1]
### Fixed
- Revert the installation of flask-ldapconn to use the version available on PyPI to be able to push new scout releases to PyPI

## [4.82]
### Added
- Tooltip for combined score in tables for compounds and overlapping variants
- Checkbox to filter variants by excluding genes listed in selected gene panels, files or provided as list
- STR variant information card with database links, replacing empty frequency panel
- Display paging and number of HPO terms available in the database on Phenotypes page
- On case page, typeahead hints when searching for a disease using substrings containing source ("OMIM:", "ORPHA:")
- Button to monitor the status of submissions on ClinVar Submissions page
- Option to filter cancer variants by number of observations in somatic and germline archived database
- Documentation for integrating chanjo2
- More up-to-date VEP CSQ dbNSFP frequency keys
- Parse PacBio TRGT (Tandem repeat genotyping tool) Short Tandem Repeat VCFs
### Changed
- In the case_report #panel-tables has a fixed width
- Updated IGV.js to 2.15.11
- Fusion variants in case report now contain same info as on fusion variantS page
- Block submission of somatic variants to ClinVar until we harmonise with their changed API
- Additional control on the format of conditions provided in ClinVar form
- Errors while loading managed variants from file are now displayed on the Managed Variants page
- Chanjo2 coverage button visible only when query will contain a list of HGNC gene IDs
- Use Python-Markdown directly instead of the unmaintained Flask-Markdown
- Use Markupsafe instead of long deprecated, now removed Flask Markup
- Prepare to unfreeze Werkzeug, but don't actually activate until chanjo can deal with the change
### Fixed
- Submit requests to Chanjo2 using HTML forms instead of JSON data
- `Research somatic variants` link name on caseS page
- Broken `Install the HTML 2 PDF renderer` step in a GitHub action
- Fix ClinVar form parsing to not include ":" in conditionType.id when condition conditionType.db is Orphanet
- Fix condition dropdown and pre-selection on ClinVar form for cases with associated ORPHA diagnoses
- Improved visibility of ClinVar form in dark mode
- End coordinates for indels in ClinVar form
- Diagnoses API search crashing with empty search string
- Variant's overlapping panels should show overlapping of variant genes against the latest version of the panel
- Case page crashing when case has both variants in a ClinVar submission and pinned not loaded variants
- Installation of git in second build stage of Dockerfile, allowing correct installation of libraries

## [4.81]
### Added
- Tag for somatic SV IGH-DUX4 detection samtools script
### Changed
- Upgraded Bootstrap version in reports from 4.3.1 to 5.1.3
### Fixed
- Buttons layout in HPO genes panel on case page
- Added back old variant rankscore index with different key order to help loading on demo instance
- Cancer case_report panel-table no longer contains inheritance information
- Case report pinned variants card now displays info text if all pinned variants are present in causatives
- Darkmode setting now applies to the comment-box accordion
- Typo in case report causing `cancer_rank_options is undefined` error

## [4.80]
### Added
- Support for .d4 files coverage using chanjo2 (Case page sidebar link) with test
- Link to chanjo2 coverage report and coverage gene overview on gene panel page
- Link to chanjo2 coverage report on Case page, HPO dynamic gene list
- Link to genes coverage overview report on Case page, HPO dynamic gene list
### Changed
- All links in disease table on diagnosis page now open in a new tab
- Dark mode settings applied to multi-selects on institute settings page
- Comments on case and variant pages can be viewed by expanding an accordion
- On case page information on pinned variants and variants submitted to ClinVar are displayed in the same table
- Demo case file paths are now stored as absolute paths
- Optimised indices to address slow queries
- On case page default panels are now found at the top of the table, and it can be sorted by this trait
### Fixed
- On variants page, search for variants in genes present only in build 38 returning no results
- Pin/unpin with API was not able to make event links
- A new field `Explanation for multiple conditions` is available in ClinVar for submitting variants with more than one associated condition
- Fusion genes with partners lacking gene HGNC id will still be fully loaded
- Fusion variantS export now contains fusion variant specific columns
- When Loqusdb observations count is one the table includes information on if observation was for the current or another case

## [4.79.1]
### Fixed
- Exporting variants without rank score causing page to crash
- Display custom annotations also on cancer variant page

## [4.79]
### Added
- Added tags for Sniffles and CNVpytor, two LRS SV callers
- Button on case page for displaying STR variants occurring in the dynamic HPO panel
- Display functional annotation relative to variant gene's MANE transcripts on variant summary, when available
- Links to ACMG structural variant pathogenicity classification guidelines
- Phenomodels checkboxes can now include orpha terms
- Add incidental finding to case tags
- Get an alert on caseS page when somebody validates variants you ordered Sanger sequencing for
### Changed
- In the diagnoses page genes associated with a disease are displayed using hgnc symbol instead of hgnc id
- Refactor view route to allow navigation directly to unique variant document id, improve permissions check
- Do not show MANE and MANE Plus Clinical transcripts annotated from VEP (saved in variants) but collect this info from the transcripts database collection
- Refactor view route to allow navigation directly to unique case id (in particular for gens)
- `Institutes to share cases with` on institute's settings page now displays institutes names and IDs
- View route with document id selects view template based on variant category
### Fixed
- Refactored code in cases blueprints and variant_events adapter (set diseases for partial causative variants) to use "disease" instead of "omim" to encompass also ORPHA terms
- Refactored code in `scout/parse/omim.py` and `scout/parse/disease_terms.py` to use "disease" instead of "phenotype" to differentiate from HPO terms
- Be more careful about checking access to variant on API access
- Show also ACMG VUS on general report (could be missing if not e.g. pinned)

## [4.78]
### Added
- Case status labels can be added, giving more finegrained details on a solved status (provisional, diagnostic, carrier, UPD, SMN, ...)
- New SO terms: `sequence_variant` and `coding_transcript_variant`
- More MEI specific annotation is shown on the variant page
- Parse and save MANE transcripts info when updating genes in build 38
- ClinVar submission can now be downloaded as a json file
- `Mane Select` and `Mane Plus Clinical` badges on Gene page, when available
- ClinVar submission can now be downloaded as a json file
- API endpoint to pin variant
- Display common/uncommon/rare on summary of mei variant page
### Changed
- In the ClinVar form, database and id of assertion criteria citation are now separate inputs
- Customise institute settings to be able to display all cases with a certain status on cases page (admin users)
- Renamed `Clinical Significance` to `Germline Classification` on multistep ClinVar form
- Changed the "x" in cases.utils.remove_form button text to red for better visibility in dark mode
- Update GitHub actions
- Default loglevel up to INFO, making logs with default start easier to read
- Add XTR region to PAR region definition
- Diagnoses can be searched on diagnoses page without waiting for load first
### Fixed
- Removed log info showing hgnc IDs used in variantS search
- Maintain Matchmaker Exchange and Beacon submission status when a case is re-uploaded
- Inheritance mode from ORPHA should not be confounded with the OMIM inheritance model
- Decipher link URL changes
- Refactored code in cases blueprints to use "disease" instead of "omim" to encompass also ORPHA terms

## [4.77]
### Added
- Orpha disease terms now include information on inheritance
- Case loading via .yaml config file accepts subject_id and phenotype_groups (if previously defined as constant default or added per institute)
- Possibility to submit variants associated with Orphanet conditions to ClinVar
- Option update path to .d4 files path for individuals of an existing case using the command line
- More constraint information is displayed per gene in addition to pLi: missense and LoF OE, CI (inluding LOEUF) and Z-score.
### Changed
- Introduce validation in the ClinVar multistep form to make sure users provide at least one variant-associated condition
- CLI scout update individual accepts subject_id
- Update ClinVar inheritance models to reflect changes in ClinVar submission API
- Handle variant-associated condition ID format in background when creating ClinVar submissions
- Replace the code that downloads Ensembl genes, transcripts and exons with the Schug web app
- Add more info to error log when transcript variant frequency parsing fails.
- GnomAD v4 constraint information replaces ExAC constraints (pLi).
### Fixed
- Text input of associated condition in ClinVar form now aligns to the left
- Alignment of contents in the case report has been updated
- Missing number of phenotypes and genes from case diagnoses
- Associate OMIM and/or ORPHA diagnoses with partial causatives
- Visualization of partial causatives' diagnoses on case page: style and links
- Revert style of pinned variants window on the case page
- Rename `Clinical significanc` to `Germline classification` in ClinVar submissions exported files
- Rename `Clinical significance citations` to `Classification citations` in ClinVar submissions exported files
- Rename `Comment on clinical significance` to `Comment on classification` in ClinVar submissions exported files
- Show matching partial causatives on variant page
- Matching causatives shown on case page consisting only of variant matching the default panels of the case - bug introduced since scout v4.72 (Oct 18, 2023)
- Missing somatic variant read depth leading to report division by zero

## [4.76]
### Added
- Orphacodes are visible in phenotype tables
- Pydantic validation of image paths provided in case load config file
- Info on the user which created a ClinVar submission, when available
- Associate .d4 files to case individuals when loading a case via config file
### Changed
- In diagnoses page the load of diseases are initiated by clicking a button
- Revel score, Revel rank score and SpliceAI values are also displayed in Causatives and Validated variants tables
- Remove unused functions and tests
- Analysis type and direct link from cases list for OGM cases
- Removed unused `case_obj` parameter from server/blueprints/variant/controllers/observations function
- Possibility to reset ClinVar submission ID
- Allow ClinVar submissions with custom API key for users registered as ClinVar submitters or when institute doesn't have a preset list of ClinVar submitters
- Ordered event verbs alphabetically and created ClinVar-related user events
- Removed the unused "no-variants" option from the load case command line
### Fixed
- All disease_terms have gene HGNC ids as integers when added to the scout database
- Disease_term identifiers are now prefixed with the name of the coding system
- Command line crashing with error when updating a user that doesn't exist
- Thaw coloredlogs - 15.0.1 restores errorhandler issue
- Thaw crypography - current base image and library version allow Docker builds
- Missing delete icons on phenomodels page
- Missing cryptography lib error while running Scout container on an ARM processor
- Round CADD values with many decimals on causatives and validated variants pages
- Dark-mode visibility of some fields on causatives and validated variants pages
- Clinvar submitters would be cleared when unprivileged users saved institute settings page
- Added a default empty string in cases search form to avoid None default value
- Page crashing when user tries to remove the same variant from a ClinVar submission in different browser tabs
- Update more GnomAD links to GnomAD v4 (v38 SNVs, MT vars, STRs)
- Empty cells for RNA fusion variants in Causatives and Verified variants page
- Submenu icons missing from collapsible actionbar
- The collapsible actionbar had some non-collapsing overly long entries
- Cancer observations for SVs not appearing in the variant details view
- Archived local observations not visible on cancer variantS page
- Empty Population Frequency column in the Cancer SV Variants view
- Capital letters in ClinVar events description shown on case page

## [4.75]
### Added
- Hovertip to gene panel names with associated genes in variant view, when variant covers more than one gene
- Tests for panel to genes
- Download of Orphadata en_product6 and en_product4 from CLI
- Parse and save `database_found` key/values for RNA fusion variants
- Added fusion_score, ffpm, split_reads, junction_reads and fusion_caller to the list of filters on RNA fusion variants page
- Renamed the function `get_mei_info` to `set_mei_info` to be consistent with the other functions
- Fixed removing None key/values from parsed variants
- Orphacodes are included in the database disease_terms
### Changed
- Allow use of projections when retrieving gene panels
- Do not save custom images as binary data into case and variant database documents
- Retrieve and display case and variant custom images using image's saved path
- Cases are activated by viewing FSHD and SMA reports
- Split multi-gene SNV variants into single genes when submitting to Matchmaker Exchange
- Alamut links also on the gene level, using transcript and HGVS: better for indels. Keep variant link for missing HGVS
- Thaw WTForms - explicitly coerce form decimal field entries when filters fetched from db
### Fixed
- Removed some extra characters from top of general report left over from FontAwsome fix
- Do not save fusion variants-specific key/values in other types of variants
- Alamut link for MT variants in build 38
- Convert RNA fusions variants `tool_hits` and `fusion_score` keys from string to numbers
- Fix genotype reference and alternative sequencing depths defaulting to -1 when values are 0
- DecimalFields were limited to two decimal places for several forms - lifting restrictions on AF, CADD etc.

## [4.74.1]
### Changed
- Parse and save into database also OMIM terms not associated to genes
### Fixed
- BioNano API FSHD report requests are GET in Access 1.8, were POST in 1.7
- Update more FontAwesome icons to avoid Pro icons
- Test if files still exist before attempting to load research variants
- Parsing of genotypes error, resulting in -1 values when alt or ref read depths are 0

## [4.74]
### Added
- SNVs and Indels, MEI and str variants genes have links to Decipher
- An `owner + case display name` index for cases database collection
- Test and fixtures for RNA fusion case page
- Load and display fusion variants from VCF files as the other variant types
- Option to update case document with path to mei variants (clinical and research)
### Changed
- Details on variant type and category for audit filters on case general report
- Enable Gens CN profile button also in somatic case view
- Fix case of analysis type check for Gens analysis button - only show for WGS
### Fixed
- loqusdb table no longer has empty row below each loqusid
- MatchMaker submission details page crashing because of change in date format returned by PatientMatcher
- Variant external links buttons style does not change color when visited
- Hide compounds with compounds follow filter for region or function would fail for variants in multiple genes
- Updated FontAwesome version to fix missing icons

## [4.73]
### Added
- Shortcut button for HPO panel MEI variants from case page
- Export managed variants from CLI
### Changed
- STRs visualization on case panel to emphasize abnormal repeat count and associated condition
- Removed cytoband column from STRs variant view on case report
- More long integers formatted with thin spaces, and copy to clipboard buttons added
### Fixed
- OMIM table is scrollable if higher than 700px on SV page
- Pinned variants validation badge is now red for false positives.
- Case display name defaulting to case ID when `family_name` or `display_name` are missing from case upload config file
- Expanded menu visible at screen sizes below 1000px now has background color
- The image in ClinVar howto-modal is now responsive
- Clicking on a case in case groups when case was already removed from group in another browser tab
- Page crashing when saving filters for mei variants
- Link visited color of images

## [4.72.4]
### Changed
- Automatic test mongod version increased to v7
### Fixed
- GnomAD now defaults to hg38 - change build 37 links accordingly

## [4.72.3]
### Fixed
- Somatic general case report small variant table can crash with unclassified variants

## [4.72.2]
### Changed
- A gunicorn maxrequests parameter for Docker server image - default to 1200
- STR export limit increased to 500, as for other variants
- Prevent long number wrapping and use thin spaces for separation, as per standards from SI, NIST, IUPAC, BIPM.
- Speed up case retrieval and lower memory use by projecting case queries
- Make relatedness check fails stand out a little more to new users
- Speed up case retrieval and lower memory use by projecting case queries
- Speed up variant pages by projecting only the necessary keys in disease collection query
### Fixed
- Huge memory use caused by cases and variants pages pulling complete disease documents from DB
- Do not include genes fetched from HPO terms when loading diseases
- Consider the renamed fields `Approved Symbol` -> `Approved Gene Symbol` and `Gene Symbols` -> `Gene/Locus And Other Related Symbols` when parsing OMIM terms from genemap2.txt file

## [4.72.1]
### Fixed
- Jinja filter that renders long integers
- Case cache when looking for causatives in other cases causing the server to hang

## [4.72]
### Added
- A GitHub action that checks for broken internal links in docs pages
- Link validation settings in mkdocs.yml file
- Load and display full RNA alignments on alignment viewer
- Genome build check when loading a case
- Extend event index to previous causative variants and always load them
### Fixed
- Documentation nav links for a few documents
- Slightly extended the BioNano Genomics Access integration docs
- Loading of SVs when VCF is missing the INFO.END field but has INFO.SVLEN field
- Escape protein sequence name (if available) in case general report to render special characters correctly
- CaseS HPO term searches for multiple terms works independent of order
- CaseS search regexp should not allow backslash
- CaseS cohort tags can contain whitespace and still match
- Remove diagnoses from cases even if OMIM term is not found in the database
- Parsing of disease-associated genes
- Removed an annoying warning while updating database's disease terms
- Displaying custom case images loaded with scout version <= 4.71
- Use pydantic version >=2 in requirements.txt file
### Changed
- Column width adjustment on caseS page
- Use Python 3.11 in tests
- Update some github actions
- Upgraded Pydantic to version 2
- Case validation fails on loading when associated files (alignments, VCFs and reports) are not present on disk
- Case validation fails on loading when custom images have format different then ["gif", "svg", "png", "jpg", "jpeg"]
- Custom images keys `case` and `str` in case config yaml file are renamed to `case_images` and `str_variants_images`
- Simplify and speed up case general report code
- Speed up case retrieval in case_matching_causatives
- Upgrade pymongo to version 4
- When updating disease terms, check that all terms are consistent with a DiseaseTerm model before dropping the old collection
- Better separation between modules loading HPO terms and diseases
- Deleted unused scout.build.phenotype module
- Stricter validation of mandatory genome build key when loading a case. Allowed values are ['37','38',37,38]
- Improved readability of variants length and coordinates on variantS pages

## [4.71]
### Added
- Added Balsamic keys for SweGen and loqusdb local archive frequecies, SNV and SV
- New filter option for Cancer variantS: local archive RD loqusdb
- Show annotated observations on SV variantS view, also for cancer somatic SVs
- Revel filter for variantS
- Show case default panel on caseS page
- CADD filter for Cancer Somatic SNV variantS - show score
- SpliceAI-lookup link (BROAD, shows SpliceAI and Pangolin) from variant page
- BioNano Access server API - check projects, samples and fetch FSHD reports
### Fixed
- Name of reference genome build for RNA for compatibility with IGV locus search change
- Howto to run the Docker image on Mac computers in `admin-guide/containers/container-deploy.md`
- Link to Weasyprint installation howto in README file
- Avoid filling up disk by creating a reduced VCF file for every variant that is visualized
- Remove legacy incorrectly formatted CODEOWNERS file
- Restrain variant_type requests to variantS views to "clinical" or "research"
- Visualization of cancer variants where cancer case has no affected individual
- ProteinPaint gene link (small StJude API change)
- Causative MEI variant link on causatives page
- Bionano access api settings commented out by default in Scout demo config file.
- Do not show FSHD button on freshly loaded cases without bionano_access individuals
- Truncate long variants' HGVS on causative/Clinically significant and pinned variants case panels
### Changed
- Remove function call that tracks users' browser version
- Include three more splice variant SO terms in clinical filter severe SO terms
- Drop old HPO term collection only after parsing and validation of new terms completes
- Move score to own column on Cancer Somatic SNV variantS page
- Refactored a few complex case operations, breaking out sub functionalities

## [4.70]
### Added
- Download a list of Gene Variants (max 500) resulting from SNVs and Indels search
- Variant PubMed link to search for gene symbol and any aliases
### Changed
- Clearer gnomAD values in Variants page
### Fixed
- CaseS page uniform column widths
- Include ClinVar variants into a scrollable div element on Case page
- `canonical_transcript` variable not initialized in get_hgvs function (server.blueprints.institutes.controllers.py)
- Catch and display any error while importing Phenopacket info
- Modified Docker files to use python:3.8-slim-bullseye to prevent gunicorn workers booting error

## [4.69]
### Added
- ClinVar submission howto available also on Case page
- Somatic score and filtering for somatic SV callers, if available
- Show caller as a tooltip on variantS list
### Fixed
- Crash when attempting to export phenotype from a case that had never had phenotypes
- Aesthetic fix to Causative and Pinned Variants on Case page
- Structural inconsistency for ClinVar Blueprint templates
- Updated igv.js to 2.15.8 to fix track default color bug
- Fixed release versions for actions.
- Freeze tornado below 6.3.0 for compatibility with livereload 2.6.3
- Force update variants count on case re-upload
- IGV locus search not working - add genome reference id
- Pin links to MEI variants should end up on MEI not SV variant view
- Load also matching MEI variants on forced region load
- Allow excluding MEI from case variant deletion
- Fixed the name of the assigned user when the internal user ID is different from the user email address
- Gene variantS should display gene function, region and full hgvs
### Changed
- FontAwesome integrity check fail (updated resource)
- Removed ClinVar API validation buttons in favour of direct API submission
- Improved layout of Institute settings page
- ClinVar API key and allowed submitters are set in the Institute settings page


## [4.68]
### Added
- Rare Disease Mobile Element Insertion variants view
### Changed
- Updated igv.js to 2.15.6
### Fixed
- Docker stage build pycairo.
- Restore SNV and SV rank models versions on Causatives and Verified pages
- Saving `REVEL_RANKSCORE` value in a field named `revel` in variants database documents

## [4.67]
### Added
- Prepare to filter local SV frequency
### Changed
- Speed up instituteS page loading by refactoring cases/institutes query
- Clinical Filter for SVs includes `splice_polypyrimidine_tract_variant` as a severe consequence
- Clinical Filter for SVs includes local variant frequency freeze ("old") for filtering, starting at 30 counts
- Speed up caseS page loading by adding status to index and refactoring totals count
- HPO file parsing is updated to reflect that HPO have changed a few downloadable file formats with their 230405 release.
### Fixed
- Page crashing when a user tries to edit a comment that was removed
- Warning instead of crashed page when attempting to retrieve a non-existent Phenopacket
- Fixed StJude ProteinPaint gene link (URL change)
- Freeze of werkzeug library to version<2.3 to avoid problems resulting from the consequential upgrade of the Flask lib
- Huge list of genes in case report for megabases-long structural variants.
- Fix displaying institutes without associated cases on institutes page
- Fix default panel selection on SVs in cancer case report

## [4.66]
### Changed
- Moved Phenomodels code under a dedicated blueprint
- Updated the instructions to load custom case report under admin guide
- Keep variants filter window collapsed except when user expands it to filter
### Added
- A summary table of pinned variants on the cancer case general report
- New openable matching causatives and managed variants lists for default gene panels only for convenience
### Fixed
- Gens structural variant page link individual id typo

## [4.65.2]
### Fixed
- Generating general case report with str variants containing comments

## [4.65.1]
### Fixed
- Visibility of `Gene(s)` badges on SV VariantS page
- Hide dismiss bar on SV page not working well
- Delivery report PDF download
- Saving Pipeline version file when loading a case
- Backport compatible import of importlib metadata for old python versions (<3.8)

## [4.65]
### Added
- Option to mark a ClinVar submission as submitted
- Docs on how to create/update the PanelApp green genes as a system admin
- `individual_id`-parameter to both Gens links
- Download a gene panel in TXT format from gene panel page
- Panel gene comments on variant page: genes in panels can have comments that describe the gene in a panel context
### Changed
- Always show each case category on caseS page, even if 0 cases in total or after current query
- Improved sorting of ClinVar submissions
- Pre-populate SV type select in ClinVar submission form, when possible
- Show comment badges in related comments tables on general report
- Updated version of several GitHub actions
- Migrate from deprecated `pkg_resources` lib to `importlib_resources`
- Dismiss bar on variantS pages is thinner.
- Dismiss bar on variantS pages can be toggled open or closed for the duration of a login session.
### Fixed
- Fixed Sanger order / Cancel order modal close buttons
- Visibility of SV type in ClinVar submission form
- Fixed a couple of creations where now was called twice, so updated_at and created_at could differ
- Deprecated Ubuntu version 18.04 in one GitHub action
- Panels that have been removed (hidden) should not be visible in views where overlapping gene panels for genes are shown
- Gene panel test pointing to the right function

## [4.64]
### Added
- Create/Update a gene panel containing all PanelApp green genes (`scout update panelapp-green -i <cust_id>`)
- Links for ACMG pathogenicity impact modification on the ACMG classification page
### Changed
- Open local observation matching cases in new windows
### Fixed
- Matching manual ranked variants are now shown also on the somatic variant page
- VarSome links to hg19/GRCh37
- Managed variants filter settings lost when navigating to additional pages
- Collect the right variant category after submitting filter form from research variantS page
- Beacon links are templated and support variants in genome build 38

## [4.63]
### Added
- Display data sharing info for ClinVar, Matchmaker Exchange and Beacon in a dedicated column on Cases page
- Test for `commands.download.omim.print_omim`
- Display dismissed variants comments on general case report
- Modify ACMG pathogenicity impact (most commonly PVS1, PS3) based on strength of evidence with lab director's professional judgement
- REViewer button on STR variant page
- Alamut institution parameter in institute settings for Alamut Visual Plus software
- Added Manual Ranks Risk Factor, Likely Risk Factor and Uncertain Risk Factor
- Display matching manual ranks from previous cases the user has access to on VariantS and Variant pages
- Link to gnomAD gene SVs v2.1 for SV variants with gnomAD frequency
- Support for nf-core/rnafusion reports
### Changed
- Display chrY for sex unknown
- Deprecate legacy scout_load() method API call.
- Message shown when variant tag is updated for a variant
- When all ACMG classifications are deleted from a variant, the current variant classification status is also reset.
- Refactored the functions that collect causative variants
- Removed `scripts/generate_test_data.py`
### Fixed
- Default IGV tracks (genes, ClinVar, ClinVar CNVs) showing even if user unselects them all
- Freeze Flask-Babel below v3.0 due to issue with a locale decorator
- Thaw Flask-Babel and fix according to v3 standard. Thank you @TkTech!
- Show matching causatives on somatic structural variant page
- Visibility of gene names and functional annotations on Causatives/Verified pages
- Panel version can be manually set to floating point numbers, when modified
- Causatives page showing also non-causative variants matching causatives in other cases
- ClinVar form submission for variants with no selected transcript and HGVS
- Validating and submitting ClinVar objects not containing both Variant and Casedata info

## [4.62.1]
### Fixed
- Case page crashing when adding a case to a group without providing a valid case name

## [4.62]
### Added
- Validate ClinVar submission objects using the ClinVar API
- Wrote tests for case and variant API endpoints
- Create ClinVar submissions from Scout using the ClinVar API
- Export Phenopacket for affected individual
- Import Phenopacket from JSON file or Phenopacket API backend server
- Use the new case name option for GENS requests
- Pre-validate refseq:HGVS items using VariantValidator in ClinVar submission form
### Fixed
- Fallback for empty alignment index for REViewer service
- Source link out for MIP 11.1 reference STR annotation
- Avoid duplicate causatives and pinned variants
- ClinVar clinical significance displays only the ACMG terms when user selects ACMG 2015 as assertion criteria
- Spacing between icon and text on Beacon and MatchMaker links on case page sidebar
- Truncate IDs and HGVS representations in ClinVar pages if longer than 25 characters
- Update ClinVar submission ID form
- Handle connection timeout when sending requests requests to external web services
- Validate any ClinVar submission regardless of its status
- Empty Phenopackets import crashes
- Stop Spinner on Phenopacket JSON download
### Changed
- Updated ClinVar submission instructions

## [4.61.1]
### Fixed
- Added `UMLS` as an option of `Condition ID type` in ClinVar Variant downloaded files
- Missing value for `Condition ID type` in ClinVar Variant downloaded files
- Possibility to open, close or delete a ClinVar submission even if it doesn't have an associated name
- Save SV type, ref and alt n. copies to exported ClinVar files
- Inner and outer start and stop SV coordinates not exported in ClinVar files
- ClinVar submissions page crashing when SV files don't contain breakpoint exact coordinates
- Align OMIM diagnoses with delete diagnosis button on case page
- In ClinVar form, reset condition list and customize help when condition ID changes

## [4.61]
### Added
- Filter case list by cases with variants in ClinVar submission
- Filter case list by cases containing RNA-seq data - gene_fusion_reports and sample-level tracks (splice junctions and RNA coverage)
- Additional case category `Ignored`, to be used for cases that don't fall in the existing 'inactive', 'archived', 'solved', 'prioritized' categories
- Display number of cases shown / total number of cases available for each category on Cases page
- Moved buttons to modify case status from sidebar to main case page
- Link to Mutalyzer Normalizer tool on variant's transcripts overview to retrieve official HVGS descriptions
- Option to manually load RNA MULTIQC report using the command `scout load report -t multiqc_rna`
- Load RNA MULTIQC automatically for a case if config file contains the `multiqc_rna` key/value
- Instructions in admin-guide on how to load case reports via the command line
- Possibility to filter RD variants by a specific genotype call
- Distinct colors for different inheritance models on RD Variant page
- Gene panels PDF export with case variants hits by variant type
- A couple of additional README badges for GitHub stats
- Upload and display of pipeline reference info and executable version yaml files as custom reports
- Testing CLI on hasta in PR template
### Changed
- Instructions on how to call dibs on scout-stage server in pull request template
- Deprecated CLI commands `scout load <delivery_report, gene_fusion_report, coverage_qc_report, cnv_report>` to replace them with command `scout load report -t <report type>`
- Refactored code to display and download custom case reports
- Do not export `Assertion method` and `Assertion method citation` to ClinVar submission files according to changes to ClinVar's submission spreadsheet templates.
- Simplified code to create and download ClinVar CSV files
- Colorize inheritance models badges by category on VariantS page
- `Safe variants matching` badge more visible on case page
### Fixed
- Non-admin users saving institute settings would clear loqusdb instance selection
- Layout of variant position, cytoband and type in SV variant summary
- Broken `Build Status - GitHub badge` on GitHub README page
- Visibility of text on grey badges in gene panels PDF exports
- Labels for dashboard search controls
- Dark mode visibility for ClinVar submission
- Whitespaces on outdated panel in extent report

## [4.60]
### Added
- Mitochondrial deletion signatures (mitosign) can be uploaded and shown with mtDNA report
- A `Type of analysis` column on Causatives and Validated variants pages
- List of "safe" gene panels available for matching causatives and managed variants in institute settings, to avoid secondary findings
- `svdb_origin` as a synonym for `FOUND_IN` to complement `set` for variants found by all callers
### Changed
- Hide removed gene panels by default in panels page
- Removed option for filtering cancer SVs by Tumor and Normal alt AF
- Hide links to coverage report from case dynamic HPO panel if cancer analysis
- Remove rerun emails and redirect users to the analysis order portal instead
- Updated clinical SVs igv.js track (dbVar) and added example of external track from `https://trackhubregistry.org/`
- Rewrote the ClinVar export module to simplify and add one variant at the time
- ClinVar submissions with phenotype conditions from: [OMIM, MedGen, Orphanet, MeSH, HP, MONDO]
### Fixed
- If trying to load a badly formatted .tsv file an error message is displayed.
- Avoid showing case as rerun when first attempt at case upload failed
- Dynamic autocomplete search not working on phenomodels page
- Callers added to variant when loading case
- Now possible to update managed variant from file without deleting it first
- Missing preselected chromosome when editing a managed variant
- Preselected variant type and subtype when editing a managed variant
- Typo in dbVar ClinVar track, hg19


## [4.59]
### Added
- Button to go directly to HPO SV filter variantS page from case
- `Scout-REViewer-Service` integration - show `REViewer` picture if available
- Link to HPO panel coverage overview on Case page
- Specify a confidence threshold (green|amber|red) when loading PanelApp panels
- Functional annotations in variants lists exports (all variants)
- Cancer/Normal VAFs and COSMIC ids in in variants lists exports (cancer variants)
### Changed
- Better visualization of regional annotation for long lists of genes in large SVs in Variants tables
- Order of cells in variants tables
- More evident links to gene coverage from Variant page
- Gene panels sorted by display name in the entire Case page
- Round CADD and GnomAD values in variants export files
### Fixed
- HPO filter button on SV variantS page
- Spacing between region|function cells in SVs lists
- Labels on gene panel Chanjo report
- Fixed ambiguous duplicated response headers when requesting a BAM file from /static
- Visited color link on gene coverage button (Variant page)

## [4.58.1]
### Fixed
- Case search with search strings that contain characters that can be escaped

## [4.58]
### Added
- Documentation on how to create/update PanelApp panels
- Add filter by local observations (archive) to structural variants filters
- Add more splicing consequences to SO term definitions
- Search for a specific gene in all gene panels
- Institute settings option to force show all variants on VariantS page for all cases of an institute
- Filter cases by validation pending status
- Link to The Clinical Knowledgebase (CKB) (https://ckb.jax.org/) in cancer variant's page
### Fixed
- Added a not-authorized `auto-login` fixture according to changes in Flask-Login 0.6.2
- Renamed `cache_timeout` param name of flask.send_file function to `max_age` (Flask 2.2 compliant)
- Replaced deprecated `app.config["JSON_SORT_KEYS"]` with app.json.sort_keys in app settings
- Bug in gene variants page (All SNVs and INDELs) when variant gene doesn't have a hgnc id that is found in the database
- Broken export of causatives table
- Query for genes in build 38 on `Search SNVs and INDELs` page
- Prevent typing special characters `^<>?!=\/` in case search form
- Search matching causatives also among research variants in other cases
- Links to variants in Verified variants page
- Broken filter institute cases by pinned gene
- Better visualization of long lists of genes in large SVs on Causative and Verified Variants page
- Reintroduced missing button to export Causative variants
- Better linking and display of matching causatives and managed variants
- Reduced code complexity in `scout/parse/variant/variant.py`
- Reduced complexity of code in `scout/build/variant/variant.py`

### Changed
- State that loqusdb observation is in current case if observations count is one and no cases are shown
- Better pagination and number of variants returned by queries in `Search SNVs and INDELs` page
- Refactored and simplified code used for collecting gene variants for `Search SNVs and INDELs` page
- Fix sidebar panel icons in Case view
- Fix panel spacing in Case view
- Removed unused database `sanger_ordered` and `case_id,category,rank_score` indexes (variant collection)
- Verified variants displayed in a dedicated page reachable from institute sidebar
- Unified stats in dashboard page
- Improved gene info for large SVs and cancer SVs
- Remove the unused `variant.str_variant` endpoint from variant views
- Easier editing of HPO gene panel on case page
- Assign phenotype panel less cramped on Case page
- Causatives and Verified variants pages to use the same template macro
- Allow hyphens in panel names
- Reduce resolution of example images
- Remove some animations in web gui which where rendered slow


## [4.57.4]
### Fixed
- Parsing of variant.FORMAT "DR" key in parse variant file

## [4.57.3]
### Fixed
- Export of STR verified variants
- Do not download as verified variants first verified and then reset to not validated
- Avoid duplicated lines in downloaded verified variants reflecting changes in variant validation status

## [4.57.2]
### Fixed
- Export of verified variants when variant gene has no transcripts
- HTTP 500 when visiting a the details page for a cancer variant that had been ranked with genmod

## [4.57.1]
### Fixed
- Updating/replacing a gene panel from file with a corrupted or malformed file

## [4.57]
### Added
- Display last 50 or 500 events for a user in a timeline
- Show dismiss count from other cases on matching variantS
- Save Beacon-related events in events collection
- Institute settings allow saving multiple loqusdb instances for one institute
- Display stats from multiple instances of loqusdb on variant page
- Display date and frequency of obs derived from count of local archive observations from MIP11 (requires fix in MIP)
### Changed
- Prior ACMG classifications view is no longer limited by pathogenicity
### Fixed
- Visibility of Sanger ordered badge on case page, light mode
- Some of the DataTables tables (Phenotypes and Diagnoses pages) got a bit dark in dark mode
- Remove all redundancies when displaying timeline events (some events are saved both as case-related and variant-related)
- Missing link in saved MatchMaker-related events
- Genes with mixed case gene symbols missing in PanelApp panels
- Alignment of elements on the Beacon submission modal window
- Locus info links from STR variantS page open in new browser tabs

## [4.56]
### Added
- Test for PanelApp panels loading
- `panel-umi` tag option when loading cancer analyses
### Changed
- Black text to make comments more visible in dark mode
- Loading PanelApp panels replaces pre-existing panels with same version
- Removed sidebar from Causatives page - navigation is available on the top bar for now
- Create ClinVar submissions from pinned variants list in case page
- Select which pinned variants will be included in ClinVar submission documents
### Fixed
- Remove a:visited css style from all buttons
- Update of HPO terms via command line
- Background color of `MIXED` and `PANEL-UMI` sequencing types on cases page
- Fixed regex error when searching for cases with query ending with `\ `
- Gene symbols on Causatives page lighter in dark mode
- SpliceAI tooltip of multigene variants

## [4.55]
### Changed
- Represent different tumor samples as vials in cases page
- Option to force-update the OMIM panel
### Fixed
- Low tumor purity badge alignment in cancer samples table on cancer case view
- VariantS comment popovers reactivate on hover
- Updating database genes in build 37
- ACMG classification summary hidden by sticky navbar
- Logo backgrounds fixed to white on welcome page
- Visited links turn purple again
- Style of link buttons and dropdown menus
- Update KUH and GMS logos
- Link color for Managed variants

## [4.54]
### Added
- Dark mode, using browser/OS media preference
- Allow marking case as solved without defining causative variants
- Admin users can create missing beacon datasets from the institute's settings page
- GenCC links on gene and variant pages
- Deprecation warnings when launching the app using a .yaml config file or loading cases using .ped files
### Changed
- Improved HTML syntax in case report template
- Modified message displayed when variant rank stats could not be calculated
- Expanded instructions on how to test on CG development server (cg-vm1)
- Added more somatic variant callers (Balsamic v9 SNV, develop SV)
### Fixed
- Remove load demo case command from docker-compose.yml
- Text elements being split across pages in PDF reports
- Made login password field of type `password` in LDAP login form
- Gene panels HTML select in institute's settings page
- Bootstrap upgraded to version 5
- Fix some Sourcery and SonarCloud suggestions
- Escape special characters in case search on institute and dashboard pages
- Broken case PDF reports when no Madeline pedigree image can be created
- Removed text-white links style that were invisible in new pages style
- Variants pagination after pressing "Filter variants" or "Clinical filter"
- Layout of buttons Matchmaker submission panel (case page)
- Removing cases from Matchmaker (simplified code and fixed functionality)
- Reintroduce check for missing alignment files purged from server

## [4.53]
### Added
### Changed
- Point Alamut API key docs link to new API version
- Parse dbSNP id from ID only if it says "rs", else use VEP CSQ fields
- Removed MarkupSafe from the dependencies
### Fixed
- Reintroduced loading of SVs for demo case 643595
- Successful parse of FOUND_IN should avoid GATK caller default
- All vulnerabilities flagged by SonarCloud

## [4.52]
### Added
- Demo cancer case gets loaded together with demo RD case in demo instance
- Parse REVEL_score alongside REVEL_rankscore from csq field and display it on SNV variant page
- Rank score results now show the ranking range
- cDNA and protein changes displayed on institute causatives pages
- Optional SESSION_TIMEOUT_MINUTES configuration in app config files
- Script to convert old OMIM case format (list of integers) to new format (list of dictionaries)
- Additional check for user logged in status before serving alignment files
- Download .cgh files from cancer samples table on cancer case page
- Number of documents and date of last update on genes page
### Changed
- Verify user before redirecting to IGV alignments and sashimi plots
- Build case IGV tracks starting from case and variant objects instead of passing all params in a form
- Unfreeze Werkzeug lib since Flask_login v.0.6 with bugfix has been released
- Sort gene panels by name (panelS and variant page)
- Removed unused `server.blueprints.alignviewers.unindexed_remote_static` endpoint
- User sessions to check files served by `server.blueprints.alignviewers.remote_static` endpoint
- Moved Beacon-related functions to a dedicated app extension
- Audit Filter now also loads filter displaying the variants for it
### Fixed
- Handle `attachment_filename` parameter renamed to `download_name` when Flask 2.2 will be released
- Removed cursor timeout param in cases find adapter function to avoid many code warnings
- Removed stream argument deprecation warning in tests
- Handle `no intervals found` warning in load_region test
- Beacon remove variants
- Protect remote_cors function in alignviewers view from Server-Side Request Forgery (SSRF)
- Check creation date of last document in gene collection to display when genes collection was updated last

## [4.51]
### Added
- Config file containing codecov settings for pull requests
- Add an IGV.js direct link button from case page
- Security policy file
- Hide/shade compound variants based on rank score on variantS from filter
- Chromograph legend documentation direct link
### Changed
- Updated deprecated Codecov GitHub action to v.2
- Simplified code of scout/adapter/mongo/variant
- Update IGV.js to v2.11.2
- Show summary number of variant gene panels on general report if more than 3
### Fixed
- Marrvel link for variants in genome build 38 (using liftover to build 37)
- Remove flags from codecov config file
- Fixed filter bug with high negative SPIDEX scores
- Renamed IARC TP53 button to to `TP53 Database`, modified also link since IARC has been moved to the US NCI: `https://tp53.isb-cgc.org/`
- Parsing new format of OMIM case info when exporting patients to Matchmaker
- Remove flask-debugtoolbar lib dependency that is using deprecated code and causes app to crash after new release of Jinja2 (3.1)
- Variant page crashing for cases with old OMIM terms structure (a list of integers instead of dictionary)
- Variant page crashing when creating MARRVEL link for cases with no genome build
- SpliceAI documentation link
- Fix deprecated `safe_str_cmp` import from `werkzeug.security` by freezing Werkzeug lib to v2.0 until Flask_login v.0.6 with bugfix is released
- List gene names densely in general report for SVs that contain more than 3 genes
- Show transcript ids on refseq genes on hg19 in IGV.js, using refgene source
- Display correct number of genes in general report for SVs that contain more than 32 genes
- Broken Google login after new major release of `lepture/authlib`
- Fix frequency and callers display on case general report

## [4.50.1]
### Fixed
- Show matching causative STR_repid for legacy str variants (pre Stranger hgnc_id)

## [4.50]
### Added
- Individual-specific OMIM terms
- OMIM disease descriptions in ClinVar submission form
- Add a toggle for melter rerun monitoring of cases
- Add a config option to show the rerun monitoring toggle
- Add a cli option to export cases with rerun monitoring enabled
- Add a link to STRipy for STR variants; shallow for ARX and HOXA13
- Hide by default variants only present in unaffected individuals in variants filters
- OMIM terms in general case report
- Individual-level info on OMIM and HPO terms in general case report
- PanelApp gene link among the external links on variant page
- Dashboard case filters fields help
- Filter cases by OMIM terms in cases and dashboard pages
### Fixed
- A malformed panel id request would crash with exception: now gives user warning flash with redirect
- Link to HPO resource file hosted on `http://purl.obolibrary.org`
- Gene search form when gene exists only in build 38
- Fixed odd redirect error and poor error message on missing column for gene panel csv upload
- Typo in parse variant transcripts function
- Modified keys name used to parse local observations (archived) frequencies to reflect change in MIP keys naming
- Better error handling for partly broken/timed out chanjo reports
- Broken javascript code when case Chromograph data is malformed
- Broader space for case synopsis in general report
- Show partial causatives on causatives and matching causatives panels
- Partial causative assignment in cases with no OMIM or HPO terms
- Partial causative OMIM select options in variant page
### Changed
- Slightly smaller and improved layout of content in case PDF report
- Relabel more cancer variant pages somatic for navigation
- Unify caseS nav links
- Removed unused `add_compounds` param from variant controllers function
- Changed default hg19 genome for IGV.js to legacy hg19_1kg_decoy to fix a few problematic loci
- Reduce code complexity (parse/ensembl.py)
- Silence certain fields in ClinVar export if prioritised ones exist (chrom-start-end if hgvs exist)
- Made phenotype non-mandatory when marking a variant as partial causative
- Only one phenotype condition type (OMIM or HPO) per variant is used in ClinVar submissions
- ClinVar submission variant condition prefers OMIM over HPO if available
- Use lighter version of gene objects in Omim MongoDB adapter, panels controllers, panels views and institute controllers
- Gene-variants table size is now adaptive
- Remove unused file upload on gene-variants page

## [4.49]
### Fixed
- Pydantic model types for genome_build, madeline_info, peddy_ped_check and peddy_sex_check, rank_model_version and sv_rank_model_version
- Replace `MatchMaker` with `Matchmaker` in all places visible by a user
- Save diagnosis labels along with OMIM terms in Matchmaker Exchange submission objects
- `libegl-mesa0_21.0.3-0ubuntu0.3~20.04.5_amd64.deb` lib not found by GitHub actions Docker build
- Remove unused `chromograph_image_files` and `chromograph_prefixes` keys saved when creating or updating an RD case
- Search managed variants by description and with ignore case
### Changed
- Introduced page margins on exported PDF reports
- Smaller gene fonts in downloaded HPO genes PDF reports
- Reintroduced gene coverage data in the PDF-exported general report of rare-disease cases
- Check for existence of case report files before creating sidebar links
- Better description of HPO and OMIM terms for patients submitted to Matchmaker Exchange
- Remove null non-mandatory key/values when updating a case
- Freeze WTForms<3 due to several form input rendering changes

## [4.48.1]
### Fixed
- General case PDF report for recent cases with no pedigree

## [4.48]
### Added
- Option to cancel a request for research variants in case page
### Changed
- Update igv.js to v2.10.5
- Updated example of a case delivery report
- Unfreeze cyvcf2
- Builder images used in Scout Dockerfiles
- Crash report email subject gives host name
- Export general case report to PDF using PDFKit instead of WeasyPrint
- Do not include coverage report in PDF case report since they might have different orientation
- Export cancer cases's "Coverage and QC report" to PDF using PDFKit instead of Weasyprint
- Updated cancer "Coverage and QC report" example
- Keep portrait orientation in PDF delivery report
- Export delivery report to PDF using PDFKit instead of Weasyprint
- PDF export of clinical and research HPO panels using PDFKit instead of Weasyprint
- Export gene panel report to PDF using PDFKit
- Removed WeasyPrint lib dependency

### Fixed
- Reintroduced missing links to Swegen and Beacon and dbSNP in RD variant page, summary section
- Demo delivery report orientation to fit new columns
- Missing delivery report in demo case
- Cast MNVs to SNV for test
- Export verified variants from all institutes when user is admin
- Cancer coverage and QC report not found for demo cancer case
- Pull request template instructions on how to deploy to test server
- PDF Delivery report not showing Swedac logo
- Fix code typos
- Disable codefactor raised by ESLint for javascript functions located on another file
- Loading spinner stuck after downloading a PDF gene panel report
- IGV browser crashing when file system with alignment files is not mounted

## [4.47]
### Added
- Added CADD, GnomAD and genotype calls to variantS export
### Changed
- Pull request template, to illustrate how to deploy pull request branches on cg-vm1 stage server
### Fixed
- Compiled Docker image contains a patched version (v4.9) of chanjo-report

## [4.46.1]
### Fixed
- Downloading of files generated within the app container (MT-report, verified variants, pedigrees, ..)

## [4.46]
### Added
- Created a Dockefile to be used to serve the dockerized app in production
- Modified the code to collect database params specified as env vars
- Created a GitHub action that pushes the Dockerfile-server image to Docker Hub (scout-server-stage) every time a PR is opened
- Created a GitHub action that pushes the Dockerfile-server image to Docker Hub (scout-server) every time a new release is created
- Reassign MatchMaker Exchange submission to another user when a Scout user is deleted
- Expose public API JSON gene panels endpoint, primarily to enable automated rerun checking for updates
- Add utils for dictionary type
- Filter institute cases using multiple HPO terms
- Vulture GitHub action to identify and remove unused variables and imports
### Changed
- Updated the python config file documentation in admin guide
- Case configuration parsing now uses Pydantic for improved typechecking and config handling
- Removed test matrices to speed up automatic testing of PRs
- Switch from Coveralls to Codecov to handle CI test coverage
- Speed-up CI tests by caching installation of libs and splitting tests into randomized groups using pytest-test-groups
- Improved LDAP login documentation
- Use lib flask-ldapconn instead of flask_ldap3_login> to handle ldap authentication
- Updated Managed variant documentation in user guide
- Fix and simplify creating and editing of gene panels
- Simplified gene variants search code
- Increased the height of the genes track in the IGV viewer
### Fixed
- Validate uploaded managed variant file lines, warning the user.
- Exporting validated variants with missing "genes" database key
- No results returned when searching for gene variants using a phenotype term
- Variants filtering by gene symbols file
- Make gene HGNC symbols field mandatory in gene variants page and run search only on form submit
- Make sure collaborator gene variants are still visible, even if HPO filter is used

## [4.45]
### Added
### Changed
- Start Scout also when loqusdbapi is not reachable
- Clearer definition of manual standard and custom inheritance models in gene panels
- Allow searching multiple chromosomes in filters
### Fixed
- Gene panel crashing on edit action

## [4.44]
### Added
### Changed
- Display Gene track beneath each sample track when displaying splice junctions in igv browser
- Check outdated gene symbols and update with aliases for both RD and cancer variantS
### Fixed
- Added query input check and fixed the Genes API endpoint to return a json formatted error when request is malformed
- Typo in ACMG BP6 tooltip

## [4.43.1]
### Added
- Added database index for OMIM disease term genes
### Changed
### Fixed
- Do not drop HPO terms collection when updating HPO terms via the command line
- Do not drop disease (OMIM) terms collection when updating diseases via the command line

## [4.43]
### Added
- Specify which collection(s) update/build indexes for
### Fixed
- Do not drop genes and transcripts collections when updating genes via the command line

## [4.42.1]
### Added
### Changed
### Fixed
- Freeze PyMongo lib to version<4.0 to keep supporting previous MongoDB versions
- Speed up gene panels creation and update by collecting only light gene info from database
- Avoid case page crash on Phenomizer queries timeout

## [4.42]
### Added
- Choose custom pinned variants to submit to MatchMaker Exchange
- Submit structural variant as genes to the MatchMaker Exchange
- Added function for maintainers and admins to remove gene panels
- Admins can restore deleted gene panels
- A development docker-compose file illustrating the scout/chanjo-report integration
- Show AD on variants view for cancer SV (tumor and normal)
- Cancer SV variants filter AD, AF (tumor and normal)
- Hiding the variants score column also from cancer SVs, as for the SNVs
### Changed
- Enforce same case _id and display_name when updating a case
- Enforce same individual ids, display names and affected status when updating a case
- Improved documentation for connecting to loqusdb instances (including loqusdbapi)
- Display and download HPO gene panels' gene symbols in italics
- A faster-built and lighter Docker image
- Reduce complexity of `panels` endpoint moving some code to the panels controllers
- Update requirements to use flask-ldap3-login>=0.9.17 instead of freezing WTForm
### Fixed
- Use of deprecated TextField after the upgrade of WTF to v3.0
- Freeze to WTForms to version < 3
- Remove the extra files (bed files and madeline.svg) introduced by mistake
- Cli command loading demo data in docker-compose when case custom images exist and is None
- Increased MongoDB connection serverSelectionTimeoutMS parameter to 30K (default value according to MongoDB documentation)
- Better differentiate old obs counts 0 vs N/A
- Broken cancer variants page when default gene panel was deleted
- Typo in tx_overview function in variant controllers file
- Fixed loqusdbapi SV search URL
- SV variants filtering using Decipher criterion
- Removing old gene panels that don't contain the `maintainer` key.

## [4.41.1]
### Fixed
- General reports crash for variant annotations with same variant on other cases

## [4.41]
### Added
- Extended the instructions for running the Scout Docker image (web app and cli).
- Enabled inclusion of custom images to STR variant view
### Fixed
- General case report sorting comments for variants with None genetic models
- Do not crash but redirect to variants page with error when a variant is not found for a case
- UCSC links coordinates for SV variants with start chromosome different than end chromosome
- Human readable variants name in case page for variants having start chromosome different from end chromosome
- Avoid always loading all transcripts when checking gene symbol: introduce gene captions
- Slow queries for evaluated variants on e.g. case page - use events instead
### Changed
- Rearrange variant page again, moving severity predictions down.
- More reactive layout width steps on variant page

## [4.40.1]
### Added
### Fixed
- Variants dismissed with inconsistent inheritance pattern can again be shown in general case report
- General report page for variants with genes=None
- General report crashing when variants have no panels
- Added other missing keys to case and variant dictionaries passed to general report
### Changed

## [4.40]
### Added
- A .cff citation file
- Phenotype search API endpoint
- Added pagination to phenotype API
- Extend case search to include internal MongoDB id
- Support for connecting to a MongoDB replica set (.py config files)
- Support for connecting to a MongoDB replica set (.yaml config files)
### Fixed
- Command to load the OMIM gene panel (`scout load panel --omim`)
- Unify style of pinned and causative variants' badges on case page
- Removed automatic spaces after punctuation in comments
- Remove the hardcoded number of total individuals from the variant's old observations panel
- Send delete requests to a connected Beacon using the DELETE method
- Layout of the SNV and SV variant page - move frequency up
### Changed
- Stop updating database indexes after loading exons via command line
- Display validation status badge also for not Sanger-sequenced variants
- Moved Frequencies, Severity and Local observations panels up in RD variants page
- Enabled Flask CORS to communicate CORS status to js apps
- Moved the code preparing the transcripts overview to the backend
- Refactored and filtered json data used in general case report
- Changed the database used in docker-compose file to use the official MongoDB v4.4 image
- Modified the Python (3.6, 3.8) and MongoDB (3.2, 4.4, 5.0) versions used in testing matrices (GitHub actions)
- Capitalize case search terms on institute and dashboard pages


## [4.39]
### Added
- COSMIC IDs collected from CSQ field named `COSMIC`
### Fixed
- Link to other causative variants on variant page
- Allow multiple COSMIC links for a cancer variant
- Fix floating text in severity box #2808
- Fixed MitoMap and HmtVar links for hg38 cases
- Do not open new browser tabs when downloading files
- Selectable IGV tracks on variant page
- Missing splice junctions button on variant page
- Refactor variantS representative gene selection, and use it also for cancer variant summary
### Changed
- Improve Javascript performance for displaying Chromograph images
- Make ClinVar classification more evident in cancer variant page

## [4.38]
### Added
- Option to hide Alamut button in the app config file
### Fixed
- Library deprecation warning fixed (insert is deprecated. Use insert_one or insert_many instead)
- Update genes command will not trigger an update of database indices any more
- Missing resources in temporary downloading directory when updating genes using the command line
- Restore previous variant ACMG classification in a scrollable div
- Loading spinner not stopping after downloading PDF case reports and variant list export
- Add extra Alamut links higher up on variant pages
- Improve UX for phenotypes in case page
- Filter and export of STR variants
- Update look of variants page navigation buttons
### Changed

## [4.37]
### Added
- Highlight and show version number for RefSeq MANE transcripts.
- Added integration to a rerunner service for toggling reanalysis with updated pedigree information
- SpliceAI display and parsing from VEP CSQ
- Display matching tiered variants for cancer variants
- Display a loading icon (spinner) until the page loads completely
- Display filter badges in cancer variants list
- Update genes from pre-downloaded file resources
- On login, OS, browser version and screen size are saved anonymously to understand how users are using Scout
- API returning institutes data for a given user: `/api/v1/institutes`
- API returning case data for a given institute: `/api/v1/institutes/<institute_id>/cases`
- Added GMS and Lund university hospital logos to login page
- Made display of Swedac logo configurable
- Support for displaying custom images in case view
- Individual-specific HPO terms
- Optional alamut_key in institute settings for Alamut Plus software
- Case report API endpoint
- Tooltip in case explaining that genes with genome build different than case genome build will not be added to dynamic HPO panel.
- Add DeepVariant as a caller
### Fixed
- Updated IGV to v2.8.5 to solve missing gene labels on some zoom levels
- Demo cancer case config file to load somatic SNVs and SVs only.
- Expand list of refseq trancripts in ClinVar submission form
- Renamed `All SNVs and INDELs` institute sidebar element to `Search SNVs and INDELs` and fixed its style.
- Add missing parameters to case load-config documentation
- Allow creating/editing gene panels and dynamic gene panels with genes present in genome build 38
- Bugfix broken Pytests
- Bulk dismissing variants error due to key conversion from string to integer
- Fix typo in index documentation
- Fixed crash in institute settings page if "collaborators" key is not set in database
- Don't stop Scout execution if LoqusDB call fails and print stacktrace to log
- Bug when case contains custom images with value `None`
- Bug introduced when fixing another bug in Scout-LoqusDB interaction
- Loading of OMIM diagnoses in Scout demo instance
- Remove the docker-compose with chanjo integration because it doesn't work yet.
- Fixed standard docker-compose with scout demo data and database
- Clinical variant assessments not present for pinned and causative variants on case page.
- MatchMaker matching one node at the time only
- Remove link from previously tiered variants badge in cancer variants page
- Typo in gene cell on cancer variants page
- Managed variants filter form
### Changed
- Better naming for variants buttons on cancer track (somatic, germline). Also show cancer research button if available.
- Load case with missing panels in config files, but show warning.
- Changing the (Female, Male) symbols to (F/M) letters in individuals_table and case-sma.
- Print stacktrace if case load command fails
- Added sort icon and a pointer to the cursor to all tables with sortable fields
- Moved variant, gene and panel info from the basic pane to summary panel for all variants.
- Renamed `Basics` panel to `Classify` on variant page.
- Revamped `Basics` panel to a panel dedicated to classify variants
- Revamped the summary panel to be more compact.
- Added dedicated template for cancer variants
- Removed Gene models, Gene annotations and Conservation panels for cancer variants
- Reorganized the orders of panels for variant and cancer variant views
- Added dedicated variant quality panel and removed relevant panes
- A more compact case page
- Removed OMIM genes panel
- Make genes panel, pinned variants panel, causative variants panel and ClinVar panel scrollable on case page
- Update to Scilifelab's 2020 logo
- Update Gens URL to support Gens v2.0 format
- Refactor tests for parsing case configurations
- Updated links to HPO downloadable resources
- Managed variants filtering defaults to all variant categories
- Changing the (Kind) drop-down according to (Category) drop-down in Managed variant add variant
- Moved Gens button to individuals table
- Check resource files availability before starting updating OMIM diagnoses
- Fix typo in `SHOW_OBSERVED_VARIANT_ARCHIVE` config param

## [4.36]
### Added
- Parse and save splice junction tracks from case config file
- Tooltip in observations panel, explaining that case variants with no link might be old variants, not uploaded after a case rerun
### Fixed
- Warning on overwriting variants with same position was no longer shown
- Increase the height of the dropdowns to 425px
- More indices for the case table as it grows, specifically for causatives queries
- Splice junction tracks not centered over variant genes
- Total number of research variants count
- Update variants stats in case documents every time new variants are loaded
- Bug in flashing warning messages when filtering variants
### Changed
- Clearer warning messages for genes and gene/gene-panels searches in variants filters

## [4.35]
### Added
- A new index for hgnc_symbol in the hgnc_gene collection
- A Pedigree panel in STR page
- Display Tier I and II variants in case view causatives card for cancer cases
### Fixed
- Send partial file data to igv.js when visualizing sashimi plots with splice junction tracks
- Research variants filtering by gene
- Do not attempt to populate annotations for not loaded pinned/causatives
- Add max-height to all dropdowns in filters
### Changed
- Switch off non-clinical gene warnings when filtering research variants
- Don't display OMIM disease card in case view for cancer cases
- Refactored Individuals and Causative card in case view for cancer cases
- Update and style STR case report

## [4.34]
### Added
- Saved filter lock and unlock
- Filters can optionally be marked audited, logging the filter name, user and date on the case events and general report.
- Added `ClinVar hits` and `Cosmic hits` in cancer SNVs filters
- Added `ClinVar hits` to variants filter (rare disease track)
- Load cancer demo case in docker-compose files (default and demo file)
- Inclusive-language check using [woke](https://github.com/get-woke/woke) github action
- Add link to HmtVar for mitochondrial variants (if VCF is annotated with HmtNote)
- Grey background for dismissed compounds in variants list and variant page
- Pin badge for pinned compounds in variants list and variant page
- Support LoqusDB REST API queries
- Add a docker-compose-matchmaker under scout/containers/development to test matchmaker locally
- Script to investigate consequences of symbol search bug
- Added GATK to list of SV and cancer SV callers
### Fixed
- Make MitoMap link work for hg38 again
- Export Variants feature crashing when one of the variants has no primary transcripts
- Redirect to last visited variantS page when dismissing variants from variants list
- Improved matching of SVs Loqus occurrences in other cases
- Remove padding from the list inside (Matching causatives from other cases) panel
- Pass None to get_app function in CLI base since passing script_info to app factory functions was deprecated in Flask 2.0
- Fixed failing tests due to Flask update to version 2.0
- Speed up user events view
- Causative view sort out of memory error
- Use hgnc_id for gene filter query
- Typo in case controllers displaying an error every time a patient is matched against external MatchMaker nodes
- Do not crash while attempting an update for variant documents that are too big (> 16 MB)
- Old STR causatives (and other variants) may not have HGNC symbols - fix sort lambda
- Check if gene_obj has primary_transcript before trying to access it
- Warn if a gene manually searched is in a clinical panel with an outdated name when filtering variants
- ChrPos split js not needed on STR page yet
### Changed
- Remove parsing of case `genome_version`, since it's not used anywhere downstream
- Introduce deprecation warning for Loqus configs that are not dictionaries
- SV clinical filter no longer filters out sub 100 nt variants
- Count cases in LoqusDB by variant type
- Commit pulse repo badge temporarily set to weekly
- Sort ClinVar submissions objects by ascending "Last evaluated" date
- Refactored the MatchMaker integration as an extension
- Replaced some sensitive words as suggested by woke linter
- Documentation for load-configuration rewritten.
- Add styles to MatchMaker matches table
- More detailed info on the data shared in MatchMaker submission form

## [4.33.1]
### Fixed
- Include markdown for release autodeploy docs
- Use standard inheritance model in ClinVar (https://ftp.ncbi.nlm.nih.gov/pub/GTR/standard_terms/Mode_of_inheritance.txt)
- Fix issue crash with variants that have been unflagged causative not being available in other causatives
### Added
### Changed

## [4.33]
### Fixed
- Command line crashing when updating an individual not found in database
- Dashboard page crashing when filters return no data
- Cancer variants filter by chromosome
- /api/v1/genes now searches for genes in all genome builds by default
- Upgraded igv.js to version 2.8.1 (Fixed Unparsable bed record error)
### Added
- Autodeploy docs on release
- Documentation for updating case individuals tracks
- Filter cases and dashboard stats by analysis track
### Changed
- Changed from deprecated db update method
- Pre-selected fields to run queries with in dashboard page
- Do not filter by any institute when first accessing the dashboard
- Removed OMIM panel in case view for cancer cases
- Display Tier I and II variants in case view causatives panel for cancer cases
- Refactored Individuals and Causative panels in case view for cancer cases

## [4.32.1]
### Fixed
- iSort lint check only
### Changed
- Institute cases page crashing when a case has track:Null
### Added

## [4.32]
### Added
- Load and show MITOMAP associated diseases from VCF (INFO field: MitomapAssociatedDiseases, via HmtNote)
- Show variant allele frequencies for mitochondrial variants (GRCh38 cases)
- Extend "public" json API with diseases (OMIM) and phenotypes (HPO)
- HPO gene list download now has option for clinical and non-clinical genes
- Display gene splice junctions data in sashimi plots
- Update case individuals with splice junctions tracks
- Simple Docker compose for development with local build
- Make Phenomodels subpanels collapsible
- User side documentation of cytogenomics features (Gens, Chromograph, vcf2cytosure, rhocall)
- iSort GitHub Action
- Support LoqusDB REST API queries
### Fixed
- Show other causative once, even if several events point to it
- Filtering variants by mitochondrial chromosome for cases with genome build=38
- HPO gene search button triggers any warnings for clinical / non-existing genes also on first search
- Fixed a bug in variants pages caused by MT variants without alt_frequency
- Tests for CADD score parsing function
- Fixed the look of IGV settings on SNV variant page
- Cases analyzed once shown as `rerun`
- Missing case track on case re-upload
- Fixed severity rank for SO term "regulatory region ablation"
### Changed
- Refactor according to CodeFactor - mostly reuse of duplicated code
- Phenomodels language adjustment
- Open variants in a new window (from variants page)
- Open overlapping and compound variants in a new window (from variant page)
- gnomAD link points to gnomAD v.3 (build GRCh38) for mitochondrial variants.
- Display only number of affected genes for dismissed SVs in general report
- Chromosome build check when populating the variants filter chromosome selection
- Display mitochondrial and rare diseases coverage report in cases with missing 'rare' track

## [4.31.1]
### Added
### Changed
- Remove mitochondrial and coverage report from cancer cases sidebar
### Fixed
- ClinVar page when dbSNP id is None

## [4.31]
### Added
- gnomAD annotation field in admin guide
- Export also dynamic panel genes not associated to an HPO term when downloading the HPO panel
- Primary HGNC transcript info in variant export files
- Show variant quality (QUAL field from vcf) in the variant summary
- Load/update PDF gene fusion reports (clinical and research) generated with Arriba
- Support new MANE annotations from VEP (both MANE Select and MANE Plus Clinical)
- Display on case activity the event of a user resetting all dismissed variants
- Support gnomAD population frequencies for mitochondrial variants
- Anchor links in Casedata ClinVar panels to redirect after renaming individuals
### Fixed
- Replace old docs link www.clinicalgenomics.se/scout with new https://clinical-genomics.github.io/scout
- Page formatting issues whenever case and variant comments contain extremely long strings with no spaces
- Chromograph images can be one column and have scrollbar. Removed legacy code.
- Column labels for ClinVar case submission
- Page crashing looking for LoqusDB observation when variant doesn't exist
- Missing inheritance models and custom inheritance models on newly created gene panels
- Accept only numbers in managed variants filter as position and end coordinates
- SNP id format and links in Variant page, ClinVar submission form and general report
- Case groups tooltip triggered only when mouse is on the panel header
- Loadable filters displayed in alphabetical order on variants page
### Changed
- A more compact case groups panel
- Added landscape orientation CSS style to cancer coverage and QC demo report
- Improve user documentation to create and save new gene panels
- Removed option to use space as separator when uploading gene panels
- Separating the columns of standard and custom inheritance models in gene panels
- Improved ClinVar instructions for users using non-English Excel

## [4.30.2]
### Added
### Fixed
- Use VEP RefSeq ID if RefSeq list is empty in RefSeq transcripts overview
- Bug creating variant links for variants with no end_chrom
### Changed

## [4.30.1]
### Added
### Fixed
- Cryptography dependency fixed to use version < 3.4
### Changed

## [4.30]
### Added
- Introduced a `reset dismiss variant` verb
- Button to reset all dismissed variants for a case
- Add black border to Chromograph ideograms
- Show ClinVar annotations on variantS page
- Added integration with GENS, copy number visualization tool
- Added a VUS label to the manual classification variant tags
- Add additional information to SNV verification emails
- Tooltips documenting manual annotations from default panels
- Case groups now show bam files from all cases on align view
### Fixed
- Center initial igv view on variant start with SNV/indels
- Don't set initial igv view to negative coordinates
- Display of GQ for SV and STR
- Parsing of AD and related info for STRs
- LoqusDB field in institute settings accepts only existing Loqus instances
- Fix DECIPHER link to work after DECIPHER migrated to GRCh38
- Removed visibility window param from igv.js genes track
- Updated HPO download URL
- Patch HPO download test correctly
- Reference size on STR hover not needed (also wrong)
- Introduced genome build check (allowed values: 37, 38, "37", "38") on case load
- Improve case searching by assignee full name
- Populating the LoqusDB select in institute settings
### Changed
- Cancer variants table header (pop freq etc)
- Only admin users can modify LoqusDB instance in Institute settings
- Style of case synopsis, variants and case comments
- Switched to igv.js 2.7.5
- Do not choke if case is missing research variants when research requested
- Count cases in LoqusDB by variant type
- Introduce deprecation warning for Loqus configs that are not dictionaries
- Improve create new gene panel form validation
- Make XM- transcripts less visible if they don't overlap with transcript refseq_id in variant page
- Color of gene panels and comments panels on cases and variant pages
- Do not choke if case is missing research variants when reserch requested

## [4.29.1]
### Added
### Fixed
- Always load STR variants regardless of RankScore threshold (hotfix)
### Changed

## [4.29]
### Added
- Added a page about migrating potentially breaking changes to the documentation
- markdown_include in development requirements file
- STR variants filter
- Display source, Z-score, inheritance pattern for STR annotations from Stranger (>0.6.1) if available
- Coverage and quality report to cancer view
### Fixed
- ACMG classification page crashing when trying to visualize a classification that was removed
- Pretty print HGVS on gene variants (URL-decode VEP)
- Broken or missing link in the documentation
- Multiple gene names in ClinVar submission form
- Inheritance model select field in ClinVar submission
- IGV.js >2.7.0 has an issue with the gene track zoom levels - temp freeze at 2.7.0
- Revert CORS-anywhere and introduce a local http proxy for cloud tracks
### Changed

## [4.28]
### Added
- Chromograph integration for displaying PNGs in case-page
- Add VAF to cancer case general report, and remove some of its unused fields
- Variants filter compatible with genome browser location strings
- Support for custom public igv tracks stored on the cloud
- Add tests to increase testing coverage
- Update case variants count after deleting variants
- Update IGV.js to latest (v2.7.4)
- Bypass igv.js CORS check using `https://github.com/Rob--W/cors-anywhere`
- Documentation on default and custom IGV.js tracks (admin docs)
- Lock phenomodels so they're editable by admins only
- Small case group assessment sharing
- Tutorial and files for deploying app on containers (Kubernetes pods)
- Canonical transcript and protein change of canonical transcript in exported variants excel sheet
- Support for Font Awesome version 6
- Submit to Beacon from case page sidebar
- Hide dismissed variants in variants pages and variants export function
- Systemd service files and instruction to deploy Scout using podman
### Fixed
- Bugfix: unused `chromgraph_prefix |tojson` removed
- Freeze coloredlogs temporarily
- Marrvel link
- Don't show TP53 link for silent or synonymous changes
- OMIM gene field accepts any custom number as OMIM gene
- Fix Pytest single quote vs double quote string
- Bug in gene variants search by similar cases and no similar case is found
- Delete unused file `userpanel.py`
- Primary transcripts in variant overview and general report
- Google OAuth2 login setup in README file
- Redirect to 'missing file'-icon if configured Chromograph file is missing
- Javascript error in case page
- Fix compound matching during variant loading for hg38
- Cancer variants view containing variants dismissed with cancer-specific reasons
- Zoom to SV variant length was missing IGV contig select
- Tooltips on case page when case has no default gene panels
### Changed
- Save case variants count in case document and not in sessions
- Style of gene panels multiselect on case page
- Collapse/expand main HPO checkboxes in phenomodel preview
- Replaced GQ (Genotype quality) with VAF (Variant allele frequency) in cancer variants GT table
- Allow loading of cancer cases with no tumor_purity field
- Truncate cDNA and protein changes in case report if longer than 20 characters


## [4.27]
### Added
- Exclude one or more variant categories when running variants delete command
### Fixed
### Changed

## [4.26.1]
### Added
### Fixed
- Links with 1-letter aa codes crash on frameshift etc
### Changed

## [4.26]
### Added
- Extend the delete variants command to print analysis date, track, institute, status and research status
- Delete variants by type of analysis (wgs|wes|panel)
- Links to cBioPortal, MutanTP53, IARC TP53, OncoKB, MyCancerGenome, CIViC
### Fixed
- Deleted variants count
### Changed
- Print output of variants delete command as a tab separated table

## [4.25]
### Added
- Command line function to remove variants from one or all cases
### Fixed
- Parse SMN None calls to None rather than False

## [4.24.1]
### Fixed
- Install requirements.txt via setup file

## [4.24]
### Added
- Institute-level phenotype models with sub-panels containing HPO and OMIM terms
- Runnable Docker demo
- Docker image build and push github action
- Makefile with shortcuts to docker commands
- Parse and save synopsis, phenotype and cohort terms from config files upon case upload
### Fixed
- Update dismissed variant status when variant dismissed key is missing
- Breakpoint two IGV button now shows correct chromosome when different from bp1
- Missing font lib in Docker image causing the PDF report download page to crash
- Sentieon Manta calls lack Somaticscore - load anyway
- ClinVar submissions crashing due to pinned variants that are not loaded
- Point ExAC pLI score to new gnomad server address
- Bug uploading cases missing phenotype terms in config file
- STRs loaded but not shown on browser page
- Bug when using adapter.variant.get_causatives with case_id without causatives
- Problem with fetching "solved" from scout export cases cli
- Better serialising of datetime and bson.ObjectId
- Added `volumes` folder to .gitignore
### Changed
- Make matching causative and managed variants foldable on case page
- Remove calls to PyMongo functions marked as deprecated in backend and frontend(as of version 3.7).
- Improved `scout update individual` command
- Export dynamic phenotypes with ordered gene lists as PDF


## [4.23]
### Added
- Save custom IGV track settings
- Show a flash message with clear info about non-valid genes when gene panel creation fails
- CNV report link in cancer case side navigation
- Return to comment section after editing, deleting or submitting a comment
- Managed variants
- MT vs 14 chromosome mean coverage stats if Scout is connected to Chanjo
### Fixed
- missing `vcf_cancer_sv` and `vcf_cancer_sv_research` to manual.
- Split ClinVar multiple clnsig values (slash-separated) and strip them of underscore for annotations without accession number
- Timeout of `All SNVs and INDELs` page when no valid gene is provided in the search
- Round CADD (MIPv9)
- Missing default panel value
- Invisible other causatives lines when other causatives lack gene symbols
### Changed
- Do not freeze mkdocs-material to version 4.6.1
- Remove pre-commit dependency

## [4.22]
### Added
- Editable cases comments
- Editable variants comments
### Fixed
- Empty variant activity panel
- STRs variants popover
- Split new ClinVar multiple significance terms for a variant
- Edit the selected comment, not the latest
### Changed
- Updated RELEASE docs.
- Pinned variants card style on the case page
- Merged `scout export exons` and `scout view exons` commands


## [4.21.2]
### Added
### Fixed
- Do not pre-filter research variants by (case-default) gene panels
- Show OMIM disease tooltip reliably
### Changed

## [4.21.1]
### Added
### Fixed
- Small change to Pop Freq column in variants ang gene panels to avoid strange text shrinking on small screens
- Direct use of HPO list for Clinical HPO SNV (and cancer SNV) filtering
- PDF coverage report redirecting to login page
### Changed
- Remove the option to dismiss single variants from all variants pages
- Bulk dismiss SNVs, SVs and cancer SNVs from variants pages

## [4.21]
### Added
- Support to configure LoqusDB per institute
- Highlight causative variants in the variants list
- Add tests. Mostly regarding building internal datatypes.
- Remove leading and trailing whitespaces from panel_name and display_name when panel is created
- Mark MANE transcript in list of transcripts in "Transcript overview" on variant page
- Show default panel name in case sidebar
- Previous buttons for variants pagination
- Adds a gh action that checks that the changelog is updated
- Adds a gh action that deploys new releases automatically to pypi
- Warn users if case default panels are outdated
- Define institute-specific gene panels for filtering in institute settings
- Use institute-specific gene panels in variants filtering
- Show somatic VAF for pinned and causative variants on case page

### Fixed
- Report pages redirect to login instead of crashing when session expires
- Variants filter loading in cancer variants page
- User, Causative and Cases tables not scaling to full page
- Improved docs for an initial production setup
- Compatibility with latest version of Black
- Fixed tests for Click>7
- Clinical filter required an extra click to Filter to return variants
- Restore pagination and shrink badges in the variants page tables
- Removing a user from the command line now inactivates the case only if user is last assignee and case is active
- Bugfix, LoqusDB per institute feature crashed when institute id was empty string
- Bugfix, LoqusDB calls where missing case count
- filter removal and upload for filters deleted from another page/other user
- Visualize outdated gene panels info in a popover instead of a tooltip in case page side panel

### Changed
- Highlight color on normal STRs in the variants table from green to blue
- Display breakpoints coordinates in verification emails only for structural variants


## [4.20]
### Added
- Display number of filtered variants vs number of total variants in variants page
- Search case by HPO terms
- Dismiss variant column in the variants tables
- Black and pre-commit packages to dev requirements

### Fixed
- Bug occurring when rerun is requested twice
- Peddy info fields in the demo config file
- Added load config safety check for multiple alignment files for one individual
- Formatting of cancer variants table
- Missing Score in SV variants table

### Changed
- Updated the documentation on how to create a new software release
- Genome build-aware cytobands coordinates
- Styling update of the Matchmaker card
- Select search type in case search form


## [4.19]

### Added
- Show internal ID for case
- Add internal ID for downloaded CGH files
- Export dynamic HPO gene list from case page
- Remove users as case assignees when their account is deleted
- Keep variants filters panel expanded when filters have been used

### Fixed
- Handle the ProxyFix ModuleNotFoundError when Werkzeug installed version is >1.0
- General report formatting issues whenever case and variant comments contain extremely long strings with no spaces

### Changed
- Created an institute wrapper page that contains list of cases, causatives, SNVs & Indels, user list, shared data and institute settings
- Display case name instead of case ID on clinVar submissions
- Changed icon of sample update in clinVar submissions


## [4.18]

### Added
- Filter cancer variants on cytoband coordinates
- Show dismiss reasons in a badge with hover for clinical variants
- Show an ellipsis if 10 cases or more to display with loqusdb matches
- A new blog post for version 4.17
- Tooltip to better describe Tumor and Normal columns in cancer variants
- Filter cancer SNVs and SVs by chromosome coordinates
- Default export of `Assertion method citation` to clinVar variants submission file
- Button to export up to 500 cancer variants, filtered or not
- Rename samples of a clinVar submission file

### Fixed
- Apply default gene panel on return to cancer variantS from variant view
- Revert to certificate checking when asking for Chanjo reports
- `scout download everything` command failing while downloading HPO terms

### Changed
- Turn tumor and normal allelic fraction to decimal numbers in tumor variants page
- Moved clinVar submissions code to the institutes blueprints
- Changed name of clinVar export files to FILENAME.Variant.csv and FILENAME.CaseData.csv
- Switched Google login libraries from Flask-OAuthlib to Authlib


## [4.17.1]

### Fixed
- Load cytobands for cases with chromosome build not "37" or "38"


## [4.17]

### Added
- COSMIC badge shown in cancer variants
- Default gene-panel in non-cancer structural view in url
- Filter SNVs and SVs by cytoband coordinates
- Filter cancer SNV variants by alt allele frequency in tumor
- Correct genome build in UCSC link from structural variant page



### Fixed
- Bug in clinVar form when variant has no gene
- Bug when sharing cases with the same institute twice
- Page crashing when removing causative variant tag
- Do not default to GATK caller when no caller info is provided for cancer SNVs


## [4.16.1]

### Fixed
- Fix the fix for handling of delivery reports for rerun cases

## [4.16]

### Added
- Adds possibility to add "lims_id" to cases. Currently only stored in database, not shown anywhere
- Adds verification comment box to SVs (previously only available for small variants)
- Scrollable pedigree panel

### Fixed
- Error caused by changes in WTForm (new release 2.3.x)
- Bug in OMIM case page form, causing the page to crash when a string was provided instead of a numerical OMIM id
- Fix Alamut link to work properly on hg38
- Better handling of delivery reports for rerun cases
- Small CodeFactor style issues: matchmaker results counting, a couple of incomplete tests and safer external xml
- Fix an issue with Phenomizer introduced by CodeFactor style changes

### Changed
- Updated the version of igv.js to 2.5.4

## [4.15.1]

### Added
- Display gene names in ClinVar submissions page
- Links to Varsome in variant transcripts table

### Fixed
- Small fixes to ClinVar submission form
- Gene panel page crash when old panel has no maintainers

## [4.15]

### Added
- Clinvar CNVs IGV track
- Gene panels can have maintainers
- Keep variant actions (dismissed, manual rank, mosaic, acmg, comments) upon variant re-upload
- Keep variant actions also on full case re-upload

### Fixed
- Fix the link to Ensembl for SV variants when genome build 38.
- Arrange information in columns on variant page
- Fix so that new cosmic identifier (COSV) is also acceptable #1304
- Fixed COSMIC tag in INFO (outside of CSQ) to be parses as well with `&` splitter.
- COSMIC stub URL changed to https://cancer.sanger.ac.uk/cosmic/search?q= instead.
- Updated to a version of IGV where bigBed tracks are visualized correctly
- Clinvar submission files are named according to the content (variant_data and case_data)
- Always show causatives from other cases in case overview
- Correct disease associations for gene symbol aliases that exist as separate genes
- Re-add "custom annotations" for SV variants
- The override ClinVar P/LP add-in in the Clinical Filter failed for new CSQ strings

### Changed
- Runs all CI checks in github actions

## [4.14.1]

### Fixed
- Error when variant found in loqusdb is not loaded for other case

## [4.14]

### Added
- Use github actions to run tests
- Adds CLI command to update individual alignments path
- Update HPO terms using downloaded definitions files
- Option to use alternative flask config when running `scout serve`
- Requirement to use loqusdb >= 2.5 if integrated

### Fixed
- Do not display Pedigree panel in cancer view
- Do not rely on internet connection and services available when running CI tests
- Variant loading assumes GATK if no caller set given and GATK filter status is seen in FILTER
- Pass genome build param all the way in order to get the right gene mappings for cases with build 38
- Parse correctly variants with zero frequency values
- Continue even if there are problems to create a region vcf
- STR and cancer variant navigation back to variants pages could fail

### Changed
- Improved code that sends requests to the external APIs
- Updates ranges for user ranks to fit todays usage
- Run coveralls on github actions instead of travis
- Run pip checks on github actions instead of coveralls
- For hg38 cases, change gnomAD link to point to version 3.0 (which is hg38 based)
- Show pinned or causative STR variants a bit more human readable

## [4.13.1]

### Added
### Fixed
- Typo that caused not all clinvar conflicting interpretations to be loaded no matter what
- Parse and retrieve clinvar annotations from VEP-annotated (VEP 97+) CSQ VCF field
- Variant clinvar significance shown as `not provided` whenever is `Uncertain significance`
- Phenomizer query crashing when case has no HPO terms assigned
- Fixed a bug affecting `All SNVs and INDELs` page when variants don't have canonical transcript
- Add gene name or id in cancer variant view

### Changed
- Cancer Variant view changed "Variant:Transcript:Exon:HGVS" to "Gene:Transcript:Exon:HGVS"

## [4.13]

### Added
- ClinVar SNVs track in IGV
- Add SMA view with SMN Copy Number data
- Easier to assign OMIM diagnoses from case page
- OMIM terms and specific OMIM term page

### Fixed
- Bug when adding a new gene to a panel
- Restored missing recent delivery reports
- Fixed style and links to other reports in case side panel
- Deleting cases using display_name and institute not deleting its variants
- Fixed bug that caused coordinates filter to override other filters
- Fixed a problem with finding some INS in loqusdb
- Layout on SV page when local observations without cases are present
- Make scout compatible with the new HPO definition files from `http://compbio.charite.de/jenkins/`
- General report visualization error when SNVs display names are very long


### Changed


## [4.12.4]

### Fixed
- Layout on SV page when local observations without cases are present

## [4.12.3]

### Fixed
- Case report when causative or pinned SVs have non null allele frequencies

## [4.12.2]

### Fixed
- SV variant links now take you to the SV variant page again
- Cancer variant view has cleaner table data entries for "N/A" data
- Pinned variant case level display hotfix for cancer and str - more on this later
- Cancer variants show correct alt/ref reads mirroring alt frequency now
- Always load all clinical STR variants even if a region load is attempted - index may be missing
- Same case repetition in variant local observations

## [4.12.1]

### Fixed
- Bug in variant.gene when gene has no HGVS description


## [4.12]

### Added
- Accepts `alignment_path` in load config to pass bam/cram files
- Display all phenotypes on variant page
- Display hgvs coordinates on pinned and causatives
- Clear panel pending changes
- Adds option to setup the database with static files
- Adds cli command to download the resources from CLI that scout needs
- Adds test files for merged somatic SV and CNV; as well as merged SNV, and INDEL part of #1279
- Allows for upload of OMIM-AUTO gene panel from static files without api-key

### Fixed
- Cancer case HPO panel variants link
- Fix so that some drop downs have correct size
- First IGV button in str variants page
- Cancer case activates on SNV variants
- Cases activate when STR variants are viewed
- Always calculate code coverage
- Pinned/Classification/comments in all types of variants pages
- Null values for panel's custom_inheritance_models
- Discrepancy between the manual disease transcripts and those in database in gene-edit page
- ACMG classification not showing for some causatives
- Fix bug which caused IGV.js to use hg19 reference files for hg38 data
- Bug when multiple bam files sources with non-null values are available


### Changed
- Renamed `requests` file to `scout_requests`
- Cancer variant view shows two, instead of four, decimals for allele and normal


## [4.11.1]

### Fixed
- Institute settings page
- Link institute settings to sharing institutes choices

## [4.11.0]

### Added
- Display locus name on STR variant page
- Alternative key `GNOMADAF_popmax` for Gnomad popmax allele frequency
- Automatic suggestions on how to improve the code on Pull Requests
- Parse GERP, phastCons and phyloP annotations from vep annotated CSQ fields
- Avoid flickering comment popovers in variant list
- Parse REVEL score from vep annotated CSQ fields
- Allow users to modify general institute settings
- Optionally format code automatically on commit
- Adds command to backup vital parts `scout export database`
- Parsing and displaying cancer SV variants from Manta annotated VCF files
- Dismiss cancer snv variants with cancer-specific options
- Add IGV.js UPD, RHO and TIDDIT coverage wig tracks.


### Fixed
- Slightly darker page background
- Fixed an issued with parsed conservation values from CSQ
- Clinvar submissions accessible to all users of an institute
- Header toolbar when on Clinvar page now shows institute name correctly
- Case should not always inactivate upon update
- Show dismissed snv cancer variants as grey on the cancer variants page
- Improved style of mappability link and local observations on variant page
- Convert all the GET requests to the igv view to POST request
- Error when updating gene panels using a file containing BOM chars
- Add/replace gene radio button not working in gene panels


## [4.10.1]

### Fixed
- Fixed issue with opening research variants
- Problem with coveralls not called by Travis CI
- Handle Biomart service down in tests


## [4.10.0]

### Added
- Rank score model in causatives page
- Exportable HPO terms from phenotypes page
- AMP guideline tiers for cancer variants
- Adds scroll for the transcript tab
- Added CLI option to query cases on time since case event was added
- Shadow clinical assessments also on research variants display
- Support for CRAM alignment files
- Improved str variants view : sorting by locus, grouped by allele.
- Delivery report PDF export
- New mosaicism tag option
- Add or modify individuals' age or tissue type from case page
- Display GC and allele depth in causatives table.
- Included primary reference transcript in general report
- Included partial causative variants in general report
- Remove dependency of loqusdb by utilising the CLI

### Fixed
- Fixed update OMIM command bug due to change in the header of the genemap2 file
- Removed Mosaic Tag from Cancer variants
- Fixes issue with unaligned table headers that comes with hidden Datatables
- Layout in general report PDF export
- Fixed issue on the case statistics view. The validation bars didn't show up when all institutes were selected. Now they do.
- Fixed missing path import by importing pathlib.Path
- Handle index inconsistencies in the update index functions
- Fixed layout problems


## [4.9.0]

### Added
- Improved MatchMaker pages, including visible patient contacts email address
- New badges for the github repo
- Links to [GENEMANIA](genemania.org)
- Sort gene panel list on case view.
- More automatic tests
- Allow loading of custom annotations in VCF using the SCOUT_CUSTOM info tag.

### Fixed
- Fix error when a gene is added to an empty dynamic gene panel
- Fix crash when attempting to add genes on incorrect format to dynamic gene panel
- Manual rank variant tags could be saved in a "Select a tag"-state, a problem in the variants view.
- Same case evaluations are no longer shown as gray previous evaluations on the variants page
- Stay on research pages, even if reset, next first buttons are pressed..
- Overlapping variants will now be visible on variant page again
- Fix missing classification comments and links in evaluations page
- All prioritized cases are shown on cases page


## [4.8.3]

### Added

### Fixed
- Bug when ordering sanger
- Improved scrolling over long list of genes/transcripts


## [4.8.2]

### Added

### Fixed
- Avoid opening extra tab for coverage report
- Fixed a problem when rank model version was saved as floats and not strings
- Fixed a problem with displaying dismiss variant reasons on the general report
- Disable load and delete filter buttons if there are no saved filters
- Fix problem with missing verifications
- Remove duplicate users and merge their data and activity


## [4.8.1]

### Added

### Fixed
- Prevent login fail for users with id defined by ObjectId and not email
- Prevent the app from crashing with `AttributeError: 'NoneType' object has no attribute 'message'`


## [4.8.0]

### Added
- Updated Scout to use Bootstrap 4.3
- New looks for Scout
- Improved dashboard using Chart.js
- Ask before inactivating a case where last assigned user leaves it
- Genes can be manually added to the dynamic gene list directly on the case page
- Dynamic gene panels can optionally be used with clinical filter, instead of default gene panel
- Dynamic gene panels get link out to chanjo-report for coverage report
- Load all clinvar variants with clinvar Pathogenic, Likely Pathogenic and Conflicting pathogenic
- Show transcripts with exon numbers for structural variants
- Case sort order can now be toggled between ascending and descending.
- Variants can be marked as partial causative if phenotype is available for case.
- Show a frequency tooltip hover for SV-variants.
- Added support for LDAP login system
- Search snv and structural variants by chromosomal coordinates
- Structural variants can be marked as partial causative if phenotype is available for case.
- Show normal and pathologic limits for STRs in the STR variants view.
- Institute level persistent variant filter settings that can be retrieved and used.
- export causative variants to Excel
- Add support for ROH, WIG and chromosome PNGs in case-view

### Fixed
- Fixed missing import for variants with comments
- Instructions on how to build docs
- Keep sanger order + verification when updating/reloading variants
- Fixed and moved broken filter actions (HPO gene panel and reset filter)
- Fixed string conversion to number
- UCSC links for structural variants are now separated per breakpoint (and whole variant where applicable)
- Reintroduced missing coverage report
- Fixed a bug preventing loading samples using the command line
- Better inheritance models customization for genes in gene panels
- STR variant page back to list button now does its one job.
- Allows to setup scout without a omim api key
- Fixed error causing "favicon not found" flash messages
- Removed flask --version from base cli
- Request rerun no longer changes case status. Active or archived cases inactivate on upload.
- Fixed missing tooltip on the cancer variants page
- Fixed weird Rank cell in variants page
- Next and first buttons order swap
- Added pagination (and POST capability) to cancer variants.
- Improves loading speed for variant page
- Problem with updating variant rank when no variants
- Improved Clinvar submission form
- General report crashing when dismissed variant has no valid dismiss code
- Also show collaborative case variants on the All variants view.
- Improved phenotype search using dataTables.js on phenotypes page
- Search and delete users with `email` instead of `_id`
- Fixed css styles so that multiselect options will all fit one column


## [4.7.3]

### Added
- RankScore can be used with VCFs for vcf_cancer files

### Fixed
- Fix issue with STR view next page button not doing its one job.

### Deleted
- Removed pileup as a bam viewing option. This is replaced by IGV


## [4.7.2]

### Added
- Show earlier ACMG classification in the variant list

### Fixed
- Fixed igv search not working due to igv.js dist 2.2.17
- Fixed searches for cases with a gene with variants pinned or marked causative.
- Load variant pages faster after fixing other causatives query
- Fixed mitochondrial report bug for variants without genes

## [4.7.1]

### Added

### Fixed
- Fixed bug on genes page


## [4.7.0]

### Added
- Export genes and gene panels in build GRCh38
- Search for cases with variants pinned or marked causative in a given gene.
- Search for cases phenotypically similar to a case also from WUI.
- Case variant searches can be limited to similar cases, matching HPO-terms,
  phenogroups and cohorts.
- De-archive reruns and flag them as 'inactive' if archived
- Sort cases by analysis_date, track or status
- Display cases in the following order: prioritized, active, inactive, archived, solved
- Assign case to user when user activates it or asks for rerun
- Case becomes inactive when it has no assignees
- Fetch refseq version from entrez and use it in clinvar form
- Load and export of exons for all genes, independent on refseq
- Documentation for loading/updating exons
- Showing SV variant annotations: SV cgh frequencies, gnomad-SV, local SV frequencies
- Showing transcripts mapping score in segmental duplications
- Handle requests to Ensembl Rest API
- Handle requests to Ensembl Rest Biomart
- STR variants view now displays GT and IGV link.
- Description field for gene panels
- Export exons in build 37 and 38 using the command line

### Fixed
- Fixes of and induced by build tests
- Fixed bug affecting variant observations in other cases
- Fixed a bug that showed wrong gene coverage in general panel PDF export
- MT report only shows variants occurring in the specific individual of the excel sheet
- Disable SSL certifcate verification in requests to chanjo
- Updates how intervaltree and pymongo is used to void deprecated functions
- Increased size of IGV sample tracks
- Optimized tests


## [4.6.1]

### Added

### Fixed
- Missing 'father' and 'mother' keys when parsing single individual cases


## [4.6.0]

### Added
- Description of Scout branching model in CONTRIBUTING doc
- Causatives in alphabetical order, display ACMG classification and filter by gene.
- Added 'external' to the list of analysis type options
- Adds functionality to display "Tissue type". Passed via load config.
- Update to IGV 2.

### Fixed
- Fixed alignment visualization and vcf2cytosure availability for demo case samples
- Fixed 3 bugs affecting SV pages visualization
- Reintroduced the --version cli option
- Fixed variants query by panel (hpo panel + gene panel).
- Downloaded MT report contains excel files with individuals' display name
- Refactored code in parsing of config files.


## [4.5.1]

### Added

### Fixed
- update requirement to use PyYaml version >= 5.1
- Safer code when loading config params in cli base


## [4.5.0]

### Added
- Search for similar cases from scout view CLI
- Scout cli is now invoked from the app object and works under the app context

### Fixed
- PyYaml dependency fixed to use version >= 5.1


## [4.4.1]

### Added
- Display SV rank model version when available

### Fixed
- Fixed upload of delivery report via API


## [4.4.0]

### Added
- Displaying more info on the Causatives page and hiding those not causative at the case level
- Add a comment text field to Sanger order request form, allowing a message to be included in the email
- MatchMaker Exchange integration
- List cases with empty synopsis, missing HPO terms and phenotype groups.
- Search for cases with open research list, or a given case status (active, inactive, archived)

### Fixed
- Variant query builder split into several functions
- Fixed delivery report load bug


## [4.3.3]

### Added
- Different individual table for cancer cases

### Fixed
- Dashboard collects validated variants from verification events instead of using 'sanger' field
- Cases shared with collaborators are visible again in cases page
- Force users to select a real institute to share cases with (actionbar select fix)


## [4.3.2]

### Added
- Dashboard data can be filtered using filters available in cases page
- Causatives for each institute are displayed on a dedicated page
- SNVs and and SVs are searchable across cases by gene and rank score
- A more complete report with validated variants is downloadable from dashboard

### Fixed
- Clinsig filter is fixed so clinsig numerical values are returned
- Split multi clinsig string values in different elements of clinsig array
- Regex to search in multi clinsig string values or multi revstat string values
- It works to upload vcf files with no variants now
- Combined Pileup and IGV alignments for SVs having variant start and stop on the same chromosome


## [4.3.1]

### Added
- Show calls from all callers even if call is not available
- Instructions to install cairo and pango libs from WeasyPrint page
- Display cases with number of variants from CLI
- Only display cases with number of variants above certain treshold. (Also CLI)
- Export of verified variants by CLI or from the dashboard
- Extend case level queries with default panels, cohorts and phenotype groups.
- Slice dashboard statistics display using case level queries
- Add a view where all variants for an institute can be searched across cases, filtering on gene and rank score. Allows searching research variants for cases that have research open.

### Fixed
- Fixed code to extract variant conservation (gerp, phyloP, phastCons)
- Visualization of PDF-exported gene panels
- Reintroduced the exon/intron number in variant verification email
- Sex and affected status is correctly displayed on general report
- Force number validation in SV filter by size
- Display ensembl transcripts when no refseq exists


## [4.3.0]

### Added
- Mosaicism tag on variants
- Show and filter on SweGen frequency for SVs
- Show annotations for STR variants
- Show all transcripts in verification email
- Added mitochondrial export
- Adds alternative to search for SVs shorter that the given length
- Look for 'bcftools' in the `set` field of VCFs
- Display digenic inheritance from OMIM
- Displays what refseq transcript that is primary in hgnc

### Fixed

- Archived panels displays the correct date (not retroactive change)
- Fixed problem with waiting times in gene panel exports
- Clinvar fiter not working with human readable clinsig values

## [4.2.2]

### Fixed
- Fixed gene panel create/modify from CSV file utf-8 decoding error
- Updating genes in gene panels now supports edit comments and entry version
- Gene panel export timeout error

## [4.2.1]

### Fixed
- Re-introduced gene name(s) in verification email subject
- Better PDF rendering for excluded variants in report
- Problem to access old case when `is_default` did not exist on a panel


## [4.2.0]

### Added
- New index on variant_id for events
- Display overlapping compounds on variants view

### Fixed
- Fixed broken clinical filter


## [4.1.4]

### Added
- Download of filtered SVs

### Fixed
- Fixed broken download of filtered variants
- Fixed visualization issue in gene panel PDF export
- Fixed bug when updating gene names in variant controller


## [4.1.3]

### Fixed
- Displays all primary transcripts


## [4.1.2]

### Added
- Option add/replace when updating a panel via CSV file
- More flexible versioning of the gene panels
- Printing coverage report on the bottom of the pdf case report
- Variant verification option for SVs
- Logs uri without pwd when connecting
- Disease-causing transcripts in case report
- Thicker lines in case report
- Supports HPO search for cases, both terms or if described in synopsis
- Adds sanger information to dashboard

### Fixed
- Use db name instead of **auth** as default for authentication
- Fixes so that reports can be generated even with many variants
- Fixed sanger validation popup to show individual variants queried by user and institute.
- Fixed problem with setting up scout
- Fixes problem when exac file is not available through broad ftp
- Fetch transcripts for correct build in `adapter.hgnc_gene`

## [4.1.1]
- Fix problem with institute authentication flash message in utils
- Fix problem with comments
- Fix problem with ensembl link


## [4.1.0]

### Added
- OMIM phenotypes to case report
- Command to download all panel app gene panels `scout load panel --panel-app`
- Links to genenames.org and omim on gene page
- Popup on gene at variants page with gene information
- reset sanger status to "Not validated" for pinned variants
- highlight cases with variants to be evaluated by Sanger on the cases page
- option to point to local reference files to the genome viewer pileup.js. Documented in `docs.admin-guide.server`
- option to export single variants in `scout export variants`
- option to load a multiqc report together with a case(add line in load config)
- added a view for searching HPO terms. It is accessed from the top left corner menu
- Updates the variants view for cancer variants. Adds a small cancer specific filter for known variants
- Adds hgvs information on cancer variants page
- Adds option to update phenotype groups from CLI

### Fixed
- Improved Clinvar to submit variants from different cases. Fixed HPO terms in casedata according to feedback
- Fixed broken link to case page from Sanger modal in cases view
- Now only cases with non empty lists of causative variants are returned in `adapter.case(has_causatives=True)`
- Can handle Tumor only samples
- Long lists of HGNC symbols are now possible. This was previously difficult with manual, uploaded or by HPO search when changing filter settings due to GET request limitations. Relevant pages now use POST requests. Adds the dynamic HPO panel as a selection on the gene panel dropdown.
- Variant filter defaults to default panels also on SV and Cancer variants pages.

## [4.0.0]

### WARNING ###

This is a major version update and will require that the backend of pre releases is updated.
Run commands:

```
$scout update genes
$scout update hpo
```

- Created a Clinvar submission tool, to speed up Clinvar submission of SNVs and SVs
- Added an analysis report page (html and PDF format) containing phenotype, gene panels and variants that are relevant to solve a case.

### Fixed
- Optimized evaluated variants to speed up creation of case report
- Moved igv and pileup viewer under a common folder
- Fixed MT alignment view pileup.js
- Fixed coordinates for SVs with start chromosome different from end chromosome
- Global comments shown across cases and institutes. Case-specific variant comments are shown only for that specific case.
- Links to clinvar submitted variants at the cases level
- Adapts clinvar parsing to new format
- Fixed problem in `scout update user` when the user object had no roles
- Makes pileup.js use online genome resources when viewing alignments. Now any instance of Scout can make use of this functionality.
- Fix ensembl link for structural variants
- Works even when cases does not have `'madeline_info'`
- Parses Polyphen in correct way again
- Fix problem with parsing gnomad from VEP

### Added
- Added a PDF export function for gene panels
- Added a "Filter and export" button to export custom-filtered SNVs to CSV file
- Dismiss SVs
- Added IGV alignments viewer
- Read delivery report path from case config or CLI command
- Filter for spidex scores
- All HPO terms are now added and fetched from the correct source (https://github.com/obophenotype/human-phenotype-ontology/blob/master/hp.obo)
- New command `scout update hpo`
- New command `scout update genes` will fetch all the latest information about genes and update them
- Load **all** variants found on chromosome **MT**
- Adds choice in cases overview do show as many cases as user like

### Removed
- pileup.min.js and pileup css are imported from a remote web location now
- All source files for HPO information, this is instead fetched directly from source
- All source files for gene information, this is instead fetched directly from source

## [3.0.0]
### Fixed
- hide pedigree panel unless it exists

## [1.5.1] - 2016-07-27
### Fixed
- look for both ".bam.bai" and ".bai" extensions

## [1.4.0] - 2016-03-22
### Added
- support for local frequency through loqusdb
- bunch of other stuff

## [1.3.0] - 2016-02-19
### Fixed
- Update query-phenomizer and add username/password

### Changed
- Update the way a case is checked for rerun-status

### Added
- Add new button to mark a case as "checked"
- Link to clinical variants _without_ 1000G annotation

## [1.2.2] - 2016-02-18
### Fixed
- avoid filtering out variants lacking ExAC and 1000G annotations

## [1.1.3] - 2015-10-01
### Fixed
- persist (clinical) filter when clicking load more
- fix #154 by robustly setting clinical filter func. terms

## [1.1.2] - 2015-09-07
### Fixed
- avoid replacing coverage report with none
- update SO terms, refactored

## [1.1.1] - 2015-08-20
### Fixed
- fetch case based on collaborator status (not owner)

## [1.1.0] - 2015-05-29
### Added
- link(s) to SNPedia based on RS-numbers
- new Jinja filter to "humanize" decimal numbers
- show gene panels in variant view
- new Jinja filter for decoding URL encoding
- add indicator to variants in list that have comments
- add variant number threshold and rank score threshold to load function
- add event methods to mongo adapter
- add tests for models
- show badge "old" if comment was written for a previous analysis

### Changed
- show cDNA change in transcript summary unless variant is exonic
- moved compounds table further up the page
- show dates for case uploads in ISO format
- moved variant comments higher up on page
- updated documentation for pages
- read in coverage report as blob in database and serve directly
- change ``OmimPhenotype`` to ``PhenotypeTerm``
- reorganize models sub-package
- move events (and comments) to separate collection
- only display prev/next links for the research list
- include variant type in breadcrumbs e.g. "Clinical variants"

### Removed
- drop dependency on moment.js

### Fixed
- show the same level of detail for all frequencies on all pages
- properly decode URL encoded symbols in amino acid/cDNA change strings
- fixed issue with wipe permissions in MongoDB
- include default gene lists in "variants" link in breadcrumbs

## [1.0.2] - 2015-05-20
### Changed
- update case fetching function

### Fixed
- handle multiple cases with same id

## [1.0.1] - 2015-04-28
### Fixed
- Fix building URL parameters in cases list Vue component

## [1.0.0] - 2015-04-12
Codename: Sara Lund

![Release 1.0](artwork/releases/release-1-0.jpg)

### Added
- Add email logging for unexpected errors
- New command line tool for deleting case

### Changed
- Much improved logging overall
- Updated documentation/usage guide
- Removed non-working IGV link

### Fixed
- Show sample display name in GT call
- Various small bug fixes
- Make it easier to hover over popups

## [0.0.2-rc1] - 2015-03-04
### Added
- add protein table for each variant
- add many more external links
- add coverage reports as PDFs

### Changed
- incorporate user feedback updates
- big refactor of load scripts

## [0.0.2-rc2] - 2015-03-04
### Changes
- add gene table with gene description
- reorganize inheritance models box

### Fixed
- avoid overwriting gene list on "research" load
- fix various bugs in external links

## [0.0.2-rc3] - 2015-03-05
### Added
- Activity log feed to variant view
- Adds protein change strings to ODM and Sanger email

### Changed
- Extract activity log component to macro

### Fixes
- Make Ensembl transcript links use archive website<|MERGE_RESOLUTION|>--- conflicted
+++ resolved
@@ -9,11 +9,8 @@
 - Add cancer SNVs to Oncogenicity ClinVar submissions (downloadable json document only) (#5449)
 ### Fixed
 - Instance badge class and config option documentation (#5500)
-<<<<<<< HEAD
+- Fix incorrect reference to non-existent pymongo.synchronous (#5517)
 - Do not create new variant-associated events, when re-uploading a case. New variant inherits key/values from old evaluated variants (#5507)
-=======
-- Fix incorrect reference to non-existent pymongo.synchronous (#5517)
->>>>>>> cd65fe97
 
 ## [4.102]
 ### Added
