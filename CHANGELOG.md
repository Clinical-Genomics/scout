# Change Log
All notable changes to this project will be documented in this file.
This project adheres to [Semantic Versioning](http://semver.org/).

About changelog [here](https://keepachangelog.com/en/1.0.0/)

## []
### Added
- Choose custom pinned variants to submit to MatchMaker Exchange
- Submit structural variant as genes to the MatchMaker Exchange
- Added function for maintainers and admins to remove gene panels
- Admins can restore deleted gene panels
### Changed
- Display and download HPO gene panels' gene in italics
- Enforce same case _id and display_name when updating a case
- Enforce same individual ids, display names and affected status when updating a case
- Display and download HPO gene panels' gene in italics
- Improved documentation for connecting to loqusdb instances (including loqusdbapi)
- A faster-built and lighter Docker image
<<<<<<< HEAD
- Upgraded igv.js to version 2.10 (exon number support)
- GenCode v.38 comprehensive gene track (selectable from igv settings)
=======
- Reduce complexity of `panels` endpoint moving some code to the panels controllers
>>>>>>> 49452267
### Fixed
- Use of deprecated TextField after the upgrade of WTF to v3.0
- Freeze to WTForms to version < 3
- Remove the extra files (bed files and madeline.svg) introduced by mistake
- Cli command loading demo data in docker-compose when case custom images exist and is None
- Increased MongoDB connection serverSelectionTimeoutMS parameter to 30K (default value according to MongoDB documentation)
- Better differentiate old obs counts 0 vs N/A
- Broken cancer variants page when default gene panel was deleted
- Typo in tx_overview function in variant controllers file
- Fixed loqusdbapi SV search URL
- SV variants filtering using Decipher criterion

## [4.41.1]
### Fixed
- General reports crash for variant annotations with same variant on other cases

## [4.41]
### Added
- Extended the instructions for running the Scout Docker image (web app and cli).
- Enabled inclusion of custom images to STR variant view
### Fixed
- General case report sorting comments for variants with None genetic models
- Do not crash but redirect to variants page with error when a variant is not found for a case
- UCSC links coordinates for SV variants with start chromosome different than end chromosome
- Human readable variants name in case page for variants having start chromosome different from end chromosome
- Avoid always loading all transcripts when checking gene symbol: introduce gene captions
- Slow queries for evaluated variants on e.g. case page - use events instead
### Changed
- Rearrange variant page again, moving severity predictions down.
- More reactive layout width steps on variant page

## [4.40.1]
### Added
### Fixed
- Variants dismissed with inconsistent inheritance pattern can again be shown in general case report
- General report page for variants with genes=None
- General report crashing when variants have no panels
- Added other missing keys to case and variant dictionaries passed to general report
### Changed

## [4.40]
### Added
- A .cff citation file
- Phenotype search API endpoint
- Added pagination to phenotype API
- Extend case search to include internal MongoDB id
- Support for connecting to a MongoDB replica set (.py config files)
- Support for connecting to a MongoDB replica set (.yaml config files)
- A development docker-compose file illustrating the scout/chanjo-report integration
### Fixed
- Command to load the OMIM gene panel (`scout load panel --omim`)
- Unify style of pinned and causative variants' badges on case page
- Removed automatic spaces after punctuation in comments
- Remove the hardcoded number of total individuals from the variant's old observations panel
- Send delete requests to a connected Beacon using the DELETE method
- Layout of the SNV and SV variant page - move frequency up
### Changed
- Stop updating database indexes after loading exons via command line
- Display validation status badge also for not Sanger-sequenced variants
- Moved Frequencies, Severity and Local observations panels up in RD variants page
- Enabled Flask CORS to communicate CORS status to js apps
- Moved the code preparing the transcripts overview to the backend
- Refactored and filtered json data used in general case report
- Changed the database used in docker-compose file to use the official MongoDB v4.4 image
- Modified the Python (3.6, 3.8) and MongoDB (3.2, 4.4, 5.0) versions used in testing matrices (GitHub actions)
- Capitalize case search terms on institute and dashboard pages


## [4.39]
### Added
- COSMIC IDs collected from CSQ field named `COSMIC`
### Fixed
- Link to other causative variants on variant page
- Allow multiple COSMIC links for a cancer variant
- Fix floating text in severity box #2808
- Fixed MitoMap and HmtVar links for hg38 cases
- Do not open new browser tabs when downloading files
- Selectable IGV tracks on variant page
- Missing splice junctions button on variant page
- Refactor variantS representative gene selection, and use it also for cancer variant summary
### Changed
- Improve Javascript performance for displaying Chromograph images
- Make ClinVar classification more evident in cancer variant page

## [4.38]
### Added
- Option to hide Alamut button in the app config file
### Fixed
- Library deprecation warning fixed (insert is deprecated. Use insert_one or insert_many instead)
- Update genes command will not trigger an update of database indices any more
- Missing resources in temporary downloading directory when updating genes using the command line
- Restore previous variant ACMG classification in a scrollable div
- Loading spinner not stopping after downloading PDF case reports and variant list export
- Add extra Alamut links higher up on variant pages
- Improve UX for phenotypes in case page
- Filter and export of STR variants
- Update look of variants page navigation buttons
### Changed

## [4.37]
### Added
- Highlight and show version number for RefSeq MANE transcripts.
- Added integration to a rerunner service for toggling reanalysis with updated pedigree information
- SpliceAI display and parsing from VEP CSQ
- Display matching tiered variants for cancer variants
- Display a loading icon (spinner) until the page loads completely
- Display filter badges in cancer variants list
- Update genes from pre-downloaded file resources
- On login, OS, browser version and screen size are saved anonymously to understand how users are using Scout
- API returning institutes data for a given user: `/api/v1/institutes`
- API returning case data for a given institute: `/api/v1/institutes/<institute_id>/cases`
- Added GMS and Lund university hospital logos to login page
- Made display of Swedac logo configurable
- Support for displaying custom images in case view
- Individual-specific HPO terms
- Optional alamut_key in institute settings for Alamut Plus software
- Case report API endpoint
- Tooltip in case explaining that genes with genome build different than case genome build will not be added to dynamic HPO panel.
- Add DeepVariant as a caller
### Fixed
- Updated IGV to v2.8.5 to solve missing gene labels on some zoom levels
- Demo cancer case config file to load somatic SNVs and SVs only.
- Expand list of refseq trancripts in ClinVar submission form
- Renamed `All SNVs and INDELs` institute sidebar element to `Search SNVs and INDELs` and fixed its style.
- Add missing parameters to case load-config documentation
- Allow creating/editing gene panels and dynamic gene panels with genes present in genome build 38
- Bugfix broken Pytests
- Bulk dismissing variants error due to key conversion from string to integer
- Fix typo in index documentation
- Fixed crash in institute settings page if "collaborators" key is not set in database
- Don't stop Scout execution if LoqusDB call fails and print stacktrace to log
- Bug when case contains custom images with value `None`
- Bug introduced when fixing another bug in Scout-LoqusDB interaction
- Loading of OMIM diagnoses in Scout demo instance
- Remove the docker-compose with chanjo integration because it doesn't work yet.
- Fixed standard docker-compose with scout demo data and database
- Clinical variant assessments not present for pinned and causative variants on case page.
- MatchMaker matching one node at the time only
- Remove link from previously tiered variants badge in cancer variants page
- Typo in gene cell on cancer variants page
- Managed variants filter form
### Changed
- Better naming for variants buttons on cancer track (somatic, germline). Also show cancer research button if available.
- Load case with missing panels in config files, but show warning.
- Changing the (Female, Male) symbols to (F/M) letters in individuals_table and case-sma.
- Print stacktrace if case load command fails
- Added sort icon and a pointer to the cursor to all tables with sortable fields
- Moved variant, gene and panel info from the basic pane to summary panel for all variants.
- Renamed `Basics` panel to `Classify` on variant page.
- Revamped `Basics` panel to a panel dedicated to classify variants
- Revamped the summary panel to be more compact.
- Added dedicated template for cancer variants
- Removed Gene models, Gene annotations and Conservation panels for cancer variants
- Reorganized the orders of panels for variant and cancer variant views
- Added dedicated variant quality panel and removed relevant panes
- A more compact case page
- Removed OMIM genes panel
- Make genes panel, pinned variants panel, causative variants panel and ClinVar panel scrollable on case page
- Update to Scilifelab's 2020 logo
- Update Gens URL to support Gens v2.0 format
- Refactor tests for parsing case configurations
- Updated links to HPO downloadable resources
- Managed variants filtering defaults to all variant categories
- Changing the (Kind) drop-down according to (Category) drop-down in Managed variant add variant
- Moved Gens button to individuals table
- Check resource files availability before starting updating OMIM diagnoses
- Fix typo in `SHOW_OBSERVED_VARIANT_ARCHIVE` config param

## [4.36]
### Added
- Parse and save splice junction tracks from case config file
- Tooltip in observations panel, explaining that case variants with no link might be old variants, not uploaded after a case rerun
### Fixed
- Warning on overwriting variants with same position was no longer shown
- Increase the height of the dropdowns to 425px
- More indices for the case table as it grows, specifically for causatives queries
- Splice junction tracks not centered over variant genes
- Total number of research variants count
- Update variants stats in case documents every time new variants are loaded
- Bug in flashing warning messages when filtering variants
### Changed
- Clearer warning messages for genes and gene/gene-panels searches in variants filters

## [4.35]
### Added
- A new index for hgnc_symbol in the hgnc_gene collection
- A Pedigree panel in STR page
- Display Tier I and II variants in case view causatives card for cancer cases
### Fixed
- Send partial file data to igv.js when visualizing sashimi plots with splice junction tracks
- Research variants filtering by gene
- Do not attempt to populate annotations for not loaded pinned/causatives
- Add max-height to all dropdowns in filters
### Changed
- Switch off non-clinical gene warnings when filtering research variants
- Don't display OMIM disease card in case view for cancer cases
- Refactored Individuals and Causative card in case view for cancer cases
- Update and style STR case report

## [4.34]
### Added
- Saved filter lock and unlock
- Filters can optionally be marked audited, logging the filter name, user and date on the case events and general report.
- Added `ClinVar hits` and `Cosmic hits` in cancer SNVs filters
- Added `ClinVar hits` to variants filter (rare disease track)
- Load cancer demo case in docker-compose files (default and demo file)
- Inclusive-language check using [woke](https://github.com/get-woke/woke) github action
- Add link to HmtVar for mitochondrial variants (if VCF is annotated with HmtNote)
- Grey background for dismissed compounds in variants list and variant page
- Pin badge for pinned compounds in variants list and variant page
- Support LoqusDB REST API queries
- Add a docker-compose-matchmaker under scout/containers/development to test matchmaker locally
- Script to investigate consequences of symbol search bug
- Added GATK to list of SV and cancer SV callers
### Fixed
- Make MitoMap link work for hg38 again
- Export Variants feature crashing when one of the variants has no primary transcripts
- Redirect to last visited variantS page when dismissing variants from variants list
- Improved matching of SVs Loqus occurrences in other cases
- Remove padding from the list inside (Matching causatives from other cases) panel
- Pass None to get_app function in CLI base since passing script_info to app factory functions was deprecated in Flask 2.0
- Fixed failing tests due to Flask update to version 2.0
- Speed up user events view
- Causative view sort out of memory error
- Use hgnc_id for gene filter query
- Typo in case controllers displaying an error every time a patient is matched against external MatchMaker nodes
- Do not crash while attempting an update for variant documents that are too big (> 16 MB)
- Old STR causatives (and other variants) may not have HGNC symbols - fix sort lambda
- Check if gene_obj has primary_transcript before trying to access it
- Warn if a gene manually searched is in a clinical panel with an outdated name when filtering variants
- ChrPos split js not needed on STR page yet
### Changed
- Remove parsing of case `genome_version`, since it's not used anywhere downstream
- Introduce deprecation warning for Loqus configs that are not dictionaries
- SV clinical filter no longer filters out sub 100 nt variants
- Count cases in LoqusDB by variant type
- Commit pulse repo badge temporarily set to weekly
- Sort ClinVar submissions objects by ascending "Last evaluated" date
- Refactored the MatchMaker integration as an extension
- Replaced some sensitive words as suggested by woke linter
- Documentation for load-configuration rewritten.
- Add styles to MatchMaker matches table
- More detailed info on the data shared in MatchMaker submission form

## [4.33.1]
### Fixed
- Include markdown for release autodeploy docs
- Use standard inheritance model in ClinVar (https://ftp.ncbi.nlm.nih.gov/pub/GTR/standard_terms/Mode_of_inheritance.txt)
- Fix issue crash with variants that have been unflagged causative not being available in other causatives
### Added
### Changed

## [4.33]
### Fixed
- Command line crashing when updating an individual not found in database
- Dashboard page crashing when filters return no data
- Cancer variants filter by chromosome
- /api/v1/genes now searches for genes in all genome builds by default
- Upgraded igv.js to version 2.8.1 (Fixed Unparsable bed record error)
### Added
- Autodeploy docs on release
- Documentation for updating case individuals tracks
- Filter cases and dashboard stats by analysis track
### Changed
- Changed from deprecated db update method
- Pre-selected fields to run queries with in dashboard page
- Do not filter by any institute when first accessing the dashboard
- Removed OMIM panel in case view for cancer cases
- Display Tier I and II variants in case view causatives panel for cancer cases
- Refactored Individuals and Causative panels in case view for cancer cases

## [4.32.1]
### Fixed
- iSort lint check only
### Changed
- Institute cases page crashing when a case has track:Null
### Added

## [4.32]
### Added
- Load and show MITOMAP associated diseases from VCF (INFO field: MitomapAssociatedDiseases, via HmtNote)
- Show variant allele frequencies for mitochondrial variants (GRCh38 cases)
- Extend "public" json API with diseases (OMIM) and phenotypes (HPO)
- HPO gene list download now has option for clinical and non-clinical genes
- Display gene splice junctions data in sashimi plots
- Update case individuals with splice junctions tracks
- Simple Docker compose for development with local build
- Make Phenomodels subpanels collapsible
- User side documentation of cytogenomics features (Gens, Chromograph, vcf2cytosure, rhocall)
- iSort GitHub Action
- Support LoqusDB REST API queries
### Fixed
- Show other causative once, even if several events point to it
- Filtering variants by mitochondrial chromosome for cases with genome build=38
- HPO gene search button triggers any warnings for clinical / non-existing genes also on first search
- Fixed a bug in variants pages caused by MT variants without alt_frequency
- Tests for CADD score parsing function
- Fixed the look of IGV settings on SNV variant page
- Cases analyzed once shown as `rerun`
- Missing case track on case re-upload
- Fixed severity rank for SO term "regulatory region ablation"
### Changed
- Refactor according to CodeFactor - mostly reuse of duplicated code
- Phenomodels language adjustment
- Open variants in a new window (from variants page)
- Open overlapping and compound variants in a new window (from variant page)
- gnomAD link points to gnomAD v.3 (build GRCh38) for mitochondrial variants.
- Display only number of affected genes for dismissed SVs in general report
- Chromosome build check when populating the variants filter chromosome selection
- Display mitochondrial and rare diseases coverage report in cases with missing 'rare' track

## [4.31.1]
### Added
### Changed
- Remove mitochondrial and coverage report from cancer cases sidebar
### Fixed
- ClinVar page when dbSNP id is None

## [4.31]
### Added
- gnomAD annotation field in admin guide
- Export also dynamic panel genes not associated to an HPO term when downloading the HPO panel
- Primary HGNC transcript info in variant export files
- Show variant quality (QUAL field from vcf) in the variant summary
- Load/update PDF gene fusion reports (clinical and research) generated with Arriba
- Support new MANE annotations from VEP (both MANE Select and MANE Plus Clinical)
- Display on case activity the event of a user resetting all dismissed variants
- Support gnomAD population frequencies for mitochondrial variants
- Anchor links in Casedata ClinVar panels to redirect after renaming individuals
### Fixed
- Replace old docs link www.clinicalgenomics.se/scout with new https://clinical-genomics.github.io/scout
- Page formatting issues whenever case and variant comments contain extremely long strings with no spaces
- Chromograph images can be one column and have scrollbar. Removed legacy code.
- Column labels for ClinVar case submission
- Page crashing looking for LoqusDB observation when variant doesn't exist
- Missing inheritance models and custom inheritance models on newly created gene panels
- Accept only numbers in managed variants filter as position and end coordinates
- SNP id format and links in Variant page, ClinVar submission form and general report
- Case groups tooltip triggered only when mouse is on the panel header
### Changed
- A more compact case groups panel
- Added landscape orientation CSS style to cancer coverage and QC demo report
- Improve user documentation to create and save new gene panels
- Removed option to use space as separator when uploading gene panels
- Separating the columns of standard and custom inheritance models in gene panels
- Improved ClinVar instructions for users using non-English Excel

## [4.30.2]
### Added
### Fixed
- Use VEP RefSeq ID if RefSeq list is empty in RefSeq transcripts overview
- Bug creating variant links for variants with no end_chrom
### Changed

## [4.30.1]
### Added
### Fixed
- Cryptography dependency fixed to use version < 3.4
### Changed

## [4.30]
### Added
- Introduced a `reset dismiss variant` verb
- Button to reset all dismissed variants for a case
- Add black border to Chromograph ideograms
- Show ClinVar annotations on variantS page
- Added integration with GENS, copy number visualization tool
- Added a VUS label to the manual classification variant tags
- Add additional information to SNV verification emails
- Tooltips documenting manual annotations from default panels
- Case groups now show bam files from all cases on align view
### Fixed
- Center initial igv view on variant start with SNV/indels
- Don't set initial igv view to negative coordinates
- Display of GQ for SV and STR
- Parsing of AD and related info for STRs
- LoqusDB field in institute settings accepts only existing Loqus instances
- Fix DECIPHER link to work after DECIPHER migrated to GRCh38
- Removed visibility window param from igv.js genes track
- Updated HPO download URL
- Patch HPO download test correctly
- Reference size on STR hover not needed (also wrong)
- Introduced genome build check (allowed values: 37, 38, "37", "38") on case load
- Improve case searching by assignee full name
- Populating the LoqusDB select in institute settings
### Changed
- Cancer variants table header (pop freq etc)
- Only admin users can modify LoqusDB instance in Institute settings
- Style of case synopsis, variants and case comments
- Switched to igv.js 2.7.5
- Do not choke if case is missing research variants when research requested
- Count cases in LoqusDB by variant type
- Introduce deprecation warning for Loqus configs that are not dictionaries
- Improve create new gene panel form validation
- Make XM- transcripts less visible if they don't overlap with transcript refseq_id in variant page
- Color of gene panels and comments panels on cases and variant pages
- Do not choke if case is missing research variants when reserch requested

## [4.29.1]
### Added
### Fixed
- Always load STR variants regardless of RankScore threshold (hotfix)
### Changed

## [4.29]
### Added
- Added a page about migrating potentially breaking changes to the documentation
- markdown_include in development requirements file
- STR variants filter
- Display source, Z-score, inheritance pattern for STR annotations from Stranger (>0.6.1) if available
- Coverage and quality report to cancer view
### Fixed
- ACMG classification page crashing when trying to visualize a classification that was removed
- Pretty print HGVS on gene variants (URL-decode VEP)
- Broken or missing link in the documentation
- Multiple gene names in ClinVar submission form
- Inheritance model select field in ClinVar submission
- IGV.js >2.7.0 has an issue with the gene track zoom levels - temp freeze at 2.7.0
- Revert CORS-anywhere and introduce a local http proxy for cloud tracks
### Changed

## [4.28]
### Added
- Chromograph integration for displaying PNGs in case-page
- Add VAF to cancer case general report, and remove some of its unused fields
- Variants filter compatible with genome browser location strings
- Support for custom public igv tracks stored on the cloud
- Add tests to increase testing coverage
- Update case variants count after deleting variants
- Update IGV.js to latest (v2.7.4)
- Bypass igv.js CORS check using `https://github.com/Rob--W/cors-anywhere`
- Documentation on default and custom IGV.js tracks (admin docs)
- Lock phenomodels so they're editable by admins only
- Small case group assessment sharing
- Tutorial and files for deploying app on containers (Kubernetes pods)
- Canonical transcript and protein change of canonical transcript in exported variants excel sheet
- Support for Font Awesome version 6
- Submit to Beacon from case page sidebar
- Hide dismissed variants in variants pages and variants export function
- Systemd service files and instruction to deploy Scout using podman
### Fixed
- Bugfix: unused `chromgraph_prefix |tojson` removed
- Freeze coloredlogs temporarily
- Marrvel link
- Don't show TP53 link for silent or synonymous changes
- OMIM gene field accepts any custom number as OMIM gene
- Fix Pytest single quote vs double quote string
- Bug in gene variants search by similar cases and no similar case is found
- Delete unused file `userpanel.py`
- Primary transcripts in variant overview and general report
- Google OAuth2 login setup in README file
- Redirect to 'missing file'-icon if configured Chromograph file is missing
- Javascript error in case page
- Fix compound matching during variant loading for hg38
- Cancer variants view containing variants dismissed with cancer-specific reasons
- Zoom to SV variant length was missing IGV contig select
- Tooltips on case page when case has no default gene panels
### Changed
- Save case variants count in case document and not in sessions
- Style of gene panels multiselect on case page
- Collapse/expand main HPO checkboxes in phenomodel preview
- Replaced GQ (Genotype quality) with VAF (Variant allele frequency) in cancer variants GT table
- Allow loading of cancer cases with no tumor_purity field
- Truncate cDNA and protein changes in case report if longer than 20 characters


## [4.27]
### Added
- Exclude one or more variant categories when running variants delete command
### Fixed
### Changed

## [4.26.1]
### Added
### Fixed
- Links with 1-letter aa codes crash on frameshift etc
### Changed

## [4.26]
### Added
- Extend the delete variants command to print analysis date, track, institute, status and research status
- Delete variants by type of analysis (wgs|wes|panel)
- Links to cBioPortal, MutanTP53, IARC TP53, OncoKB, MyCancerGenome, CIViC
### Fixed
- Deleted variants count
### Changed
- Print output of variants delete command as a tab separated table

## [4.25]
### Added
- Command line function to remove variants from one or all cases
### Fixed
- Parse SMN None calls to None rather than False

## [4.24.1]
### Fixed
- Install requirements.txt via setup file

## [4.24]
### Added
- Institute-level phenotype models with sub-panels containing HPO and OMIM terms
- Runnable Docker demo
- Docker image build and push github action
- Makefile with shortcuts to docker commands
- Parse and save synopsis, phenotype and cohort terms from config files upon case upload
### Fixed
- Update dismissed variant status when variant dismissed key is missing
- Breakpoint two IGV button now shows correct chromosome when different from bp1
- Missing font lib in Docker image causing the PDF report download page to crash
- Sentieon Manta calls lack Somaticscore - load anyway
- ClinVar submissions crashing due to pinned variants that are not loaded
- Point ExAC pLI score to new gnomad server address
- Bug uploading cases missing phenotype terms in config file
- STRs loaded but not shown on browser page
- Bug when using adapter.variant.get_causatives with case_id without causatives
- Problem with fetching "solved" from scout export cases cli
- Better serialising of datetime and bson.ObjectId
- Added `volumes` folder to .gitignore
### Changed
- Make matching causative and managed variants foldable on case page
- Remove calls to PyMongo functions marked as deprecated in backend and frontend(as of version 3.7).
- Improved `scout update individual` command
- Export dynamic phenotypes with ordered gene lists as PDF


## [4.23]
### Added
- Save custom IGV track settings
- Show a flash message with clear info about non-valid genes when gene panel creation fails
- CNV report link in cancer case side navigation
- Return to comment section after editing, deleting or submitting a comment
- Managed variants
- MT vs 14 chromosome mean coverage stats if Scout is connected to Chanjo
### Fixed
- missing `vcf_cancer_sv` and `vcf_cancer_sv_research` to manual.
- Split ClinVar multiple clnsig values (slash-separated) and strip them of underscore for annotations without accession number
- Timeout of `All SNVs and INDELs` page when no valid gene is provided in the search
- Round CADD (MIPv9)
- Missing default panel value
- Invisible other causatives lines when other causatives lack gene symbols
### Changed
- Do not freeze mkdocs-material to version 4.6.1
- Remove pre-commit dependency

## [4.22]
### Added
- Editable cases comments
- Editable variants comments
### Fixed
- Empty variant activity panel
- STRs variants popover
- Split new ClinVar multiple significance terms for a variant
- Edit the selected comment, not the latest
### Changed
- Updated RELEASE docs.
- Pinned variants card style on the case page
- Merged `scout export exons` and `scout view exons` commands


## [4.21.2]
### Added
### Fixed
- Do not pre-filter research variants by (case-default) gene panels
- Show OMIM disease tooltip reliably
### Changed

## [4.21.1]
### Added
### Fixed
- Small change to Pop Freq column in variants ang gene panels to avoid strange text shrinking on small screens
- Direct use of HPO list for Clinical HPO SNV (and cancer SNV) filtering
- PDF coverage report redirecting to login page
### Changed
- Remove the option to dismiss single variants from all variants pages
- Bulk dismiss SNVs, SVs and cancer SNVs from variants pages

## [4.21]
### Added
- Support to configure LoqusDB per institute
- Highlight causative variants in the variants list
- Add tests. Mostly regarding building internal datatypes.
- Remove leading and trailing whitespaces from panel_name and display_name when panel is created
- Mark MANE transcript in list of transcripts in "Transcript overview" on variant page
- Show default panel name in case sidebar
- Previous buttons for variants pagination
- Adds a gh action that checks that the changelog is updated
- Adds a gh action that deploys new releases automatically to pypi
- Warn users if case default panels are outdated
- Define institute-specific gene panels for filtering in institute settings
- Use institute-specific gene panels in variants filtering
- Show somatic VAF for pinned and causative variants on case page

### Fixed
- Report pages redirect to login instead of crashing when session expires
- Variants filter loading in cancer variants page
- User, Causative and Cases tables not scaling to full page
- Improved docs for an initial production setup
- Compatibility with latest version of Black
- Fixed tests for Click>7
- Clinical filter required an extra click to Filter to return variants
- Restore pagination and shrink badges in the variants page tables
- Removing a user from the command line now inactivates the case only if user is last assignee and case is active
- Bugfix, LoqusDB per institute feature crashed when institute id was empty string
- Bugfix, LoqusDB calls where missing case count
- filter removal and upload for filters deleted from another page/other user
- Visualize outdated gene panels info in a popover instead of a tooltip in case page side panel

### Changed
- Highlight color on normal STRs in the variants table from green to blue
- Display breakpoints coordinates in verification emails only for structural variants


## [4.20]
### Added
- Display number of filtered variants vs number of total variants in variants page
- Search case by HPO terms
- Dismiss variant column in the variants tables
- Black and pre-commit packages to dev requirements

### Fixed
- Bug occurring when rerun is requested twice
- Peddy info fields in the demo config file
- Added load config safety check for multiple alignment files for one individual
- Formatting of cancer variants table
- Missing Score in SV variants table

### Changed
- Updated the documentation on how to create a new software release
- Genome build-aware cytobands coordinates
- Styling update of the Matchmaker card
- Select search type in case search form


## [4.19]

### Added
- Show internal ID for case
- Add internal ID for downloaded CGH files
- Export dynamic HPO gene list from case page
- Remove users as case assignees when their account is deleted
- Keep variants filters panel expanded when filters have been used

### Fixed
- Handle the ProxyFix ModuleNotFoundError when Werkzeug installed version is >1.0
- General report formatting issues whenever case and variant comments contain extremely long strings with no spaces

### Changed
- Created an institute wrapper page that contains list of cases, causatives, SNVs & Indels, user list, shared data and institute settings
- Display case name instead of case ID on clinVar submissions
- Changed icon of sample update in clinVar submissions


## [4.18]

### Added
- Filter cancer variants on cytoband coordinates
- Show dismiss reasons in a badge with hover for clinical variants
- Show an ellipsis if 10 cases or more to display with loqusdb matches
- A new blog post for version 4.17
- Tooltip to better describe Tumor and Normal columns in cancer variants
- Filter cancer SNVs and SVs by chromosome coordinates
- Default export of `Assertion method citation` to clinVar variants submission file
- Button to export up to 500 cancer variants, filtered or not
- Rename samples of a clinVar submission file

### Fixed
- Apply default gene panel on return to cancer variantS from variant view
- Revert to certificate checking when asking for Chanjo reports
- `scout download everything` command failing while downloading HPO terms

### Changed
- Turn tumor and normal allelic fraction to decimal numbers in tumor variants page
- Moved clinVar submissions code to the institutes blueprints
- Changed name of clinVar export files to FILENAME.Variant.csv and FILENAME.CaseData.csv
- Switched Google login libraries from Flask-OAuthlib to Authlib


## [4.17.1]

### Fixed
- Load cytobands for cases with chromosome build not "37" or "38"


## [4.17]

### Added
- COSMIC badge shown in cancer variants
- Default gene-panel in non-cancer structural view in url
- Filter SNVs and SVs by cytoband coordinates
- Filter cancer SNV variants by alt allele frequency in tumor
- Correct genome build in UCSC link from structural variant page



### Fixed
- Bug in clinVar form when variant has no gene
- Bug when sharing cases with the same institute twice
- Page crashing when removing causative variant tag
- Do not default to GATK caller when no caller info is provided for cancer SNVs


## [4.16.1]

### Fixed
- Fix the fix for handling of delivery reports for rerun cases

## [4.16]

### Added
- Adds possibility to add "lims_id" to cases. Currently only stored in database, not shown anywhere
- Adds verification comment box to SVs (previously only available for small variants)
- Scrollable pedigree panel

### Fixed
- Error caused by changes in WTForm (new release 2.3.x)
- Bug in OMIM case page form, causing the page to crash when a string was provided instead of a numerical OMIM id
- Fix Alamut link to work properly on hg38
- Better handling of delivery reports for rerun cases
- Small CodeFactor style issues: matchmaker results counting, a couple of incomplete tests and safer external xml
- Fix an issue with Phenomizer introduced by CodeFactor style changes

### Changed
- Updated the version of igv.js to 2.5.4

## [4.15.1]

### Added
- Display gene names in ClinVar submissions page
- Links to Varsome in variant transcripts table

### Fixed
- Small fixes to ClinVar submission form
- Gene panel page crash when old panel has no maintainers

## [4.15]

### Added
- Clinvar CNVs IGV track
- Gene panels can have maintainers
- Keep variant actions (dismissed, manual rank, mosaic, acmg, comments) upon variant re-upload
- Keep variant actions also on full case re-upload

### Fixed
- Fix the link to Ensembl for SV variants when genome build 38.
- Arrange information in columns on variant page
- Fix so that new cosmic identifier (COSV) is also acceptable #1304
- Fixed COSMIC tag in INFO (outside of CSQ) to be parses as well with `&` splitter.
- COSMIC stub URL changed to https://cancer.sanger.ac.uk/cosmic/search?q= instead.
- Updated to a version of IGV where bigBed tracks are visualized correctly
- Clinvar submission files are named according to the content (variant_data and case_data)
- Always show causatives from other cases in case overview
- Correct disease associations for gene symbol aliases that exist as separate genes
- Re-add "custom annotations" for SV variants
- The override ClinVar P/LP add-in in the Clinical Filter failed for new CSQ strings

### Changed
- Runs all CI checks in github actions

## [4.14.1]

### Fixed
- Error when variant found in loqusdb is not loaded for other case

## [4.14]

### Added
- Use github actions to run tests
- Adds CLI command to update individual alignments path
- Update HPO terms using downloaded definitions files
- Option to use alternative flask config when running `scout serve`
- Requirement to use loqusdb >= 2.5 if integrated

### Fixed
- Do not display Pedigree panel in cancer view
- Do not rely on internet connection and services available when running CI tests
- Variant loading assumes GATK if no caller set given and GATK filter status is seen in FILTER
- Pass genome build param all the way in order to get the right gene mappings for cases with build 38
- Parse correctly variants with zero frequency values
- Continue even if there are problems to create a region vcf
- STR and cancer variant navigation back to variants pages could fail

### Changed
- Improved code that sends requests to the external APIs
- Updates ranges for user ranks to fit todays usage
- Run coveralls on github actions instead of travis
- Run pip checks on github actions instead of coveralls
- For hg38 cases, change gnomAD link to point to version 3.0 (which is hg38 based)
- Show pinned or causative STR variants a bit more human readable

## [4.13.1]

### Added
### Fixed
- Typo that caused not all clinvar conflicting interpretations to be loaded no matter what
- Parse and retrieve clinvar annotations from VEP-annotated (VEP 97+) CSQ VCF field
- Variant clinvar significance shown as `not provided` whenever is `Uncertain significance`
- Phenomizer query crashing when case has no HPO terms assigned
- Fixed a bug affecting `All SNVs and INDELs` page when variants don't have canonical transcript
- Add gene name or id in cancer variant view

### Changed
- Cancer Variant view changed "Variant:Transcript:Exon:HGVS" to "Gene:Transcript:Exon:HGVS"

## [4.13]

### Added
- ClinVar SNVs track in IGV
- Add SMA view with SMN Copy Number data
- Easier to assign OMIM diagnoses from case page
- OMIM terms and specific OMIM term page

### Fixed
- Bug when adding a new gene to a panel
- Restored missing recent delivery reports
- Fixed style and links to other reports in case side panel
- Deleting cases using display_name and institute not deleting its variants
- Fixed bug that caused coordinates filter to override other filters
- Fixed a problem with finding some INS in loqusdb
- Layout on SV page when local observations without cases are present
- Make scout compatible with the new HPO definition files from `http://compbio.charite.de/jenkins/`
- General report visualization error when SNVs display names are very long


### Changed


## [4.12.4]

### Fixed
- Layout on SV page when local observations without cases are present

## [4.12.3]

### Fixed
- Case report when causative or pinned SVs have non null allele frequencies

## [4.12.2]

### Fixed
- SV variant links now take you to the SV variant page again
- Cancer variant view has cleaner table data entries for "N/A" data
- Pinned variant case level display hotfix for cancer and str - more on this later
- Cancer variants show correct alt/ref reads mirroring alt frequency now
- Always load all clinical STR variants even if a region load is attempted - index may be missing
- Same case repetition in variant local observations

## [4.12.1]

### Fixed
- Bug in variant.gene when gene has no HGVS description


## [4.12]

### Added
- Accepts `alignment_path` in load config to pass bam/cram files
- Display all phenotypes on variant page
- Display hgvs coordinates on pinned and causatives
- Clear panel pending changes
- Adds option to setup the database with static files
- Adds cli command to download the resources from CLI that scout needs
- Adds test files for merged somatic SV and CNV; as well as merged SNV, and INDEL part of #1279
- Allows for upload of OMIM-AUTO gene panel from static files without api-key

### Fixed
- Cancer case HPO panel variants link
- Fix so that some drop downs have correct size
- First IGV button in str variants page
- Cancer case activates on SNV variants
- Cases activate when STR variants are viewed
- Always calculate code coverage
- Pinned/Classification/comments in all types of variants pages
- Null values for panel's custom_inheritance_models
- Discrepancy between the manual disease transcripts and those in database in gene-edit page
- ACMG classification not showing for some causatives
- Fix bug which caused IGV.js to use hg19 reference files for hg38 data
- Bug when multiple bam files sources with non-null values are available


### Changed
- Renamed `requests` file to `scout_requests`
- Cancer variant view shows two, instead of four, decimals for allele and normal


## [4.11.1]

### Fixed
- Institute settings page
- Link institute settings to sharing institutes choices

## [4.11.0]

### Added
- Display locus name on STR variant page
- Alternative key `GNOMADAF_popmax` for Gnomad popmax allele frequency
- Automatic suggestions on how to improve the code on Pull Requests
- Parse GERP, phastCons and phyloP annotations from vep annotated CSQ fields
- Avoid flickering comment popovers in variant list
- Parse REVEL score from vep annotated CSQ fields
- Allow users to modify general institute settings
- Optionally format code automatically on commit
- Adds command to backup vital parts `scout export database`
- Parsing and displaying cancer SV variants from Manta annotated VCF files
- Dismiss cancer snv variants with cancer-specific options
- Add IGV.js UPD, RHO and TIDDIT coverage wig tracks.


### Fixed
- Slightly darker page background
- Fixed an issued with parsed conservation values from CSQ
- Clinvar submissions accessible to all users of an institute
- Header toolbar when on Clinvar page now shows institute name correctly
- Case should not always inactivate upon update
- Show dismissed snv cancer variants as grey on the cancer variants page
- Improved style of mappability link and local observations on variant page
- Convert all the GET requests to the igv view to POST request
- Error when updating gene panels using a file containing BOM chars
- Add/replace gene radio button not working in gene panels


## [4.10.1]

### Fixed
- Fixed issue with opening research variants
- Problem with coveralls not called by Travis CI
- Handle Biomart service down in tests


## [4.10.0]

### Added
- Rank score model in causatives page
- Exportable HPO terms from phenotypes page
- AMP guideline tiers for cancer variants
- Adds scroll for the transcript tab
- Added CLI option to query cases on time since case event was added
- Shadow clinical assessments also on research variants display
- Support for CRAM alignment files
- Improved str variants view : sorting by locus, grouped by allele.
- Delivery report PDF export
- New mosaicism tag option
- Add or modify individuals' age or tissue type from case page
- Display GC and allele depth in causatives table.
- Included primary reference transcript in general report
- Included partial causative variants in general report
- Remove dependency of loqusdb by utilising the CLI

### Fixed
- Fixed update OMIM command bug due to change in the header of the genemap2 file
- Removed Mosaic Tag from Cancer variants
- Fixes issue with unaligned table headers that comes with hidden Datatables
- Layout in general report PDF export
- Fixed issue on the case statistics view. The validation bars didn't show up when all institutes were selected. Now they do.
- Fixed missing path import by importing pathlib.Path
- Handle index inconsistencies in the update index functions
- Fixed layout problems


## [4.9.0]

### Added
- Improved MatchMaker pages, including visible patient contacts email address
- New badges for the github repo
- Links to [GENEMANIA](genemania.org)
- Sort gene panel list on case view.
- More automatic tests
- Allow loading of custom annotations in VCF using the SCOUT_CUSTOM info tag.

### Fixed
- Fix error when a gene is added to an empty dynamic gene panel
- Fix crash when attempting to add genes on incorrect format to dynamic gene panel
- Manual rank variant tags could be saved in a "Select a tag"-state, a problem in the variants view.
- Same case evaluations are no longer shown as gray previous evaluations on the variants page
- Stay on research pages, even if reset, next first buttons are pressed..
- Overlapping variants will now be visible on variant page again
- Fix missing classification comments and links in evaluations page
- All prioritized cases are shown on cases page


## [4.8.3]

### Added

### Fixed
- Bug when ordering sanger
- Improved scrolling over long list of genes/transcripts


## [4.8.2]

### Added

### Fixed
- Avoid opening extra tab for coverage report
- Fixed a problem when rank model version was saved as floats and not strings
- Fixed a problem with displaying dismiss variant reasons on the general report
- Disable load and delete filter buttons if there are no saved filters
- Fix problem with missing verifications
- Remove duplicate users and merge their data and activity


## [4.8.1]

### Added

### Fixed
- Prevent login fail for users with id defined by ObjectId and not email
- Prevent the app from crashing with `AttributeError: 'NoneType' object has no attribute 'message'`


## [4.8.0]

### Added
- Updated Scout to use Bootstrap 4.3
- New looks for Scout
- Improved dashboard using Chart.js
- Ask before inactivating a case where last assigned user leaves it
- Genes can be manually added to the dynamic gene list directly on the case page
- Dynamic gene panels can optionally be used with clinical filter, instead of default gene panel
- Dynamic gene panels get link out to chanjo-report for coverage report
- Load all clinvar variants with clinvar Pathogenic, Likely Pathogenic and Conflicting pathogenic
- Show transcripts with exon numbers for structural variants
- Case sort order can now be toggled between ascending and descending.
- Variants can be marked as partial causative if phenotype is available for case.
- Show a frequency tooltip hover for SV-variants.
- Added support for LDAP login system
- Search snv and structural variants by chromosomal coordinates
- Structural variants can be marked as partial causative if phenotype is available for case.
- Show normal and pathologic limits for STRs in the STR variants view.
- Institute level persistent variant filter settings that can be retrieved and used.
- export causative variants to Excel
- Add support for ROH, WIG and chromosome PNGs in case-view

### Fixed
- Fixed missing import for variants with comments
- Instructions on how to build docs
- Keep sanger order + verification when updating/reloading variants
- Fixed and moved broken filter actions (HPO gene panel and reset filter)
- Fixed string conversion to number
- UCSC links for structural variants are now separated per breakpoint (and whole variant where applicable)
- Reintroduced missing coverage report
- Fixed a bug preventing loading samples using the command line
- Better inheritance models customization for genes in gene panels
- STR variant page back to list button now does its one job.
- Allows to setup scout without a omim api key
- Fixed error causing "favicon not found" flash messages
- Removed flask --version from base cli
- Request rerun no longer changes case status. Active or archived cases inactivate on upload.
- Fixed missing tooltip on the cancer variants page
- Fixed weird Rank cell in variants page
- Next and first buttons order swap
- Added pagination (and POST capability) to cancer variants.
- Improves loading speed for variant page
- Problem with updating variant rank when no variants
- Improved Clinvar submission form
- General report crashing when dismissed variant has no valid dismiss code
- Also show collaborative case variants on the All variants view.
- Improved phenotype search using dataTables.js on phenotypes page
- Search and delete users with `email` instead of `_id`
- Fixed css styles so that multiselect options will all fit one column


## [4.7.3]

### Added
- RankScore can be used with VCFs for vcf_cancer files

### Fixed
- Fix issue with STR view next page button not doing its one job.

### Deleted
- Removed pileup as a bam viewing option. This is replaced by IGV


## [4.7.2]

### Added
- Show earlier ACMG classification in the variant list

### Fixed
- Fixed igv search not working due to igv.js dist 2.2.17
- Fixed searches for cases with a gene with variants pinned or marked causative.
- Load variant pages faster after fixing other causatives query
- Fixed mitochondrial report bug for variants without genes

## [4.7.1]

### Added

### Fixed
- Fixed bug on genes page


## [4.7.0]

### Added
- Export genes and gene panels in build GRCh38
- Search for cases with variants pinned or marked causative in a given gene.
- Search for cases phenotypically similar to a case also from WUI.
- Case variant searches can be limited to similar cases, matching HPO-terms,
  phenogroups and cohorts.
- De-archive reruns and flag them as 'inactive' if archived
- Sort cases by analysis_date, track or status
- Display cases in the following order: prioritized, active, inactive, archived, solved
- Assign case to user when user activates it or asks for rerun
- Case becomes inactive when it has no assignees
- Fetch refseq version from entrez and use it in clinvar form
- Load and export of exons for all genes, independent on refseq
- Documentation for loading/updating exons
- Showing SV variant annotations: SV cgh frequencies, gnomad-SV, local SV frequencies
- Showing transcripts mapping score in segmental duplications
- Handle requests to Ensembl Rest API
- Handle requests to Ensembl Rest Biomart
- STR variants view now displays GT and IGV link.
- Description field for gene panels
- Export exons in build 37 and 38 using the command line

### Fixed
- Fixes of and induced by build tests
- Fixed bug affecting variant observations in other cases
- Fixed a bug that showed wrong gene coverage in general panel PDF export
- MT report only shows variants occurring in the specific individual of the excel sheet
- Disable SSL certifcate verification in requests to chanjo
- Updates how intervaltree and pymongo is used to void deprecated functions
- Increased size of IGV sample tracks
- Optimized tests


## [4.6.1]

### Added

### Fixed
- Missing 'father' and 'mother' keys when parsing single individual cases


## [4.6.0]

### Added
- Description of Scout branching model in CONTRIBUTING doc
- Causatives in alphabetical order, display ACMG classification and filter by gene.
- Added 'external' to the list of analysis type options
- Adds functionality to display "Tissue type". Passed via load config.
- Update to IGV 2.

### Fixed
- Fixed alignment visualization and vcf2cytosure availability for demo case samples
- Fixed 3 bugs affecting SV pages visualization
- Reintroduced the --version cli option
- Fixed variants query by panel (hpo panel + gene panel).
- Downloaded MT report contains excel files with individuals' display name
- Refactored code in parsing of config files.


## [4.5.1]

### Added

### Fixed
- update requirement to use PyYaml version >= 5.1
- Safer code when loading config params in cli base


## [4.5.0]

### Added
- Search for similar cases from scout view CLI
- Scout cli is now invoked from the app object and works under the app context

### Fixed
- PyYaml dependency fixed to use version >= 5.1


## [4.4.1]

### Added
- Display SV rank model version when available

### Fixed
- Fixed upload of delivery report via API


## [4.4.0]

### Added
- Displaying more info on the Causatives page and hiding those not causative at the case level
- Add a comment text field to Sanger order request form, allowing a message to be included in the email
- MatchMaker Exchange integration
- List cases with empty synopsis, missing HPO terms and phenotype groups.
- Search for cases with open research list, or a given case status (active, inactive, archived)

### Fixed
- Variant query builder split into several functions
- Fixed delivery report load bug


## [4.3.3]

### Added
- Different individual table for cancer cases

### Fixed
- Dashboard collects validated variants from verification events instead of using 'sanger' field
- Cases shared with collaborators are visible again in cases page
- Force users to select a real institute to share cases with (actionbar select fix)


## [4.3.2]

### Added
- Dashboard data can be filtered using filters available in cases page
- Causatives for each institute are displayed on a dedicated page
- SNVs and and SVs are searchable across cases by gene and rank score
- A more complete report with validated variants is downloadable from dashboard

### Fixed
- Clinsig filter is fixed so clinsig numerical values are returned
- Split multi clinsig string values in different elements of clinsig array
- Regex to search in multi clinsig string values or multi revstat string values
- It works to upload vcf files with no variants now
- Combined Pileup and IGV alignments for SVs having variant start and stop on the same chromosome


## [4.3.1]

### Added
- Show calls from all callers even if call is not available
- Instructions to install cairo and pango libs from WeasyPrint page
- Display cases with number of variants from CLI
- Only display cases with number of variants above certain treshold. (Also CLI)
- Export of verified variants by CLI or from the dashboard
- Extend case level queries with default panels, cohorts and phenotype groups.
- Slice dashboard statistics display using case level queries
- Add a view where all variants for an institute can be searched across cases, filtering on gene and rank score. Allows searching research variants for cases that have research open.

### Fixed
- Fixed code to extract variant conservation (gerp, phyloP, phastCons)
- Visualization of PDF-exported gene panels
- Reintroduced the exon/intron number in variant verification email
- Sex and affected status is correctly displayed on general report
- Force number validation in SV filter by size
- Display ensembl transcripts when no refseq exists


## [4.3.0]

### Added
- Mosaicism tag on variants
- Show and filter on SweGen frequency for SVs
- Show annotations for STR variants
- Show all transcripts in verification email
- Added mitochondrial export
- Adds alternative to search for SVs shorter that the given length
- Look for 'bcftools' in the `set` field of VCFs
- Display digenic inheritance from OMIM
- Displays what refseq transcript that is primary in hgnc

### Fixed

- Archived panels displays the correct date (not retroactive change)
- Fixed problem with waiting times in gene panel exports
- Clinvar fiter not working with human readable clinsig values

## [4.2.2]

### Fixed
- Fixed gene panel create/modify from CSV file utf-8 decoding error
- Updating genes in gene panels now supports edit comments and entry version
- Gene panel export timeout error

## [4.2.1]

### Fixed
- Re-introduced gene name(s) in verification email subject
- Better PDF rendering for excluded variants in report
- Problem to access old case when `is_default` did not exist on a panel


## [4.2.0]

### Added
- New index on variant_id for events
- Display overlapping compounds on variants view

### Fixed
- Fixed broken clinical filter


## [4.1.4]

### Added
- Download of filtered SVs

### Fixed
- Fixed broken download of filtered variants
- Fixed visualization issue in gene panel PDF export
- Fixed bug when updating gene names in variant controller


## [4.1.3]

### Fixed
- Displays all primary transcripts


## [4.1.2]

### Added
- Option add/replace when updating a panel via CSV file
- More flexible versioning of the gene panels
- Printing coverage report on the bottom of the pdf case report
- Variant verification option for SVs
- Logs uri without pwd when connecting
- Disease-causing transcripts in case report
- Thicker lines in case report
- Supports HPO search for cases, both terms or if described in synopsis
- Adds sanger information to dashboard

### Fixed
- Use db name instead of **auth** as default for authentication
- Fixes so that reports can be generated even with many variants
- Fixed sanger validation popup to show individual variants queried by user and institute.
- Fixed problem with setting up scout
- Fixes problem when exac file is not available through broad ftp
- Fetch transcripts for correct build in `adapter.hgnc_gene`

## [4.1.1]
- Fix problem with institute authentication flash message in utils
- Fix problem with comments
- Fix problem with ensembl link


## [4.1.0]

### Added
- OMIM phenotypes to case report
- Command to download all panel app gene panels `scout load panel --panel-app`
- Links to genenames.org and omim on gene page
- Popup on gene at variants page with gene information
- reset sanger status to "Not validated" for pinned variants
- highlight cases with variants to be evaluated by Sanger on the cases page
- option to point to local reference files to the genome viewer pileup.js. Documented in `docs.admin-guide.server`
- option to export single variants in `scout export variants`
- option to load a multiqc report together with a case(add line in load config)
- added a view for searching HPO terms. It is accessed from the top left corner menu
- Updates the variants view for cancer variants. Adds a small cancer specific filter for known variants
- Adds hgvs information on cancer variants page
- Adds option to update phenotype groups from CLI

### Fixed
- Improved Clinvar to submit variants from different cases. Fixed HPO terms in casedata according to feedback
- Fixed broken link to case page from Sanger modal in cases view
- Now only cases with non empty lists of causative variants are returned in `adapter.case(has_causatives=True)`
- Can handle Tumor only samples
- Long lists of HGNC symbols are now possible. This was previously difficult with manual, uploaded or by HPO search when changing filter settings due to GET request limitations. Relevant pages now use POST requests. Adds the dynamic HPO panel as a selection on the gene panel dropdown.
- Variant filter defaults to default panels also on SV and Cancer variants pages.

## [4.0.0]

### WARNING ###

This is a major version update and will require that the backend of pre releases is updated.
Run commands:

```
$scout update genes
$scout update hpo
```

- Created a Clinvar submission tool, to speed up Clinvar submission of SNVs and SVs
- Added an analysis report page (html and PDF format) containing phenotype, gene panels and variants that are relevant to solve a case.

### Fixed
- Optimized evaluated variants to speed up creation of case report
- Moved igv and pileup viewer under a common folder
- Fixed MT alignment view pileup.js
- Fixed coordinates for SVs with start chromosome different from end chromosome
- Global comments shown across cases and institutes. Case-specific variant comments are shown only for that specific case.
- Links to clinvar submitted variants at the cases level
- Adapts clinvar parsing to new format
- Fixed problem in `scout update user` when the user object had no roles
- Makes pileup.js use online genome resources when viewing alignments. Now any instance of Scout can make use of this functionality.
- Fix ensembl link for structural variants
- Works even when cases does not have `'madeline_info'`
- Parses Polyphen in correct way again
- Fix problem with parsing gnomad from VEP

### Added
- Added a PDF export function for gene panels
- Added a "Filter and export" button to export custom-filtered SNVs to CSV file
- Dismiss SVs
- Added IGV alignments viewer
- Read delivery report path from case config or CLI command
- Filter for spidex scores
- All HPO terms are now added and fetched from the correct source (https://github.com/obophenotype/human-phenotype-ontology/blob/master/hp.obo)
- New command `scout update hpo`
- New command `scout update genes` will fetch all the latest information about genes and update them
- Load **all** variants found on chromosome **MT**
- Adds choice in cases overview do show as many cases as user like

### Removed
- pileup.min.js and pileup css are imported from a remote web location now
- All source files for HPO information, this is instead fetched directly from source
- All source files for gene information, this is instead fetched directly from source

## [3.0.0]
### Fixed
- hide pedigree panel unless it exists

## [1.5.1] - 2016-07-27
### Fixed
- look for both ".bam.bai" and ".bai" extensions

## [1.4.0] - 2016-03-22
### Added
- support for local frequency through loqusdb
- bunch of other stuff

## [1.3.0] - 2016-02-19
### Fixed
- Update query-phenomizer and add username/password

### Changed
- Update the way a case is checked for rerun-status

### Added
- Add new button to mark a case as "checked"
- Link to clinical variants _without_ 1000G annotation

## [1.2.2] - 2016-02-18
### Fixed
- avoid filtering out variants lacking ExAC and 1000G annotations

## [1.1.3] - 2015-10-01
### Fixed
- persist (clinical) filter when clicking load more
- fix #154 by robustly setting clinical filter func. terms

## [1.1.2] - 2015-09-07
### Fixed
- avoid replacing coverage report with none
- update SO terms, refactored

## [1.1.1] - 2015-08-20
### Fixed
- fetch case based on collaborator status (not owner)

## [1.1.0] - 2015-05-29
### Added
- link(s) to SNPedia based on RS-numbers
- new Jinja filter to "humanize" decimal numbers
- show gene panels in variant view
- new Jinja filter for decoding URL encoding
- add indicator to variants in list that have comments
- add variant number threshold and rank score threshold to load function
- add event methods to mongo adapter
- add tests for models
- show badge "old" if comment was written for a previous analysis

### Changed
- show cDNA change in transcript summary unless variant is exonic
- moved compounds table further up the page
- show dates for case uploads in ISO format
- moved variant comments higher up on page
- updated documentation for pages
- read in coverage report as blob in database and serve directly
- change ``OmimPhenotype`` to ``PhenotypeTerm``
- reorganize models sub-package
- move events (and comments) to separate collection
- only display prev/next links for the research list
- include variant type in breadcrumbs e.g. "Clinical variants"

### Removed
- drop dependency on moment.js

### Fixed
- show the same level of detail for all frequencies on all pages
- properly decode URL encoded symbols in amino acid/cDNA change strings
- fixed issue with wipe permissions in MongoDB
- include default gene lists in "variants" link in breadcrumbs

## [1.0.2] - 2015-05-20
### Changed
- update case fetching function

### Fixed
- handle multiple cases with same id

## [1.0.1] - 2015-04-28
### Fixed
- Fix building URL parameters in cases list Vue component

## [1.0.0] - 2015-04-12
Codename: Sara Lund

![Release 1.0](artwork/releases/release-1-0.jpg)

### Added
- Add email logging for unexpected errors
- New command line tool for deleting case

### Changed
- Much improved logging overall
- Updated documentation/usage guide
- Removed non-working IGV link

### Fixed
- Show sample display name in GT call
- Various small bug fixes
- Make it easier to hover over popups

## [0.0.2-rc1] - 2015-03-04
### Added
- add protein table for each variant
- add many more external links
- add coverage reports as PDFs

### Changed
- incorporate user feedback updates
- big refactor of load scripts

## [0.0.2-rc2] - 2015-03-04
### Changes
- add gene table with gene description
- reorganize inheritance models box

### Fixed
- avoid overwriting gene list on "research" load
- fix various bugs in external links

## [0.0.2-rc3] - 2015-03-05
### Added
- Activity log feed to variant view
- Adds protein change strings to ODM and Sanger email

### Changed
- Extract activity log component to macro

### Fixes
- Make Ensembl transcript links use archive website<|MERGE_RESOLUTION|>--- conflicted
+++ resolved
@@ -17,12 +17,9 @@
 - Display and download HPO gene panels' gene in italics
 - Improved documentation for connecting to loqusdb instances (including loqusdbapi)
 - A faster-built and lighter Docker image
-<<<<<<< HEAD
+- Reduce complexity of `panels` endpoint moving some code to the panels controllers
 - Upgraded igv.js to version 2.10 (exon number support)
 - GenCode v.38 comprehensive gene track (selectable from igv settings)
-=======
-- Reduce complexity of `panels` endpoint moving some code to the panels controllers
->>>>>>> 49452267
 ### Fixed
 - Use of deprecated TextField after the upgrade of WTF to v3.0
 - Freeze to WTForms to version < 3
