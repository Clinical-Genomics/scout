# Change Log
All notable changes to this project will be documented in this file.
This project adheres to [Semantic Versioning](http://semver.org/).

About changelog [here](https://keepachangelog.com/en/1.0.0/)

## []
### Added
- A .cff citation file
### Fixed
### Changed
- Stop updating database indexes after loading exons via command line
- Display validation status badge also for not Sanger-sequenced variants
<<<<<<< HEAD
- Upgraded igv.js to version 2.10 to (exon number support)
- Use Gencode v.24 as igv.js genes track
=======
>>>>>>> 9b0e9fcf

## [4.39]
### Added
- COSMIC IDs collected from CSQ field named `COSMIC`
### Fixed
- Link to other causative variants on variant page
- Allow multiple COSMIC links for a cancer variant
- Fixed MitoMap and HmtVar links for hg38 cases
- Do not open new browser tabs when downloading files
- Selectable IGV tracks on variant page
- Missing splice junctions button on variant page
- Refactor variantS representative gene selection, and use it also for cancer variant summary
### Changed
- Improve Javascript performance for displaying Chromograph images
- Make ClinVar classification more evident in cancer variant page

## [4.38]
### Added
- Option to hide Alamut button in the app config file
### Fixed
- Library deprecation warning fixed (insert is deprecated. Use insert_one or insert_many instead)
- Update genes command will not trigger an update of database indices any more
- Missing resources in temporary downloading directory when updating genes using the command line
- Restore previous variant ACMG classification in a scrollable div
- Loading spinner not stopping after downloading PDF case reports and variant list export
- Add extra Alamut links higher up on variant pages
- Improve UX for phenotypes in case page
- Filter and export of STR variants
- Update look of variants page navigation buttons
### Changed

## [4.37]
### Added
- Highlight and show version number for RefSeq MANE transcripts.
- Added integration to a rerunner service for toggling reanalysis with updated pedigree information
- SpliceAI display and parsing from VEP CSQ
- Display matching tiered variants for cancer variants
- Display a loading icon (spinner) until the page loads completely
- Display filter badges in cancer variants list
- Update genes from pre-downloaded file resources
- On login, OS, browser version and screen size are saved anonymously to understand how users are using Scout
- API returning institutes data for a given user: `/api/v1/institutes`
- API returning case data for a given institute: `/api/v1/institutes/<institute_id>/cases`
- Added GMS and Lund university hospital logos to login page
- Made display of Swedac logo configurable
- Support for displaying custom images in case view
- Individual-specific HPO terms
- Optional alamut_key in institute settings for Alamut Plus software
- Case report API endpoint
- Tooltip in case explaining that genes with genome build different than case genome build will not be added to dynamic HPO panel.
- Add DeepVariant as a caller
### Fixed
- Updated IGV to v2.8.5 to solve missing gene labels on some zoom levels
- Demo cancer case config file to load somatic SNVs and SVs only.
- Expand list of refseq trancripts in ClinVar submission form
- Renamed `All SNVs and INDELs` institute sidebar element to `Search SNVs and INDELs` and fixed its style.
- Add missing parameters to case load-config documentation
- Allow creating/editing gene panels and dynamic gene panels with genes present in genome build 38
- Bugfix broken Pytests
- Bulk dismissing variants error due to key conversion from string to integer
- Fix typo in index documentation
- Fixed crash in institute settings page if "collaborators" key is not set in database
- Don't stop Scout execution if LoqusDB call fails and print stacktrace to log
- Bug when case contains custom images with value `None`
- Bug introduced when fixing another bug in Scout-LoqusDB interaction
- Loading of OMIM diagnoses in Scout demo instance
- Remove the docker-compose with chanjo integration because it doesn't work yet.
- Fixed standard docker-compose with scout demo data and database
- Clinical variant assessments not present for pinned and causative variants on case page.
- MatchMaker matching one node at the time only
- Remove link from previously tiered variants badge in cancer variants page
- Typo in gene cell on cancer variants page
- Managed variants filter form
### Changed
- Better naming for variants buttons on cancer track (somatic, germline). Also show cancer research button if available.
- Load case with missing panels in config files, but show warning.
- Changing the (Female, Male) symbols to (F/M) letters in individuals_table and case-sma.
- Print stacktrace if case load command fails
- Added sort icon and a pointer to the cursor to all tables with sortable fields
- Moved variant, gene and panel info from the basic pane to summary panel for all variants.
- Renamed `Basics` panel to `Classify` on variant page.
- Revamped `Basics` panel to a panel dedicated to classify variants
- Revamped the summary panel to be more compact.
- Added dedicated template for cancer variants
- Removed Gene models, Gene annotations and Conservation panels for cancer variants
- Reorganized the orders of panels for variant and cancer variant views
- Added dedicated variant quality panel and removed relevant panes
- A more compact case page
- Removed OMIM genes panel
- Make genes panel, pinned variants panel, causative variants panel and ClinVar panel scrollable on case page
- Update to Scilifelab's 2020 logo
- Update Gens URL to support Gens v2.0 format
- Refactor tests for parsing case configurations
- Updated links to HPO downloadable resources
- Managed variants filtering defaults to all variant categories
- Changing the (Kind) drop-down according to (Category) drop-down in Managed variant add variant
- Moved Gens button to individuals table
- Check resource files availability before starting updating OMIM diagnoses
- Fix typo in `SHOW_OBSERVED_VARIANT_ARCHIVE` config param

## [4.36]
### Added
- Parse and save splice junction tracks from case config file
- Tooltip in observations panel, explaining that case variants with no link might be old variants, not uploaded after a case rerun
### Fixed
- Warning on overwriting variants with same position was no longer shown
- Increase the height of the dropdowns to 425px
- More indices for the case table as it grows, specifically for causatives queries
- Splice junction tracks not centered over variant genes
- Total number of research variants count
- Update variants stats in case documents every time new variants are loaded
- Bug in flashing warning messages when filtering variants
### Changed
- Clearer warning messages for genes and gene/gene-panels searches in variants filters

## [4.35]
### Added
- A new index for hgnc_symbol in the hgnc_gene collection
- A Pedigree panel in STR page
- Display Tier I and II variants in case view causatives card for cancer cases
### Fixed
- Send partial file data to igv.js when visualizing sashimi plots with splice junction tracks
- Research variants filtering by gene
- Do not attempt to populate annotations for not loaded pinned/causatives
- Add max-height to all dropdowns in filters
### Changed
- Switch off non-clinical gene warnings when filtering research variants
- Don't display OMIM disease card in case view for cancer cases
- Refactored Individuals and Causative card in case view for cancer cases
- Update and style STR case report

## [4.34]
### Added
- Saved filter lock and unlock
- Filters can optionally be marked audited, logging the filter name, user and date on the case events and general report.
- Added `ClinVar hits` and `Cosmic hits` in cancer SNVs filters
- Added `ClinVar hits` to variants filter (rare disease track)
- Load cancer demo case in docker-compose files (default and demo file)
- Inclusive-language check using [woke](https://github.com/get-woke/woke) github action
- Add link to HmtVar for mitochondrial variants (if VCF is annotated with HmtNote)
- Grey background for dismissed compounds in variants list and variant page
- Pin badge for pinned compounds in variants list and variant page
- Support LoqusDB REST API queries
- Add a docker-compose-matchmaker under scout/containers/development to test matchmaker locally
- Script to investigate consequences of symbol search bug
- Added GATK to list of SV and cancer SV callers
### Fixed
- Make MitoMap link work for hg38 again
- Export Variants feature crashing when one of the variants has no primary transcripts
- Redirect to last visited variantS page when dismissing variants from variants list
- Improved matching of SVs Loqus occurrences in other cases
- Remove padding from the list inside (Matching causatives from other cases) panel
- Pass None to get_app function in CLI base since passing script_info to app factory functions was deprecated in Flask 2.0
- Fixed failing tests due to Flask update to version 2.0
- Speed up user events view
- Causative view sort out of memory error
- Use hgnc_id for gene filter query
- Typo in case controllers displaying an error every time a patient is matched against external MatchMaker nodes
- Do not crash while attempting an update for variant documents that are too big (> 16 MB)
- Old STR causatives (and other variants) may not have HGNC symbols - fix sort lambda
- Check if gene_obj has primary_transcript before trying to access it
- Warn if a gene manually searched is in a clinical panel with an outdated name when filtering variants
- ChrPos split js not needed on STR page yet
### Changed
- Remove parsing of case `genome_version`, since it's not used anywhere downstream
- Introduce deprecation warning for Loqus configs that are not dictionaries
- SV clinical filter no longer filters out sub 100 nt variants
- Count cases in LoqusDB by variant type
- Commit pulse repo badge temporarily set to weekly
- Sort ClinVar submissions objects by ascending "Last evaluated" date
- Refactored the MatchMaker integration as an extension
- Replaced some sensitive words as suggested by woke linter
- Documentation for load-configuration rewritten.
- Add styles to MatchMaker matches table
- More detailed info on the data shared in MatchMaker submission form

## [4.33.1]
### Fixed
- Include markdown for release autodeploy docs
- Use standard inheritance model in ClinVar (https://ftp.ncbi.nlm.nih.gov/pub/GTR/standard_terms/Mode_of_inheritance.txt)
- Fix issue crash with variants that have been unflagged causative not being available in other causatives
### Added
### Changed

## [4.33]
### Fixed
- Command line crashing when updating an individual not found in database
- Dashboard page crashing when filters return no data
- Cancer variants filter by chromosome
- /api/v1/genes now searches for genes in all genome builds by default
- Upgraded igv.js to version 2.8.1 (Fixed Unparsable bed record error)
### Added
- Autodeploy docs on release
- Documentation for updating case individuals tracks
- Filter cases and dashboard stats by analysis track
### Changed
- Changed from deprecated db update method
- Pre-selected fields to run queries with in dashboard page
- Do not filter by any institute when first accessing the dashboard
- Removed OMIM panel in case view for cancer cases
- Display Tier I and II variants in case view causatives panel for cancer cases
- Refactored Individuals and Causative panels in case view for cancer cases

## [4.32.1]
### Fixed
- iSort lint check only
### Changed
- Institute cases page crashing when a case has track:Null
### Added

## [4.32]
### Added
- Load and show MITOMAP associated diseases from VCF (INFO field: MitomapAssociatedDiseases, via HmtNote)
- Show variant allele frequencies for mitochondrial variants (GRCh38 cases)
- Extend "public" json API with diseases (OMIM) and phenotypes (HPO)
- HPO gene list download now has option for clinical and non-clinical genes
- Display gene splice junctions data in sashimi plots
- Update case individuals with splice junctions tracks
- Simple Docker compose for development with local build
- Make Phenomodels subpanels collapsible
- User side documentation of cytogenomics features (Gens, Chromograph, vcf2cytosure, rhocall)
- iSort GitHub Action
- Support LoqusDB REST API queries
### Fixed
- Show other causative once, even if several events point to it
- Filtering variants by mitochondrial chromosome for cases with genome build=38
- HPO gene search button triggers any warnings for clinical / non-existing genes also on first search
- Fixed a bug in variants pages caused by MT variants without alt_frequency
- Tests for CADD score parsing function
- Fixed the look of IGV settings on SNV variant page
- Cases analyzed once shown as `rerun`
- Missing case track on case re-upload
- Fixed severity rank for SO term "regulatory region ablation"
### Changed
- Refactor according to CodeFactor - mostly reuse of duplicated code
- Phenomodels language adjustment
- Open variants in a new window (from variants page)
- Open overlapping and compound variants in a new window (from variant page)
- gnomAD link points to gnomAD v.3 (build GRCh38) for mitochondrial variants.
- Display only number of affected genes for dismissed SVs in general report
- Chromosome build check when populating the variants filter chromosome selection
- Display mitochondrial and rare diseases coverage report in cases with missing 'rare' track


## [4.31.1]
### Added
### Changed
- Remove mitochondrial and coverage report from cancer cases sidebar
### Fixed
- ClinVar page when dbSNP id is None

## [4.31]
### Added
- gnomAD annotation field in admin guide
- Export also dynamic panel genes not associated to an HPO term when downloading the HPO panel
- Primary HGNC transcript info in variant export files
- Show variant quality (QUAL field from vcf) in the variant summary
- Load/update PDF gene fusion reports (clinical and research) generated with Arriba
- Support new MANE annotations from VEP (both MANE Select and MANE Plus Clinical)
- Display on case activity the event of a user resetting all dismissed variants
- Support gnomAD population frequencies for mitochondrial variants
- Anchor links in Casedata ClinVar panels to redirect after renaming individuals
### Fixed
- Replace old docs link www.clinicalgenomics.se/scout with new https://clinical-genomics.github.io/scout
- Page formatting issues whenever case and variant comments contain extremely long strings with no spaces
- Chromograph images can be one column and have scrollbar. Removed legacy code.
- Column labels for ClinVar case submission
- Page crashing looking for LoqusDB observation when variant doesn't exist
- Missing inheritance models and custom inheritance models on newly created gene panels
- Accept only numbers in managed variants filter as position and end coordinates
- SNP id format and links in Variant page, ClinVar submission form and general report
- Case groups tooltip triggered only when mouse is on the panel header
### Changed
- A more compact case groups panel
- Added landscape orientation CSS style to cancer coverage and QC demo report
- Improve user documentation to create and save new gene panels
- Removed option to use space as separator when uploading gene panels
- Separating the columns of standard and custom inheritance models in gene panels
- Improved ClinVar instructions for users using non-English Excel

## [4.30.2]
### Added
### Fixed
- Use VEP RefSeq ID if RefSeq list is empty in RefSeq transcripts overview
- Bug creating variant links for variants with no end_chrom
### Changed

## [4.30.1]
### Added
### Fixed
- Cryptography dependency fixed to use version < 3.4
### Changed

## [4.30]
### Added
- Introduced a `reset dismiss variant` verb
- Button to reset all dismissed variants for a case
- Add black border to Chromograph ideograms
- Show ClinVar annotations on variantS page
- Added integration with GENS, copy number visualization tool
- Added a VUS label to the manual classification variant tags
- Add additional information to SNV verification emails
- Tooltips documenting manual annotations from default panels
- Case groups now show bam files from all cases on align view
### Fixed
- Center initial igv view on variant start with SNV/indels
- Don't set initial igv view to negative coordinates
- Display of GQ for SV and STR
- Parsing of AD and related info for STRs
- LoqusDB field in institute settings accepts only existing Loqus instances
- Fix DECIPHER link to work after DECIPHER migrated to GRCh38
- Removed visibility window param from igv.js genes track
- Updated HPO download URL
- Patch HPO download test correctly
- Reference size on STR hover not needed (also wrong)
- Introduced genome build check (allowed values: 37, 38, "37", "38") on case load
- Improve case searching by assignee full name
- Populating the LoqusDB select in institute settings
### Changed
- Cancer variants table header (pop freq etc)
- Only admin users can modify LoqusDB instance in Institute settings
- Style of case synopsis, variants and case comments
- Switched to igv.js 2.7.5
- Do not choke if case is missing research variants when research requested
- Count cases in LoqusDB by variant type
- Introduce deprecation warning for Loqus configs that are not dictionaries
- Improve create new gene panel form validation
- Make XM- transcripts less visible if they don't overlap with transcript refseq_id in variant page
- Color of gene panels and comments panels on cases and variant pages
- Do not choke if case is missing research variants when reserch requested

## [4.29.1]
### Added
### Fixed
- Always load STR variants regardless of RankScore threshold (hotfix)
### Changed

## [4.29]
### Added
- Added a page about migrating potentially breaking changes to the documentation
- markdown_include in development requirements file
- STR variants filter
- Display source, Z-score, inheritance pattern for STR annotations from Stranger (>0.6.1) if available
- Coverage and quality report to cancer view
### Fixed
- ACMG classification page crashing when trying to visualize a classification that was removed
- Pretty print HGVS on gene variants (URL-decode VEP)
- Broken or missing link in the documentation
- Multiple gene names in ClinVar submission form
- Inheritance model select field in ClinVar submission
- IGV.js >2.7.0 has an issue with the gene track zoom levels - temp freeze at 2.7.0
- Revert CORS-anywhere and introduce a local http proxy for cloud tracks
### Changed

## [4.28]
### Added
- Chromograph integration for displaying PNGs in case-page
- Add VAF to cancer case general report, and remove some of its unused fields
- Variants filter compatible with genome browser location strings
- Support for custom public igv tracks stored on the cloud
- Add tests to increase testing coverage
- Update case variants count after deleting variants
- Update IGV.js to latest (v2.7.4)
- Bypass igv.js CORS check using `https://github.com/Rob--W/cors-anywhere`
- Documentation on default and custom IGV.js tracks (admin docs)
- Lock phenomodels so they're editable by admins only
- Small case group assessment sharing
- Tutorial and files for deploying app on containers (Kubernetes pods)
- Canonical transcript and protein change of canonical transcript in exported variants excel sheet
- Support for Font Awesome version 6
- Submit to Beacon from case page sidebar
- Hide dismissed variants in variants pages and variants export function
- Systemd service files and instruction to deploy Scout using podman
### Fixed
- Bugfix: unused `chromgraph_prefix |tojson` removed
- Freeze coloredlogs temporarily
- Marrvel link
- Don't show TP53 link for silent or synonymous changes
- OMIM gene field accepts any custom number as OMIM gene
- Fix Pytest single quote vs double quote string
- Bug in gene variants search by similar cases and no similar case is found
- Delete unused file `userpanel.py`
- Primary transcripts in variant overview and general report
- Google OAuth2 login setup in README file
- Redirect to 'missing file'-icon if configured Chromograph file is missing
- Javascript error in case page
- Fix compound matching during variant loading for hg38
- Cancer variants view containing variants dismissed with cancer-specific reasons
- Zoom to SV variant length was missing IGV contig select
- Tooltips on case page when case has no default gene panels
### Changed
- Save case variants count in case document and not in sessions
- Style of gene panels multiselect on case page
- Collapse/expand main HPO checkboxes in phenomodel preview
- Replaced GQ (Genotype quality) with VAF (Variant allele frequency) in cancer variants GT table
- Allow loading of cancer cases with no tumor_purity field
- Truncate cDNA and protein changes in case report if longer than 20 characters


## [4.27]
### Added
- Exclude one or more variant categories when running variants delete command
### Fixed
### Changed

## [4.26.1]
### Added
### Fixed
- Links with 1-letter aa codes crash on frameshift etc
### Changed

## [4.26]
### Added
- Extend the delete variants command to print analysis date, track, institute, status and research status
- Delete variants by type of analysis (wgs|wes|panel)
- Links to cBioPortal, MutanTP53, IARC TP53, OncoKB, MyCancerGenome, CIViC
### Fixed
- Deleted variants count
### Changed
- Print output of variants delete command as a tab separated table

## [4.25]
### Added
- Command line function to remove variants from one or all cases
### Fixed
- Parse SMN None calls to None rather than False

## [4.24.1]
### Fixed
- Install requirements.txt via setup file

## [4.24]
### Added
- Institute-level phenotype models with sub-panels containing HPO and OMIM terms
- Runnable Docker demo
- Docker image build and push github action
- Makefile with shortcuts to docker commands
- Parse and save synopsis, phenotype and cohort terms from config files upon case upload
### Fixed
- Update dismissed variant status when variant dismissed key is missing
- Breakpoint two IGV button now shows correct chromosome when different from bp1
- Missing font lib in Docker image causing the PDF report download page to crash
- Sentieon Manta calls lack Somaticscore - load anyway
- ClinVar submissions crashing due to pinned variants that are not loaded
- Point ExAC pLI score to new gnomad server address
- Bug uploading cases missing phenotype terms in config file
- STRs loaded but not shown on browser page
- Bug when using adapter.variant.get_causatives with case_id without causatives
- Problem with fetching "solved" from scout export cases cli
- Better serialising of datetime and bson.ObjectId
- Added `volumes` folder to .gitignore
### Changed
- Make matching causative and managed variants foldable on case page
- Remove calls to PyMongo functions marked as deprecated in backend and frontend(as of version 3.7).
- Improved `scout update individual` command
- Export dynamic phenotypes with ordered gene lists as PDF


## [4.23]
### Added
- Save custom IGV track settings
- Show a flash message with clear info about non-valid genes when gene panel creation fails
- CNV report link in cancer case side navigation
- Return to comment section after editing, deleting or submitting a comment
- Managed variants
- MT vs 14 chromosome mean coverage stats if Scout is connected to Chanjo
### Fixed
- missing `vcf_cancer_sv` and `vcf_cancer_sv_research` to manual.
- Split ClinVar multiple clnsig values (slash-separated) and strip them of underscore for annotations without accession number
- Timeout of `All SNVs and INDELs` page when no valid gene is provided in the search
- Round CADD (MIPv9)
- Missing default panel value
- Invisible other causatives lines when other causatives lack gene symbols
### Changed
- Do not freeze mkdocs-material to version 4.6.1
- Remove pre-commit dependency

## [4.22]
### Added
- Editable cases comments
- Editable variants comments
### Fixed
- Empty variant activity panel
- STRs variants popover
- Split new ClinVar multiple significance terms for a variant
- Edit the selected comment, not the latest
### Changed
- Updated RELEASE docs.
- Pinned variants card style on the case page
- Merged `scout export exons` and `scout view exons` commands


## [4.21.2]
### Added
### Fixed
- Do not pre-filter research variants by (case-default) gene panels
- Show OMIM disease tooltip reliably
### Changed

## [4.21.1]
### Added
### Fixed
- Small change to Pop Freq column in variants ang gene panels to avoid strange text shrinking on small screens
- Direct use of HPO list for Clinical HPO SNV (and cancer SNV) filtering
- PDF coverage report redirecting to login page
### Changed
- Remove the option to dismiss single variants from all variants pages
- Bulk dismiss SNVs, SVs and cancer SNVs from variants pages

## [4.21]
### Added
- Support to configure LoqusDB per institute
- Highlight causative variants in the variants list
- Add tests. Mostly regarding building internal datatypes.
- Remove leading and trailing whitespaces from panel_name and display_name when panel is created
- Mark MANE transcript in list of transcripts in "Transcript overview" on variant page
- Show default panel name in case sidebar
- Previous buttons for variants pagination
- Adds a gh action that checks that the changelog is updated
- Adds a gh action that deploys new releases automatically to pypi
- Warn users if case default panels are outdated
- Define institute-specific gene panels for filtering in institute settings
- Use institute-specific gene panels in variants filtering
- Show somatic VAF for pinned and causative variants on case page

### Fixed
- Report pages redirect to login instead of crashing when session expires
- Variants filter loading in cancer variants page
- User, Causative and Cases tables not scaling to full page
- Improved docs for an initial production setup
- Compatibility with latest version of Black
- Fixed tests for Click>7
- Clinical filter required an extra click to Filter to return variants
- Restore pagination and shrink badges in the variants page tables
- Removing a user from the command line now inactivates the case only if user is last assignee and case is active
- Bugfix, LoqusDB per institute feature crashed when institute id was empty string
- Bugfix, LoqusDB calls where missing case count
- filter removal and upload for filters deleted from another page/other user
- Visualize outdated gene panels info in a popover instead of a tooltip in case page side panel

### Changed
- Highlight color on normal STRs in the variants table from green to blue
- Display breakpoints coordinates in verification emails only for structural variants


## [4.20]
### Added
- Display number of filtered variants vs number of total variants in variants page
- Search case by HPO terms
- Dismiss variant column in the variants tables
- Black and pre-commit packages to dev requirements

### Fixed
- Bug occurring when rerun is requested twice
- Peddy info fields in the demo config file
- Added load config safety check for multiple alignment files for one individual
- Formatting of cancer variants table
- Missing Score in SV variants table

### Changed
- Updated the documentation on how to create a new software release
- Genome build-aware cytobands coordinates
- Styling update of the Matchmaker card
- Select search type in case search form


## [4.19]

### Added
- Show internal ID for case
- Add internal ID for downloaded CGH files
- Export dynamic HPO gene list from case page
- Remove users as case assignees when their account is deleted
- Keep variants filters panel expanded when filters have been used

### Fixed
- Handle the ProxyFix ModuleNotFoundError when Werkzeug installed version is >1.0
- General report formatting issues whenever case and variant comments contain extremely long strings with no spaces

### Changed
- Created an institute wrapper page that contains list of cases, causatives, SNVs & Indels, user list, shared data and institute settings
- Display case name instead of case ID on clinVar submissions
- Changed icon of sample update in clinVar submissions


## [4.18]

### Added
- Filter cancer variants on cytoband coordinates
- Show dismiss reasons in a badge with hover for clinical variants
- Show an ellipsis if 10 cases or more to display with loqusdb matches
- A new blog post for version 4.17
- Tooltip to better describe Tumor and Normal columns in cancer variants
- Filter cancer SNVs and SVs by chromosome coordinates
- Default export of `Assertion method citation` to clinVar variants submission file
- Button to export up to 500 cancer variants, filtered or not
- Rename samples of a clinVar submission file

### Fixed
- Apply default gene panel on return to cancer variantS from variant view
- Revert to certificate checking when asking for Chanjo reports
- `scout download everything` command failing while downloading HPO terms

### Changed
- Turn tumor and normal allelic fraction to decimal numbers in tumor variants page
- Moved clinVar submissions code to the institutes blueprints
- Changed name of clinVar export files to FILENAME.Variant.csv and FILENAME.CaseData.csv
- Switched Google login libraries from Flask-OAuthlib to Authlib


## [4.17.1]

### Fixed
- Load cytobands for cases with chromosome build not "37" or "38"


## [4.17]

### Added
- COSMIC badge shown in cancer variants
- Default gene-panel in non-cancer structural view in url
- Filter SNVs and SVs by cytoband coordinates
- Filter cancer SNV variants by alt allele frequency in tumor
- Correct genome build in UCSC link from structural variant page



### Fixed
- Bug in clinVar form when variant has no gene
- Bug when sharing cases with the same institute twice
- Page crashing when removing causative variant tag
- Do not default to GATK caller when no caller info is provided for cancer SNVs


## [4.16.1]

### Fixed
- Fix the fix for handling of delivery reports for rerun cases

## [4.16]

### Added
- Adds possibility to add "lims_id" to cases. Currently only stored in database, not shown anywhere
- Adds verification comment box to SVs (previously only available for small variants)
- Scrollable pedigree panel

### Fixed
- Error caused by changes in WTForm (new release 2.3.x)
- Bug in OMIM case page form, causing the page to crash when a string was provided instead of a numerical OMIM id
- Fix Alamut link to work properly on hg38
- Better handling of delivery reports for rerun cases
- Small CodeFactor style issues: matchmaker results counting, a couple of incomplete tests and safer external xml
- Fix an issue with Phenomizer introduced by CodeFactor style changes

### Changed
- Updated the version of igv.js to 2.5.4

## [4.15.1]

### Added
- Display gene names in ClinVar submissions page
- Links to Varsome in variant transcripts table

### Fixed
- Small fixes to ClinVar submission form
- Gene panel page crash when old panel has no maintainers

## [4.15]

### Added
- Clinvar CNVs IGV track
- Gene panels can have maintainers
- Keep variant actions (dismissed, manual rank, mosaic, acmg, comments) upon variant re-upload
- Keep variant actions also on full case re-upload

### Fixed
- Fix the link to Ensembl for SV variants when genome build 38.
- Arrange information in columns on variant page
- Fix so that new cosmic identifier (COSV) is also acceptable #1304
- Fixed COSMIC tag in INFO (outside of CSQ) to be parses as well with `&` splitter.
- COSMIC stub URL changed to https://cancer.sanger.ac.uk/cosmic/search?q= instead.
- Updated to a version of IGV where bigBed tracks are visualized correctly
- Clinvar submission files are named according to the content (variant_data and case_data)
- Always show causatives from other cases in case overview
- Correct disease associations for gene symbol aliases that exist as separate genes
- Re-add "custom annotations" for SV variants
- The override ClinVar P/LP add-in in the Clinical Filter failed for new CSQ strings

### Changed
- Runs all CI checks in github actions

## [4.14.1]

### Fixed
- Error when variant found in loqusdb is not loaded for other case

## [4.14]

### Added
- Use github actions to run tests
- Adds CLI command to update individual alignments path
- Update HPO terms using downloaded definitions files
- Option to use alternative flask config when running `scout serve`
- Requirement to use loqusdb >= 2.5 if integrated

### Fixed
- Do not display Pedigree panel in cancer view
- Do not rely on internet connection and services available when running CI tests
- Variant loading assumes GATK if no caller set given and GATK filter status is seen in FILTER
- Pass genome build param all the way in order to get the right gene mappings for cases with build 38
- Parse correctly variants with zero frequency values
- Continue even if there are problems to create a region vcf
- STR and cancer variant navigation back to variants pages could fail

### Changed
- Improved code that sends requests to the external APIs
- Updates ranges for user ranks to fit todays usage
- Run coveralls on github actions instead of travis
- Run pip checks on github actions instead of coveralls
- For hg38 cases, change gnomAD link to point to version 3.0 (which is hg38 based)
- Show pinned or causative STR variants a bit more human readable

## [4.13.1]

### Added
### Fixed
- Typo that caused not all clinvar conflicting interpretations to be loaded no matter what
- Parse and retrieve clinvar annotations from VEP-annotated (VEP 97+) CSQ VCF field
- Variant clinvar significance shown as `not provided` whenever is `Uncertain significance`
- Phenomizer query crashing when case has no HPO terms assigned
- Fixed a bug affecting `All SNVs and INDELs` page when variants don't have canonical transcript
- Add gene name or id in cancer variant view

### Changed
- Cancer Variant view changed "Variant:Transcript:Exon:HGVS" to "Gene:Transcript:Exon:HGVS"

## [4.13]

### Added
- ClinVar SNVs track in IGV
- Add SMA view with SMN Copy Number data
- Easier to assign OMIM diagnoses from case page
- OMIM terms and specific OMIM term page

### Fixed
- Bug when adding a new gene to a panel
- Restored missing recent delivery reports
- Fixed style and links to other reports in case side panel
- Deleting cases using display_name and institute not deleting its variants
- Fixed bug that caused coordinates filter to override other filters
- Fixed a problem with finding some INS in loqusdb
- Layout on SV page when local observations without cases are present
- Make scout compatible with the new HPO definition files from `http://compbio.charite.de/jenkins/`
- General report visualization error when SNVs display names are very long


### Changed


## [4.12.4]

### Fixed
- Layout on SV page when local observations without cases are present

## [4.12.3]

### Fixed
- Case report when causative or pinned SVs have non null allele frequencies

## [4.12.2]

### Fixed
- SV variant links now take you to the SV variant page again
- Cancer variant view has cleaner table data entries for "N/A" data
- Pinned variant case level display hotfix for cancer and str - more on this later
- Cancer variants show correct alt/ref reads mirroring alt frequency now
- Always load all clinical STR variants even if a region load is attempted - index may be missing
- Same case repetition in variant local observations

## [4.12.1]

### Fixed
- Bug in variant.gene when gene has no HGVS description


## [4.12]

### Added
- Accepts `alignment_path` in load config to pass bam/cram files
- Display all phenotypes on variant page
- Display hgvs coordinates on pinned and causatives
- Clear panel pending changes
- Adds option to setup the database with static files
- Adds cli command to download the resources from CLI that scout needs
- Adds test files for merged somatic SV and CNV; as well as merged SNV, and INDEL part of #1279
- Allows for upload of OMIM-AUTO gene panel from static files without api-key

### Fixed
- Cancer case HPO panel variants link
- Fix so that some drop downs have correct size
- First IGV button in str variants page
- Cancer case activates on SNV variants
- Cases activate when STR variants are viewed
- Always calculate code coverage
- Pinned/Classification/comments in all types of variants pages
- Null values for panel's custom_inheritance_models
- Discrepancy between the manual disease transcripts and those in database in gene-edit page
- ACMG classification not showing for some causatives
- Fix bug which caused IGV.js to use hg19 reference files for hg38 data
- Bug when multiple bam files sources with non-null values are available


### Changed
- Renamed `requests` file to `scout_requests`
- Cancer variant view shows two, instead of four, decimals for allele and normal


## [4.11.1]

### Fixed
- Institute settings page
- Link institute settings to sharing institutes choices

## [4.11.0]

### Added
- Display locus name on STR variant page
- Alternative key `GNOMADAF_popmax` for Gnomad popmax allele frequency
- Automatic suggestions on how to improve the code on Pull Requests
- Parse GERP, phastCons and phyloP annotations from vep annotated CSQ fields
- Avoid flickering comment popovers in variant list
- Parse REVEL score from vep annotated CSQ fields
- Allow users to modify general institute settings
- Optionally format code automatically on commit
- Adds command to backup vital parts `scout export database`
- Parsing and displaying cancer SV variants from Manta annotated VCF files
- Dismiss cancer snv variants with cancer-specific options
- Add IGV.js UPD, RHO and TIDDIT coverage wig tracks.


### Fixed
- Slightly darker page background
- Fixed an issued with parsed conservation values from CSQ
- Clinvar submissions accessible to all users of an institute
- Header toolbar when on Clinvar page now shows institute name correctly
- Case should not always inactivate upon update
- Show dismissed snv cancer variants as grey on the cancer variants page
- Improved style of mappability link and local observations on variant page
- Convert all the GET requests to the igv view to POST request
- Error when updating gene panels using a file containing BOM chars
- Add/replace gene radio button not working in gene panels


## [4.10.1]

### Fixed
- Fixed issue with opening research variants
- Problem with coveralls not called by Travis CI
- Handle Biomart service down in tests


## [4.10.0]

### Added
- Rank score model in causatives page
- Exportable HPO terms from phenotypes page
- AMP guideline tiers for cancer variants
- Adds scroll for the transcript tab
- Added CLI option to query cases on time since case event was added
- Shadow clinical assessments also on research variants display
- Support for CRAM alignment files
- Improved str variants view : sorting by locus, grouped by allele.
- Delivery report PDF export
- New mosaicism tag option
- Add or modify individuals' age or tissue type from case page
- Display GC and allele depth in causatives table.
- Included primary reference transcript in general report
- Included partial causative variants in general report
- Remove dependency of loqusdb by utilising the CLI

### Fixed
- Fixed update OMIM command bug due to change in the header of the genemap2 file
- Removed Mosaic Tag from Cancer variants
- Fixes issue with unaligned table headers that comes with hidden Datatables
- Layout in general report PDF export
- Fixed issue on the case statistics view. The validation bars didn't show up when all institutes were selected. Now they do.
- Fixed missing path import by importing pathlib.Path
- Handle index inconsistencies in the update index functions
- Fixed layout problems


## [4.9.0]

### Added
- Improved MatchMaker pages, including visible patient contacts email address
- New badges for the github repo
- Links to [GENEMANIA](genemania.org)
- Sort gene panel list on case view.
- More automatic tests
- Allow loading of custom annotations in VCF using the SCOUT_CUSTOM info tag.

### Fixed
- Fix error when a gene is added to an empty dynamic gene panel
- Fix crash when attempting to add genes on incorrect format to dynamic gene panel
- Manual rank variant tags could be saved in a "Select a tag"-state, a problem in the variants view.
- Same case evaluations are no longer shown as gray previous evaluations on the variants page
- Stay on research pages, even if reset, next first buttons are pressed..
- Overlapping variants will now be visible on variant page again
- Fix missing classification comments and links in evaluations page
- All prioritized cases are shown on cases page


## [4.8.3]

### Added

### Fixed
- Bug when ordering sanger
- Improved scrolling over long list of genes/transcripts


## [4.8.2]

### Added

### Fixed
- Avoid opening extra tab for coverage report
- Fixed a problem when rank model version was saved as floats and not strings
- Fixed a problem with displaying dismiss variant reasons on the general report
- Disable load and delete filter buttons if there are no saved filters
- Fix problem with missing verifications
- Remove duplicate users and merge their data and activity


## [4.8.1]

### Added

### Fixed
- Prevent login fail for users with id defined by ObjectId and not email
- Prevent the app from crashing with `AttributeError: 'NoneType' object has no attribute 'message'`


## [4.8.0]

### Added
- Updated Scout to use Bootstrap 4.3
- New looks for Scout
- Improved dashboard using Chart.js
- Ask before inactivating a case where last assigned user leaves it
- Genes can be manually added to the dynamic gene list directly on the case page
- Dynamic gene panels can optionally be used with clinical filter, instead of default gene panel
- Dynamic gene panels get link out to chanjo-report for coverage report
- Load all clinvar variants with clinvar Pathogenic, Likely Pathogenic and Conflicting pathogenic
- Show transcripts with exon numbers for structural variants
- Case sort order can now be toggled between ascending and descending.
- Variants can be marked as partial causative if phenotype is available for case.
- Show a frequency tooltip hover for SV-variants.
- Added support for LDAP login system
- Search snv and structural variants by chromosomal coordinates
- Structural variants can be marked as partial causative if phenotype is available for case.
- Show normal and pathologic limits for STRs in the STR variants view.
- Institute level persistent variant filter settings that can be retrieved and used.
- export causative variants to Excel
- Add support for ROH, WIG and chromosome PNGs in case-view

### Fixed
- Fixed missing import for variants with comments
- Instructions on how to build docs
- Keep sanger order + verification when updating/reloading variants
- Fixed and moved broken filter actions (HPO gene panel and reset filter)
- Fixed string conversion to number
- UCSC links for structural variants are now separated per breakpoint (and whole variant where applicable)
- Reintroduced missing coverage report
- Fixed a bug preventing loading samples using the command line
- Better inheritance models customization for genes in gene panels
- STR variant page back to list button now does its one job.
- Allows to setup scout without a omim api key
- Fixed error causing "favicon not found" flash messages
- Removed flask --version from base cli
- Request rerun no longer changes case status. Active or archived cases inactivate on upload.
- Fixed missing tooltip on the cancer variants page
- Fixed weird Rank cell in variants page
- Next and first buttons order swap
- Added pagination (and POST capability) to cancer variants.
- Improves loading speed for variant page
- Problem with updating variant rank when no variants
- Improved Clinvar submission form
- General report crashing when dismissed variant has no valid dismiss code
- Also show collaborative case variants on the All variants view.
- Improved phenotype search using dataTables.js on phenotypes page
- Search and delete users with `email` instead of `_id`
- Fixed css styles so that multiselect options will all fit one column


## [4.7.3]

### Added
- RankScore can be used with VCFs for vcf_cancer files

### Fixed
- Fix issue with STR view next page button not doing its one job.

### Deleted
- Removed pileup as a bam viewing option. This is replaced by IGV


## [4.7.2]

### Added
- Show earlier ACMG classification in the variant list

### Fixed
- Fixed igv search not working due to igv.js dist 2.2.17
- Fixed searches for cases with a gene with variants pinned or marked causative.
- Load variant pages faster after fixing other causatives query
- Fixed mitochondrial report bug for variants without genes

## [4.7.1]

### Added

### Fixed
- Fixed bug on genes page


## [4.7.0]

### Added
- Export genes and gene panels in build GRCh38
- Search for cases with variants pinned or marked causative in a given gene.
- Search for cases phenotypically similar to a case also from WUI.
- Case variant searches can be limited to similar cases, matching HPO-terms,
  phenogroups and cohorts.
- De-archive reruns and flag them as 'inactive' if archived
- Sort cases by analysis_date, track or status
- Display cases in the following order: prioritized, active, inactive, archived, solved
- Assign case to user when user activates it or asks for rerun
- Case becomes inactive when it has no assignees
- Fetch refseq version from entrez and use it in clinvar form
- Load and export of exons for all genes, independent on refseq
- Documentation for loading/updating exons
- Showing SV variant annotations: SV cgh frequencies, gnomad-SV, local SV frequencies
- Showing transcripts mapping score in segmental duplications
- Handle requests to Ensembl Rest API
- Handle requests to Ensembl Rest Biomart
- STR variants view now displays GT and IGV link.
- Description field for gene panels
- Export exons in build 37 and 38 using the command line

### Fixed
- Fixes of and induced by build tests
- Fixed bug affecting variant observations in other cases
- Fixed a bug that showed wrong gene coverage in general panel PDF export
- MT report only shows variants occurring in the specific individual of the excel sheet
- Disable SSL certifcate verification in requests to chanjo
- Updates how intervaltree and pymongo is used to void deprecated functions
- Increased size of IGV sample tracks
- Optimized tests


## [4.6.1]

### Added

### Fixed
- Missing 'father' and 'mother' keys when parsing single individual cases


## [4.6.0]

### Added
- Description of Scout branching model in CONTRIBUTING doc
- Causatives in alphabetical order, display ACMG classification and filter by gene.
- Added 'external' to the list of analysis type options
- Adds functionality to display "Tissue type". Passed via load config.
- Update to IGV 2.

### Fixed
- Fixed alignment visualization and vcf2cytosure availability for demo case samples
- Fixed 3 bugs affecting SV pages visualization
- Reintroduced the --version cli option
- Fixed variants query by panel (hpo panel + gene panel).
- Downloaded MT report contains excel files with individuals' display name
- Refactored code in parsing of config files.


## [4.5.1]

### Added

### Fixed
- update requirement to use PyYaml version >= 5.1
- Safer code when loading config params in cli base


## [4.5.0]

### Added
- Search for similar cases from scout view CLI
- Scout cli is now invoked from the app object and works under the app context

### Fixed
- PyYaml dependency fixed to use version >= 5.1


## [4.4.1]

### Added
- Display SV rank model version when available

### Fixed
- Fixed upload of delivery report via API


## [4.4.0]

### Added
- Displaying more info on the Causatives page and hiding those not causative at the case level
- Add a comment text field to Sanger order request form, allowing a message to be included in the email
- MatchMaker Exchange integration
- List cases with empty synopsis, missing HPO terms and phenotype groups.
- Search for cases with open research list, or a given case status (active, inactive, archived)

### Fixed
- Variant query builder split into several functions
- Fixed delivery report load bug


## [4.3.3]

### Added
- Different individual table for cancer cases

### Fixed
- Dashboard collects validated variants from verification events instead of using 'sanger' field
- Cases shared with collaborators are visible again in cases page
- Force users to select a real institute to share cases with (actionbar select fix)


## [4.3.2]

### Added
- Dashboard data can be filtered using filters available in cases page
- Causatives for each institute are displayed on a dedicated page
- SNVs and and SVs are searchable across cases by gene and rank score
- A more complete report with validated variants is downloadable from dashboard

### Fixed
- Clinsig filter is fixed so clinsig numerical values are returned
- Split multi clinsig string values in different elements of clinsig array
- Regex to search in multi clinsig string values or multi revstat string values
- It works to upload vcf files with no variants now
- Combined Pileup and IGV alignments for SVs having variant start and stop on the same chromosome


## [4.3.1]

### Added
- Show calls from all callers even if call is not available
- Instructions to install cairo and pango libs from WeasyPrint page
- Display cases with number of variants from CLI
- Only display cases with number of variants above certain treshold. (Also CLI)
- Export of verified variants by CLI or from the dashboard
- Extend case level queries with default panels, cohorts and phenotype groups.
- Slice dashboard statistics display using case level queries
- Add a view where all variants for an institute can be searched across cases, filtering on gene and rank score. Allows searching research variants for cases that have research open.

### Fixed
- Fixed code to extract variant conservation (gerp, phyloP, phastCons)
- Visualization of PDF-exported gene panels
- Reintroduced the exon/intron number in variant verification email
- Sex and affected status is correctly displayed on general report
- Force number validation in SV filter by size
- Display ensembl transcripts when no refseq exists


## [4.3.0]

### Added
- Mosaicism tag on variants
- Show and filter on SweGen frequency for SVs
- Show annotations for STR variants
- Show all transcripts in verification email
- Added mitochondrial export
- Adds alternative to search for SVs shorter that the given length
- Look for 'bcftools' in the `set` field of VCFs
- Display digenic inheritance from OMIM
- Displays what refseq transcript that is primary in hgnc

### Fixed

- Archived panels displays the correct date (not retroactive change)
- Fixed problem with waiting times in gene panel exports
- Clinvar fiter not working with human readable clinsig values

## [4.2.2]

### Fixed
- Fixed gene panel create/modify from CSV file utf-8 decoding error
- Updating genes in gene panels now supports edit comments and entry version
- Gene panel export timeout error

## [4.2.1]

### Fixed
- Re-introduced gene name(s) in verification email subject
- Better PDF rendering for excluded variants in report
- Problem to access old case when `is_default` did not exist on a panel


## [4.2.0]

### Added
- New index on variant_id for events
- Display overlapping compounds on variants view

### Fixed
- Fixed broken clinical filter


## [4.1.4]

### Added
- Download of filtered SVs

### Fixed
- Fixed broken download of filtered variants
- Fixed visualization issue in gene panel PDF export
- Fixed bug when updating gene names in variant controller


## [4.1.3]

### Fixed
- Displays all primary transcripts


## [4.1.2]

### Added
- Option add/replace when updating a panel via CSV file
- More flexible versioning of the gene panels
- Printing coverage report on the bottom of the pdf case report
- Variant verification option for SVs
- Logs uri without pwd when connecting
- Disease-causing transcripts in case report
- Thicker lines in case report
- Supports HPO search for cases, both terms or if described in synopsis
- Adds sanger information to dashboard

### Fixed
- Use db name instead of **auth** as default for authentication
- Fixes so that reports can be generated even with many variants
- Fixed sanger validation popup to show individual variants queried by user and institute.
- Fixed problem with setting up scout
- Fixes problem when exac file is not available through broad ftp
- Fetch transcripts for correct build in `adapter.hgnc_gene`

## [4.1.1]
- Fix problem with institute authentication flash message in utils
- Fix problem with comments
- Fix problem with ensembl link


## [4.1.0]

### Added
- OMIM phenotypes to case report
- Command to download all panel app gene panels `scout load panel --panel-app`
- Links to genenames.org and omim on gene page
- Popup on gene at variants page with gene information
- reset sanger status to "Not validated" for pinned variants
- highlight cases with variants to be evaluated by Sanger on the cases page
- option to point to local reference files to the genome viewer pileup.js. Documented in `docs.admin-guide.server`
- option to export single variants in `scout export variants`
- option to load a multiqc report together with a case(add line in load config)
- added a view for searching HPO terms. It is accessed from the top left corner menu
- Updates the variants view for cancer variants. Adds a small cancer specific filter for known variants
- Adds hgvs information on cancer variants page
- Adds option to update phenotype groups from CLI

### Fixed
- Improved Clinvar to submit variants from different cases. Fixed HPO terms in casedata according to feedback
- Fixed broken link to case page from Sanger modal in cases view
- Now only cases with non empty lists of causative variants are returned in `adapter.case(has_causatives=True)`
- Can handle Tumor only samples
- Long lists of HGNC symbols are now possible. This was previously difficult with manual, uploaded or by HPO search when changing filter settings due to GET request limitations. Relevant pages now use POST requests. Adds the dynamic HPO panel as a selection on the gene panel dropdown.
- Variant filter defaults to default panels also on SV and Cancer variants pages.

## [4.0.0]

### WARNING ###

This is a major version update and will require that the backend of pre releases is updated.
Run commands:

```
$scout update genes
$scout update hpo
```

- Created a Clinvar submission tool, to speed up Clinvar submission of SNVs and SVs
- Added an analysis report page (html and PDF format) containing phenotype, gene panels and variants that are relevant to solve a case.

### Fixed
- Optimized evaluated variants to speed up creation of case report
- Moved igv and pileup viewer under a common folder
- Fixed MT alignment view pileup.js
- Fixed coordinates for SVs with start chromosome different from end chromosome
- Global comments shown across cases and institutes. Case-specific variant comments are shown only for that specific case.
- Links to clinvar submitted variants at the cases level
- Adapts clinvar parsing to new format
- Fixed problem in `scout update user` when the user object had no roles
- Makes pileup.js use online genome resources when viewing alignments. Now any instance of Scout can make use of this functionality.
- Fix ensembl link for structural variants
- Works even when cases does not have `'madeline_info'`
- Parses Polyphen in correct way again
- Fix problem with parsing gnomad from VEP

### Added
- Added a PDF export function for gene panels
- Added a "Filter and export" button to export custom-filtered SNVs to CSV file
- Dismiss SVs
- Added IGV alignments viewer
- Read delivery report path from case config or CLI command
- Filter for spidex scores
- All HPO terms are now added and fetched from the correct source (https://github.com/obophenotype/human-phenotype-ontology/blob/master/hp.obo)
- New command `scout update hpo`
- New command `scout update genes` will fetch all the latest information about genes and update them
- Load **all** variants found on chromosome **MT**
- Adds choice in cases overview do show as many cases as user like

### Removed
- pileup.min.js and pileup css are imported from a remote web location now
- All source files for HPO information, this is instead fetched directly from source
- All source files for gene information, this is instead fetched directly from source

## [3.0.0]
### Fixed
- hide pedigree panel unless it exists

## [1.5.1] - 2016-07-27
### Fixed
- look for both ".bam.bai" and ".bai" extensions

## [1.4.0] - 2016-03-22
### Added
- support for local frequency through loqusdb
- bunch of other stuff

## [1.3.0] - 2016-02-19
### Fixed
- Update query-phenomizer and add username/password

### Changed
- Update the way a case is checked for rerun-status

### Added
- Add new button to mark a case as "checked"
- Link to clinical variants _without_ 1000G annotation

## [1.2.2] - 2016-02-18
### Fixed
- avoid filtering out variants lacking ExAC and 1000G annotations

## [1.1.3] - 2015-10-01
### Fixed
- persist (clinical) filter when clicking load more
- fix #154 by robustly setting clinical filter func. terms

## [1.1.2] - 2015-09-07
### Fixed
- avoid replacing coverage report with none
- update SO terms, refactored

## [1.1.1] - 2015-08-20
### Fixed
- fetch case based on collaborator status (not owner)

## [1.1.0] - 2015-05-29
### Added
- link(s) to SNPedia based on RS-numbers
- new Jinja filter to "humanize" decimal numbers
- show gene panels in variant view
- new Jinja filter for decoding URL encoding
- add indicator to variants in list that have comments
- add variant number threshold and rank score threshold to load function
- add event methods to mongo adapter
- add tests for models
- show badge "old" if comment was written for a previous analysis

### Changed
- show cDNA change in transcript summary unless variant is exonic
- moved compounds table further up the page
- show dates for case uploads in ISO format
- moved variant comments higher up on page
- updated documentation for pages
- read in coverage report as blob in database and serve directly
- change ``OmimPhenotype`` to ``PhenotypeTerm``
- reorganize models sub-package
- move events (and comments) to separate collection
- only display prev/next links for the research list
- include variant type in breadcrumbs e.g. "Clinical variants"

### Removed
- drop dependency on moment.js

### Fixed
- show the same level of detail for all frequencies on all pages
- properly decode URL encoded symbols in amino acid/cDNA change strings
- fixed issue with wipe permissions in MongoDB
- include default gene lists in "variants" link in breadcrumbs

## [1.0.2] - 2015-05-20
### Changed
- update case fetching function

### Fixed
- handle multiple cases with same id

## [1.0.1] - 2015-04-28
### Fixed
- Fix building URL parameters in cases list Vue component

## [1.0.0] - 2015-04-12
Codename: Sara Lund

![Release 1.0](artwork/releases/release-1-0.jpg)

### Added
- Add email logging for unexpected errors
- New command line tool for deleting case

### Changed
- Much improved logging overall
- Updated documentation/usage guide
- Removed non-working IGV link

### Fixed
- Show sample display name in GT call
- Various small bug fixes
- Make it easier to hover over popups

## [0.0.2-rc1] - 2015-03-04
### Added
- add protein table for each variant
- add many more external links
- add coverage reports as PDFs

### Changed
- incorporate user feedback updates
- big refactor of load scripts

## [0.0.2-rc2] - 2015-03-04
### Changes
- add gene table with gene description
- reorganize inheritance models box

### Fixed
- avoid overwriting gene list on "research" load
- fix various bugs in external links

## [0.0.2-rc3] - 2015-03-05
### Added
- Activity log feed to variant view
- Adds protein change strings to ODM and Sanger email

### Changed
- Extract activity log component to macro

### Fixes
- Make Ensembl transcript links use archive website<|MERGE_RESOLUTION|>--- conflicted
+++ resolved
@@ -11,11 +11,9 @@
 ### Changed
 - Stop updating database indexes after loading exons via command line
 - Display validation status badge also for not Sanger-sequenced variants
-<<<<<<< HEAD
 - Upgraded igv.js to version 2.10 to (exon number support)
 - Use Gencode v.24 as igv.js genes track
-=======
->>>>>>> 9b0e9fcf
+
 
 ## [4.39]
 ### Added
