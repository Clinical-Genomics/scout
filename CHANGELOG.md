# Change Log
All notable changes to this project will be documented in this file.
This project adheres to [Semantic Versioning](http://semver.org/).

About changelog [here](https://keepachangelog.com/en/1.0.0/)

## [unreleased]
### Added
- Add cancer SNVs to Oncogenicity ClinVar submissions (downloadable json document only) (#5449)
<<<<<<< HEAD
- Automatic ClinVar oncogenicity submissions via ClinVar API (#5510)
=======
### Changed
- Improved test that checks code collecting other categories of variants overlapping a variant (#5521)
>>>>>>> 57ba07ac
### Fixed
- Instance badge class and config option documentation (#5500)
- Fix incorrect reference to non-existent pymongo.synchronous (#5517)
- More clearly dim cases for empty queries (#5507)
- Case search form enforces numeric input for number of results returned (`Limit` field) (#5519)
- Parsing of canonical transcript in variants genes when variant is outside the coding sequence (#5515)

## [4.102]
### Added
- ClinVar data with link to ClinVar for variants present on the general case report (#5478)
- Customise Scout instance color and name, by adding INSTANCE_NAME and INSTANCE_COLOR parameters in the app config file (#5479)
- Display local archived frequencies on general case report (#5492)
### Changed
- Refactored and simplified code that fetches case's genome build (#5443)
- On caseS page, dim cases only included from the always display cases with status option (#5464)
- Reuse the variant frequencies table from variant page on case reports (#5478)
- Loading of outliers files (Fraser and Outrider) do not raise error when path to these files is missing or wrong, just a warning (#5486)
- Updated libraries on uv lock file (#5495)
### Fixed
- Fix long STR variant pinned display on case page (#5455)
- Variant page crashing when Loqusdb instance is chosen on institute settings but is not found at the given URL (#5447)
- Show assignees in case list when user ID is different from email (#5460)
- When removing a germline variant from a ClinVar submission, make sure to remove also its associated observations from the database (#5463)
- Chanjo2 genes full coverage check when variant has no genes (#5468)
- Full Flask user logout blocked by session clear (#5470)
- SV page UCSC link for breakpoints did not detect genome build 38 (#5489)
- HPO term deep link URL updated to a working one (#5488)
- Add `str_trid` as a sorting criterion when selecting STRs. This fixes the sort order problem of STRs from cases with genome build 38 (#5491)
- Always use GitHub original for igv.js genomes.json config - it is intended as official backup URL already (#5496)
- Update igv.js to v3.3.0 (#5496)
- Introduced a function that checks redirect URLs to avoid redirection to external sites (#5458)
- Loading of missing outliers files should also not raise error if key exists but is unset (#5497)
- Do not add null references to HPO-associated genes when parsing errors occur (#5472)
- Possibility to change user immediately after logging out from Google Oauth or Keycloak (#5493)
- Trust hgnc_id for unique aliases for HPO-associated genes (#5498)

## [4.101]
### Changed
- Institutes are now sorted by ID on gene panels page (#5436)
- Simplified visualization of previous ACMG and CCV classifications for a variant on variantS page (#5439 & #5440)
- On ClinVar multistep submission form, skip fetching transcript versions for build 38 transcripts which are not MANE Select or MANE Plus Clinical (#5426)
### Fixed
- Malformatted table cell for analysis date on caseS page (#5438)
- Remove "Add to ClinVar submission" button for pinned MEI variants as submission is not supported at the moment (#5442)
- Clinical variant files could once again be read in arbitrary order on load (#5452)
- Fix test_sanger_validation test to be run with a mock app instantiated (#5453)

## [4.100.2]
### Fixed
- Keyerror 'ensembl_transcript_id' when loading transcripts from a pre-downloaded Ensembl transcripts file (#5435)

## [4.100.1]
### Fixed
- Removed an extra `x` from compounds functional annotation cells (#5432)

## [4.100]
### Added
- Button with link to cancerhotspots.org on variant page for cancer cases (#5359)
- Link to ClinGen ACMG CSPEC Criteria Specification Registry from ACMG classification page (#5364)
- Documentation on how to export data from the scout database using the command line (#5373)
- Filter cancer SNVs by ClinVar oncogenicity. OBS: since annotations are still sparse in ClinVar, relying solely on them could be too restrictive (#5367)
- Include eventual gene-matching WTS outliers on variantS page (Overlap column) and variant page (Gene overlapping non-SNVs table) (#5371)
- Minor Allele Frequency (HiFiCNV) IGV.js track for Nallo cases (#5401)
- A page showing all cases submitted to the Matchmaker Exchange, accessible from the institute's sidebar (#5378)
- Variants' loader progress bar (#5411)
### Changed
- Allow matching compounded subcategories from SV callers e.g. DUP:INV (#5360)
- Adjust the link to the chanjo2 gene coverage report to reflect the type of analyses used for the samples (#5368)
- Gene panels open in new tabs from case panels and display case name on the top of the page (#5369)
- When uploading research variants, use rank threshold defined in case settings, if available, otherwise use the default threshold of 8 (#5370)
- Display genome build version on case general report (#5381)
- On pull request template, fixed instructions on how to deploy a branch to the development server (#5382)
- On case general report, when a variant is classified (ACMG or CCV), tagged, commented and also dismissed, will only be displayed among the dismissed variants (#5377)
- If case is re-runned/re-uploaded with the `--keep-actions` tag, remember also previously assigned diseases, HPO terms, phenotype groups and HPO panels (#5365)
- Case load config alias and updated track label for TIDDIT coverage tracks to accommodate HiFiCNV dito (#5401)
- On variants page, compounds popup table, truncate the display name of compound variants with display name that exceeds 20 characters (#5404)
- Update dataTables js (#5407)
- Load variants command prints more clearly which categories of variants are being loaded (#5409)
- Tooltips instead of popovers (no click needed) for matching indicators on variantS page (#5419)
- Call chanjo2 coverage completeness indicator via API after window loading completes (#5366)
- On ClinVar multistep submission form, silence warnings coming from missing HGVS version using Entrez Eutils (#5424)
### Fixed
- Style of Alamut button on variant page (#5358)
- Scope of overlapping functions (#5385)
- Tests involving the variants controllers, which failed when not run in a specific order (#5391)
- Option to return to the previous step in each of the steps of the ClinVar submission form (#5393)
- chanjo2 MT report for cases in build 38 (#5397)
- Fixed some variantS view tests accessing database out of app context (#5415)
- Display of matching manual rank on the SV variant page (#5419)
- Broken `scout setup database` command (#5422)
- Collecting submission data for cases which have been removed (#5421)
- Speed up query for gene overlapping variants (#5413)
- Removing submission data for cases which have been removed (#5430)

## [4.99]
### Added
- De novo assembly alignment file load and display (#5284)
- Paraphase bam-let alignment file load and display (#5284)
- Parsing and showing ClinVar somatic oncogenicity anontations, when available (#5304)
- Gene overlapping variants (superset of compounds) for SVs (#5332)
- Gene overlapping variants for MEIs (#5332)
- Gene overlapping variants for cancer (and cancer_sv) (#5332)
- Tests for the Google login functionality (#5335)
- Support for login using Keycloak (#5337)
- Documentation on Keycloak login system integration (#5342)
- Integrity check for genes/transcripts/exons files downloaded from Ensembl (#5353)
- Options for custom ID/display name for PanelApp Green updates (#5355)
### Changed
- Allow ACMG criteria strength modification to Very strong/Stand-alone (#5297)
- Mocked the Ensembl liftover service in igv tracks tests (#5319)
- Refactored the login function into smaller functions, handling respectively: user consent, LDAP login, Google login, database login and user validation (#5331)
- Allow loading of mixed analysis type cases where some individuals are fully WTS and do not appear in DNA VCFs (#5327)
- Documentation available in dark mode, and expanded installation instructions (#5343)
### Fixed
- Re-enable display of case and individual specific tracks (pre-computed coverage, UPD, zygosity) (#5300)
- Disable 2-color mode in IGV.js by default, since it obscures variant proportion of reads. Can be manually enabled (#5311)
- Institute settings reset (#5309)
- Updated color scheme for variant assessment badges that were hard to see in light mode, notably Risk Factor (#5318)
- Avoid page timeout by skipping HGVS validations in ClinVar multistep submission for non-MANE transcripts from variants in build 38 (#5302)
- Sashimi view page displaying an error message when Ensembl REST API (LiftOver) is not available (#5322)
- Refactored the liftover functionality to avoid using the old Ensembl REST API (#5326)
- Downloading of Ensembl resources by fixing the URL to the schug server, pointing to the production instance instead of the staging one (#5348)
- Missing MT genes from the IGV track (#5339)
- Paraphase and de novo assembly tracks could mismatch alignment sample labels - refactor to case specific tracks (#5357)

## [4.98]
### Added
- Documentation on how to delete variants for one or more cases
- Document the option to collect green genes from any panel when updating the PanelApp green genes panel
- On the institute's filters page, display also any soft filters applied to institute's variants
### Fixed
- Case page patch for research cases without WTS outliers

## [4.97]
### Added
- Software version and link to the relative release on GitHub on the top left dropdown menu
- Option to sort WTS outliers by p_value, Δψ, ψ value, zscore or l2fc
- Display pLI score and LOEUF on rare diseases and cancer SNV pages
- Preselect MANE SELECT transcripts in the multi-step ClinVar variant add to submission process
- Allow updating case with WTS Fraser and Outrider research files
- Load research WTS outliers using the `scout load variants --outliers-research` command
- Chanjo2 gene coverage completeness indicator and report from variant page, summary card
- Enhanced SNV and SV filtering for cancer and rare disease cases, now supporting size thresholds (≥ or < a specified base pair length)
- Option to exclude ClinVar significance status in SNVs filters form
- Made HRD a config parameter and display it for cancer cases.
- Preset institute-level soft filters for variants (filtering based on "filters" values on variant documents). Settings editable by admins on the institute's settings page. Allows e.g. hiding tumor `in_normal` and `germline_risk` filter status variants.
- Load pedigree and sex check from Somalier, provided by e.g. the Nallo pipeline
- Expand the command line to remove more types of variants. Now supports: `cancer`, `cancer_sv`, `fusion`, `mei`, `outlier`, `snv`, `str`, and `sv`.
- New `prioritise_clinvar` checkbox on rare diseases cases, SNVs page, used by clinical filter or for expanding the search to always return variants that match the selected ClinVar conditions
- ClinVar CLNSIG Exclude option on cancer variantS filters
### Changed
- Do not show overlapping gene panels badge on variants from cases runned without gene panels
- Set case as research case if it contains any type of research variants
- Update igv.js to 3.2.0
- IGV DNA alignment track defaults to group by tag:HP and color by methylation (useful for LRS), and show soft-clips
- Update gnomAD constraint to v4.1
- HG38 genes track in igv.js browser, to correctly display gene names
- Refactored code for prioritizing the order of variant loading
- Modified the web pages body style to adapt content to smaller screens
- Refactored filters to filter variants by ClinVar significance, CLINSIG Confident and ClinVar hits at the same time
- Improved tooltips for ClinVar filter in SNVs filter form
- `showSoftClips` parameter in igv.js is set to false by default for WES and PANEL samples
- Updated dependencies in uv.lock file
### Fixed
- Don't save any "-1", "." or "0" frequency values for SNVs - same as for SVs
- Downloading and parsing of genes from Ensembl (including MT-TP)
- Don't parse SV frequencies for SNVs even if the name matches. Also accept "." as missing value for SV frequencies.
- HPO search on WTS Outliers page
- Stop using dynamic gene panel (HPO generated list) for clinical filter when the last gene is removed from the dynamic gene panel
- Return only variants with ClinVar annotation when `ClinVar hits` checkbox is checked on variants search form
- Legacy variant filter option `clinsig_confident_always_returned` on saved filters is remapped as `prioritised_clivar` and `clinvar_trusted_revstat`
- Variants queries excluding ClinVar tags without `prioritise_clinvar` checkbox checked
- Pedigree QC Somalier loading demo ancestry file and operator priority

## [4.96]
### Added
- Support case status assignment upon loading (by providing case status in the case config file)
- Severity predictions on general case report for SNVs and cancer SNVs
- Variant functional annotation on general case report for SNVs and cancer SNVs
- Version of Scout used when the case was loaded is displayed on case page and general report
### Removed
- Discontinue ClinVar submissions via CSV files and support only submission via API: removed buttons for downloading ClinVar submission objects as CSV files
### Changed
- Display STR variant filter status on corresponding variantS page
- Warning and reference to Biesecker et al when using PP1/BS4 and PP4 together in ACMG classifications
- Warning to not use PP4 criterion together with PS2/PM6 in ACMG classifications with reference to the SVI Recommendation for _de novo_ Criteria (PS2 & PM6)
- Button to directly remove accepted submissions from ClinVar
- Upgraded libs in uv.lock file
### Fixed
- Release docs to include instructions for upgrading dependencies
- Truncated long HGVS descriptions on cancer SNV and SNVs pages
- Avoid recurrent error by removing variant ranking settings in unranked demo case
- Actually re-raise exception after load aborts and has rolled back variant insertion

## [4.95]
### Added
- CCV score / temperature on case reports
- ACMG SNV classification form also accessible from SV variant page
- Simplify updating of the PanelApp Green panel from all source types in the command line interactive session
### Changed
- Clearer link to `Richards 2015` on ACMG classification section on SVs and cancer SVs variants pages
- Parse HGNC Ids directly from PanelApp when updating/downloading PanelApp panels
- Skip variant genotype matching check and just return True when matching causative is found in a case with only one individual/sample
- Reduced number of research MEI variants present in the demo case from 17K to 145 to speed up automatic tests
### Fixed
- ACMG temperature on case general report should respect term modifiers
- Missing inheritance, constraint info for genes with symbols matching other genes previous aliases with some lower case letters
- Loading of all PanelApp panels from command line
- Saving gene inheritance models when loading/updating specific/all PanelApp panels (doesn't apply to the `PanelApp Green Genes panel`)
- Save also complete penetrance status (in addition to incomplete) if available when loading specific/all PanelApp panels (does not apply to the `PanelApp Green Genes panel`)
- Variants and managed variants query by coordinates, which was returning all variants in the chromosome if start position was 0
- Compound loading matches also "chr"-containing compound variant names

## [4.94.1]
### Fixed
- Temporary directory generation for MT reports and pedigree file for case general report

## [4.94]
### Added
- Max-level provenance and Software Bill Of Materials (SBOM) to the Docker images pushed to Docker Hub
- ACMG VUS Bayesian score / temperature on case reports
- Button to filter and download case individuals/samples from institute's caseS page
### Changed
- On variant page, RefSeq transcripts panel, truncate very long protein change descriptions
- Build system changed to uv/hatchling, remove setuptools, version file, add project toml and associated files
- On variantS pages, display chromosome directly on start and end chromosome if different
- On cancer variantS pages, display allele counts and frequency the same way for SNVs and SVs (refactor macro)
- Stricter coordinate check in BND variants queries (affecting search results on SV variants page)
### Fixed
- UCSC hg38 links are updated
- Variants page tooltip errors
- Cancer variantS page had poor visibility of VAF and chromosome coordinate on causatives (green background)

## [4.93.1]
### Fixed
- Updated PyPi build GitHub action to explicitly include setuptools (for Python 3.12 distro)

## [4.93]
### Added
- ClinGen-CGC-VICC oncogenicity classification for cancer SNVs
- A warning to not to post sensitive or personal info when opening an issue
### Changed
- "Show more/less" button to toggle showing 50 (instead of 10) observed cases in LoqusDB observation panel
- Show customer id on share and revoke sharing case collapsible sidebar dialog
- Switch to python v.3.12 in Dockerfiles and automatic tests
### Fixed
- Limit the size of custom images displayed on case and variant pages and add a link to display them in full size in a new tab
- Classified variants not showing on case report when collaborator adds classification
- On variantS page, when a variant has more than one gene, then the gene panel badge reflect the panels each gene is actually in
- Updating genes on a gene panel using a file
- Link out to Horak 2020 from CCV classify page opens in new tab

## [4.92]
### Added
- PanelApp link on gene page and on gene panels description
- Add more filters to the delete variants command (institute ID and text file with list of case IDs)
### Changed
- Use the `clinicalgenomics/python3.11-venv:1.0` image everywhere in the Dockerfiles
### Fixed
- list/List typing issue on PanelApp extension module

## [4.91.2]
### Fixed
- Stranger TRGT parsing of `.` in `FORMAT.MC`
- Parse ClinVar low-penetrance info and display it alongside Pathogenic and likely pathogenic on SNVs pages
- Gene panel indexes to reflect the indexes used in production database
- Panel version check while editing the genes of a panel
- Display unknown filter tags as "danger" marked badges
- Open WTS variantS SNVs and SVs in new tabs
- PanelApp panels update documentation to reflect the latest changes in the command line
- Display panel IDs alongside panel display names on gene panels page
- Just one `Hide removed panels` checkbox for all panels on gene panels page
- Variant filters redecoration from multiple classifications crash on general case report

## [4.91.1]
### Fixed
- Update IGV.js to v3.1.0
- Columns/headings on SV variantS shifted

## [4.91]
### Added
- Variant link to Franklin in database buttons (different depending on rare or cancer track)
- MANE badges on list of variant's Genes/Transcripts/Proteins table, this way also SVs will display MANE annotations
- Export variant type and callers-related info fields when exporting variants from variantS pages
- Cases advanced search on the dashboard page
- Possibility to use only signed off panels when building the PanelApp GREEN panel
### Changed
- On genes panel page and gene panel PDF export, it's more evident which genes were newly introduced into the panel
- WTS outlier position copy button on WTS outliers page
- Update IGV.js to v3.0.9
- Managed variants VCF export more verbose on SVs
- `/api/v1/hpo-terms` returns pymongo OperationFailure errors when provided query string contains problematic characters
- When parsing variants, prioritise caller AF if set in FORMAT over recalculation from AD
- Expand the submissions information section on the ClinVar submissions page to fully display long text entries
- Jarvik et al for PP1 added to ACMG modification guidelines
- Display institute `_id` + display name on dashboard filters
- ClinVar category 8 has changed to "Conflicting classifications of pathogenicity" instead of "interpretations"
- Simplify always loading ClinVar `CLNSIG` P, LP and conflicting annotations slightly
- Increased visibility of variant callers's "Pass" or "Filtered" on the following pages: SNV variants (cancer cases), SV variants (both RD and cancer cases)
- Names on IGV buttons, including an overview level IGV MT button
- Cases query no longer accepts strings for the `name_query` parameter, only ImmutableMultiDict (form data)
- Refactor the loading of PanelApp panels to use the maintained API - Customised PanelApp GREEN panels
- Better layout for Consequence cell on cancer SNVs page
- Merged `Qual` and `Callers` cell on cancer SNVs page
### Fixed
- Empty custom_images dicts in case load config do not crash
- Tracks missing alignment files are skipped on generating IGV views
- ClinVar form to accept MedGen phenotypes
- Cancer SV variantS page spinner on variant export
- STRs variants export (do not allow null estimated variant size and repeat locus ID)
- STRs variants page when one or more variants have SweGen mean frequency but lack Short Tandem Repeat motif count
- ClinVar submission enquiry status for all submissions after the latest
- CLI scout update type hint error when running commands using Python 3.9
- Missing alignment files but present index files could crash the function creating alignment tracks for IGV display
- Fix missing "Repeat locus" info on STRs export

## [4.90.1]
### Fixed
- Parsing Matchmaker Exchange's matches dates

## [4.90]
### Added
- Link to chanjo2 MANE coverage overview on case page and panel page
- More SVI recommendation links on the ACMG page
- IGV buttons for SMN CN page
- Warnings on ACMG classifications for potentially conflicting classification pairs
- ACMG Bayesian foundation point scale after Tavtigian for variant heat profile
### Changed
- Variants query backend allows rank_score filtering
- Added script to tabulate causatives clinical filter rank
- Do not display inheritance models associated to ORPHA terms on variant page
- Moved edit and delete buttons close to gene names on gene panel page and other aesthetical fixes
- SNV VariantS page functional annotation and region annotation columns merged
- VariantS pages (not cancer) gene cells show OMIM inheritance pattern badges also without hover
- STR variantS page to show STR inheritance model without hover (fallback to OMIM for non-Stranger annotation)
- VariantS page local observation badges have counts visible also without hover
- On Matchmaker page, show number of matches together with matching attempt date
- Display all custom inheritance models, both standard and non-standard, as gathered from the gene panel information on the variant page
- Moved PanelApp-related code to distinct modules/extension
### Fixed
- Make BA1 fully stand-alone to Benign prediction
- Modifying Benign terms to "Moderate" has no effect under Richards. Ignored completely before, will retain unmodified significance now
- Extract all fields correctly when exporting a panel to file from gene panel page
- Custom updates to a gene in a panel
- Gene panel PDF export, including gene links
- Cancer SV, Fusion, MEI and Outlier filters are shown on the Institute Filters overview
- CaseS advanced search limit
- Visibility of Matchmaker Exchange matches on dark mode
- When creating a new gene panel from file, all gene fields are saved, including comments and manual inheritance models
- Downloading on gene names from EBI
- Links to gene panels on variant page, summary panel
- Exporting gene variants when one or more variants' genes are missing HGNC symbol

## [4.89.2]
## Fixed
- If OMIM gene panel gene symbols are not mapping to hgnc_id, allow fallback use of a unique gene alias

## [4.89.1]
### Fixed
- General case report crash when encountering STR variants without `source` tags
- Coloring and SV inheritance patterns on general case report

## [4.89]
### Added
- Button on SMN CN page to search variants within SMN1 and SMN2 genes
- Options for selectively updating OMICS variants (fraser, outrider) on a case
- Log users' activity to file by specifying `USERS_ACTIVITY_LOG_PATH` parameter in app config
- `Mean MT coverage`, `Mean chrom 14 coverage` and `Estimated mtDNA copy number` on MT coverage file from chanjo2 if available
- In ClinVar multistep form, preselect ACMG criteria according to the variant's ACMG classification, if available
- Subject id search from caseS page (supporting multiple sample types e.g.) - adding indexes to speed up caseS queries
- Advanced cases search to narrow down results using more than one search parameter
- Coverage report available for any case with samples containing d4 files, even if case has no associated gene panels
- RNA delivery reports
- Two new LRS SV callers (hificnv, severus)
### Changed
- Documentation for OMICS variants and updating a case
- Include both creation and deletion dates in gene panels pages
- Moved code to collect MT copy number stats for the MT report to the chanjo extension
- On the gene panelS page, show expanded gene panel version list in one column only
- IGV.js WTS loci default to zoom to a region around a variant instead of whole gene
- Refactored logging module
- Case general report no longer shows ORPHA inheritance models. OMIM models are shown colored.
- Chromosome alias tab files used in the igv.js browser, which now contain the alias for chromosome "M"
- Renamed "Comment on clinical significance" to "Comment on classification" in ClinVar multistep form
- Enable Gens CN button also for non-wgs cancer track cases
### Fixed
- Broken heading anchors in the documentation (`admin-guide/login-system.md` and `admin-guide/setup-scout.md` files)
- Avoid open login redirect attacks by always redirecting to cases page upon user login
- Stricter check of ID of gene panels to prevent file downloading vulnerability
- Removed link to the retired SPANR service. SPIDEX scores are still parsed and displayed if available from variant annotation.
- Omics variant view test coverage
- String pattern escape warnings
- Code creating Alamut links for variant genes without canonical_transcript set
- Variant delete button in ClinVar submissions page
- Broken search cases by case similarity
- Missing caller tag for TRGT

## [4.88.1]
### Fixed
- Patch update igv.js to 3.0.5

## [4.88]
### Added
- Added CoLoRSdb frequency to Pop Freq column on variantS page
- Hovertip to gene panel names with associated genes in SV variant view, when variant covers more than one gene
- RNA sample ID can be provided in case load config if different from sample_id
### Fixed
- Broken `scout setup database` command
- Update demo VCF header, adding missing keys found on variants
- Broken upload to Codecov step in Tests & Coverage GitHub action
- Tomte DROP column names have been updated (backwards compatibility preserved for main fields)
- WTS outlierS view to display correct individual IDs for cases with multiple individuals
- WTS outlierS not displayed on WTS outlierS view

## [4.87.1]
### Fixed
- Positioning and alignment of genes cell on variantS page

## [4.87]
### Added
- Option to configure RNA build on case load (default '38')
### Changed
- Tooltip on RNA alignments now shows RNA genome build version
- Updated igv.js to v3.0.4
### Fixed
- Style of "SNVs" and "SVs" buttons on WTS Outliers page
- Chromosome alias files for igv.js
- Genes track displayed also when RNA alignments are present without splice junctions track on igv browser
- Genes track displayed again when splice junction tracks are present

## [4.86.1]
### Fixed
- Loading and updating PanelApp panels, including PanelApp green

## [4.86]
### Added
- Display samples' name (tooltip) and affected status directly on caseS page
- Search SVs across all cases, in given genes
- `CLINVAR_API_URL` param can be specified in app settings to override the URL used to send ClinVar submissions to. Intended for testing.
- Support for loading and storing OMICS data
- Parse DROP Fraser and Outrider TSVs
- Display omics variants - wts outliers (Fraser, Outrider)
- Parse GNOMAD `gnomad_af` and `gnomad_popmax_af` keys from variants annotated with `echtvar`
- Make removed panel optionally visible to non-admin or non maintainers
- Parse CoLoRSdb frequencies annotated in the variant INFO field with the `colorsdb_af` key
- Download -omics variants using the `Filter and export button`
- Clickable COSMIC links on IGV tracks
- Possibility to un-audit previously audited filters
- Reverted table style and removed font awesome style from IGV template
- Case status tags displayed on dashboard case overview
### Changed
- Updated igv.js to v3.0.1
- Alphabetically sort IGV track available for custom selection
- Updated wokeignore to avoid unfixable warning
- Update Chart.js to v4.4.3
- Use tornado library version >= 6.4.1
- Fewer variants in the MEI demo file
- Switch to FontAwesome v.6 instead of using icons v.5 + kit with icons v.6
- Show time (hours and minutes) additionally to date on comments and activity panel
### Fixed
- Only add expected caller keys to variant (FOUND_IN or SVDB_ORIGIN)
- Splice junction merged track height offset in IGV.js
- Splice junction initiation crash with empty variant obj
- Splice junction variant routing for cases with WTS but without outlier data
- Variant links to ExAC, now pointing to gnomAD, since the ExAC browser is no longer available
- Style of HPO terms assigned to a case, now one phenotype per line
- RNA sashimi view rendering should work also if the gene track is user disabled
- Respect IGV tracks chosen by user in variant IGV settings

## [4.85]
### Added
- Load also genes which are missing Ensembl gene ID (72 in both builds), including immunoglobulins and fragile sites
### Changed
- Unfreeze werkzeug again
- Show "(Removed)" after removed panels in dropdown
- The REVEL score is collected as the maximum REVEL score from all of the variant's transcripts
- Parse GNOMAD POPMAX values only if they are numerical when loading variants
### Fixed
- Alphabetically sort "select default panels" dropdown menu options on case page
- Show gene panel removed status on case page
- Fixed visibility of the following buttons: remove assignee, remove pinned/causative, remove comment, remove case from group

## [4.84]
### Changed
- Clearer error message when a loqusdb query fails for an instance that initially connected
- Do not load chanjo-report module if not needed and more visible message when it fails loading
- Converted the HgncGene class into a Pydantic class
- Swap menu open and collapse indicator chevrons - down is now displayed-open, right hidden-closed
- Linters and actions now all use python 3.11
### Fixed
- Safer way to update variant genes and compounds that avoids saving temporary decorators into variants' database documents
- Link to HGNC gene report on gene page
- Case file load priority so that e.g. SNV get loaded before SV, or clinical before research, for consistent variant_id collisions

## [4.83]
### Added
- Edit ACMG classifications from variant page (only for classifications with criteria)
- Events for case CLI events (load case, update case, update individual)
- Support for loading and displaying local custom IGV tracks
- MANE IGV track to be used as a local track for igv.js (see scout demo config file)
- Optional separate MT VCFs, for `nf-core/raredisease`
### Changed
- Avoid passing verbs from CaseHandler - functions for case sample and individual in CaseEventHandler
- Hide mtDNA report and coverage report links on case sidebar for cases with WTS data only
- Modified OMIM-AUTO gene panel to include genes in both genome builds
- Moved chanjo code into a dedicated extension
- Optimise the function that collects "match-safe" genes for an institute by avoiding duplicated genes from different panels
- Users must actively select "show matching causatives/managed" on a case page to see matching numbers
- Upgraded python version from 3.8 to 3.11 in Docker images
### Fixed
- Fix several tests that relied on number of events after setup to be 0
- Removed unused load case function
- Artwork logo sync sketch with png and export svg
- Clearer exception handling on chanjo-report setup - fail early and visibly
- mtDNA report crashing when one or more samples from a case is not in the chanjo database
- Case page crashing on missing phenotype terms
- ACMG benign modifiers
- Speed up tests by caching python env correctly in Github action and adding two more test groups
- Agile issue templates were added globally to the CG-org. Adding custom issue templates to avoid exposing customers
- PanelApp panel not saving genes with empty `EnsembleGeneIds` list
- Speed up checking outdated gene panels
- Do not load research variants automatically when loading a case

## [4.82.2]
### Fixed
- Warning icon in case pages for individuals where `confirmed_sex` is false
- Show allele sizes form ExpansionHunter on STR variantS page again

## [4.82.1]
### Fixed
- Revert the installation of flask-ldapconn to use the version available on PyPI to be able to push new scout releases to PyPI

## [4.82]
### Added
- Tooltip for combined score in tables for compounds and overlapping variants
- Checkbox to filter variants by excluding genes listed in selected gene panels, files or provided as list
- STR variant information card with database links, replacing empty frequency panel
- Display paging and number of HPO terms available in the database on Phenotypes page
- On case page, typeahead hints when searching for a disease using substrings containing source ("OMIM:", "ORPHA:")
- Button to monitor the status of submissions on ClinVar Submissions page
- Option to filter cancer variants by number of observations in somatic and germline archived database
- Documentation for integrating chanjo2
- More up-to-date VEP CSQ dbNSFP frequency keys
- Parse PacBio TRGT (Tandem repeat genotyping tool) Short Tandem Repeat VCFs
### Changed
- In the case_report #panel-tables has a fixed width
- Updated IGV.js to 2.15.11
- Fusion variants in case report now contain same info as on fusion variantS page
- Block submission of somatic variants to ClinVar until we harmonise with their changed API
- Additional control on the format of conditions provided in ClinVar form
- Errors while loading managed variants from file are now displayed on the Managed Variants page
- Chanjo2 coverage button visible only when query will contain a list of HGNC gene IDs
- Use Python-Markdown directly instead of the unmaintained Flask-Markdown
- Use Markupsafe instead of long deprecated, now removed Flask Markup
- Prepare to unfreeze Werkzeug, but don't actually activate until chanjo can deal with the change
### Fixed
- Submit requests to Chanjo2 using HTML forms instead of JSON data
- `Research somatic variants` link name on caseS page
- Broken `Install the HTML 2 PDF renderer` step in a GitHub action
- Fix ClinVar form parsing to not include ":" in conditionType.id when condition conditionType.db is Orphanet
- Fix condition dropdown and pre-selection on ClinVar form for cases with associated ORPHA diagnoses
- Improved visibility of ClinVar form in dark mode
- End coordinates for indels in ClinVar form
- Diagnoses API search crashing with empty search string
- Variant's overlapping panels should show overlapping of variant genes against the latest version of the panel
- Case page crashing when case has both variants in a ClinVar submission and pinned not loaded variants
- Installation of git in second build stage of Dockerfile, allowing correct installation of libraries

## [4.81]
### Added
- Tag for somatic SV IGH-DUX4 detection samtools script
### Changed
- Upgraded Bootstrap version in reports from 4.3.1 to 5.1.3
### Fixed
- Buttons layout in HPO genes panel on case page
- Added back old variant rankscore index with different key order to help loading on demo instance
- Cancer case_report panel-table no longer contains inheritance information
- Case report pinned variants card now displays info text if all pinned variants are present in causatives
- Darkmode setting now applies to the comment-box accordion
- Typo in case report causing `cancer_rank_options is undefined` error

## [4.80]
### Added
- Support for .d4 files coverage using chanjo2 (Case page sidebar link) with test
- Link to chanjo2 coverage report and coverage gene overview on gene panel page
- Link to chanjo2 coverage report on Case page, HPO dynamic gene list
- Link to genes coverage overview report on Case page, HPO dynamic gene list
### Changed
- All links in disease table on diagnosis page now open in a new tab
- Dark mode settings applied to multi-selects on institute settings page
- Comments on case and variant pages can be viewed by expanding an accordion
- On case page information on pinned variants and variants submitted to ClinVar are displayed in the same table
- Demo case file paths are now stored as absolute paths
- Optimised indices to address slow queries
- On case page default panels are now found at the top of the table, and it can be sorted by this trait
### Fixed
- On variants page, search for variants in genes present only in build 38 returning no results
- Pin/unpin with API was not able to make event links
- A new field `Explanation for multiple conditions` is available in ClinVar for submitting variants with more than one associated condition
- Fusion genes with partners lacking gene HGNC id will still be fully loaded
- Fusion variantS export now contains fusion variant specific columns
- When Loqusdb observations count is one the table includes information on if observation was for the current or another case

## [4.79.1]
### Fixed
- Exporting variants without rank score causing page to crash
- Display custom annotations also on cancer variant page

## [4.79]
### Added
- Added tags for Sniffles and CNVpytor, two LRS SV callers
- Button on case page for displaying STR variants occurring in the dynamic HPO panel
- Display functional annotation relative to variant gene's MANE transcripts on variant summary, when available
- Links to ACMG structural variant pathogenicity classification guidelines
- Phenomodels checkboxes can now include orpha terms
- Add incidental finding to case tags
- Get an alert on caseS page when somebody validates variants you ordered Sanger sequencing for
### Changed
- In the diagnoses page genes associated with a disease are displayed using hgnc symbol instead of hgnc id
- Refactor view route to allow navigation directly to unique variant document id, improve permissions check
- Do not show MANE and MANE Plus Clinical transcripts annotated from VEP (saved in variants) but collect this info from the transcripts database collection
- Refactor view route to allow navigation directly to unique case id (in particular for gens)
- `Institutes to share cases with` on institute's settings page now displays institutes names and IDs
- View route with document id selects view template based on variant category
### Fixed
- Refactored code in cases blueprints and variant_events adapter (set diseases for partial causative variants) to use "disease" instead of "omim" to encompass also ORPHA terms
- Refactored code in `scout/parse/omim.py` and `scout/parse/disease_terms.py` to use "disease" instead of "phenotype" to differentiate from HPO terms
- Be more careful about checking access to variant on API access
- Show also ACMG VUS on general report (could be missing if not e.g. pinned)

## [4.78]
### Added
- Case status labels can be added, giving more finegrained details on a solved status (provisional, diagnostic, carrier, UPD, SMN, ...)
- New SO terms: `sequence_variant` and `coding_transcript_variant`
- More MEI specific annotation is shown on the variant page
- Parse and save MANE transcripts info when updating genes in build 38
- ClinVar submission can now be downloaded as a json file
- `Mane Select` and `Mane Plus Clinical` badges on Gene page, when available
- ClinVar submission can now be downloaded as a json file
- API endpoint to pin variant
- Display common/uncommon/rare on summary of mei variant page
### Changed
- In the ClinVar form, database and id of assertion criteria citation are now separate inputs
- Customise institute settings to be able to display all cases with a certain status on cases page (admin users)
- Renamed `Clinical Significance` to `Germline Classification` on multistep ClinVar form
- Changed the "x" in cases.utils.remove_form button text to red for better visibility in dark mode
- Update GitHub actions
- Default loglevel up to INFO, making logs with default start easier to read
- Add XTR region to PAR region definition
- Diagnoses can be searched on diagnoses page without waiting for load first
### Fixed
- Removed log info showing hgnc IDs used in variantS search
- Maintain Matchmaker Exchange and Beacon submission status when a case is re-uploaded
- Inheritance mode from ORPHA should not be confounded with the OMIM inheritance model
- Decipher link URL changes
- Refactored code in cases blueprints to use "disease" instead of "omim" to encompass also ORPHA terms

## [4.77]
### Added
- Orpha disease terms now include information on inheritance
- Case loading via .yaml config file accepts subject_id and phenotype_groups (if previously defined as constant default or added per institute)
- Possibility to submit variants associated with Orphanet conditions to ClinVar
- Option update path to .d4 files path for individuals of an existing case using the command line
- More constraint information is displayed per gene in addition to pLi: missense and LoF OE, CI (inluding LOEUF) and Z-score.
### Changed
- Introduce validation in the ClinVar multistep form to make sure users provide at least one variant-associated condition
- CLI scout update individual accepts subject_id
- Update ClinVar inheritance models to reflect changes in ClinVar submission API
- Handle variant-associated condition ID format in background when creating ClinVar submissions
- Replace the code that downloads Ensembl genes, transcripts and exons with the Schug web app
- Add more info to error log when transcript variant frequency parsing fails.
- GnomAD v4 constraint information replaces ExAC constraints (pLi).
### Fixed
- Text input of associated condition in ClinVar form now aligns to the left
- Alignment of contents in the case report has been updated
- Missing number of phenotypes and genes from case diagnoses
- Associate OMIM and/or ORPHA diagnoses with partial causatives
- Visualization of partial causatives' diagnoses on case page: style and links
- Revert style of pinned variants window on the case page
- Rename `Clinical significanc` to `Germline classification` in ClinVar submissions exported files
- Rename `Clinical significance citations` to `Classification citations` in ClinVar submissions exported files
- Rename `Comment on clinical significance` to `Comment on classification` in ClinVar submissions exported files
- Show matching partial causatives on variant page
- Matching causatives shown on case page consisting only of variant matching the default panels of the case - bug introduced since scout v4.72 (Oct 18, 2023)
- Missing somatic variant read depth leading to report division by zero

## [4.76]
### Added
- Orphacodes are visible in phenotype tables
- Pydantic validation of image paths provided in case load config file
- Info on the user which created a ClinVar submission, when available
- Associate .d4 files to case individuals when loading a case via config file
### Changed
- In diagnoses page the load of diseases are initiated by clicking a button
- Revel score, Revel rank score and SpliceAI values are also displayed in Causatives and Validated variants tables
- Remove unused functions and tests
- Analysis type and direct link from cases list for OGM cases
- Removed unused `case_obj` parameter from server/blueprints/variant/controllers/observations function
- Possibility to reset ClinVar submission ID
- Allow ClinVar submissions with custom API key for users registered as ClinVar submitters or when institute doesn't have a preset list of ClinVar submitters
- Ordered event verbs alphabetically and created ClinVar-related user events
- Removed the unused "no-variants" option from the load case command line
### Fixed
- All disease_terms have gene HGNC ids as integers when added to the scout database
- Disease_term identifiers are now prefixed with the name of the coding system
- Command line crashing with error when updating a user that doesn't exist
- Thaw coloredlogs - 15.0.1 restores errorhandler issue
- Thaw crypography - current base image and library version allow Docker builds
- Missing delete icons on phenomodels page
- Missing cryptography lib error while running Scout container on an ARM processor
- Round CADD values with many decimals on causatives and validated variants pages
- Dark-mode visibility of some fields on causatives and validated variants pages
- Clinvar submitters would be cleared when unprivileged users saved institute settings page
- Added a default empty string in cases search form to avoid None default value
- Page crashing when user tries to remove the same variant from a ClinVar submission in different browser tabs
- Update more GnomAD links to GnomAD v4 (v38 SNVs, MT vars, STRs)
- Empty cells for RNA fusion variants in Causatives and Verified variants page
- Submenu icons missing from collapsible actionbar
- The collapsible actionbar had some non-collapsing overly long entries
- Cancer observations for SVs not appearing in the variant details view
- Archived local observations not visible on cancer variantS page
- Empty Population Frequency column in the Cancer SV Variants view
- Capital letters in ClinVar events description shown on case page

## [4.75]
### Added
- Hovertip to gene panel names with associated genes in variant view, when variant covers more than one gene
- Tests for panel to genes
- Download of Orphadata en_product6 and en_product4 from CLI
- Parse and save `database_found` key/values for RNA fusion variants
- Added fusion_score, ffpm, split_reads, junction_reads and fusion_caller to the list of filters on RNA fusion variants page
- Renamed the function `get_mei_info` to `set_mei_info` to be consistent with the other functions
- Fixed removing None key/values from parsed variants
- Orphacodes are included in the database disease_terms
### Changed
- Allow use of projections when retrieving gene panels
- Do not save custom images as binary data into case and variant database documents
- Retrieve and display case and variant custom images using image's saved path
- Cases are activated by viewing FSHD and SMA reports
- Split multi-gene SNV variants into single genes when submitting to Matchmaker Exchange
- Alamut links also on the gene level, using transcript and HGVS: better for indels. Keep variant link for missing HGVS
- Thaw WTForms - explicitly coerce form decimal field entries when filters fetched from db
### Fixed
- Removed some extra characters from top of general report left over from FontAwsome fix
- Do not save fusion variants-specific key/values in other types of variants
- Alamut link for MT variants in build 38
- Convert RNA fusions variants `tool_hits` and `fusion_score` keys from string to numbers
- Fix genotype reference and alternative sequencing depths defaulting to -1 when values are 0
- DecimalFields were limited to two decimal places for several forms - lifting restrictions on AF, CADD etc.

## [4.74.1]
### Changed
- Parse and save into database also OMIM terms not associated to genes
### Fixed
- BioNano API FSHD report requests are GET in Access 1.8, were POST in 1.7
- Update more FontAwesome icons to avoid Pro icons
- Test if files still exist before attempting to load research variants
- Parsing of genotypes error, resulting in -1 values when alt or ref read depths are 0

## [4.74]
### Added
- SNVs and Indels, MEI and str variants genes have links to Decipher
- An `owner + case display name` index for cases database collection
- Test and fixtures for RNA fusion case page
- Load and display fusion variants from VCF files as the other variant types
- Option to update case document with path to mei variants (clinical and research)
### Changed
- Details on variant type and category for audit filters on case general report
- Enable Gens CN profile button also in somatic case view
- Fix case of analysis type check for Gens analysis button - only show for WGS
### Fixed
- loqusdb table no longer has empty row below each loqusid
- MatchMaker submission details page crashing because of change in date format returned by PatientMatcher
- Variant external links buttons style does not change color when visited
- Hide compounds with compounds follow filter for region or function would fail for variants in multiple genes
- Updated FontAwesome version to fix missing icons

## [4.73]
### Added
- Shortcut button for HPO panel MEI variants from case page
- Export managed variants from CLI
### Changed
- STRs visualization on case panel to emphasize abnormal repeat count and associated condition
- Removed cytoband column from STRs variant view on case report
- More long integers formatted with thin spaces, and copy to clipboard buttons added
### Fixed
- OMIM table is scrollable if higher than 700px on SV page
- Pinned variants validation badge is now red for false positives.
- Case display name defaulting to case ID when `family_name` or `display_name` are missing from case upload config file
- Expanded menu visible at screen sizes below 1000px now has background color
- The image in ClinVar howto-modal is now responsive
- Clicking on a case in case groups when case was already removed from group in another browser tab
- Page crashing when saving filters for mei variants
- Link visited color of images

## [4.72.4]
### Changed
- Automatic test mongod version increased to v7
### Fixed
- GnomAD now defaults to hg38 - change build 37 links accordingly

## [4.72.3]
### Fixed
- Somatic general case report small variant table can crash with unclassified variants

## [4.72.2]
### Changed
- A gunicorn maxrequests parameter for Docker server image - default to 1200
- STR export limit increased to 500, as for other variants
- Prevent long number wrapping and use thin spaces for separation, as per standards from SI, NIST, IUPAC, BIPM.
- Speed up case retrieval and lower memory use by projecting case queries
- Make relatedness check fails stand out a little more to new users
- Speed up case retrieval and lower memory use by projecting case queries
- Speed up variant pages by projecting only the necessary keys in disease collection query
### Fixed
- Huge memory use caused by cases and variants pages pulling complete disease documents from DB
- Do not include genes fetched from HPO terms when loading diseases
- Consider the renamed fields `Approved Symbol` -> `Approved Gene Symbol` and `Gene Symbols` -> `Gene/Locus And Other Related Symbols` when parsing OMIM terms from genemap2.txt file

## [4.72.1]
### Fixed
- Jinja filter that renders long integers
- Case cache when looking for causatives in other cases causing the server to hang

## [4.72]
### Added
- A GitHub action that checks for broken internal links in docs pages
- Link validation settings in mkdocs.yml file
- Load and display full RNA alignments on alignment viewer
- Genome build check when loading a case
- Extend event index to previous causative variants and always load them
### Fixed
- Documentation nav links for a few documents
- Slightly extended the BioNano Genomics Access integration docs
- Loading of SVs when VCF is missing the INFO.END field but has INFO.SVLEN field
- Escape protein sequence name (if available) in case general report to render special characters correctly
- CaseS HPO term searches for multiple terms works independent of order
- CaseS search regexp should not allow backslash
- CaseS cohort tags can contain whitespace and still match
- Remove diagnoses from cases even if OMIM term is not found in the database
- Parsing of disease-associated genes
- Removed an annoying warning while updating database's disease terms
- Displaying custom case images loaded with scout version <= 4.71
- Use pydantic version >=2 in requirements.txt file
### Changed
- Column width adjustment on caseS page
- Use Python 3.11 in tests
- Update some github actions
- Upgraded Pydantic to version 2
- Case validation fails on loading when associated files (alignments, VCFs and reports) are not present on disk
- Case validation fails on loading when custom images have format different then ["gif", "svg", "png", "jpg", "jpeg"]
- Custom images keys `case` and `str` in case config yaml file are renamed to `case_images` and `str_variants_images`
- Simplify and speed up case general report code
- Speed up case retrieval in case_matching_causatives
- Upgrade pymongo to version 4
- When updating disease terms, check that all terms are consistent with a DiseaseTerm model before dropping the old collection
- Better separation between modules loading HPO terms and diseases
- Deleted unused scout.build.phenotype module
- Stricter validation of mandatory genome build key when loading a case. Allowed values are ['37','38',37,38]
- Improved readability of variants length and coordinates on variantS pages

## [4.71]
### Added
- Added Balsamic keys for SweGen and loqusdb local archive frequecies, SNV and SV
- New filter option for Cancer variantS: local archive RD loqusdb
- Show annotated observations on SV variantS view, also for cancer somatic SVs
- Revel filter for variantS
- Show case default panel on caseS page
- CADD filter for Cancer Somatic SNV variantS - show score
- SpliceAI-lookup link (BROAD, shows SpliceAI and Pangolin) from variant page
- BioNano Access server API - check projects, samples and fetch FSHD reports
### Fixed
- Name of reference genome build for RNA for compatibility with IGV locus search change
- Howto to run the Docker image on Mac computers in `admin-guide/containers/container-deploy.md`
- Link to Weasyprint installation howto in README file
- Avoid filling up disk by creating a reduced VCF file for every variant that is visualized
- Remove legacy incorrectly formatted CODEOWNERS file
- Restrain variant_type requests to variantS views to "clinical" or "research"
- Visualization of cancer variants where cancer case has no affected individual
- ProteinPaint gene link (small StJude API change)
- Causative MEI variant link on causatives page
- Bionano access api settings commented out by default in Scout demo config file.
- Do not show FSHD button on freshly loaded cases without bionano_access individuals
- Truncate long variants' HGVS on causative/Clinically significant and pinned variants case panels
### Changed
- Remove function call that tracks users' browser version
- Include three more splice variant SO terms in clinical filter severe SO terms
- Drop old HPO term collection only after parsing and validation of new terms completes
- Move score to own column on Cancer Somatic SNV variantS page
- Refactored a few complex case operations, breaking out sub functionalities

## [4.70]
### Added
- Download a list of Gene Variants (max 500) resulting from SNVs and Indels search
- Variant PubMed link to search for gene symbol and any aliases
### Changed
- Clearer gnomAD values in Variants page
### Fixed
- CaseS page uniform column widths
- Include ClinVar variants into a scrollable div element on Case page
- `canonical_transcript` variable not initialized in get_hgvs function (server.blueprints.institutes.controllers.py)
- Catch and display any error while importing Phenopacket info
- Modified Docker files to use python:3.8-slim-bullseye to prevent gunicorn workers booting error

## [4.69]
### Added
- ClinVar submission howto available also on Case page
- Somatic score and filtering for somatic SV callers, if available
- Show caller as a tooltip on variantS list
### Fixed
- Crash when attempting to export phenotype from a case that had never had phenotypes
- Aesthetic fix to Causative and Pinned Variants on Case page
- Structural inconsistency for ClinVar Blueprint templates
- Updated igv.js to 2.15.8 to fix track default color bug
- Fixed release versions for actions.
- Freeze tornado below 6.3.0 for compatibility with livereload 2.6.3
- Force update variants count on case re-upload
- IGV locus search not working - add genome reference id
- Pin links to MEI variants should end up on MEI not SV variant view
- Load also matching MEI variants on forced region load
- Allow excluding MEI from case variant deletion
- Fixed the name of the assigned user when the internal user ID is different from the user email address
- Gene variantS should display gene function, region and full hgvs
### Changed
- FontAwesome integrity check fail (updated resource)
- Removed ClinVar API validation buttons in favour of direct API submission
- Improved layout of Institute settings page
- ClinVar API key and allowed submitters are set in the Institute settings page


## [4.68]
### Added
- Rare Disease Mobile Element Insertion variants view
### Changed
- Updated igv.js to 2.15.6
### Fixed
- Docker stage build pycairo.
- Restore SNV and SV rank models versions on Causatives and Verified pages
- Saving `REVEL_RANKSCORE` value in a field named `revel` in variants database documents

## [4.67]
### Added
- Prepare to filter local SV frequency
### Changed
- Speed up instituteS page loading by refactoring cases/institutes query
- Clinical Filter for SVs includes `splice_polypyrimidine_tract_variant` as a severe consequence
- Clinical Filter for SVs includes local variant frequency freeze ("old") for filtering, starting at 30 counts
- Speed up caseS page loading by adding status to index and refactoring totals count
- HPO file parsing is updated to reflect that HPO have changed a few downloadable file formats with their 230405 release.
### Fixed
- Page crashing when a user tries to edit a comment that was removed
- Warning instead of crashed page when attempting to retrieve a non-existent Phenopacket
- Fixed StJude ProteinPaint gene link (URL change)
- Freeze of werkzeug library to version<2.3 to avoid problems resulting from the consequential upgrade of the Flask lib
- Huge list of genes in case report for megabases-long structural variants.
- Fix displaying institutes without associated cases on institutes page
- Fix default panel selection on SVs in cancer case report

## [4.66]
### Changed
- Moved Phenomodels code under a dedicated blueprint
- Updated the instructions to load custom case report under admin guide
- Keep variants filter window collapsed except when user expands it to filter
### Added
- A summary table of pinned variants on the cancer case general report
- New openable matching causatives and managed variants lists for default gene panels only for convenience
### Fixed
- Gens structural variant page link individual id typo

## [4.65.2]
### Fixed
- Generating general case report with str variants containing comments

## [4.65.1]
### Fixed
- Visibility of `Gene(s)` badges on SV VariantS page
- Hide dismiss bar on SV page not working well
- Delivery report PDF download
- Saving Pipeline version file when loading a case
- Backport compatible import of importlib metadata for old python versions (<3.8)

## [4.65]
### Added
- Option to mark a ClinVar submission as submitted
- Docs on how to create/update the PanelApp green genes as a system admin
- `individual_id`-parameter to both Gens links
- Download a gene panel in TXT format from gene panel page
- Panel gene comments on variant page: genes in panels can have comments that describe the gene in a panel context
### Changed
- Always show each case category on caseS page, even if 0 cases in total or after current query
- Improved sorting of ClinVar submissions
- Pre-populate SV type select in ClinVar submission form, when possible
- Show comment badges in related comments tables on general report
- Updated version of several GitHub actions
- Migrate from deprecated `pkg_resources` lib to `importlib_resources`
- Dismiss bar on variantS pages is thinner.
- Dismiss bar on variantS pages can be toggled open or closed for the duration of a login session.
### Fixed
- Fixed Sanger order / Cancel order modal close buttons
- Visibility of SV type in ClinVar submission form
- Fixed a couple of creations where now was called twice, so updated_at and created_at could differ
- Deprecated Ubuntu version 18.04 in one GitHub action
- Panels that have been removed (hidden) should not be visible in views where overlapping gene panels for genes are shown
- Gene panel test pointing to the right function

## [4.64]
### Added
- Create/Update a gene panel containing all PanelApp green genes (`scout update panelapp-green -i <cust_id>`)
- Links for ACMG pathogenicity impact modification on the ACMG classification page
### Changed
- Open local observation matching cases in new windows
### Fixed
- Matching manual ranked variants are now shown also on the somatic variant page
- VarSome links to hg19/GRCh37
- Managed variants filter settings lost when navigating to additional pages
- Collect the right variant category after submitting filter form from research variantS page
- Beacon links are templated and support variants in genome build 38

## [4.63]
### Added
- Display data sharing info for ClinVar, Matchmaker Exchange and Beacon in a dedicated column on Cases page
- Test for `commands.download.omim.print_omim`
- Display dismissed variants comments on general case report
- Modify ACMG pathogenicity impact (most commonly PVS1, PS3) based on strength of evidence with lab director's professional judgement
- REViewer button on STR variant page
- Alamut institution parameter in institute settings for Alamut Visual Plus software
- Added Manual Ranks Risk Factor, Likely Risk Factor and Uncertain Risk Factor
- Display matching manual ranks from previous cases the user has access to on VariantS and Variant pages
- Link to gnomAD gene SVs v2.1 for SV variants with gnomAD frequency
- Support for nf-core/rnafusion reports
### Changed
- Display chrY for sex unknown
- Deprecate legacy scout_load() method API call.
- Message shown when variant tag is updated for a variant
- When all ACMG classifications are deleted from a variant, the current variant classification status is also reset.
- Refactored the functions that collect causative variants
- Removed `scripts/generate_test_data.py`
### Fixed
- Default IGV tracks (genes, ClinVar, ClinVar CNVs) showing even if user unselects them all
- Freeze Flask-Babel below v3.0 due to issue with a locale decorator
- Thaw Flask-Babel and fix according to v3 standard. Thank you @TkTech!
- Show matching causatives on somatic structural variant page
- Visibility of gene names and functional annotations on Causatives/Verified pages
- Panel version can be manually set to floating point numbers, when modified
- Causatives page showing also non-causative variants matching causatives in other cases
- ClinVar form submission for variants with no selected transcript and HGVS
- Validating and submitting ClinVar objects not containing both Variant and Casedata info

## [4.62.1]
### Fixed
- Case page crashing when adding a case to a group without providing a valid case name

## [4.62]
### Added
- Validate ClinVar submission objects using the ClinVar API
- Wrote tests for case and variant API endpoints
- Create ClinVar submissions from Scout using the ClinVar API
- Export Phenopacket for affected individual
- Import Phenopacket from JSON file or Phenopacket API backend server
- Use the new case name option for GENS requests
- Pre-validate refseq:HGVS items using VariantValidator in ClinVar submission form
### Fixed
- Fallback for empty alignment index for REViewer service
- Source link out for MIP 11.1 reference STR annotation
- Avoid duplicate causatives and pinned variants
- ClinVar clinical significance displays only the ACMG terms when user selects ACMG 2015 as assertion criteria
- Spacing between icon and text on Beacon and MatchMaker links on case page sidebar
- Truncate IDs and HGVS representations in ClinVar pages if longer than 25 characters
- Update ClinVar submission ID form
- Handle connection timeout when sending requests requests to external web services
- Validate any ClinVar submission regardless of its status
- Empty Phenopackets import crashes
- Stop Spinner on Phenopacket JSON download
### Changed
- Updated ClinVar submission instructions

## [4.61.1]
### Fixed
- Added `UMLS` as an option of `Condition ID type` in ClinVar Variant downloaded files
- Missing value for `Condition ID type` in ClinVar Variant downloaded files
- Possibility to open, close or delete a ClinVar submission even if it doesn't have an associated name
- Save SV type, ref and alt n. copies to exported ClinVar files
- Inner and outer start and stop SV coordinates not exported in ClinVar files
- ClinVar submissions page crashing when SV files don't contain breakpoint exact coordinates
- Align OMIM diagnoses with delete diagnosis button on case page
- In ClinVar form, reset condition list and customize help when condition ID changes

## [4.61]
### Added
- Filter case list by cases with variants in ClinVar submission
- Filter case list by cases containing RNA-seq data - gene_fusion_reports and sample-level tracks (splice junctions and RNA coverage)
- Additional case category `Ignored`, to be used for cases that don't fall in the existing 'inactive', 'archived', 'solved', 'prioritized' categories
- Display number of cases shown / total number of cases available for each category on Cases page
- Moved buttons to modify case status from sidebar to main case page
- Link to Mutalyzer Normalizer tool on variant's transcripts overview to retrieve official HVGS descriptions
- Option to manually load RNA MULTIQC report using the command `scout load report -t multiqc_rna`
- Load RNA MULTIQC automatically for a case if config file contains the `multiqc_rna` key/value
- Instructions in admin-guide on how to load case reports via the command line
- Possibility to filter RD variants by a specific genotype call
- Distinct colors for different inheritance models on RD Variant page
- Gene panels PDF export with case variants hits by variant type
- A couple of additional README badges for GitHub stats
- Upload and display of pipeline reference info and executable version yaml files as custom reports
- Testing CLI on hasta in PR template
### Changed
- Instructions on how to call dibs on scout-stage server in pull request template
- Deprecated CLI commands `scout load <delivery_report, gene_fusion_report, coverage_qc_report, cnv_report>` to replace them with command `scout load report -t <report type>`
- Refactored code to display and download custom case reports
- Do not export `Assertion method` and `Assertion method citation` to ClinVar submission files according to changes to ClinVar's submission spreadsheet templates.
- Simplified code to create and download ClinVar CSV files
- Colorize inheritance models badges by category on VariantS page
- `Safe variants matching` badge more visible on case page
### Fixed
- Non-admin users saving institute settings would clear loqusdb instance selection
- Layout of variant position, cytoband and type in SV variant summary
- Broken `Build Status - GitHub badge` on GitHub README page
- Visibility of text on grey badges in gene panels PDF exports
- Labels for dashboard search controls
- Dark mode visibility for ClinVar submission
- Whitespaces on outdated panel in extent report

## [4.60]
### Added
- Mitochondrial deletion signatures (mitosign) can be uploaded and shown with mtDNA report
- A `Type of analysis` column on Causatives and Validated variants pages
- List of "safe" gene panels available for matching causatives and managed variants in institute settings, to avoid secondary findings
- `svdb_origin` as a synonym for `FOUND_IN` to complement `set` for variants found by all callers
### Changed
- Hide removed gene panels by default in panels page
- Removed option for filtering cancer SVs by Tumor and Normal alt AF
- Hide links to coverage report from case dynamic HPO panel if cancer analysis
- Remove rerun emails and redirect users to the analysis order portal instead
- Updated clinical SVs igv.js track (dbVar) and added example of external track from `https://trackhubregistry.org/`
- Rewrote the ClinVar export module to simplify and add one variant at the time
- ClinVar submissions with phenotype conditions from: [OMIM, MedGen, Orphanet, MeSH, HP, MONDO]
### Fixed
- If trying to load a badly formatted .tsv file an error message is displayed.
- Avoid showing case as rerun when first attempt at case upload failed
- Dynamic autocomplete search not working on phenomodels page
- Callers added to variant when loading case
- Now possible to update managed variant from file without deleting it first
- Missing preselected chromosome when editing a managed variant
- Preselected variant type and subtype when editing a managed variant
- Typo in dbVar ClinVar track, hg19


## [4.59]
### Added
- Button to go directly to HPO SV filter variantS page from case
- `Scout-REViewer-Service` integration - show `REViewer` picture if available
- Link to HPO panel coverage overview on Case page
- Specify a confidence threshold (green|amber|red) when loading PanelApp panels
- Functional annotations in variants lists exports (all variants)
- Cancer/Normal VAFs and COSMIC ids in in variants lists exports (cancer variants)
### Changed
- Better visualization of regional annotation for long lists of genes in large SVs in Variants tables
- Order of cells in variants tables
- More evident links to gene coverage from Variant page
- Gene panels sorted by display name in the entire Case page
- Round CADD and GnomAD values in variants export files
### Fixed
- HPO filter button on SV variantS page
- Spacing between region|function cells in SVs lists
- Labels on gene panel Chanjo report
- Fixed ambiguous duplicated response headers when requesting a BAM file from /static
- Visited color link on gene coverage button (Variant page)

## [4.58.1]
### Fixed
- Case search with search strings that contain characters that can be escaped

## [4.58]
### Added
- Documentation on how to create/update PanelApp panels
- Add filter by local observations (archive) to structural variants filters
- Add more splicing consequences to SO term definitions
- Search for a specific gene in all gene panels
- Institute settings option to force show all variants on VariantS page for all cases of an institute
- Filter cases by validation pending status
- Link to The Clinical Knowledgebase (CKB) (https://ckb.jax.org/) in cancer variant's page
### Fixed
- Added a not-authorized `auto-login` fixture according to changes in Flask-Login 0.6.2
- Renamed `cache_timeout` param name of flask.send_file function to `max_age` (Flask 2.2 compliant)
- Replaced deprecated `app.config["JSON_SORT_KEYS"]` with app.json.sort_keys in app settings
- Bug in gene variants page (All SNVs and INDELs) when variant gene doesn't have a hgnc id that is found in the database
- Broken export of causatives table
- Query for genes in build 38 on `Search SNVs and INDELs` page
- Prevent typing special characters `^<>?!=\/` in case search form
- Search matching causatives also among research variants in other cases
- Links to variants in Verified variants page
- Broken filter institute cases by pinned gene
- Better visualization of long lists of genes in large SVs on Causative and Verified Variants page
- Reintroduced missing button to export Causative variants
- Better linking and display of matching causatives and managed variants
- Reduced code complexity in `scout/parse/variant/variant.py`
- Reduced complexity of code in `scout/build/variant/variant.py`

### Changed
- State that loqusdb observation is in current case if observations count is one and no cases are shown
- Better pagination and number of variants returned by queries in `Search SNVs and INDELs` page
- Refactored and simplified code used for collecting gene variants for `Search SNVs and INDELs` page
- Fix sidebar panel icons in Case view
- Fix panel spacing in Case view
- Removed unused database `sanger_ordered` and `case_id,category,rank_score` indexes (variant collection)
- Verified variants displayed in a dedicated page reachable from institute sidebar
- Unified stats in dashboard page
- Improved gene info for large SVs and cancer SVs
- Remove the unused `variant.str_variant` endpoint from variant views
- Easier editing of HPO gene panel on case page
- Assign phenotype panel less cramped on Case page
- Causatives and Verified variants pages to use the same template macro
- Allow hyphens in panel names
- Reduce resolution of example images
- Remove some animations in web gui which where rendered slow


## [4.57.4]
### Fixed
- Parsing of variant.FORMAT "DR" key in parse variant file

## [4.57.3]
### Fixed
- Export of STR verified variants
- Do not download as verified variants first verified and then reset to not validated
- Avoid duplicated lines in downloaded verified variants reflecting changes in variant validation status

## [4.57.2]
### Fixed
- Export of verified variants when variant gene has no transcripts
- HTTP 500 when visiting a the details page for a cancer variant that had been ranked with genmod

## [4.57.1]
### Fixed
- Updating/replacing a gene panel from file with a corrupted or malformed file

## [4.57]
### Added
- Display last 50 or 500 events for a user in a timeline
- Show dismiss count from other cases on matching variantS
- Save Beacon-related events in events collection
- Institute settings allow saving multiple loqusdb instances for one institute
- Display stats from multiple instances of loqusdb on variant page
- Display date and frequency of obs derived from count of local archive observations from MIP11 (requires fix in MIP)
### Changed
- Prior ACMG classifications view is no longer limited by pathogenicity
### Fixed
- Visibility of Sanger ordered badge on case page, light mode
- Some of the DataTables tables (Phenotypes and Diagnoses pages) got a bit dark in dark mode
- Remove all redundancies when displaying timeline events (some events are saved both as case-related and variant-related)
- Missing link in saved MatchMaker-related events
- Genes with mixed case gene symbols missing in PanelApp panels
- Alignment of elements on the Beacon submission modal window
- Locus info links from STR variantS page open in new browser tabs

## [4.56]
### Added
- Test for PanelApp panels loading
- `panel-umi` tag option when loading cancer analyses
### Changed
- Black text to make comments more visible in dark mode
- Loading PanelApp panels replaces pre-existing panels with same version
- Removed sidebar from Causatives page - navigation is available on the top bar for now
- Create ClinVar submissions from pinned variants list in case page
- Select which pinned variants will be included in ClinVar submission documents
### Fixed
- Remove a:visited css style from all buttons
- Update of HPO terms via command line
- Background color of `MIXED` and `PANEL-UMI` sequencing types on cases page
- Fixed regex error when searching for cases with query ending with `\ `
- Gene symbols on Causatives page lighter in dark mode
- SpliceAI tooltip of multigene variants

## [4.55]
### Changed
- Represent different tumor samples as vials in cases page
- Option to force-update the OMIM panel
### Fixed
- Low tumor purity badge alignment in cancer samples table on cancer case view
- VariantS comment popovers reactivate on hover
- Updating database genes in build 37
- ACMG classification summary hidden by sticky navbar
- Logo backgrounds fixed to white on welcome page
- Visited links turn purple again
- Style of link buttons and dropdown menus
- Update KUH and GMS logos
- Link color for Managed variants

## [4.54]
### Added
- Dark mode, using browser/OS media preference
- Allow marking case as solved without defining causative variants
- Admin users can create missing beacon datasets from the institute's settings page
- GenCC links on gene and variant pages
- Deprecation warnings when launching the app using a .yaml config file or loading cases using .ped files
### Changed
- Improved HTML syntax in case report template
- Modified message displayed when variant rank stats could not be calculated
- Expanded instructions on how to test on CG development server (cg-vm1)
- Added more somatic variant callers (Balsamic v9 SNV, develop SV)
### Fixed
- Remove load demo case command from docker-compose.yml
- Text elements being split across pages in PDF reports
- Made login password field of type `password` in LDAP login form
- Gene panels HTML select in institute's settings page
- Bootstrap upgraded to version 5
- Fix some Sourcery and SonarCloud suggestions
- Escape special characters in case search on institute and dashboard pages
- Broken case PDF reports when no Madeline pedigree image can be created
- Removed text-white links style that were invisible in new pages style
- Variants pagination after pressing "Filter variants" or "Clinical filter"
- Layout of buttons Matchmaker submission panel (case page)
- Removing cases from Matchmaker (simplified code and fixed functionality)
- Reintroduce check for missing alignment files purged from server

## [4.53]
### Added
### Changed
- Point Alamut API key docs link to new API version
- Parse dbSNP id from ID only if it says "rs", else use VEP CSQ fields
- Removed MarkupSafe from the dependencies
### Fixed
- Reintroduced loading of SVs for demo case 643595
- Successful parse of FOUND_IN should avoid GATK caller default
- All vulnerabilities flagged by SonarCloud

## [4.52]
### Added
- Demo cancer case gets loaded together with demo RD case in demo instance
- Parse REVEL_score alongside REVEL_rankscore from csq field and display it on SNV variant page
- Rank score results now show the ranking range
- cDNA and protein changes displayed on institute causatives pages
- Optional SESSION_TIMEOUT_MINUTES configuration in app config files
- Script to convert old OMIM case format (list of integers) to new format (list of dictionaries)
- Additional check for user logged in status before serving alignment files
- Download .cgh files from cancer samples table on cancer case page
- Number of documents and date of last update on genes page
### Changed
- Verify user before redirecting to IGV alignments and sashimi plots
- Build case IGV tracks starting from case and variant objects instead of passing all params in a form
- Unfreeze Werkzeug lib since Flask_login v.0.6 with bugfix has been released
- Sort gene panels by name (panelS and variant page)
- Removed unused `server.blueprints.alignviewers.unindexed_remote_static` endpoint
- User sessions to check files served by `server.blueprints.alignviewers.remote_static` endpoint
- Moved Beacon-related functions to a dedicated app extension
- Audit Filter now also loads filter displaying the variants for it
### Fixed
- Handle `attachment_filename` parameter renamed to `download_name` when Flask 2.2 will be released
- Removed cursor timeout param in cases find adapter function to avoid many code warnings
- Removed stream argument deprecation warning in tests
- Handle `no intervals found` warning in load_region test
- Beacon remove variants
- Protect remote_cors function in alignviewers view from Server-Side Request Forgery (SSRF)
- Check creation date of last document in gene collection to display when genes collection was updated last

## [4.51]
### Added
- Config file containing codecov settings for pull requests
- Add an IGV.js direct link button from case page
- Security policy file
- Hide/shade compound variants based on rank score on variantS from filter
- Chromograph legend documentation direct link
### Changed
- Updated deprecated Codecov GitHub action to v.2
- Simplified code of scout/adapter/mongo/variant
- Update IGV.js to v2.11.2
- Show summary number of variant gene panels on general report if more than 3
### Fixed
- Marrvel link for variants in genome build 38 (using liftover to build 37)
- Remove flags from codecov config file
- Fixed filter bug with high negative SPIDEX scores
- Renamed IARC TP53 button to to `TP53 Database`, modified also link since IARC has been moved to the US NCI: `https://tp53.isb-cgc.org/`
- Parsing new format of OMIM case info when exporting patients to Matchmaker
- Remove flask-debugtoolbar lib dependency that is using deprecated code and causes app to crash after new release of Jinja2 (3.1)
- Variant page crashing for cases with old OMIM terms structure (a list of integers instead of dictionary)
- Variant page crashing when creating MARRVEL link for cases with no genome build
- SpliceAI documentation link
- Fix deprecated `safe_str_cmp` import from `werkzeug.security` by freezing Werkzeug lib to v2.0 until Flask_login v.0.6 with bugfix is released
- List gene names densely in general report for SVs that contain more than 3 genes
- Show transcript ids on refseq genes on hg19 in IGV.js, using refgene source
- Display correct number of genes in general report for SVs that contain more than 32 genes
- Broken Google login after new major release of `lepture/authlib`
- Fix frequency and callers display on case general report

## [4.50.1]
### Fixed
- Show matching causative STR_repid for legacy str variants (pre Stranger hgnc_id)

## [4.50]
### Added
- Individual-specific OMIM terms
- OMIM disease descriptions in ClinVar submission form
- Add a toggle for melter rerun monitoring of cases
- Add a config option to show the rerun monitoring toggle
- Add a cli option to export cases with rerun monitoring enabled
- Add a link to STRipy for STR variants; shallow for ARX and HOXA13
- Hide by default variants only present in unaffected individuals in variants filters
- OMIM terms in general case report
- Individual-level info on OMIM and HPO terms in general case report
- PanelApp gene link among the external links on variant page
- Dashboard case filters fields help
- Filter cases by OMIM terms in cases and dashboard pages
### Fixed
- A malformed panel id request would crash with exception: now gives user warning flash with redirect
- Link to HPO resource file hosted on `http://purl.obolibrary.org`
- Gene search form when gene exists only in build 38
- Fixed odd redirect error and poor error message on missing column for gene panel csv upload
- Typo in parse variant transcripts function
- Modified keys name used to parse local observations (archived) frequencies to reflect change in MIP keys naming
- Better error handling for partly broken/timed out chanjo reports
- Broken javascript code when case Chromograph data is malformed
- Broader space for case synopsis in general report
- Show partial causatives on causatives and matching causatives panels
- Partial causative assignment in cases with no OMIM or HPO terms
- Partial causative OMIM select options in variant page
### Changed
- Slightly smaller and improved layout of content in case PDF report
- Relabel more cancer variant pages somatic for navigation
- Unify caseS nav links
- Removed unused `add_compounds` param from variant controllers function
- Changed default hg19 genome for IGV.js to legacy hg19_1kg_decoy to fix a few problematic loci
- Reduce code complexity (parse/ensembl.py)
- Silence certain fields in ClinVar export if prioritised ones exist (chrom-start-end if hgvs exist)
- Made phenotype non-mandatory when marking a variant as partial causative
- Only one phenotype condition type (OMIM or HPO) per variant is used in ClinVar submissions
- ClinVar submission variant condition prefers OMIM over HPO if available
- Use lighter version of gene objects in Omim MongoDB adapter, panels controllers, panels views and institute controllers
- Gene-variants table size is now adaptive
- Remove unused file upload on gene-variants page

## [4.49]
### Fixed
- Pydantic model types for genome_build, madeline_info, peddy_ped_check and peddy_sex_check, rank_model_version and sv_rank_model_version
- Replace `MatchMaker` with `Matchmaker` in all places visible by a user
- Save diagnosis labels along with OMIM terms in Matchmaker Exchange submission objects
- `libegl-mesa0_21.0.3-0ubuntu0.3~20.04.5_amd64.deb` lib not found by GitHub actions Docker build
- Remove unused `chromograph_image_files` and `chromograph_prefixes` keys saved when creating or updating an RD case
- Search managed variants by description and with ignore case
### Changed
- Introduced page margins on exported PDF reports
- Smaller gene fonts in downloaded HPO genes PDF reports
- Reintroduced gene coverage data in the PDF-exported general report of rare-disease cases
- Check for existence of case report files before creating sidebar links
- Better description of HPO and OMIM terms for patients submitted to Matchmaker Exchange
- Remove null non-mandatory key/values when updating a case
- Freeze WTForms<3 due to several form input rendering changes

## [4.48.1]
### Fixed
- General case PDF report for recent cases with no pedigree

## [4.48]
### Added
- Option to cancel a request for research variants in case page
### Changed
- Update igv.js to v2.10.5
- Updated example of a case delivery report
- Unfreeze cyvcf2
- Builder images used in Scout Dockerfiles
- Crash report email subject gives host name
- Export general case report to PDF using PDFKit instead of WeasyPrint
- Do not include coverage report in PDF case report since they might have different orientation
- Export cancer cases's "Coverage and QC report" to PDF using PDFKit instead of Weasyprint
- Updated cancer "Coverage and QC report" example
- Keep portrait orientation in PDF delivery report
- Export delivery report to PDF using PDFKit instead of Weasyprint
- PDF export of clinical and research HPO panels using PDFKit instead of Weasyprint
- Export gene panel report to PDF using PDFKit
- Removed WeasyPrint lib dependency

### Fixed
- Reintroduced missing links to Swegen and Beacon and dbSNP in RD variant page, summary section
- Demo delivery report orientation to fit new columns
- Missing delivery report in demo case
- Cast MNVs to SNV for test
- Export verified variants from all institutes when user is admin
- Cancer coverage and QC report not found for demo cancer case
- Pull request template instructions on how to deploy to test server
- PDF Delivery report not showing Swedac logo
- Fix code typos
- Disable codefactor raised by ESLint for javascript functions located on another file
- Loading spinner stuck after downloading a PDF gene panel report
- IGV browser crashing when file system with alignment files is not mounted

## [4.47]
### Added
- Added CADD, GnomAD and genotype calls to variantS export
### Changed
- Pull request template, to illustrate how to deploy pull request branches on cg-vm1 stage server
### Fixed
- Compiled Docker image contains a patched version (v4.9) of chanjo-report

## [4.46.1]
### Fixed
- Downloading of files generated within the app container (MT-report, verified variants, pedigrees, ..)

## [4.46]
### Added
- Created a Dockefile to be used to serve the dockerized app in production
- Modified the code to collect database params specified as env vars
- Created a GitHub action that pushes the Dockerfile-server image to Docker Hub (scout-server-stage) every time a PR is opened
- Created a GitHub action that pushes the Dockerfile-server image to Docker Hub (scout-server) every time a new release is created
- Reassign MatchMaker Exchange submission to another user when a Scout user is deleted
- Expose public API JSON gene panels endpoint, primarily to enable automated rerun checking for updates
- Add utils for dictionary type
- Filter institute cases using multiple HPO terms
- Vulture GitHub action to identify and remove unused variables and imports
### Changed
- Updated the python config file documentation in admin guide
- Case configuration parsing now uses Pydantic for improved typechecking and config handling
- Removed test matrices to speed up automatic testing of PRs
- Switch from Coveralls to Codecov to handle CI test coverage
- Speed-up CI tests by caching installation of libs and splitting tests into randomized groups using pytest-test-groups
- Improved LDAP login documentation
- Use lib flask-ldapconn instead of flask_ldap3_login> to handle ldap authentication
- Updated Managed variant documentation in user guide
- Fix and simplify creating and editing of gene panels
- Simplified gene variants search code
- Increased the height of the genes track in the IGV viewer
### Fixed
- Validate uploaded managed variant file lines, warning the user.
- Exporting validated variants with missing "genes" database key
- No results returned when searching for gene variants using a phenotype term
- Variants filtering by gene symbols file
- Make gene HGNC symbols field mandatory in gene variants page and run search only on form submit
- Make sure collaborator gene variants are still visible, even if HPO filter is used

## [4.45]
### Added
### Changed
- Start Scout also when loqusdbapi is not reachable
- Clearer definition of manual standard and custom inheritance models in gene panels
- Allow searching multiple chromosomes in filters
### Fixed
- Gene panel crashing on edit action

## [4.44]
### Added
### Changed
- Display Gene track beneath each sample track when displaying splice junctions in igv browser
- Check outdated gene symbols and update with aliases for both RD and cancer variantS
### Fixed
- Added query input check and fixed the Genes API endpoint to return a json formatted error when request is malformed
- Typo in ACMG BP6 tooltip

## [4.43.1]
### Added
- Added database index for OMIM disease term genes
### Changed
### Fixed
- Do not drop HPO terms collection when updating HPO terms via the command line
- Do not drop disease (OMIM) terms collection when updating diseases via the command line

## [4.43]
### Added
- Specify which collection(s) update/build indexes for
### Fixed
- Do not drop genes and transcripts collections when updating genes via the command line

## [4.42.1]
### Added
### Changed
### Fixed
- Freeze PyMongo lib to version<4.0 to keep supporting previous MongoDB versions
- Speed up gene panels creation and update by collecting only light gene info from database
- Avoid case page crash on Phenomizer queries timeout

## [4.42]
### Added
- Choose custom pinned variants to submit to MatchMaker Exchange
- Submit structural variant as genes to the MatchMaker Exchange
- Added function for maintainers and admins to remove gene panels
- Admins can restore deleted gene panels
- A development docker-compose file illustrating the scout/chanjo-report integration
- Show AD on variants view for cancer SV (tumor and normal)
- Cancer SV variants filter AD, AF (tumor and normal)
- Hiding the variants score column also from cancer SVs, as for the SNVs
### Changed
- Enforce same case _id and display_name when updating a case
- Enforce same individual ids, display names and affected status when updating a case
- Improved documentation for connecting to loqusdb instances (including loqusdbapi)
- Display and download HPO gene panels' gene symbols in italics
- A faster-built and lighter Docker image
- Reduce complexity of `panels` endpoint moving some code to the panels controllers
- Update requirements to use flask-ldap3-login>=0.9.17 instead of freezing WTForm
### Fixed
- Use of deprecated TextField after the upgrade of WTF to v3.0
- Freeze to WTForms to version < 3
- Remove the extra files (bed files and madeline.svg) introduced by mistake
- Cli command loading demo data in docker-compose when case custom images exist and is None
- Increased MongoDB connection serverSelectionTimeoutMS parameter to 30K (default value according to MongoDB documentation)
- Better differentiate old obs counts 0 vs N/A
- Broken cancer variants page when default gene panel was deleted
- Typo in tx_overview function in variant controllers file
- Fixed loqusdbapi SV search URL
- SV variants filtering using Decipher criterion
- Removing old gene panels that don't contain the `maintainer` key.

## [4.41.1]
### Fixed
- General reports crash for variant annotations with same variant on other cases

## [4.41]
### Added
- Extended the instructions for running the Scout Docker image (web app and cli).
- Enabled inclusion of custom images to STR variant view
### Fixed
- General case report sorting comments for variants with None genetic models
- Do not crash but redirect to variants page with error when a variant is not found for a case
- UCSC links coordinates for SV variants with start chromosome different than end chromosome
- Human readable variants name in case page for variants having start chromosome different from end chromosome
- Avoid always loading all transcripts when checking gene symbol: introduce gene captions
- Slow queries for evaluated variants on e.g. case page - use events instead
### Changed
- Rearrange variant page again, moving severity predictions down.
- More reactive layout width steps on variant page

## [4.40.1]
### Added
### Fixed
- Variants dismissed with inconsistent inheritance pattern can again be shown in general case report
- General report page for variants with genes=None
- General report crashing when variants have no panels
- Added other missing keys to case and variant dictionaries passed to general report
### Changed

## [4.40]
### Added
- A .cff citation file
- Phenotype search API endpoint
- Added pagination to phenotype API
- Extend case search to include internal MongoDB id
- Support for connecting to a MongoDB replica set (.py config files)
- Support for connecting to a MongoDB replica set (.yaml config files)
### Fixed
- Command to load the OMIM gene panel (`scout load panel --omim`)
- Unify style of pinned and causative variants' badges on case page
- Removed automatic spaces after punctuation in comments
- Remove the hardcoded number of total individuals from the variant's old observations panel
- Send delete requests to a connected Beacon using the DELETE method
- Layout of the SNV and SV variant page - move frequency up
### Changed
- Stop updating database indexes after loading exons via command line
- Display validation status badge also for not Sanger-sequenced variants
- Moved Frequencies, Severity and Local observations panels up in RD variants page
- Enabled Flask CORS to communicate CORS status to js apps
- Moved the code preparing the transcripts overview to the backend
- Refactored and filtered json data used in general case report
- Changed the database used in docker-compose file to use the official MongoDB v4.4 image
- Modified the Python (3.6, 3.8) and MongoDB (3.2, 4.4, 5.0) versions used in testing matrices (GitHub actions)
- Capitalize case search terms on institute and dashboard pages


## [4.39]
### Added
- COSMIC IDs collected from CSQ field named `COSMIC`
### Fixed
- Link to other causative variants on variant page
- Allow multiple COSMIC links for a cancer variant
- Fix floating text in severity box #2808
- Fixed MitoMap and HmtVar links for hg38 cases
- Do not open new browser tabs when downloading files
- Selectable IGV tracks on variant page
- Missing splice junctions button on variant page
- Refactor variantS representative gene selection, and use it also for cancer variant summary
### Changed
- Improve Javascript performance for displaying Chromograph images
- Make ClinVar classification more evident in cancer variant page

## [4.38]
### Added
- Option to hide Alamut button in the app config file
### Fixed
- Library deprecation warning fixed (insert is deprecated. Use insert_one or insert_many instead)
- Update genes command will not trigger an update of database indices any more
- Missing resources in temporary downloading directory when updating genes using the command line
- Restore previous variant ACMG classification in a scrollable div
- Loading spinner not stopping after downloading PDF case reports and variant list export
- Add extra Alamut links higher up on variant pages
- Improve UX for phenotypes in case page
- Filter and export of STR variants
- Update look of variants page navigation buttons
### Changed

## [4.37]
### Added
- Highlight and show version number for RefSeq MANE transcripts.
- Added integration to a rerunner service for toggling reanalysis with updated pedigree information
- SpliceAI display and parsing from VEP CSQ
- Display matching tiered variants for cancer variants
- Display a loading icon (spinner) until the page loads completely
- Display filter badges in cancer variants list
- Update genes from pre-downloaded file resources
- On login, OS, browser version and screen size are saved anonymously to understand how users are using Scout
- API returning institutes data for a given user: `/api/v1/institutes`
- API returning case data for a given institute: `/api/v1/institutes/<institute_id>/cases`
- Added GMS and Lund university hospital logos to login page
- Made display of Swedac logo configurable
- Support for displaying custom images in case view
- Individual-specific HPO terms
- Optional alamut_key in institute settings for Alamut Plus software
- Case report API endpoint
- Tooltip in case explaining that genes with genome build different than case genome build will not be added to dynamic HPO panel.
- Add DeepVariant as a caller
### Fixed
- Updated IGV to v2.8.5 to solve missing gene labels on some zoom levels
- Demo cancer case config file to load somatic SNVs and SVs only.
- Expand list of refseq trancripts in ClinVar submission form
- Renamed `All SNVs and INDELs` institute sidebar element to `Search SNVs and INDELs` and fixed its style.
- Add missing parameters to case load-config documentation
- Allow creating/editing gene panels and dynamic gene panels with genes present in genome build 38
- Bugfix broken Pytests
- Bulk dismissing variants error due to key conversion from string to integer
- Fix typo in index documentation
- Fixed crash in institute settings page if "collaborators" key is not set in database
- Don't stop Scout execution if LoqusDB call fails and print stacktrace to log
- Bug when case contains custom images with value `None`
- Bug introduced when fixing another bug in Scout-LoqusDB interaction
- Loading of OMIM diagnoses in Scout demo instance
- Remove the docker-compose with chanjo integration because it doesn't work yet.
- Fixed standard docker-compose with scout demo data and database
- Clinical variant assessments not present for pinned and causative variants on case page.
- MatchMaker matching one node at the time only
- Remove link from previously tiered variants badge in cancer variants page
- Typo in gene cell on cancer variants page
- Managed variants filter form
### Changed
- Better naming for variants buttons on cancer track (somatic, germline). Also show cancer research button if available.
- Load case with missing panels in config files, but show warning.
- Changing the (Female, Male) symbols to (F/M) letters in individuals_table and case-sma.
- Print stacktrace if case load command fails
- Added sort icon and a pointer to the cursor to all tables with sortable fields
- Moved variant, gene and panel info from the basic pane to summary panel for all variants.
- Renamed `Basics` panel to `Classify` on variant page.
- Revamped `Basics` panel to a panel dedicated to classify variants
- Revamped the summary panel to be more compact.
- Added dedicated template for cancer variants
- Removed Gene models, Gene annotations and Conservation panels for cancer variants
- Reorganized the orders of panels for variant and cancer variant views
- Added dedicated variant quality panel and removed relevant panes
- A more compact case page
- Removed OMIM genes panel
- Make genes panel, pinned variants panel, causative variants panel and ClinVar panel scrollable on case page
- Update to Scilifelab's 2020 logo
- Update Gens URL to support Gens v2.0 format
- Refactor tests for parsing case configurations
- Updated links to HPO downloadable resources
- Managed variants filtering defaults to all variant categories
- Changing the (Kind) drop-down according to (Category) drop-down in Managed variant add variant
- Moved Gens button to individuals table
- Check resource files availability before starting updating OMIM diagnoses
- Fix typo in `SHOW_OBSERVED_VARIANT_ARCHIVE` config param

## [4.36]
### Added
- Parse and save splice junction tracks from case config file
- Tooltip in observations panel, explaining that case variants with no link might be old variants, not uploaded after a case rerun
### Fixed
- Warning on overwriting variants with same position was no longer shown
- Increase the height of the dropdowns to 425px
- More indices for the case table as it grows, specifically for causatives queries
- Splice junction tracks not centered over variant genes
- Total number of research variants count
- Update variants stats in case documents every time new variants are loaded
- Bug in flashing warning messages when filtering variants
### Changed
- Clearer warning messages for genes and gene/gene-panels searches in variants filters

## [4.35]
### Added
- A new index for hgnc_symbol in the hgnc_gene collection
- A Pedigree panel in STR page
- Display Tier I and II variants in case view causatives card for cancer cases
### Fixed
- Send partial file data to igv.js when visualizing sashimi plots with splice junction tracks
- Research variants filtering by gene
- Do not attempt to populate annotations for not loaded pinned/causatives
- Add max-height to all dropdowns in filters
### Changed
- Switch off non-clinical gene warnings when filtering research variants
- Don't display OMIM disease card in case view for cancer cases
- Refactored Individuals and Causative card in case view for cancer cases
- Update and style STR case report

## [4.34]
### Added
- Saved filter lock and unlock
- Filters can optionally be marked audited, logging the filter name, user and date on the case events and general report.
- Added `ClinVar hits` and `Cosmic hits` in cancer SNVs filters
- Added `ClinVar hits` to variants filter (rare disease track)
- Load cancer demo case in docker-compose files (default and demo file)
- Inclusive-language check using [woke](https://github.com/get-woke/woke) github action
- Add link to HmtVar for mitochondrial variants (if VCF is annotated with HmtNote)
- Grey background for dismissed compounds in variants list and variant page
- Pin badge for pinned compounds in variants list and variant page
- Support LoqusDB REST API queries
- Add a docker-compose-matchmaker under scout/containers/development to test matchmaker locally
- Script to investigate consequences of symbol search bug
- Added GATK to list of SV and cancer SV callers
### Fixed
- Make MitoMap link work for hg38 again
- Export Variants feature crashing when one of the variants has no primary transcripts
- Redirect to last visited variantS page when dismissing variants from variants list
- Improved matching of SVs Loqus occurrences in other cases
- Remove padding from the list inside (Matching causatives from other cases) panel
- Pass None to get_app function in CLI base since passing script_info to app factory functions was deprecated in Flask 2.0
- Fixed failing tests due to Flask update to version 2.0
- Speed up user events view
- Causative view sort out of memory error
- Use hgnc_id for gene filter query
- Typo in case controllers displaying an error every time a patient is matched against external MatchMaker nodes
- Do not crash while attempting an update for variant documents that are too big (> 16 MB)
- Old STR causatives (and other variants) may not have HGNC symbols - fix sort lambda
- Check if gene_obj has primary_transcript before trying to access it
- Warn if a gene manually searched is in a clinical panel with an outdated name when filtering variants
- ChrPos split js not needed on STR page yet
### Changed
- Remove parsing of case `genome_version`, since it's not used anywhere downstream
- Introduce deprecation warning for Loqus configs that are not dictionaries
- SV clinical filter no longer filters out sub 100 nt variants
- Count cases in LoqusDB by variant type
- Commit pulse repo badge temporarily set to weekly
- Sort ClinVar submissions objects by ascending "Last evaluated" date
- Refactored the MatchMaker integration as an extension
- Replaced some sensitive words as suggested by woke linter
- Documentation for load-configuration rewritten.
- Add styles to MatchMaker matches table
- More detailed info on the data shared in MatchMaker submission form

## [4.33.1]
### Fixed
- Include markdown for release autodeploy docs
- Use standard inheritance model in ClinVar (https://ftp.ncbi.nlm.nih.gov/pub/GTR/standard_terms/Mode_of_inheritance.txt)
- Fix issue crash with variants that have been unflagged causative not being available in other causatives
### Added
### Changed

## [4.33]
### Fixed
- Command line crashing when updating an individual not found in database
- Dashboard page crashing when filters return no data
- Cancer variants filter by chromosome
- /api/v1/genes now searches for genes in all genome builds by default
- Upgraded igv.js to version 2.8.1 (Fixed Unparsable bed record error)
### Added
- Autodeploy docs on release
- Documentation for updating case individuals tracks
- Filter cases and dashboard stats by analysis track
### Changed
- Changed from deprecated db update method
- Pre-selected fields to run queries with in dashboard page
- Do not filter by any institute when first accessing the dashboard
- Removed OMIM panel in case view for cancer cases
- Display Tier I and II variants in case view causatives panel for cancer cases
- Refactored Individuals and Causative panels in case view for cancer cases

## [4.32.1]
### Fixed
- iSort lint check only
### Changed
- Institute cases page crashing when a case has track:Null
### Added

## [4.32]
### Added
- Load and show MITOMAP associated diseases from VCF (INFO field: MitomapAssociatedDiseases, via HmtNote)
- Show variant allele frequencies for mitochondrial variants (GRCh38 cases)
- Extend "public" json API with diseases (OMIM) and phenotypes (HPO)
- HPO gene list download now has option for clinical and non-clinical genes
- Display gene splice junctions data in sashimi plots
- Update case individuals with splice junctions tracks
- Simple Docker compose for development with local build
- Make Phenomodels subpanels collapsible
- User side documentation of cytogenomics features (Gens, Chromograph, vcf2cytosure, rhocall)
- iSort GitHub Action
- Support LoqusDB REST API queries
### Fixed
- Show other causative once, even if several events point to it
- Filtering variants by mitochondrial chromosome for cases with genome build=38
- HPO gene search button triggers any warnings for clinical / non-existing genes also on first search
- Fixed a bug in variants pages caused by MT variants without alt_frequency
- Tests for CADD score parsing function
- Fixed the look of IGV settings on SNV variant page
- Cases analyzed once shown as `rerun`
- Missing case track on case re-upload
- Fixed severity rank for SO term "regulatory region ablation"
### Changed
- Refactor according to CodeFactor - mostly reuse of duplicated code
- Phenomodels language adjustment
- Open variants in a new window (from variants page)
- Open overlapping and compound variants in a new window (from variant page)
- gnomAD link points to gnomAD v.3 (build GRCh38) for mitochondrial variants.
- Display only number of affected genes for dismissed SVs in general report
- Chromosome build check when populating the variants filter chromosome selection
- Display mitochondrial and rare diseases coverage report in cases with missing 'rare' track

## [4.31.1]
### Added
### Changed
- Remove mitochondrial and coverage report from cancer cases sidebar
### Fixed
- ClinVar page when dbSNP id is None

## [4.31]
### Added
- gnomAD annotation field in admin guide
- Export also dynamic panel genes not associated to an HPO term when downloading the HPO panel
- Primary HGNC transcript info in variant export files
- Show variant quality (QUAL field from vcf) in the variant summary
- Load/update PDF gene fusion reports (clinical and research) generated with Arriba
- Support new MANE annotations from VEP (both MANE Select and MANE Plus Clinical)
- Display on case activity the event of a user resetting all dismissed variants
- Support gnomAD population frequencies for mitochondrial variants
- Anchor links in Casedata ClinVar panels to redirect after renaming individuals
### Fixed
- Replace old docs link www.clinicalgenomics.se/scout with new https://clinical-genomics.github.io/scout
- Page formatting issues whenever case and variant comments contain extremely long strings with no spaces
- Chromograph images can be one column and have scrollbar. Removed legacy code.
- Column labels for ClinVar case submission
- Page crashing looking for LoqusDB observation when variant doesn't exist
- Missing inheritance models and custom inheritance models on newly created gene panels
- Accept only numbers in managed variants filter as position and end coordinates
- SNP id format and links in Variant page, ClinVar submission form and general report
- Case groups tooltip triggered only when mouse is on the panel header
- Loadable filters displayed in alphabetical order on variants page
### Changed
- A more compact case groups panel
- Added landscape orientation CSS style to cancer coverage and QC demo report
- Improve user documentation to create and save new gene panels
- Removed option to use space as separator when uploading gene panels
- Separating the columns of standard and custom inheritance models in gene panels
- Improved ClinVar instructions for users using non-English Excel

## [4.30.2]
### Added
### Fixed
- Use VEP RefSeq ID if RefSeq list is empty in RefSeq transcripts overview
- Bug creating variant links for variants with no end_chrom
### Changed

## [4.30.1]
### Added
### Fixed
- Cryptography dependency fixed to use version < 3.4
### Changed

## [4.30]
### Added
- Introduced a `reset dismiss variant` verb
- Button to reset all dismissed variants for a case
- Add black border to Chromograph ideograms
- Show ClinVar annotations on variantS page
- Added integration with GENS, copy number visualization tool
- Added a VUS label to the manual classification variant tags
- Add additional information to SNV verification emails
- Tooltips documenting manual annotations from default panels
- Case groups now show bam files from all cases on align view
### Fixed
- Center initial igv view on variant start with SNV/indels
- Don't set initial igv view to negative coordinates
- Display of GQ for SV and STR
- Parsing of AD and related info for STRs
- LoqusDB field in institute settings accepts only existing Loqus instances
- Fix DECIPHER link to work after DECIPHER migrated to GRCh38
- Removed visibility window param from igv.js genes track
- Updated HPO download URL
- Patch HPO download test correctly
- Reference size on STR hover not needed (also wrong)
- Introduced genome build check (allowed values: 37, 38, "37", "38") on case load
- Improve case searching by assignee full name
- Populating the LoqusDB select in institute settings
### Changed
- Cancer variants table header (pop freq etc)
- Only admin users can modify LoqusDB instance in Institute settings
- Style of case synopsis, variants and case comments
- Switched to igv.js 2.7.5
- Do not choke if case is missing research variants when research requested
- Count cases in LoqusDB by variant type
- Introduce deprecation warning for Loqus configs that are not dictionaries
- Improve create new gene panel form validation
- Make XM- transcripts less visible if they don't overlap with transcript refseq_id in variant page
- Color of gene panels and comments panels on cases and variant pages
- Do not choke if case is missing research variants when reserch requested

## [4.29.1]
### Added
### Fixed
- Always load STR variants regardless of RankScore threshold (hotfix)
### Changed

## [4.29]
### Added
- Added a page about migrating potentially breaking changes to the documentation
- markdown_include in development requirements file
- STR variants filter
- Display source, Z-score, inheritance pattern for STR annotations from Stranger (>0.6.1) if available
- Coverage and quality report to cancer view
### Fixed
- ACMG classification page crashing when trying to visualize a classification that was removed
- Pretty print HGVS on gene variants (URL-decode VEP)
- Broken or missing link in the documentation
- Multiple gene names in ClinVar submission form
- Inheritance model select field in ClinVar submission
- IGV.js >2.7.0 has an issue with the gene track zoom levels - temp freeze at 2.7.0
- Revert CORS-anywhere and introduce a local http proxy for cloud tracks
### Changed

## [4.28]
### Added
- Chromograph integration for displaying PNGs in case-page
- Add VAF to cancer case general report, and remove some of its unused fields
- Variants filter compatible with genome browser location strings
- Support for custom public igv tracks stored on the cloud
- Add tests to increase testing coverage
- Update case variants count after deleting variants
- Update IGV.js to latest (v2.7.4)
- Bypass igv.js CORS check using `https://github.com/Rob--W/cors-anywhere`
- Documentation on default and custom IGV.js tracks (admin docs)
- Lock phenomodels so they're editable by admins only
- Small case group assessment sharing
- Tutorial and files for deploying app on containers (Kubernetes pods)
- Canonical transcript and protein change of canonical transcript in exported variants excel sheet
- Support for Font Awesome version 6
- Submit to Beacon from case page sidebar
- Hide dismissed variants in variants pages and variants export function
- Systemd service files and instruction to deploy Scout using podman
### Fixed
- Bugfix: unused `chromgraph_prefix |tojson` removed
- Freeze coloredlogs temporarily
- Marrvel link
- Don't show TP53 link for silent or synonymous changes
- OMIM gene field accepts any custom number as OMIM gene
- Fix Pytest single quote vs double quote string
- Bug in gene variants search by similar cases and no similar case is found
- Delete unused file `userpanel.py`
- Primary transcripts in variant overview and general report
- Google OAuth2 login setup in README file
- Redirect to 'missing file'-icon if configured Chromograph file is missing
- Javascript error in case page
- Fix compound matching during variant loading for hg38
- Cancer variants view containing variants dismissed with cancer-specific reasons
- Zoom to SV variant length was missing IGV contig select
- Tooltips on case page when case has no default gene panels
### Changed
- Save case variants count in case document and not in sessions
- Style of gene panels multiselect on case page
- Collapse/expand main HPO checkboxes in phenomodel preview
- Replaced GQ (Genotype quality) with VAF (Variant allele frequency) in cancer variants GT table
- Allow loading of cancer cases with no tumor_purity field
- Truncate cDNA and protein changes in case report if longer than 20 characters


## [4.27]
### Added
- Exclude one or more variant categories when running variants delete command
### Fixed
### Changed

## [4.26.1]
### Added
### Fixed
- Links with 1-letter aa codes crash on frameshift etc
### Changed

## [4.26]
### Added
- Extend the delete variants command to print analysis date, track, institute, status and research status
- Delete variants by type of analysis (wgs|wes|panel)
- Links to cBioPortal, MutanTP53, IARC TP53, OncoKB, MyCancerGenome, CIViC
### Fixed
- Deleted variants count
### Changed
- Print output of variants delete command as a tab separated table

## [4.25]
### Added
- Command line function to remove variants from one or all cases
### Fixed
- Parse SMN None calls to None rather than False

## [4.24.1]
### Fixed
- Install requirements.txt via setup file

## [4.24]
### Added
- Institute-level phenotype models with sub-panels containing HPO and OMIM terms
- Runnable Docker demo
- Docker image build and push github action
- Makefile with shortcuts to docker commands
- Parse and save synopsis, phenotype and cohort terms from config files upon case upload
### Fixed
- Update dismissed variant status when variant dismissed key is missing
- Breakpoint two IGV button now shows correct chromosome when different from bp1
- Missing font lib in Docker image causing the PDF report download page to crash
- Sentieon Manta calls lack Somaticscore - load anyway
- ClinVar submissions crashing due to pinned variants that are not loaded
- Point ExAC pLI score to new gnomad server address
- Bug uploading cases missing phenotype terms in config file
- STRs loaded but not shown on browser page
- Bug when using adapter.variant.get_causatives with case_id without causatives
- Problem with fetching "solved" from scout export cases cli
- Better serialising of datetime and bson.ObjectId
- Added `volumes` folder to .gitignore
### Changed
- Make matching causative and managed variants foldable on case page
- Remove calls to PyMongo functions marked as deprecated in backend and frontend(as of version 3.7).
- Improved `scout update individual` command
- Export dynamic phenotypes with ordered gene lists as PDF


## [4.23]
### Added
- Save custom IGV track settings
- Show a flash message with clear info about non-valid genes when gene panel creation fails
- CNV report link in cancer case side navigation
- Return to comment section after editing, deleting or submitting a comment
- Managed variants
- MT vs 14 chromosome mean coverage stats if Scout is connected to Chanjo
### Fixed
- missing `vcf_cancer_sv` and `vcf_cancer_sv_research` to manual.
- Split ClinVar multiple clnsig values (slash-separated) and strip them of underscore for annotations without accession number
- Timeout of `All SNVs and INDELs` page when no valid gene is provided in the search
- Round CADD (MIPv9)
- Missing default panel value
- Invisible other causatives lines when other causatives lack gene symbols
### Changed
- Do not freeze mkdocs-material to version 4.6.1
- Remove pre-commit dependency

## [4.22]
### Added
- Editable cases comments
- Editable variants comments
### Fixed
- Empty variant activity panel
- STRs variants popover
- Split new ClinVar multiple significance terms for a variant
- Edit the selected comment, not the latest
### Changed
- Updated RELEASE docs.
- Pinned variants card style on the case page
- Merged `scout export exons` and `scout view exons` commands


## [4.21.2]
### Added
### Fixed
- Do not pre-filter research variants by (case-default) gene panels
- Show OMIM disease tooltip reliably
### Changed

## [4.21.1]
### Added
### Fixed
- Small change to Pop Freq column in variants ang gene panels to avoid strange text shrinking on small screens
- Direct use of HPO list for Clinical HPO SNV (and cancer SNV) filtering
- PDF coverage report redirecting to login page
### Changed
- Remove the option to dismiss single variants from all variants pages
- Bulk dismiss SNVs, SVs and cancer SNVs from variants pages

## [4.21]
### Added
- Support to configure LoqusDB per institute
- Highlight causative variants in the variants list
- Add tests. Mostly regarding building internal datatypes.
- Remove leading and trailing whitespaces from panel_name and display_name when panel is created
- Mark MANE transcript in list of transcripts in "Transcript overview" on variant page
- Show default panel name in case sidebar
- Previous buttons for variants pagination
- Adds a gh action that checks that the changelog is updated
- Adds a gh action that deploys new releases automatically to pypi
- Warn users if case default panels are outdated
- Define institute-specific gene panels for filtering in institute settings
- Use institute-specific gene panels in variants filtering
- Show somatic VAF for pinned and causative variants on case page

### Fixed
- Report pages redirect to login instead of crashing when session expires
- Variants filter loading in cancer variants page
- User, Causative and Cases tables not scaling to full page
- Improved docs for an initial production setup
- Compatibility with latest version of Black
- Fixed tests for Click>7
- Clinical filter required an extra click to Filter to return variants
- Restore pagination and shrink badges in the variants page tables
- Removing a user from the command line now inactivates the case only if user is last assignee and case is active
- Bugfix, LoqusDB per institute feature crashed when institute id was empty string
- Bugfix, LoqusDB calls where missing case count
- filter removal and upload for filters deleted from another page/other user
- Visualize outdated gene panels info in a popover instead of a tooltip in case page side panel

### Changed
- Highlight color on normal STRs in the variants table from green to blue
- Display breakpoints coordinates in verification emails only for structural variants


## [4.20]
### Added
- Display number of filtered variants vs number of total variants in variants page
- Search case by HPO terms
- Dismiss variant column in the variants tables
- Black and pre-commit packages to dev requirements

### Fixed
- Bug occurring when rerun is requested twice
- Peddy info fields in the demo config file
- Added load config safety check for multiple alignment files for one individual
- Formatting of cancer variants table
- Missing Score in SV variants table

### Changed
- Updated the documentation on how to create a new software release
- Genome build-aware cytobands coordinates
- Styling update of the Matchmaker card
- Select search type in case search form


## [4.19]

### Added
- Show internal ID for case
- Add internal ID for downloaded CGH files
- Export dynamic HPO gene list from case page
- Remove users as case assignees when their account is deleted
- Keep variants filters panel expanded when filters have been used

### Fixed
- Handle the ProxyFix ModuleNotFoundError when Werkzeug installed version is >1.0
- General report formatting issues whenever case and variant comments contain extremely long strings with no spaces

### Changed
- Created an institute wrapper page that contains list of cases, causatives, SNVs & Indels, user list, shared data and institute settings
- Display case name instead of case ID on clinVar submissions
- Changed icon of sample update in clinVar submissions


## [4.18]

### Added
- Filter cancer variants on cytoband coordinates
- Show dismiss reasons in a badge with hover for clinical variants
- Show an ellipsis if 10 cases or more to display with loqusdb matches
- A new blog post for version 4.17
- Tooltip to better describe Tumor and Normal columns in cancer variants
- Filter cancer SNVs and SVs by chromosome coordinates
- Default export of `Assertion method citation` to clinVar variants submission file
- Button to export up to 500 cancer variants, filtered or not
- Rename samples of a clinVar submission file

### Fixed
- Apply default gene panel on return to cancer variantS from variant view
- Revert to certificate checking when asking for Chanjo reports
- `scout download everything` command failing while downloading HPO terms

### Changed
- Turn tumor and normal allelic fraction to decimal numbers in tumor variants page
- Moved clinVar submissions code to the institutes blueprints
- Changed name of clinVar export files to FILENAME.Variant.csv and FILENAME.CaseData.csv
- Switched Google login libraries from Flask-OAuthlib to Authlib


## [4.17.1]

### Fixed
- Load cytobands for cases with chromosome build not "37" or "38"


## [4.17]

### Added
- COSMIC badge shown in cancer variants
- Default gene-panel in non-cancer structural view in url
- Filter SNVs and SVs by cytoband coordinates
- Filter cancer SNV variants by alt allele frequency in tumor
- Correct genome build in UCSC link from structural variant page



### Fixed
- Bug in clinVar form when variant has no gene
- Bug when sharing cases with the same institute twice
- Page crashing when removing causative variant tag
- Do not default to GATK caller when no caller info is provided for cancer SNVs


## [4.16.1]

### Fixed
- Fix the fix for handling of delivery reports for rerun cases

## [4.16]

### Added
- Adds possibility to add "lims_id" to cases. Currently only stored in database, not shown anywhere
- Adds verification comment box to SVs (previously only available for small variants)
- Scrollable pedigree panel

### Fixed
- Error caused by changes in WTForm (new release 2.3.x)
- Bug in OMIM case page form, causing the page to crash when a string was provided instead of a numerical OMIM id
- Fix Alamut link to work properly on hg38
- Better handling of delivery reports for rerun cases
- Small CodeFactor style issues: matchmaker results counting, a couple of incomplete tests and safer external xml
- Fix an issue with Phenomizer introduced by CodeFactor style changes

### Changed
- Updated the version of igv.js to 2.5.4

## [4.15.1]

### Added
- Display gene names in ClinVar submissions page
- Links to Varsome in variant transcripts table

### Fixed
- Small fixes to ClinVar submission form
- Gene panel page crash when old panel has no maintainers

## [4.15]

### Added
- Clinvar CNVs IGV track
- Gene panels can have maintainers
- Keep variant actions (dismissed, manual rank, mosaic, acmg, comments) upon variant re-upload
- Keep variant actions also on full case re-upload

### Fixed
- Fix the link to Ensembl for SV variants when genome build 38.
- Arrange information in columns on variant page
- Fix so that new cosmic identifier (COSV) is also acceptable #1304
- Fixed COSMIC tag in INFO (outside of CSQ) to be parses as well with `&` splitter.
- COSMIC stub URL changed to https://cancer.sanger.ac.uk/cosmic/search?q= instead.
- Updated to a version of IGV where bigBed tracks are visualized correctly
- Clinvar submission files are named according to the content (variant_data and case_data)
- Always show causatives from other cases in case overview
- Correct disease associations for gene symbol aliases that exist as separate genes
- Re-add "custom annotations" for SV variants
- The override ClinVar P/LP add-in in the Clinical Filter failed for new CSQ strings

### Changed
- Runs all CI checks in github actions

## [4.14.1]

### Fixed
- Error when variant found in loqusdb is not loaded for other case

## [4.14]

### Added
- Use github actions to run tests
- Adds CLI command to update individual alignments path
- Update HPO terms using downloaded definitions files
- Option to use alternative flask config when running `scout serve`
- Requirement to use loqusdb >= 2.5 if integrated

### Fixed
- Do not display Pedigree panel in cancer view
- Do not rely on internet connection and services available when running CI tests
- Variant loading assumes GATK if no caller set given and GATK filter status is seen in FILTER
- Pass genome build param all the way in order to get the right gene mappings for cases with build 38
- Parse correctly variants with zero frequency values
- Continue even if there are problems to create a region vcf
- STR and cancer variant navigation back to variants pages could fail

### Changed
- Improved code that sends requests to the external APIs
- Updates ranges for user ranks to fit todays usage
- Run coveralls on github actions instead of travis
- Run pip checks on github actions instead of coveralls
- For hg38 cases, change gnomAD link to point to version 3.0 (which is hg38 based)
- Show pinned or causative STR variants a bit more human readable

## [4.13.1]

### Added
### Fixed
- Typo that caused not all clinvar conflicting interpretations to be loaded no matter what
- Parse and retrieve clinvar annotations from VEP-annotated (VEP 97+) CSQ VCF field
- Variant clinvar significance shown as `not provided` whenever is `Uncertain significance`
- Phenomizer query crashing when case has no HPO terms assigned
- Fixed a bug affecting `All SNVs and INDELs` page when variants don't have canonical transcript
- Add gene name or id in cancer variant view

### Changed
- Cancer Variant view changed "Variant:Transcript:Exon:HGVS" to "Gene:Transcript:Exon:HGVS"

## [4.13]

### Added
- ClinVar SNVs track in IGV
- Add SMA view with SMN Copy Number data
- Easier to assign OMIM diagnoses from case page
- OMIM terms and specific OMIM term page

### Fixed
- Bug when adding a new gene to a panel
- Restored missing recent delivery reports
- Fixed style and links to other reports in case side panel
- Deleting cases using display_name and institute not deleting its variants
- Fixed bug that caused coordinates filter to override other filters
- Fixed a problem with finding some INS in loqusdb
- Layout on SV page when local observations without cases are present
- Make scout compatible with the new HPO definition files from `http://compbio.charite.de/jenkins/`
- General report visualization error when SNVs display names are very long


### Changed


## [4.12.4]

### Fixed
- Layout on SV page when local observations without cases are present

## [4.12.3]

### Fixed
- Case report when causative or pinned SVs have non null allele frequencies

## [4.12.2]

### Fixed
- SV variant links now take you to the SV variant page again
- Cancer variant view has cleaner table data entries for "N/A" data
- Pinned variant case level display hotfix for cancer and str - more on this later
- Cancer variants show correct alt/ref reads mirroring alt frequency now
- Always load all clinical STR variants even if a region load is attempted - index may be missing
- Same case repetition in variant local observations

## [4.12.1]

### Fixed
- Bug in variant.gene when gene has no HGVS description


## [4.12]

### Added
- Accepts `alignment_path` in load config to pass bam/cram files
- Display all phenotypes on variant page
- Display hgvs coordinates on pinned and causatives
- Clear panel pending changes
- Adds option to setup the database with static files
- Adds cli command to download the resources from CLI that scout needs
- Adds test files for merged somatic SV and CNV; as well as merged SNV, and INDEL part of #1279
- Allows for upload of OMIM-AUTO gene panel from static files without api-key

### Fixed
- Cancer case HPO panel variants link
- Fix so that some drop downs have correct size
- First IGV button in str variants page
- Cancer case activates on SNV variants
- Cases activate when STR variants are viewed
- Always calculate code coverage
- Pinned/Classification/comments in all types of variants pages
- Null values for panel's custom_inheritance_models
- Discrepancy between the manual disease transcripts and those in database in gene-edit page
- ACMG classification not showing for some causatives
- Fix bug which caused IGV.js to use hg19 reference files for hg38 data
- Bug when multiple bam files sources with non-null values are available


### Changed
- Renamed `requests` file to `scout_requests`
- Cancer variant view shows two, instead of four, decimals for allele and normal


## [4.11.1]

### Fixed
- Institute settings page
- Link institute settings to sharing institutes choices

## [4.11.0]

### Added
- Display locus name on STR variant page
- Alternative key `GNOMADAF_popmax` for Gnomad popmax allele frequency
- Automatic suggestions on how to improve the code on Pull Requests
- Parse GERP, phastCons and phyloP annotations from vep annotated CSQ fields
- Avoid flickering comment popovers in variant list
- Parse REVEL score from vep annotated CSQ fields
- Allow users to modify general institute settings
- Optionally format code automatically on commit
- Adds command to backup vital parts `scout export database`
- Parsing and displaying cancer SV variants from Manta annotated VCF files
- Dismiss cancer snv variants with cancer-specific options
- Add IGV.js UPD, RHO and TIDDIT coverage wig tracks.


### Fixed
- Slightly darker page background
- Fixed an issued with parsed conservation values from CSQ
- Clinvar submissions accessible to all users of an institute
- Header toolbar when on Clinvar page now shows institute name correctly
- Case should not always inactivate upon update
- Show dismissed snv cancer variants as grey on the cancer variants page
- Improved style of mappability link and local observations on variant page
- Convert all the GET requests to the igv view to POST request
- Error when updating gene panels using a file containing BOM chars
- Add/replace gene radio button not working in gene panels


## [4.10.1]

### Fixed
- Fixed issue with opening research variants
- Problem with coveralls not called by Travis CI
- Handle Biomart service down in tests


## [4.10.0]

### Added
- Rank score model in causatives page
- Exportable HPO terms from phenotypes page
- AMP guideline tiers for cancer variants
- Adds scroll for the transcript tab
- Added CLI option to query cases on time since case event was added
- Shadow clinical assessments also on research variants display
- Support for CRAM alignment files
- Improved str variants view : sorting by locus, grouped by allele.
- Delivery report PDF export
- New mosaicism tag option
- Add or modify individuals' age or tissue type from case page
- Display GC and allele depth in causatives table.
- Included primary reference transcript in general report
- Included partial causative variants in general report
- Remove dependency of loqusdb by utilising the CLI

### Fixed
- Fixed update OMIM command bug due to change in the header of the genemap2 file
- Removed Mosaic Tag from Cancer variants
- Fixes issue with unaligned table headers that comes with hidden Datatables
- Layout in general report PDF export
- Fixed issue on the case statistics view. The validation bars didn't show up when all institutes were selected. Now they do.
- Fixed missing path import by importing pathlib.Path
- Handle index inconsistencies in the update index functions
- Fixed layout problems


## [4.9.0]

### Added
- Improved MatchMaker pages, including visible patient contacts email address
- New badges for the github repo
- Links to [GENEMANIA](genemania.org)
- Sort gene panel list on case view.
- More automatic tests
- Allow loading of custom annotations in VCF using the SCOUT_CUSTOM info tag.

### Fixed
- Fix error when a gene is added to an empty dynamic gene panel
- Fix crash when attempting to add genes on incorrect format to dynamic gene panel
- Manual rank variant tags could be saved in a "Select a tag"-state, a problem in the variants view.
- Same case evaluations are no longer shown as gray previous evaluations on the variants page
- Stay on research pages, even if reset, next first buttons are pressed..
- Overlapping variants will now be visible on variant page again
- Fix missing classification comments and links in evaluations page
- All prioritized cases are shown on cases page


## [4.8.3]

### Added

### Fixed
- Bug when ordering sanger
- Improved scrolling over long list of genes/transcripts


## [4.8.2]

### Added

### Fixed
- Avoid opening extra tab for coverage report
- Fixed a problem when rank model version was saved as floats and not strings
- Fixed a problem with displaying dismiss variant reasons on the general report
- Disable load and delete filter buttons if there are no saved filters
- Fix problem with missing verifications
- Remove duplicate users and merge their data and activity


## [4.8.1]

### Added

### Fixed
- Prevent login fail for users with id defined by ObjectId and not email
- Prevent the app from crashing with `AttributeError: 'NoneType' object has no attribute 'message'`


## [4.8.0]

### Added
- Updated Scout to use Bootstrap 4.3
- New looks for Scout
- Improved dashboard using Chart.js
- Ask before inactivating a case where last assigned user leaves it
- Genes can be manually added to the dynamic gene list directly on the case page
- Dynamic gene panels can optionally be used with clinical filter, instead of default gene panel
- Dynamic gene panels get link out to chanjo-report for coverage report
- Load all clinvar variants with clinvar Pathogenic, Likely Pathogenic and Conflicting pathogenic
- Show transcripts with exon numbers for structural variants
- Case sort order can now be toggled between ascending and descending.
- Variants can be marked as partial causative if phenotype is available for case.
- Show a frequency tooltip hover for SV-variants.
- Added support for LDAP login system
- Search snv and structural variants by chromosomal coordinates
- Structural variants can be marked as partial causative if phenotype is available for case.
- Show normal and pathologic limits for STRs in the STR variants view.
- Institute level persistent variant filter settings that can be retrieved and used.
- export causative variants to Excel
- Add support for ROH, WIG and chromosome PNGs in case-view

### Fixed
- Fixed missing import for variants with comments
- Instructions on how to build docs
- Keep sanger order + verification when updating/reloading variants
- Fixed and moved broken filter actions (HPO gene panel and reset filter)
- Fixed string conversion to number
- UCSC links for structural variants are now separated per breakpoint (and whole variant where applicable)
- Reintroduced missing coverage report
- Fixed a bug preventing loading samples using the command line
- Better inheritance models customization for genes in gene panels
- STR variant page back to list button now does its one job.
- Allows to setup scout without a omim api key
- Fixed error causing "favicon not found" flash messages
- Removed flask --version from base cli
- Request rerun no longer changes case status. Active or archived cases inactivate on upload.
- Fixed missing tooltip on the cancer variants page
- Fixed weird Rank cell in variants page
- Next and first buttons order swap
- Added pagination (and POST capability) to cancer variants.
- Improves loading speed for variant page
- Problem with updating variant rank when no variants
- Improved Clinvar submission form
- General report crashing when dismissed variant has no valid dismiss code
- Also show collaborative case variants on the All variants view.
- Improved phenotype search using dataTables.js on phenotypes page
- Search and delete users with `email` instead of `_id`
- Fixed css styles so that multiselect options will all fit one column


## [4.7.3]

### Added
- RankScore can be used with VCFs for vcf_cancer files

### Fixed
- Fix issue with STR view next page button not doing its one job.

### Deleted
- Removed pileup as a bam viewing option. This is replaced by IGV


## [4.7.2]

### Added
- Show earlier ACMG classification in the variant list

### Fixed
- Fixed igv search not working due to igv.js dist 2.2.17
- Fixed searches for cases with a gene with variants pinned or marked causative.
- Load variant pages faster after fixing other causatives query
- Fixed mitochondrial report bug for variants without genes

## [4.7.1]

### Added

### Fixed
- Fixed bug on genes page


## [4.7.0]

### Added
- Export genes and gene panels in build GRCh38
- Search for cases with variants pinned or marked causative in a given gene.
- Search for cases phenotypically similar to a case also from WUI.
- Case variant searches can be limited to similar cases, matching HPO-terms,
  phenogroups and cohorts.
- De-archive reruns and flag them as 'inactive' if archived
- Sort cases by analysis_date, track or status
- Display cases in the following order: prioritized, active, inactive, archived, solved
- Assign case to user when user activates it or asks for rerun
- Case becomes inactive when it has no assignees
- Fetch refseq version from entrez and use it in clinvar form
- Load and export of exons for all genes, independent on refseq
- Documentation for loading/updating exons
- Showing SV variant annotations: SV cgh frequencies, gnomad-SV, local SV frequencies
- Showing transcripts mapping score in segmental duplications
- Handle requests to Ensembl Rest API
- Handle requests to Ensembl Rest Biomart
- STR variants view now displays GT and IGV link.
- Description field for gene panels
- Export exons in build 37 and 38 using the command line

### Fixed
- Fixes of and induced by build tests
- Fixed bug affecting variant observations in other cases
- Fixed a bug that showed wrong gene coverage in general panel PDF export
- MT report only shows variants occurring in the specific individual of the excel sheet
- Disable SSL certifcate verification in requests to chanjo
- Updates how intervaltree and pymongo is used to void deprecated functions
- Increased size of IGV sample tracks
- Optimized tests


## [4.6.1]

### Added

### Fixed
- Missing 'father' and 'mother' keys when parsing single individual cases


## [4.6.0]

### Added
- Description of Scout branching model in CONTRIBUTING doc
- Causatives in alphabetical order, display ACMG classification and filter by gene.
- Added 'external' to the list of analysis type options
- Adds functionality to display "Tissue type". Passed via load config.
- Update to IGV 2.

### Fixed
- Fixed alignment visualization and vcf2cytosure availability for demo case samples
- Fixed 3 bugs affecting SV pages visualization
- Reintroduced the --version cli option
- Fixed variants query by panel (hpo panel + gene panel).
- Downloaded MT report contains excel files with individuals' display name
- Refactored code in parsing of config files.


## [4.5.1]

### Added

### Fixed
- update requirement to use PyYaml version >= 5.1
- Safer code when loading config params in cli base


## [4.5.0]

### Added
- Search for similar cases from scout view CLI
- Scout cli is now invoked from the app object and works under the app context

### Fixed
- PyYaml dependency fixed to use version >= 5.1


## [4.4.1]

### Added
- Display SV rank model version when available

### Fixed
- Fixed upload of delivery report via API


## [4.4.0]

### Added
- Displaying more info on the Causatives page and hiding those not causative at the case level
- Add a comment text field to Sanger order request form, allowing a message to be included in the email
- MatchMaker Exchange integration
- List cases with empty synopsis, missing HPO terms and phenotype groups.
- Search for cases with open research list, or a given case status (active, inactive, archived)

### Fixed
- Variant query builder split into several functions
- Fixed delivery report load bug


## [4.3.3]

### Added
- Different individual table for cancer cases

### Fixed
- Dashboard collects validated variants from verification events instead of using 'sanger' field
- Cases shared with collaborators are visible again in cases page
- Force users to select a real institute to share cases with (actionbar select fix)


## [4.3.2]

### Added
- Dashboard data can be filtered using filters available in cases page
- Causatives for each institute are displayed on a dedicated page
- SNVs and and SVs are searchable across cases by gene and rank score
- A more complete report with validated variants is downloadable from dashboard

### Fixed
- Clinsig filter is fixed so clinsig numerical values are returned
- Split multi clinsig string values in different elements of clinsig array
- Regex to search in multi clinsig string values or multi revstat string values
- It works to upload vcf files with no variants now
- Combined Pileup and IGV alignments for SVs having variant start and stop on the same chromosome


## [4.3.1]

### Added
- Show calls from all callers even if call is not available
- Instructions to install cairo and pango libs from WeasyPrint page
- Display cases with number of variants from CLI
- Only display cases with number of variants above certain treshold. (Also CLI)
- Export of verified variants by CLI or from the dashboard
- Extend case level queries with default panels, cohorts and phenotype groups.
- Slice dashboard statistics display using case level queries
- Add a view where all variants for an institute can be searched across cases, filtering on gene and rank score. Allows searching research variants for cases that have research open.

### Fixed
- Fixed code to extract variant conservation (gerp, phyloP, phastCons)
- Visualization of PDF-exported gene panels
- Reintroduced the exon/intron number in variant verification email
- Sex and affected status is correctly displayed on general report
- Force number validation in SV filter by size
- Display ensembl transcripts when no refseq exists


## [4.3.0]

### Added
- Mosaicism tag on variants
- Show and filter on SweGen frequency for SVs
- Show annotations for STR variants
- Show all transcripts in verification email
- Added mitochondrial export
- Adds alternative to search for SVs shorter that the given length
- Look for 'bcftools' in the `set` field of VCFs
- Display digenic inheritance from OMIM
- Displays what refseq transcript that is primary in hgnc

### Fixed

- Archived panels displays the correct date (not retroactive change)
- Fixed problem with waiting times in gene panel exports
- Clinvar fiter not working with human readable clinsig values

## [4.2.2]

### Fixed
- Fixed gene panel create/modify from CSV file utf-8 decoding error
- Updating genes in gene panels now supports edit comments and entry version
- Gene panel export timeout error

## [4.2.1]

### Fixed
- Re-introduced gene name(s) in verification email subject
- Better PDF rendering for excluded variants in report
- Problem to access old case when `is_default` did not exist on a panel


## [4.2.0]

### Added
- New index on variant_id for events
- Display overlapping compounds on variants view

### Fixed
- Fixed broken clinical filter


## [4.1.4]

### Added
- Download of filtered SVs

### Fixed
- Fixed broken download of filtered variants
- Fixed visualization issue in gene panel PDF export
- Fixed bug when updating gene names in variant controller


## [4.1.3]

### Fixed
- Displays all primary transcripts


## [4.1.2]

### Added
- Option add/replace when updating a panel via CSV file
- More flexible versioning of the gene panels
- Printing coverage report on the bottom of the pdf case report
- Variant verification option for SVs
- Logs uri without pwd when connecting
- Disease-causing transcripts in case report
- Thicker lines in case report
- Supports HPO search for cases, both terms or if described in synopsis
- Adds sanger information to dashboard

### Fixed
- Use db name instead of **auth** as default for authentication
- Fixes so that reports can be generated even with many variants
- Fixed sanger validation popup to show individual variants queried by user and institute.
- Fixed problem with setting up scout
- Fixes problem when exac file is not available through broad ftp
- Fetch transcripts for correct build in `adapter.hgnc_gene`

## [4.1.1]
- Fix problem with institute authentication flash message in utils
- Fix problem with comments
- Fix problem with ensembl link


## [4.1.0]

### Added
- OMIM phenotypes to case report
- Command to download all panel app gene panels `scout load panel --panel-app`
- Links to genenames.org and omim on gene page
- Popup on gene at variants page with gene information
- reset sanger status to "Not validated" for pinned variants
- highlight cases with variants to be evaluated by Sanger on the cases page
- option to point to local reference files to the genome viewer pileup.js. Documented in `docs.admin-guide.server`
- option to export single variants in `scout export variants`
- option to load a multiqc report together with a case(add line in load config)
- added a view for searching HPO terms. It is accessed from the top left corner menu
- Updates the variants view for cancer variants. Adds a small cancer specific filter for known variants
- Adds hgvs information on cancer variants page
- Adds option to update phenotype groups from CLI

### Fixed
- Improved Clinvar to submit variants from different cases. Fixed HPO terms in casedata according to feedback
- Fixed broken link to case page from Sanger modal in cases view
- Now only cases with non empty lists of causative variants are returned in `adapter.case(has_causatives=True)`
- Can handle Tumor only samples
- Long lists of HGNC symbols are now possible. This was previously difficult with manual, uploaded or by HPO search when changing filter settings due to GET request limitations. Relevant pages now use POST requests. Adds the dynamic HPO panel as a selection on the gene panel dropdown.
- Variant filter defaults to default panels also on SV and Cancer variants pages.

## [4.0.0]

### WARNING ###

This is a major version update and will require that the backend of pre releases is updated.
Run commands:

```
$scout update genes
$scout update hpo
```

- Created a Clinvar submission tool, to speed up Clinvar submission of SNVs and SVs
- Added an analysis report page (html and PDF format) containing phenotype, gene panels and variants that are relevant to solve a case.

### Fixed
- Optimized evaluated variants to speed up creation of case report
- Moved igv and pileup viewer under a common folder
- Fixed MT alignment view pileup.js
- Fixed coordinates for SVs with start chromosome different from end chromosome
- Global comments shown across cases and institutes. Case-specific variant comments are shown only for that specific case.
- Links to clinvar submitted variants at the cases level
- Adapts clinvar parsing to new format
- Fixed problem in `scout update user` when the user object had no roles
- Makes pileup.js use online genome resources when viewing alignments. Now any instance of Scout can make use of this functionality.
- Fix ensembl link for structural variants
- Works even when cases does not have `'madeline_info'`
- Parses Polyphen in correct way again
- Fix problem with parsing gnomad from VEP

### Added
- Added a PDF export function for gene panels
- Added a "Filter and export" button to export custom-filtered SNVs to CSV file
- Dismiss SVs
- Added IGV alignments viewer
- Read delivery report path from case config or CLI command
- Filter for spidex scores
- All HPO terms are now added and fetched from the correct source (https://github.com/obophenotype/human-phenotype-ontology/blob/master/hp.obo)
- New command `scout update hpo`
- New command `scout update genes` will fetch all the latest information about genes and update them
- Load **all** variants found on chromosome **MT**
- Adds choice in cases overview do show as many cases as user like

### Removed
- pileup.min.js and pileup css are imported from a remote web location now
- All source files for HPO information, this is instead fetched directly from source
- All source files for gene information, this is instead fetched directly from source

## [3.0.0]
### Fixed
- hide pedigree panel unless it exists

## [1.5.1] - 2016-07-27
### Fixed
- look for both ".bam.bai" and ".bai" extensions

## [1.4.0] - 2016-03-22
### Added
- support for local frequency through loqusdb
- bunch of other stuff

## [1.3.0] - 2016-02-19
### Fixed
- Update query-phenomizer and add username/password

### Changed
- Update the way a case is checked for rerun-status

### Added
- Add new button to mark a case as "checked"
- Link to clinical variants _without_ 1000G annotation

## [1.2.2] - 2016-02-18
### Fixed
- avoid filtering out variants lacking ExAC and 1000G annotations

## [1.1.3] - 2015-10-01
### Fixed
- persist (clinical) filter when clicking load more
- fix #154 by robustly setting clinical filter func. terms

## [1.1.2] - 2015-09-07
### Fixed
- avoid replacing coverage report with none
- update SO terms, refactored

## [1.1.1] - 2015-08-20
### Fixed
- fetch case based on collaborator status (not owner)

## [1.1.0] - 2015-05-29
### Added
- link(s) to SNPedia based on RS-numbers
- new Jinja filter to "humanize" decimal numbers
- show gene panels in variant view
- new Jinja filter for decoding URL encoding
- add indicator to variants in list that have comments
- add variant number threshold and rank score threshold to load function
- add event methods to mongo adapter
- add tests for models
- show badge "old" if comment was written for a previous analysis

### Changed
- show cDNA change in transcript summary unless variant is exonic
- moved compounds table further up the page
- show dates for case uploads in ISO format
- moved variant comments higher up on page
- updated documentation for pages
- read in coverage report as blob in database and serve directly
- change ``OmimPhenotype`` to ``PhenotypeTerm``
- reorganize models sub-package
- move events (and comments) to separate collection
- only display prev/next links for the research list
- include variant type in breadcrumbs e.g. "Clinical variants"

### Removed
- drop dependency on moment.js

### Fixed
- show the same level of detail for all frequencies on all pages
- properly decode URL encoded symbols in amino acid/cDNA change strings
- fixed issue with wipe permissions in MongoDB
- include default gene lists in "variants" link in breadcrumbs

## [1.0.2] - 2015-05-20
### Changed
- update case fetching function

### Fixed
- handle multiple cases with same id

## [1.0.1] - 2015-04-28
### Fixed
- Fix building URL parameters in cases list Vue component

## [1.0.0] - 2015-04-12
Codename: Sara Lund

![Release 1.0](artwork/releases/release-1-0.jpg)

### Added
- Add email logging for unexpected errors
- New command line tool for deleting case

### Changed
- Much improved logging overall
- Updated documentation/usage guide
- Removed non-working IGV link

### Fixed
- Show sample display name in GT call
- Various small bug fixes
- Make it easier to hover over popups

## [0.0.2-rc1] - 2015-03-04
### Added
- add protein table for each variant
- add many more external links
- add coverage reports as PDFs

### Changed
- incorporate user feedback updates
- big refactor of load scripts

## [0.0.2-rc2] - 2015-03-04
### Changes
- add gene table with gene description
- reorganize inheritance models box

### Fixed
- avoid overwriting gene list on "research" load
- fix various bugs in external links

## [0.0.2-rc3] - 2015-03-05
### Added
- Activity log feed to variant view
- Adds protein change strings to ODM and Sanger email

### Changed
- Extract activity log component to macro

### Fixes
- Make Ensembl transcript links use archive website<|MERGE_RESOLUTION|>--- conflicted
+++ resolved
@@ -7,12 +7,9 @@
 ## [unreleased]
 ### Added
 - Add cancer SNVs to Oncogenicity ClinVar submissions (downloadable json document only) (#5449)
-<<<<<<< HEAD
 - Automatic ClinVar oncogenicity submissions via ClinVar API (#5510)
-=======
 ### Changed
 - Improved test that checks code collecting other categories of variants overlapping a variant (#5521)
->>>>>>> 57ba07ac
 ### Fixed
 - Instance badge class and config option documentation (#5500)
 - Fix incorrect reference to non-existent pymongo.synchronous (#5517)
