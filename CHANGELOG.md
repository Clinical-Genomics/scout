# Change Log
All notable changes to this project will be documented in this file.
This project adheres to [Semantic Versioning](http://semver.org/).

About changelog [here](https://keepachangelog.com/en/1.0.0/)

## [unreleased]
### Added
- Bulk dismiss STR variants from variantS page (#5774)
- Delete flag for update individual command (#5793)
- Update report command, with a delete flag (#5793)
- Display phase blocks gtf - new key on individuals, parsed from case load config or updated via CLI (#5822)
### Changed
- Refactored variantS pages to share an intermediate template (#5774)
- Removed ClinVar submissions instructions from case pages - it's still present on the ClinVar submissions page (#5806)
- Render the case report's pedigree SVG to a temporary file without Cairo when exporting it to PDF (#5791)
- Deprecate python 3.9 which has reached its EOL, default build to 3.14 (#5818)
- Don't build in editable mode for Docker images (#5819)
- Restored installation of chanjo-report from PyPI (#5820)
- Export of managed variants to VCF is subject to validation. Variants failing validation will raise a warning instead of being included in the VCF file (#5813)
### Fixed
- Filter `f` hotkey not working on cancer variantS pages (#5788)
- IGV.js updated to v3.5.4 (#5790)
- Broken ClinVar germline submission page when submission contains SVs (#5805)
- Missing size_selector in old filters containing a size criterion, causing the variantS page to crash (#5817)
- Avoid backslash in f-strings, to preserve backwards compatibility with old python (#5818)
- GnomAD links for the STR variant page (#5823)
- `get_gene_complete_coverage` breaking for genes with no intervals on chanjo2, which is returning 'NA' instead of numerical stats (#5830)
- Cleaner managed variant VCF export and detailed error messages for variants which are not included (#5813)
- Chromosome order for hg38 in IGV.js view (#5838)
- Clinical filter for outlier variants (#5832)
- Decipher query was treated as a primary - now secondary again (#5832)
<<<<<<< HEAD
- Expansion support display on STR GT card (#5840)
=======
- Keep any active page filters alive when removing managed variants (#5836)
>>>>>>> fce6be6a

## [4.105.2]
### Fixed
- Downgrade igv.js to 3.5.0 to restore alignment track popupData (#5783)
- CN profile button not to dim for visited links (#5787)
- Saving an SNV variant in a germline ClinVar submission object without specifying HGVS and transcript (#5804)

## [4.105.1]
### Fixed
- uv lockfile update (#5780)

## [4.105]
### Added
- Support for variants annotated with an unmodified ClinVar VCF (#5691)
- Parse and display copy number on SV page, genotype table (#5692)
- Bootstrap-based pagination on variantS pages (#5697)
- More transcript insights on variant summary for SV variants hitting max 5 genes (#5706)
- Button to export ACMG classifications to PDF (#5715)
- CLINSIG table on SV variant page (#5718)
- Search genes at breakpoint for larger SVs (#5722)
- Code for refreshing id token, if needed. To be used for authenticated requests to chanjo2 (#5532)
- Genotypes on `Search SNVs & SVs` page (#5737)
- Display the number of fusion variants on the variantS page, just like the other variant types (#5754)
- Keyboard shortcuts on the variantS pages - see the updated user guide for details (#5768)
### Changed
- Better access to ALT allele for SVs (#5694)
- Remove unused `variant_count` parameter from several functions involved with variant queries (#5700)
- Consolidated and simplified case handling tests (#5708)
- Authorize access to IGV.js track files at endpoint, instead of by session cookie. Allows huge case groups and many open IGV.js sessions. (#5712)
- On the variant page, the corresponding button opens the ACMG and CCV classification tools in a new tab (#5723)
- Fix CLI parameter typo --rank-treshold with backward-compatible alias and deprecation warning (#5720)
- Safer redirect to previous page for all views and controllers still using `redirect(request.referrer)`(#5721)
- Default paraphase igv.js track settings: color by YC, squish, extend visibility window, auto-height and place last in view. (#5724)
- Chanjo2 requests are sent with OIDC id token, if available (#5532)
- Refactored and simplified SV, cancer SV and MEI variants views (#5701)
- Replaced deprecated `flask-ldapconn` library with `flask-ldap3-login`. Modified LDAP login module accordingly (#5719)
- Update IGV.js to v3.5.3 (#5757)
- Specify in the MT report that Chanjo2 stats are based on full chromosomes MT and 14, not transcript intervals. (#5771)
### Fixed
- Typo in PR template (#5682)
- Highlight affected individuals/samples on `GT call` tables (#5683)
- Refactored and simplified the LoqusDB archived observations table. -1 is no longer shown for missing observations (#5680)
- Fix a parsing issue with VEP annotations done with `--check_existing` where the `CSQ` key `CLIN_SIG` would be prioritised over `CLINVAR` (#5691)
- Display variant rank score 0 (#5699)
- Show only IGV link to breakpoint1 for SVs of sub-category INS (#5694)
- Allow updating case owner on `scout load case -u` (#5681)
- Missing query results on STR variantS page (#5713)
- Links to variants with missing rank scores from Causatives and Verified pages (#5715)
- Clinical filter button on research variants, wrongly redirecting to respective clinical variants pages (#5725)
- Pagination to handle empty search results (#5727)
- Gene variants page to return all resulting variants again (#5727)
- Gene panel parsing if gene doesn't contain an identifier (#5733)
- Include both chanjo and chanjo2 stats on MT report (#5686)
- Institute cases filtering with Has ClinVar submissions checkbox (#5735)
- Display plain variant rank score also if norm rank score is missing (#5738)
- Missing cairo runtime dependency (#5750)
- Fix pagination for somatic SVs (#5746)
- Fix display of STR MC for cases with GT "./0" calls (#5749)
- Build full HGNC genes for STR variants with HGNCId on load (#5751)
- Use proper end position for large SVs when looking up edge genes (#5755)
- Fixed crash on the Gene Panel page when changes to the same panel version were applied from multiple browser tabs (#5762 and #5765)
- Sort STRs primarily by HGNC symbol, if available (#5763)
- Refresh login token on stale case pages before submitting chanjo2 forms (#5772)
- Safer code in gene panel parsing (#5778)

## [4.104]
### Added
- Parsing variant's`local_obs_cancer_somatic_panel_old` and `local_obs_cancer_somatic_panel_old_freq`from `Cancer_Somatic_Panel_Obs` and `Cancer_Somatic_Panel_Frq` INFO keys respectively (#5594)
- Filter cancer variants by archived number of cancer somatic panel observations (#5598)
- Export Managed Variants: CLI now supports `--category` to filter by one or more categories (snv, sv, cancer_snv, cancer_sv). Defaults to all. (#5608)
- New form to create/edit users on the general users page (visible to admin users only) (#5610 and #5613)
- Scout-Reviewer-Service endpoint to visualise PacBio trgt called expansions (#5611)
- Updated the documentation with instructions on how, as an admin, to add/edit/remove users from the main users page (#5625)
- Button to remove users from the main users page (visible to admins only) (#5612)
- New `"P-value`, `abs log₂FC` and `abs ΔΨ` WTS filters options (#5639)
- ESCAT tiers for cancer SNVs (#5660)
### Changed
- Avoid `utcnow()` deprecated code by installing Flask-Login from its main branch (#5592)
- Compute chanjo2 coverage on exons only when at least case individual has analysis_type=panel (#5601)
- Display conservation scores for PHAST, GERP and phyloP alongside "Conserved" or "NotConserved" (#5593)
- Exporting managed variants from the command line with the `--collaborator` option will return variants from the specified institute plus those not assigned to any institute (#5607)
- Safer redirect to previous page for variants views (#5599)
- Make whole caseS row clickable link for case page (#5620)
- Make whole variantS row clickable link for variant page (#5618)
- Refined the filtering logic for Clinical WTS variants. The clinical filter now selects variants with either `padjust` < 0.05 or (`p_adjust_gene` < 0.1 and abs(`delta_psi`) > 0.1), for OUTRIDER expression variants and FRASER splicing variants respectively (#5630)
- Removing git installers when building Docker images (#5644)
- Refactored the parsing of the app config file so there exists only one centralized loader for both cli and web app (#5638)
- Restrict gene-overlapping variants (DNA and WTS outliers) search to variants found in affected individuals (#5623, #5659)
- Update command: `scout export variants` now `scout export causatives` (backward-compatible) (#5654)
- Show estimated VAF% also for panel and WES SNVs, much as for MT variants (#5658)
### Fixed
- Treat -1 values as None values when parsing archived LoqusDB frequencies - works retroactively on variantS page, not on variant page yet (#5591)
- Links to SNVs and SVs from SMN CN page (#5600)
- Consistent panel display on variants pages for unselected "All" panels (#5600)
- Bump tj-actions-branch-names GitHub action to v9 (#5605)
- Missing variant key `tool_hits` causing fusion variants page to crash (#5614)
- Add/fix conflicts between ClinGen-CGC-VICC classification criteria to fix discrepancies to Horak et al (#5629)
- Fix display of gene symbols for TRGT loci on variantS page (#5634)
- Parse and store also SpliceAI, CADD scores where all scores are 0. (#5637)
- Git missing from docker bookworm slim image (#5642)
- Matching cancer_snv managed variants failure (#5647)
- Parsing of database name when provided on a .yaml config file (#5663)
- Export causatives command crashing on variants that have been removed (#5665)
- Don't follow row link for checkboxes or other input elements (#5668)
- Parse error on REViewer.trgt case load entries (#5672)
- Fix SpliceAI 0.0 score display (#5675)

## [4.103.3]
### Changed
- Sort institute multiselect alphabetically by display name on 'Search SNVs & SVs' page (#5584)
- Always display STRs sorted by ascending gene symbol (#5580)
### Fixed
- App filter `format_variant_canonical_transcripts` (used on `Search SNVs and SVs` page) crashing when a gene has no canonical transcript (#5582)
- STRs not displaying a repeat locus (#5587)

## [4.103.2]
### Changed
- Display number of available/displayed variants on variantS pages without having to expand search filters (#5571) with collapsing chevron (#5572)
- Update to IGV.js v3.4.1 (#5573)
- Allow autoscaling on IGV tracks, but group alignment scale (#5574)
### Fixed
- Fixed panel filename sanitization in download panel function (#5577)

## [4.103.1]
### Fixed
- Rounding of SV VQ with undefined value (#5568)

## [4.103]
### Added
- Add cancer SNVs to Oncogenicity ClinVar submissions (downloadable json document) (#5449)
- Fold changes values alongside Log2 fold changes values (l2fc) on WTS outliers page (#5536)
- REVEL and SpliceAI scores are now displayed as multi-colored, labeled badges on the variant and report pages (#5537, #5538)
- Filter results in `Search SNVs & SVs` page by one or more institutes (#5539)
- New exome CNV caller GATK CNV (#5557)
- Automatic ClinVar oncogenicity submissions via ClinVar API (#5510)
- Parse and show normalized rank scores (`RankScoreNormalized`) on SNVs (RD & cancer) and SVs (RD) pages (#5554)
- Add MuTect2 SNV caller (used in nf-core/raredisease MT calling) (#5558)
- Option to remove any role assigned to a user, not only the admin role (#5523)
### Changed
- Improved test that checks code collecting other categories of variants overlapping a variant (#5521)
- Enable insertion/deletion size display on IGV.js alignment tracks (#5547)
- LRS STR variant read support (TRGT SD) stored and displayed on variant as ref/alt depth (#5552)
- On `Search SNVs and SVs` page, display multiple HGVS descriptors when variant has more than one gene (#5513)
- Deprecated the `--remove-admin` flag in the update user command line (#5523)
### Fixed
- Instance badge class and config option documentation (#5500)
- Fix incorrect reference to non-existent pymongo.synchronous (#5517)
- More clearly dim cases for empty queries (#5507)
- Case search form enforces numeric input for number of results returned (`Limit` field) (#5519)
- Parsing of canonical transcript in variants genes when variant is outside the coding sequence (#5515)
- Download of a ClinVar submission's json file when observation data is no longer present in the database (#5520)
- Removed extra warnings for missing file types on case loading (#5525)
- Matchmaker Exchange submissions page crashing when one or more cases have no synopsis(#5534)
- Loading PathologicStruc from Stranger annotated TRGT STR files (#5542)
- Badge color for missing REVEL and SpliceAI scores (#5546)
- Truncate long STR RepeatUnit names, from loci missing formal RU just showing ref allele (#5551)
- Do not reorder Sanger sequencing for variants when case is re-uploaded. Just assign Sanger status = ordered to them. (#5504)
- Do not create new variant-associated events, when re-uploading a case. New variant inherits key/values from old evaluated variants (#5507)
- Increased bottom margin in ClinVar submission option on institute's sidebar (#5561)
- `Search SNVs & SVs` for cases which have been removed (#5563)
- SpliceAI label color when variant hits multiple genes (#5565)

## [4.102]
### Added
- ClinVar data with link to ClinVar for variants present on the general case report (#5478)
- Customise Scout instance color and name, by adding INSTANCE_NAME and INSTANCE_COLOR parameters in the app config file (#5479)
- Display local archived frequencies on general case report (#5492)
### Changed
- Refactored and simplified code that fetches case's genome build (#5443)
- On caseS page, dim cases only included from the always display cases with status option (#5464)
- Reuse the variant frequencies table from variant page on case reports (#5478)
- Loading of outliers files (Fraser and Outrider) do not raise error when path to these files is missing or wrong, just a warning (#5486)
- Updated libraries on uv lock file (#5495)
### Fixed
- Fix long STR variant pinned display on case page (#5455)
- Variant page crashing when Loqusdb instance is chosen on institute settings but is not found at the given URL (#5447)
- Show assignees in case list when user ID is different from email (#5460)
- When removing a germline variant from a ClinVar submission, make sure to remove also its associated observations from the database (#5463)
- Chanjo2 genes full coverage check when variant has no genes (#5468)
- Full Flask user logout blocked by session clear (#5470)
- SV page UCSC link for breakpoints did not detect genome build 38 (#5489)
- HPO term deep link URL updated to a working one (#5488)
- Add `str_trid` as a sorting criterion when selecting STRs. This fixes the sort order problem of STRs from cases with genome build 38 (#5491)
- Always use GitHub original for igv.js genomes.json config - it is intended as official backup URL already (#5496)
- Update igv.js to v3.3.0 (#5496)
- Introduced a function that checks redirect URLs to avoid redirection to external sites (#5458)
- Loading of missing outliers files should also not raise error if key exists but is unset (#5497)
- Do not add null references to HPO-associated genes when parsing errors occur (#5472)
- Possibility to change user immediately after logging out from Google Oauth or Keycloak (#5493)
- Trust hgnc_id for unique aliases for HPO-associated genes (#5498)

## [4.101]
### Changed
- Institutes are now sorted by ID on gene panels page (#5436)
- Simplified visualization of previous ACMG and CCV classifications for a variant on variantS page (#5439 & #5440)
- On ClinVar multistep submission form, skip fetching transcript versions for build 38 transcripts which are not MANE Select or MANE Plus Clinical (#5426)
### Fixed
- Malformatted table cell for analysis date on caseS page (#5438)
- Remove "Add to ClinVar submission" button for pinned MEI variants as submission is not supported at the moment (#5442)
- Clinical variant files could once again be read in arbitrary order on load (#5452)
- Fix test_sanger_validation test to be run with a mock app instantiated (#5453)

## [4.100.2]
### Fixed
- Keyerror 'ensembl_transcript_id' when loading transcripts from a pre-downloaded Ensembl transcripts file (#5435)

## [4.100.1]
### Fixed
- Removed an extra `x` from compounds functional annotation cells (#5432)

## [4.100]
### Added
- Button with link to cancerhotspots.org on variant page for cancer cases (#5359)
- Link to ClinGen ACMG CSPEC Criteria Specification Registry from ACMG classification page (#5364)
- Documentation on how to export data from the scout database using the command line (#5373)
- Filter cancer SNVs by ClinVar oncogenicity. OBS: since annotations are still sparse in ClinVar, relying solely on them could be too restrictive (#5367)
- Include eventual gene-matching WTS outliers on variantS page (Overlap column) and variant page (Gene overlapping non-SNVs table) (#5371)
- Minor Allele Frequency (HiFiCNV) IGV.js track for Nallo cases (#5401)
- A page showing all cases submitted to the Matchmaker Exchange, accessible from the institute's sidebar (#5378)
- Variants' loader progress bar (#5411)
### Changed
- Allow matching compounded subcategories from SV callers e.g. DUP:INV (#5360)
- Adjust the link to the chanjo2 gene coverage report to reflect the type of analyses used for the samples (#5368)
- Gene panels open in new tabs from case panels and display case name on the top of the page (#5369)
- When uploading research variants, use rank threshold defined in case settings, if available, otherwise use the default threshold of 8 (#5370)
- Display genome build version on case general report (#5381)
- On pull request template, fixed instructions on how to deploy a branch to the development server (#5382)
- On case general report, when a variant is classified (ACMG or CCV), tagged, commented and also dismissed, will only be displayed among the dismissed variants (#5377)
- If case is re-runned/re-uploaded with the `--keep-actions` tag, remember also previously assigned diseases, HPO terms, phenotype groups and HPO panels (#5365)
- Case load config alias and updated track label for TIDDIT coverage tracks to accommodate HiFiCNV dito (#5401)
- On variants page, compounds popup table, truncate the display name of compound variants with display name that exceeds 20 characters (#5404)
- Update dataTables js (#5407)
- Load variants command prints more clearly which categories of variants are being loaded (#5409)
- Tooltips instead of popovers (no click needed) for matching indicators on variantS page (#5419)
- Call chanjo2 coverage completeness indicator via API after window loading completes (#5366)
- On ClinVar multistep submission form, silence warnings coming from missing HGVS version using Entrez Eutils (#5424)
### Fixed
- Style of Alamut button on variant page (#5358)
- Scope of overlapping functions (#5385)
- Tests involving the variants controllers, which failed when not run in a specific order (#5391)
- Option to return to the previous step in each of the steps of the ClinVar submission form (#5393)
- chanjo2 MT report for cases in build 38 (#5397)
- Fixed some variantS view tests accessing database out of app context (#5415)
- Display of matching manual rank on the SV variant page (#5419)
- Broken `scout setup database` command (#5422)
- Collecting submission data for cases which have been removed (#5421)
- Speed up query for gene overlapping variants (#5413)
- Removing submission data for cases which have been removed (#5430)

## [4.99]
### Added
- De novo assembly alignment file load and display (#5284)
- Paraphase bam-let alignment file load and display (#5284)
- Parsing and showing ClinVar somatic oncogenicity anontations, when available (#5304)
- Gene overlapping variants (superset of compounds) for SVs (#5332)
- Gene overlapping variants for MEIs (#5332)
- Gene overlapping variants for cancer (and cancer_sv) (#5332)
- Tests for the Google login functionality (#5335)
- Support for login using Keycloak (#5337)
- Documentation on Keycloak login system integration (#5342)
- Integrity check for genes/transcripts/exons files downloaded from Ensembl (#5353)
- Options for custom ID/display name for PanelApp Green updates (#5355)
### Changed
- Allow ACMG criteria strength modification to Very strong/Stand-alone (#5297)
- Mocked the Ensembl liftover service in igv tracks tests (#5319)
- Refactored the login function into smaller functions, handling respectively: user consent, LDAP login, Google login, database login and user validation (#5331)
- Allow loading of mixed analysis type cases where some individuals are fully WTS and do not appear in DNA VCFs (#5327)
- Documentation available in dark mode, and expanded installation instructions (#5343)
### Fixed
- Re-enable display of case and individual specific tracks (pre-computed coverage, UPD, zygosity) (#5300)
- Disable 2-color mode in IGV.js by default, since it obscures variant proportion of reads. Can be manually enabled (#5311)
- Institute settings reset (#5309)
- Updated color scheme for variant assessment badges that were hard to see in light mode, notably Risk Factor (#5318)
- Avoid page timeout by skipping HGVS validations in ClinVar multistep submission for non-MANE transcripts from variants in build 38 (#5302)
- Sashimi view page displaying an error message when Ensembl REST API (LiftOver) is not available (#5322)
- Refactored the liftover functionality to avoid using the old Ensembl REST API (#5326)
- Downloading of Ensembl resources by fixing the URL to the schug server, pointing to the production instance instead of the staging one (#5348)
- Missing MT genes from the IGV track (#5339)
- Paraphase and de novo assembly tracks could mismatch alignment sample labels - refactor to case specific tracks (#5357)

## [4.98]
### Added
- Documentation on how to delete variants for one or more cases
- Document the option to collect green genes from any panel when updating the PanelApp green genes panel
- On the institute's filters page, display also any soft filters applied to institute's variants
### Fixed
- Case page patch for research cases without WTS outliers

## [4.97]
### Added
- Software version and link to the relative release on GitHub on the top left dropdown menu
- Option to sort WTS outliers by p_value, Δψ, ψ value, zscore or l2fc
- Display pLI score and LOEUF on rare diseases and cancer SNV pages
- Preselect MANE SELECT transcripts in the multi-step ClinVar variant add to submission process
- Allow updating case with WTS Fraser and Outrider research files
- Load research WTS outliers using the `scout load variants --outliers-research` command
- Chanjo2 gene coverage completeness indicator and report from variant page, summary card
- Enhanced SNV and SV filtering for cancer and rare disease cases, now supporting size thresholds (≥ or < a specified base pair length)
- Option to exclude ClinVar significance status in SNVs filters form
- Made HRD a config parameter and display it for cancer cases.
- Preset institute-level soft filters for variants (filtering based on "filters" values on variant documents). Settings editable by admins on the institute's settings page. Allows e.g. hiding tumor `in_normal` and `germline_risk` filter status variants.
- Load pedigree and sex check from Somalier, provided by e.g. the Nallo pipeline
- Expand the command line to remove more types of variants. Now supports: `cancer`, `cancer_sv`, `fusion`, `mei`, `outlier`, `snv`, `str`, and `sv`.
- New `prioritise_clinvar` checkbox on rare diseases cases, SNVs page, used by clinical filter or for expanding the search to always return variants that match the selected ClinVar conditions
- ClinVar CLNSIG Exclude option on cancer variantS filters
### Changed
- Do not show overlapping gene panels badge on variants from cases runned without gene panels
- Set case as research case if it contains any type of research variants
- Update igv.js to 3.2.0
- IGV DNA alignment track defaults to group by tag:HP and color by methylation (useful for LRS), and show soft-clips
- Update gnomAD constraint to v4.1
- HG38 genes track in igv.js browser, to correctly display gene names
- Refactored code for prioritizing the order of variant loading
- Modified the web pages body style to adapt content to smaller screens
- Refactored filters to filter variants by ClinVar significance, CLINSIG Confident and ClinVar hits at the same time
- Improved tooltips for ClinVar filter in SNVs filter form
- `showSoftClips` parameter in igv.js is set to false by default for WES and PANEL samples
- Updated dependencies in uv.lock file
### Fixed
- Don't save any "-1", "." or "0" frequency values for SNVs - same as for SVs
- Downloading and parsing of genes from Ensembl (including MT-TP)
- Don't parse SV frequencies for SNVs even if the name matches. Also accept "." as missing value for SV frequencies.
- HPO search on WTS Outliers page
- Stop using dynamic gene panel (HPO generated list) for clinical filter when the last gene is removed from the dynamic gene panel
- Return only variants with ClinVar annotation when `ClinVar hits` checkbox is checked on variants search form
- Legacy variant filter option `clinsig_confident_always_returned` on saved filters is remapped as `prioritised_clivar` and `clinvar_trusted_revstat`
- Variants queries excluding ClinVar tags without `prioritise_clinvar` checkbox checked
- Pedigree QC Somalier loading demo ancestry file and operator priority

## [4.96]
### Added
- Support case status assignment upon loading (by providing case status in the case config file)
- Severity predictions on general case report for SNVs and cancer SNVs
- Variant functional annotation on general case report for SNVs and cancer SNVs
- Version of Scout used when the case was loaded is displayed on case page and general report
### Removed
- Discontinue ClinVar submissions via CSV files and support only submission via API: removed buttons for downloading ClinVar submission objects as CSV files
### Changed
- Display STR variant filter status on corresponding variantS page
- Warning and reference to Biesecker et al when using PP1/BS4 and PP4 together in ACMG classifications
- Warning to not use PP4 criterion together with PS2/PM6 in ACMG classifications with reference to the SVI Recommendation for _de novo_ Criteria (PS2 & PM6)
- Button to directly remove accepted submissions from ClinVar
- Upgraded libs in uv.lock file
### Fixed
- Release docs to include instructions for upgrading dependencies
- Truncated long HGVS descriptions on cancer SNV and SNVs pages
- Avoid recurrent error by removing variant ranking settings in unranked demo case
- Actually re-raise exception after load aborts and has rolled back variant insertion

## [4.95]
### Added
- CCV score / temperature on case reports
- ACMG SNV classification form also accessible from SV variant page
- Simplify updating of the PanelApp Green panel from all source types in the command line interactive session
### Changed
- Clearer link to `Richards 2015` on ACMG classification section on SVs and cancer SVs variants pages
- Parse HGNC Ids directly from PanelApp when updating/downloading PanelApp panels
- Skip variant genotype matching check and just return True when matching causative is found in a case with only one individual/sample
- Reduced number of research MEI variants present in the demo case from 17K to 145 to speed up automatic tests
### Fixed
- ACMG temperature on case general report should respect term modifiers
- Missing inheritance, constraint info for genes with symbols matching other genes previous aliases with some lower case letters
- Loading of all PanelApp panels from command line
- Saving gene inheritance models when loading/updating specific/all PanelApp panels (doesn't apply to the `PanelApp Green Genes panel`)
- Save also complete penetrance status (in addition to incomplete) if available when loading specific/all PanelApp panels (does not apply to the `PanelApp Green Genes panel`)
- Variants and managed variants query by coordinates, which was returning all variants in the chromosome if start position was 0
- Compound loading matches also "chr"-containing compound variant names

## [4.94.1]
### Fixed
- Temporary directory generation for MT reports and pedigree file for case general report

## [4.94]
### Added
- Max-level provenance and Software Bill Of Materials (SBOM) to the Docker images pushed to Docker Hub
- ACMG VUS Bayesian score / temperature on case reports
- Button to filter and download case individuals/samples from institute's caseS page
### Changed
- On variant page, RefSeq transcripts panel, truncate very long protein change descriptions
- Build system changed to uv/hatchling, remove setuptools, version file, add project toml and associated files
- On variantS pages, display chromosome directly on start and end chromosome if different
- On cancer variantS pages, display allele counts and frequency the same way for SNVs and SVs (refactor macro)
- Stricter coordinate check in BND variants queries (affecting search results on SV variants page)
### Fixed
- UCSC hg38 links are updated
- Variants page tooltip errors
- Cancer variantS page had poor visibility of VAF and chromosome coordinate on causatives (green background)

## [4.93.1]
### Fixed
- Updated PyPi build GitHub action to explicitly include setuptools (for Python 3.12 distro)

## [4.93]
### Added
- ClinGen-CGC-VICC oncogenicity classification for cancer SNVs
- A warning to not to post sensitive or personal info when opening an issue
### Changed
- "Show more/less" button to toggle showing 50 (instead of 10) observed cases in LoqusDB observation panel
- Show customer id on share and revoke sharing case collapsible sidebar dialog
- Switch to python v.3.12 in Dockerfiles and automatic tests
### Fixed
- Limit the size of custom images displayed on case and variant pages and add a link to display them in full size in a new tab
- Classified variants not showing on case report when collaborator adds classification
- On variantS page, when a variant has more than one gene, then the gene panel badge reflect the panels each gene is actually in
- Updating genes on a gene panel using a file
- Link out to Horak 2020 from CCV classify page opens in new tab

## [4.92]
### Added
- PanelApp link on gene page and on gene panels description
- Add more filters to the delete variants command (institute ID and text file with list of case IDs)
### Changed
- Use the `clinicalgenomics/python3.11-venv:1.0` image everywhere in the Dockerfiles
### Fixed
- list/List typing issue on PanelApp extension module

## [4.91.2]
### Fixed
- Stranger TRGT parsing of `.` in `FORMAT.MC`
- Parse ClinVar low-penetrance info and display it alongside Pathogenic and likely pathogenic on SNVs pages
- Gene panel indexes to reflect the indexes used in production database
- Panel version check while editing the genes of a panel
- Display unknown filter tags as "danger" marked badges
- Open WTS variantS SNVs and SVs in new tabs
- PanelApp panels update documentation to reflect the latest changes in the command line
- Display panel IDs alongside panel display names on gene panels page
- Just one `Hide removed panels` checkbox for all panels on gene panels page
- Variant filters redecoration from multiple classifications crash on general case report

## [4.91.1]
### Fixed
- Update IGV.js to v3.1.0
- Columns/headings on SV variantS shifted

## [4.91]
### Added
- Variant link to Franklin in database buttons (different depending on rare or cancer track)
- MANE badges on list of variant's Genes/Transcripts/Proteins table, this way also SVs will display MANE annotations
- Export variant type and callers-related info fields when exporting variants from variantS pages
- Cases advanced search on the dashboard page
- Possibility to use only signed off panels when building the PanelApp GREEN panel
### Changed
- On genes panel page and gene panel PDF export, it's more evident which genes were newly introduced into the panel
- WTS outlier position copy button on WTS outliers page
- Update IGV.js to v3.0.9
- Managed variants VCF export more verbose on SVs
- `/api/v1/hpo-terms` returns pymongo OperationFailure errors when provided query string contains problematic characters
- When parsing variants, prioritise caller AF if set in FORMAT over recalculation from AD
- Expand the submissions information section on the ClinVar submissions page to fully display long text entries
- Jarvik et al for PP1 added to ACMG modification guidelines
- Display institute `_id` + display name on dashboard filters
- ClinVar category 8 has changed to "Conflicting classifications of pathogenicity" instead of "interpretations"
- Simplify always loading ClinVar `CLNSIG` P, LP and conflicting annotations slightly
- Increased visibility of variant callers's "Pass" or "Filtered" on the following pages: SNV variants (cancer cases), SV variants (both RD and cancer cases)
- Names on IGV buttons, including an overview level IGV MT button
- Cases query no longer accepts strings for the `name_query` parameter, only ImmutableMultiDict (form data)
- Refactor the loading of PanelApp panels to use the maintained API - Customised PanelApp GREEN panels
- Better layout for Consequence cell on cancer SNVs page
- Merged `Qual` and `Callers` cell on cancer SNVs page
### Fixed
- Empty custom_images dicts in case load config do not crash
- Tracks missing alignment files are skipped on generating IGV views
- ClinVar form to accept MedGen phenotypes
- Cancer SV variantS page spinner on variant export
- STRs variants export (do not allow null estimated variant size and repeat locus ID)
- STRs variants page when one or more variants have SweGen mean frequency but lack Short Tandem Repeat motif count
- ClinVar submission enquiry status for all submissions after the latest
- CLI scout update type hint error when running commands using Python 3.9
- Missing alignment files but present index files could crash the function creating alignment tracks for IGV display
- Fix missing "Repeat locus" info on STRs export

## [4.90.1]
### Fixed
- Parsing Matchmaker Exchange's matches dates

## [4.90]
### Added
- Link to chanjo2 MANE coverage overview on case page and panel page
- More SVI recommendation links on the ACMG page
- IGV buttons for SMN CN page
- Warnings on ACMG classifications for potentially conflicting classification pairs
- ACMG Bayesian foundation point scale after Tavtigian for variant heat profile
### Changed
- Variants query backend allows rank_score filtering
- Added script to tabulate causatives clinical filter rank
- Do not display inheritance models associated to ORPHA terms on variant page
- Moved edit and delete buttons close to gene names on gene panel page and other aesthetical fixes
- SNV VariantS page functional annotation and region annotation columns merged
- VariantS pages (not cancer) gene cells show OMIM inheritance pattern badges also without hover
- STR variantS page to show STR inheritance model without hover (fallback to OMIM for non-Stranger annotation)
- VariantS page local observation badges have counts visible also without hover
- On Matchmaker page, show number of matches together with matching attempt date
- Display all custom inheritance models, both standard and non-standard, as gathered from the gene panel information on the variant page
- Moved PanelApp-related code to distinct modules/extension
### Fixed
- Make BA1 fully stand-alone to Benign prediction
- Modifying Benign terms to "Moderate" has no effect under Richards. Ignored completely before, will retain unmodified significance now
- Extract all fields correctly when exporting a panel to file from gene panel page
- Custom updates to a gene in a panel
- Gene panel PDF export, including gene links
- Cancer SV, Fusion, MEI and Outlier filters are shown on the Institute Filters overview
- CaseS advanced search limit
- Visibility of Matchmaker Exchange matches on dark mode
- When creating a new gene panel from file, all gene fields are saved, including comments and manual inheritance models
- Downloading on gene names from EBI
- Links to gene panels on variant page, summary panel
- Exporting gene variants when one or more variants' genes are missing HGNC symbol

## [4.89.2]
## Fixed
- If OMIM gene panel gene symbols are not mapping to hgnc_id, allow fallback use of a unique gene alias

## [4.89.1]
### Fixed
- General case report crash when encountering STR variants without `source` tags
- Coloring and SV inheritance patterns on general case report

## [4.89]
### Added
- Button on SMN CN page to search variants within SMN1 and SMN2 genes
- Options for selectively updating OMICS variants (fraser, outrider) on a case
- Log users' activity to file by specifying `USERS_ACTIVITY_LOG_PATH` parameter in app config
- `Mean MT coverage`, `Mean chrom 14 coverage` and `Estimated mtDNA copy number` on MT coverage file from chanjo2 if available
- In ClinVar multistep form, preselect ACMG criteria according to the variant's ACMG classification, if available
- Subject id search from caseS page (supporting multiple sample types e.g.) - adding indexes to speed up caseS queries
- Advanced cases search to narrow down results using more than one search parameter
- Coverage report available for any case with samples containing d4 files, even if case has no associated gene panels
- RNA delivery reports
- Two new LRS SV callers (hificnv, severus)
### Changed
- Documentation for OMICS variants and updating a case
- Include both creation and deletion dates in gene panels pages
- Moved code to collect MT copy number stats for the MT report to the chanjo extension
- On the gene panelS page, show expanded gene panel version list in one column only
- IGV.js WTS loci default to zoom to a region around a variant instead of whole gene
- Refactored logging module
- Case general report no longer shows ORPHA inheritance models. OMIM models are shown colored.
- Chromosome alias tab files used in the igv.js browser, which now contain the alias for chromosome "M"
- Renamed "Comment on clinical significance" to "Comment on classification" in ClinVar multistep form
- Enable Gens CN button also for non-wgs cancer track cases
### Fixed
- Broken heading anchors in the documentation (`admin-guide/login-system.md` and `admin-guide/setup-scout.md` files)
- Avoid open login redirect attacks by always redirecting to cases page upon user login
- Stricter check of ID of gene panels to prevent file downloading vulnerability
- Removed link to the retired SPANR service. SPIDEX scores are still parsed and displayed if available from variant annotation.
- Omics variant view test coverage
- String pattern escape warnings
- Code creating Alamut links for variant genes without canonical_transcript set
- Variant delete button in ClinVar submissions page
- Broken search cases by case similarity
- Missing caller tag for TRGT

## [4.88.1]
### Fixed
- Patch update igv.js to 3.0.5

## [4.88]
### Added
- Added CoLoRSdb frequency to Pop Freq column on variantS page
- Hovertip to gene panel names with associated genes in SV variant view, when variant covers more than one gene
- RNA sample ID can be provided in case load config if different from sample_id
### Fixed
- Broken `scout setup database` command
- Update demo VCF header, adding missing keys found on variants
- Broken upload to Codecov step in Tests & Coverage GitHub action
- Tomte DROP column names have been updated (backwards compatibility preserved for main fields)
- WTS outlierS view to display correct individual IDs for cases with multiple individuals
- WTS outlierS not displayed on WTS outlierS view

## [4.87.1]
### Fixed
- Positioning and alignment of genes cell on variantS page

## [4.87]
### Added
- Option to configure RNA build on case load (default '38')
### Changed
- Tooltip on RNA alignments now shows RNA genome build version
- Updated igv.js to v3.0.4
### Fixed
- Style of "SNVs" and "SVs" buttons on WTS Outliers page
- Chromosome alias files for igv.js
- Genes track displayed also when RNA alignments are present without splice junctions track on igv browser
- Genes track displayed again when splice junction tracks are present

## [4.86.1]
### Fixed
- Loading and updating PanelApp panels, including PanelApp green

## [4.86]
### Added
- Display samples' name (tooltip) and affected status directly on caseS page
- Search SVs across all cases, in given genes
- `CLINVAR_API_URL` param can be specified in app settings to override the URL used to send ClinVar submissions to. Intended for testing.
- Support for loading and storing OMICS data
- Parse DROP Fraser and Outrider TSVs
- Display omics variants - wts outliers (Fraser, Outrider)
- Parse GNOMAD `gnomad_af` and `gnomad_popmax_af` keys from variants annotated with `echtvar`
- Make removed panel optionally visible to non-admin or non maintainers
- Parse CoLoRSdb frequencies annotated in the variant INFO field with the `colorsdb_af` key
- Download -omics variants using the `Filter and export button`
- Clickable COSMIC links on IGV tracks
- Possibility to un-audit previously audited filters
- Reverted table style and removed font awesome style from IGV template
- Case status tags displayed on dashboard case overview
### Changed
- Updated igv.js to v3.0.1
- Alphabetically sort IGV track available for custom selection
- Updated wokeignore to avoid unfixable warning
- Update Chart.js to v4.4.3
- Use tornado library version >= 6.4.1
- Fewer variants in the MEI demo file
- Switch to FontAwesome v.6 instead of using icons v.5 + kit with icons v.6
- Show time (hours and minutes) additionally to date on comments and activity panel
### Fixed
- Only add expected caller keys to variant (FOUND_IN or SVDB_ORIGIN)
- Splice junction merged track height offset in IGV.js
- Splice junction initiation crash with empty variant obj
- Splice junction variant routing for cases with WTS but without outlier data
- Variant links to ExAC, now pointing to gnomAD, since the ExAC browser is no longer available
- Style of HPO terms assigned to a case, now one phenotype per line
- RNA sashimi view rendering should work also if the gene track is user disabled
- Respect IGV tracks chosen by user in variant IGV settings

## [4.85]
### Added
- Load also genes which are missing Ensembl gene ID (72 in both builds), including immunoglobulins and fragile sites
### Changed
- Unfreeze werkzeug again
- Show "(Removed)" after removed panels in dropdown
- The REVEL score is collected as the maximum REVEL score from all of the variant's transcripts
- Parse GNOMAD POPMAX values only if they are numerical when loading variants
### Fixed
- Alphabetically sort "select default panels" dropdown menu options on case page
- Show gene panel removed status on case page
- Fixed visibility of the following buttons: remove assignee, remove pinned/causative, remove comment, remove case from group

## [4.84]
### Changed
- Clearer error message when a loqusdb query fails for an instance that initially connected
- Do not load chanjo-report module if not needed and more visible message when it fails loading
- Converted the HgncGene class into a Pydantic class
- Swap menu open and collapse indicator chevrons - down is now displayed-open, right hidden-closed
- Linters and actions now all use python 3.11
### Fixed
- Safer way to update variant genes and compounds that avoids saving temporary decorators into variants' database documents
- Link to HGNC gene report on gene page
- Case file load priority so that e.g. SNV get loaded before SV, or clinical before research, for consistent variant_id collisions

## [4.83]
### Added
- Edit ACMG classifications from variant page (only for classifications with criteria)
- Events for case CLI events (load case, update case, update individual)
- Support for loading and displaying local custom IGV tracks
- MANE IGV track to be used as a local track for igv.js (see scout demo config file)
- Optional separate MT VCFs, for `nf-core/raredisease`
### Changed
- Avoid passing verbs from CaseHandler - functions for case sample and individual in CaseEventHandler
- Hide mtDNA report and coverage report links on case sidebar for cases with WTS data only
- Modified OMIM-AUTO gene panel to include genes in both genome builds
- Moved chanjo code into a dedicated extension
- Optimise the function that collects "match-safe" genes for an institute by avoiding duplicated genes from different panels
- Users must actively select "show matching causatives/managed" on a case page to see matching numbers
- Upgraded python version from 3.8 to 3.11 in Docker images
### Fixed
- Fix several tests that relied on number of events after setup to be 0
- Removed unused load case function
- Artwork logo sync sketch with png and export svg
- Clearer exception handling on chanjo-report setup - fail early and visibly
- mtDNA report crashing when one or more samples from a case is not in the chanjo database
- Case page crashing on missing phenotype terms
- ACMG benign modifiers
- Speed up tests by caching python env correctly in Github action and adding two more test groups
- Agile issue templates were added globally to the CG-org. Adding custom issue templates to avoid exposing customers
- PanelApp panel not saving genes with empty `EnsembleGeneIds` list
- Speed up checking outdated gene panels
- Do not load research variants automatically when loading a case

## [4.82.2]
### Fixed
- Warning icon in case pages for individuals where `confirmed_sex` is false
- Show allele sizes form ExpansionHunter on STR variantS page again

## [4.82.1]
### Fixed
- Revert the installation of flask-ldapconn to use the version available on PyPI to be able to push new scout releases to PyPI

## [4.82]
### Added
- Tooltip for combined score in tables for compounds and overlapping variants
- Checkbox to filter variants by excluding genes listed in selected gene panels, files or provided as list
- STR variant information card with database links, replacing empty frequency panel
- Display paging and number of HPO terms available in the database on Phenotypes page
- On case page, typeahead hints when searching for a disease using substrings containing source ("OMIM:", "ORPHA:")
- Button to monitor the status of submissions on ClinVar Submissions page
- Option to filter cancer variants by number of observations in somatic and germline archived database
- Documentation for integrating chanjo2
- More up-to-date VEP CSQ dbNSFP frequency keys
- Parse PacBio TRGT (Tandem repeat genotyping tool) Short Tandem Repeat VCFs
### Changed
- In the case_report #panel-tables has a fixed width
- Updated IGV.js to 2.15.11
- Fusion variants in case report now contain same info as on fusion variantS page
- Block submission of somatic variants to ClinVar until we harmonise with their changed API
- Additional control on the format of conditions provided in ClinVar form
- Errors while loading managed variants from file are now displayed on the Managed Variants page
- Chanjo2 coverage button visible only when query will contain a list of HGNC gene IDs
- Use Python-Markdown directly instead of the unmaintained Flask-Markdown
- Use Markupsafe instead of long deprecated, now removed Flask Markup
- Prepare to unfreeze Werkzeug, but don't actually activate until chanjo can deal with the change
### Fixed
- Submit requests to Chanjo2 using HTML forms instead of JSON data
- `Research somatic variants` link name on caseS page
- Broken `Install the HTML 2 PDF renderer` step in a GitHub action
- Fix ClinVar form parsing to not include ":" in conditionType.id when condition conditionType.db is Orphanet
- Fix condition dropdown and pre-selection on ClinVar form for cases with associated ORPHA diagnoses
- Improved visibility of ClinVar form in dark mode
- End coordinates for indels in ClinVar form
- Diagnoses API search crashing with empty search string
- Variant's overlapping panels should show overlapping of variant genes against the latest version of the panel
- Case page crashing when case has both variants in a ClinVar submission and pinned not loaded variants
- Installation of git in second build stage of Dockerfile, allowing correct installation of libraries

## [4.81]
### Added
- Tag for somatic SV IGH-DUX4 detection samtools script
### Changed
- Upgraded Bootstrap version in reports from 4.3.1 to 5.1.3
### Fixed
- Buttons layout in HPO genes panel on case page
- Added back old variant rankscore index with different key order to help loading on demo instance
- Cancer case_report panel-table no longer contains inheritance information
- Case report pinned variants card now displays info text if all pinned variants are present in causatives
- Darkmode setting now applies to the comment-box accordion
- Typo in case report causing `cancer_rank_options is undefined` error

## [4.80]
### Added
- Support for .d4 files coverage using chanjo2 (Case page sidebar link) with test
- Link to chanjo2 coverage report and coverage gene overview on gene panel page
- Link to chanjo2 coverage report on Case page, HPO dynamic gene list
- Link to genes coverage overview report on Case page, HPO dynamic gene list
### Changed
- All links in disease table on diagnosis page now open in a new tab
- Dark mode settings applied to multi-selects on institute settings page
- Comments on case and variant pages can be viewed by expanding an accordion
- On case page information on pinned variants and variants submitted to ClinVar are displayed in the same table
- Demo case file paths are now stored as absolute paths
- Optimised indices to address slow queries
- On case page default panels are now found at the top of the table, and it can be sorted by this trait
### Fixed
- On variants page, search for variants in genes present only in build 38 returning no results
- Pin/unpin with API was not able to make event links
- A new field `Explanation for multiple conditions` is available in ClinVar for submitting variants with more than one associated condition
- Fusion genes with partners lacking gene HGNC id will still be fully loaded
- Fusion variantS export now contains fusion variant specific columns
- When Loqusdb observations count is one the table includes information on if observation was for the current or another case

## [4.79.1]
### Fixed
- Exporting variants without rank score causing page to crash
- Display custom annotations also on cancer variant page

## [4.79]
### Added
- Added tags for Sniffles and CNVpytor, two LRS SV callers
- Button on case page for displaying STR variants occurring in the dynamic HPO panel
- Display functional annotation relative to variant gene's MANE transcripts on variant summary, when available
- Links to ACMG structural variant pathogenicity classification guidelines
- Phenomodels checkboxes can now include orpha terms
- Add incidental finding to case tags
- Get an alert on caseS page when somebody validates variants you ordered Sanger sequencing for
### Changed
- In the diagnoses page genes associated with a disease are displayed using hgnc symbol instead of hgnc id
- Refactor view route to allow navigation directly to unique variant document id, improve permissions check
- Do not show MANE and MANE Plus Clinical transcripts annotated from VEP (saved in variants) but collect this info from the transcripts database collection
- Refactor view route to allow navigation directly to unique case id (in particular for gens)
- `Institutes to share cases with` on institute's settings page now displays institutes names and IDs
- View route with document id selects view template based on variant category
### Fixed
- Refactored code in cases blueprints and variant_events adapter (set diseases for partial causative variants) to use "disease" instead of "omim" to encompass also ORPHA terms
- Refactored code in `scout/parse/omim.py` and `scout/parse/disease_terms.py` to use "disease" instead of "phenotype" to differentiate from HPO terms
- Be more careful about checking access to variant on API access
- Show also ACMG VUS on general report (could be missing if not e.g. pinned)

## [4.78]
### Added
- Case status labels can be added, giving more finegrained details on a solved status (provisional, diagnostic, carrier, UPD, SMN, ...)
- New SO terms: `sequence_variant` and `coding_transcript_variant`
- More MEI specific annotation is shown on the variant page
- Parse and save MANE transcripts info when updating genes in build 38
- ClinVar submission can now be downloaded as a json file
- `Mane Select` and `Mane Plus Clinical` badges on Gene page, when available
- ClinVar submission can now be downloaded as a json file
- API endpoint to pin variant
- Display common/uncommon/rare on summary of mei variant page
### Changed
- In the ClinVar form, database and id of assertion criteria citation are now separate inputs
- Customise institute settings to be able to display all cases with a certain status on cases page (admin users)
- Renamed `Clinical Significance` to `Germline Classification` on multistep ClinVar form
- Changed the "x" in cases.utils.remove_form button text to red for better visibility in dark mode
- Update GitHub actions
- Default loglevel up to INFO, making logs with default start easier to read
- Add XTR region to PAR region definition
- Diagnoses can be searched on diagnoses page without waiting for load first
### Fixed
- Removed log info showing hgnc IDs used in variantS search
- Maintain Matchmaker Exchange and Beacon submission status when a case is re-uploaded
- Inheritance mode from ORPHA should not be confounded with the OMIM inheritance model
- Decipher link URL changes
- Refactored code in cases blueprints to use "disease" instead of "omim" to encompass also ORPHA terms

## [4.77]
### Added
- Orpha disease terms now include information on inheritance
- Case loading via .yaml config file accepts subject_id and phenotype_groups (if previously defined as constant default or added per institute)
- Possibility to submit variants associated with Orphanet conditions to ClinVar
- Option update path to .d4 files path for individuals of an existing case using the command line
- More constraint information is displayed per gene in addition to pLi: missense and LoF OE, CI (inluding LOEUF) and Z-score.
### Changed
- Introduce validation in the ClinVar multistep form to make sure users provide at least one variant-associated condition
- CLI scout update individual accepts subject_id
- Update ClinVar inheritance models to reflect changes in ClinVar submission API
- Handle variant-associated condition ID format in background when creating ClinVar submissions
- Replace the code that downloads Ensembl genes, transcripts and exons with the Schug web app
- Add more info to error log when transcript variant frequency parsing fails.
- GnomAD v4 constraint information replaces ExAC constraints (pLi).
### Fixed
- Text input of associated condition in ClinVar form now aligns to the left
- Alignment of contents in the case report has been updated
- Missing number of phenotypes and genes from case diagnoses
- Associate OMIM and/or ORPHA diagnoses with partial causatives
- Visualization of partial causatives' diagnoses on case page: style and links
- Revert style of pinned variants window on the case page
- Rename `Clinical significanc` to `Germline classification` in ClinVar submissions exported files
- Rename `Clinical significance citations` to `Classification citations` in ClinVar submissions exported files
- Rename `Comment on clinical significance` to `Comment on classification` in ClinVar submissions exported files
- Show matching partial causatives on variant page
- Matching causatives shown on case page consisting only of variant matching the default panels of the case - bug introduced since scout v4.72 (Oct 18, 2023)
- Missing somatic variant read depth leading to report division by zero

## [4.76]
### Added
- Orphacodes are visible in phenotype tables
- Pydantic validation of image paths provided in case load config file
- Info on the user which created a ClinVar submission, when available
- Associate .d4 files to case individuals when loading a case via config file
### Changed
- In diagnoses page the load of diseases are initiated by clicking a button
- Revel score, Revel rank score and SpliceAI values are also displayed in Causatives and Validated variants tables
- Remove unused functions and tests
- Analysis type and direct link from cases list for OGM cases
- Removed unused `case_obj` parameter from server/blueprints/variant/controllers/observations function
- Possibility to reset ClinVar submission ID
- Allow ClinVar submissions with custom API key for users registered as ClinVar submitters or when institute doesn't have a preset list of ClinVar submitters
- Ordered event verbs alphabetically and created ClinVar-related user events
- Removed the unused "no-variants" option from the load case command line
### Fixed
- All disease_terms have gene HGNC ids as integers when added to the scout database
- Disease_term identifiers are now prefixed with the name of the coding system
- Command line crashing with error when updating a user that doesn't exist
- Thaw coloredlogs - 15.0.1 restores errorhandler issue
- Thaw crypography - current base image and library version allow Docker builds
- Missing delete icons on phenomodels page
- Missing cryptography lib error while running Scout container on an ARM processor
- Round CADD values with many decimals on causatives and validated variants pages
- Dark-mode visibility of some fields on causatives and validated variants pages
- Clinvar submitters would be cleared when unprivileged users saved institute settings page
- Added a default empty string in cases search form to avoid None default value
- Page crashing when user tries to remove the same variant from a ClinVar submission in different browser tabs
- Update more GnomAD links to GnomAD v4 (v38 SNVs, MT vars, STRs)
- Empty cells for RNA fusion variants in Causatives and Verified variants page
- Submenu icons missing from collapsible actionbar
- The collapsible actionbar had some non-collapsing overly long entries
- Cancer observations for SVs not appearing in the variant details view
- Archived local observations not visible on cancer variantS page
- Empty Population Frequency column in the Cancer SV Variants view
- Capital letters in ClinVar events description shown on case page

## [4.75]
### Added
- Hovertip to gene panel names with associated genes in variant view, when variant covers more than one gene
- Tests for panel to genes
- Download of Orphadata en_product6 and en_product4 from CLI
- Parse and save `database_found` key/values for RNA fusion variants
- Added fusion_score, ffpm, split_reads, junction_reads and fusion_caller to the list of filters on RNA fusion variants page
- Renamed the function `get_mei_info` to `set_mei_info` to be consistent with the other functions
- Fixed removing None key/values from parsed variants
- Orphacodes are included in the database disease_terms
### Changed
- Allow use of projections when retrieving gene panels
- Do not save custom images as binary data into case and variant database documents
- Retrieve and display case and variant custom images using image's saved path
- Cases are activated by viewing FSHD and SMA reports
- Split multi-gene SNV variants into single genes when submitting to Matchmaker Exchange
- Alamut links also on the gene level, using transcript and HGVS: better for indels. Keep variant link for missing HGVS
- Thaw WTForms - explicitly coerce form decimal field entries when filters fetched from db
### Fixed
- Removed some extra characters from top of general report left over from FontAwsome fix
- Do not save fusion variants-specific key/values in other types of variants
- Alamut link for MT variants in build 38
- Convert RNA fusions variants `tool_hits` and `fusion_score` keys from string to numbers
- Fix genotype reference and alternative sequencing depths defaulting to -1 when values are 0
- DecimalFields were limited to two decimal places for several forms - lifting restrictions on AF, CADD etc.

## [4.74.1]
### Changed
- Parse and save into database also OMIM terms not associated to genes
### Fixed
- BioNano API FSHD report requests are GET in Access 1.8, were POST in 1.7
- Update more FontAwesome icons to avoid Pro icons
- Test if files still exist before attempting to load research variants
- Parsing of genotypes error, resulting in -1 values when alt or ref read depths are 0

## [4.74]
### Added
- SNVs and Indels, MEI and str variants genes have links to Decipher
- An `owner + case display name` index for cases database collection
- Test and fixtures for RNA fusion case page
- Load and display fusion variants from VCF files as the other variant types
- Option to update case document with path to mei variants (clinical and research)
### Changed
- Details on variant type and category for audit filters on case general report
- Enable Gens CN profile button also in somatic case view
- Fix case of analysis type check for Gens analysis button - only show for WGS
### Fixed
- loqusdb table no longer has empty row below each loqusid
- MatchMaker submission details page crashing because of change in date format returned by PatientMatcher
- Variant external links buttons style does not change color when visited
- Hide compounds with compounds follow filter for region or function would fail for variants in multiple genes
- Updated FontAwesome version to fix missing icons

## [4.73]
### Added
- Shortcut button for HPO panel MEI variants from case page
- Export managed variants from CLI
### Changed
- STRs visualization on case panel to emphasize abnormal repeat count and associated condition
- Removed cytoband column from STRs variant view on case report
- More long integers formatted with thin spaces, and copy to clipboard buttons added
### Fixed
- OMIM table is scrollable if higher than 700px on SV page
- Pinned variants validation badge is now red for false positives.
- Case display name defaulting to case ID when `family_name` or `display_name` are missing from case upload config file
- Expanded menu visible at screen sizes below 1000px now has background color
- The image in ClinVar howto-modal is now responsive
- Clicking on a case in case groups when case was already removed from group in another browser tab
- Page crashing when saving filters for mei variants
- Link visited color of images

## [4.72.4]
### Changed
- Automatic test mongod version increased to v7
### Fixed
- GnomAD now defaults to hg38 - change build 37 links accordingly

## [4.72.3]
### Fixed
- Somatic general case report small variant table can crash with unclassified variants

## [4.72.2]
### Changed
- A gunicorn maxrequests parameter for Docker server image - default to 1200
- STR export limit increased to 500, as for other variants
- Prevent long number wrapping and use thin spaces for separation, as per standards from SI, NIST, IUPAC, BIPM.
- Speed up case retrieval and lower memory use by projecting case queries
- Make relatedness check fails stand out a little more to new users
- Speed up case retrieval and lower memory use by projecting case queries
- Speed up variant pages by projecting only the necessary keys in disease collection query
### Fixed
- Huge memory use caused by cases and variants pages pulling complete disease documents from DB
- Do not include genes fetched from HPO terms when loading diseases
- Consider the renamed fields `Approved Symbol` -> `Approved Gene Symbol` and `Gene Symbols` -> `Gene/Locus And Other Related Symbols` when parsing OMIM terms from genemap2.txt file

## [4.72.1]
### Fixed
- Jinja filter that renders long integers
- Case cache when looking for causatives in other cases causing the server to hang

## [4.72]
### Added
- A GitHub action that checks for broken internal links in docs pages
- Link validation settings in mkdocs.yml file
- Load and display full RNA alignments on alignment viewer
- Genome build check when loading a case
- Extend event index to previous causative variants and always load them
### Fixed
- Documentation nav links for a few documents
- Slightly extended the BioNano Genomics Access integration docs
- Loading of SVs when VCF is missing the INFO.END field but has INFO.SVLEN field
- Escape protein sequence name (if available) in case general report to render special characters correctly
- CaseS HPO term searches for multiple terms works independent of order
- CaseS search regexp should not allow backslash
- CaseS cohort tags can contain whitespace and still match
- Remove diagnoses from cases even if OMIM term is not found in the database
- Parsing of disease-associated genes
- Removed an annoying warning while updating database's disease terms
- Displaying custom case images loaded with scout version <= 4.71
- Use pydantic version >=2 in requirements.txt file
### Changed
- Column width adjustment on caseS page
- Use Python 3.11 in tests
- Update some github actions
- Upgraded Pydantic to version 2
- Case validation fails on loading when associated files (alignments, VCFs and reports) are not present on disk
- Case validation fails on loading when custom images have format different then ["gif", "svg", "png", "jpg", "jpeg"]
- Custom images keys `case` and `str` in case config yaml file are renamed to `case_images` and `str_variants_images`
- Simplify and speed up case general report code
- Speed up case retrieval in case_matching_causatives
- Upgrade pymongo to version 4
- When updating disease terms, check that all terms are consistent with a DiseaseTerm model before dropping the old collection
- Better separation between modules loading HPO terms and diseases
- Deleted unused scout.build.phenotype module
- Stricter validation of mandatory genome build key when loading a case. Allowed values are ['37','38',37,38]
- Improved readability of variants length and coordinates on variantS pages

## [4.71]
### Added
- Added Balsamic keys for SweGen and loqusdb local archive frequecies, SNV and SV
- New filter option for Cancer variantS: local archive RD loqusdb
- Show annotated observations on SV variantS view, also for cancer somatic SVs
- Revel filter for variantS
- Show case default panel on caseS page
- CADD filter for Cancer Somatic SNV variantS - show score
- SpliceAI-lookup link (BROAD, shows SpliceAI and Pangolin) from variant page
- BioNano Access server API - check projects, samples and fetch FSHD reports
### Fixed
- Name of reference genome build for RNA for compatibility with IGV locus search change
- Howto to run the Docker image on Mac computers in `admin-guide/containers/container-deploy.md`
- Link to Weasyprint installation howto in README file
- Avoid filling up disk by creating a reduced VCF file for every variant that is visualized
- Remove legacy incorrectly formatted CODEOWNERS file
- Restrain variant_type requests to variantS views to "clinical" or "research"
- Visualization of cancer variants where cancer case has no affected individual
- ProteinPaint gene link (small StJude API change)
- Causative MEI variant link on causatives page
- Bionano access api settings commented out by default in Scout demo config file.
- Do not show FSHD button on freshly loaded cases without bionano_access individuals
- Truncate long variants' HGVS on causative/Clinically significant and pinned variants case panels
### Changed
- Remove function call that tracks users' browser version
- Include three more splice variant SO terms in clinical filter severe SO terms
- Drop old HPO term collection only after parsing and validation of new terms completes
- Move score to own column on Cancer Somatic SNV variantS page
- Refactored a few complex case operations, breaking out sub functionalities

## [4.70]
### Added
- Download a list of Gene Variants (max 500) resulting from SNVs and Indels search
- Variant PubMed link to search for gene symbol and any aliases
### Changed
- Clearer gnomAD values in Variants page
### Fixed
- CaseS page uniform column widths
- Include ClinVar variants into a scrollable div element on Case page
- `canonical_transcript` variable not initialized in get_hgvs function (server.blueprints.institutes.controllers.py)
- Catch and display any error while importing Phenopacket info
- Modified Docker files to use python:3.8-slim-bullseye to prevent gunicorn workers booting error

## [4.69]
### Added
- ClinVar submission howto available also on Case page
- Somatic score and filtering for somatic SV callers, if available
- Show caller as a tooltip on variantS list
### Fixed
- Crash when attempting to export phenotype from a case that had never had phenotypes
- Aesthetic fix to Causative and Pinned Variants on Case page
- Structural inconsistency for ClinVar Blueprint templates
- Updated igv.js to 2.15.8 to fix track default color bug
- Fixed release versions for actions.
- Freeze tornado below 6.3.0 for compatibility with livereload 2.6.3
- Force update variants count on case re-upload
- IGV locus search not working - add genome reference id
- Pin links to MEI variants should end up on MEI not SV variant view
- Load also matching MEI variants on forced region load
- Allow excluding MEI from case variant deletion
- Fixed the name of the assigned user when the internal user ID is different from the user email address
- Gene variantS should display gene function, region and full hgvs
### Changed
- FontAwesome integrity check fail (updated resource)
- Removed ClinVar API validation buttons in favour of direct API submission
- Improved layout of Institute settings page
- ClinVar API key and allowed submitters are set in the Institute settings page


## [4.68]
### Added
- Rare Disease Mobile Element Insertion variants view
### Changed
- Updated igv.js to 2.15.6
### Fixed
- Docker stage build pycairo.
- Restore SNV and SV rank models versions on Causatives and Verified pages
- Saving `REVEL_RANKSCORE` value in a field named `revel` in variants database documents

## [4.67]
### Added
- Prepare to filter local SV frequency
### Changed
- Speed up instituteS page loading by refactoring cases/institutes query
- Clinical Filter for SVs includes `splice_polypyrimidine_tract_variant` as a severe consequence
- Clinical Filter for SVs includes local variant frequency freeze ("old") for filtering, starting at 30 counts
- Speed up caseS page loading by adding status to index and refactoring totals count
- HPO file parsing is updated to reflect that HPO have changed a few downloadable file formats with their 230405 release.
### Fixed
- Page crashing when a user tries to edit a comment that was removed
- Warning instead of crashed page when attempting to retrieve a non-existent Phenopacket
- Fixed StJude ProteinPaint gene link (URL change)
- Freeze of werkzeug library to version<2.3 to avoid problems resulting from the consequential upgrade of the Flask lib
- Huge list of genes in case report for megabases-long structural variants.
- Fix displaying institutes without associated cases on institutes page
- Fix default panel selection on SVs in cancer case report

## [4.66]
### Changed
- Moved Phenomodels code under a dedicated blueprint
- Updated the instructions to load custom case report under admin guide
- Keep variants filter window collapsed except when user expands it to filter
### Added
- A summary table of pinned variants on the cancer case general report
- New openable matching causatives and managed variants lists for default gene panels only for convenience
### Fixed
- Gens structural variant page link individual id typo

## [4.65.2]
### Fixed
- Generating general case report with str variants containing comments

## [4.65.1]
### Fixed
- Visibility of `Gene(s)` badges on SV VariantS page
- Hide dismiss bar on SV page not working well
- Delivery report PDF download
- Saving Pipeline version file when loading a case
- Backport compatible import of importlib metadata for old python versions (<3.8)

## [4.65]
### Added
- Option to mark a ClinVar submission as submitted
- Docs on how to create/update the PanelApp green genes as a system admin
- `individual_id`-parameter to both Gens links
- Download a gene panel in TXT format from gene panel page
- Panel gene comments on variant page: genes in panels can have comments that describe the gene in a panel context
### Changed
- Always show each case category on caseS page, even if 0 cases in total or after current query
- Improved sorting of ClinVar submissions
- Pre-populate SV type select in ClinVar submission form, when possible
- Show comment badges in related comments tables on general report
- Updated version of several GitHub actions
- Migrate from deprecated `pkg_resources` lib to `importlib_resources`
- Dismiss bar on variantS pages is thinner.
- Dismiss bar on variantS pages can be toggled open or closed for the duration of a login session.
### Fixed
- Fixed Sanger order / Cancel order modal close buttons
- Visibility of SV type in ClinVar submission form
- Fixed a couple of creations where now was called twice, so updated_at and created_at could differ
- Deprecated Ubuntu version 18.04 in one GitHub action
- Panels that have been removed (hidden) should not be visible in views where overlapping gene panels for genes are shown
- Gene panel test pointing to the right function

## [4.64]
### Added
- Create/Update a gene panel containing all PanelApp green genes (`scout update panelapp-green -i <cust_id>`)
- Links for ACMG pathogenicity impact modification on the ACMG classification page
### Changed
- Open local observation matching cases in new windows
### Fixed
- Matching manual ranked variants are now shown also on the somatic variant page
- VarSome links to hg19/GRCh37
- Managed variants filter settings lost when navigating to additional pages
- Collect the right variant category after submitting filter form from research variantS page
- Beacon links are templated and support variants in genome build 38

## [4.63]
### Added
- Display data sharing info for ClinVar, Matchmaker Exchange and Beacon in a dedicated column on Cases page
- Test for `commands.download.omim.print_omim`
- Display dismissed variants comments on general case report
- Modify ACMG pathogenicity impact (most commonly PVS1, PS3) based on strength of evidence with lab director's professional judgement
- REViewer button on STR variant page
- Alamut institution parameter in institute settings for Alamut Visual Plus software
- Added Manual Ranks Risk Factor, Likely Risk Factor and Uncertain Risk Factor
- Display matching manual ranks from previous cases the user has access to on VariantS and Variant pages
- Link to gnomAD gene SVs v2.1 for SV variants with gnomAD frequency
- Support for nf-core/rnafusion reports
### Changed
- Display chrY for sex unknown
- Deprecate legacy scout_load() method API call.
- Message shown when variant tag is updated for a variant
- When all ACMG classifications are deleted from a variant, the current variant classification status is also reset.
- Refactored the functions that collect causative variants
- Removed `scripts/generate_test_data.py`
### Fixed
- Default IGV tracks (genes, ClinVar, ClinVar CNVs) showing even if user unselects them all
- Freeze Flask-Babel below v3.0 due to issue with a locale decorator
- Thaw Flask-Babel and fix according to v3 standard. Thank you @TkTech!
- Show matching causatives on somatic structural variant page
- Visibility of gene names and functional annotations on Causatives/Verified pages
- Panel version can be manually set to floating point numbers, when modified
- Causatives page showing also non-causative variants matching causatives in other cases
- ClinVar form submission for variants with no selected transcript and HGVS
- Validating and submitting ClinVar objects not containing both Variant and Casedata info

## [4.62.1]
### Fixed
- Case page crashing when adding a case to a group without providing a valid case name

## [4.62]
### Added
- Validate ClinVar submission objects using the ClinVar API
- Wrote tests for case and variant API endpoints
- Create ClinVar submissions from Scout using the ClinVar API
- Export Phenopacket for affected individual
- Import Phenopacket from JSON file or Phenopacket API backend server
- Use the new case name option for GENS requests
- Pre-validate refseq:HGVS items using VariantValidator in ClinVar submission form
### Fixed
- Fallback for empty alignment index for REViewer service
- Source link out for MIP 11.1 reference STR annotation
- Avoid duplicate causatives and pinned variants
- ClinVar clinical significance displays only the ACMG terms when user selects ACMG 2015 as assertion criteria
- Spacing between icon and text on Beacon and MatchMaker links on case page sidebar
- Truncate IDs and HGVS representations in ClinVar pages if longer than 25 characters
- Update ClinVar submission ID form
- Handle connection timeout when sending requests requests to external web services
- Validate any ClinVar submission regardless of its status
- Empty Phenopackets import crashes
- Stop Spinner on Phenopacket JSON download
### Changed
- Updated ClinVar submission instructions

## [4.61.1]
### Fixed
- Added `UMLS` as an option of `Condition ID type` in ClinVar Variant downloaded files
- Missing value for `Condition ID type` in ClinVar Variant downloaded files
- Possibility to open, close or delete a ClinVar submission even if it doesn't have an associated name
- Save SV type, ref and alt n. copies to exported ClinVar files
- Inner and outer start and stop SV coordinates not exported in ClinVar files
- ClinVar submissions page crashing when SV files don't contain breakpoint exact coordinates
- Align OMIM diagnoses with delete diagnosis button on case page
- In ClinVar form, reset condition list and customize help when condition ID changes

## [4.61]
### Added
- Filter case list by cases with variants in ClinVar submission
- Filter case list by cases containing RNA-seq data - gene_fusion_reports and sample-level tracks (splice junctions and RNA coverage)
- Additional case category `Ignored`, to be used for cases that don't fall in the existing 'inactive', 'archived', 'solved', 'prioritized' categories
- Display number of cases shown / total number of cases available for each category on Cases page
- Moved buttons to modify case status from sidebar to main case page
- Link to Mutalyzer Normalizer tool on variant's transcripts overview to retrieve official HVGS descriptions
- Option to manually load RNA MULTIQC report using the command `scout load report -t multiqc_rna`
- Load RNA MULTIQC automatically for a case if config file contains the `multiqc_rna` key/value
- Instructions in admin-guide on how to load case reports via the command line
- Possibility to filter RD variants by a specific genotype call
- Distinct colors for different inheritance models on RD Variant page
- Gene panels PDF export with case variants hits by variant type
- A couple of additional README badges for GitHub stats
- Upload and display of pipeline reference info and executable version yaml files as custom reports
- Testing CLI on hasta in PR template
### Changed
- Instructions on how to call dibs on scout-stage server in pull request template
- Deprecated CLI commands `scout load <delivery_report, gene_fusion_report, coverage_qc_report, cnv_report>` to replace them with command `scout load report -t <report type>`
- Refactored code to display and download custom case reports
- Do not export `Assertion method` and `Assertion method citation` to ClinVar submission files according to changes to ClinVar's submission spreadsheet templates.
- Simplified code to create and download ClinVar CSV files
- Colorize inheritance models badges by category on VariantS page
- `Safe variants matching` badge more visible on case page
### Fixed
- Non-admin users saving institute settings would clear loqusdb instance selection
- Layout of variant position, cytoband and type in SV variant summary
- Broken `Build Status - GitHub badge` on GitHub README page
- Visibility of text on grey badges in gene panels PDF exports
- Labels for dashboard search controls
- Dark mode visibility for ClinVar submission
- Whitespaces on outdated panel in extent report

## [4.60]
### Added
- Mitochondrial deletion signatures (mitosign) can be uploaded and shown with mtDNA report
- A `Type of analysis` column on Causatives and Validated variants pages
- List of "safe" gene panels available for matching causatives and managed variants in institute settings, to avoid secondary findings
- `svdb_origin` as a synonym for `FOUND_IN` to complement `set` for variants found by all callers
### Changed
- Hide removed gene panels by default in panels page
- Removed option for filtering cancer SVs by Tumor and Normal alt AF
- Hide links to coverage report from case dynamic HPO panel if cancer analysis
- Remove rerun emails and redirect users to the analysis order portal instead
- Updated clinical SVs igv.js track (dbVar) and added example of external track from `https://trackhubregistry.org/`
- Rewrote the ClinVar export module to simplify and add one variant at the time
- ClinVar submissions with phenotype conditions from: [OMIM, MedGen, Orphanet, MeSH, HP, MONDO]
### Fixed
- If trying to load a badly formatted .tsv file an error message is displayed.
- Avoid showing case as rerun when first attempt at case upload failed
- Dynamic autocomplete search not working on phenomodels page
- Callers added to variant when loading case
- Now possible to update managed variant from file without deleting it first
- Missing preselected chromosome when editing a managed variant
- Preselected variant type and subtype when editing a managed variant
- Typo in dbVar ClinVar track, hg19


## [4.59]
### Added
- Button to go directly to HPO SV filter variantS page from case
- `Scout-REViewer-Service` integration - show `REViewer` picture if available
- Link to HPO panel coverage overview on Case page
- Specify a confidence threshold (green|amber|red) when loading PanelApp panels
- Functional annotations in variants lists exports (all variants)
- Cancer/Normal VAFs and COSMIC ids in in variants lists exports (cancer variants)
### Changed
- Better visualization of regional annotation for long lists of genes in large SVs in Variants tables
- Order of cells in variants tables
- More evident links to gene coverage from Variant page
- Gene panels sorted by display name in the entire Case page
- Round CADD and GnomAD values in variants export files
### Fixed
- HPO filter button on SV variantS page
- Spacing between region|function cells in SVs lists
- Labels on gene panel Chanjo report
- Fixed ambiguous duplicated response headers when requesting a BAM file from /static
- Visited color link on gene coverage button (Variant page)

## [4.58.1]
### Fixed
- Case search with search strings that contain characters that can be escaped

## [4.58]
### Added
- Documentation on how to create/update PanelApp panels
- Add filter by local observations (archive) to structural variants filters
- Add more splicing consequences to SO term definitions
- Search for a specific gene in all gene panels
- Institute settings option to force show all variants on VariantS page for all cases of an institute
- Filter cases by validation pending status
- Link to The Clinical Knowledgebase (CKB) (https://ckb.jax.org/) in cancer variant's page
### Fixed
- Added a not-authorized `auto-login` fixture according to changes in Flask-Login 0.6.2
- Renamed `cache_timeout` param name of flask.send_file function to `max_age` (Flask 2.2 compliant)
- Replaced deprecated `app.config["JSON_SORT_KEYS"]` with app.json.sort_keys in app settings
- Bug in gene variants page (All SNVs and INDELs) when variant gene doesn't have a hgnc id that is found in the database
- Broken export of causatives table
- Query for genes in build 38 on `Search SNVs and INDELs` page
- Prevent typing special characters `^<>?!=\/` in case search form
- Search matching causatives also among research variants in other cases
- Links to variants in Verified variants page
- Broken filter institute cases by pinned gene
- Better visualization of long lists of genes in large SVs on Causative and Verified Variants page
- Reintroduced missing button to export Causative variants
- Better linking and display of matching causatives and managed variants
- Reduced code complexity in `scout/parse/variant/variant.py`
- Reduced complexity of code in `scout/build/variant/variant.py`

### Changed
- State that loqusdb observation is in current case if observations count is one and no cases are shown
- Better pagination and number of variants returned by queries in `Search SNVs and INDELs` page
- Refactored and simplified code used for collecting gene variants for `Search SNVs and INDELs` page
- Fix sidebar panel icons in Case view
- Fix panel spacing in Case view
- Removed unused database `sanger_ordered` and `case_id,category,rank_score` indexes (variant collection)
- Verified variants displayed in a dedicated page reachable from institute sidebar
- Unified stats in dashboard page
- Improved gene info for large SVs and cancer SVs
- Remove the unused `variant.str_variant` endpoint from variant views
- Easier editing of HPO gene panel on case page
- Assign phenotype panel less cramped on Case page
- Causatives and Verified variants pages to use the same template macro
- Allow hyphens in panel names
- Reduce resolution of example images
- Remove some animations in web gui which where rendered slow


## [4.57.4]
### Fixed
- Parsing of variant.FORMAT "DR" key in parse variant file

## [4.57.3]
### Fixed
- Export of STR verified variants
- Do not download as verified variants first verified and then reset to not validated
- Avoid duplicated lines in downloaded verified variants reflecting changes in variant validation status

## [4.57.2]
### Fixed
- Export of verified variants when variant gene has no transcripts
- HTTP 500 when visiting a the details page for a cancer variant that had been ranked with genmod

## [4.57.1]
### Fixed
- Updating/replacing a gene panel from file with a corrupted or malformed file

## [4.57]
### Added
- Display last 50 or 500 events for a user in a timeline
- Show dismiss count from other cases on matching variantS
- Save Beacon-related events in events collection
- Institute settings allow saving multiple loqusdb instances for one institute
- Display stats from multiple instances of loqusdb on variant page
- Display date and frequency of obs derived from count of local archive observations from MIP11 (requires fix in MIP)
### Changed
- Prior ACMG classifications view is no longer limited by pathogenicity
### Fixed
- Visibility of Sanger ordered badge on case page, light mode
- Some of the DataTables tables (Phenotypes and Diagnoses pages) got a bit dark in dark mode
- Remove all redundancies when displaying timeline events (some events are saved both as case-related and variant-related)
- Missing link in saved MatchMaker-related events
- Genes with mixed case gene symbols missing in PanelApp panels
- Alignment of elements on the Beacon submission modal window
- Locus info links from STR variantS page open in new browser tabs

## [4.56]
### Added
- Test for PanelApp panels loading
- `panel-umi` tag option when loading cancer analyses
### Changed
- Black text to make comments more visible in dark mode
- Loading PanelApp panels replaces pre-existing panels with same version
- Removed sidebar from Causatives page - navigation is available on the top bar for now
- Create ClinVar submissions from pinned variants list in case page
- Select which pinned variants will be included in ClinVar submission documents
### Fixed
- Remove a:visited css style from all buttons
- Update of HPO terms via command line
- Background color of `MIXED` and `PANEL-UMI` sequencing types on cases page
- Fixed regex error when searching for cases with query ending with `\ `
- Gene symbols on Causatives page lighter in dark mode
- SpliceAI tooltip of multigene variants

## [4.55]
### Changed
- Represent different tumor samples as vials in cases page
- Option to force-update the OMIM panel
### Fixed
- Low tumor purity badge alignment in cancer samples table on cancer case view
- VariantS comment popovers reactivate on hover
- Updating database genes in build 37
- ACMG classification summary hidden by sticky navbar
- Logo backgrounds fixed to white on welcome page
- Visited links turn purple again
- Style of link buttons and dropdown menus
- Update KUH and GMS logos
- Link color for Managed variants

## [4.54]
### Added
- Dark mode, using browser/OS media preference
- Allow marking case as solved without defining causative variants
- Admin users can create missing beacon datasets from the institute's settings page
- GenCC links on gene and variant pages
- Deprecation warnings when launching the app using a .yaml config file or loading cases using .ped files
### Changed
- Improved HTML syntax in case report template
- Modified message displayed when variant rank stats could not be calculated
- Expanded instructions on how to test on CG development server (cg-vm1)
- Added more somatic variant callers (Balsamic v9 SNV, develop SV)
### Fixed
- Remove load demo case command from docker-compose.yml
- Text elements being split across pages in PDF reports
- Made login password field of type `password` in LDAP login form
- Gene panels HTML select in institute's settings page
- Bootstrap upgraded to version 5
- Fix some Sourcery and SonarCloud suggestions
- Escape special characters in case search on institute and dashboard pages
- Broken case PDF reports when no Madeline pedigree image can be created
- Removed text-white links style that were invisible in new pages style
- Variants pagination after pressing "Filter variants" or "Clinical filter"
- Layout of buttons Matchmaker submission panel (case page)
- Removing cases from Matchmaker (simplified code and fixed functionality)
- Reintroduce check for missing alignment files purged from server

## [4.53]
### Added
### Changed
- Point Alamut API key docs link to new API version
- Parse dbSNP id from ID only if it says "rs", else use VEP CSQ fields
- Removed MarkupSafe from the dependencies
### Fixed
- Reintroduced loading of SVs for demo case 643595
- Successful parse of FOUND_IN should avoid GATK caller default
- All vulnerabilities flagged by SonarCloud

## [4.52]
### Added
- Demo cancer case gets loaded together with demo RD case in demo instance
- Parse REVEL_score alongside REVEL_rankscore from csq field and display it on SNV variant page
- Rank score results now show the ranking range
- cDNA and protein changes displayed on institute causatives pages
- Optional SESSION_TIMEOUT_MINUTES configuration in app config files
- Script to convert old OMIM case format (list of integers) to new format (list of dictionaries)
- Additional check for user logged in status before serving alignment files
- Download .cgh files from cancer samples table on cancer case page
- Number of documents and date of last update on genes page
### Changed
- Verify user before redirecting to IGV alignments and sashimi plots
- Build case IGV tracks starting from case and variant objects instead of passing all params in a form
- Unfreeze Werkzeug lib since Flask_login v.0.6 with bugfix has been released
- Sort gene panels by name (panelS and variant page)
- Removed unused `server.blueprints.alignviewers.unindexed_remote_static` endpoint
- User sessions to check files served by `server.blueprints.alignviewers.remote_static` endpoint
- Moved Beacon-related functions to a dedicated app extension
- Audit Filter now also loads filter displaying the variants for it
### Fixed
- Handle `attachment_filename` parameter renamed to `download_name` when Flask 2.2 will be released
- Removed cursor timeout param in cases find adapter function to avoid many code warnings
- Removed stream argument deprecation warning in tests
- Handle `no intervals found` warning in load_region test
- Beacon remove variants
- Protect remote_cors function in alignviewers view from Server-Side Request Forgery (SSRF)
- Check creation date of last document in gene collection to display when genes collection was updated last

## [4.51]
### Added
- Config file containing codecov settings for pull requests
- Add an IGV.js direct link button from case page
- Security policy file
- Hide/shade compound variants based on rank score on variantS from filter
- Chromograph legend documentation direct link
### Changed
- Updated deprecated Codecov GitHub action to v.2
- Simplified code of scout/adapter/mongo/variant
- Update IGV.js to v2.11.2
- Show summary number of variant gene panels on general report if more than 3
### Fixed
- Marrvel link for variants in genome build 38 (using liftover to build 37)
- Remove flags from codecov config file
- Fixed filter bug with high negative SPIDEX scores
- Renamed IARC TP53 button to to `TP53 Database`, modified also link since IARC has been moved to the US NCI: `https://tp53.isb-cgc.org/`
- Parsing new format of OMIM case info when exporting patients to Matchmaker
- Remove flask-debugtoolbar lib dependency that is using deprecated code and causes app to crash after new release of Jinja2 (3.1)
- Variant page crashing for cases with old OMIM terms structure (a list of integers instead of dictionary)
- Variant page crashing when creating MARRVEL link for cases with no genome build
- SpliceAI documentation link
- Fix deprecated `safe_str_cmp` import from `werkzeug.security` by freezing Werkzeug lib to v2.0 until Flask_login v.0.6 with bugfix is released
- List gene names densely in general report for SVs that contain more than 3 genes
- Show transcript ids on refseq genes on hg19 in IGV.js, using refgene source
- Display correct number of genes in general report for SVs that contain more than 32 genes
- Broken Google login after new major release of `lepture/authlib`
- Fix frequency and callers display on case general report

## [4.50.1]
### Fixed
- Show matching causative STR_repid for legacy str variants (pre Stranger hgnc_id)

## [4.50]
### Added
- Individual-specific OMIM terms
- OMIM disease descriptions in ClinVar submission form
- Add a toggle for melter rerun monitoring of cases
- Add a config option to show the rerun monitoring toggle
- Add a cli option to export cases with rerun monitoring enabled
- Add a link to STRipy for STR variants; shallow for ARX and HOXA13
- Hide by default variants only present in unaffected individuals in variants filters
- OMIM terms in general case report
- Individual-level info on OMIM and HPO terms in general case report
- PanelApp gene link among the external links on variant page
- Dashboard case filters fields help
- Filter cases by OMIM terms in cases and dashboard pages
### Fixed
- A malformed panel id request would crash with exception: now gives user warning flash with redirect
- Link to HPO resource file hosted on `http://purl.obolibrary.org`
- Gene search form when gene exists only in build 38
- Fixed odd redirect error and poor error message on missing column for gene panel csv upload
- Typo in parse variant transcripts function
- Modified keys name used to parse local observations (archived) frequencies to reflect change in MIP keys naming
- Better error handling for partly broken/timed out chanjo reports
- Broken javascript code when case Chromograph data is malformed
- Broader space for case synopsis in general report
- Show partial causatives on causatives and matching causatives panels
- Partial causative assignment in cases with no OMIM or HPO terms
- Partial causative OMIM select options in variant page
### Changed
- Slightly smaller and improved layout of content in case PDF report
- Relabel more cancer variant pages somatic for navigation
- Unify caseS nav links
- Removed unused `add_compounds` param from variant controllers function
- Changed default hg19 genome for IGV.js to legacy hg19_1kg_decoy to fix a few problematic loci
- Reduce code complexity (parse/ensembl.py)
- Silence certain fields in ClinVar export if prioritised ones exist (chrom-start-end if hgvs exist)
- Made phenotype non-mandatory when marking a variant as partial causative
- Only one phenotype condition type (OMIM or HPO) per variant is used in ClinVar submissions
- ClinVar submission variant condition prefers OMIM over HPO if available
- Use lighter version of gene objects in Omim MongoDB adapter, panels controllers, panels views and institute controllers
- Gene-variants table size is now adaptive
- Remove unused file upload on gene-variants page

## [4.49]
### Fixed
- Pydantic model types for genome_build, madeline_info, peddy_ped_check and peddy_sex_check, rank_model_version and sv_rank_model_version
- Replace `MatchMaker` with `Matchmaker` in all places visible by a user
- Save diagnosis labels along with OMIM terms in Matchmaker Exchange submission objects
- `libegl-mesa0_21.0.3-0ubuntu0.3~20.04.5_amd64.deb` lib not found by GitHub actions Docker build
- Remove unused `chromograph_image_files` and `chromograph_prefixes` keys saved when creating or updating an RD case
- Search managed variants by description and with ignore case
### Changed
- Introduced page margins on exported PDF reports
- Smaller gene fonts in downloaded HPO genes PDF reports
- Reintroduced gene coverage data in the PDF-exported general report of rare-disease cases
- Check for existence of case report files before creating sidebar links
- Better description of HPO and OMIM terms for patients submitted to Matchmaker Exchange
- Remove null non-mandatory key/values when updating a case
- Freeze WTForms<3 due to several form input rendering changes

## [4.48.1]
### Fixed
- General case PDF report for recent cases with no pedigree

## [4.48]
### Added
- Option to cancel a request for research variants in case page
### Changed
- Update igv.js to v2.10.5
- Updated example of a case delivery report
- Unfreeze cyvcf2
- Builder images used in Scout Dockerfiles
- Crash report email subject gives host name
- Export general case report to PDF using PDFKit instead of WeasyPrint
- Do not include coverage report in PDF case report since they might have different orientation
- Export cancer cases's "Coverage and QC report" to PDF using PDFKit instead of Weasyprint
- Updated cancer "Coverage and QC report" example
- Keep portrait orientation in PDF delivery report
- Export delivery report to PDF using PDFKit instead of Weasyprint
- PDF export of clinical and research HPO panels using PDFKit instead of Weasyprint
- Export gene panel report to PDF using PDFKit
- Removed WeasyPrint lib dependency

### Fixed
- Reintroduced missing links to Swegen and Beacon and dbSNP in RD variant page, summary section
- Demo delivery report orientation to fit new columns
- Missing delivery report in demo case
- Cast MNVs to SNV for test
- Export verified variants from all institutes when user is admin
- Cancer coverage and QC report not found for demo cancer case
- Pull request template instructions on how to deploy to test server
- PDF Delivery report not showing Swedac logo
- Fix code typos
- Disable codefactor raised by ESLint for javascript functions located on another file
- Loading spinner stuck after downloading a PDF gene panel report
- IGV browser crashing when file system with alignment files is not mounted

## [4.47]
### Added
- Added CADD, GnomAD and genotype calls to variantS export
### Changed
- Pull request template, to illustrate how to deploy pull request branches on cg-vm1 stage server
### Fixed
- Compiled Docker image contains a patched version (v4.9) of chanjo-report

## [4.46.1]
### Fixed
- Downloading of files generated within the app container (MT-report, verified variants, pedigrees, ..)

## [4.46]
### Added
- Created a Dockefile to be used to serve the dockerized app in production
- Modified the code to collect database params specified as env vars
- Created a GitHub action that pushes the Dockerfile-server image to Docker Hub (scout-server-stage) every time a PR is opened
- Created a GitHub action that pushes the Dockerfile-server image to Docker Hub (scout-server) every time a new release is created
- Reassign MatchMaker Exchange submission to another user when a Scout user is deleted
- Expose public API JSON gene panels endpoint, primarily to enable automated rerun checking for updates
- Add utils for dictionary type
- Filter institute cases using multiple HPO terms
- Vulture GitHub action to identify and remove unused variables and imports
### Changed
- Updated the python config file documentation in admin guide
- Case configuration parsing now uses Pydantic for improved typechecking and config handling
- Removed test matrices to speed up automatic testing of PRs
- Switch from Coveralls to Codecov to handle CI test coverage
- Speed-up CI tests by caching installation of libs and splitting tests into randomized groups using pytest-test-groups
- Improved LDAP login documentation
- Use lib flask-ldapconn instead of flask_ldap3_login> to handle ldap authentication
- Updated Managed variant documentation in user guide
- Fix and simplify creating and editing of gene panels
- Simplified gene variants search code
- Increased the height of the genes track in the IGV viewer
### Fixed
- Validate uploaded managed variant file lines, warning the user.
- Exporting validated variants with missing "genes" database key
- No results returned when searching for gene variants using a phenotype term
- Variants filtering by gene symbols file
- Make gene HGNC symbols field mandatory in gene variants page and run search only on form submit
- Make sure collaborator gene variants are still visible, even if HPO filter is used

## [4.45]
### Added
### Changed
- Start Scout also when loqusdbapi is not reachable
- Clearer definition of manual standard and custom inheritance models in gene panels
- Allow searching multiple chromosomes in filters
### Fixed
- Gene panel crashing on edit action

## [4.44]
### Added
### Changed
- Display Gene track beneath each sample track when displaying splice junctions in igv browser
- Check outdated gene symbols and update with aliases for both RD and cancer variantS
### Fixed
- Added query input check and fixed the Genes API endpoint to return a json formatted error when request is malformed
- Typo in ACMG BP6 tooltip

## [4.43.1]
### Added
- Added database index for OMIM disease term genes
### Changed
### Fixed
- Do not drop HPO terms collection when updating HPO terms via the command line
- Do not drop disease (OMIM) terms collection when updating diseases via the command line

## [4.43]
### Added
- Specify which collection(s) update/build indexes for
### Fixed
- Do not drop genes and transcripts collections when updating genes via the command line

## [4.42.1]
### Added
### Changed
### Fixed
- Freeze PyMongo lib to version<4.0 to keep supporting previous MongoDB versions
- Speed up gene panels creation and update by collecting only light gene info from database
- Avoid case page crash on Phenomizer queries timeout

## [4.42]
### Added
- Choose custom pinned variants to submit to MatchMaker Exchange
- Submit structural variant as genes to the MatchMaker Exchange
- Added function for maintainers and admins to remove gene panels
- Admins can restore deleted gene panels
- A development docker-compose file illustrating the scout/chanjo-report integration
- Show AD on variants view for cancer SV (tumor and normal)
- Cancer SV variants filter AD, AF (tumor and normal)
- Hiding the variants score column also from cancer SVs, as for the SNVs
### Changed
- Enforce same case _id and display_name when updating a case
- Enforce same individual ids, display names and affected status when updating a case
- Improved documentation for connecting to loqusdb instances (including loqusdbapi)
- Display and download HPO gene panels' gene symbols in italics
- A faster-built and lighter Docker image
- Reduce complexity of `panels` endpoint moving some code to the panels controllers
- Update requirements to use flask-ldap3-login>=0.9.17 instead of freezing WTForm
### Fixed
- Use of deprecated TextField after the upgrade of WTF to v3.0
- Freeze to WTForms to version < 3
- Remove the extra files (bed files and madeline.svg) introduced by mistake
- Cli command loading demo data in docker-compose when case custom images exist and is None
- Increased MongoDB connection serverSelectionTimeoutMS parameter to 30K (default value according to MongoDB documentation)
- Better differentiate old obs counts 0 vs N/A
- Broken cancer variants page when default gene panel was deleted
- Typo in tx_overview function in variant controllers file
- Fixed loqusdbapi SV search URL
- SV variants filtering using Decipher criterion
- Removing old gene panels that don't contain the `maintainer` key.

## [4.41.1]
### Fixed
- General reports crash for variant annotations with same variant on other cases

## [4.41]
### Added
- Extended the instructions for running the Scout Docker image (web app and cli).
- Enabled inclusion of custom images to STR variant view
### Fixed
- General case report sorting comments for variants with None genetic models
- Do not crash but redirect to variants page with error when a variant is not found for a case
- UCSC links coordinates for SV variants with start chromosome different than end chromosome
- Human readable variants name in case page for variants having start chromosome different from end chromosome
- Avoid always loading all transcripts when checking gene symbol: introduce gene captions
- Slow queries for evaluated variants on e.g. case page - use events instead
### Changed
- Rearrange variant page again, moving severity predictions down.
- More reactive layout width steps on variant page

## [4.40.1]
### Added
### Fixed
- Variants dismissed with inconsistent inheritance pattern can again be shown in general case report
- General report page for variants with genes=None
- General report crashing when variants have no panels
- Added other missing keys to case and variant dictionaries passed to general report
### Changed

## [4.40]
### Added
- A .cff citation file
- Phenotype search API endpoint
- Added pagination to phenotype API
- Extend case search to include internal MongoDB id
- Support for connecting to a MongoDB replica set (.py config files)
- Support for connecting to a MongoDB replica set (.yaml config files)
### Fixed
- Command to load the OMIM gene panel (`scout load panel --omim`)
- Unify style of pinned and causative variants' badges on case page
- Removed automatic spaces after punctuation in comments
- Remove the hardcoded number of total individuals from the variant's old observations panel
- Send delete requests to a connected Beacon using the DELETE method
- Layout of the SNV and SV variant page - move frequency up
### Changed
- Stop updating database indexes after loading exons via command line
- Display validation status badge also for not Sanger-sequenced variants
- Moved Frequencies, Severity and Local observations panels up in RD variants page
- Enabled Flask CORS to communicate CORS status to js apps
- Moved the code preparing the transcripts overview to the backend
- Refactored and filtered json data used in general case report
- Changed the database used in docker-compose file to use the official MongoDB v4.4 image
- Modified the Python (3.6, 3.8) and MongoDB (3.2, 4.4, 5.0) versions used in testing matrices (GitHub actions)
- Capitalize case search terms on institute and dashboard pages


## [4.39]
### Added
- COSMIC IDs collected from CSQ field named `COSMIC`
### Fixed
- Link to other causative variants on variant page
- Allow multiple COSMIC links for a cancer variant
- Fix floating text in severity box #2808
- Fixed MitoMap and HmtVar links for hg38 cases
- Do not open new browser tabs when downloading files
- Selectable IGV tracks on variant page
- Missing splice junctions button on variant page
- Refactor variantS representative gene selection, and use it also for cancer variant summary
### Changed
- Improve Javascript performance for displaying Chromograph images
- Make ClinVar classification more evident in cancer variant page

## [4.38]
### Added
- Option to hide Alamut button in the app config file
### Fixed
- Library deprecation warning fixed (insert is deprecated. Use insert_one or insert_many instead)
- Update genes command will not trigger an update of database indices any more
- Missing resources in temporary downloading directory when updating genes using the command line
- Restore previous variant ACMG classification in a scrollable div
- Loading spinner not stopping after downloading PDF case reports and variant list export
- Add extra Alamut links higher up on variant pages
- Improve UX for phenotypes in case page
- Filter and export of STR variants
- Update look of variants page navigation buttons
### Changed

## [4.37]
### Added
- Highlight and show version number for RefSeq MANE transcripts.
- Added integration to a rerunner service for toggling reanalysis with updated pedigree information
- SpliceAI display and parsing from VEP CSQ
- Display matching tiered variants for cancer variants
- Display a loading icon (spinner) until the page loads completely
- Display filter badges in cancer variants list
- Update genes from pre-downloaded file resources
- On login, OS, browser version and screen size are saved anonymously to understand how users are using Scout
- API returning institutes data for a given user: `/api/v1/institutes`
- API returning case data for a given institute: `/api/v1/institutes/<institute_id>/cases`
- Added GMS and Lund university hospital logos to login page
- Made display of Swedac logo configurable
- Support for displaying custom images in case view
- Individual-specific HPO terms
- Optional alamut_key in institute settings for Alamut Plus software
- Case report API endpoint
- Tooltip in case explaining that genes with genome build different than case genome build will not be added to dynamic HPO panel.
- Add DeepVariant as a caller
### Fixed
- Updated IGV to v2.8.5 to solve missing gene labels on some zoom levels
- Demo cancer case config file to load somatic SNVs and SVs only.
- Expand list of refseq trancripts in ClinVar submission form
- Renamed `All SNVs and INDELs` institute sidebar element to `Search SNVs and INDELs` and fixed its style.
- Add missing parameters to case load-config documentation
- Allow creating/editing gene panels and dynamic gene panels with genes present in genome build 38
- Bugfix broken Pytests
- Bulk dismissing variants error due to key conversion from string to integer
- Fix typo in index documentation
- Fixed crash in institute settings page if "collaborators" key is not set in database
- Don't stop Scout execution if LoqusDB call fails and print stacktrace to log
- Bug when case contains custom images with value `None`
- Bug introduced when fixing another bug in Scout-LoqusDB interaction
- Loading of OMIM diagnoses in Scout demo instance
- Remove the docker-compose with chanjo integration because it doesn't work yet.
- Fixed standard docker-compose with scout demo data and database
- Clinical variant assessments not present for pinned and causative variants on case page.
- MatchMaker matching one node at the time only
- Remove link from previously tiered variants badge in cancer variants page
- Typo in gene cell on cancer variants page
- Managed variants filter form
### Changed
- Better naming for variants buttons on cancer track (somatic, germline). Also show cancer research button if available.
- Load case with missing panels in config files, but show warning.
- Changing the (Female, Male) symbols to (F/M) letters in individuals_table and case-sma.
- Print stacktrace if case load command fails
- Added sort icon and a pointer to the cursor to all tables with sortable fields
- Moved variant, gene and panel info from the basic pane to summary panel for all variants.
- Renamed `Basics` panel to `Classify` on variant page.
- Revamped `Basics` panel to a panel dedicated to classify variants
- Revamped the summary panel to be more compact.
- Added dedicated template for cancer variants
- Removed Gene models, Gene annotations and Conservation panels for cancer variants
- Reorganized the orders of panels for variant and cancer variant views
- Added dedicated variant quality panel and removed relevant panes
- A more compact case page
- Removed OMIM genes panel
- Make genes panel, pinned variants panel, causative variants panel and ClinVar panel scrollable on case page
- Update to Scilifelab's 2020 logo
- Update Gens URL to support Gens v2.0 format
- Refactor tests for parsing case configurations
- Updated links to HPO downloadable resources
- Managed variants filtering defaults to all variant categories
- Changing the (Kind) drop-down according to (Category) drop-down in Managed variant add variant
- Moved Gens button to individuals table
- Check resource files availability before starting updating OMIM diagnoses
- Fix typo in `SHOW_OBSERVED_VARIANT_ARCHIVE` config param

## [4.36]
### Added
- Parse and save splice junction tracks from case config file
- Tooltip in observations panel, explaining that case variants with no link might be old variants, not uploaded after a case rerun
### Fixed
- Warning on overwriting variants with same position was no longer shown
- Increase the height of the dropdowns to 425px
- More indices for the case table as it grows, specifically for causatives queries
- Splice junction tracks not centered over variant genes
- Total number of research variants count
- Update variants stats in case documents every time new variants are loaded
- Bug in flashing warning messages when filtering variants
### Changed
- Clearer warning messages for genes and gene/gene-panels searches in variants filters

## [4.35]
### Added
- A new index for hgnc_symbol in the hgnc_gene collection
- A Pedigree panel in STR page
- Display Tier I and II variants in case view causatives card for cancer cases
### Fixed
- Send partial file data to igv.js when visualizing sashimi plots with splice junction tracks
- Research variants filtering by gene
- Do not attempt to populate annotations for not loaded pinned/causatives
- Add max-height to all dropdowns in filters
### Changed
- Switch off non-clinical gene warnings when filtering research variants
- Don't display OMIM disease card in case view for cancer cases
- Refactored Individuals and Causative card in case view for cancer cases
- Update and style STR case report

## [4.34]
### Added
- Saved filter lock and unlock
- Filters can optionally be marked audited, logging the filter name, user and date on the case events and general report.
- Added `ClinVar hits` and `Cosmic hits` in cancer SNVs filters
- Added `ClinVar hits` to variants filter (rare disease track)
- Load cancer demo case in docker-compose files (default and demo file)
- Inclusive-language check using [woke](https://github.com/get-woke/woke) github action
- Add link to HmtVar for mitochondrial variants (if VCF is annotated with HmtNote)
- Grey background for dismissed compounds in variants list and variant page
- Pin badge for pinned compounds in variants list and variant page
- Support LoqusDB REST API queries
- Add a docker-compose-matchmaker under scout/containers/development to test matchmaker locally
- Script to investigate consequences of symbol search bug
- Added GATK to list of SV and cancer SV callers
### Fixed
- Make MitoMap link work for hg38 again
- Export Variants feature crashing when one of the variants has no primary transcripts
- Redirect to last visited variantS page when dismissing variants from variants list
- Improved matching of SVs Loqus occurrences in other cases
- Remove padding from the list inside (Matching causatives from other cases) panel
- Pass None to get_app function in CLI base since passing script_info to app factory functions was deprecated in Flask 2.0
- Fixed failing tests due to Flask update to version 2.0
- Speed up user events view
- Causative view sort out of memory error
- Use hgnc_id for gene filter query
- Typo in case controllers displaying an error every time a patient is matched against external MatchMaker nodes
- Do not crash while attempting an update for variant documents that are too big (> 16 MB)
- Old STR causatives (and other variants) may not have HGNC symbols - fix sort lambda
- Check if gene_obj has primary_transcript before trying to access it
- Warn if a gene manually searched is in a clinical panel with an outdated name when filtering variants
- ChrPos split js not needed on STR page yet
### Changed
- Remove parsing of case `genome_version`, since it's not used anywhere downstream
- Introduce deprecation warning for Loqus configs that are not dictionaries
- SV clinical filter no longer filters out sub 100 nt variants
- Count cases in LoqusDB by variant type
- Commit pulse repo badge temporarily set to weekly
- Sort ClinVar submissions objects by ascending "Last evaluated" date
- Refactored the MatchMaker integration as an extension
- Replaced some sensitive words as suggested by woke linter
- Documentation for load-configuration rewritten.
- Add styles to MatchMaker matches table
- More detailed info on the data shared in MatchMaker submission form

## [4.33.1]
### Fixed
- Include markdown for release autodeploy docs
- Use standard inheritance model in ClinVar (https://ftp.ncbi.nlm.nih.gov/pub/GTR/standard_terms/Mode_of_inheritance.txt)
- Fix issue crash with variants that have been unflagged causative not being available in other causatives
### Added
### Changed

## [4.33]
### Fixed
- Command line crashing when updating an individual not found in database
- Dashboard page crashing when filters return no data
- Cancer variants filter by chromosome
- /api/v1/genes now searches for genes in all genome builds by default
- Upgraded igv.js to version 2.8.1 (Fixed Unparsable bed record error)
### Added
- Autodeploy docs on release
- Documentation for updating case individuals tracks
- Filter cases and dashboard stats by analysis track
### Changed
- Changed from deprecated db update method
- Pre-selected fields to run queries with in dashboard page
- Do not filter by any institute when first accessing the dashboard
- Removed OMIM panel in case view for cancer cases
- Display Tier I and II variants in case view causatives panel for cancer cases
- Refactored Individuals and Causative panels in case view for cancer cases

## [4.32.1]
### Fixed
- iSort lint check only
### Changed
- Institute cases page crashing when a case has track:Null
### Added

## [4.32]
### Added
- Load and show MITOMAP associated diseases from VCF (INFO field: MitomapAssociatedDiseases, via HmtNote)
- Show variant allele frequencies for mitochondrial variants (GRCh38 cases)
- Extend "public" json API with diseases (OMIM) and phenotypes (HPO)
- HPO gene list download now has option for clinical and non-clinical genes
- Display gene splice junctions data in sashimi plots
- Update case individuals with splice junctions tracks
- Simple Docker compose for development with local build
- Make Phenomodels subpanels collapsible
- User side documentation of cytogenomics features (Gens, Chromograph, vcf2cytosure, rhocall)
- iSort GitHub Action
- Support LoqusDB REST API queries
### Fixed
- Show other causative once, even if several events point to it
- Filtering variants by mitochondrial chromosome for cases with genome build=38
- HPO gene search button triggers any warnings for clinical / non-existing genes also on first search
- Fixed a bug in variants pages caused by MT variants without alt_frequency
- Tests for CADD score parsing function
- Fixed the look of IGV settings on SNV variant page
- Cases analyzed once shown as `rerun`
- Missing case track on case re-upload
- Fixed severity rank for SO term "regulatory region ablation"
### Changed
- Refactor according to CodeFactor - mostly reuse of duplicated code
- Phenomodels language adjustment
- Open variants in a new window (from variants page)
- Open overlapping and compound variants in a new window (from variant page)
- gnomAD link points to gnomAD v.3 (build GRCh38) for mitochondrial variants.
- Display only number of affected genes for dismissed SVs in general report
- Chromosome build check when populating the variants filter chromosome selection
- Display mitochondrial and rare diseases coverage report in cases with missing 'rare' track

## [4.31.1]
### Added
### Changed
- Remove mitochondrial and coverage report from cancer cases sidebar
### Fixed
- ClinVar page when dbSNP id is None

## [4.31]
### Added
- gnomAD annotation field in admin guide
- Export also dynamic panel genes not associated to an HPO term when downloading the HPO panel
- Primary HGNC transcript info in variant export files
- Show variant quality (QUAL field from vcf) in the variant summary
- Load/update PDF gene fusion reports (clinical and research) generated with Arriba
- Support new MANE annotations from VEP (both MANE Select and MANE Plus Clinical)
- Display on case activity the event of a user resetting all dismissed variants
- Support gnomAD population frequencies for mitochondrial variants
- Anchor links in Casedata ClinVar panels to redirect after renaming individuals
### Fixed
- Replace old docs link www.clinicalgenomics.se/scout with new https://clinical-genomics.github.io/scout
- Page formatting issues whenever case and variant comments contain extremely long strings with no spaces
- Chromograph images can be one column and have scrollbar. Removed legacy code.
- Column labels for ClinVar case submission
- Page crashing looking for LoqusDB observation when variant doesn't exist
- Missing inheritance models and custom inheritance models on newly created gene panels
- Accept only numbers in managed variants filter as position and end coordinates
- SNP id format and links in Variant page, ClinVar submission form and general report
- Case groups tooltip triggered only when mouse is on the panel header
- Loadable filters displayed in alphabetical order on variants page
### Changed
- A more compact case groups panel
- Added landscape orientation CSS style to cancer coverage and QC demo report
- Improve user documentation to create and save new gene panels
- Removed option to use space as separator when uploading gene panels
- Separating the columns of standard and custom inheritance models in gene panels
- Improved ClinVar instructions for users using non-English Excel

## [4.30.2]
### Added
### Fixed
- Use VEP RefSeq ID if RefSeq list is empty in RefSeq transcripts overview
- Bug creating variant links for variants with no end_chrom
### Changed

## [4.30.1]
### Added
### Fixed
- Cryptography dependency fixed to use version < 3.4
### Changed

## [4.30]
### Added
- Introduced a `reset dismiss variant` verb
- Button to reset all dismissed variants for a case
- Add black border to Chromograph ideograms
- Show ClinVar annotations on variantS page
- Added integration with GENS, copy number visualization tool
- Added a VUS label to the manual classification variant tags
- Add additional information to SNV verification emails
- Tooltips documenting manual annotations from default panels
- Case groups now show bam files from all cases on align view
### Fixed
- Center initial igv view on variant start with SNV/indels
- Don't set initial igv view to negative coordinates
- Display of GQ for SV and STR
- Parsing of AD and related info for STRs
- LoqusDB field in institute settings accepts only existing Loqus instances
- Fix DECIPHER link to work after DECIPHER migrated to GRCh38
- Removed visibility window param from igv.js genes track
- Updated HPO download URL
- Patch HPO download test correctly
- Reference size on STR hover not needed (also wrong)
- Introduced genome build check (allowed values: 37, 38, "37", "38") on case load
- Improve case searching by assignee full name
- Populating the LoqusDB select in institute settings
### Changed
- Cancer variants table header (pop freq etc)
- Only admin users can modify LoqusDB instance in Institute settings
- Style of case synopsis, variants and case comments
- Switched to igv.js 2.7.5
- Do not choke if case is missing research variants when research requested
- Count cases in LoqusDB by variant type
- Introduce deprecation warning for Loqus configs that are not dictionaries
- Improve create new gene panel form validation
- Make XM- transcripts less visible if they don't overlap with transcript refseq_id in variant page
- Color of gene panels and comments panels on cases and variant pages
- Do not choke if case is missing research variants when reserch requested

## [4.29.1]
### Added
### Fixed
- Always load STR variants regardless of RankScore threshold (hotfix)
### Changed

## [4.29]
### Added
- Added a page about migrating potentially breaking changes to the documentation
- markdown_include in development requirements file
- STR variants filter
- Display source, Z-score, inheritance pattern for STR annotations from Stranger (>0.6.1) if available
- Coverage and quality report to cancer view
### Fixed
- ACMG classification page crashing when trying to visualize a classification that was removed
- Pretty print HGVS on gene variants (URL-decode VEP)
- Broken or missing link in the documentation
- Multiple gene names in ClinVar submission form
- Inheritance model select field in ClinVar submission
- IGV.js >2.7.0 has an issue with the gene track zoom levels - temp freeze at 2.7.0
- Revert CORS-anywhere and introduce a local http proxy for cloud tracks
### Changed

## [4.28]
### Added
- Chromograph integration for displaying PNGs in case-page
- Add VAF to cancer case general report, and remove some of its unused fields
- Variants filter compatible with genome browser location strings
- Support for custom public igv tracks stored on the cloud
- Add tests to increase testing coverage
- Update case variants count after deleting variants
- Update IGV.js to latest (v2.7.4)
- Bypass igv.js CORS check using `https://github.com/Rob--W/cors-anywhere`
- Documentation on default and custom IGV.js tracks (admin docs)
- Lock phenomodels so they're editable by admins only
- Small case group assessment sharing
- Tutorial and files for deploying app on containers (Kubernetes pods)
- Canonical transcript and protein change of canonical transcript in exported variants excel sheet
- Support for Font Awesome version 6
- Submit to Beacon from case page sidebar
- Hide dismissed variants in variants pages and variants export function
- Systemd service files and instruction to deploy Scout using podman
### Fixed
- Bugfix: unused `chromgraph_prefix |tojson` removed
- Freeze coloredlogs temporarily
- Marrvel link
- Don't show TP53 link for silent or synonymous changes
- OMIM gene field accepts any custom number as OMIM gene
- Fix Pytest single quote vs double quote string
- Bug in gene variants search by similar cases and no similar case is found
- Delete unused file `userpanel.py`
- Primary transcripts in variant overview and general report
- Google OAuth2 login setup in README file
- Redirect to 'missing file'-icon if configured Chromograph file is missing
- Javascript error in case page
- Fix compound matching during variant loading for hg38
- Cancer variants view containing variants dismissed with cancer-specific reasons
- Zoom to SV variant length was missing IGV contig select
- Tooltips on case page when case has no default gene panels
### Changed
- Save case variants count in case document and not in sessions
- Style of gene panels multiselect on case page
- Collapse/expand main HPO checkboxes in phenomodel preview
- Replaced GQ (Genotype quality) with VAF (Variant allele frequency) in cancer variants GT table
- Allow loading of cancer cases with no tumor_purity field
- Truncate cDNA and protein changes in case report if longer than 20 characters


## [4.27]
### Added
- Exclude one or more variant categories when running variants delete command
### Fixed
### Changed

## [4.26.1]
### Added
### Fixed
- Links with 1-letter aa codes crash on frameshift etc
### Changed

## [4.26]
### Added
- Extend the delete variants command to print analysis date, track, institute, status and research status
- Delete variants by type of analysis (wgs|wes|panel)
- Links to cBioPortal, MutanTP53, IARC TP53, OncoKB, MyCancerGenome, CIViC
### Fixed
- Deleted variants count
### Changed
- Print output of variants delete command as a tab separated table

## [4.25]
### Added
- Command line function to remove variants from one or all cases
### Fixed
- Parse SMN None calls to None rather than False

## [4.24.1]
### Fixed
- Install requirements.txt via setup file

## [4.24]
### Added
- Institute-level phenotype models with sub-panels containing HPO and OMIM terms
- Runnable Docker demo
- Docker image build and push github action
- Makefile with shortcuts to docker commands
- Parse and save synopsis, phenotype and cohort terms from config files upon case upload
### Fixed
- Update dismissed variant status when variant dismissed key is missing
- Breakpoint two IGV button now shows correct chromosome when different from bp1
- Missing font lib in Docker image causing the PDF report download page to crash
- Sentieon Manta calls lack Somaticscore - load anyway
- ClinVar submissions crashing due to pinned variants that are not loaded
- Point ExAC pLI score to new gnomad server address
- Bug uploading cases missing phenotype terms in config file
- STRs loaded but not shown on browser page
- Bug when using adapter.variant.get_causatives with case_id without causatives
- Problem with fetching "solved" from scout export cases cli
- Better serialising of datetime and bson.ObjectId
- Added `volumes` folder to .gitignore
### Changed
- Make matching causative and managed variants foldable on case page
- Remove calls to PyMongo functions marked as deprecated in backend and frontend(as of version 3.7).
- Improved `scout update individual` command
- Export dynamic phenotypes with ordered gene lists as PDF


## [4.23]
### Added
- Save custom IGV track settings
- Show a flash message with clear info about non-valid genes when gene panel creation fails
- CNV report link in cancer case side navigation
- Return to comment section after editing, deleting or submitting a comment
- Managed variants
- MT vs 14 chromosome mean coverage stats if Scout is connected to Chanjo
### Fixed
- missing `vcf_cancer_sv` and `vcf_cancer_sv_research` to manual.
- Split ClinVar multiple clnsig values (slash-separated) and strip them of underscore for annotations without accession number
- Timeout of `All SNVs and INDELs` page when no valid gene is provided in the search
- Round CADD (MIPv9)
- Missing default panel value
- Invisible other causatives lines when other causatives lack gene symbols
### Changed
- Do not freeze mkdocs-material to version 4.6.1
- Remove pre-commit dependency

## [4.22]
### Added
- Editable cases comments
- Editable variants comments
### Fixed
- Empty variant activity panel
- STRs variants popover
- Split new ClinVar multiple significance terms for a variant
- Edit the selected comment, not the latest
### Changed
- Updated RELEASE docs.
- Pinned variants card style on the case page
- Merged `scout export exons` and `scout view exons` commands


## [4.21.2]
### Added
### Fixed
- Do not pre-filter research variants by (case-default) gene panels
- Show OMIM disease tooltip reliably
### Changed

## [4.21.1]
### Added
### Fixed
- Small change to Pop Freq column in variants ang gene panels to avoid strange text shrinking on small screens
- Direct use of HPO list for Clinical HPO SNV (and cancer SNV) filtering
- PDF coverage report redirecting to login page
### Changed
- Remove the option to dismiss single variants from all variants pages
- Bulk dismiss SNVs, SVs and cancer SNVs from variants pages

## [4.21]
### Added
- Support to configure LoqusDB per institute
- Highlight causative variants in the variants list
- Add tests. Mostly regarding building internal datatypes.
- Remove leading and trailing whitespaces from panel_name and display_name when panel is created
- Mark MANE transcript in list of transcripts in "Transcript overview" on variant page
- Show default panel name in case sidebar
- Previous buttons for variants pagination
- Adds a gh action that checks that the changelog is updated
- Adds a gh action that deploys new releases automatically to pypi
- Warn users if case default panels are outdated
- Define institute-specific gene panels for filtering in institute settings
- Use institute-specific gene panels in variants filtering
- Show somatic VAF for pinned and causative variants on case page

### Fixed
- Report pages redirect to login instead of crashing when session expires
- Variants filter loading in cancer variants page
- User, Causative and Cases tables not scaling to full page
- Improved docs for an initial production setup
- Compatibility with latest version of Black
- Fixed tests for Click>7
- Clinical filter required an extra click to Filter to return variants
- Restore pagination and shrink badges in the variants page tables
- Removing a user from the command line now inactivates the case only if user is last assignee and case is active
- Bugfix, LoqusDB per institute feature crashed when institute id was empty string
- Bugfix, LoqusDB calls where missing case count
- filter removal and upload for filters deleted from another page/other user
- Visualize outdated gene panels info in a popover instead of a tooltip in case page side panel

### Changed
- Highlight color on normal STRs in the variants table from green to blue
- Display breakpoints coordinates in verification emails only for structural variants


## [4.20]
### Added
- Display number of filtered variants vs number of total variants in variants page
- Search case by HPO terms
- Dismiss variant column in the variants tables
- Black and pre-commit packages to dev requirements

### Fixed
- Bug occurring when rerun is requested twice
- Peddy info fields in the demo config file
- Added load config safety check for multiple alignment files for one individual
- Formatting of cancer variants table
- Missing Score in SV variants table

### Changed
- Updated the documentation on how to create a new software release
- Genome build-aware cytobands coordinates
- Styling update of the Matchmaker card
- Select search type in case search form


## [4.19]

### Added
- Show internal ID for case
- Add internal ID for downloaded CGH files
- Export dynamic HPO gene list from case page
- Remove users as case assignees when their account is deleted
- Keep variants filters panel expanded when filters have been used

### Fixed
- Handle the ProxyFix ModuleNotFoundError when Werkzeug installed version is >1.0
- General report formatting issues whenever case and variant comments contain extremely long strings with no spaces

### Changed
- Created an institute wrapper page that contains list of cases, causatives, SNVs & Indels, user list, shared data and institute settings
- Display case name instead of case ID on clinVar submissions
- Changed icon of sample update in clinVar submissions


## [4.18]

### Added
- Filter cancer variants on cytoband coordinates
- Show dismiss reasons in a badge with hover for clinical variants
- Show an ellipsis if 10 cases or more to display with loqusdb matches
- A new blog post for version 4.17
- Tooltip to better describe Tumor and Normal columns in cancer variants
- Filter cancer SNVs and SVs by chromosome coordinates
- Default export of `Assertion method citation` to clinVar variants submission file
- Button to export up to 500 cancer variants, filtered or not
- Rename samples of a clinVar submission file

### Fixed
- Apply default gene panel on return to cancer variantS from variant view
- Revert to certificate checking when asking for Chanjo reports
- `scout download everything` command failing while downloading HPO terms

### Changed
- Turn tumor and normal allelic fraction to decimal numbers in tumor variants page
- Moved clinVar submissions code to the institutes blueprints
- Changed name of clinVar export files to FILENAME.Variant.csv and FILENAME.CaseData.csv
- Switched Google login libraries from Flask-OAuthlib to Authlib


## [4.17.1]

### Fixed
- Load cytobands for cases with chromosome build not "37" or "38"


## [4.17]

### Added
- COSMIC badge shown in cancer variants
- Default gene-panel in non-cancer structural view in url
- Filter SNVs and SVs by cytoband coordinates
- Filter cancer SNV variants by alt allele frequency in tumor
- Correct genome build in UCSC link from structural variant page



### Fixed
- Bug in clinVar form when variant has no gene
- Bug when sharing cases with the same institute twice
- Page crashing when removing causative variant tag
- Do not default to GATK caller when no caller info is provided for cancer SNVs


## [4.16.1]

### Fixed
- Fix the fix for handling of delivery reports for rerun cases

## [4.16]

### Added
- Adds possibility to add "lims_id" to cases. Currently only stored in database, not shown anywhere
- Adds verification comment box to SVs (previously only available for small variants)
- Scrollable pedigree panel

### Fixed
- Error caused by changes in WTForm (new release 2.3.x)
- Bug in OMIM case page form, causing the page to crash when a string was provided instead of a numerical OMIM id
- Fix Alamut link to work properly on hg38
- Better handling of delivery reports for rerun cases
- Small CodeFactor style issues: matchmaker results counting, a couple of incomplete tests and safer external xml
- Fix an issue with Phenomizer introduced by CodeFactor style changes

### Changed
- Updated the version of igv.js to 2.5.4

## [4.15.1]

### Added
- Display gene names in ClinVar submissions page
- Links to Varsome in variant transcripts table

### Fixed
- Small fixes to ClinVar submission form
- Gene panel page crash when old panel has no maintainers

## [4.15]

### Added
- Clinvar CNVs IGV track
- Gene panels can have maintainers
- Keep variant actions (dismissed, manual rank, mosaic, acmg, comments) upon variant re-upload
- Keep variant actions also on full case re-upload

### Fixed
- Fix the link to Ensembl for SV variants when genome build 38.
- Arrange information in columns on variant page
- Fix so that new cosmic identifier (COSV) is also acceptable #1304
- Fixed COSMIC tag in INFO (outside of CSQ) to be parses as well with `&` splitter.
- COSMIC stub URL changed to https://cancer.sanger.ac.uk/cosmic/search?q= instead.
- Updated to a version of IGV where bigBed tracks are visualized correctly
- Clinvar submission files are named according to the content (variant_data and case_data)
- Always show causatives from other cases in case overview
- Correct disease associations for gene symbol aliases that exist as separate genes
- Re-add "custom annotations" for SV variants
- The override ClinVar P/LP add-in in the Clinical Filter failed for new CSQ strings

### Changed
- Runs all CI checks in github actions

## [4.14.1]

### Fixed
- Error when variant found in loqusdb is not loaded for other case

## [4.14]

### Added
- Use github actions to run tests
- Adds CLI command to update individual alignments path
- Update HPO terms using downloaded definitions files
- Option to use alternative flask config when running `scout serve`
- Requirement to use loqusdb >= 2.5 if integrated

### Fixed
- Do not display Pedigree panel in cancer view
- Do not rely on internet connection and services available when running CI tests
- Variant loading assumes GATK if no caller set given and GATK filter status is seen in FILTER
- Pass genome build param all the way in order to get the right gene mappings for cases with build 38
- Parse correctly variants with zero frequency values
- Continue even if there are problems to create a region vcf
- STR and cancer variant navigation back to variants pages could fail

### Changed
- Improved code that sends requests to the external APIs
- Updates ranges for user ranks to fit todays usage
- Run coveralls on github actions instead of travis
- Run pip checks on github actions instead of coveralls
- For hg38 cases, change gnomAD link to point to version 3.0 (which is hg38 based)
- Show pinned or causative STR variants a bit more human readable

## [4.13.1]

### Added
### Fixed
- Typo that caused not all clinvar conflicting interpretations to be loaded no matter what
- Parse and retrieve clinvar annotations from VEP-annotated (VEP 97+) CSQ VCF field
- Variant clinvar significance shown as `not provided` whenever is `Uncertain significance`
- Phenomizer query crashing when case has no HPO terms assigned
- Fixed a bug affecting `All SNVs and INDELs` page when variants don't have canonical transcript
- Add gene name or id in cancer variant view

### Changed
- Cancer Variant view changed "Variant:Transcript:Exon:HGVS" to "Gene:Transcript:Exon:HGVS"

## [4.13]

### Added
- ClinVar SNVs track in IGV
- Add SMA view with SMN Copy Number data
- Easier to assign OMIM diagnoses from case page
- OMIM terms and specific OMIM term page

### Fixed
- Bug when adding a new gene to a panel
- Restored missing recent delivery reports
- Fixed style and links to other reports in case side panel
- Deleting cases using display_name and institute not deleting its variants
- Fixed bug that caused coordinates filter to override other filters
- Fixed a problem with finding some INS in loqusdb
- Layout on SV page when local observations without cases are present
- Make scout compatible with the new HPO definition files from `http://compbio.charite.de/jenkins/`
- General report visualization error when SNVs display names are very long


### Changed


## [4.12.4]

### Fixed
- Layout on SV page when local observations without cases are present

## [4.12.3]

### Fixed
- Case report when causative or pinned SVs have non null allele frequencies

## [4.12.2]

### Fixed
- SV variant links now take you to the SV variant page again
- Cancer variant view has cleaner table data entries for "N/A" data
- Pinned variant case level display hotfix for cancer and str - more on this later
- Cancer variants show correct alt/ref reads mirroring alt frequency now
- Always load all clinical STR variants even if a region load is attempted - index may be missing
- Same case repetition in variant local observations

## [4.12.1]

### Fixed
- Bug in variant.gene when gene has no HGVS description


## [4.12]

### Added
- Accepts `alignment_path` in load config to pass bam/cram files
- Display all phenotypes on variant page
- Display hgvs coordinates on pinned and causatives
- Clear panel pending changes
- Adds option to setup the database with static files
- Adds cli command to download the resources from CLI that scout needs
- Adds test files for merged somatic SV and CNV; as well as merged SNV, and INDEL part of #1279
- Allows for upload of OMIM-AUTO gene panel from static files without api-key

### Fixed
- Cancer case HPO panel variants link
- Fix so that some drop downs have correct size
- First IGV button in str variants page
- Cancer case activates on SNV variants
- Cases activate when STR variants are viewed
- Always calculate code coverage
- Pinned/Classification/comments in all types of variants pages
- Null values for panel's custom_inheritance_models
- Discrepancy between the manual disease transcripts and those in database in gene-edit page
- ACMG classification not showing for some causatives
- Fix bug which caused IGV.js to use hg19 reference files for hg38 data
- Bug when multiple bam files sources with non-null values are available


### Changed
- Renamed `requests` file to `scout_requests`
- Cancer variant view shows two, instead of four, decimals for allele and normal


## [4.11.1]

### Fixed
- Institute settings page
- Link institute settings to sharing institutes choices

## [4.11.0]

### Added
- Display locus name on STR variant page
- Alternative key `GNOMADAF_popmax` for Gnomad popmax allele frequency
- Automatic suggestions on how to improve the code on Pull Requests
- Parse GERP, phastCons and phyloP annotations from vep annotated CSQ fields
- Avoid flickering comment popovers in variant list
- Parse REVEL score from vep annotated CSQ fields
- Allow users to modify general institute settings
- Optionally format code automatically on commit
- Adds command to backup vital parts `scout export database`
- Parsing and displaying cancer SV variants from Manta annotated VCF files
- Dismiss cancer snv variants with cancer-specific options
- Add IGV.js UPD, RHO and TIDDIT coverage wig tracks.


### Fixed
- Slightly darker page background
- Fixed an issued with parsed conservation values from CSQ
- Clinvar submissions accessible to all users of an institute
- Header toolbar when on Clinvar page now shows institute name correctly
- Case should not always inactivate upon update
- Show dismissed snv cancer variants as grey on the cancer variants page
- Improved style of mappability link and local observations on variant page
- Convert all the GET requests to the igv view to POST request
- Error when updating gene panels using a file containing BOM chars
- Add/replace gene radio button not working in gene panels


## [4.10.1]

### Fixed
- Fixed issue with opening research variants
- Problem with coveralls not called by Travis CI
- Handle Biomart service down in tests


## [4.10.0]

### Added
- Rank score model in causatives page
- Exportable HPO terms from phenotypes page
- AMP guideline tiers for cancer variants
- Adds scroll for the transcript tab
- Added CLI option to query cases on time since case event was added
- Shadow clinical assessments also on research variants display
- Support for CRAM alignment files
- Improved str variants view : sorting by locus, grouped by allele.
- Delivery report PDF export
- New mosaicism tag option
- Add or modify individuals' age or tissue type from case page
- Display GC and allele depth in causatives table.
- Included primary reference transcript in general report
- Included partial causative variants in general report
- Remove dependency of loqusdb by utilising the CLI

### Fixed
- Fixed update OMIM command bug due to change in the header of the genemap2 file
- Removed Mosaic Tag from Cancer variants
- Fixes issue with unaligned table headers that comes with hidden Datatables
- Layout in general report PDF export
- Fixed issue on the case statistics view. The validation bars didn't show up when all institutes were selected. Now they do.
- Fixed missing path import by importing pathlib.Path
- Handle index inconsistencies in the update index functions
- Fixed layout problems


## [4.9.0]

### Added
- Improved MatchMaker pages, including visible patient contacts email address
- New badges for the github repo
- Links to [GENEMANIA](genemania.org)
- Sort gene panel list on case view.
- More automatic tests
- Allow loading of custom annotations in VCF using the SCOUT_CUSTOM info tag.

### Fixed
- Fix error when a gene is added to an empty dynamic gene panel
- Fix crash when attempting to add genes on incorrect format to dynamic gene panel
- Manual rank variant tags could be saved in a "Select a tag"-state, a problem in the variants view.
- Same case evaluations are no longer shown as gray previous evaluations on the variants page
- Stay on research pages, even if reset, next first buttons are pressed..
- Overlapping variants will now be visible on variant page again
- Fix missing classification comments and links in evaluations page
- All prioritized cases are shown on cases page


## [4.8.3]

### Added

### Fixed
- Bug when ordering sanger
- Improved scrolling over long list of genes/transcripts


## [4.8.2]

### Added

### Fixed
- Avoid opening extra tab for coverage report
- Fixed a problem when rank model version was saved as floats and not strings
- Fixed a problem with displaying dismiss variant reasons on the general report
- Disable load and delete filter buttons if there are no saved filters
- Fix problem with missing verifications
- Remove duplicate users and merge their data and activity


## [4.8.1]

### Added

### Fixed
- Prevent login fail for users with id defined by ObjectId and not email
- Prevent the app from crashing with `AttributeError: 'NoneType' object has no attribute 'message'`


## [4.8.0]

### Added
- Updated Scout to use Bootstrap 4.3
- New looks for Scout
- Improved dashboard using Chart.js
- Ask before inactivating a case where last assigned user leaves it
- Genes can be manually added to the dynamic gene list directly on the case page
- Dynamic gene panels can optionally be used with clinical filter, instead of default gene panel
- Dynamic gene panels get link out to chanjo-report for coverage report
- Load all clinvar variants with clinvar Pathogenic, Likely Pathogenic and Conflicting pathogenic
- Show transcripts with exon numbers for structural variants
- Case sort order can now be toggled between ascending and descending.
- Variants can be marked as partial causative if phenotype is available for case.
- Show a frequency tooltip hover for SV-variants.
- Added support for LDAP login system
- Search snv and structural variants by chromosomal coordinates
- Structural variants can be marked as partial causative if phenotype is available for case.
- Show normal and pathologic limits for STRs in the STR variants view.
- Institute level persistent variant filter settings that can be retrieved and used.
- export causative variants to Excel
- Add support for ROH, WIG and chromosome PNGs in case-view

### Fixed
- Fixed missing import for variants with comments
- Instructions on how to build docs
- Keep sanger order + verification when updating/reloading variants
- Fixed and moved broken filter actions (HPO gene panel and reset filter)
- Fixed string conversion to number
- UCSC links for structural variants are now separated per breakpoint (and whole variant where applicable)
- Reintroduced missing coverage report
- Fixed a bug preventing loading samples using the command line
- Better inheritance models customization for genes in gene panels
- STR variant page back to list button now does its one job.
- Allows to setup scout without a omim api key
- Fixed error causing "favicon not found" flash messages
- Removed flask --version from base cli
- Request rerun no longer changes case status. Active or archived cases inactivate on upload.
- Fixed missing tooltip on the cancer variants page
- Fixed weird Rank cell in variants page
- Next and first buttons order swap
- Added pagination (and POST capability) to cancer variants.
- Improves loading speed for variant page
- Problem with updating variant rank when no variants
- Improved Clinvar submission form
- General report crashing when dismissed variant has no valid dismiss code
- Also show collaborative case variants on the All variants view.
- Improved phenotype search using dataTables.js on phenotypes page
- Search and delete users with `email` instead of `_id`
- Fixed css styles so that multiselect options will all fit one column


## [4.7.3]

### Added
- RankScore can be used with VCFs for vcf_cancer files

### Fixed
- Fix issue with STR view next page button not doing its one job.

### Deleted
- Removed pileup as a bam viewing option. This is replaced by IGV


## [4.7.2]

### Added
- Show earlier ACMG classification in the variant list

### Fixed
- Fixed igv search not working due to igv.js dist 2.2.17
- Fixed searches for cases with a gene with variants pinned or marked causative.
- Load variant pages faster after fixing other causatives query
- Fixed mitochondrial report bug for variants without genes

## [4.7.1]

### Added

### Fixed
- Fixed bug on genes page


## [4.7.0]

### Added
- Export genes and gene panels in build GRCh38
- Search for cases with variants pinned or marked causative in a given gene.
- Search for cases phenotypically similar to a case also from WUI.
- Case variant searches can be limited to similar cases, matching HPO-terms,
  phenogroups and cohorts.
- De-archive reruns and flag them as 'inactive' if archived
- Sort cases by analysis_date, track or status
- Display cases in the following order: prioritized, active, inactive, archived, solved
- Assign case to user when user activates it or asks for rerun
- Case becomes inactive when it has no assignees
- Fetch refseq version from entrez and use it in clinvar form
- Load and export of exons for all genes, independent on refseq
- Documentation for loading/updating exons
- Showing SV variant annotations: SV cgh frequencies, gnomad-SV, local SV frequencies
- Showing transcripts mapping score in segmental duplications
- Handle requests to Ensembl Rest API
- Handle requests to Ensembl Rest Biomart
- STR variants view now displays GT and IGV link.
- Description field for gene panels
- Export exons in build 37 and 38 using the command line

### Fixed
- Fixes of and induced by build tests
- Fixed bug affecting variant observations in other cases
- Fixed a bug that showed wrong gene coverage in general panel PDF export
- MT report only shows variants occurring in the specific individual of the excel sheet
- Disable SSL certifcate verification in requests to chanjo
- Updates how intervaltree and pymongo is used to void deprecated functions
- Increased size of IGV sample tracks
- Optimized tests


## [4.6.1]

### Added

### Fixed
- Missing 'father' and 'mother' keys when parsing single individual cases


## [4.6.0]

### Added
- Description of Scout branching model in CONTRIBUTING doc
- Causatives in alphabetical order, display ACMG classification and filter by gene.
- Added 'external' to the list of analysis type options
- Adds functionality to display "Tissue type". Passed via load config.
- Update to IGV 2.

### Fixed
- Fixed alignment visualization and vcf2cytosure availability for demo case samples
- Fixed 3 bugs affecting SV pages visualization
- Reintroduced the --version cli option
- Fixed variants query by panel (hpo panel + gene panel).
- Downloaded MT report contains excel files with individuals' display name
- Refactored code in parsing of config files.


## [4.5.1]

### Added

### Fixed
- update requirement to use PyYaml version >= 5.1
- Safer code when loading config params in cli base


## [4.5.0]

### Added
- Search for similar cases from scout view CLI
- Scout cli is now invoked from the app object and works under the app context

### Fixed
- PyYaml dependency fixed to use version >= 5.1


## [4.4.1]

### Added
- Display SV rank model version when available

### Fixed
- Fixed upload of delivery report via API


## [4.4.0]

### Added
- Displaying more info on the Causatives page and hiding those not causative at the case level
- Add a comment text field to Sanger order request form, allowing a message to be included in the email
- MatchMaker Exchange integration
- List cases with empty synopsis, missing HPO terms and phenotype groups.
- Search for cases with open research list, or a given case status (active, inactive, archived)

### Fixed
- Variant query builder split into several functions
- Fixed delivery report load bug


## [4.3.3]

### Added
- Different individual table for cancer cases

### Fixed
- Dashboard collects validated variants from verification events instead of using 'sanger' field
- Cases shared with collaborators are visible again in cases page
- Force users to select a real institute to share cases with (actionbar select fix)


## [4.3.2]

### Added
- Dashboard data can be filtered using filters available in cases page
- Causatives for each institute are displayed on a dedicated page
- SNVs and and SVs are searchable across cases by gene and rank score
- A more complete report with validated variants is downloadable from dashboard

### Fixed
- Clinsig filter is fixed so clinsig numerical values are returned
- Split multi clinsig string values in different elements of clinsig array
- Regex to search in multi clinsig string values or multi revstat string values
- It works to upload vcf files with no variants now
- Combined Pileup and IGV alignments for SVs having variant start and stop on the same chromosome


## [4.3.1]

### Added
- Show calls from all callers even if call is not available
- Instructions to install cairo and pango libs from WeasyPrint page
- Display cases with number of variants from CLI
- Only display cases with number of variants above certain treshold. (Also CLI)
- Export of verified variants by CLI or from the dashboard
- Extend case level queries with default panels, cohorts and phenotype groups.
- Slice dashboard statistics display using case level queries
- Add a view where all variants for an institute can be searched across cases, filtering on gene and rank score. Allows searching research variants for cases that have research open.

### Fixed
- Fixed code to extract variant conservation (gerp, phyloP, phastCons)
- Visualization of PDF-exported gene panels
- Reintroduced the exon/intron number in variant verification email
- Sex and affected status is correctly displayed on general report
- Force number validation in SV filter by size
- Display ensembl transcripts when no refseq exists


## [4.3.0]

### Added
- Mosaicism tag on variants
- Show and filter on SweGen frequency for SVs
- Show annotations for STR variants
- Show all transcripts in verification email
- Added mitochondrial export
- Adds alternative to search for SVs shorter that the given length
- Look for 'bcftools' in the `set` field of VCFs
- Display digenic inheritance from OMIM
- Displays what refseq transcript that is primary in hgnc

### Fixed

- Archived panels displays the correct date (not retroactive change)
- Fixed problem with waiting times in gene panel exports
- Clinvar fiter not working with human readable clinsig values

## [4.2.2]

### Fixed
- Fixed gene panel create/modify from CSV file utf-8 decoding error
- Updating genes in gene panels now supports edit comments and entry version
- Gene panel export timeout error

## [4.2.1]

### Fixed
- Re-introduced gene name(s) in verification email subject
- Better PDF rendering for excluded variants in report
- Problem to access old case when `is_default` did not exist on a panel


## [4.2.0]

### Added
- New index on variant_id for events
- Display overlapping compounds on variants view

### Fixed
- Fixed broken clinical filter


## [4.1.4]

### Added
- Download of filtered SVs

### Fixed
- Fixed broken download of filtered variants
- Fixed visualization issue in gene panel PDF export
- Fixed bug when updating gene names in variant controller


## [4.1.3]

### Fixed
- Displays all primary transcripts


## [4.1.2]

### Added
- Option add/replace when updating a panel via CSV file
- More flexible versioning of the gene panels
- Printing coverage report on the bottom of the pdf case report
- Variant verification option for SVs
- Logs uri without pwd when connecting
- Disease-causing transcripts in case report
- Thicker lines in case report
- Supports HPO search for cases, both terms or if described in synopsis
- Adds sanger information to dashboard

### Fixed
- Use db name instead of **auth** as default for authentication
- Fixes so that reports can be generated even with many variants
- Fixed sanger validation popup to show individual variants queried by user and institute.
- Fixed problem with setting up scout
- Fixes problem when exac file is not available through broad ftp
- Fetch transcripts for correct build in `adapter.hgnc_gene`

## [4.1.1]
- Fix problem with institute authentication flash message in utils
- Fix problem with comments
- Fix problem with ensembl link


## [4.1.0]

### Added
- OMIM phenotypes to case report
- Command to download all panel app gene panels `scout load panel --panel-app`
- Links to genenames.org and omim on gene page
- Popup on gene at variants page with gene information
- reset sanger status to "Not validated" for pinned variants
- highlight cases with variants to be evaluated by Sanger on the cases page
- option to point to local reference files to the genome viewer pileup.js. Documented in `docs.admin-guide.server`
- option to export single variants in `scout export variants`
- option to load a multiqc report together with a case(add line in load config)
- added a view for searching HPO terms. It is accessed from the top left corner menu
- Updates the variants view for cancer variants. Adds a small cancer specific filter for known variants
- Adds hgvs information on cancer variants page
- Adds option to update phenotype groups from CLI

### Fixed
- Improved Clinvar to submit variants from different cases. Fixed HPO terms in casedata according to feedback
- Fixed broken link to case page from Sanger modal in cases view
- Now only cases with non empty lists of causative variants are returned in `adapter.case(has_causatives=True)`
- Can handle Tumor only samples
- Long lists of HGNC symbols are now possible. This was previously difficult with manual, uploaded or by HPO search when changing filter settings due to GET request limitations. Relevant pages now use POST requests. Adds the dynamic HPO panel as a selection on the gene panel dropdown.
- Variant filter defaults to default panels also on SV and Cancer variants pages.

## [4.0.0]

### WARNING ###

This is a major version update and will require that the backend of pre releases is updated.
Run commands:

```
$scout update genes
$scout update hpo
```

- Created a Clinvar submission tool, to speed up Clinvar submission of SNVs and SVs
- Added an analysis report page (html and PDF format) containing phenotype, gene panels and variants that are relevant to solve a case.

### Fixed
- Optimized evaluated variants to speed up creation of case report
- Moved igv and pileup viewer under a common folder
- Fixed MT alignment view pileup.js
- Fixed coordinates for SVs with start chromosome different from end chromosome
- Global comments shown across cases and institutes. Case-specific variant comments are shown only for that specific case.
- Links to clinvar submitted variants at the cases level
- Adapts clinvar parsing to new format
- Fixed problem in `scout update user` when the user object had no roles
- Makes pileup.js use online genome resources when viewing alignments. Now any instance of Scout can make use of this functionality.
- Fix ensembl link for structural variants
- Works even when cases does not have `'madeline_info'`
- Parses Polyphen in correct way again
- Fix problem with parsing gnomad from VEP

### Added
- Added a PDF export function for gene panels
- Added a "Filter and export" button to export custom-filtered SNVs to CSV file
- Dismiss SVs
- Added IGV alignments viewer
- Read delivery report path from case config or CLI command
- Filter for spidex scores
- All HPO terms are now added and fetched from the correct source (https://github.com/obophenotype/human-phenotype-ontology/blob/master/hp.obo)
- New command `scout update hpo`
- New command `scout update genes` will fetch all the latest information about genes and update them
- Load **all** variants found on chromosome **MT**
- Adds choice in cases overview do show as many cases as user like

### Removed
- pileup.min.js and pileup css are imported from a remote web location now
- All source files for HPO information, this is instead fetched directly from source
- All source files for gene information, this is instead fetched directly from source

## [3.0.0]
### Fixed
- hide pedigree panel unless it exists

## [1.5.1] - 2016-07-27
### Fixed
- look for both ".bam.bai" and ".bai" extensions

## [1.4.0] - 2016-03-22
### Added
- support for local frequency through loqusdb
- bunch of other stuff

## [1.3.0] - 2016-02-19
### Fixed
- Update query-phenomizer and add username/password

### Changed
- Update the way a case is checked for rerun-status

### Added
- Add new button to mark a case as "checked"
- Link to clinical variants _without_ 1000G annotation

## [1.2.2] - 2016-02-18
### Fixed
- avoid filtering out variants lacking ExAC and 1000G annotations

## [1.1.3] - 2015-10-01
### Fixed
- persist (clinical) filter when clicking load more
- fix #154 by robustly setting clinical filter func. terms

## [1.1.2] - 2015-09-07
### Fixed
- avoid replacing coverage report with none
- update SO terms, refactored

## [1.1.1] - 2015-08-20
### Fixed
- fetch case based on collaborator status (not owner)

## [1.1.0] - 2015-05-29
### Added
- link(s) to SNPedia based on RS-numbers
- new Jinja filter to "humanize" decimal numbers
- show gene panels in variant view
- new Jinja filter for decoding URL encoding
- add indicator to variants in list that have comments
- add variant number threshold and rank score threshold to load function
- add event methods to mongo adapter
- add tests for models
- show badge "old" if comment was written for a previous analysis

### Changed
- show cDNA change in transcript summary unless variant is exonic
- moved compounds table further up the page
- show dates for case uploads in ISO format
- moved variant comments higher up on page
- updated documentation for pages
- read in coverage report as blob in database and serve directly
- change ``OmimPhenotype`` to ``PhenotypeTerm``
- reorganize models sub-package
- move events (and comments) to separate collection
- only display prev/next links for the research list
- include variant type in breadcrumbs e.g. "Clinical variants"

### Removed
- drop dependency on moment.js

### Fixed
- show the same level of detail for all frequencies on all pages
- properly decode URL encoded symbols in amino acid/cDNA change strings
- fixed issue with wipe permissions in MongoDB
- include default gene lists in "variants" link in breadcrumbs

## [1.0.2] - 2015-05-20
### Changed
- update case fetching function

### Fixed
- handle multiple cases with same id

## [1.0.1] - 2015-04-28
### Fixed
- Fix building URL parameters in cases list Vue component

## [1.0.0] - 2015-04-12
Codename: Sara Lund

![Release 1.0](artwork/releases/release-1-0.jpg)

### Added
- Add email logging for unexpected errors
- New command line tool for deleting case

### Changed
- Much improved logging overall
- Updated documentation/usage guide
- Removed non-working IGV link

### Fixed
- Show sample display name in GT call
- Various small bug fixes
- Make it easier to hover over popups

## [0.0.2-rc1] - 2015-03-04
### Added
- add protein table for each variant
- add many more external links
- add coverage reports as PDFs

### Changed
- incorporate user feedback updates
- big refactor of load scripts

## [0.0.2-rc2] - 2015-03-04
### Changes
- add gene table with gene description
- reorganize inheritance models box

### Fixed
- avoid overwriting gene list on "research" load
- fix various bugs in external links

## [0.0.2-rc3] - 2015-03-05
### Added
- Activity log feed to variant view
- Adds protein change strings to ODM and Sanger email

### Changed
- Extract activity log component to macro

### Fixes
- Make Ensembl transcript links use archive website<|MERGE_RESOLUTION|>--- conflicted
+++ resolved
@@ -30,11 +30,8 @@
 - Chromosome order for hg38 in IGV.js view (#5838)
 - Clinical filter for outlier variants (#5832)
 - Decipher query was treated as a primary - now secondary again (#5832)
-<<<<<<< HEAD
+- Keep any active page filters alive when removing managed variants (#5836)
 - Expansion support display on STR GT card (#5840)
-=======
-- Keep any active page filters alive when removing managed variants (#5836)
->>>>>>> fce6be6a
 
 ## [4.105.2]
 ### Fixed
