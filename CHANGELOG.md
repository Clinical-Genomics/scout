# Change Log
All notable changes to this project will be documented in this file.
This project adheres to [Semantic Versioning](http://semver.org/).

About changelog [here](https://keepachangelog.com/en/1.0.0/)

## [unreleased]
### Added
- Software version and link to the relative release on GitHub on the top left dropdown menu
- Option to sort WTS outliers by p_value, Δψ, ψ value, zscore or l2fc
- Display pLI score and LOEUF on rare diseases and cancer SNV pages
- Preselect MANE SELECT transcripts in the multi-step ClinVar variant add to submission process
- Allow updating case with WTS Fraser and Outrider research files
- Load research WTS outliers using the `scout load variants --outliers-research` command
- Chanjo2 gene coverage completeness indicator and report from variant page, summary card
- Enhanced SNV and SV filtering for cancer and rare disease cases, now supporting size thresholds (≥ or < a specified base pair length)
- Option to exclude ClinVar significance status in SNVs filters form
- Made HRD a config parameter and display it for cancer cases.
- Preset institute-level soft filters for variants (filtering based on "filters" values on variant documents). Settings editable by admins on the institute's settings page. Allows e.g. hiding tumor `in_normal` and `germline_risk` filter status variants.
- Load pedigree and sex check from Somalier, provided by e.g. the Nallo pipeline
<<<<<<< HEAD
- New `prioritise_clinvar` checkbox on rare diseases cases, SNVs page, used by clinical filter or for expanding the search to always return variants that match the selected ClinVar conditions
=======
- Expand the command line to remove more types of variants. Now supports: `cancer`, `cancer_sv`, `fusion`, `mei`, `outlier`, `snv`, `str`, and `sv`.
>>>>>>> e1e5809d
### Changed
- Do not show overlapping gene panels badge on variants from cases runned without gene panels
- Set case as research case if it contains any type of research variants
- Update igv.js to 3.2.0
- IGV DNA alignment track defaults to group by tag:HP and color by methylation (useful for LRS), and show soft-clips
- Update gnomAD constraint to v4.1
- HG38 genes track in igv.js browser, to correctly display gene names
- Refactored code for prioritizing the order of variant loading
- Modified the web pages body style to adapt content to smaller screens
- Refactored filters to filter variants by ClinVar significance, CLINSIG Confident and ClinVar hits at the same time
- Improved tooltips for ClinVar filter in SNVs filter form
### Fixed
- Don't save any "-1", "." or "0" frequency values for SNVs - same as for SVs
- Downloading and parsing of genes from Ensembl (including MT-TP)
- Don't parse SV frequencies for SNVs even if the name matches. Also accept "." as missing value for SV frequencies.
- HPO search on WTS Outliers page
- Stop using dynamic gene panel (HPO generated list) for clinical filter when the last gene is removed from the dynamic gene panel
- Return only variants with ClinVar annotation when `ClinVar hits` checkbox is checked on variants search form

## [4.96]
### Added
- Support case status assignment upon loading (by providing case status in the case config file)
- Severity predictions on general case report for SNVs and cancer SNVs
- Variant functional annotation on general case report for SNVs and cancer SNVs
- Version of Scout used when the case was loaded is displayed on case page and general report
### Removed
- Discontinue ClinVar submissions via CSV files and support only submission via API: removed buttons for downloading ClinVar submission objects as CSV files
### Changed
- Display STR variant filter status on corresponding variantS page
- Warning and reference to Biesecker et al when using PP1/BS4 and PP4 together in ACMG classifications
- Warning to not use PP4 criterion together with PS2/PM6 in ACMG classifications with reference to the SVI Recommendation for _de novo_ Criteria (PS2 & PM6)
- Button to directly remove accepted submissions from ClinVar
- Upgraded libs in uv.lock file
### Fixed
- Release docs to include instructions for upgrading dependencies
- Truncated long HGVS descriptions on cancer SNV and SNVs pages
- Avoid recurrent error by removing variant ranking settings in unranked demo case
- Actually re-raise exception after load aborts and has rolled back variant insertion

## [4.95]
### Added
- CCV score / temperature on case reports
- ACMG SNV classification form also accessible from SV variant page
- Simplify updating of the PanelApp Green panel from all source types in the command line interactive session
### Changed
- Clearer link to `Richards 2015` on ACMG classification section on SVs and cancer SVs variants pages
- Parse HGNC Ids directly from PanelApp when updating/downloading PanelApp panels
- Skip variant genotype matching check and just return True when matching causative is found in a case with only one individual/sample
- Reduced number of research MEI variants present in the demo case from 17K to 145 to speed up automatic tests
### Fixed
- ACMG temperature on case general report should respect term modifiers
- Missing inheritance, constraint info for genes with symbols matching other genes previous aliases with some lower case letters
- Loading of all PanelApp panels from command line
- Saving gene inheritance models when loading/updating specific/all PanelApp panels (doesn't apply to the `PanelApp Green Genes panel`)
- Save also complete penetrance status (in addition to incomplete) if available when loading specific/all PanelApp panels (does not apply to the `PanelApp Green Genes panel`)
- Variants and managed variants query by coordinates, which was returning all variants in the chromosome if start position was 0
- Compound loading matches also "chr"-containing compound variant names

## [4.94.1]
### Fixed
- Temporary directory generation for MT reports and pedigree file for case general report

## [4.94]
### Added
- Max-level provenance and Software Bill Of Materials (SBOM) to the Docker images pushed to Docker Hub
- ACMG VUS Bayesian score / temperature on case reports
- Button to filter and download case individuals/samples from institute's caseS page
### Changed
- On variant page, RefSeq transcripts panel, truncate very long protein change descriptions
- Build system changed to uv/hatchling, remove setuptools, version file, add project toml and associated files
- On variantS pages, display chromosome directly on start and end chromosome if different
- On cancer variantS pages, display allele counts and frequency the same way for SNVs and SVs (refactor macro)
- Stricter coordinate check in BND variants queries (affecting search results on SV variants page)
### Fixed
- UCSC hg38 links are updated
- Variants page tooltip errors
- Cancer variantS page had poor visibility of VAF and chromosome coordinate on causatives (green background)

## [4.93.1]
### Fixed
- Updated PyPi build GitHub action to explicitly include setuptools (for Python 3.12 distro)

## [4.93]
### Added
- ClinGen-CGC-VICC oncogenicity classification for cancer SNVs
- A warning to not to post sensitive or personal info when opening an issue
### Changed
- "Show more/less" button to toggle showing 50 (instead of 10) observed cases in LoqusDB observation panel
- Show customer id on share and revoke sharing case collapsible sidebar dialog
- Switch to python v.3.12 in Dockerfiles and automatic tests
### Fixed
- Limit the size of custom images displayed on case and variant pages and add a link to display them in full size in a new tab
- Classified variants not showing on case report when collaborator adds classification
- On variantS page, when a variant has more than one gene, then the gene panel badge reflect the panels each gene is actually in
- Updating genes on a gene panel using a file
- Link out to Horak 2020 from CCV classify page opens in new tab

## [4.92]
### Added
- PanelApp link on gene page and on gene panels description
- Add more filters to the delete variants command (institute ID and text file with list of case IDs)
### Changed
- Use the `clinicalgenomics/python3.11-venv:1.0` image everywhere in the Dockerfiles
### Fixed
- list/List typing issue on PanelApp extension module

## [4.91.2]
### Fixed
- Stranger TRGT parsing of `.` in `FORMAT.MC`
- Parse ClinVar low-penetrance info and display it alongside Pathogenic and likely pathogenic on SNVs pages
- Gene panel indexes to reflect the indexes used in production database
- Panel version check while editing the genes of a panel
- Display unknown filter tags as "danger" marked badges
- Open WTS variantS SNVs and SVs in new tabs
- PanelApp panels update documentation to reflect the latest changes in the command line
- Display panel IDs alongside panel display names on gene panels page
- Just one `Hide removed panels` checkbox for all panels on gene panels page
- Variant filters redecoration from multiple classifications crash on general case report

## [4.91.1]
### Fixed
- Update IGV.js to v3.1.0
- Columns/headings on SV variantS shifted

## [4.91]
### Added
- Variant link to Franklin in database buttons (different depending on rare or cancer track)
- MANE badges on list of variant's Genes/Transcripts/Proteins table, this way also SVs will display MANE annotations
- Export variant type and callers-related info fields when exporting variants from variantS pages
- Cases advanced search on the dashboard page
- Possibility to use only signed off panels when building the PanelApp GREEN panel
### Changed
- On genes panel page and gene panel PDF export, it's more evident which genes were newly introduced into the panel
- WTS outlier position copy button on WTS outliers page
- Update IGV.js to v3.0.9
- Managed variants VCF export more verbose on SVs
- `/api/v1/hpo-terms` returns pymongo OperationFailure errors when provided query string contains problematic characters
- When parsing variants, prioritise caller AF if set in FORMAT over recalculation from AD
- Expand the submissions information section on the ClinVar submissions page to fully display long text entries
- Jarvik et al for PP1 added to ACMG modification guidelines
- Display institute `_id` + display name on dashboard filters
- ClinVar category 8 has changed to "Conflicting classifications of pathogenicity" instead of "interpretations"
- Simplify always loading ClinVar `CLNSIG` P, LP and conflicting annotations slightly
- Increased visibility of variant callers's "Pass" or "Filtered" on the following pages: SNV variants (cancer cases), SV variants (both RD and cancer cases)
- Names on IGV buttons, including an overview level IGV MT button
- Cases query no longer accepts strings for the `name_query` parameter, only ImmutableMultiDict (form data)
- Refactor the loading of PanelApp panels to use the maintained API - Customised PanelApp GREEN panels
- Better layout for Consequence cell on cancer SNVs page
- Merged `Qual` and `Callers` cell on cancer SNVs page
### Fixed
- Empty custom_images dicts in case load config do not crash
- Tracks missing alignment files are skipped on generating IGV views
- ClinVar form to accept MedGen phenotypes
- Cancer SV variantS page spinner on variant export
- STRs variants export (do not allow null estimated variant size and repeat locus ID)
- STRs variants page when one or more variants have SweGen mean frequency but lack Short Tandem Repeat motif count
- ClinVar submission enquiry status for all submissions after the latest
- CLI scout update type hint error when running commands using Python 3.9
- Missing alignment files but present index files could crash the function creating alignment tracks for IGV display
- Fix missing "Repeat locus" info on STRs export

## [4.90.1]
### Fixed
- Parsing Matchmaker Exchange's matches dates

## [4.90]
### Added
- Link to chanjo2 MANE coverage overview on case page and panel page
- More SVI recommendation links on the ACMG page
- IGV buttons for SMN CN page
- Warnings on ACMG classifications for potentially conflicting classification pairs
- ACMG Bayesian foundation point scale after Tavtigian for variant heat profile
### Changed
- Variants query backend allows rank_score filtering
- Added script to tabulate causatives clinical filter rank
- Do not display inheritance models associated to ORPHA terms on variant page
- Moved edit and delete buttons close to gene names on gene panel page and other aesthetical fixes
- SNV VariantS page functional annotation and region annotation columns merged
- VariantS pages (not cancer) gene cells show OMIM inheritance pattern badges also without hover
- STR variantS page to show STR inheritance model without hover (fallback to OMIM for non-Stranger annotation)
- VariantS page local observation badges have counts visible also without hover
- On Matchmaker page, show number of matches together with matching attempt date
- Display all custom inheritance models, both standard and non-standard, as gathered from the gene panel information on the variant page
- Moved PanelApp-related code to distinct modules/extension
### Fixed
- Make BA1 fully stand-alone to Benign prediction
- Modifying Benign terms to "Moderate" has no effect under Richards. Ignored completely before, will retain unmodified significance now
- Extract all fields correctly when exporting a panel to file from gene panel page
- Custom updates to a gene in a panel
- Gene panel PDF export, including gene links
- Cancer SV, Fusion, MEI and Outlier filters are shown on the Institute Filters overview
- CaseS advanced search limit
- Visibility of Matchmaker Exchange matches on dark mode
- When creating a new gene panel from file, all gene fields are saved, including comments and manual inheritance models
- Downloading on gene names from EBI
- Links to gene panels on variant page, summary panel
- Exporting gene variants when one or more variants' genes are missing HGNC symbol

## [4.89.2]
## Fixed
- If OMIM gene panel gene symbols are not mapping to hgnc_id, allow fallback use of a unique gene alias

## [4.89.1]
### Fixed
- General case report crash when encountering STR variants without `source` tags
- Coloring and SV inheritance patterns on general case report

## [4.89]
### Added
- Button on SMN CN page to search variants within SMN1 and SMN2 genes
- Options for selectively updating OMICS variants (fraser, outrider) on a case
- Log users' activity to file by specifying `USERS_ACTIVITY_LOG_PATH` parameter in app config
- `Mean MT coverage`, `Mean chrom 14 coverage` and `Estimated mtDNA copy number` on MT coverage file from chanjo2 if available
- In ClinVar multistep form, preselect ACMG criteria according to the variant's ACMG classification, if available
- Subject id search from caseS page (supporting multiple sample types e.g.) - adding indexes to speed up caseS queries
- Advanced cases search to narrow down results using more than one search parameter
- Coverage report available for any case with samples containing d4 files, even if case has no associated gene panels
- RNA delivery reports
- Two new LRS SV callers (hificnv, severus)
### Changed
- Documentation for OMICS variants and updating a case
- Include both creation and deletion dates in gene panels pages
- Moved code to collect MT copy number stats for the MT report to the chanjo extension
- On the gene panelS page, show expanded gene panel version list in one column only
- IGV.js WTS loci default to zoom to a region around a variant instead of whole gene
- Refactored logging module
- Case general report no longer shows ORPHA inheritance models. OMIM models are shown colored.
- Chromosome alias tab files used in the igv.js browser, which now contain the alias for chromosome "M"
- Renamed "Comment on clinical significance" to "Comment on classification" in ClinVar multistep form
- Enable Gens CN button also for non-wgs cancer track cases
### Fixed
- Broken heading anchors in the documentation (`admin-guide/login-system.md` and `admin-guide/setup-scout.md` files)
- Avoid open login redirect attacks by always redirecting to cases page upon user login
- Stricter check of ID of gene panels to prevent file downloading vulnerability
- Removed link to the retired SPANR service. SPIDEX scores are still parsed and displayed if available from variant annotation.
- Omics variant view test coverage
- String pattern escape warnings
- Code creating Alamut links for variant genes without canonical_transcript set
- Variant delete button in ClinVar submissions page
- Broken search cases by case similarity
- Missing caller tag for TRGT

## [4.88.1]
### Fixed
- Patch update igv.js to 3.0.5

## [4.88]
### Added
- Added CoLoRSdb frequency to Pop Freq column on variantS page
- Hovertip to gene panel names with associated genes in SV variant view, when variant covers more than one gene
- RNA sample ID can be provided in case load config if different from sample_id
### Fixed
- Broken `scout setup database` command
- Update demo VCF header, adding missing keys found on variants
- Broken upload to Codecov step in Tests & Coverage GitHub action
- Tomte DROP column names have been updated (backwards compatibility preserved for main fields)
- WTS outlierS view to display correct individual IDs for cases with multiple individuals
- WTS outlierS not displayed on WTS outlierS view

## [4.87.1]
### Fixed
- Positioning and alignment of genes cell on variantS page

## [4.87]
### Added
- Option to configure RNA build on case load (default '38')
### Changed
- Tooltip on RNA alignments now shows RNA genome build version
- Updated igv.js to v3.0.4
### Fixed
- Style of "SNVs" and "SVs" buttons on WTS Outliers page
- Chromosome alias files for igv.js
- Genes track displayed also when RNA alignments are present without splice junctions track on igv browser
- Genes track displayed again when splice junction tracks are present

## [4.86.1]
### Fixed
- Loading and updating PanelApp panels, including PanelApp green

## [4.86]
### Added
- Display samples' name (tooltip) and affected status directly on caseS page
- Search SVs across all cases, in given genes
- `CLINVAR_API_URL` param can be specified in app settings to override the URL used to send ClinVar submissions to. Intended for testing.
- Support for loading and storing OMICS data
- Parse DROP Fraser and Outrider TSVs
- Display omics variants - wts outliers (Fraser, Outrider)
- Parse GNOMAD `gnomad_af` and `gnomad_popmax_af` keys from variants annotated with `echtvar`
- Make removed panel optionally visible to non-admin or non maintainers
- Parse CoLoRSdb frequencies annotated in the variant INFO field with the `colorsdb_af` key
- Download -omics variants using the `Filter and export button`
- Clickable COSMIC links on IGV tracks
- Possibility to un-audit previously audited filters
- Reverted table style and removed font awesome style from IGV template
- Case status tags displayed on dashboard case overview
### Changed
- Updated igv.js to v3.0.1
- Alphabetically sort IGV track available for custom selection
- Updated wokeignore to avoid unfixable warning
- Update Chart.js to v4.4.3
- Use tornado library version >= 6.4.1
- Fewer variants in the MEI demo file
- Switch to FontAwesome v.6 instead of using icons v.5 + kit with icons v.6
- Show time (hours and minutes) additionally to date on comments and activity panel
### Fixed
- Only add expected caller keys to variant (FOUND_IN or SVDB_ORIGIN)
- Splice junction merged track height offset in IGV.js
- Splice junction initiation crash with empty variant obj
- Splice junction variant routing for cases with WTS but without outlier data
- Variant links to ExAC, now pointing to gnomAD, since the ExAC browser is no longer available
- Style of HPO terms assigned to a case, now one phenotype per line
- RNA sashimi view rendering should work also if the gene track is user disabled
- Respect IGV tracks chosen by user in variant IGV settings

## [4.85]
### Added
- Load also genes which are missing Ensembl gene ID (72 in both builds), including immunoglobulins and fragile sites
### Changed
- Unfreeze werkzeug again
- Show "(Removed)" after removed panels in dropdown
- The REVEL score is collected as the maximum REVEL score from all of the variant's transcripts
- Parse GNOMAD POPMAX values only if they are numerical when loading variants
### Fixed
- Alphabetically sort "select default panels" dropdown menu options on case page
- Show gene panel removed status on case page
- Fixed visibility of the following buttons: remove assignee, remove pinned/causative, remove comment, remove case from group

## [4.84]
### Changed
- Clearer error message when a loqusdb query fails for an instance that initially connected
- Do not load chanjo-report module if not needed and more visible message when it fails loading
- Converted the HgncGene class into a Pydantic class
- Swap menu open and collapse indicator chevrons - down is now displayed-open, right hidden-closed
- Linters and actions now all use python 3.11
### Fixed
- Safer way to update variant genes and compounds that avoids saving temporary decorators into variants' database documents
- Link to HGNC gene report on gene page
- Case file load priority so that e.g. SNV get loaded before SV, or clinical before research, for consistent variant_id collisions

## [4.83]
### Added
- Edit ACMG classifications from variant page (only for classifications with criteria)
- Events for case CLI events (load case, update case, update individual)
- Support for loading and displaying local custom IGV tracks
- MANE IGV track to be used as a local track for igv.js (see scout demo config file)
- Optional separate MT VCFs, for `nf-core/raredisease`
### Changed
- Avoid passing verbs from CaseHandler - functions for case sample and individual in CaseEventHandler
- Hide mtDNA report and coverage report links on case sidebar for cases with WTS data only
- Modified OMIM-AUTO gene panel to include genes in both genome builds
- Moved chanjo code into a dedicated extension
- Optimise the function that collects "match-safe" genes for an institute by avoiding duplicated genes from different panels
- Users must actively select "show matching causatives/managed" on a case page to see matching numbers
- Upgraded python version from 3.8 to 3.11 in Docker images
### Fixed
- Fix several tests that relied on number of events after setup to be 0
- Removed unused load case function
- Artwork logo sync sketch with png and export svg
- Clearer exception handling on chanjo-report setup - fail early and visibly
- mtDNA report crashing when one or more samples from a case is not in the chanjo database
- Case page crashing on missing phenotype terms
- ACMG benign modifiers
- Speed up tests by caching python env correctly in Github action and adding two more test groups
- Agile issue templates were added globally to the CG-org. Adding custom issue templates to avoid exposing customers
- PanelApp panel not saving genes with empty `EnsembleGeneIds` list
- Speed up checking outdated gene panels
- Do not load research variants automatically when loading a case

## [4.82.2]
### Fixed
- Warning icon in case pages for individuals where `confirmed_sex` is false
- Show allele sizes form ExpansionHunter on STR variantS page again

## [4.82.1]
### Fixed
- Revert the installation of flask-ldapconn to use the version available on PyPI to be able to push new scout releases to PyPI

## [4.82]
### Added
- Tooltip for combined score in tables for compounds and overlapping variants
- Checkbox to filter variants by excluding genes listed in selected gene panels, files or provided as list
- STR variant information card with database links, replacing empty frequency panel
- Display paging and number of HPO terms available in the database on Phenotypes page
- On case page, typeahead hints when searching for a disease using substrings containing source ("OMIM:", "ORPHA:")
- Button to monitor the status of submissions on ClinVar Submissions page
- Option to filter cancer variants by number of observations in somatic and germline archived database
- Documentation for integrating chanjo2
- More up-to-date VEP CSQ dbNSFP frequency keys
- Parse PacBio TRGT (Tandem repeat genotyping tool) Short Tandem Repeat VCFs
### Changed
- In the case_report #panel-tables has a fixed width
- Updated IGV.js to 2.15.11
- Fusion variants in case report now contain same info as on fusion variantS page
- Block submission of somatic variants to ClinVar until we harmonise with their changed API
- Additional control on the format of conditions provided in ClinVar form
- Errors while loading managed variants from file are now displayed on the Managed Variants page
- Chanjo2 coverage button visible only when query will contain a list of HGNC gene IDs
- Use Python-Markdown directly instead of the unmaintained Flask-Markdown
- Use Markupsafe instead of long deprecated, now removed Flask Markup
- Prepare to unfreeze Werkzeug, but don't actually activate until chanjo can deal with the change
### Fixed
- Submit requests to Chanjo2 using HTML forms instead of JSON data
- `Research somatic variants` link name on caseS page
- Broken `Install the HTML 2 PDF renderer` step in a GitHub action
- Fix ClinVar form parsing to not include ":" in conditionType.id when condition conditionType.db is Orphanet
- Fix condition dropdown and pre-selection on ClinVar form for cases with associated ORPHA diagnoses
- Improved visibility of ClinVar form in dark mode
- End coordinates for indels in ClinVar form
- Diagnoses API search crashing with empty search string
- Variant's overlapping panels should show overlapping of variant genes against the latest version of the panel
- Case page crashing when case has both variants in a ClinVar submission and pinned not loaded variants
- Installation of git in second build stage of Dockerfile, allowing correct installation of libraries

## [4.81]
### Added
- Tag for somatic SV IGH-DUX4 detection samtools script
### Changed
- Upgraded Bootstrap version in reports from 4.3.1 to 5.1.3
### Fixed
- Buttons layout in HPO genes panel on case page
- Added back old variant rankscore index with different key order to help loading on demo instance
- Cancer case_report panel-table no longer contains inheritance information
- Case report pinned variants card now displays info text if all pinned variants are present in causatives
- Darkmode setting now applies to the comment-box accordion
- Typo in case report causing `cancer_rank_options is undefined` error

## [4.80]
### Added
- Support for .d4 files coverage using chanjo2 (Case page sidebar link) with test
- Link to chanjo2 coverage report and coverage gene overview on gene panel page
- Link to chanjo2 coverage report on Case page, HPO dynamic gene list
- Link to genes coverage overview report on Case page, HPO dynamic gene list
### Changed
- All links in disease table on diagnosis page now open in a new tab
- Dark mode settings applied to multi-selects on institute settings page
- Comments on case and variant pages can be viewed by expanding an accordion
- On case page information on pinned variants and variants submitted to ClinVar are displayed in the same table
- Demo case file paths are now stored as absolute paths
- Optimised indices to address slow queries
- On case page default panels are now found at the top of the table, and it can be sorted by this trait
### Fixed
- On variants page, search for variants in genes present only in build 38 returning no results
- Pin/unpin with API was not able to make event links
- A new field `Explanation for multiple conditions` is available in ClinVar for submitting variants with more than one associated condition
- Fusion genes with partners lacking gene HGNC id will still be fully loaded
- Fusion variantS export now contains fusion variant specific columns
- When Loqusdb observations count is one the table includes information on if observation was for the current or another case

## [4.79.1]
### Fixed
- Exporting variants without rank score causing page to crash
- Display custom annotations also on cancer variant page

## [4.79]
### Added
- Added tags for Sniffles and CNVpytor, two LRS SV callers
- Button on case page for displaying STR variants occurring in the dynamic HPO panel
- Display functional annotation relative to variant gene's MANE transcripts on variant summary, when available
- Links to ACMG structural variant pathogenicity classification guidelines
- Phenomodels checkboxes can now include orpha terms
- Add incidental finding to case tags
- Get an alert on caseS page when somebody validates variants you ordered Sanger sequencing for
### Changed
- In the diagnoses page genes associated with a disease are displayed using hgnc symbol instead of hgnc id
- Refactor view route to allow navigation directly to unique variant document id, improve permissions check
- Do not show MANE and MANE Plus Clinical transcripts annotated from VEP (saved in variants) but collect this info from the transcripts database collection
- Refactor view route to allow navigation directly to unique case id (in particular for gens)
- `Institutes to share cases with` on institute's settings page now displays institutes names and IDs
- View route with document id selects view template based on variant category
### Fixed
- Refactored code in cases blueprints and variant_events adapter (set diseases for partial causative variants) to use "disease" instead of "omim" to encompass also ORPHA terms
- Refactored code in `scout/parse/omim.py` and `scout/parse/disease_terms.py` to use "disease" instead of "phenotype" to differentiate from HPO terms
- Be more careful about checking access to variant on API access
- Show also ACMG VUS on general report (could be missing if not e.g. pinned)

## [4.78]
### Added
- Case status labels can be added, giving more finegrained details on a solved status (provisional, diagnostic, carrier, UPD, SMN, ...)
- New SO terms: `sequence_variant` and `coding_transcript_variant`
- More MEI specific annotation is shown on the variant page
- Parse and save MANE transcripts info when updating genes in build 38
- ClinVar submission can now be downloaded as a json file
- `Mane Select` and `Mane Plus Clinical` badges on Gene page, when available
- ClinVar submission can now be downloaded as a json file
- API endpoint to pin variant
- Display common/uncommon/rare on summary of mei variant page
### Changed
- In the ClinVar form, database and id of assertion criteria citation are now separate inputs
- Customise institute settings to be able to display all cases with a certain status on cases page (admin users)
- Renamed `Clinical Significance` to `Germline Classification` on multistep ClinVar form
- Changed the "x" in cases.utils.remove_form button text to red for better visibility in dark mode
- Update GitHub actions
- Default loglevel up to INFO, making logs with default start easier to read
- Add XTR region to PAR region definition
- Diagnoses can be searched on diagnoses page without waiting for load first
### Fixed
- Removed log info showing hgnc IDs used in variantS search
- Maintain Matchmaker Exchange and Beacon submission status when a case is re-uploaded
- Inheritance mode from ORPHA should not be confounded with the OMIM inheritance model
- Decipher link URL changes
- Refactored code in cases blueprints to use "disease" instead of "omim" to encompass also ORPHA terms

## [4.77]
### Added
- Orpha disease terms now include information on inheritance
- Case loading via .yaml config file accepts subject_id and phenotype_groups (if previously defined as constant default or added per institute)
- Possibility to submit variants associated with Orphanet conditions to ClinVar
- Option update path to .d4 files path for individuals of an existing case using the command line
- More constraint information is displayed per gene in addition to pLi: missense and LoF OE, CI (inluding LOEUF) and Z-score.
### Changed
- Introduce validation in the ClinVar multistep form to make sure users provide at least one variant-associated condition
- CLI scout update individual accepts subject_id
- Update ClinVar inheritance models to reflect changes in ClinVar submission API
- Handle variant-associated condition ID format in background when creating ClinVar submissions
- Replace the code that downloads Ensembl genes, transcripts and exons with the Schug web app
- Add more info to error log when transcript variant frequency parsing fails.
- GnomAD v4 constraint information replaces ExAC constraints (pLi).
### Fixed
- Text input of associated condition in ClinVar form now aligns to the left
- Alignment of contents in the case report has been updated
- Missing number of phenotypes and genes from case diagnoses
- Associate OMIM and/or ORPHA diagnoses with partial causatives
- Visualization of partial causatives' diagnoses on case page: style and links
- Revert style of pinned variants window on the case page
- Rename `Clinical significanc` to `Germline classification` in ClinVar submissions exported files
- Rename `Clinical significance citations` to `Classification citations` in ClinVar submissions exported files
- Rename `Comment on clinical significance` to `Comment on classification` in ClinVar submissions exported files
- Show matching partial causatives on variant page
- Matching causatives shown on case page consisting only of variant matching the default panels of the case - bug introduced since scout v4.72 (Oct 18, 2023)
- Missing somatic variant read depth leading to report division by zero

## [4.76]
### Added
- Orphacodes are visible in phenotype tables
- Pydantic validation of image paths provided in case load config file
- Info on the user which created a ClinVar submission, when available
- Associate .d4 files to case individuals when loading a case via config file
### Changed
- In diagnoses page the load of diseases are initiated by clicking a button
- Revel score, Revel rank score and SpliceAI values are also displayed in Causatives and Validated variants tables
- Remove unused functions and tests
- Analysis type and direct link from cases list for OGM cases
- Removed unused `case_obj` parameter from server/blueprints/variant/controllers/observations function
- Possibility to reset ClinVar submission ID
- Allow ClinVar submissions with custom API key for users registered as ClinVar submitters or when institute doesn't have a preset list of ClinVar submitters
- Ordered event verbs alphabetically and created ClinVar-related user events
- Removed the unused "no-variants" option from the load case command line
### Fixed
- All disease_terms have gene HGNC ids as integers when added to the scout database
- Disease_term identifiers are now prefixed with the name of the coding system
- Command line crashing with error when updating a user that doesn't exist
- Thaw coloredlogs - 15.0.1 restores errorhandler issue
- Thaw crypography - current base image and library version allow Docker builds
- Missing delete icons on phenomodels page
- Missing cryptography lib error while running Scout container on an ARM processor
- Round CADD values with many decimals on causatives and validated variants pages
- Dark-mode visibility of some fields on causatives and validated variants pages
- Clinvar submitters would be cleared when unprivileged users saved institute settings page
- Added a default empty string in cases search form to avoid None default value
- Page crashing when user tries to remove the same variant from a ClinVar submission in different browser tabs
- Update more GnomAD links to GnomAD v4 (v38 SNVs, MT vars, STRs)
- Empty cells for RNA fusion variants in Causatives and Verified variants page
- Submenu icons missing from collapsible actionbar
- The collapsible actionbar had some non-collapsing overly long entries
- Cancer observations for SVs not appearing in the variant details view
- Archived local observations not visible on cancer variantS page
- Empty Population Frequency column in the Cancer SV Variants view
- Capital letters in ClinVar events description shown on case page

## [4.75]
### Added
- Hovertip to gene panel names with associated genes in variant view, when variant covers more than one gene
- Tests for panel to genes
- Download of Orphadata en_product6 and en_product4 from CLI
- Parse and save `database_found` key/values for RNA fusion variants
- Added fusion_score, ffpm, split_reads, junction_reads and fusion_caller to the list of filters on RNA fusion variants page
- Renamed the function `get_mei_info` to `set_mei_info` to be consistent with the other functions
- Fixed removing None key/values from parsed variants
- Orphacodes are included in the database disease_terms
### Changed
- Allow use of projections when retrieving gene panels
- Do not save custom images as binary data into case and variant database documents
- Retrieve and display case and variant custom images using image's saved path
- Cases are activated by viewing FSHD and SMA reports
- Split multi-gene SNV variants into single genes when submitting to Matchmaker Exchange
- Alamut links also on the gene level, using transcript and HGVS: better for indels. Keep variant link for missing HGVS
- Thaw WTForms - explicitly coerce form decimal field entries when filters fetched from db
### Fixed
- Removed some extra characters from top of general report left over from FontAwsome fix
- Do not save fusion variants-specific key/values in other types of variants
- Alamut link for MT variants in build 38
- Convert RNA fusions variants `tool_hits` and `fusion_score` keys from string to numbers
- Fix genotype reference and alternative sequencing depths defaulting to -1 when values are 0
- DecimalFields were limited to two decimal places for several forms - lifting restrictions on AF, CADD etc.

## [4.74.1]
### Changed
- Parse and save into database also OMIM terms not associated to genes
### Fixed
- BioNano API FSHD report requests are GET in Access 1.8, were POST in 1.7
- Update more FontAwesome icons to avoid Pro icons
- Test if files still exist before attempting to load research variants
- Parsing of genotypes error, resulting in -1 values when alt or ref read depths are 0

## [4.74]
### Added
- SNVs and Indels, MEI and str variants genes have links to Decipher
- An `owner + case display name` index for cases database collection
- Test and fixtures for RNA fusion case page
- Load and display fusion variants from VCF files as the other variant types
- Option to update case document with path to mei variants (clinical and research)
### Changed
- Details on variant type and category for audit filters on case general report
- Enable Gens CN profile button also in somatic case view
- Fix case of analysis type check for Gens analysis button - only show for WGS
### Fixed
- loqusdb table no longer has empty row below each loqusid
- MatchMaker submission details page crashing because of change in date format returned by PatientMatcher
- Variant external links buttons style does not change color when visited
- Hide compounds with compounds follow filter for region or function would fail for variants in multiple genes
- Updated FontAwesome version to fix missing icons

## [4.73]
### Added
- Shortcut button for HPO panel MEI variants from case page
- Export managed variants from CLI
### Changed
- STRs visualization on case panel to emphasize abnormal repeat count and associated condition
- Removed cytoband column from STRs variant view on case report
- More long integers formatted with thin spaces, and copy to clipboard buttons added
### Fixed
- OMIM table is scrollable if higher than 700px on SV page
- Pinned variants validation badge is now red for false positives.
- Case display name defaulting to case ID when `family_name` or `display_name` are missing from case upload config file
- Expanded menu visible at screen sizes below 1000px now has background color
- The image in ClinVar howto-modal is now responsive
- Clicking on a case in case groups when case was already removed from group in another browser tab
- Page crashing when saving filters for mei variants
- Link visited color of images

## [4.72.4]
### Changed
- Automatic test mongod version increased to v7
### Fixed
- GnomAD now defaults to hg38 - change build 37 links accordingly

## [4.72.3]
### Fixed
- Somatic general case report small variant table can crash with unclassified variants

## [4.72.2]
### Changed
- A gunicorn maxrequests parameter for Docker server image - default to 1200
- STR export limit increased to 500, as for other variants
- Prevent long number wrapping and use thin spaces for separation, as per standards from SI, NIST, IUPAC, BIPM.
- Speed up case retrieval and lower memory use by projecting case queries
- Make relatedness check fails stand out a little more to new users
- Speed up case retrieval and lower memory use by projecting case queries
- Speed up variant pages by projecting only the necessary keys in disease collection query
### Fixed
- Huge memory use caused by cases and variants pages pulling complete disease documents from DB
- Do not include genes fetched from HPO terms when loading diseases
- Consider the renamed fields `Approved Symbol` -> `Approved Gene Symbol` and `Gene Symbols` -> `Gene/Locus And Other Related Symbols` when parsing OMIM terms from genemap2.txt file

## [4.72.1]
### Fixed
- Jinja filter that renders long integers
- Case cache when looking for causatives in other cases causing the server to hang

## [4.72]
### Added
- A GitHub action that checks for broken internal links in docs pages
- Link validation settings in mkdocs.yml file
- Load and display full RNA alignments on alignment viewer
- Genome build check when loading a case
- Extend event index to previous causative variants and always load them
### Fixed
- Documentation nav links for a few documents
- Slightly extended the BioNano Genomics Access integration docs
- Loading of SVs when VCF is missing the INFO.END field but has INFO.SVLEN field
- Escape protein sequence name (if available) in case general report to render special characters correctly
- CaseS HPO term searches for multiple terms works independent of order
- CaseS search regexp should not allow backslash
- CaseS cohort tags can contain whitespace and still match
- Remove diagnoses from cases even if OMIM term is not found in the database
- Parsing of disease-associated genes
- Removed an annoying warning while updating database's disease terms
- Displaying custom case images loaded with scout version <= 4.71
- Use pydantic version >=2 in requirements.txt file
### Changed
- Column width adjustment on caseS page
- Use Python 3.11 in tests
- Update some github actions
- Upgraded Pydantic to version 2
- Case validation fails on loading when associated files (alignments, VCFs and reports) are not present on disk
- Case validation fails on loading when custom images have format different then ["gif", "svg", "png", "jpg", "jpeg"]
- Custom images keys `case` and `str` in case config yaml file are renamed to `case_images` and `str_variants_images`
- Simplify and speed up case general report code
- Speed up case retrieval in case_matching_causatives
- Upgrade pymongo to version 4
- When updating disease terms, check that all terms are consistent with a DiseaseTerm model before dropping the old collection
- Better separation between modules loading HPO terms and diseases
- Deleted unused scout.build.phenotype module
- Stricter validation of mandatory genome build key when loading a case. Allowed values are ['37','38',37,38]
- Improved readability of variants length and coordinates on variantS pages

## [4.71]
### Added
- Added Balsamic keys for SweGen and loqusdb local archive frequecies, SNV and SV
- New filter option for Cancer variantS: local archive RD loqusdb
- Show annotated observations on SV variantS view, also for cancer somatic SVs
- Revel filter for variantS
- Show case default panel on caseS page
- CADD filter for Cancer Somatic SNV variantS - show score
- SpliceAI-lookup link (BROAD, shows SpliceAI and Pangolin) from variant page
- BioNano Access server API - check projects, samples and fetch FSHD reports
### Fixed
- Name of reference genome build for RNA for compatibility with IGV locus search change
- Howto to run the Docker image on Mac computers in `admin-guide/containers/container-deploy.md`
- Link to Weasyprint installation howto in README file
- Avoid filling up disk by creating a reduced VCF file for every variant that is visualized
- Remove legacy incorrectly formatted CODEOWNERS file
- Restrain variant_type requests to variantS views to "clinical" or "research"
- Visualization of cancer variants where cancer case has no affected individual
- ProteinPaint gene link (small StJude API change)
- Causative MEI variant link on causatives page
- Bionano access api settings commented out by default in Scout demo config file.
- Do not show FSHD button on freshly loaded cases without bionano_access individuals
- Truncate long variants' HGVS on causative/Clinically significant and pinned variants case panels
### Changed
- Remove function call that tracks users' browser version
- Include three more splice variant SO terms in clinical filter severe SO terms
- Drop old HPO term collection only after parsing and validation of new terms completes
- Move score to own column on Cancer Somatic SNV variantS page
- Refactored a few complex case operations, breaking out sub functionalities

## [4.70]
### Added
- Download a list of Gene Variants (max 500) resulting from SNVs and Indels search
- Variant PubMed link to search for gene symbol and any aliases
### Changed
- Clearer gnomAD values in Variants page
### Fixed
- CaseS page uniform column widths
- Include ClinVar variants into a scrollable div element on Case page
- `canonical_transcript` variable not initialized in get_hgvs function (server.blueprints.institutes.controllers.py)
- Catch and display any error while importing Phenopacket info
- Modified Docker files to use python:3.8-slim-bullseye to prevent gunicorn workers booting error

## [4.69]
### Added
- ClinVar submission howto available also on Case page
- Somatic score and filtering for somatic SV callers, if available
- Show caller as a tooltip on variantS list
### Fixed
- Crash when attempting to export phenotype from a case that had never had phenotypes
- Aesthetic fix to Causative and Pinned Variants on Case page
- Structural inconsistency for ClinVar Blueprint templates
- Updated igv.js to 2.15.8 to fix track default color bug
- Fixed release versions for actions.
- Freeze tornado below 6.3.0 for compatibility with livereload 2.6.3
- Force update variants count on case re-upload
- IGV locus search not working - add genome reference id
- Pin links to MEI variants should end up on MEI not SV variant view
- Load also matching MEI variants on forced region load
- Allow excluding MEI from case variant deletion
- Fixed the name of the assigned user when the internal user ID is different from the user email address
- Gene variantS should display gene function, region and full hgvs
### Changed
- FontAwesome integrity check fail (updated resource)
- Removed ClinVar API validation buttons in favour of direct API submission
- Improved layout of Institute settings page
- ClinVar API key and allowed submitters are set in the Institute settings page


## [4.68]
### Added
- Rare Disease Mobile Element Insertion variants view
### Changed
- Updated igv.js to 2.15.6
### Fixed
- Docker stage build pycairo.
- Restore SNV and SV rank models versions on Causatives and Verified pages
- Saving `REVEL_RANKSCORE` value in a field named `revel` in variants database documents

## [4.67]
### Added
- Prepare to filter local SV frequency
### Changed
- Speed up instituteS page loading by refactoring cases/institutes query
- Clinical Filter for SVs includes `splice_polypyrimidine_tract_variant` as a severe consequence
- Clinical Filter for SVs includes local variant frequency freeze ("old") for filtering, starting at 30 counts
- Speed up caseS page loading by adding status to index and refactoring totals count
- HPO file parsing is updated to reflect that HPO have changed a few downloadable file formats with their 230405 release.
### Fixed
- Page crashing when a user tries to edit a comment that was removed
- Warning instead of crashed page when attempting to retrieve a non-existent Phenopacket
- Fixed StJude ProteinPaint gene link (URL change)
- Freeze of werkzeug library to version<2.3 to avoid problems resulting from the consequential upgrade of the Flask lib
- Huge list of genes in case report for megabases-long structural variants.
- Fix displaying institutes without associated cases on institutes page
- Fix default panel selection on SVs in cancer case report

## [4.66]
### Changed
- Moved Phenomodels code under a dedicated blueprint
- Updated the instructions to load custom case report under admin guide
- Keep variants filter window collapsed except when user expands it to filter
### Added
- A summary table of pinned variants on the cancer case general report
- New openable matching causatives and managed variants lists for default gene panels only for convenience
### Fixed
- Gens structural variant page link individual id typo

## [4.65.2]
### Fixed
- Generating general case report with str variants containing comments

## [4.65.1]
### Fixed
- Visibility of `Gene(s)` badges on SV VariantS page
- Hide dismiss bar on SV page not working well
- Delivery report PDF download
- Saving Pipeline version file when loading a case
- Backport compatible import of importlib metadata for old python versions (<3.8)

## [4.65]
### Added
- Option to mark a ClinVar submission as submitted
- Docs on how to create/update the PanelApp green genes as a system admin
- `individual_id`-parameter to both Gens links
- Download a gene panel in TXT format from gene panel page
- Panel gene comments on variant page: genes in panels can have comments that describe the gene in a panel context
### Changed
- Always show each case category on caseS page, even if 0 cases in total or after current query
- Improved sorting of ClinVar submissions
- Pre-populate SV type select in ClinVar submission form, when possible
- Show comment badges in related comments tables on general report
- Updated version of several GitHub actions
- Migrate from deprecated `pkg_resources` lib to `importlib_resources`
- Dismiss bar on variantS pages is thinner.
- Dismiss bar on variantS pages can be toggled open or closed for the duration of a login session.
### Fixed
- Fixed Sanger order / Cancel order modal close buttons
- Visibility of SV type in ClinVar submission form
- Fixed a couple of creations where now was called twice, so updated_at and created_at could differ
- Deprecated Ubuntu version 18.04 in one GitHub action
- Panels that have been removed (hidden) should not be visible in views where overlapping gene panels for genes are shown
- Gene panel test pointing to the right function

## [4.64]
### Added
- Create/Update a gene panel containing all PanelApp green genes (`scout update panelapp-green -i <cust_id>`)
- Links for ACMG pathogenicity impact modification on the ACMG classification page
### Changed
- Open local observation matching cases in new windows
### Fixed
- Matching manual ranked variants are now shown also on the somatic variant page
- VarSome links to hg19/GRCh37
- Managed variants filter settings lost when navigating to additional pages
- Collect the right variant category after submitting filter form from research variantS page
- Beacon links are templated and support variants in genome build 38

## [4.63]
### Added
- Display data sharing info for ClinVar, Matchmaker Exchange and Beacon in a dedicated column on Cases page
- Test for `commands.download.omim.print_omim`
- Display dismissed variants comments on general case report
- Modify ACMG pathogenicity impact (most commonly PVS1, PS3) based on strength of evidence with lab director's professional judgement
- REViewer button on STR variant page
- Alamut institution parameter in institute settings for Alamut Visual Plus software
- Added Manual Ranks Risk Factor, Likely Risk Factor and Uncertain Risk Factor
- Display matching manual ranks from previous cases the user has access to on VariantS and Variant pages
- Link to gnomAD gene SVs v2.1 for SV variants with gnomAD frequency
- Support for nf-core/rnafusion reports
### Changed
- Display chrY for sex unknown
- Deprecate legacy scout_load() method API call.
- Message shown when variant tag is updated for a variant
- When all ACMG classifications are deleted from a variant, the current variant classification status is also reset.
- Refactored the functions that collect causative variants
- Removed `scripts/generate_test_data.py`
### Fixed
- Default IGV tracks (genes, ClinVar, ClinVar CNVs) showing even if user unselects them all
- Freeze Flask-Babel below v3.0 due to issue with a locale decorator
- Thaw Flask-Babel and fix according to v3 standard. Thank you @TkTech!
- Show matching causatives on somatic structural variant page
- Visibility of gene names and functional annotations on Causatives/Verified pages
- Panel version can be manually set to floating point numbers, when modified
- Causatives page showing also non-causative variants matching causatives in other cases
- ClinVar form submission for variants with no selected transcript and HGVS
- Validating and submitting ClinVar objects not containing both Variant and Casedata info

## [4.62.1]
### Fixed
- Case page crashing when adding a case to a group without providing a valid case name

## [4.62]
### Added
- Validate ClinVar submission objects using the ClinVar API
- Wrote tests for case and variant API endpoints
- Create ClinVar submissions from Scout using the ClinVar API
- Export Phenopacket for affected individual
- Import Phenopacket from JSON file or Phenopacket API backend server
- Use the new case name option for GENS requests
- Pre-validate refseq:HGVS items using VariantValidator in ClinVar submission form
### Fixed
- Fallback for empty alignment index for REViewer service
- Source link out for MIP 11.1 reference STR annotation
- Avoid duplicate causatives and pinned variants
- ClinVar clinical significance displays only the ACMG terms when user selects ACMG 2015 as assertion criteria
- Spacing between icon and text on Beacon and MatchMaker links on case page sidebar
- Truncate IDs and HGVS representations in ClinVar pages if longer than 25 characters
- Update ClinVar submission ID form
- Handle connection timeout when sending requests requests to external web services
- Validate any ClinVar submission regardless of its status
- Empty Phenopackets import crashes
- Stop Spinner on Phenopacket JSON download
### Changed
- Updated ClinVar submission instructions

## [4.61.1]
### Fixed
- Added `UMLS` as an option of `Condition ID type` in ClinVar Variant downloaded files
- Missing value for `Condition ID type` in ClinVar Variant downloaded files
- Possibility to open, close or delete a ClinVar submission even if it doesn't have an associated name
- Save SV type, ref and alt n. copies to exported ClinVar files
- Inner and outer start and stop SV coordinates not exported in ClinVar files
- ClinVar submissions page crashing when SV files don't contain breakpoint exact coordinates
- Align OMIM diagnoses with delete diagnosis button on case page
- In ClinVar form, reset condition list and customize help when condition ID changes

## [4.61]
### Added
- Filter case list by cases with variants in ClinVar submission
- Filter case list by cases containing RNA-seq data - gene_fusion_reports and sample-level tracks (splice junctions and RNA coverage)
- Additional case category `Ignored`, to be used for cases that don't fall in the existing 'inactive', 'archived', 'solved', 'prioritized' categories
- Display number of cases shown / total number of cases available for each category on Cases page
- Moved buttons to modify case status from sidebar to main case page
- Link to Mutalyzer Normalizer tool on variant's transcripts overview to retrieve official HVGS descriptions
- Option to manually load RNA MULTIQC report using the command `scout load report -t multiqc_rna`
- Load RNA MULTIQC automatically for a case if config file contains the `multiqc_rna` key/value
- Instructions in admin-guide on how to load case reports via the command line
- Possibility to filter RD variants by a specific genotype call
- Distinct colors for different inheritance models on RD Variant page
- Gene panels PDF export with case variants hits by variant type
- A couple of additional README badges for GitHub stats
- Upload and display of pipeline reference info and executable version yaml files as custom reports
- Testing CLI on hasta in PR template
### Changed
- Instructions on how to call dibs on scout-stage server in pull request template
- Deprecated CLI commands `scout load <delivery_report, gene_fusion_report, coverage_qc_report, cnv_report>` to replace them with command `scout load report -t <report type>`
- Refactored code to display and download custom case reports
- Do not export `Assertion method` and `Assertion method citation` to ClinVar submission files according to changes to ClinVar's submission spreadsheet templates.
- Simplified code to create and download ClinVar CSV files
- Colorize inheritance models badges by category on VariantS page
- `Safe variants matching` badge more visible on case page
### Fixed
- Non-admin users saving institute settings would clear loqusdb instance selection
- Layout of variant position, cytoband and type in SV variant summary
- Broken `Build Status - GitHub badge` on GitHub README page
- Visibility of text on grey badges in gene panels PDF exports
- Labels for dashboard search controls
- Dark mode visibility for ClinVar submission
- Whitespaces on outdated panel in extent report

## [4.60]
### Added
- Mitochondrial deletion signatures (mitosign) can be uploaded and shown with mtDNA report
- A `Type of analysis` column on Causatives and Validated variants pages
- List of "safe" gene panels available for matching causatives and managed variants in institute settings, to avoid secondary findings
- `svdb_origin` as a synonym for `FOUND_IN` to complement `set` for variants found by all callers
### Changed
- Hide removed gene panels by default in panels page
- Removed option for filtering cancer SVs by Tumor and Normal alt AF
- Hide links to coverage report from case dynamic HPO panel if cancer analysis
- Remove rerun emails and redirect users to the analysis order portal instead
- Updated clinical SVs igv.js track (dbVar) and added example of external track from `https://trackhubregistry.org/`
- Rewrote the ClinVar export module to simplify and add one variant at the time
- ClinVar submissions with phenotype conditions from: [OMIM, MedGen, Orphanet, MeSH, HP, MONDO]
### Fixed
- If trying to load a badly formatted .tsv file an error message is displayed.
- Avoid showing case as rerun when first attempt at case upload failed
- Dynamic autocomplete search not working on phenomodels page
- Callers added to variant when loading case
- Now possible to update managed variant from file without deleting it first
- Missing preselected chromosome when editing a managed variant
- Preselected variant type and subtype when editing a managed variant
- Typo in dbVar ClinVar track, hg19


## [4.59]
### Added
- Button to go directly to HPO SV filter variantS page from case
- `Scout-REViewer-Service` integration - show `REViewer` picture if available
- Link to HPO panel coverage overview on Case page
- Specify a confidence threshold (green|amber|red) when loading PanelApp panels
- Functional annotations in variants lists exports (all variants)
- Cancer/Normal VAFs and COSMIC ids in in variants lists exports (cancer variants)
### Changed
- Better visualization of regional annotation for long lists of genes in large SVs in Variants tables
- Order of cells in variants tables
- More evident links to gene coverage from Variant page
- Gene panels sorted by display name in the entire Case page
- Round CADD and GnomAD values in variants export files
### Fixed
- HPO filter button on SV variantS page
- Spacing between region|function cells in SVs lists
- Labels on gene panel Chanjo report
- Fixed ambiguous duplicated response headers when requesting a BAM file from /static
- Visited color link on gene coverage button (Variant page)

## [4.58.1]
### Fixed
- Case search with search strings that contain characters that can be escaped

## [4.58]
### Added
- Documentation on how to create/update PanelApp panels
- Add filter by local observations (archive) to structural variants filters
- Add more splicing consequences to SO term definitions
- Search for a specific gene in all gene panels
- Institute settings option to force show all variants on VariantS page for all cases of an institute
- Filter cases by validation pending status
- Link to The Clinical Knowledgebase (CKB) (https://ckb.jax.org/) in cancer variant's page
### Fixed
- Added a not-authorized `auto-login` fixture according to changes in Flask-Login 0.6.2
- Renamed `cache_timeout` param name of flask.send_file function to `max_age` (Flask 2.2 compliant)
- Replaced deprecated `app.config["JSON_SORT_KEYS"]` with app.json.sort_keys in app settings
- Bug in gene variants page (All SNVs and INDELs) when variant gene doesn't have a hgnc id that is found in the database
- Broken export of causatives table
- Query for genes in build 38 on `Search SNVs and INDELs` page
- Prevent typing special characters `^<>?!=\/` in case search form
- Search matching causatives also among research variants in other cases
- Links to variants in Verified variants page
- Broken filter institute cases by pinned gene
- Better visualization of long lists of genes in large SVs on Causative and Verified Variants page
- Reintroduced missing button to export Causative variants
- Better linking and display of matching causatives and managed variants
- Reduced code complexity in `scout/parse/variant/variant.py`
- Reduced complexity of code in `scout/build/variant/variant.py`

### Changed
- State that loqusdb observation is in current case if observations count is one and no cases are shown
- Better pagination and number of variants returned by queries in `Search SNVs and INDELs` page
- Refactored and simplified code used for collecting gene variants for `Search SNVs and INDELs` page
- Fix sidebar panel icons in Case view
- Fix panel spacing in Case view
- Removed unused database `sanger_ordered` and `case_id,category,rank_score` indexes (variant collection)
- Verified variants displayed in a dedicated page reachable from institute sidebar
- Unified stats in dashboard page
- Improved gene info for large SVs and cancer SVs
- Remove the unused `variant.str_variant` endpoint from variant views
- Easier editing of HPO gene panel on case page
- Assign phenotype panel less cramped on Case page
- Causatives and Verified variants pages to use the same template macro
- Allow hyphens in panel names
- Reduce resolution of example images
- Remove some animations in web gui which where rendered slow


## [4.57.4]
### Fixed
- Parsing of variant.FORMAT "DR" key in parse variant file

## [4.57.3]
### Fixed
- Export of STR verified variants
- Do not download as verified variants first verified and then reset to not validated
- Avoid duplicated lines in downloaded verified variants reflecting changes in variant validation status

## [4.57.2]
### Fixed
- Export of verified variants when variant gene has no transcripts
- HTTP 500 when visiting a the details page for a cancer variant that had been ranked with genmod

## [4.57.1]
### Fixed
- Updating/replacing a gene panel from file with a corrupted or malformed file

## [4.57]
### Added
- Display last 50 or 500 events for a user in a timeline
- Show dismiss count from other cases on matching variantS
- Save Beacon-related events in events collection
- Institute settings allow saving multiple loqusdb instances for one institute
- Display stats from multiple instances of loqusdb on variant page
- Display date and frequency of obs derived from count of local archive observations from MIP11 (requires fix in MIP)
### Changed
- Prior ACMG classifications view is no longer limited by pathogenicity
### Fixed
- Visibility of Sanger ordered badge on case page, light mode
- Some of the DataTables tables (Phenotypes and Diagnoses pages) got a bit dark in dark mode
- Remove all redundancies when displaying timeline events (some events are saved both as case-related and variant-related)
- Missing link in saved MatchMaker-related events
- Genes with mixed case gene symbols missing in PanelApp panels
- Alignment of elements on the Beacon submission modal window
- Locus info links from STR variantS page open in new browser tabs

## [4.56]
### Added
- Test for PanelApp panels loading
- `panel-umi` tag option when loading cancer analyses
### Changed
- Black text to make comments more visible in dark mode
- Loading PanelApp panels replaces pre-existing panels with same version
- Removed sidebar from Causatives page - navigation is available on the top bar for now
- Create ClinVar submissions from pinned variants list in case page
- Select which pinned variants will be included in ClinVar submission documents
### Fixed
- Remove a:visited css style from all buttons
- Update of HPO terms via command line
- Background color of `MIXED` and `PANEL-UMI` sequencing types on cases page
- Fixed regex error when searching for cases with query ending with `\ `
- Gene symbols on Causatives page lighter in dark mode
- SpliceAI tooltip of multigene variants

## [4.55]
### Changed
- Represent different tumor samples as vials in cases page
- Option to force-update the OMIM panel
### Fixed
- Low tumor purity badge alignment in cancer samples table on cancer case view
- VariantS comment popovers reactivate on hover
- Updating database genes in build 37
- ACMG classification summary hidden by sticky navbar
- Logo backgrounds fixed to white on welcome page
- Visited links turn purple again
- Style of link buttons and dropdown menus
- Update KUH and GMS logos
- Link color for Managed variants

## [4.54]
### Added
- Dark mode, using browser/OS media preference
- Allow marking case as solved without defining causative variants
- Admin users can create missing beacon datasets from the institute's settings page
- GenCC links on gene and variant pages
- Deprecation warnings when launching the app using a .yaml config file or loading cases using .ped files
### Changed
- Improved HTML syntax in case report template
- Modified message displayed when variant rank stats could not be calculated
- Expanded instructions on how to test on CG development server (cg-vm1)
- Added more somatic variant callers (Balsamic v9 SNV, develop SV)
### Fixed
- Remove load demo case command from docker-compose.yml
- Text elements being split across pages in PDF reports
- Made login password field of type `password` in LDAP login form
- Gene panels HTML select in institute's settings page
- Bootstrap upgraded to version 5
- Fix some Sourcery and SonarCloud suggestions
- Escape special characters in case search on institute and dashboard pages
- Broken case PDF reports when no Madeline pedigree image can be created
- Removed text-white links style that were invisible in new pages style
- Variants pagination after pressing "Filter variants" or "Clinical filter"
- Layout of buttons Matchmaker submission panel (case page)
- Removing cases from Matchmaker (simplified code and fixed functionality)
- Reintroduce check for missing alignment files purged from server

## [4.53]
### Added
### Changed
- Point Alamut API key docs link to new API version
- Parse dbSNP id from ID only if it says "rs", else use VEP CSQ fields
- Removed MarkupSafe from the dependencies
### Fixed
- Reintroduced loading of SVs for demo case 643595
- Successful parse of FOUND_IN should avoid GATK caller default
- All vulnerabilities flagged by SonarCloud

## [4.52]
### Added
- Demo cancer case gets loaded together with demo RD case in demo instance
- Parse REVEL_score alongside REVEL_rankscore from csq field and display it on SNV variant page
- Rank score results now show the ranking range
- cDNA and protein changes displayed on institute causatives pages
- Optional SESSION_TIMEOUT_MINUTES configuration in app config files
- Script to convert old OMIM case format (list of integers) to new format (list of dictionaries)
- Additional check for user logged in status before serving alignment files
- Download .cgh files from cancer samples table on cancer case page
- Number of documents and date of last update on genes page
### Changed
- Verify user before redirecting to IGV alignments and sashimi plots
- Build case IGV tracks starting from case and variant objects instead of passing all params in a form
- Unfreeze Werkzeug lib since Flask_login v.0.6 with bugfix has been released
- Sort gene panels by name (panelS and variant page)
- Removed unused `server.blueprints.alignviewers.unindexed_remote_static` endpoint
- User sessions to check files served by `server.blueprints.alignviewers.remote_static` endpoint
- Moved Beacon-related functions to a dedicated app extension
- Audit Filter now also loads filter displaying the variants for it
### Fixed
- Handle `attachment_filename` parameter renamed to `download_name` when Flask 2.2 will be released
- Removed cursor timeout param in cases find adapter function to avoid many code warnings
- Removed stream argument deprecation warning in tests
- Handle `no intervals found` warning in load_region test
- Beacon remove variants
- Protect remote_cors function in alignviewers view from Server-Side Request Forgery (SSRF)
- Check creation date of last document in gene collection to display when genes collection was updated last

## [4.51]
### Added
- Config file containing codecov settings for pull requests
- Add an IGV.js direct link button from case page
- Security policy file
- Hide/shade compound variants based on rank score on variantS from filter
- Chromograph legend documentation direct link
### Changed
- Updated deprecated Codecov GitHub action to v.2
- Simplified code of scout/adapter/mongo/variant
- Update IGV.js to v2.11.2
- Show summary number of variant gene panels on general report if more than 3
### Fixed
- Marrvel link for variants in genome build 38 (using liftover to build 37)
- Remove flags from codecov config file
- Fixed filter bug with high negative SPIDEX scores
- Renamed IARC TP53 button to to `TP53 Database`, modified also link since IARC has been moved to the US NCI: `https://tp53.isb-cgc.org/`
- Parsing new format of OMIM case info when exporting patients to Matchmaker
- Remove flask-debugtoolbar lib dependency that is using deprecated code and causes app to crash after new release of Jinja2 (3.1)
- Variant page crashing for cases with old OMIM terms structure (a list of integers instead of dictionary)
- Variant page crashing when creating MARRVEL link for cases with no genome build
- SpliceAI documentation link
- Fix deprecated `safe_str_cmp` import from `werkzeug.security` by freezing Werkzeug lib to v2.0 until Flask_login v.0.6 with bugfix is released
- List gene names densely in general report for SVs that contain more than 3 genes
- Show transcript ids on refseq genes on hg19 in IGV.js, using refgene source
- Display correct number of genes in general report for SVs that contain more than 32 genes
- Broken Google login after new major release of `lepture/authlib`
- Fix frequency and callers display on case general report

## [4.50.1]
### Fixed
- Show matching causative STR_repid for legacy str variants (pre Stranger hgnc_id)

## [4.50]
### Added
- Individual-specific OMIM terms
- OMIM disease descriptions in ClinVar submission form
- Add a toggle for melter rerun monitoring of cases
- Add a config option to show the rerun monitoring toggle
- Add a cli option to export cases with rerun monitoring enabled
- Add a link to STRipy for STR variants; shallow for ARX and HOXA13
- Hide by default variants only present in unaffected individuals in variants filters
- OMIM terms in general case report
- Individual-level info on OMIM and HPO terms in general case report
- PanelApp gene link among the external links on variant page
- Dashboard case filters fields help
- Filter cases by OMIM terms in cases and dashboard pages
### Fixed
- A malformed panel id request would crash with exception: now gives user warning flash with redirect
- Link to HPO resource file hosted on `http://purl.obolibrary.org`
- Gene search form when gene exists only in build 38
- Fixed odd redirect error and poor error message on missing column for gene panel csv upload
- Typo in parse variant transcripts function
- Modified keys name used to parse local observations (archived) frequencies to reflect change in MIP keys naming
- Better error handling for partly broken/timed out chanjo reports
- Broken javascript code when case Chromograph data is malformed
- Broader space for case synopsis in general report
- Show partial causatives on causatives and matching causatives panels
- Partial causative assignment in cases with no OMIM or HPO terms
- Partial causative OMIM select options in variant page
### Changed
- Slightly smaller and improved layout of content in case PDF report
- Relabel more cancer variant pages somatic for navigation
- Unify caseS nav links
- Removed unused `add_compounds` param from variant controllers function
- Changed default hg19 genome for IGV.js to legacy hg19_1kg_decoy to fix a few problematic loci
- Reduce code complexity (parse/ensembl.py)
- Silence certain fields in ClinVar export if prioritised ones exist (chrom-start-end if hgvs exist)
- Made phenotype non-mandatory when marking a variant as partial causative
- Only one phenotype condition type (OMIM or HPO) per variant is used in ClinVar submissions
- ClinVar submission variant condition prefers OMIM over HPO if available
- Use lighter version of gene objects in Omim MongoDB adapter, panels controllers, panels views and institute controllers
- Gene-variants table size is now adaptive
- Remove unused file upload on gene-variants page

## [4.49]
### Fixed
- Pydantic model types for genome_build, madeline_info, peddy_ped_check and peddy_sex_check, rank_model_version and sv_rank_model_version
- Replace `MatchMaker` with `Matchmaker` in all places visible by a user
- Save diagnosis labels along with OMIM terms in Matchmaker Exchange submission objects
- `libegl-mesa0_21.0.3-0ubuntu0.3~20.04.5_amd64.deb` lib not found by GitHub actions Docker build
- Remove unused `chromograph_image_files` and `chromograph_prefixes` keys saved when creating or updating an RD case
- Search managed variants by description and with ignore case
### Changed
- Introduced page margins on exported PDF reports
- Smaller gene fonts in downloaded HPO genes PDF reports
- Reintroduced gene coverage data in the PDF-exported general report of rare-disease cases
- Check for existence of case report files before creating sidebar links
- Better description of HPO and OMIM terms for patients submitted to Matchmaker Exchange
- Remove null non-mandatory key/values when updating a case
- Freeze WTForms<3 due to several form input rendering changes

## [4.48.1]
### Fixed
- General case PDF report for recent cases with no pedigree

## [4.48]
### Added
- Option to cancel a request for research variants in case page
### Changed
- Update igv.js to v2.10.5
- Updated example of a case delivery report
- Unfreeze cyvcf2
- Builder images used in Scout Dockerfiles
- Crash report email subject gives host name
- Export general case report to PDF using PDFKit instead of WeasyPrint
- Do not include coverage report in PDF case report since they might have different orientation
- Export cancer cases's "Coverage and QC report" to PDF using PDFKit instead of Weasyprint
- Updated cancer "Coverage and QC report" example
- Keep portrait orientation in PDF delivery report
- Export delivery report to PDF using PDFKit instead of Weasyprint
- PDF export of clinical and research HPO panels using PDFKit instead of Weasyprint
- Export gene panel report to PDF using PDFKit
- Removed WeasyPrint lib dependency

### Fixed
- Reintroduced missing links to Swegen and Beacon and dbSNP in RD variant page, summary section
- Demo delivery report orientation to fit new columns
- Missing delivery report in demo case
- Cast MNVs to SNV for test
- Export verified variants from all institutes when user is admin
- Cancer coverage and QC report not found for demo cancer case
- Pull request template instructions on how to deploy to test server
- PDF Delivery report not showing Swedac logo
- Fix code typos
- Disable codefactor raised by ESLint for javascript functions located on another file
- Loading spinner stuck after downloading a PDF gene panel report
- IGV browser crashing when file system with alignment files is not mounted

## [4.47]
### Added
- Added CADD, GnomAD and genotype calls to variantS export
### Changed
- Pull request template, to illustrate how to deploy pull request branches on cg-vm1 stage server
### Fixed
- Compiled Docker image contains a patched version (v4.9) of chanjo-report

## [4.46.1]
### Fixed
- Downloading of files generated within the app container (MT-report, verified variants, pedigrees, ..)

## [4.46]
### Added
- Created a Dockefile to be used to serve the dockerized app in production
- Modified the code to collect database params specified as env vars
- Created a GitHub action that pushes the Dockerfile-server image to Docker Hub (scout-server-stage) every time a PR is opened
- Created a GitHub action that pushes the Dockerfile-server image to Docker Hub (scout-server) every time a new release is created
- Reassign MatchMaker Exchange submission to another user when a Scout user is deleted
- Expose public API JSON gene panels endpoint, primarily to enable automated rerun checking for updates
- Add utils for dictionary type
- Filter institute cases using multiple HPO terms
- Vulture GitHub action to identify and remove unused variables and imports
### Changed
- Updated the python config file documentation in admin guide
- Case configuration parsing now uses Pydantic for improved typechecking and config handling
- Removed test matrices to speed up automatic testing of PRs
- Switch from Coveralls to Codecov to handle CI test coverage
- Speed-up CI tests by caching installation of libs and splitting tests into randomized groups using pytest-test-groups
- Improved LDAP login documentation
- Use lib flask-ldapconn instead of flask_ldap3_login> to handle ldap authentication
- Updated Managed variant documentation in user guide
- Fix and simplify creating and editing of gene panels
- Simplified gene variants search code
- Increased the height of the genes track in the IGV viewer
### Fixed
- Validate uploaded managed variant file lines, warning the user.
- Exporting validated variants with missing "genes" database key
- No results returned when searching for gene variants using a phenotype term
- Variants filtering by gene symbols file
- Make gene HGNC symbols field mandatory in gene variants page and run search only on form submit
- Make sure collaborator gene variants are still visible, even if HPO filter is used

## [4.45]
### Added
### Changed
- Start Scout also when loqusdbapi is not reachable
- Clearer definition of manual standard and custom inheritance models in gene panels
- Allow searching multiple chromosomes in filters
### Fixed
- Gene panel crashing on edit action

## [4.44]
### Added
### Changed
- Display Gene track beneath each sample track when displaying splice junctions in igv browser
- Check outdated gene symbols and update with aliases for both RD and cancer variantS
### Fixed
- Added query input check and fixed the Genes API endpoint to return a json formatted error when request is malformed
- Typo in ACMG BP6 tooltip

## [4.43.1]
### Added
- Added database index for OMIM disease term genes
### Changed
### Fixed
- Do not drop HPO terms collection when updating HPO terms via the command line
- Do not drop disease (OMIM) terms collection when updating diseases via the command line

## [4.43]
### Added
- Specify which collection(s) update/build indexes for
### Fixed
- Do not drop genes and transcripts collections when updating genes via the command line

## [4.42.1]
### Added
### Changed
### Fixed
- Freeze PyMongo lib to version<4.0 to keep supporting previous MongoDB versions
- Speed up gene panels creation and update by collecting only light gene info from database
- Avoid case page crash on Phenomizer queries timeout

## [4.42]
### Added
- Choose custom pinned variants to submit to MatchMaker Exchange
- Submit structural variant as genes to the MatchMaker Exchange
- Added function for maintainers and admins to remove gene panels
- Admins can restore deleted gene panels
- A development docker-compose file illustrating the scout/chanjo-report integration
- Show AD on variants view for cancer SV (tumor and normal)
- Cancer SV variants filter AD, AF (tumor and normal)
- Hiding the variants score column also from cancer SVs, as for the SNVs
### Changed
- Enforce same case _id and display_name when updating a case
- Enforce same individual ids, display names and affected status when updating a case
- Improved documentation for connecting to loqusdb instances (including loqusdbapi)
- Display and download HPO gene panels' gene symbols in italics
- A faster-built and lighter Docker image
- Reduce complexity of `panels` endpoint moving some code to the panels controllers
- Update requirements to use flask-ldap3-login>=0.9.17 instead of freezing WTForm
### Fixed
- Use of deprecated TextField after the upgrade of WTF to v3.0
- Freeze to WTForms to version < 3
- Remove the extra files (bed files and madeline.svg) introduced by mistake
- Cli command loading demo data in docker-compose when case custom images exist and is None
- Increased MongoDB connection serverSelectionTimeoutMS parameter to 30K (default value according to MongoDB documentation)
- Better differentiate old obs counts 0 vs N/A
- Broken cancer variants page when default gene panel was deleted
- Typo in tx_overview function in variant controllers file
- Fixed loqusdbapi SV search URL
- SV variants filtering using Decipher criterion
- Removing old gene panels that don't contain the `maintainer` key.

## [4.41.1]
### Fixed
- General reports crash for variant annotations with same variant on other cases

## [4.41]
### Added
- Extended the instructions for running the Scout Docker image (web app and cli).
- Enabled inclusion of custom images to STR variant view
### Fixed
- General case report sorting comments for variants with None genetic models
- Do not crash but redirect to variants page with error when a variant is not found for a case
- UCSC links coordinates for SV variants with start chromosome different than end chromosome
- Human readable variants name in case page for variants having start chromosome different from end chromosome
- Avoid always loading all transcripts when checking gene symbol: introduce gene captions
- Slow queries for evaluated variants on e.g. case page - use events instead
### Changed
- Rearrange variant page again, moving severity predictions down.
- More reactive layout width steps on variant page

## [4.40.1]
### Added
### Fixed
- Variants dismissed with inconsistent inheritance pattern can again be shown in general case report
- General report page for variants with genes=None
- General report crashing when variants have no panels
- Added other missing keys to case and variant dictionaries passed to general report
### Changed

## [4.40]
### Added
- A .cff citation file
- Phenotype search API endpoint
- Added pagination to phenotype API
- Extend case search to include internal MongoDB id
- Support for connecting to a MongoDB replica set (.py config files)
- Support for connecting to a MongoDB replica set (.yaml config files)
### Fixed
- Command to load the OMIM gene panel (`scout load panel --omim`)
- Unify style of pinned and causative variants' badges on case page
- Removed automatic spaces after punctuation in comments
- Remove the hardcoded number of total individuals from the variant's old observations panel
- Send delete requests to a connected Beacon using the DELETE method
- Layout of the SNV and SV variant page - move frequency up
### Changed
- Stop updating database indexes after loading exons via command line
- Display validation status badge also for not Sanger-sequenced variants
- Moved Frequencies, Severity and Local observations panels up in RD variants page
- Enabled Flask CORS to communicate CORS status to js apps
- Moved the code preparing the transcripts overview to the backend
- Refactored and filtered json data used in general case report
- Changed the database used in docker-compose file to use the official MongoDB v4.4 image
- Modified the Python (3.6, 3.8) and MongoDB (3.2, 4.4, 5.0) versions used in testing matrices (GitHub actions)
- Capitalize case search terms on institute and dashboard pages


## [4.39]
### Added
- COSMIC IDs collected from CSQ field named `COSMIC`
### Fixed
- Link to other causative variants on variant page
- Allow multiple COSMIC links for a cancer variant
- Fix floating text in severity box #2808
- Fixed MitoMap and HmtVar links for hg38 cases
- Do not open new browser tabs when downloading files
- Selectable IGV tracks on variant page
- Missing splice junctions button on variant page
- Refactor variantS representative gene selection, and use it also for cancer variant summary
### Changed
- Improve Javascript performance for displaying Chromograph images
- Make ClinVar classification more evident in cancer variant page

## [4.38]
### Added
- Option to hide Alamut button in the app config file
### Fixed
- Library deprecation warning fixed (insert is deprecated. Use insert_one or insert_many instead)
- Update genes command will not trigger an update of database indices any more
- Missing resources in temporary downloading directory when updating genes using the command line
- Restore previous variant ACMG classification in a scrollable div
- Loading spinner not stopping after downloading PDF case reports and variant list export
- Add extra Alamut links higher up on variant pages
- Improve UX for phenotypes in case page
- Filter and export of STR variants
- Update look of variants page navigation buttons
### Changed

## [4.37]
### Added
- Highlight and show version number for RefSeq MANE transcripts.
- Added integration to a rerunner service for toggling reanalysis with updated pedigree information
- SpliceAI display and parsing from VEP CSQ
- Display matching tiered variants for cancer variants
- Display a loading icon (spinner) until the page loads completely
- Display filter badges in cancer variants list
- Update genes from pre-downloaded file resources
- On login, OS, browser version and screen size are saved anonymously to understand how users are using Scout
- API returning institutes data for a given user: `/api/v1/institutes`
- API returning case data for a given institute: `/api/v1/institutes/<institute_id>/cases`
- Added GMS and Lund university hospital logos to login page
- Made display of Swedac logo configurable
- Support for displaying custom images in case view
- Individual-specific HPO terms
- Optional alamut_key in institute settings for Alamut Plus software
- Case report API endpoint
- Tooltip in case explaining that genes with genome build different than case genome build will not be added to dynamic HPO panel.
- Add DeepVariant as a caller
### Fixed
- Updated IGV to v2.8.5 to solve missing gene labels on some zoom levels
- Demo cancer case config file to load somatic SNVs and SVs only.
- Expand list of refseq trancripts in ClinVar submission form
- Renamed `All SNVs and INDELs` institute sidebar element to `Search SNVs and INDELs` and fixed its style.
- Add missing parameters to case load-config documentation
- Allow creating/editing gene panels and dynamic gene panels with genes present in genome build 38
- Bugfix broken Pytests
- Bulk dismissing variants error due to key conversion from string to integer
- Fix typo in index documentation
- Fixed crash in institute settings page if "collaborators" key is not set in database
- Don't stop Scout execution if LoqusDB call fails and print stacktrace to log
- Bug when case contains custom images with value `None`
- Bug introduced when fixing another bug in Scout-LoqusDB interaction
- Loading of OMIM diagnoses in Scout demo instance
- Remove the docker-compose with chanjo integration because it doesn't work yet.
- Fixed standard docker-compose with scout demo data and database
- Clinical variant assessments not present for pinned and causative variants on case page.
- MatchMaker matching one node at the time only
- Remove link from previously tiered variants badge in cancer variants page
- Typo in gene cell on cancer variants page
- Managed variants filter form
### Changed
- Better naming for variants buttons on cancer track (somatic, germline). Also show cancer research button if available.
- Load case with missing panels in config files, but show warning.
- Changing the (Female, Male) symbols to (F/M) letters in individuals_table and case-sma.
- Print stacktrace if case load command fails
- Added sort icon and a pointer to the cursor to all tables with sortable fields
- Moved variant, gene and panel info from the basic pane to summary panel for all variants.
- Renamed `Basics` panel to `Classify` on variant page.
- Revamped `Basics` panel to a panel dedicated to classify variants
- Revamped the summary panel to be more compact.
- Added dedicated template for cancer variants
- Removed Gene models, Gene annotations and Conservation panels for cancer variants
- Reorganized the orders of panels for variant and cancer variant views
- Added dedicated variant quality panel and removed relevant panes
- A more compact case page
- Removed OMIM genes panel
- Make genes panel, pinned variants panel, causative variants panel and ClinVar panel scrollable on case page
- Update to Scilifelab's 2020 logo
- Update Gens URL to support Gens v2.0 format
- Refactor tests for parsing case configurations
- Updated links to HPO downloadable resources
- Managed variants filtering defaults to all variant categories
- Changing the (Kind) drop-down according to (Category) drop-down in Managed variant add variant
- Moved Gens button to individuals table
- Check resource files availability before starting updating OMIM diagnoses
- Fix typo in `SHOW_OBSERVED_VARIANT_ARCHIVE` config param

## [4.36]
### Added
- Parse and save splice junction tracks from case config file
- Tooltip in observations panel, explaining that case variants with no link might be old variants, not uploaded after a case rerun
### Fixed
- Warning on overwriting variants with same position was no longer shown
- Increase the height of the dropdowns to 425px
- More indices for the case table as it grows, specifically for causatives queries
- Splice junction tracks not centered over variant genes
- Total number of research variants count
- Update variants stats in case documents every time new variants are loaded
- Bug in flashing warning messages when filtering variants
### Changed
- Clearer warning messages for genes and gene/gene-panels searches in variants filters

## [4.35]
### Added
- A new index for hgnc_symbol in the hgnc_gene collection
- A Pedigree panel in STR page
- Display Tier I and II variants in case view causatives card for cancer cases
### Fixed
- Send partial file data to igv.js when visualizing sashimi plots with splice junction tracks
- Research variants filtering by gene
- Do not attempt to populate annotations for not loaded pinned/causatives
- Add max-height to all dropdowns in filters
### Changed
- Switch off non-clinical gene warnings when filtering research variants
- Don't display OMIM disease card in case view for cancer cases
- Refactored Individuals and Causative card in case view for cancer cases
- Update and style STR case report

## [4.34]
### Added
- Saved filter lock and unlock
- Filters can optionally be marked audited, logging the filter name, user and date on the case events and general report.
- Added `ClinVar hits` and `Cosmic hits` in cancer SNVs filters
- Added `ClinVar hits` to variants filter (rare disease track)
- Load cancer demo case in docker-compose files (default and demo file)
- Inclusive-language check using [woke](https://github.com/get-woke/woke) github action
- Add link to HmtVar for mitochondrial variants (if VCF is annotated with HmtNote)
- Grey background for dismissed compounds in variants list and variant page
- Pin badge for pinned compounds in variants list and variant page
- Support LoqusDB REST API queries
- Add a docker-compose-matchmaker under scout/containers/development to test matchmaker locally
- Script to investigate consequences of symbol search bug
- Added GATK to list of SV and cancer SV callers
### Fixed
- Make MitoMap link work for hg38 again
- Export Variants feature crashing when one of the variants has no primary transcripts
- Redirect to last visited variantS page when dismissing variants from variants list
- Improved matching of SVs Loqus occurrences in other cases
- Remove padding from the list inside (Matching causatives from other cases) panel
- Pass None to get_app function in CLI base since passing script_info to app factory functions was deprecated in Flask 2.0
- Fixed failing tests due to Flask update to version 2.0
- Speed up user events view
- Causative view sort out of memory error
- Use hgnc_id for gene filter query
- Typo in case controllers displaying an error every time a patient is matched against external MatchMaker nodes
- Do not crash while attempting an update for variant documents that are too big (> 16 MB)
- Old STR causatives (and other variants) may not have HGNC symbols - fix sort lambda
- Check if gene_obj has primary_transcript before trying to access it
- Warn if a gene manually searched is in a clinical panel with an outdated name when filtering variants
- ChrPos split js not needed on STR page yet
### Changed
- Remove parsing of case `genome_version`, since it's not used anywhere downstream
- Introduce deprecation warning for Loqus configs that are not dictionaries
- SV clinical filter no longer filters out sub 100 nt variants
- Count cases in LoqusDB by variant type
- Commit pulse repo badge temporarily set to weekly
- Sort ClinVar submissions objects by ascending "Last evaluated" date
- Refactored the MatchMaker integration as an extension
- Replaced some sensitive words as suggested by woke linter
- Documentation for load-configuration rewritten.
- Add styles to MatchMaker matches table
- More detailed info on the data shared in MatchMaker submission form

## [4.33.1]
### Fixed
- Include markdown for release autodeploy docs
- Use standard inheritance model in ClinVar (https://ftp.ncbi.nlm.nih.gov/pub/GTR/standard_terms/Mode_of_inheritance.txt)
- Fix issue crash with variants that have been unflagged causative not being available in other causatives
### Added
### Changed

## [4.33]
### Fixed
- Command line crashing when updating an individual not found in database
- Dashboard page crashing when filters return no data
- Cancer variants filter by chromosome
- /api/v1/genes now searches for genes in all genome builds by default
- Upgraded igv.js to version 2.8.1 (Fixed Unparsable bed record error)
### Added
- Autodeploy docs on release
- Documentation for updating case individuals tracks
- Filter cases and dashboard stats by analysis track
### Changed
- Changed from deprecated db update method
- Pre-selected fields to run queries with in dashboard page
- Do not filter by any institute when first accessing the dashboard
- Removed OMIM panel in case view for cancer cases
- Display Tier I and II variants in case view causatives panel for cancer cases
- Refactored Individuals and Causative panels in case view for cancer cases

## [4.32.1]
### Fixed
- iSort lint check only
### Changed
- Institute cases page crashing when a case has track:Null
### Added

## [4.32]
### Added
- Load and show MITOMAP associated diseases from VCF (INFO field: MitomapAssociatedDiseases, via HmtNote)
- Show variant allele frequencies for mitochondrial variants (GRCh38 cases)
- Extend "public" json API with diseases (OMIM) and phenotypes (HPO)
- HPO gene list download now has option for clinical and non-clinical genes
- Display gene splice junctions data in sashimi plots
- Update case individuals with splice junctions tracks
- Simple Docker compose for development with local build
- Make Phenomodels subpanels collapsible
- User side documentation of cytogenomics features (Gens, Chromograph, vcf2cytosure, rhocall)
- iSort GitHub Action
- Support LoqusDB REST API queries
### Fixed
- Show other causative once, even if several events point to it
- Filtering variants by mitochondrial chromosome for cases with genome build=38
- HPO gene search button triggers any warnings for clinical / non-existing genes also on first search
- Fixed a bug in variants pages caused by MT variants without alt_frequency
- Tests for CADD score parsing function
- Fixed the look of IGV settings on SNV variant page
- Cases analyzed once shown as `rerun`
- Missing case track on case re-upload
- Fixed severity rank for SO term "regulatory region ablation"
### Changed
- Refactor according to CodeFactor - mostly reuse of duplicated code
- Phenomodels language adjustment
- Open variants in a new window (from variants page)
- Open overlapping and compound variants in a new window (from variant page)
- gnomAD link points to gnomAD v.3 (build GRCh38) for mitochondrial variants.
- Display only number of affected genes for dismissed SVs in general report
- Chromosome build check when populating the variants filter chromosome selection
- Display mitochondrial and rare diseases coverage report in cases with missing 'rare' track

## [4.31.1]
### Added
### Changed
- Remove mitochondrial and coverage report from cancer cases sidebar
### Fixed
- ClinVar page when dbSNP id is None

## [4.31]
### Added
- gnomAD annotation field in admin guide
- Export also dynamic panel genes not associated to an HPO term when downloading the HPO panel
- Primary HGNC transcript info in variant export files
- Show variant quality (QUAL field from vcf) in the variant summary
- Load/update PDF gene fusion reports (clinical and research) generated with Arriba
- Support new MANE annotations from VEP (both MANE Select and MANE Plus Clinical)
- Display on case activity the event of a user resetting all dismissed variants
- Support gnomAD population frequencies for mitochondrial variants
- Anchor links in Casedata ClinVar panels to redirect after renaming individuals
### Fixed
- Replace old docs link www.clinicalgenomics.se/scout with new https://clinical-genomics.github.io/scout
- Page formatting issues whenever case and variant comments contain extremely long strings with no spaces
- Chromograph images can be one column and have scrollbar. Removed legacy code.
- Column labels for ClinVar case submission
- Page crashing looking for LoqusDB observation when variant doesn't exist
- Missing inheritance models and custom inheritance models on newly created gene panels
- Accept only numbers in managed variants filter as position and end coordinates
- SNP id format and links in Variant page, ClinVar submission form and general report
- Case groups tooltip triggered only when mouse is on the panel header
- Loadable filters displayed in alphabetical order on variants page
### Changed
- A more compact case groups panel
- Added landscape orientation CSS style to cancer coverage and QC demo report
- Improve user documentation to create and save new gene panels
- Removed option to use space as separator when uploading gene panels
- Separating the columns of standard and custom inheritance models in gene panels
- Improved ClinVar instructions for users using non-English Excel

## [4.30.2]
### Added
### Fixed
- Use VEP RefSeq ID if RefSeq list is empty in RefSeq transcripts overview
- Bug creating variant links for variants with no end_chrom
### Changed

## [4.30.1]
### Added
### Fixed
- Cryptography dependency fixed to use version < 3.4
### Changed

## [4.30]
### Added
- Introduced a `reset dismiss variant` verb
- Button to reset all dismissed variants for a case
- Add black border to Chromograph ideograms
- Show ClinVar annotations on variantS page
- Added integration with GENS, copy number visualization tool
- Added a VUS label to the manual classification variant tags
- Add additional information to SNV verification emails
- Tooltips documenting manual annotations from default panels
- Case groups now show bam files from all cases on align view
### Fixed
- Center initial igv view on variant start with SNV/indels
- Don't set initial igv view to negative coordinates
- Display of GQ for SV and STR
- Parsing of AD and related info for STRs
- LoqusDB field in institute settings accepts only existing Loqus instances
- Fix DECIPHER link to work after DECIPHER migrated to GRCh38
- Removed visibility window param from igv.js genes track
- Updated HPO download URL
- Patch HPO download test correctly
- Reference size on STR hover not needed (also wrong)
- Introduced genome build check (allowed values: 37, 38, "37", "38") on case load
- Improve case searching by assignee full name
- Populating the LoqusDB select in institute settings
### Changed
- Cancer variants table header (pop freq etc)
- Only admin users can modify LoqusDB instance in Institute settings
- Style of case synopsis, variants and case comments
- Switched to igv.js 2.7.5
- Do not choke if case is missing research variants when research requested
- Count cases in LoqusDB by variant type
- Introduce deprecation warning for Loqus configs that are not dictionaries
- Improve create new gene panel form validation
- Make XM- transcripts less visible if they don't overlap with transcript refseq_id in variant page
- Color of gene panels and comments panels on cases and variant pages
- Do not choke if case is missing research variants when reserch requested

## [4.29.1]
### Added
### Fixed
- Always load STR variants regardless of RankScore threshold (hotfix)
### Changed

## [4.29]
### Added
- Added a page about migrating potentially breaking changes to the documentation
- markdown_include in development requirements file
- STR variants filter
- Display source, Z-score, inheritance pattern for STR annotations from Stranger (>0.6.1) if available
- Coverage and quality report to cancer view
### Fixed
- ACMG classification page crashing when trying to visualize a classification that was removed
- Pretty print HGVS on gene variants (URL-decode VEP)
- Broken or missing link in the documentation
- Multiple gene names in ClinVar submission form
- Inheritance model select field in ClinVar submission
- IGV.js >2.7.0 has an issue with the gene track zoom levels - temp freeze at 2.7.0
- Revert CORS-anywhere and introduce a local http proxy for cloud tracks
### Changed

## [4.28]
### Added
- Chromograph integration for displaying PNGs in case-page
- Add VAF to cancer case general report, and remove some of its unused fields
- Variants filter compatible with genome browser location strings
- Support for custom public igv tracks stored on the cloud
- Add tests to increase testing coverage
- Update case variants count after deleting variants
- Update IGV.js to latest (v2.7.4)
- Bypass igv.js CORS check using `https://github.com/Rob--W/cors-anywhere`
- Documentation on default and custom IGV.js tracks (admin docs)
- Lock phenomodels so they're editable by admins only
- Small case group assessment sharing
- Tutorial and files for deploying app on containers (Kubernetes pods)
- Canonical transcript and protein change of canonical transcript in exported variants excel sheet
- Support for Font Awesome version 6
- Submit to Beacon from case page sidebar
- Hide dismissed variants in variants pages and variants export function
- Systemd service files and instruction to deploy Scout using podman
### Fixed
- Bugfix: unused `chromgraph_prefix |tojson` removed
- Freeze coloredlogs temporarily
- Marrvel link
- Don't show TP53 link for silent or synonymous changes
- OMIM gene field accepts any custom number as OMIM gene
- Fix Pytest single quote vs double quote string
- Bug in gene variants search by similar cases and no similar case is found
- Delete unused file `userpanel.py`
- Primary transcripts in variant overview and general report
- Google OAuth2 login setup in README file
- Redirect to 'missing file'-icon if configured Chromograph file is missing
- Javascript error in case page
- Fix compound matching during variant loading for hg38
- Cancer variants view containing variants dismissed with cancer-specific reasons
- Zoom to SV variant length was missing IGV contig select
- Tooltips on case page when case has no default gene panels
### Changed
- Save case variants count in case document and not in sessions
- Style of gene panels multiselect on case page
- Collapse/expand main HPO checkboxes in phenomodel preview
- Replaced GQ (Genotype quality) with VAF (Variant allele frequency) in cancer variants GT table
- Allow loading of cancer cases with no tumor_purity field
- Truncate cDNA and protein changes in case report if longer than 20 characters


## [4.27]
### Added
- Exclude one or more variant categories when running variants delete command
### Fixed
### Changed

## [4.26.1]
### Added
### Fixed
- Links with 1-letter aa codes crash on frameshift etc
### Changed

## [4.26]
### Added
- Extend the delete variants command to print analysis date, track, institute, status and research status
- Delete variants by type of analysis (wgs|wes|panel)
- Links to cBioPortal, MutanTP53, IARC TP53, OncoKB, MyCancerGenome, CIViC
### Fixed
- Deleted variants count
### Changed
- Print output of variants delete command as a tab separated table

## [4.25]
### Added
- Command line function to remove variants from one or all cases
### Fixed
- Parse SMN None calls to None rather than False

## [4.24.1]
### Fixed
- Install requirements.txt via setup file

## [4.24]
### Added
- Institute-level phenotype models with sub-panels containing HPO and OMIM terms
- Runnable Docker demo
- Docker image build and push github action
- Makefile with shortcuts to docker commands
- Parse and save synopsis, phenotype and cohort terms from config files upon case upload
### Fixed
- Update dismissed variant status when variant dismissed key is missing
- Breakpoint two IGV button now shows correct chromosome when different from bp1
- Missing font lib in Docker image causing the PDF report download page to crash
- Sentieon Manta calls lack Somaticscore - load anyway
- ClinVar submissions crashing due to pinned variants that are not loaded
- Point ExAC pLI score to new gnomad server address
- Bug uploading cases missing phenotype terms in config file
- STRs loaded but not shown on browser page
- Bug when using adapter.variant.get_causatives with case_id without causatives
- Problem with fetching "solved" from scout export cases cli
- Better serialising of datetime and bson.ObjectId
- Added `volumes` folder to .gitignore
### Changed
- Make matching causative and managed variants foldable on case page
- Remove calls to PyMongo functions marked as deprecated in backend and frontend(as of version 3.7).
- Improved `scout update individual` command
- Export dynamic phenotypes with ordered gene lists as PDF


## [4.23]
### Added
- Save custom IGV track settings
- Show a flash message with clear info about non-valid genes when gene panel creation fails
- CNV report link in cancer case side navigation
- Return to comment section after editing, deleting or submitting a comment
- Managed variants
- MT vs 14 chromosome mean coverage stats if Scout is connected to Chanjo
### Fixed
- missing `vcf_cancer_sv` and `vcf_cancer_sv_research` to manual.
- Split ClinVar multiple clnsig values (slash-separated) and strip them of underscore for annotations without accession number
- Timeout of `All SNVs and INDELs` page when no valid gene is provided in the search
- Round CADD (MIPv9)
- Missing default panel value
- Invisible other causatives lines when other causatives lack gene symbols
### Changed
- Do not freeze mkdocs-material to version 4.6.1
- Remove pre-commit dependency

## [4.22]
### Added
- Editable cases comments
- Editable variants comments
### Fixed
- Empty variant activity panel
- STRs variants popover
- Split new ClinVar multiple significance terms for a variant
- Edit the selected comment, not the latest
### Changed
- Updated RELEASE docs.
- Pinned variants card style on the case page
- Merged `scout export exons` and `scout view exons` commands


## [4.21.2]
### Added
### Fixed
- Do not pre-filter research variants by (case-default) gene panels
- Show OMIM disease tooltip reliably
### Changed

## [4.21.1]
### Added
### Fixed
- Small change to Pop Freq column in variants ang gene panels to avoid strange text shrinking on small screens
- Direct use of HPO list for Clinical HPO SNV (and cancer SNV) filtering
- PDF coverage report redirecting to login page
### Changed
- Remove the option to dismiss single variants from all variants pages
- Bulk dismiss SNVs, SVs and cancer SNVs from variants pages

## [4.21]
### Added
- Support to configure LoqusDB per institute
- Highlight causative variants in the variants list
- Add tests. Mostly regarding building internal datatypes.
- Remove leading and trailing whitespaces from panel_name and display_name when panel is created
- Mark MANE transcript in list of transcripts in "Transcript overview" on variant page
- Show default panel name in case sidebar
- Previous buttons for variants pagination
- Adds a gh action that checks that the changelog is updated
- Adds a gh action that deploys new releases automatically to pypi
- Warn users if case default panels are outdated
- Define institute-specific gene panels for filtering in institute settings
- Use institute-specific gene panels in variants filtering
- Show somatic VAF for pinned and causative variants on case page

### Fixed
- Report pages redirect to login instead of crashing when session expires
- Variants filter loading in cancer variants page
- User, Causative and Cases tables not scaling to full page
- Improved docs for an initial production setup
- Compatibility with latest version of Black
- Fixed tests for Click>7
- Clinical filter required an extra click to Filter to return variants
- Restore pagination and shrink badges in the variants page tables
- Removing a user from the command line now inactivates the case only if user is last assignee and case is active
- Bugfix, LoqusDB per institute feature crashed when institute id was empty string
- Bugfix, LoqusDB calls where missing case count
- filter removal and upload for filters deleted from another page/other user
- Visualize outdated gene panels info in a popover instead of a tooltip in case page side panel

### Changed
- Highlight color on normal STRs in the variants table from green to blue
- Display breakpoints coordinates in verification emails only for structural variants


## [4.20]
### Added
- Display number of filtered variants vs number of total variants in variants page
- Search case by HPO terms
- Dismiss variant column in the variants tables
- Black and pre-commit packages to dev requirements

### Fixed
- Bug occurring when rerun is requested twice
- Peddy info fields in the demo config file
- Added load config safety check for multiple alignment files for one individual
- Formatting of cancer variants table
- Missing Score in SV variants table

### Changed
- Updated the documentation on how to create a new software release
- Genome build-aware cytobands coordinates
- Styling update of the Matchmaker card
- Select search type in case search form


## [4.19]

### Added
- Show internal ID for case
- Add internal ID for downloaded CGH files
- Export dynamic HPO gene list from case page
- Remove users as case assignees when their account is deleted
- Keep variants filters panel expanded when filters have been used

### Fixed
- Handle the ProxyFix ModuleNotFoundError when Werkzeug installed version is >1.0
- General report formatting issues whenever case and variant comments contain extremely long strings with no spaces

### Changed
- Created an institute wrapper page that contains list of cases, causatives, SNVs & Indels, user list, shared data and institute settings
- Display case name instead of case ID on clinVar submissions
- Changed icon of sample update in clinVar submissions


## [4.18]

### Added
- Filter cancer variants on cytoband coordinates
- Show dismiss reasons in a badge with hover for clinical variants
- Show an ellipsis if 10 cases or more to display with loqusdb matches
- A new blog post for version 4.17
- Tooltip to better describe Tumor and Normal columns in cancer variants
- Filter cancer SNVs and SVs by chromosome coordinates
- Default export of `Assertion method citation` to clinVar variants submission file
- Button to export up to 500 cancer variants, filtered or not
- Rename samples of a clinVar submission file

### Fixed
- Apply default gene panel on return to cancer variantS from variant view
- Revert to certificate checking when asking for Chanjo reports
- `scout download everything` command failing while downloading HPO terms

### Changed
- Turn tumor and normal allelic fraction to decimal numbers in tumor variants page
- Moved clinVar submissions code to the institutes blueprints
- Changed name of clinVar export files to FILENAME.Variant.csv and FILENAME.CaseData.csv
- Switched Google login libraries from Flask-OAuthlib to Authlib


## [4.17.1]

### Fixed
- Load cytobands for cases with chromosome build not "37" or "38"


## [4.17]

### Added
- COSMIC badge shown in cancer variants
- Default gene-panel in non-cancer structural view in url
- Filter SNVs and SVs by cytoband coordinates
- Filter cancer SNV variants by alt allele frequency in tumor
- Correct genome build in UCSC link from structural variant page



### Fixed
- Bug in clinVar form when variant has no gene
- Bug when sharing cases with the same institute twice
- Page crashing when removing causative variant tag
- Do not default to GATK caller when no caller info is provided for cancer SNVs


## [4.16.1]

### Fixed
- Fix the fix for handling of delivery reports for rerun cases

## [4.16]

### Added
- Adds possibility to add "lims_id" to cases. Currently only stored in database, not shown anywhere
- Adds verification comment box to SVs (previously only available for small variants)
- Scrollable pedigree panel

### Fixed
- Error caused by changes in WTForm (new release 2.3.x)
- Bug in OMIM case page form, causing the page to crash when a string was provided instead of a numerical OMIM id
- Fix Alamut link to work properly on hg38
- Better handling of delivery reports for rerun cases
- Small CodeFactor style issues: matchmaker results counting, a couple of incomplete tests and safer external xml
- Fix an issue with Phenomizer introduced by CodeFactor style changes

### Changed
- Updated the version of igv.js to 2.5.4

## [4.15.1]

### Added
- Display gene names in ClinVar submissions page
- Links to Varsome in variant transcripts table

### Fixed
- Small fixes to ClinVar submission form
- Gene panel page crash when old panel has no maintainers

## [4.15]

### Added
- Clinvar CNVs IGV track
- Gene panels can have maintainers
- Keep variant actions (dismissed, manual rank, mosaic, acmg, comments) upon variant re-upload
- Keep variant actions also on full case re-upload

### Fixed
- Fix the link to Ensembl for SV variants when genome build 38.
- Arrange information in columns on variant page
- Fix so that new cosmic identifier (COSV) is also acceptable #1304
- Fixed COSMIC tag in INFO (outside of CSQ) to be parses as well with `&` splitter.
- COSMIC stub URL changed to https://cancer.sanger.ac.uk/cosmic/search?q= instead.
- Updated to a version of IGV where bigBed tracks are visualized correctly
- Clinvar submission files are named according to the content (variant_data and case_data)
- Always show causatives from other cases in case overview
- Correct disease associations for gene symbol aliases that exist as separate genes
- Re-add "custom annotations" for SV variants
- The override ClinVar P/LP add-in in the Clinical Filter failed for new CSQ strings

### Changed
- Runs all CI checks in github actions

## [4.14.1]

### Fixed
- Error when variant found in loqusdb is not loaded for other case

## [4.14]

### Added
- Use github actions to run tests
- Adds CLI command to update individual alignments path
- Update HPO terms using downloaded definitions files
- Option to use alternative flask config when running `scout serve`
- Requirement to use loqusdb >= 2.5 if integrated

### Fixed
- Do not display Pedigree panel in cancer view
- Do not rely on internet connection and services available when running CI tests
- Variant loading assumes GATK if no caller set given and GATK filter status is seen in FILTER
- Pass genome build param all the way in order to get the right gene mappings for cases with build 38
- Parse correctly variants with zero frequency values
- Continue even if there are problems to create a region vcf
- STR and cancer variant navigation back to variants pages could fail

### Changed
- Improved code that sends requests to the external APIs
- Updates ranges for user ranks to fit todays usage
- Run coveralls on github actions instead of travis
- Run pip checks on github actions instead of coveralls
- For hg38 cases, change gnomAD link to point to version 3.0 (which is hg38 based)
- Show pinned or causative STR variants a bit more human readable

## [4.13.1]

### Added
### Fixed
- Typo that caused not all clinvar conflicting interpretations to be loaded no matter what
- Parse and retrieve clinvar annotations from VEP-annotated (VEP 97+) CSQ VCF field
- Variant clinvar significance shown as `not provided` whenever is `Uncertain significance`
- Phenomizer query crashing when case has no HPO terms assigned
- Fixed a bug affecting `All SNVs and INDELs` page when variants don't have canonical transcript
- Add gene name or id in cancer variant view

### Changed
- Cancer Variant view changed "Variant:Transcript:Exon:HGVS" to "Gene:Transcript:Exon:HGVS"

## [4.13]

### Added
- ClinVar SNVs track in IGV
- Add SMA view with SMN Copy Number data
- Easier to assign OMIM diagnoses from case page
- OMIM terms and specific OMIM term page

### Fixed
- Bug when adding a new gene to a panel
- Restored missing recent delivery reports
- Fixed style and links to other reports in case side panel
- Deleting cases using display_name and institute not deleting its variants
- Fixed bug that caused coordinates filter to override other filters
- Fixed a problem with finding some INS in loqusdb
- Layout on SV page when local observations without cases are present
- Make scout compatible with the new HPO definition files from `http://compbio.charite.de/jenkins/`
- General report visualization error when SNVs display names are very long


### Changed


## [4.12.4]

### Fixed
- Layout on SV page when local observations without cases are present

## [4.12.3]

### Fixed
- Case report when causative or pinned SVs have non null allele frequencies

## [4.12.2]

### Fixed
- SV variant links now take you to the SV variant page again
- Cancer variant view has cleaner table data entries for "N/A" data
- Pinned variant case level display hotfix for cancer and str - more on this later
- Cancer variants show correct alt/ref reads mirroring alt frequency now
- Always load all clinical STR variants even if a region load is attempted - index may be missing
- Same case repetition in variant local observations

## [4.12.1]

### Fixed
- Bug in variant.gene when gene has no HGVS description


## [4.12]

### Added
- Accepts `alignment_path` in load config to pass bam/cram files
- Display all phenotypes on variant page
- Display hgvs coordinates on pinned and causatives
- Clear panel pending changes
- Adds option to setup the database with static files
- Adds cli command to download the resources from CLI that scout needs
- Adds test files for merged somatic SV and CNV; as well as merged SNV, and INDEL part of #1279
- Allows for upload of OMIM-AUTO gene panel from static files without api-key

### Fixed
- Cancer case HPO panel variants link
- Fix so that some drop downs have correct size
- First IGV button in str variants page
- Cancer case activates on SNV variants
- Cases activate when STR variants are viewed
- Always calculate code coverage
- Pinned/Classification/comments in all types of variants pages
- Null values for panel's custom_inheritance_models
- Discrepancy between the manual disease transcripts and those in database in gene-edit page
- ACMG classification not showing for some causatives
- Fix bug which caused IGV.js to use hg19 reference files for hg38 data
- Bug when multiple bam files sources with non-null values are available


### Changed
- Renamed `requests` file to `scout_requests`
- Cancer variant view shows two, instead of four, decimals for allele and normal


## [4.11.1]

### Fixed
- Institute settings page
- Link institute settings to sharing institutes choices

## [4.11.0]

### Added
- Display locus name on STR variant page
- Alternative key `GNOMADAF_popmax` for Gnomad popmax allele frequency
- Automatic suggestions on how to improve the code on Pull Requests
- Parse GERP, phastCons and phyloP annotations from vep annotated CSQ fields
- Avoid flickering comment popovers in variant list
- Parse REVEL score from vep annotated CSQ fields
- Allow users to modify general institute settings
- Optionally format code automatically on commit
- Adds command to backup vital parts `scout export database`
- Parsing and displaying cancer SV variants from Manta annotated VCF files
- Dismiss cancer snv variants with cancer-specific options
- Add IGV.js UPD, RHO and TIDDIT coverage wig tracks.


### Fixed
- Slightly darker page background
- Fixed an issued with parsed conservation values from CSQ
- Clinvar submissions accessible to all users of an institute
- Header toolbar when on Clinvar page now shows institute name correctly
- Case should not always inactivate upon update
- Show dismissed snv cancer variants as grey on the cancer variants page
- Improved style of mappability link and local observations on variant page
- Convert all the GET requests to the igv view to POST request
- Error when updating gene panels using a file containing BOM chars
- Add/replace gene radio button not working in gene panels


## [4.10.1]

### Fixed
- Fixed issue with opening research variants
- Problem with coveralls not called by Travis CI
- Handle Biomart service down in tests


## [4.10.0]

### Added
- Rank score model in causatives page
- Exportable HPO terms from phenotypes page
- AMP guideline tiers for cancer variants
- Adds scroll for the transcript tab
- Added CLI option to query cases on time since case event was added
- Shadow clinical assessments also on research variants display
- Support for CRAM alignment files
- Improved str variants view : sorting by locus, grouped by allele.
- Delivery report PDF export
- New mosaicism tag option
- Add or modify individuals' age or tissue type from case page
- Display GC and allele depth in causatives table.
- Included primary reference transcript in general report
- Included partial causative variants in general report
- Remove dependency of loqusdb by utilising the CLI

### Fixed
- Fixed update OMIM command bug due to change in the header of the genemap2 file
- Removed Mosaic Tag from Cancer variants
- Fixes issue with unaligned table headers that comes with hidden Datatables
- Layout in general report PDF export
- Fixed issue on the case statistics view. The validation bars didn't show up when all institutes were selected. Now they do.
- Fixed missing path import by importing pathlib.Path
- Handle index inconsistencies in the update index functions
- Fixed layout problems


## [4.9.0]

### Added
- Improved MatchMaker pages, including visible patient contacts email address
- New badges for the github repo
- Links to [GENEMANIA](genemania.org)
- Sort gene panel list on case view.
- More automatic tests
- Allow loading of custom annotations in VCF using the SCOUT_CUSTOM info tag.

### Fixed
- Fix error when a gene is added to an empty dynamic gene panel
- Fix crash when attempting to add genes on incorrect format to dynamic gene panel
- Manual rank variant tags could be saved in a "Select a tag"-state, a problem in the variants view.
- Same case evaluations are no longer shown as gray previous evaluations on the variants page
- Stay on research pages, even if reset, next first buttons are pressed..
- Overlapping variants will now be visible on variant page again
- Fix missing classification comments and links in evaluations page
- All prioritized cases are shown on cases page


## [4.8.3]

### Added

### Fixed
- Bug when ordering sanger
- Improved scrolling over long list of genes/transcripts


## [4.8.2]

### Added

### Fixed
- Avoid opening extra tab for coverage report
- Fixed a problem when rank model version was saved as floats and not strings
- Fixed a problem with displaying dismiss variant reasons on the general report
- Disable load and delete filter buttons if there are no saved filters
- Fix problem with missing verifications
- Remove duplicate users and merge their data and activity


## [4.8.1]

### Added

### Fixed
- Prevent login fail for users with id defined by ObjectId and not email
- Prevent the app from crashing with `AttributeError: 'NoneType' object has no attribute 'message'`


## [4.8.0]

### Added
- Updated Scout to use Bootstrap 4.3
- New looks for Scout
- Improved dashboard using Chart.js
- Ask before inactivating a case where last assigned user leaves it
- Genes can be manually added to the dynamic gene list directly on the case page
- Dynamic gene panels can optionally be used with clinical filter, instead of default gene panel
- Dynamic gene panels get link out to chanjo-report for coverage report
- Load all clinvar variants with clinvar Pathogenic, Likely Pathogenic and Conflicting pathogenic
- Show transcripts with exon numbers for structural variants
- Case sort order can now be toggled between ascending and descending.
- Variants can be marked as partial causative if phenotype is available for case.
- Show a frequency tooltip hover for SV-variants.
- Added support for LDAP login system
- Search snv and structural variants by chromosomal coordinates
- Structural variants can be marked as partial causative if phenotype is available for case.
- Show normal and pathologic limits for STRs in the STR variants view.
- Institute level persistent variant filter settings that can be retrieved and used.
- export causative variants to Excel
- Add support for ROH, WIG and chromosome PNGs in case-view

### Fixed
- Fixed missing import for variants with comments
- Instructions on how to build docs
- Keep sanger order + verification when updating/reloading variants
- Fixed and moved broken filter actions (HPO gene panel and reset filter)
- Fixed string conversion to number
- UCSC links for structural variants are now separated per breakpoint (and whole variant where applicable)
- Reintroduced missing coverage report
- Fixed a bug preventing loading samples using the command line
- Better inheritance models customization for genes in gene panels
- STR variant page back to list button now does its one job.
- Allows to setup scout without a omim api key
- Fixed error causing "favicon not found" flash messages
- Removed flask --version from base cli
- Request rerun no longer changes case status. Active or archived cases inactivate on upload.
- Fixed missing tooltip on the cancer variants page
- Fixed weird Rank cell in variants page
- Next and first buttons order swap
- Added pagination (and POST capability) to cancer variants.
- Improves loading speed for variant page
- Problem with updating variant rank when no variants
- Improved Clinvar submission form
- General report crashing when dismissed variant has no valid dismiss code
- Also show collaborative case variants on the All variants view.
- Improved phenotype search using dataTables.js on phenotypes page
- Search and delete users with `email` instead of `_id`
- Fixed css styles so that multiselect options will all fit one column


## [4.7.3]

### Added
- RankScore can be used with VCFs for vcf_cancer files

### Fixed
- Fix issue with STR view next page button not doing its one job.

### Deleted
- Removed pileup as a bam viewing option. This is replaced by IGV


## [4.7.2]

### Added
- Show earlier ACMG classification in the variant list

### Fixed
- Fixed igv search not working due to igv.js dist 2.2.17
- Fixed searches for cases with a gene with variants pinned or marked causative.
- Load variant pages faster after fixing other causatives query
- Fixed mitochondrial report bug for variants without genes

## [4.7.1]

### Added

### Fixed
- Fixed bug on genes page


## [4.7.0]

### Added
- Export genes and gene panels in build GRCh38
- Search for cases with variants pinned or marked causative in a given gene.
- Search for cases phenotypically similar to a case also from WUI.
- Case variant searches can be limited to similar cases, matching HPO-terms,
  phenogroups and cohorts.
- De-archive reruns and flag them as 'inactive' if archived
- Sort cases by analysis_date, track or status
- Display cases in the following order: prioritized, active, inactive, archived, solved
- Assign case to user when user activates it or asks for rerun
- Case becomes inactive when it has no assignees
- Fetch refseq version from entrez and use it in clinvar form
- Load and export of exons for all genes, independent on refseq
- Documentation for loading/updating exons
- Showing SV variant annotations: SV cgh frequencies, gnomad-SV, local SV frequencies
- Showing transcripts mapping score in segmental duplications
- Handle requests to Ensembl Rest API
- Handle requests to Ensembl Rest Biomart
- STR variants view now displays GT and IGV link.
- Description field for gene panels
- Export exons in build 37 and 38 using the command line

### Fixed
- Fixes of and induced by build tests
- Fixed bug affecting variant observations in other cases
- Fixed a bug that showed wrong gene coverage in general panel PDF export
- MT report only shows variants occurring in the specific individual of the excel sheet
- Disable SSL certifcate verification in requests to chanjo
- Updates how intervaltree and pymongo is used to void deprecated functions
- Increased size of IGV sample tracks
- Optimized tests


## [4.6.1]

### Added

### Fixed
- Missing 'father' and 'mother' keys when parsing single individual cases


## [4.6.0]

### Added
- Description of Scout branching model in CONTRIBUTING doc
- Causatives in alphabetical order, display ACMG classification and filter by gene.
- Added 'external' to the list of analysis type options
- Adds functionality to display "Tissue type". Passed via load config.
- Update to IGV 2.

### Fixed
- Fixed alignment visualization and vcf2cytosure availability for demo case samples
- Fixed 3 bugs affecting SV pages visualization
- Reintroduced the --version cli option
- Fixed variants query by panel (hpo panel + gene panel).
- Downloaded MT report contains excel files with individuals' display name
- Refactored code in parsing of config files.


## [4.5.1]

### Added

### Fixed
- update requirement to use PyYaml version >= 5.1
- Safer code when loading config params in cli base


## [4.5.0]

### Added
- Search for similar cases from scout view CLI
- Scout cli is now invoked from the app object and works under the app context

### Fixed
- PyYaml dependency fixed to use version >= 5.1


## [4.4.1]

### Added
- Display SV rank model version when available

### Fixed
- Fixed upload of delivery report via API


## [4.4.0]

### Added
- Displaying more info on the Causatives page and hiding those not causative at the case level
- Add a comment text field to Sanger order request form, allowing a message to be included in the email
- MatchMaker Exchange integration
- List cases with empty synopsis, missing HPO terms and phenotype groups.
- Search for cases with open research list, or a given case status (active, inactive, archived)

### Fixed
- Variant query builder split into several functions
- Fixed delivery report load bug


## [4.3.3]

### Added
- Different individual table for cancer cases

### Fixed
- Dashboard collects validated variants from verification events instead of using 'sanger' field
- Cases shared with collaborators are visible again in cases page
- Force users to select a real institute to share cases with (actionbar select fix)


## [4.3.2]

### Added
- Dashboard data can be filtered using filters available in cases page
- Causatives for each institute are displayed on a dedicated page
- SNVs and and SVs are searchable across cases by gene and rank score
- A more complete report with validated variants is downloadable from dashboard

### Fixed
- Clinsig filter is fixed so clinsig numerical values are returned
- Split multi clinsig string values in different elements of clinsig array
- Regex to search in multi clinsig string values or multi revstat string values
- It works to upload vcf files with no variants now
- Combined Pileup and IGV alignments for SVs having variant start and stop on the same chromosome


## [4.3.1]

### Added
- Show calls from all callers even if call is not available
- Instructions to install cairo and pango libs from WeasyPrint page
- Display cases with number of variants from CLI
- Only display cases with number of variants above certain treshold. (Also CLI)
- Export of verified variants by CLI or from the dashboard
- Extend case level queries with default panels, cohorts and phenotype groups.
- Slice dashboard statistics display using case level queries
- Add a view where all variants for an institute can be searched across cases, filtering on gene and rank score. Allows searching research variants for cases that have research open.

### Fixed
- Fixed code to extract variant conservation (gerp, phyloP, phastCons)
- Visualization of PDF-exported gene panels
- Reintroduced the exon/intron number in variant verification email
- Sex and affected status is correctly displayed on general report
- Force number validation in SV filter by size
- Display ensembl transcripts when no refseq exists


## [4.3.0]

### Added
- Mosaicism tag on variants
- Show and filter on SweGen frequency for SVs
- Show annotations for STR variants
- Show all transcripts in verification email
- Added mitochondrial export
- Adds alternative to search for SVs shorter that the given length
- Look for 'bcftools' in the `set` field of VCFs
- Display digenic inheritance from OMIM
- Displays what refseq transcript that is primary in hgnc

### Fixed

- Archived panels displays the correct date (not retroactive change)
- Fixed problem with waiting times in gene panel exports
- Clinvar fiter not working with human readable clinsig values

## [4.2.2]

### Fixed
- Fixed gene panel create/modify from CSV file utf-8 decoding error
- Updating genes in gene panels now supports edit comments and entry version
- Gene panel export timeout error

## [4.2.1]

### Fixed
- Re-introduced gene name(s) in verification email subject
- Better PDF rendering for excluded variants in report
- Problem to access old case when `is_default` did not exist on a panel


## [4.2.0]

### Added
- New index on variant_id for events
- Display overlapping compounds on variants view

### Fixed
- Fixed broken clinical filter


## [4.1.4]

### Added
- Download of filtered SVs

### Fixed
- Fixed broken download of filtered variants
- Fixed visualization issue in gene panel PDF export
- Fixed bug when updating gene names in variant controller


## [4.1.3]

### Fixed
- Displays all primary transcripts


## [4.1.2]

### Added
- Option add/replace when updating a panel via CSV file
- More flexible versioning of the gene panels
- Printing coverage report on the bottom of the pdf case report
- Variant verification option for SVs
- Logs uri without pwd when connecting
- Disease-causing transcripts in case report
- Thicker lines in case report
- Supports HPO search for cases, both terms or if described in synopsis
- Adds sanger information to dashboard

### Fixed
- Use db name instead of **auth** as default for authentication
- Fixes so that reports can be generated even with many variants
- Fixed sanger validation popup to show individual variants queried by user and institute.
- Fixed problem with setting up scout
- Fixes problem when exac file is not available through broad ftp
- Fetch transcripts for correct build in `adapter.hgnc_gene`

## [4.1.1]
- Fix problem with institute authentication flash message in utils
- Fix problem with comments
- Fix problem with ensembl link


## [4.1.0]

### Added
- OMIM phenotypes to case report
- Command to download all panel app gene panels `scout load panel --panel-app`
- Links to genenames.org and omim on gene page
- Popup on gene at variants page with gene information
- reset sanger status to "Not validated" for pinned variants
- highlight cases with variants to be evaluated by Sanger on the cases page
- option to point to local reference files to the genome viewer pileup.js. Documented in `docs.admin-guide.server`
- option to export single variants in `scout export variants`
- option to load a multiqc report together with a case(add line in load config)
- added a view for searching HPO terms. It is accessed from the top left corner menu
- Updates the variants view for cancer variants. Adds a small cancer specific filter for known variants
- Adds hgvs information on cancer variants page
- Adds option to update phenotype groups from CLI

### Fixed
- Improved Clinvar to submit variants from different cases. Fixed HPO terms in casedata according to feedback
- Fixed broken link to case page from Sanger modal in cases view
- Now only cases with non empty lists of causative variants are returned in `adapter.case(has_causatives=True)`
- Can handle Tumor only samples
- Long lists of HGNC symbols are now possible. This was previously difficult with manual, uploaded or by HPO search when changing filter settings due to GET request limitations. Relevant pages now use POST requests. Adds the dynamic HPO panel as a selection on the gene panel dropdown.
- Variant filter defaults to default panels also on SV and Cancer variants pages.

## [4.0.0]

### WARNING ###

This is a major version update and will require that the backend of pre releases is updated.
Run commands:

```
$scout update genes
$scout update hpo
```

- Created a Clinvar submission tool, to speed up Clinvar submission of SNVs and SVs
- Added an analysis report page (html and PDF format) containing phenotype, gene panels and variants that are relevant to solve a case.

### Fixed
- Optimized evaluated variants to speed up creation of case report
- Moved igv and pileup viewer under a common folder
- Fixed MT alignment view pileup.js
- Fixed coordinates for SVs with start chromosome different from end chromosome
- Global comments shown across cases and institutes. Case-specific variant comments are shown only for that specific case.
- Links to clinvar submitted variants at the cases level
- Adapts clinvar parsing to new format
- Fixed problem in `scout update user` when the user object had no roles
- Makes pileup.js use online genome resources when viewing alignments. Now any instance of Scout can make use of this functionality.
- Fix ensembl link for structural variants
- Works even when cases does not have `'madeline_info'`
- Parses Polyphen in correct way again
- Fix problem with parsing gnomad from VEP

### Added
- Added a PDF export function for gene panels
- Added a "Filter and export" button to export custom-filtered SNVs to CSV file
- Dismiss SVs
- Added IGV alignments viewer
- Read delivery report path from case config or CLI command
- Filter for spidex scores
- All HPO terms are now added and fetched from the correct source (https://github.com/obophenotype/human-phenotype-ontology/blob/master/hp.obo)
- New command `scout update hpo`
- New command `scout update genes` will fetch all the latest information about genes and update them
- Load **all** variants found on chromosome **MT**
- Adds choice in cases overview do show as many cases as user like

### Removed
- pileup.min.js and pileup css are imported from a remote web location now
- All source files for HPO information, this is instead fetched directly from source
- All source files for gene information, this is instead fetched directly from source

## [3.0.0]
### Fixed
- hide pedigree panel unless it exists

## [1.5.1] - 2016-07-27
### Fixed
- look for both ".bam.bai" and ".bai" extensions

## [1.4.0] - 2016-03-22
### Added
- support for local frequency through loqusdb
- bunch of other stuff

## [1.3.0] - 2016-02-19
### Fixed
- Update query-phenomizer and add username/password

### Changed
- Update the way a case is checked for rerun-status

### Added
- Add new button to mark a case as "checked"
- Link to clinical variants _without_ 1000G annotation

## [1.2.2] - 2016-02-18
### Fixed
- avoid filtering out variants lacking ExAC and 1000G annotations

## [1.1.3] - 2015-10-01
### Fixed
- persist (clinical) filter when clicking load more
- fix #154 by robustly setting clinical filter func. terms

## [1.1.2] - 2015-09-07
### Fixed
- avoid replacing coverage report with none
- update SO terms, refactored

## [1.1.1] - 2015-08-20
### Fixed
- fetch case based on collaborator status (not owner)

## [1.1.0] - 2015-05-29
### Added
- link(s) to SNPedia based on RS-numbers
- new Jinja filter to "humanize" decimal numbers
- show gene panels in variant view
- new Jinja filter for decoding URL encoding
- add indicator to variants in list that have comments
- add variant number threshold and rank score threshold to load function
- add event methods to mongo adapter
- add tests for models
- show badge "old" if comment was written for a previous analysis

### Changed
- show cDNA change in transcript summary unless variant is exonic
- moved compounds table further up the page
- show dates for case uploads in ISO format
- moved variant comments higher up on page
- updated documentation for pages
- read in coverage report as blob in database and serve directly
- change ``OmimPhenotype`` to ``PhenotypeTerm``
- reorganize models sub-package
- move events (and comments) to separate collection
- only display prev/next links for the research list
- include variant type in breadcrumbs e.g. "Clinical variants"

### Removed
- drop dependency on moment.js

### Fixed
- show the same level of detail for all frequencies on all pages
- properly decode URL encoded symbols in amino acid/cDNA change strings
- fixed issue with wipe permissions in MongoDB
- include default gene lists in "variants" link in breadcrumbs

## [1.0.2] - 2015-05-20
### Changed
- update case fetching function

### Fixed
- handle multiple cases with same id

## [1.0.1] - 2015-04-28
### Fixed
- Fix building URL parameters in cases list Vue component

## [1.0.0] - 2015-04-12
Codename: Sara Lund

![Release 1.0](artwork/releases/release-1-0.jpg)

### Added
- Add email logging for unexpected errors
- New command line tool for deleting case

### Changed
- Much improved logging overall
- Updated documentation/usage guide
- Removed non-working IGV link

### Fixed
- Show sample display name in GT call
- Various small bug fixes
- Make it easier to hover over popups

## [0.0.2-rc1] - 2015-03-04
### Added
- add protein table for each variant
- add many more external links
- add coverage reports as PDFs

### Changed
- incorporate user feedback updates
- big refactor of load scripts

## [0.0.2-rc2] - 2015-03-04
### Changes
- add gene table with gene description
- reorganize inheritance models box

### Fixed
- avoid overwriting gene list on "research" load
- fix various bugs in external links

## [0.0.2-rc3] - 2015-03-05
### Added
- Activity log feed to variant view
- Adds protein change strings to ODM and Sanger email

### Changed
- Extract activity log component to macro

### Fixes
- Make Ensembl transcript links use archive website<|MERGE_RESOLUTION|>--- conflicted
+++ resolved
@@ -18,11 +18,8 @@
 - Made HRD a config parameter and display it for cancer cases.
 - Preset institute-level soft filters for variants (filtering based on "filters" values on variant documents). Settings editable by admins on the institute's settings page. Allows e.g. hiding tumor `in_normal` and `germline_risk` filter status variants.
 - Load pedigree and sex check from Somalier, provided by e.g. the Nallo pipeline
-<<<<<<< HEAD
+- Expand the command line to remove more types of variants. Now supports: `cancer`, `cancer_sv`, `fusion`, `mei`, `outlier`, `snv`, `str`, and `sv`.
 - New `prioritise_clinvar` checkbox on rare diseases cases, SNVs page, used by clinical filter or for expanding the search to always return variants that match the selected ClinVar conditions
-=======
-- Expand the command line to remove more types of variants. Now supports: `cancer`, `cancer_sv`, `fusion`, `mei`, `outlier`, `snv`, `str`, and `sv`.
->>>>>>> e1e5809d
 ### Changed
 - Do not show overlapping gene panels badge on variants from cases runned without gene panels
 - Set case as research case if it contains any type of research variants
