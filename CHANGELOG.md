--- conflicted
+++ resolved
@@ -31,12 +31,8 @@
 - Improve user documentation to create and save new gene panels
 - Removed option to use space as separator when uploading gene panels
 - Separating the columns of standard and custom inheritance models in gene panels
-<<<<<<< HEAD
+- Improved ClinVar instructions for users using non-English Excel
 - Refactored the MatchMaker integration as an extension
-=======
-- Improved ClinVar instructions for users using non-English Excel
-
->>>>>>> 80e1e930
 
 ## [4.30.2]
 ### Added
