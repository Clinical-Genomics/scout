# Change Log
All notable changes to this project will be documented in this file.
This project adheres to [Semantic Versioning](http://semver.org/).

About changelog [here](https://keepachangelog.com/en/1.0.0/)

## [unreleased]
### Added
- Parsing variant's`local_obs_cancer_somatic_panel_old` and `local_obs_cancer_somatic_panel_old_freq`from `Cancer_Somatic_Panel_Obs` and `Cancer_Somatic_Panel_Frq` INFO keys respectively (#5594)
- Filter cancer variants by archived number of cancer somatic panel observations (#5598)
- Export Managed Variants: CLI now supports `--category` to filter by one or more categories (snv, sv, cancer_snv, cancer_sv). Defaults to all. (#5608)
- New form to create/edit users on the general users page (visible to admin users only) (#5610 and #5613)
- Scout-Reviewer-Service endpoint to visualise PacBio trgt called expansions (#5611)
- Updated the documentation with instructions on how, as an admin, to add/edit/remove users from the main users page (#5625)
- Button to remove users from the main users page (visible to admins only) (#5612)
<<<<<<< HEAD
- Code for refreshing id token, if needed. To be used for authenticated requests to chanjo2 (#5532)
=======
- New `"P-value`, `abs log₂FC` and `abs ΔΨ` WTS filters options (#5639)
>>>>>>> 771170f0
### Changed
- Avoid `utcnow()` deprecated code by installing Flask-Login from its main branch (#5592)
- Compute chanjo2 coverage on exons only when at least case individual has analysis_type=panel (#5601)
- Display conservation scores for PHAST, GERP and phyloP alongside "Conserved" or "NotConserved" (#5593)
- Exporting managed variants from the command line with the `--collaborator` option will return variants from the specified institute plus those not assigned to any institute (#5607)
- Safer redirect to previous page for variants views (#5599)
- Make whole caseS row clickable link for case page (#5620)
- Make whole variantS row clickable link for variant page (#5618)
- Refined the filtering logic for Clinical WTS variants. The clinical filter now selects variants with either `padjust` < 0.05 or (`p_adjust_gene` < 0.1 and abs(`delta_psi`) > 0.1), for OUTRIDER expression variants and FRASER splicing variants respectively (#5630)
- Chanjo2 requests are sent with OIDC id token, if available (#5532)
### Fixed
- Treat -1 values as None values when parsing archived LoqusDB frequencies (#5591)
- Links to SNVs and SVs from SMN CN page (#5600)
- Consistent panel display on variants pages for unselected "All" panels (#5600)
- Bump tj-actions-branch-names GitHub action to v9 (#5605)
- Missing variant key `tool_hits` causing fusion variants page to crash (#5614)
- Add/fix conflicts between ClinGen-CGC-VICC classification criteria to fix discrepancies to Horak et al (#5629)
- Fix display of gene symbols for TRGT loci on variantS page (#5634)
- Parse and store also SpliceAI, CADD scores where all scores are 0. (#5637)
- Git missing from docker bookworm slim image (#5642)

## [4.103.3]
### Changed
- Sort institute multiselect alphabetically by display name on 'Search SNVs & SVs' page (#5584)
- Always display STRs sorted by ascending gene symbol (#5580)
### Fixed
- App filter `format_variant_canonical_transcripts` (used on `Search SNVs and SVs` page) crashing when a gene has no canonical transcript (#5582)
- STRs not displaying a repeat locus (#5587)

## [4.103.2]
### Changed
- Display number of available/displayed variants on variantS pages without having to expand search filters (#5571) with collapsing chevron (#5572)
- Update to IGV.js v3.4.1 (#5573)
- Allow autoscaling on IGV tracks, but group alignment scale (#5574)
### Fixed
- Fixed panel filename sanitization in download panel function (#5577)

## [4.103.1]
### Fixed
- Rounding of SV VQ with undefined value (#5568)

## [4.103]
### Added
- Add cancer SNVs to Oncogenicity ClinVar submissions (downloadable json document) (#5449)
- Fold changes values alongside Log2 fold changes values (l2fc) on WTS outliers page (#5536)
- REVEL and SpliceAI scores are now displayed as multi-colored, labeled badges on the variant and report pages (#5537, #5538)
- Filter results in `Search SNVs & SVs` page by one or more institutes (#5539)
- New exome CNV caller GATK CNV (#5557)
- Automatic ClinVar oncogenicity submissions via ClinVar API (#5510)
- Parse and show normalized rank scores (`RankScoreNormalized`) on SNVs (RD & cancer) and SVs (RD) pages (#5554)
- Add MuTect2 SNV caller (used in nf-core/raredisease MT calling) (#5558)
- Option to remove any role assigned to a user, not only the admin role (#5523)
### Changed
- Improved test that checks code collecting other categories of variants overlapping a variant (#5521)
- Enable insertion/deletion size display on IGV.js alignment tracks (#5547)
- LRS STR variant read support (TRGT SD) stored and displayed on variant as ref/alt depth (#5552)
- On `Search SNVs and SVs` page, display multiple HGVS descriptors when variant has more than one gene (#5513)
- Deprecated the `--remove-admin` flag in the update user command line (#5523)
### Fixed
- Instance badge class and config option documentation (#5500)
- Fix incorrect reference to non-existent pymongo.synchronous (#5517)
- More clearly dim cases for empty queries (#5507)
- Case search form enforces numeric input for number of results returned (`Limit` field) (#5519)
- Parsing of canonical transcript in variants genes when variant is outside the coding sequence (#5515)
- Download of a ClinVar submission's json file when observation data is no longer present in the database (#5520)
- Removed extra warnings for missing file types on case loading (#5525)
- Matchmaker Exchange submissions page crashing when one or more cases have no synopsis(#5534)
- Loading PathologicStruc from Stranger annotated TRGT STR files (#5542)
- Badge color for missing REVEL and SpliceAI scores (#5546)
- Truncate long STR RepeatUnit names, from loci missing formal RU just showing ref allele (#5551)
- Do not reorder Sanger sequencing for variants when case is re-uploaded. Just assign Sanger status = ordered to them. (#5504)
- Do not create new variant-associated events, when re-uploading a case. New variant inherits key/values from old evaluated variants (#5507)
- Increased bottom margin in ClinVar submission option on institute's sidebar (#5561)
- `Search SNVs & SVs` for cases which have been removed (#5563)
- SpliceAI label color when variant hits multiple genes (#5565)

## [4.102]
### Added
- ClinVar data with link to ClinVar for variants present on the general case report (#5478)
- Customise Scout instance color and name, by adding INSTANCE_NAME and INSTANCE_COLOR parameters in the app config file (#5479)
- Display local archived frequencies on general case report (#5492)
### Changed
- Refactored and simplified code that fetches case's genome build (#5443)
- On caseS page, dim cases only included from the always display cases with status option (#5464)
- Reuse the variant frequencies table from variant page on case reports (#5478)
- Loading of outliers files (Fraser and Outrider) do not raise error when path to these files is missing or wrong, just a warning (#5486)
- Updated libraries on uv lock file (#5495)
### Fixed
- Fix long STR variant pinned display on case page (#5455)
- Variant page crashing when Loqusdb instance is chosen on institute settings but is not found at the given URL (#5447)
- Show assignees in case list when user ID is different from email (#5460)
- When removing a germline variant from a ClinVar submission, make sure to remove also its associated observations from the database (#5463)
- Chanjo2 genes full coverage check when variant has no genes (#5468)
- Full Flask user logout blocked by session clear (#5470)
- SV page UCSC link for breakpoints did not detect genome build 38 (#5489)
- HPO term deep link URL updated to a working one (#5488)
- Add `str_trid` as a sorting criterion when selecting STRs. This fixes the sort order problem of STRs from cases with genome build 38 (#5491)
- Always use GitHub original for igv.js genomes.json config - it is intended as official backup URL already (#5496)
- Update igv.js to v3.3.0 (#5496)
- Introduced a function that checks redirect URLs to avoid redirection to external sites (#5458)
- Loading of missing outliers files should also not raise error if key exists but is unset (#5497)
- Do not add null references to HPO-associated genes when parsing errors occur (#5472)
- Possibility to change user immediately after logging out from Google Oauth or Keycloak (#5493)
- Trust hgnc_id for unique aliases for HPO-associated genes (#5498)

## [4.101]
### Changed
- Institutes are now sorted by ID on gene panels page (#5436)
- Simplified visualization of previous ACMG and CCV classifications for a variant on variantS page (#5439 & #5440)
- On ClinVar multistep submission form, skip fetching transcript versions for build 38 transcripts which are not MANE Select or MANE Plus Clinical (#5426)
### Fixed
- Malformatted table cell for analysis date on caseS page (#5438)
- Remove "Add to ClinVar submission" button for pinned MEI variants as submission is not supported at the moment (#5442)
- Clinical variant files could once again be read in arbitrary order on load (#5452)
- Fix test_sanger_validation test to be run with a mock app instantiated (#5453)

## [4.100.2]
### Fixed
- Keyerror 'ensembl_transcript_id' when loading transcripts from a pre-downloaded Ensembl transcripts file (#5435)

## [4.100.1]
### Fixed
- Removed an extra `x` from compounds functional annotation cells (#5432)

## [4.100]
### Added
- Button with link to cancerhotspots.org on variant page for cancer cases (#5359)
- Link to ClinGen ACMG CSPEC Criteria Specification Registry from ACMG classification page (#5364)
- Documentation on how to export data from the scout database using the command line (#5373)
- Filter cancer SNVs by ClinVar oncogenicity. OBS: since annotations are still sparse in ClinVar, relying solely on them could be too restrictive (#5367)
- Include eventual gene-matching WTS outliers on variantS page (Overlap column) and variant page (Gene overlapping non-SNVs table) (#5371)
- Minor Allele Frequency (HiFiCNV) IGV.js track for Nallo cases (#5401)
- A page showing all cases submitted to the Matchmaker Exchange, accessible from the institute's sidebar (#5378)
- Variants' loader progress bar (#5411)
### Changed
- Allow matching compounded subcategories from SV callers e.g. DUP:INV (#5360)
- Adjust the link to the chanjo2 gene coverage report to reflect the type of analyses used for the samples (#5368)
- Gene panels open in new tabs from case panels and display case name on the top of the page (#5369)
- When uploading research variants, use rank threshold defined in case settings, if available, otherwise use the default threshold of 8 (#5370)
- Display genome build version on case general report (#5381)
- On pull request template, fixed instructions on how to deploy a branch to the development server (#5382)
- On case general report, when a variant is classified (ACMG or CCV), tagged, commented and also dismissed, will only be displayed among the dismissed variants (#5377)
- If case is re-runned/re-uploaded with the `--keep-actions` tag, remember also previously assigned diseases, HPO terms, phenotype groups and HPO panels (#5365)
- Case load config alias and updated track label for TIDDIT coverage tracks to accommodate HiFiCNV dito (#5401)
- On variants page, compounds popup table, truncate the display name of compound variants with display name that exceeds 20 characters (#5404)
- Update dataTables js (#5407)
- Load variants command prints more clearly which categories of variants are being loaded (#5409)
- Tooltips instead of popovers (no click needed) for matching indicators on variantS page (#5419)
- Call chanjo2 coverage completeness indicator via API after window loading completes (#5366)
- On ClinVar multistep submission form, silence warnings coming from missing HGVS version using Entrez Eutils (#5424)
### Fixed
- Style of Alamut button on variant page (#5358)
- Scope of overlapping functions (#5385)
- Tests involving the variants controllers, which failed when not run in a specific order (#5391)
- Option to return to the previous step in each of the steps of the ClinVar submission form (#5393)
- chanjo2 MT report for cases in build 38 (#5397)
- Fixed some variantS view tests accessing database out of app context (#5415)
- Display of matching manual rank on the SV variant page (#5419)
- Broken `scout setup database` command (#5422)
- Collecting submission data for cases which have been removed (#5421)
- Speed up query for gene overlapping variants (#5413)
- Removing submission data for cases which have been removed (#5430)

## [4.99]
### Added
- De novo assembly alignment file load and display (#5284)
- Paraphase bam-let alignment file load and display (#5284)
- Parsing and showing ClinVar somatic oncogenicity anontations, when available (#5304)
- Gene overlapping variants (superset of compounds) for SVs (#5332)
- Gene overlapping variants for MEIs (#5332)
- Gene overlapping variants for cancer (and cancer_sv) (#5332)
- Tests for the Google login functionality (#5335)
- Support for login using Keycloak (#5337)
- Documentation on Keycloak login system integration (#5342)
- Integrity check for genes/transcripts/exons files downloaded from Ensembl (#5353)
- Options for custom ID/display name for PanelApp Green updates (#5355)
### Changed
- Allow ACMG criteria strength modification to Very strong/Stand-alone (#5297)
- Mocked the Ensembl liftover service in igv tracks tests (#5319)
- Refactored the login function into smaller functions, handling respectively: user consent, LDAP login, Google login, database login and user validation (#5331)
- Allow loading of mixed analysis type cases where some individuals are fully WTS and do not appear in DNA VCFs (#5327)
- Documentation available in dark mode, and expanded installation instructions (#5343)
### Fixed
- Re-enable display of case and individual specific tracks (pre-computed coverage, UPD, zygosity) (#5300)
- Disable 2-color mode in IGV.js by default, since it obscures variant proportion of reads. Can be manually enabled (#5311)
- Institute settings reset (#5309)
- Updated color scheme for variant assessment badges that were hard to see in light mode, notably Risk Factor (#5318)
- Avoid page timeout by skipping HGVS validations in ClinVar multistep submission for non-MANE transcripts from variants in build 38 (#5302)
- Sashimi view page displaying an error message when Ensembl REST API (LiftOver) is not available (#5322)
- Refactored the liftover functionality to avoid using the old Ensembl REST API (#5326)
- Downloading of Ensembl resources by fixing the URL to the schug server, pointing to the production instance instead of the staging one (#5348)
- Missing MT genes from the IGV track (#5339)
- Paraphase and de novo assembly tracks could mismatch alignment sample labels - refactor to case specific tracks (#5357)

## [4.98]
### Added
- Documentation on how to delete variants for one or more cases
- Document the option to collect green genes from any panel when updating the PanelApp green genes panel
- On the institute's filters page, display also any soft filters applied to institute's variants
### Fixed
- Case page patch for research cases without WTS outliers

## [4.97]
### Added
- Software version and link to the relative release on GitHub on the top left dropdown menu
- Option to sort WTS outliers by p_value, Δψ, ψ value, zscore or l2fc
- Display pLI score and LOEUF on rare diseases and cancer SNV pages
- Preselect MANE SELECT transcripts in the multi-step ClinVar variant add to submission process
- Allow updating case with WTS Fraser and Outrider research files
- Load research WTS outliers using the `scout load variants --outliers-research` command
- Chanjo2 gene coverage completeness indicator and report from variant page, summary card
- Enhanced SNV and SV filtering for cancer and rare disease cases, now supporting size thresholds (≥ or < a specified base pair length)
- Option to exclude ClinVar significance status in SNVs filters form
- Made HRD a config parameter and display it for cancer cases.
- Preset institute-level soft filters for variants (filtering based on "filters" values on variant documents). Settings editable by admins on the institute's settings page. Allows e.g. hiding tumor `in_normal` and `germline_risk` filter status variants.
- Load pedigree and sex check from Somalier, provided by e.g. the Nallo pipeline
- Expand the command line to remove more types of variants. Now supports: `cancer`, `cancer_sv`, `fusion`, `mei`, `outlier`, `snv`, `str`, and `sv`.
- New `prioritise_clinvar` checkbox on rare diseases cases, SNVs page, used by clinical filter or for expanding the search to always return variants that match the selected ClinVar conditions
- ClinVar CLNSIG Exclude option on cancer variantS filters
### Changed
- Do not show overlapping gene panels badge on variants from cases runned without gene panels
- Set case as research case if it contains any type of research variants
- Update igv.js to 3.2.0
- IGV DNA alignment track defaults to group by tag:HP and color by methylation (useful for LRS), and show soft-clips
- Update gnomAD constraint to v4.1
- HG38 genes track in igv.js browser, to correctly display gene names
- Refactored code for prioritizing the order of variant loading
- Modified the web pages body style to adapt content to smaller screens
- Refactored filters to filter variants by ClinVar significance, CLINSIG Confident and ClinVar hits at the same time
- Improved tooltips for ClinVar filter in SNVs filter form
- `showSoftClips` parameter in igv.js is set to false by default for WES and PANEL samples
- Updated dependencies in uv.lock file
### Fixed
- Don't save any "-1", "." or "0" frequency values for SNVs - same as for SVs
- Downloading and parsing of genes from Ensembl (including MT-TP)
- Don't parse SV frequencies for SNVs even if the name matches. Also accept "." as missing value for SV frequencies.
- HPO search on WTS Outliers page
- Stop using dynamic gene panel (HPO generated list) for clinical filter when the last gene is removed from the dynamic gene panel
- Return only variants with ClinVar annotation when `ClinVar hits` checkbox is checked on variants search form
- Legacy variant filter option `clinsig_confident_always_returned` on saved filters is remapped as `prioritised_clivar` and `clinvar_trusted_revstat`
- Variants queries excluding ClinVar tags without `prioritise_clinvar` checkbox checked
- Pedigree QC Somalier loading demo ancestry file and operator priority

## [4.96]
### Added
- Support case status assignment upon loading (by providing case status in the case config file)
- Severity predictions on general case report for SNVs and cancer SNVs
- Variant functional annotation on general case report for SNVs and cancer SNVs
- Version of Scout used when the case was loaded is displayed on case page and general report
### Removed
- Discontinue ClinVar submissions via CSV files and support only submission via API: removed buttons for downloading ClinVar submission objects as CSV files
### Changed
- Display STR variant filter status on corresponding variantS page
- Warning and reference to Biesecker et al when using PP1/BS4 and PP4 together in ACMG classifications
- Warning to not use PP4 criterion together with PS2/PM6 in ACMG classifications with reference to the SVI Recommendation for _de novo_ Criteria (PS2 & PM6)
- Button to directly remove accepted submissions from ClinVar
- Upgraded libs in uv.lock file
### Fixed
- Release docs to include instructions for upgrading dependencies
- Truncated long HGVS descriptions on cancer SNV and SNVs pages
- Avoid recurrent error by removing variant ranking settings in unranked demo case
- Actually re-raise exception after load aborts and has rolled back variant insertion

## [4.95]
### Added
- CCV score / temperature on case reports
- ACMG SNV classification form also accessible from SV variant page
- Simplify updating of the PanelApp Green panel from all source types in the command line interactive session
### Changed
- Clearer link to `Richards 2015` on ACMG classification section on SVs and cancer SVs variants pages
- Parse HGNC Ids directly from PanelApp when updating/downloading PanelApp panels
- Skip variant genotype matching check and just return True when matching causative is found in a case with only one individual/sample
- Reduced number of research MEI variants present in the demo case from 17K to 145 to speed up automatic tests
### Fixed
- ACMG temperature on case general report should respect term modifiers
- Missing inheritance, constraint info for genes with symbols matching other genes previous aliases with some lower case letters
- Loading of all PanelApp panels from command line
- Saving gene inheritance models when loading/updating specific/all PanelApp panels (doesn't apply to the `PanelApp Green Genes panel`)
- Save also complete penetrance status (in addition to incomplete) if available when loading specific/all PanelApp panels (does not apply to the `PanelApp Green Genes panel`)
- Variants and managed variants query by coordinates, which was returning all variants in the chromosome if start position was 0
- Compound loading matches also "chr"-containing compound variant names

## [4.94.1]
### Fixed
- Temporary directory generation for MT reports and pedigree file for case general report

## [4.94]
### Added
- Max-level provenance and Software Bill Of Materials (SBOM) to the Docker images pushed to Docker Hub
- ACMG VUS Bayesian score / temperature on case reports
- Button to filter and download case individuals/samples from institute's caseS page
### Changed
- On variant page, RefSeq transcripts panel, truncate very long protein change descriptions
- Build system changed to uv/hatchling, remove setuptools, version file, add project toml and associated files
- On variantS pages, display chromosome directly on start and end chromosome if different
- On cancer variantS pages, display allele counts and frequency the same way for SNVs and SVs (refactor macro)
- Stricter coordinate check in BND variants queries (affecting search results on SV variants page)
### Fixed
- UCSC hg38 links are updated
- Variants page tooltip errors
- Cancer variantS page had poor visibility of VAF and chromosome coordinate on causatives (green background)

## [4.93.1]
### Fixed
- Updated PyPi build GitHub action to explicitly include setuptools (for Python 3.12 distro)

## [4.93]
### Added
- ClinGen-CGC-VICC oncogenicity classification for cancer SNVs
- A warning to not to post sensitive or personal info when opening an issue
### Changed
- "Show more/less" button to toggle showing 50 (instead of 10) observed cases in LoqusDB observation panel
- Show customer id on share and revoke sharing case collapsible sidebar dialog
- Switch to python v.3.12 in Dockerfiles and automatic tests
### Fixed
- Limit the size of custom images displayed on case and variant pages and add a link to display them in full size in a new tab
- Classified variants not showing on case report when collaborator adds classification
- On variantS page, when a variant has more than one gene, then the gene panel badge reflect the panels each gene is actually in
- Updating genes on a gene panel using a file
- Link out to Horak 2020 from CCV classify page opens in new tab

## [4.92]
### Added
- PanelApp link on gene page and on gene panels description
- Add more filters to the delete variants command (institute ID and text file with list of case IDs)
### Changed
- Use the `clinicalgenomics/python3.11-venv:1.0` image everywhere in the Dockerfiles
### Fixed
- list/List typing issue on PanelApp extension module

## [4.91.2]
### Fixed
- Stranger TRGT parsing of `.` in `FORMAT.MC`
- Parse ClinVar low-penetrance info and display it alongside Pathogenic and likely pathogenic on SNVs pages
- Gene panel indexes to reflect the indexes used in production database
- Panel version check while editing the genes of a panel
- Display unknown filter tags as "danger" marked badges
- Open WTS variantS SNVs and SVs in new tabs
- PanelApp panels update documentation to reflect the latest changes in the command line
- Display panel IDs alongside panel display names on gene panels page
- Just one `Hide removed panels` checkbox for all panels on gene panels page
- Variant filters redecoration from multiple classifications crash on general case report

## [4.91.1]
### Fixed
- Update IGV.js to v3.1.0
- Columns/headings on SV variantS shifted

## [4.91]
### Added
- Variant link to Franklin in database buttons (different depending on rare or cancer track)
- MANE badges on list of variant's Genes/Transcripts/Proteins table, this way also SVs will display MANE annotations
- Export variant type and callers-related info fields when exporting variants from variantS pages
- Cases advanced search on the dashboard page
- Possibility to use only signed off panels when building the PanelApp GREEN panel
### Changed
- On genes panel page and gene panel PDF export, it's more evident which genes were newly introduced into the panel
- WTS outlier position copy button on WTS outliers page
- Update IGV.js to v3.0.9
- Managed variants VCF export more verbose on SVs
- `/api/v1/hpo-terms` returns pymongo OperationFailure errors when provided query string contains problematic characters
- When parsing variants, prioritise caller AF if set in FORMAT over recalculation from AD
- Expand the submissions information section on the ClinVar submissions page to fully display long text entries
- Jarvik et al for PP1 added to ACMG modification guidelines
- Display institute `_id` + display name on dashboard filters
- ClinVar category 8 has changed to "Conflicting classifications of pathogenicity" instead of "interpretations"
- Simplify always loading ClinVar `CLNSIG` P, LP and conflicting annotations slightly
- Increased visibility of variant callers's "Pass" or "Filtered" on the following pages: SNV variants (cancer cases), SV variants (both RD and cancer cases)
- Names on IGV buttons, including an overview level IGV MT button
- Cases query no longer accepts strings for the `name_query` parameter, only ImmutableMultiDict (form data)
- Refactor the loading of PanelApp panels to use the maintained API - Customised PanelApp GREEN panels
- Better layout for Consequence cell on cancer SNVs page
- Merged `Qual` and `Callers` cell on cancer SNVs page
### Fixed
- Empty custom_images dicts in case load config do not crash
- Tracks missing alignment files are skipped on generating IGV views
- ClinVar form to accept MedGen phenotypes
- Cancer SV variantS page spinner on variant export
- STRs variants export (do not allow null estimated variant size and repeat locus ID)
- STRs variants page when one or more variants have SweGen mean frequency but lack Short Tandem Repeat motif count
- ClinVar submission enquiry status for all submissions after the latest
- CLI scout update type hint error when running commands using Python 3.9
- Missing alignment files but present index files could crash the function creating alignment tracks for IGV display
- Fix missing "Repeat locus" info on STRs export

## [4.90.1]
### Fixed
- Parsing Matchmaker Exchange's matches dates

## [4.90]
### Added
- Link to chanjo2 MANE coverage overview on case page and panel page
- More SVI recommendation links on the ACMG page
- IGV buttons for SMN CN page
- Warnings on ACMG classifications for potentially conflicting classification pairs
- ACMG Bayesian foundation point scale after Tavtigian for variant heat profile
### Changed
- Variants query backend allows rank_score filtering
- Added script to tabulate causatives clinical filter rank
- Do not display inheritance models associated to ORPHA terms on variant page
- Moved edit and delete buttons close to gene names on gene panel page and other aesthetical fixes
- SNV VariantS page functional annotation and region annotation columns merged
- VariantS pages (not cancer) gene cells show OMIM inheritance pattern badges also without hover
- STR variantS page to show STR inheritance model without hover (fallback to OMIM for non-Stranger annotation)
- VariantS page local observation badges have counts visible also without hover
- On Matchmaker page, show number of matches together with matching attempt date
- Display all custom inheritance models, both standard and non-standard, as gathered from the gene panel information on the variant page
- Moved PanelApp-related code to distinct modules/extension
### Fixed
- Make BA1 fully stand-alone to Benign prediction
- Modifying Benign terms to "Moderate" has no effect under Richards. Ignored completely before, will retain unmodified significance now
- Extract all fields correctly when exporting a panel to file from gene panel page
- Custom updates to a gene in a panel
- Gene panel PDF export, including gene links
- Cancer SV, Fusion, MEI and Outlier filters are shown on the Institute Filters overview
- CaseS advanced search limit
- Visibility of Matchmaker Exchange matches on dark mode
- When creating a new gene panel from file, all gene fields are saved, including comments and manual inheritance models
- Downloading on gene names from EBI
- Links to gene panels on variant page, summary panel
- Exporting gene variants when one or more variants' genes are missing HGNC symbol

## [4.89.2]
## Fixed
- If OMIM gene panel gene symbols are not mapping to hgnc_id, allow fallback use of a unique gene alias

## [4.89.1]
### Fixed
- General case report crash when encountering STR variants without `source` tags
- Coloring and SV inheritance patterns on general case report

## [4.89]
### Added
- Button on SMN CN page to search variants within SMN1 and SMN2 genes
- Options for selectively updating OMICS variants (fraser, outrider) on a case
- Log users' activity to file by specifying `USERS_ACTIVITY_LOG_PATH` parameter in app config
- `Mean MT coverage`, `Mean chrom 14 coverage` and `Estimated mtDNA copy number` on MT coverage file from chanjo2 if available
- In ClinVar multistep form, preselect ACMG criteria according to the variant's ACMG classification, if available
- Subject id search from caseS page (supporting multiple sample types e.g.) - adding indexes to speed up caseS queries
- Advanced cases search to narrow down results using more than one search parameter
- Coverage report available for any case with samples containing d4 files, even if case has no associated gene panels
- RNA delivery reports
- Two new LRS SV callers (hificnv, severus)
### Changed
- Documentation for OMICS variants and updating a case
- Include both creation and deletion dates in gene panels pages
- Moved code to collect MT copy number stats for the MT report to the chanjo extension
- On the gene panelS page, show expanded gene panel version list in one column only
- IGV.js WTS loci default to zoom to a region around a variant instead of whole gene
- Refactored logging module
- Case general report no longer shows ORPHA inheritance models. OMIM models are shown colored.
- Chromosome alias tab files used in the igv.js browser, which now contain the alias for chromosome "M"
- Renamed "Comment on clinical significance" to "Comment on classification" in ClinVar multistep form
- Enable Gens CN button also for non-wgs cancer track cases
### Fixed
- Broken heading anchors in the documentation (`admin-guide/login-system.md` and `admin-guide/setup-scout.md` files)
- Avoid open login redirect attacks by always redirecting to cases page upon user login
- Stricter check of ID of gene panels to prevent file downloading vulnerability
- Removed link to the retired SPANR service. SPIDEX scores are still parsed and displayed if available from variant annotation.
- Omics variant view test coverage
- String pattern escape warnings
- Code creating Alamut links for variant genes without canonical_transcript set
- Variant delete button in ClinVar submissions page
- Broken search cases by case similarity
- Missing caller tag for TRGT

## [4.88.1]
### Fixed
- Patch update igv.js to 3.0.5

## [4.88]
### Added
- Added CoLoRSdb frequency to Pop Freq column on variantS page
- Hovertip to gene panel names with associated genes in SV variant view, when variant covers more than one gene
- RNA sample ID can be provided in case load config if different from sample_id
### Fixed
- Broken `scout setup database` command
- Update demo VCF header, adding missing keys found on variants
- Broken upload to Codecov step in Tests & Coverage GitHub action
- Tomte DROP column names have been updated (backwards compatibility preserved for main fields)
- WTS outlierS view to display correct individual IDs for cases with multiple individuals
- WTS outlierS not displayed on WTS outlierS view

## [4.87.1]
### Fixed
- Positioning and alignment of genes cell on variantS page

## [4.87]
### Added
- Option to configure RNA build on case load (default '38')
### Changed
- Tooltip on RNA alignments now shows RNA genome build version
- Updated igv.js to v3.0.4
### Fixed
- Style of "SNVs" and "SVs" buttons on WTS Outliers page
- Chromosome alias files for igv.js
- Genes track displayed also when RNA alignments are present without splice junctions track on igv browser
- Genes track displayed again when splice junction tracks are present

## [4.86.1]
### Fixed
- Loading and updating PanelApp panels, including PanelApp green

## [4.86]
### Added
- Display samples' name (tooltip) and affected status directly on caseS page
- Search SVs across all cases, in given genes
- `CLINVAR_API_URL` param can be specified in app settings to override the URL used to send ClinVar submissions to. Intended for testing.
- Support for loading and storing OMICS data
- Parse DROP Fraser and Outrider TSVs
- Display omics variants - wts outliers (Fraser, Outrider)
- Parse GNOMAD `gnomad_af` and `gnomad_popmax_af` keys from variants annotated with `echtvar`
- Make removed panel optionally visible to non-admin or non maintainers
- Parse CoLoRSdb frequencies annotated in the variant INFO field with the `colorsdb_af` key
- Download -omics variants using the `Filter and export button`
- Clickable COSMIC links on IGV tracks
- Possibility to un-audit previously audited filters
- Reverted table style and removed font awesome style from IGV template
- Case status tags displayed on dashboard case overview
### Changed
- Updated igv.js to v3.0.1
- Alphabetically sort IGV track available for custom selection
- Updated wokeignore to avoid unfixable warning
- Update Chart.js to v4.4.3
- Use tornado library version >= 6.4.1
- Fewer variants in the MEI demo file
- Switch to FontAwesome v.6 instead of using icons v.5 + kit with icons v.6
- Show time (hours and minutes) additionally to date on comments and activity panel
### Fixed
- Only add expected caller keys to variant (FOUND_IN or SVDB_ORIGIN)
- Splice junction merged track height offset in IGV.js
- Splice junction initiation crash with empty variant obj
- Splice junction variant routing for cases with WTS but without outlier data
- Variant links to ExAC, now pointing to gnomAD, since the ExAC browser is no longer available
- Style of HPO terms assigned to a case, now one phenotype per line
- RNA sashimi view rendering should work also if the gene track is user disabled
- Respect IGV tracks chosen by user in variant IGV settings

## [4.85]
### Added
- Load also genes which are missing Ensembl gene ID (72 in both builds), including immunoglobulins and fragile sites
### Changed
- Unfreeze werkzeug again
- Show "(Removed)" after removed panels in dropdown
- The REVEL score is collected as the maximum REVEL score from all of the variant's transcripts
- Parse GNOMAD POPMAX values only if they are numerical when loading variants
### Fixed
- Alphabetically sort "select default panels" dropdown menu options on case page
- Show gene panel removed status on case page
- Fixed visibility of the following buttons: remove assignee, remove pinned/causative, remove comment, remove case from group

## [4.84]
### Changed
- Clearer error message when a loqusdb query fails for an instance that initially connected
- Do not load chanjo-report module if not needed and more visible message when it fails loading
- Converted the HgncGene class into a Pydantic class
- Swap menu open and collapse indicator chevrons - down is now displayed-open, right hidden-closed
- Linters and actions now all use python 3.11
### Fixed
- Safer way to update variant genes and compounds that avoids saving temporary decorators into variants' database documents
- Link to HGNC gene report on gene page
- Case file load priority so that e.g. SNV get loaded before SV, or clinical before research, for consistent variant_id collisions

## [4.83]
### Added
- Edit ACMG classifications from variant page (only for classifications with criteria)
- Events for case CLI events (load case, update case, update individual)
- Support for loading and displaying local custom IGV tracks
- MANE IGV track to be used as a local track for igv.js (see scout demo config file)
- Optional separate MT VCFs, for `nf-core/raredisease`
### Changed
- Avoid passing verbs from CaseHandler - functions for case sample and individual in CaseEventHandler
- Hide mtDNA report and coverage report links on case sidebar for cases with WTS data only
- Modified OMIM-AUTO gene panel to include genes in both genome builds
- Moved chanjo code into a dedicated extension
- Optimise the function that collects "match-safe" genes for an institute by avoiding duplicated genes from different panels
- Users must actively select "show matching causatives/managed" on a case page to see matching numbers
- Upgraded python version from 3.8 to 3.11 in Docker images
### Fixed
- Fix several tests that relied on number of events after setup to be 0
- Removed unused load case function
- Artwork logo sync sketch with png and export svg
- Clearer exception handling on chanjo-report setup - fail early and visibly
- mtDNA report crashing when one or more samples from a case is not in the chanjo database
- Case page crashing on missing phenotype terms
- ACMG benign modifiers
- Speed up tests by caching python env correctly in Github action and adding two more test groups
- Agile issue templates were added globally to the CG-org. Adding custom issue templates to avoid exposing customers
- PanelApp panel not saving genes with empty `EnsembleGeneIds` list
- Speed up checking outdated gene panels
- Do not load research variants automatically when loading a case

## [4.82.2]
### Fixed
- Warning icon in case pages for individuals where `confirmed_sex` is false
- Show allele sizes form ExpansionHunter on STR variantS page again

## [4.82.1]
### Fixed
- Revert the installation of flask-ldapconn to use the version available on PyPI to be able to push new scout releases to PyPI

## [4.82]
### Added
- Tooltip for combined score in tables for compounds and overlapping variants
- Checkbox to filter variants by excluding genes listed in selected gene panels, files or provided as list
- STR variant information card with database links, replacing empty frequency panel
- Display paging and number of HPO terms available in the database on Phenotypes page
- On case page, typeahead hints when searching for a disease using substrings containing source ("OMIM:", "ORPHA:")
- Button to monitor the status of submissions on ClinVar Submissions page
- Option to filter cancer variants by number of observations in somatic and germline archived database
- Documentation for integrating chanjo2
- More up-to-date VEP CSQ dbNSFP frequency keys
- Parse PacBio TRGT (Tandem repeat genotyping tool) Short Tandem Repeat VCFs
### Changed
- In the case_report #panel-tables has a fixed width
- Updated IGV.js to 2.15.11
- Fusion variants in case report now contain same info as on fusion variantS page
- Block submission of somatic variants to ClinVar until we harmonise with their changed API
- Additional control on the format of conditions provided in ClinVar form
- Errors while loading managed variants from file are now displayed on the Managed Variants page
- Chanjo2 coverage button visible only when query will contain a list of HGNC gene IDs
- Use Python-Markdown directly instead of the unmaintained Flask-Markdown
- Use Markupsafe instead of long deprecated, now removed Flask Markup
- Prepare to unfreeze Werkzeug, but don't actually activate until chanjo can deal with the change
### Fixed
- Submit requests to Chanjo2 using HTML forms instead of JSON data
- `Research somatic variants` link name on caseS page
- Broken `Install the HTML 2 PDF renderer` step in a GitHub action
- Fix ClinVar form parsing to not include ":" in conditionType.id when condition conditionType.db is Orphanet
- Fix condition dropdown and pre-selection on ClinVar form for cases with associated ORPHA diagnoses
- Improved visibility of ClinVar form in dark mode
- End coordinates for indels in ClinVar form
- Diagnoses API search crashing with empty search string
- Variant's overlapping panels should show overlapping of variant genes against the latest version of the panel
- Case page crashing when case has both variants in a ClinVar submission and pinned not loaded variants
- Installation of git in second build stage of Dockerfile, allowing correct installation of libraries

## [4.81]
### Added
- Tag for somatic SV IGH-DUX4 detection samtools script
### Changed
- Upgraded Bootstrap version in reports from 4.3.1 to 5.1.3
### Fixed
- Buttons layout in HPO genes panel on case page
- Added back old variant rankscore index with different key order to help loading on demo instance
- Cancer case_report panel-table no longer contains inheritance information
- Case report pinned variants card now displays info text if all pinned variants are present in causatives
- Darkmode setting now applies to the comment-box accordion
- Typo in case report causing `cancer_rank_options is undefined` error

## [4.80]
### Added
- Support for .d4 files coverage using chanjo2 (Case page sidebar link) with test
- Link to chanjo2 coverage report and coverage gene overview on gene panel page
- Link to chanjo2 coverage report on Case page, HPO dynamic gene list
- Link to genes coverage overview report on Case page, HPO dynamic gene list
### Changed
- All links in disease table on diagnosis page now open in a new tab
- Dark mode settings applied to multi-selects on institute settings page
- Comments on case and variant pages can be viewed by expanding an accordion
- On case page information on pinned variants and variants submitted to ClinVar are displayed in the same table
- Demo case file paths are now stored as absolute paths
- Optimised indices to address slow queries
- On case page default panels are now found at the top of the table, and it can be sorted by this trait
### Fixed
- On variants page, search for variants in genes present only in build 38 returning no results
- Pin/unpin with API was not able to make event links
- A new field `Explanation for multiple conditions` is available in ClinVar for submitting variants with more than one associated condition
- Fusion genes with partners lacking gene HGNC id will still be fully loaded
- Fusion variantS export now contains fusion variant specific columns
- When Loqusdb observations count is one the table includes information on if observation was for the current or another case

## [4.79.1]
### Fixed
- Exporting variants without rank score causing page to crash
- Display custom annotations also on cancer variant page

## [4.79]
### Added
- Added tags for Sniffles and CNVpytor, two LRS SV callers
- Button on case page for displaying STR variants occurring in the dynamic HPO panel
- Display functional annotation relative to variant gene's MANE transcripts on variant summary, when available
- Links to ACMG structural variant pathogenicity classification guidelines
- Phenomodels checkboxes can now include orpha terms
- Add incidental finding to case tags
- Get an alert on caseS page when somebody validates variants you ordered Sanger sequencing for
### Changed
- In the diagnoses page genes associated with a disease are displayed using hgnc symbol instead of hgnc id
- Refactor view route to allow navigation directly to unique variant document id, improve permissions check
- Do not show MANE and MANE Plus Clinical transcripts annotated from VEP (saved in variants) but collect this info from the transcripts database collection
- Refactor view route to allow navigation directly to unique case id (in particular for gens)
- `Institutes to share cases with` on institute's settings page now displays institutes names and IDs
- View route with document id selects view template based on variant category
### Fixed
- Refactored code in cases blueprints and variant_events adapter (set diseases for partial causative variants) to use "disease" instead of "omim" to encompass also ORPHA terms
- Refactored code in `scout/parse/omim.py` and `scout/parse/disease_terms.py` to use "disease" instead of "phenotype" to differentiate from HPO terms
- Be more careful about checking access to variant on API access
- Show also ACMG VUS on general report (could be missing if not e.g. pinned)

## [4.78]
### Added
- Case status labels can be added, giving more finegrained details on a solved status (provisional, diagnostic, carrier, UPD, SMN, ...)
- New SO terms: `sequence_variant` and `coding_transcript_variant`
- More MEI specific annotation is shown on the variant page
- Parse and save MANE transcripts info when updating genes in build 38
- ClinVar submission can now be downloaded as a json file
- `Mane Select` and `Mane Plus Clinical` badges on Gene page, when available
- ClinVar submission can now be downloaded as a json file
- API endpoint to pin variant
- Display common/uncommon/rare on summary of mei variant page
### Changed
- In the ClinVar form, database and id of assertion criteria citation are now separate inputs
- Customise institute settings to be able to display all cases with a certain status on cases page (admin users)
- Renamed `Clinical Significance` to `Germline Classification` on multistep ClinVar form
- Changed the "x" in cases.utils.remove_form button text to red for better visibility in dark mode
- Update GitHub actions
- Default loglevel up to INFO, making logs with default start easier to read
- Add XTR region to PAR region definition
- Diagnoses can be searched on diagnoses page without waiting for load first
### Fixed
- Removed log info showing hgnc IDs used in variantS search
- Maintain Matchmaker Exchange and Beacon submission status when a case is re-uploaded
- Inheritance mode from ORPHA should not be confounded with the OMIM inheritance model
- Decipher link URL changes
- Refactored code in cases blueprints to use "disease" instead of "omim" to encompass also ORPHA terms

## [4.77]
### Added
- Orpha disease terms now include information on inheritance
- Case loading via .yaml config file accepts subject_id and phenotype_groups (if previously defined as constant default or added per institute)
- Possibility to submit variants associated with Orphanet conditions to ClinVar
- Option update path to .d4 files path for individuals of an existing case using the command line
- More constraint information is displayed per gene in addition to pLi: missense and LoF OE, CI (inluding LOEUF) and Z-score.
### Changed
- Introduce validation in the ClinVar multistep form to make sure users provide at least one variant-associated condition
- CLI scout update individual accepts subject_id
- Update ClinVar inheritance models to reflect changes in ClinVar submission API
- Handle variant-associated condition ID format in background when creating ClinVar submissions
- Replace the code that downloads Ensembl genes, transcripts and exons with the Schug web app
- Add more info to error log when transcript variant frequency parsing fails.
- GnomAD v4 constraint information replaces ExAC constraints (pLi).
### Fixed
- Text input of associated condition in ClinVar form now aligns to the left
- Alignment of contents in the case report has been updated
- Missing number of phenotypes and genes from case diagnoses
- Associate OMIM and/or ORPHA diagnoses with partial causatives
- Visualization of partial causatives' diagnoses on case page: style and links
- Revert style of pinned variants window on the case page
- Rename `Clinical significanc` to `Germline classification` in ClinVar submissions exported files
- Rename `Clinical significance citations` to `Classification citations` in ClinVar submissions exported files
- Rename `Comment on clinical significance` to `Comment on classification` in ClinVar submissions exported files
- Show matching partial causatives on variant page
- Matching causatives shown on case page consisting only of variant matching the default panels of the case - bug introduced since scout v4.72 (Oct 18, 2023)
- Missing somatic variant read depth leading to report division by zero

## [4.76]
### Added
- Orphacodes are visible in phenotype tables
- Pydantic validation of image paths provided in case load config file
- Info on the user which created a ClinVar submission, when available
- Associate .d4 files to case individuals when loading a case via config file
### Changed
- In diagnoses page the load of diseases are initiated by clicking a button
- Revel score, Revel rank score and SpliceAI values are also displayed in Causatives and Validated variants tables
- Remove unused functions and tests
- Analysis type and direct link from cases list for OGM cases
- Removed unused `case_obj` parameter from server/blueprints/variant/controllers/observations function
- Possibility to reset ClinVar submission ID
- Allow ClinVar submissions with custom API key for users registered as ClinVar submitters or when institute doesn't have a preset list of ClinVar submitters
- Ordered event verbs alphabetically and created ClinVar-related user events
- Removed the unused "no-variants" option from the load case command line
### Fixed
- All disease_terms have gene HGNC ids as integers when added to the scout database
- Disease_term identifiers are now prefixed with the name of the coding system
- Command line crashing with error when updating a user that doesn't exist
- Thaw coloredlogs - 15.0.1 restores errorhandler issue
- Thaw crypography - current base image and library version allow Docker builds
- Missing delete icons on phenomodels page
- Missing cryptography lib error while running Scout container on an ARM processor
- Round CADD values with many decimals on causatives and validated variants pages
- Dark-mode visibility of some fields on causatives and validated variants pages
- Clinvar submitters would be cleared when unprivileged users saved institute settings page
- Added a default empty string in cases search form to avoid None default value
- Page crashing when user tries to remove the same variant from a ClinVar submission in different browser tabs
- Update more GnomAD links to GnomAD v4 (v38 SNVs, MT vars, STRs)
- Empty cells for RNA fusion variants in Causatives and Verified variants page
- Submenu icons missing from collapsible actionbar
- The collapsible actionbar had some non-collapsing overly long entries
- Cancer observations for SVs not appearing in the variant details view
- Archived local observations not visible on cancer variantS page
- Empty Population Frequency column in the Cancer SV Variants view
- Capital letters in ClinVar events description shown on case page

## [4.75]
### Added
- Hovertip to gene panel names with associated genes in variant view, when variant covers more than one gene
- Tests for panel to genes
- Download of Orphadata en_product6 and en_product4 from CLI
- Parse and save `database_found` key/values for RNA fusion variants
- Added fusion_score, ffpm, split_reads, junction_reads and fusion_caller to the list of filters on RNA fusion variants page
- Renamed the function `get_mei_info` to `set_mei_info` to be consistent with the other functions
- Fixed removing None key/values from parsed variants
- Orphacodes are included in the database disease_terms
### Changed
- Allow use of projections when retrieving gene panels
- Do not save custom images as binary data into case and variant database documents
- Retrieve and display case and variant custom images using image's saved path
- Cases are activated by viewing FSHD and SMA reports
- Split multi-gene SNV variants into single genes when submitting to Matchmaker Exchange
- Alamut links also on the gene level, using transcript and HGVS: better for indels. Keep variant link for missing HGVS
- Thaw WTForms - explicitly coerce form decimal field entries when filters fetched from db
### Fixed
- Removed some extra characters from top of general report left over from FontAwsome fix
- Do not save fusion variants-specific key/values in other types of variants
- Alamut link for MT variants in build 38
- Convert RNA fusions variants `tool_hits` and `fusion_score` keys from string to numbers
- Fix genotype reference and alternative sequencing depths defaulting to -1 when values are 0
- DecimalFields were limited to two decimal places for several forms - lifting restrictions on AF, CADD etc.

## [4.74.1]
### Changed
- Parse and save into database also OMIM terms not associated to genes
### Fixed
- BioNano API FSHD report requests are GET in Access 1.8, were POST in 1.7
- Update more FontAwesome icons to avoid Pro icons
- Test if files still exist before attempting to load research variants
- Parsing of genotypes error, resulting in -1 values when alt or ref read depths are 0

## [4.74]
### Added
- SNVs and Indels, MEI and str variants genes have links to Decipher
- An `owner + case display name` index for cases database collection
- Test and fixtures for RNA fusion case page
- Load and display fusion variants from VCF files as the other variant types
- Option to update case document with path to mei variants (clinical and research)
### Changed
- Details on variant type and category for audit filters on case general report
- Enable Gens CN profile button also in somatic case view
- Fix case of analysis type check for Gens analysis button - only show for WGS
### Fixed
- loqusdb table no longer has empty row below each loqusid
- MatchMaker submission details page crashing because of change in date format returned by PatientMatcher
- Variant external links buttons style does not change color when visited
- Hide compounds with compounds follow filter for region or function would fail for variants in multiple genes
- Updated FontAwesome version to fix missing icons

## [4.73]
### Added
- Shortcut button for HPO panel MEI variants from case page
- Export managed variants from CLI
### Changed
- STRs visualization on case panel to emphasize abnormal repeat count and associated condition
- Removed cytoband column from STRs variant view on case report
- More long integers formatted with thin spaces, and copy to clipboard buttons added
### Fixed
- OMIM table is scrollable if higher than 700px on SV page
- Pinned variants validation badge is now red for false positives.
- Case display name defaulting to case ID when `family_name` or `display_name` are missing from case upload config file
- Expanded menu visible at screen sizes below 1000px now has background color
- The image in ClinVar howto-modal is now responsive
- Clicking on a case in case groups when case was already removed from group in another browser tab
- Page crashing when saving filters for mei variants
- Link visited color of images

## [4.72.4]
### Changed
- Automatic test mongod version increased to v7
### Fixed
- GnomAD now defaults to hg38 - change build 37 links accordingly

## [4.72.3]
### Fixed
- Somatic general case report small variant table can crash with unclassified variants

## [4.72.2]
### Changed
- A gunicorn maxrequests parameter for Docker server image - default to 1200
- STR export limit increased to 500, as for other variants
- Prevent long number wrapping and use thin spaces for separation, as per standards from SI, NIST, IUPAC, BIPM.
- Speed up case retrieval and lower memory use by projecting case queries
- Make relatedness check fails stand out a little more to new users
- Speed up case retrieval and lower memory use by projecting case queries
- Speed up variant pages by projecting only the necessary keys in disease collection query
### Fixed
- Huge memory use caused by cases and variants pages pulling complete disease documents from DB
- Do not include genes fetched from HPO terms when loading diseases
- Consider the renamed fields `Approved Symbol` -> `Approved Gene Symbol` and `Gene Symbols` -> `Gene/Locus And Other Related Symbols` when parsing OMIM terms from genemap2.txt file

## [4.72.1]
### Fixed
- Jinja filter that renders long integers
- Case cache when looking for causatives in other cases causing the server to hang

## [4.72]
### Added
- A GitHub action that checks for broken internal links in docs pages
- Link validation settings in mkdocs.yml file
- Load and display full RNA alignments on alignment viewer
- Genome build check when loading a case
- Extend event index to previous causative variants and always load them
### Fixed
- Documentation nav links for a few documents
- Slightly extended the BioNano Genomics Access integration docs
- Loading of SVs when VCF is missing the INFO.END field but has INFO.SVLEN field
- Escape protein sequence name (if available) in case general report to render special characters correctly
- CaseS HPO term searches for multiple terms works independent of order
- CaseS search regexp should not allow backslash
- CaseS cohort tags can contain whitespace and still match
- Remove diagnoses from cases even if OMIM term is not found in the database
- Parsing of disease-associated genes
- Removed an annoying warning while updating database's disease terms
- Displaying custom case images loaded with scout version <= 4.71
- Use pydantic version >=2 in requirements.txt file
### Changed
- Column width adjustment on caseS page
- Use Python 3.11 in tests
- Update some github actions
- Upgraded Pydantic to version 2
- Case validation fails on loading when associated files (alignments, VCFs and reports) are not present on disk
- Case validation fails on loading when custom images have format different then ["gif", "svg", "png", "jpg", "jpeg"]
- Custom images keys `case` and `str` in case config yaml file are renamed to `case_images` and `str_variants_images`
- Simplify and speed up case general report code
- Speed up case retrieval in case_matching_causatives
- Upgrade pymongo to version 4
- When updating disease terms, check that all terms are consistent with a DiseaseTerm model before dropping the old collection
- Better separation between modules loading HPO terms and diseases
- Deleted unused scout.build.phenotype module
- Stricter validation of mandatory genome build key when loading a case. Allowed values are ['37','38',37,38]
- Improved readability of variants length and coordinates on variantS pages

## [4.71]
### Added
- Added Balsamic keys for SweGen and loqusdb local archive frequecies, SNV and SV
- New filter option for Cancer variantS: local archive RD loqusdb
- Show annotated observations on SV variantS view, also for cancer somatic SVs
- Revel filter for variantS
- Show case default panel on caseS page
- CADD filter for Cancer Somatic SNV variantS - show score
- SpliceAI-lookup link (BROAD, shows SpliceAI and Pangolin) from variant page
- BioNano Access server API - check projects, samples and fetch FSHD reports
### Fixed
- Name of reference genome build for RNA for compatibility with IGV locus search change
- Howto to run the Docker image on Mac computers in `admin-guide/containers/container-deploy.md`
- Link to Weasyprint installation howto in README file
- Avoid filling up disk by creating a reduced VCF file for every variant that is visualized
- Remove legacy incorrectly formatted CODEOWNERS file
- Restrain variant_type requests to variantS views to "clinical" or "research"
- Visualization of cancer variants where cancer case has no affected individual
- ProteinPaint gene link (small StJude API change)
- Causative MEI variant link on causatives page
- Bionano access api settings commented out by default in Scout demo config file.
- Do not show FSHD button on freshly loaded cases without bionano_access individuals
- Truncate long variants' HGVS on causative/Clinically significant and pinned variants case panels
### Changed
- Remove function call that tracks users' browser version
- Include three more splice variant SO terms in clinical filter severe SO terms
- Drop old HPO term collection only after parsing and validation of new terms completes
- Move score to own column on Cancer Somatic SNV variantS page
- Refactored a few complex case operations, breaking out sub functionalities

## [4.70]
### Added
- Download a list of Gene Variants (max 500) resulting from SNVs and Indels search
- Variant PubMed link to search for gene symbol and any aliases
### Changed
- Clearer gnomAD values in Variants page
### Fixed
- CaseS page uniform column widths
- Include ClinVar variants into a scrollable div element on Case page
- `canonical_transcript` variable not initialized in get_hgvs function (server.blueprints.institutes.controllers.py)
- Catch and display any error while importing Phenopacket info
- Modified Docker files to use python:3.8-slim-bullseye to prevent gunicorn workers booting error

## [4.69]
### Added
- ClinVar submission howto available also on Case page
- Somatic score and filtering for somatic SV callers, if available
- Show caller as a tooltip on variantS list
### Fixed
- Crash when attempting to export phenotype from a case that had never had phenotypes
- Aesthetic fix to Causative and Pinned Variants on Case page
- Structural inconsistency for ClinVar Blueprint templates
- Updated igv.js to 2.15.8 to fix track default color bug
- Fixed release versions for actions.
- Freeze tornado below 6.3.0 for compatibility with livereload 2.6.3
- Force update variants count on case re-upload
- IGV locus search not working - add genome reference id
- Pin links to MEI variants should end up on MEI not SV variant view
- Load also matching MEI variants on forced region load
- Allow excluding MEI from case variant deletion
- Fixed the name of the assigned user when the internal user ID is different from the user email address
- Gene variantS should display gene function, region and full hgvs
### Changed
- FontAwesome integrity check fail (updated resource)
- Removed ClinVar API validation buttons in favour of direct API submission
- Improved layout of Institute settings page
- ClinVar API key and allowed submitters are set in the Institute settings page


## [4.68]
### Added
- Rare Disease Mobile Element Insertion variants view
### Changed
- Updated igv.js to 2.15.6
### Fixed
- Docker stage build pycairo.
- Restore SNV and SV rank models versions on Causatives and Verified pages
- Saving `REVEL_RANKSCORE` value in a field named `revel` in variants database documents

## [4.67]
### Added
- Prepare to filter local SV frequency
### Changed
- Speed up instituteS page loading by refactoring cases/institutes query
- Clinical Filter for SVs includes `splice_polypyrimidine_tract_variant` as a severe consequence
- Clinical Filter for SVs includes local variant frequency freeze ("old") for filtering, starting at 30 counts
- Speed up caseS page loading by adding status to index and refactoring totals count
- HPO file parsing is updated to reflect that HPO have changed a few downloadable file formats with their 230405 release.
### Fixed
- Page crashing when a user tries to edit a comment that was removed
- Warning instead of crashed page when attempting to retrieve a non-existent Phenopacket
- Fixed StJude ProteinPaint gene link (URL change)
- Freeze of werkzeug library to version<2.3 to avoid problems resulting from the consequential upgrade of the Flask lib
- Huge list of genes in case report for megabases-long structural variants.
- Fix displaying institutes without associated cases on institutes page
- Fix default panel selection on SVs in cancer case report

## [4.66]
### Changed
- Moved Phenomodels code under a dedicated blueprint
- Updated the instructions to load custom case report under admin guide
- Keep variants filter window collapsed except when user expands it to filter
### Added
- A summary table of pinned variants on the cancer case general report
- New openable matching causatives and managed variants lists for default gene panels only for convenience
### Fixed
- Gens structural variant page link individual id typo

## [4.65.2]
### Fixed
- Generating general case report with str variants containing comments

## [4.65.1]
### Fixed
- Visibility of `Gene(s)` badges on SV VariantS page
- Hide dismiss bar on SV page not working well
- Delivery report PDF download
- Saving Pipeline version file when loading a case
- Backport compatible import of importlib metadata for old python versions (<3.8)

## [4.65]
### Added
- Option to mark a ClinVar submission as submitted
- Docs on how to create/update the PanelApp green genes as a system admin
- `individual_id`-parameter to both Gens links
- Download a gene panel in TXT format from gene panel page
- Panel gene comments on variant page: genes in panels can have comments that describe the gene in a panel context
### Changed
- Always show each case category on caseS page, even if 0 cases in total or after current query
- Improved sorting of ClinVar submissions
- Pre-populate SV type select in ClinVar submission form, when possible
- Show comment badges in related comments tables on general report
- Updated version of several GitHub actions
- Migrate from deprecated `pkg_resources` lib to `importlib_resources`
- Dismiss bar on variantS pages is thinner.
- Dismiss bar on variantS pages can be toggled open or closed for the duration of a login session.
### Fixed
- Fixed Sanger order / Cancel order modal close buttons
- Visibility of SV type in ClinVar submission form
- Fixed a couple of creations where now was called twice, so updated_at and created_at could differ
- Deprecated Ubuntu version 18.04 in one GitHub action
- Panels that have been removed (hidden) should not be visible in views where overlapping gene panels for genes are shown
- Gene panel test pointing to the right function

## [4.64]
### Added
- Create/Update a gene panel containing all PanelApp green genes (`scout update panelapp-green -i <cust_id>`)
- Links for ACMG pathogenicity impact modification on the ACMG classification page
### Changed
- Open local observation matching cases in new windows
### Fixed
- Matching manual ranked variants are now shown also on the somatic variant page
- VarSome links to hg19/GRCh37
- Managed variants filter settings lost when navigating to additional pages
- Collect the right variant category after submitting filter form from research variantS page
- Beacon links are templated and support variants in genome build 38

## [4.63]
### Added
- Display data sharing info for ClinVar, Matchmaker Exchange and Beacon in a dedicated column on Cases page
- Test for `commands.download.omim.print_omim`
- Display dismissed variants comments on general case report
- Modify ACMG pathogenicity impact (most commonly PVS1, PS3) based on strength of evidence with lab director's professional judgement
- REViewer button on STR variant page
- Alamut institution parameter in institute settings for Alamut Visual Plus software
- Added Manual Ranks Risk Factor, Likely Risk Factor and Uncertain Risk Factor
- Display matching manual ranks from previous cases the user has access to on VariantS and Variant pages
- Link to gnomAD gene SVs v2.1 for SV variants with gnomAD frequency
- Support for nf-core/rnafusion reports
### Changed
- Display chrY for sex unknown
- Deprecate legacy scout_load() method API call.
- Message shown when variant tag is updated for a variant
- When all ACMG classifications are deleted from a variant, the current variant classification status is also reset.
- Refactored the functions that collect causative variants
- Removed `scripts/generate_test_data.py`
### Fixed
- Default IGV tracks (genes, ClinVar, ClinVar CNVs) showing even if user unselects them all
- Freeze Flask-Babel below v3.0 due to issue with a locale decorator
- Thaw Flask-Babel and fix according to v3 standard. Thank you @TkTech!
- Show matching causatives on somatic structural variant page
- Visibility of gene names and functional annotations on Causatives/Verified pages
- Panel version can be manually set to floating point numbers, when modified
- Causatives page showing also non-causative variants matching causatives in other cases
- ClinVar form submission for variants with no selected transcript and HGVS
- Validating and submitting ClinVar objects not containing both Variant and Casedata info

## [4.62.1]
### Fixed
- Case page crashing when adding a case to a group without providing a valid case name

## [4.62]
### Added
- Validate ClinVar submission objects using the ClinVar API
- Wrote tests for case and variant API endpoints
- Create ClinVar submissions from Scout using the ClinVar API
- Export Phenopacket for affected individual
- Import Phenopacket from JSON file or Phenopacket API backend server
- Use the new case name option for GENS requests
- Pre-validate refseq:HGVS items using VariantValidator in ClinVar submission form
### Fixed
- Fallback for empty alignment index for REViewer service
- Source link out for MIP 11.1 reference STR annotation
- Avoid duplicate causatives and pinned variants
- ClinVar clinical significance displays only the ACMG terms when user selects ACMG 2015 as assertion criteria
- Spacing between icon and text on Beacon and MatchMaker links on case page sidebar
- Truncate IDs and HGVS representations in ClinVar pages if longer than 25 characters
- Update ClinVar submission ID form
- Handle connection timeout when sending requests requests to external web services
- Validate any ClinVar submission regardless of its status
- Empty Phenopackets import crashes
- Stop Spinner on Phenopacket JSON download
### Changed
- Updated ClinVar submission instructions

## [4.61.1]
### Fixed
- Added `UMLS` as an option of `Condition ID type` in ClinVar Variant downloaded files
- Missing value for `Condition ID type` in ClinVar Variant downloaded files
- Possibility to open, close or delete a ClinVar submission even if it doesn't have an associated name
- Save SV type, ref and alt n. copies to exported ClinVar files
- Inner and outer start and stop SV coordinates not exported in ClinVar files
- ClinVar submissions page crashing when SV files don't contain breakpoint exact coordinates
- Align OMIM diagnoses with delete diagnosis button on case page
- In ClinVar form, reset condition list and customize help when condition ID changes

## [4.61]
### Added
- Filter case list by cases with variants in ClinVar submission
- Filter case list by cases containing RNA-seq data - gene_fusion_reports and sample-level tracks (splice junctions and RNA coverage)
- Additional case category `Ignored`, to be used for cases that don't fall in the existing 'inactive', 'archived', 'solved', 'prioritized' categories
- Display number of cases shown / total number of cases available for each category on Cases page
- Moved buttons to modify case status from sidebar to main case page
- Link to Mutalyzer Normalizer tool on variant's transcripts overview to retrieve official HVGS descriptions
- Option to manually load RNA MULTIQC report using the command `scout load report -t multiqc_rna`
- Load RNA MULTIQC automatically for a case if config file contains the `multiqc_rna` key/value
- Instructions in admin-guide on how to load case reports via the command line
- Possibility to filter RD variants by a specific genotype call
- Distinct colors for different inheritance models on RD Variant page
- Gene panels PDF export with case variants hits by variant type
- A couple of additional README badges for GitHub stats
- Upload and display of pipeline reference info and executable version yaml files as custom reports
- Testing CLI on hasta in PR template
### Changed
- Instructions on how to call dibs on scout-stage server in pull request template
- Deprecated CLI commands `scout load <delivery_report, gene_fusion_report, coverage_qc_report, cnv_report>` to replace them with command `scout load report -t <report type>`
- Refactored code to display and download custom case reports
- Do not export `Assertion method` and `Assertion method citation` to ClinVar submission files according to changes to ClinVar's submission spreadsheet templates.
- Simplified code to create and download ClinVar CSV files
- Colorize inheritance models badges by category on VariantS page
- `Safe variants matching` badge more visible on case page
### Fixed
- Non-admin users saving institute settings would clear loqusdb instance selection
- Layout of variant position, cytoband and type in SV variant summary
- Broken `Build Status - GitHub badge` on GitHub README page
- Visibility of text on grey badges in gene panels PDF exports
- Labels for dashboard search controls
- Dark mode visibility for ClinVar submission
- Whitespaces on outdated panel in extent report

## [4.60]
### Added
- Mitochondrial deletion signatures (mitosign) can be uploaded and shown with mtDNA report
- A `Type of analysis` column on Causatives and Validated variants pages
- List of "safe" gene panels available for matching causatives and managed variants in institute settings, to avoid secondary findings
- `svdb_origin` as a synonym for `FOUND_IN` to complement `set` for variants found by all callers
### Changed
- Hide removed gene panels by default in panels page
- Removed option for filtering cancer SVs by Tumor and Normal alt AF
- Hide links to coverage report from case dynamic HPO panel if cancer analysis
- Remove rerun emails and redirect users to the analysis order portal instead
- Updated clinical SVs igv.js track (dbVar) and added example of external track from `https://trackhubregistry.org/`
- Rewrote the ClinVar export module to simplify and add one variant at the time
- ClinVar submissions with phenotype conditions from: [OMIM, MedGen, Orphanet, MeSH, HP, MONDO]
### Fixed
- If trying to load a badly formatted .tsv file an error message is displayed.
- Avoid showing case as rerun when first attempt at case upload failed
- Dynamic autocomplete search not working on phenomodels page
- Callers added to variant when loading case
- Now possible to update managed variant from file without deleting it first
- Missing preselected chromosome when editing a managed variant
- Preselected variant type and subtype when editing a managed variant
- Typo in dbVar ClinVar track, hg19


## [4.59]
### Added
- Button to go directly to HPO SV filter variantS page from case
- `Scout-REViewer-Service` integration - show `REViewer` picture if available
- Link to HPO panel coverage overview on Case page
- Specify a confidence threshold (green|amber|red) when loading PanelApp panels
- Functional annotations in variants lists exports (all variants)
- Cancer/Normal VAFs and COSMIC ids in in variants lists exports (cancer variants)
### Changed
- Better visualization of regional annotation for long lists of genes in large SVs in Variants tables
- Order of cells in variants tables
- More evident links to gene coverage from Variant page
- Gene panels sorted by display name in the entire Case page
- Round CADD and GnomAD values in variants export files
### Fixed
- HPO filter button on SV variantS page
- Spacing between region|function cells in SVs lists
- Labels on gene panel Chanjo report
- Fixed ambiguous duplicated response headers when requesting a BAM file from /static
- Visited color link on gene coverage button (Variant page)

## [4.58.1]
### Fixed
- Case search with search strings that contain characters that can be escaped

## [4.58]
### Added
- Documentation on how to create/update PanelApp panels
- Add filter by local observations (archive) to structural variants filters
- Add more splicing consequences to SO term definitions
- Search for a specific gene in all gene panels
- Institute settings option to force show all variants on VariantS page for all cases of an institute
- Filter cases by validation pending status
- Link to The Clinical Knowledgebase (CKB) (https://ckb.jax.org/) in cancer variant's page
### Fixed
- Added a not-authorized `auto-login` fixture according to changes in Flask-Login 0.6.2
- Renamed `cache_timeout` param name of flask.send_file function to `max_age` (Flask 2.2 compliant)
- Replaced deprecated `app.config["JSON_SORT_KEYS"]` with app.json.sort_keys in app settings
- Bug in gene variants page (All SNVs and INDELs) when variant gene doesn't have a hgnc id that is found in the database
- Broken export of causatives table
- Query for genes in build 38 on `Search SNVs and INDELs` page
- Prevent typing special characters `^<>?!=\/` in case search form
- Search matching causatives also among research variants in other cases
- Links to variants in Verified variants page
- Broken filter institute cases by pinned gene
- Better visualization of long lists of genes in large SVs on Causative and Verified Variants page
- Reintroduced missing button to export Causative variants
- Better linking and display of matching causatives and managed variants
- Reduced code complexity in `scout/parse/variant/variant.py`
- Reduced complexity of code in `scout/build/variant/variant.py`

### Changed
- State that loqusdb observation is in current case if observations count is one and no cases are shown
- Better pagination and number of variants returned by queries in `Search SNVs and INDELs` page
- Refactored and simplified code used for collecting gene variants for `Search SNVs and INDELs` page
- Fix sidebar panel icons in Case view
- Fix panel spacing in Case view
- Removed unused database `sanger_ordered` and `case_id,category,rank_score` indexes (variant collection)
- Verified variants displayed in a dedicated page reachable from institute sidebar
- Unified stats in dashboard page
- Improved gene info for large SVs and cancer SVs
- Remove the unused `variant.str_variant` endpoint from variant views
- Easier editing of HPO gene panel on case page
- Assign phenotype panel less cramped on Case page
- Causatives and Verified variants pages to use the same template macro
- Allow hyphens in panel names
- Reduce resolution of example images
- Remove some animations in web gui which where rendered slow


## [4.57.4]
### Fixed
- Parsing of variant.FORMAT "DR" key in parse variant file

## [4.57.3]
### Fixed
- Export of STR verified variants
- Do not download as verified variants first verified and then reset to not validated
- Avoid duplicated lines in downloaded verified variants reflecting changes in variant validation status

## [4.57.2]
### Fixed
- Export of verified variants when variant gene has no transcripts
- HTTP 500 when visiting a the details page for a cancer variant that had been ranked with genmod

## [4.57.1]
### Fixed
- Updating/replacing a gene panel from file with a corrupted or malformed file

## [4.57]
### Added
- Display last 50 or 500 events for a user in a timeline
- Show dismiss count from other cases on matching variantS
- Save Beacon-related events in events collection
- Institute settings allow saving multiple loqusdb instances for one institute
- Display stats from multiple instances of loqusdb on variant page
- Display date and frequency of obs derived from count of local archive observations from MIP11 (requires fix in MIP)
### Changed
- Prior ACMG classifications view is no longer limited by pathogenicity
### Fixed
- Visibility of Sanger ordered badge on case page, light mode
- Some of the DataTables tables (Phenotypes and Diagnoses pages) got a bit dark in dark mode
- Remove all redundancies when displaying timeline events (some events are saved both as case-related and variant-related)
- Missing link in saved MatchMaker-related events
- Genes with mixed case gene symbols missing in PanelApp panels
- Alignment of elements on the Beacon submission modal window
- Locus info links from STR variantS page open in new browser tabs

## [4.56]
### Added
- Test for PanelApp panels loading
- `panel-umi` tag option when loading cancer analyses
### Changed
- Black text to make comments more visible in dark mode
- Loading PanelApp panels replaces pre-existing panels with same version
- Removed sidebar from Causatives page - navigation is available on the top bar for now
- Create ClinVar submissions from pinned variants list in case page
- Select which pinned variants will be included in ClinVar submission documents
### Fixed
- Remove a:visited css style from all buttons
- Update of HPO terms via command line
- Background color of `MIXED` and `PANEL-UMI` sequencing types on cases page
- Fixed regex error when searching for cases with query ending with `\ `
- Gene symbols on Causatives page lighter in dark mode
- SpliceAI tooltip of multigene variants

## [4.55]
### Changed
- Represent different tumor samples as vials in cases page
- Option to force-update the OMIM panel
### Fixed
- Low tumor purity badge alignment in cancer samples table on cancer case view
- VariantS comment popovers reactivate on hover
- Updating database genes in build 37
- ACMG classification summary hidden by sticky navbar
- Logo backgrounds fixed to white on welcome page
- Visited links turn purple again
- Style of link buttons and dropdown menus
- Update KUH and GMS logos
- Link color for Managed variants

## [4.54]
### Added
- Dark mode, using browser/OS media preference
- Allow marking case as solved without defining causative variants
- Admin users can create missing beacon datasets from the institute's settings page
- GenCC links on gene and variant pages
- Deprecation warnings when launching the app using a .yaml config file or loading cases using .ped files
### Changed
- Improved HTML syntax in case report template
- Modified message displayed when variant rank stats could not be calculated
- Expanded instructions on how to test on CG development server (cg-vm1)
- Added more somatic variant callers (Balsamic v9 SNV, develop SV)
### Fixed
- Remove load demo case command from docker-compose.yml
- Text elements being split across pages in PDF reports
- Made login password field of type `password` in LDAP login form
- Gene panels HTML select in institute's settings page
- Bootstrap upgraded to version 5
- Fix some Sourcery and SonarCloud suggestions
- Escape special characters in case search on institute and dashboard pages
- Broken case PDF reports when no Madeline pedigree image can be created
- Removed text-white links style that were invisible in new pages style
- Variants pagination after pressing "Filter variants" or "Clinical filter"
- Layout of buttons Matchmaker submission panel (case page)
- Removing cases from Matchmaker (simplified code and fixed functionality)
- Reintroduce check for missing alignment files purged from server

## [4.53]
### Added
### Changed
- Point Alamut API key docs link to new API version
- Parse dbSNP id from ID only if it says "rs", else use VEP CSQ fields
- Removed MarkupSafe from the dependencies
### Fixed
- Reintroduced loading of SVs for demo case 643595
- Successful parse of FOUND_IN should avoid GATK caller default
- All vulnerabilities flagged by SonarCloud

## [4.52]
### Added
- Demo cancer case gets loaded together with demo RD case in demo instance
- Parse REVEL_score alongside REVEL_rankscore from csq field and display it on SNV variant page
- Rank score results now show the ranking range
- cDNA and protein changes displayed on institute causatives pages
- Optional SESSION_TIMEOUT_MINUTES configuration in app config files
- Script to convert old OMIM case format (list of integers) to new format (list of dictionaries)
- Additional check for user logged in status before serving alignment files
- Download .cgh files from cancer samples table on cancer case page
- Number of documents and date of last update on genes page
### Changed
- Verify user before redirecting to IGV alignments and sashimi plots
- Build case IGV tracks starting from case and variant objects instead of passing all params in a form
- Unfreeze Werkzeug lib since Flask_login v.0.6 with bugfix has been released
- Sort gene panels by name (panelS and variant page)
- Removed unused `server.blueprints.alignviewers.unindexed_remote_static` endpoint
- User sessions to check files served by `server.blueprints.alignviewers.remote_static` endpoint
- Moved Beacon-related functions to a dedicated app extension
- Audit Filter now also loads filter displaying the variants for it
### Fixed
- Handle `attachment_filename` parameter renamed to `download_name` when Flask 2.2 will be released
- Removed cursor timeout param in cases find adapter function to avoid many code warnings
- Removed stream argument deprecation warning in tests
- Handle `no intervals found` warning in load_region test
- Beacon remove variants
- Protect remote_cors function in alignviewers view from Server-Side Request Forgery (SSRF)
- Check creation date of last document in gene collection to display when genes collection was updated last

## [4.51]
### Added
- Config file containing codecov settings for pull requests
- Add an IGV.js direct link button from case page
- Security policy file
- Hide/shade compound variants based on rank score on variantS from filter
- Chromograph legend documentation direct link
### Changed
- Updated deprecated Codecov GitHub action to v.2
- Simplified code of scout/adapter/mongo/variant
- Update IGV.js to v2.11.2
- Show summary number of variant gene panels on general report if more than 3
### Fixed
- Marrvel link for variants in genome build 38 (using liftover to build 37)
- Remove flags from codecov config file
- Fixed filter bug with high negative SPIDEX scores
- Renamed IARC TP53 button to to `TP53 Database`, modified also link since IARC has been moved to the US NCI: `https://tp53.isb-cgc.org/`
- Parsing new format of OMIM case info when exporting patients to Matchmaker
- Remove flask-debugtoolbar lib dependency that is using deprecated code and causes app to crash after new release of Jinja2 (3.1)
- Variant page crashing for cases with old OMIM terms structure (a list of integers instead of dictionary)
- Variant page crashing when creating MARRVEL link for cases with no genome build
- SpliceAI documentation link
- Fix deprecated `safe_str_cmp` import from `werkzeug.security` by freezing Werkzeug lib to v2.0 until Flask_login v.0.6 with bugfix is released
- List gene names densely in general report for SVs that contain more than 3 genes
- Show transcript ids on refseq genes on hg19 in IGV.js, using refgene source
- Display correct number of genes in general report for SVs that contain more than 32 genes
- Broken Google login after new major release of `lepture/authlib`
- Fix frequency and callers display on case general report

## [4.50.1]
### Fixed
- Show matching causative STR_repid for legacy str variants (pre Stranger hgnc_id)

## [4.50]
### Added
- Individual-specific OMIM terms
- OMIM disease descriptions in ClinVar submission form
- Add a toggle for melter rerun monitoring of cases
- Add a config option to show the rerun monitoring toggle
- Add a cli option to export cases with rerun monitoring enabled
- Add a link to STRipy for STR variants; shallow for ARX and HOXA13
- Hide by default variants only present in unaffected individuals in variants filters
- OMIM terms in general case report
- Individual-level info on OMIM and HPO terms in general case report
- PanelApp gene link among the external links on variant page
- Dashboard case filters fields help
- Filter cases by OMIM terms in cases and dashboard pages
### Fixed
- A malformed panel id request would crash with exception: now gives user warning flash with redirect
- Link to HPO resource file hosted on `http://purl.obolibrary.org`
- Gene search form when gene exists only in build 38
- Fixed odd redirect error and poor error message on missing column for gene panel csv upload
- Typo in parse variant transcripts function
- Modified keys name used to parse local observations (archived) frequencies to reflect change in MIP keys naming
- Better error handling for partly broken/timed out chanjo reports
- Broken javascript code when case Chromograph data is malformed
- Broader space for case synopsis in general report
- Show partial causatives on causatives and matching causatives panels
- Partial causative assignment in cases with no OMIM or HPO terms
- Partial causative OMIM select options in variant page
### Changed
- Slightly smaller and improved layout of content in case PDF report
- Relabel more cancer variant pages somatic for navigation
- Unify caseS nav links
- Removed unused `add_compounds` param from variant controllers function
- Changed default hg19 genome for IGV.js to legacy hg19_1kg_decoy to fix a few problematic loci
- Reduce code complexity (parse/ensembl.py)
- Silence certain fields in ClinVar export if prioritised ones exist (chrom-start-end if hgvs exist)
- Made phenotype non-mandatory when marking a variant as partial causative
- Only one phenotype condition type (OMIM or HPO) per variant is used in ClinVar submissions
- ClinVar submission variant condition prefers OMIM over HPO if available
- Use lighter version of gene objects in Omim MongoDB adapter, panels controllers, panels views and institute controllers
- Gene-variants table size is now adaptive
- Remove unused file upload on gene-variants page

## [4.49]
### Fixed
- Pydantic model types for genome_build, madeline_info, peddy_ped_check and peddy_sex_check, rank_model_version and sv_rank_model_version
- Replace `MatchMaker` with `Matchmaker` in all places visible by a user
- Save diagnosis labels along with OMIM terms in Matchmaker Exchange submission objects
- `libegl-mesa0_21.0.3-0ubuntu0.3~20.04.5_amd64.deb` lib not found by GitHub actions Docker build
- Remove unused `chromograph_image_files` and `chromograph_prefixes` keys saved when creating or updating an RD case
- Search managed variants by description and with ignore case
### Changed
- Introduced page margins on exported PDF reports
- Smaller gene fonts in downloaded HPO genes PDF reports
- Reintroduced gene coverage data in the PDF-exported general report of rare-disease cases
- Check for existence of case report files before creating sidebar links
- Better description of HPO and OMIM terms for patients submitted to Matchmaker Exchange
- Remove null non-mandatory key/values when updating a case
- Freeze WTForms<3 due to several form input rendering changes

## [4.48.1]
### Fixed
- General case PDF report for recent cases with no pedigree

## [4.48]
### Added
- Option to cancel a request for research variants in case page
### Changed
- Update igv.js to v2.10.5
- Updated example of a case delivery report
- Unfreeze cyvcf2
- Builder images used in Scout Dockerfiles
- Crash report email subject gives host name
- Export general case report to PDF using PDFKit instead of WeasyPrint
- Do not include coverage report in PDF case report since they might have different orientation
- Export cancer cases's "Coverage and QC report" to PDF using PDFKit instead of Weasyprint
- Updated cancer "Coverage and QC report" example
- Keep portrait orientation in PDF delivery report
- Export delivery report to PDF using PDFKit instead of Weasyprint
- PDF export of clinical and research HPO panels using PDFKit instead of Weasyprint
- Export gene panel report to PDF using PDFKit
- Removed WeasyPrint lib dependency

### Fixed
- Reintroduced missing links to Swegen and Beacon and dbSNP in RD variant page, summary section
- Demo delivery report orientation to fit new columns
- Missing delivery report in demo case
- Cast MNVs to SNV for test
- Export verified variants from all institutes when user is admin
- Cancer coverage and QC report not found for demo cancer case
- Pull request template instructions on how to deploy to test server
- PDF Delivery report not showing Swedac logo
- Fix code typos
- Disable codefactor raised by ESLint for javascript functions located on another file
- Loading spinner stuck after downloading a PDF gene panel report
- IGV browser crashing when file system with alignment files is not mounted

## [4.47]
### Added
- Added CADD, GnomAD and genotype calls to variantS export
### Changed
- Pull request template, to illustrate how to deploy pull request branches on cg-vm1 stage server
### Fixed
- Compiled Docker image contains a patched version (v4.9) of chanjo-report

## [4.46.1]
### Fixed
- Downloading of files generated within the app container (MT-report, verified variants, pedigrees, ..)

## [4.46]
### Added
- Created a Dockefile to be used to serve the dockerized app in production
- Modified the code to collect database params specified as env vars
- Created a GitHub action that pushes the Dockerfile-server image to Docker Hub (scout-server-stage) every time a PR is opened
- Created a GitHub action that pushes the Dockerfile-server image to Docker Hub (scout-server) every time a new release is created
- Reassign MatchMaker Exchange submission to another user when a Scout user is deleted
- Expose public API JSON gene panels endpoint, primarily to enable automated rerun checking for updates
- Add utils for dictionary type
- Filter institute cases using multiple HPO terms
- Vulture GitHub action to identify and remove unused variables and imports
### Changed
- Updated the python config file documentation in admin guide
- Case configuration parsing now uses Pydantic for improved typechecking and config handling
- Removed test matrices to speed up automatic testing of PRs
- Switch from Coveralls to Codecov to handle CI test coverage
- Speed-up CI tests by caching installation of libs and splitting tests into randomized groups using pytest-test-groups
- Improved LDAP login documentation
- Use lib flask-ldapconn instead of flask_ldap3_login> to handle ldap authentication
- Updated Managed variant documentation in user guide
- Fix and simplify creating and editing of gene panels
- Simplified gene variants search code
- Increased the height of the genes track in the IGV viewer
### Fixed
- Validate uploaded managed variant file lines, warning the user.
- Exporting validated variants with missing "genes" database key
- No results returned when searching for gene variants using a phenotype term
- Variants filtering by gene symbols file
- Make gene HGNC symbols field mandatory in gene variants page and run search only on form submit
- Make sure collaborator gene variants are still visible, even if HPO filter is used

## [4.45]
### Added
### Changed
- Start Scout also when loqusdbapi is not reachable
- Clearer definition of manual standard and custom inheritance models in gene panels
- Allow searching multiple chromosomes in filters
### Fixed
- Gene panel crashing on edit action

## [4.44]
### Added
### Changed
- Display Gene track beneath each sample track when displaying splice junctions in igv browser
- Check outdated gene symbols and update with aliases for both RD and cancer variantS
### Fixed
- Added query input check and fixed the Genes API endpoint to return a json formatted error when request is malformed
- Typo in ACMG BP6 tooltip

## [4.43.1]
### Added
- Added database index for OMIM disease term genes
### Changed
### Fixed
- Do not drop HPO terms collection when updating HPO terms via the command line
- Do not drop disease (OMIM) terms collection when updating diseases via the command line

## [4.43]
### Added
- Specify which collection(s) update/build indexes for
### Fixed
- Do not drop genes and transcripts collections when updating genes via the command line

## [4.42.1]
### Added
### Changed
### Fixed
- Freeze PyMongo lib to version<4.0 to keep supporting previous MongoDB versions
- Speed up gene panels creation and update by collecting only light gene info from database
- Avoid case page crash on Phenomizer queries timeout

## [4.42]
### Added
- Choose custom pinned variants to submit to MatchMaker Exchange
- Submit structural variant as genes to the MatchMaker Exchange
- Added function for maintainers and admins to remove gene panels
- Admins can restore deleted gene panels
- A development docker-compose file illustrating the scout/chanjo-report integration
- Show AD on variants view for cancer SV (tumor and normal)
- Cancer SV variants filter AD, AF (tumor and normal)
- Hiding the variants score column also from cancer SVs, as for the SNVs
### Changed
- Enforce same case _id and display_name when updating a case
- Enforce same individual ids, display names and affected status when updating a case
- Improved documentation for connecting to loqusdb instances (including loqusdbapi)
- Display and download HPO gene panels' gene symbols in italics
- A faster-built and lighter Docker image
- Reduce complexity of `panels` endpoint moving some code to the panels controllers
- Update requirements to use flask-ldap3-login>=0.9.17 instead of freezing WTForm
### Fixed
- Use of deprecated TextField after the upgrade of WTF to v3.0
- Freeze to WTForms to version < 3
- Remove the extra files (bed files and madeline.svg) introduced by mistake
- Cli command loading demo data in docker-compose when case custom images exist and is None
- Increased MongoDB connection serverSelectionTimeoutMS parameter to 30K (default value according to MongoDB documentation)
- Better differentiate old obs counts 0 vs N/A
- Broken cancer variants page when default gene panel was deleted
- Typo in tx_overview function in variant controllers file
- Fixed loqusdbapi SV search URL
- SV variants filtering using Decipher criterion
- Removing old gene panels that don't contain the `maintainer` key.

## [4.41.1]
### Fixed
- General reports crash for variant annotations with same variant on other cases

## [4.41]
### Added
- Extended the instructions for running the Scout Docker image (web app and cli).
- Enabled inclusion of custom images to STR variant view
### Fixed
- General case report sorting comments for variants with None genetic models
- Do not crash but redirect to variants page with error when a variant is not found for a case
- UCSC links coordinates for SV variants with start chromosome different than end chromosome
- Human readable variants name in case page for variants having start chromosome different from end chromosome
- Avoid always loading all transcripts when checking gene symbol: introduce gene captions
- Slow queries for evaluated variants on e.g. case page - use events instead
### Changed
- Rearrange variant page again, moving severity predictions down.
- More reactive layout width steps on variant page

## [4.40.1]
### Added
### Fixed
- Variants dismissed with inconsistent inheritance pattern can again be shown in general case report
- General report page for variants with genes=None
- General report crashing when variants have no panels
- Added other missing keys to case and variant dictionaries passed to general report
### Changed

## [4.40]
### Added
- A .cff citation file
- Phenotype search API endpoint
- Added pagination to phenotype API
- Extend case search to include internal MongoDB id
- Support for connecting to a MongoDB replica set (.py config files)
- Support for connecting to a MongoDB replica set (.yaml config files)
### Fixed
- Command to load the OMIM gene panel (`scout load panel --omim`)
- Unify style of pinned and causative variants' badges on case page
- Removed automatic spaces after punctuation in comments
- Remove the hardcoded number of total individuals from the variant's old observations panel
- Send delete requests to a connected Beacon using the DELETE method
- Layout of the SNV and SV variant page - move frequency up
### Changed
- Stop updating database indexes after loading exons via command line
- Display validation status badge also for not Sanger-sequenced variants
- Moved Frequencies, Severity and Local observations panels up in RD variants page
- Enabled Flask CORS to communicate CORS status to js apps
- Moved the code preparing the transcripts overview to the backend
- Refactored and filtered json data used in general case report
- Changed the database used in docker-compose file to use the official MongoDB v4.4 image
- Modified the Python (3.6, 3.8) and MongoDB (3.2, 4.4, 5.0) versions used in testing matrices (GitHub actions)
- Capitalize case search terms on institute and dashboard pages


## [4.39]
### Added
- COSMIC IDs collected from CSQ field named `COSMIC`
### Fixed
- Link to other causative variants on variant page
- Allow multiple COSMIC links for a cancer variant
- Fix floating text in severity box #2808
- Fixed MitoMap and HmtVar links for hg38 cases
- Do not open new browser tabs when downloading files
- Selectable IGV tracks on variant page
- Missing splice junctions button on variant page
- Refactor variantS representative gene selection, and use it also for cancer variant summary
### Changed
- Improve Javascript performance for displaying Chromograph images
- Make ClinVar classification more evident in cancer variant page

## [4.38]
### Added
- Option to hide Alamut button in the app config file
### Fixed
- Library deprecation warning fixed (insert is deprecated. Use insert_one or insert_many instead)
- Update genes command will not trigger an update of database indices any more
- Missing resources in temporary downloading directory when updating genes using the command line
- Restore previous variant ACMG classification in a scrollable div
- Loading spinner not stopping after downloading PDF case reports and variant list export
- Add extra Alamut links higher up on variant pages
- Improve UX for phenotypes in case page
- Filter and export of STR variants
- Update look of variants page navigation buttons
### Changed

## [4.37]
### Added
- Highlight and show version number for RefSeq MANE transcripts.
- Added integration to a rerunner service for toggling reanalysis with updated pedigree information
- SpliceAI display and parsing from VEP CSQ
- Display matching tiered variants for cancer variants
- Display a loading icon (spinner) until the page loads completely
- Display filter badges in cancer variants list
- Update genes from pre-downloaded file resources
- On login, OS, browser version and screen size are saved anonymously to understand how users are using Scout
- API returning institutes data for a given user: `/api/v1/institutes`
- API returning case data for a given institute: `/api/v1/institutes/<institute_id>/cases`
- Added GMS and Lund university hospital logos to login page
- Made display of Swedac logo configurable
- Support for displaying custom images in case view
- Individual-specific HPO terms
- Optional alamut_key in institute settings for Alamut Plus software
- Case report API endpoint
- Tooltip in case explaining that genes with genome build different than case genome build will not be added to dynamic HPO panel.
- Add DeepVariant as a caller
### Fixed
- Updated IGV to v2.8.5 to solve missing gene labels on some zoom levels
- Demo cancer case config file to load somatic SNVs and SVs only.
- Expand list of refseq trancripts in ClinVar submission form
- Renamed `All SNVs and INDELs` institute sidebar element to `Search SNVs and INDELs` and fixed its style.
- Add missing parameters to case load-config documentation
- Allow creating/editing gene panels and dynamic gene panels with genes present in genome build 38
- Bugfix broken Pytests
- Bulk dismissing variants error due to key conversion from string to integer
- Fix typo in index documentation
- Fixed crash in institute settings page if "collaborators" key is not set in database
- Don't stop Scout execution if LoqusDB call fails and print stacktrace to log
- Bug when case contains custom images with value `None`
- Bug introduced when fixing another bug in Scout-LoqusDB interaction
- Loading of OMIM diagnoses in Scout demo instance
- Remove the docker-compose with chanjo integration because it doesn't work yet.
- Fixed standard docker-compose with scout demo data and database
- Clinical variant assessments not present for pinned and causative variants on case page.
- MatchMaker matching one node at the time only
- Remove link from previously tiered variants badge in cancer variants page
- Typo in gene cell on cancer variants page
- Managed variants filter form
### Changed
- Better naming for variants buttons on cancer track (somatic, germline). Also show cancer research button if available.
- Load case with missing panels in config files, but show warning.
- Changing the (Female, Male) symbols to (F/M) letters in individuals_table and case-sma.
- Print stacktrace if case load command fails
- Added sort icon and a pointer to the cursor to all tables with sortable fields
- Moved variant, gene and panel info from the basic pane to summary panel for all variants.
- Renamed `Basics` panel to `Classify` on variant page.
- Revamped `Basics` panel to a panel dedicated to classify variants
- Revamped the summary panel to be more compact.
- Added dedicated template for cancer variants
- Removed Gene models, Gene annotations and Conservation panels for cancer variants
- Reorganized the orders of panels for variant and cancer variant views
- Added dedicated variant quality panel and removed relevant panes
- A more compact case page
- Removed OMIM genes panel
- Make genes panel, pinned variants panel, causative variants panel and ClinVar panel scrollable on case page
- Update to Scilifelab's 2020 logo
- Update Gens URL to support Gens v2.0 format
- Refactor tests for parsing case configurations
- Updated links to HPO downloadable resources
- Managed variants filtering defaults to all variant categories
- Changing the (Kind) drop-down according to (Category) drop-down in Managed variant add variant
- Moved Gens button to individuals table
- Check resource files availability before starting updating OMIM diagnoses
- Fix typo in `SHOW_OBSERVED_VARIANT_ARCHIVE` config param

## [4.36]
### Added
- Parse and save splice junction tracks from case config file
- Tooltip in observations panel, explaining that case variants with no link might be old variants, not uploaded after a case rerun
### Fixed
- Warning on overwriting variants with same position was no longer shown
- Increase the height of the dropdowns to 425px
- More indices for the case table as it grows, specifically for causatives queries
- Splice junction tracks not centered over variant genes
- Total number of research variants count
- Update variants stats in case documents every time new variants are loaded
- Bug in flashing warning messages when filtering variants
### Changed
- Clearer warning messages for genes and gene/gene-panels searches in variants filters

## [4.35]
### Added
- A new index for hgnc_symbol in the hgnc_gene collection
- A Pedigree panel in STR page
- Display Tier I and II variants in case view causatives card for cancer cases
### Fixed
- Send partial file data to igv.js when visualizing sashimi plots with splice junction tracks
- Research variants filtering by gene
- Do not attempt to populate annotations for not loaded pinned/causatives
- Add max-height to all dropdowns in filters
### Changed
- Switch off non-clinical gene warnings when filtering research variants
- Don't display OMIM disease card in case view for cancer cases
- Refactored Individuals and Causative card in case view for cancer cases
- Update and style STR case report

## [4.34]
### Added
- Saved filter lock and unlock
- Filters can optionally be marked audited, logging the filter name, user and date on the case events and general report.
- Added `ClinVar hits` and `Cosmic hits` in cancer SNVs filters
- Added `ClinVar hits` to variants filter (rare disease track)
- Load cancer demo case in docker-compose files (default and demo file)
- Inclusive-language check using [woke](https://github.com/get-woke/woke) github action
- Add link to HmtVar for mitochondrial variants (if VCF is annotated with HmtNote)
- Grey background for dismissed compounds in variants list and variant page
- Pin badge for pinned compounds in variants list and variant page
- Support LoqusDB REST API queries
- Add a docker-compose-matchmaker under scout/containers/development to test matchmaker locally
- Script to investigate consequences of symbol search bug
- Added GATK to list of SV and cancer SV callers
### Fixed
- Make MitoMap link work for hg38 again
- Export Variants feature crashing when one of the variants has no primary transcripts
- Redirect to last visited variantS page when dismissing variants from variants list
- Improved matching of SVs Loqus occurrences in other cases
- Remove padding from the list inside (Matching causatives from other cases) panel
- Pass None to get_app function in CLI base since passing script_info to app factory functions was deprecated in Flask 2.0
- Fixed failing tests due to Flask update to version 2.0
- Speed up user events view
- Causative view sort out of memory error
- Use hgnc_id for gene filter query
- Typo in case controllers displaying an error every time a patient is matched against external MatchMaker nodes
- Do not crash while attempting an update for variant documents that are too big (> 16 MB)
- Old STR causatives (and other variants) may not have HGNC symbols - fix sort lambda
- Check if gene_obj has primary_transcript before trying to access it
- Warn if a gene manually searched is in a clinical panel with an outdated name when filtering variants
- ChrPos split js not needed on STR page yet
### Changed
- Remove parsing of case `genome_version`, since it's not used anywhere downstream
- Introduce deprecation warning for Loqus configs that are not dictionaries
- SV clinical filter no longer filters out sub 100 nt variants
- Count cases in LoqusDB by variant type
- Commit pulse repo badge temporarily set to weekly
- Sort ClinVar submissions objects by ascending "Last evaluated" date
- Refactored the MatchMaker integration as an extension
- Replaced some sensitive words as suggested by woke linter
- Documentation for load-configuration rewritten.
- Add styles to MatchMaker matches table
- More detailed info on the data shared in MatchMaker submission form

## [4.33.1]
### Fixed
- Include markdown for release autodeploy docs
- Use standard inheritance model in ClinVar (https://ftp.ncbi.nlm.nih.gov/pub/GTR/standard_terms/Mode_of_inheritance.txt)
- Fix issue crash with variants that have been unflagged causative not being available in other causatives
### Added
### Changed

## [4.33]
### Fixed
- Command line crashing when updating an individual not found in database
- Dashboard page crashing when filters return no data
- Cancer variants filter by chromosome
- /api/v1/genes now searches for genes in all genome builds by default
- Upgraded igv.js to version 2.8.1 (Fixed Unparsable bed record error)
### Added
- Autodeploy docs on release
- Documentation for updating case individuals tracks
- Filter cases and dashboard stats by analysis track
### Changed
- Changed from deprecated db update method
- Pre-selected fields to run queries with in dashboard page
- Do not filter by any institute when first accessing the dashboard
- Removed OMIM panel in case view for cancer cases
- Display Tier I and II variants in case view causatives panel for cancer cases
- Refactored Individuals and Causative panels in case view for cancer cases

## [4.32.1]
### Fixed
- iSort lint check only
### Changed
- Institute cases page crashing when a case has track:Null
### Added

## [4.32]
### Added
- Load and show MITOMAP associated diseases from VCF (INFO field: MitomapAssociatedDiseases, via HmtNote)
- Show variant allele frequencies for mitochondrial variants (GRCh38 cases)
- Extend "public" json API with diseases (OMIM) and phenotypes (HPO)
- HPO gene list download now has option for clinical and non-clinical genes
- Display gene splice junctions data in sashimi plots
- Update case individuals with splice junctions tracks
- Simple Docker compose for development with local build
- Make Phenomodels subpanels collapsible
- User side documentation of cytogenomics features (Gens, Chromograph, vcf2cytosure, rhocall)
- iSort GitHub Action
- Support LoqusDB REST API queries
### Fixed
- Show other causative once, even if several events point to it
- Filtering variants by mitochondrial chromosome for cases with genome build=38
- HPO gene search button triggers any warnings for clinical / non-existing genes also on first search
- Fixed a bug in variants pages caused by MT variants without alt_frequency
- Tests for CADD score parsing function
- Fixed the look of IGV settings on SNV variant page
- Cases analyzed once shown as `rerun`
- Missing case track on case re-upload
- Fixed severity rank for SO term "regulatory region ablation"
### Changed
- Refactor according to CodeFactor - mostly reuse of duplicated code
- Phenomodels language adjustment
- Open variants in a new window (from variants page)
- Open overlapping and compound variants in a new window (from variant page)
- gnomAD link points to gnomAD v.3 (build GRCh38) for mitochondrial variants.
- Display only number of affected genes for dismissed SVs in general report
- Chromosome build check when populating the variants filter chromosome selection
- Display mitochondrial and rare diseases coverage report in cases with missing 'rare' track

## [4.31.1]
### Added
### Changed
- Remove mitochondrial and coverage report from cancer cases sidebar
### Fixed
- ClinVar page when dbSNP id is None

## [4.31]
### Added
- gnomAD annotation field in admin guide
- Export also dynamic panel genes not associated to an HPO term when downloading the HPO panel
- Primary HGNC transcript info in variant export files
- Show variant quality (QUAL field from vcf) in the variant summary
- Load/update PDF gene fusion reports (clinical and research) generated with Arriba
- Support new MANE annotations from VEP (both MANE Select and MANE Plus Clinical)
- Display on case activity the event of a user resetting all dismissed variants
- Support gnomAD population frequencies for mitochondrial variants
- Anchor links in Casedata ClinVar panels to redirect after renaming individuals
### Fixed
- Replace old docs link www.clinicalgenomics.se/scout with new https://clinical-genomics.github.io/scout
- Page formatting issues whenever case and variant comments contain extremely long strings with no spaces
- Chromograph images can be one column and have scrollbar. Removed legacy code.
- Column labels for ClinVar case submission
- Page crashing looking for LoqusDB observation when variant doesn't exist
- Missing inheritance models and custom inheritance models on newly created gene panels
- Accept only numbers in managed variants filter as position and end coordinates
- SNP id format and links in Variant page, ClinVar submission form and general report
- Case groups tooltip triggered only when mouse is on the panel header
- Loadable filters displayed in alphabetical order on variants page
### Changed
- A more compact case groups panel
- Added landscape orientation CSS style to cancer coverage and QC demo report
- Improve user documentation to create and save new gene panels
- Removed option to use space as separator when uploading gene panels
- Separating the columns of standard and custom inheritance models in gene panels
- Improved ClinVar instructions for users using non-English Excel

## [4.30.2]
### Added
### Fixed
- Use VEP RefSeq ID if RefSeq list is empty in RefSeq transcripts overview
- Bug creating variant links for variants with no end_chrom
### Changed

## [4.30.1]
### Added
### Fixed
- Cryptography dependency fixed to use version < 3.4
### Changed

## [4.30]
### Added
- Introduced a `reset dismiss variant` verb
- Button to reset all dismissed variants for a case
- Add black border to Chromograph ideograms
- Show ClinVar annotations on variantS page
- Added integration with GENS, copy number visualization tool
- Added a VUS label to the manual classification variant tags
- Add additional information to SNV verification emails
- Tooltips documenting manual annotations from default panels
- Case groups now show bam files from all cases on align view
### Fixed
- Center initial igv view on variant start with SNV/indels
- Don't set initial igv view to negative coordinates
- Display of GQ for SV and STR
- Parsing of AD and related info for STRs
- LoqusDB field in institute settings accepts only existing Loqus instances
- Fix DECIPHER link to work after DECIPHER migrated to GRCh38
- Removed visibility window param from igv.js genes track
- Updated HPO download URL
- Patch HPO download test correctly
- Reference size on STR hover not needed (also wrong)
- Introduced genome build check (allowed values: 37, 38, "37", "38") on case load
- Improve case searching by assignee full name
- Populating the LoqusDB select in institute settings
### Changed
- Cancer variants table header (pop freq etc)
- Only admin users can modify LoqusDB instance in Institute settings
- Style of case synopsis, variants and case comments
- Switched to igv.js 2.7.5
- Do not choke if case is missing research variants when research requested
- Count cases in LoqusDB by variant type
- Introduce deprecation warning for Loqus configs that are not dictionaries
- Improve create new gene panel form validation
- Make XM- transcripts less visible if they don't overlap with transcript refseq_id in variant page
- Color of gene panels and comments panels on cases and variant pages
- Do not choke if case is missing research variants when reserch requested

## [4.29.1]
### Added
### Fixed
- Always load STR variants regardless of RankScore threshold (hotfix)
### Changed

## [4.29]
### Added
- Added a page about migrating potentially breaking changes to the documentation
- markdown_include in development requirements file
- STR variants filter
- Display source, Z-score, inheritance pattern for STR annotations from Stranger (>0.6.1) if available
- Coverage and quality report to cancer view
### Fixed
- ACMG classification page crashing when trying to visualize a classification that was removed
- Pretty print HGVS on gene variants (URL-decode VEP)
- Broken or missing link in the documentation
- Multiple gene names in ClinVar submission form
- Inheritance model select field in ClinVar submission
- IGV.js >2.7.0 has an issue with the gene track zoom levels - temp freeze at 2.7.0
- Revert CORS-anywhere and introduce a local http proxy for cloud tracks
### Changed

## [4.28]
### Added
- Chromograph integration for displaying PNGs in case-page
- Add VAF to cancer case general report, and remove some of its unused fields
- Variants filter compatible with genome browser location strings
- Support for custom public igv tracks stored on the cloud
- Add tests to increase testing coverage
- Update case variants count after deleting variants
- Update IGV.js to latest (v2.7.4)
- Bypass igv.js CORS check using `https://github.com/Rob--W/cors-anywhere`
- Documentation on default and custom IGV.js tracks (admin docs)
- Lock phenomodels so they're editable by admins only
- Small case group assessment sharing
- Tutorial and files for deploying app on containers (Kubernetes pods)
- Canonical transcript and protein change of canonical transcript in exported variants excel sheet
- Support for Font Awesome version 6
- Submit to Beacon from case page sidebar
- Hide dismissed variants in variants pages and variants export function
- Systemd service files and instruction to deploy Scout using podman
### Fixed
- Bugfix: unused `chromgraph_prefix |tojson` removed
- Freeze coloredlogs temporarily
- Marrvel link
- Don't show TP53 link for silent or synonymous changes
- OMIM gene field accepts any custom number as OMIM gene
- Fix Pytest single quote vs double quote string
- Bug in gene variants search by similar cases and no similar case is found
- Delete unused file `userpanel.py`
- Primary transcripts in variant overview and general report
- Google OAuth2 login setup in README file
- Redirect to 'missing file'-icon if configured Chromograph file is missing
- Javascript error in case page
- Fix compound matching during variant loading for hg38
- Cancer variants view containing variants dismissed with cancer-specific reasons
- Zoom to SV variant length was missing IGV contig select
- Tooltips on case page when case has no default gene panels
### Changed
- Save case variants count in case document and not in sessions
- Style of gene panels multiselect on case page
- Collapse/expand main HPO checkboxes in phenomodel preview
- Replaced GQ (Genotype quality) with VAF (Variant allele frequency) in cancer variants GT table
- Allow loading of cancer cases with no tumor_purity field
- Truncate cDNA and protein changes in case report if longer than 20 characters


## [4.27]
### Added
- Exclude one or more variant categories when running variants delete command
### Fixed
### Changed

## [4.26.1]
### Added
### Fixed
- Links with 1-letter aa codes crash on frameshift etc
### Changed

## [4.26]
### Added
- Extend the delete variants command to print analysis date, track, institute, status and research status
- Delete variants by type of analysis (wgs|wes|panel)
- Links to cBioPortal, MutanTP53, IARC TP53, OncoKB, MyCancerGenome, CIViC
### Fixed
- Deleted variants count
### Changed
- Print output of variants delete command as a tab separated table

## [4.25]
### Added
- Command line function to remove variants from one or all cases
### Fixed
- Parse SMN None calls to None rather than False

## [4.24.1]
### Fixed
- Install requirements.txt via setup file

## [4.24]
### Added
- Institute-level phenotype models with sub-panels containing HPO and OMIM terms
- Runnable Docker demo
- Docker image build and push github action
- Makefile with shortcuts to docker commands
- Parse and save synopsis, phenotype and cohort terms from config files upon case upload
### Fixed
- Update dismissed variant status when variant dismissed key is missing
- Breakpoint two IGV button now shows correct chromosome when different from bp1
- Missing font lib in Docker image causing the PDF report download page to crash
- Sentieon Manta calls lack Somaticscore - load anyway
- ClinVar submissions crashing due to pinned variants that are not loaded
- Point ExAC pLI score to new gnomad server address
- Bug uploading cases missing phenotype terms in config file
- STRs loaded but not shown on browser page
- Bug when using adapter.variant.get_causatives with case_id without causatives
- Problem with fetching "solved" from scout export cases cli
- Better serialising of datetime and bson.ObjectId
- Added `volumes` folder to .gitignore
### Changed
- Make matching causative and managed variants foldable on case page
- Remove calls to PyMongo functions marked as deprecated in backend and frontend(as of version 3.7).
- Improved `scout update individual` command
- Export dynamic phenotypes with ordered gene lists as PDF


## [4.23]
### Added
- Save custom IGV track settings
- Show a flash message with clear info about non-valid genes when gene panel creation fails
- CNV report link in cancer case side navigation
- Return to comment section after editing, deleting or submitting a comment
- Managed variants
- MT vs 14 chromosome mean coverage stats if Scout is connected to Chanjo
### Fixed
- missing `vcf_cancer_sv` and `vcf_cancer_sv_research` to manual.
- Split ClinVar multiple clnsig values (slash-separated) and strip them of underscore for annotations without accession number
- Timeout of `All SNVs and INDELs` page when no valid gene is provided in the search
- Round CADD (MIPv9)
- Missing default panel value
- Invisible other causatives lines when other causatives lack gene symbols
### Changed
- Do not freeze mkdocs-material to version 4.6.1
- Remove pre-commit dependency

## [4.22]
### Added
- Editable cases comments
- Editable variants comments
### Fixed
- Empty variant activity panel
- STRs variants popover
- Split new ClinVar multiple significance terms for a variant
- Edit the selected comment, not the latest
### Changed
- Updated RELEASE docs.
- Pinned variants card style on the case page
- Merged `scout export exons` and `scout view exons` commands


## [4.21.2]
### Added
### Fixed
- Do not pre-filter research variants by (case-default) gene panels
- Show OMIM disease tooltip reliably
### Changed

## [4.21.1]
### Added
### Fixed
- Small change to Pop Freq column in variants ang gene panels to avoid strange text shrinking on small screens
- Direct use of HPO list for Clinical HPO SNV (and cancer SNV) filtering
- PDF coverage report redirecting to login page
### Changed
- Remove the option to dismiss single variants from all variants pages
- Bulk dismiss SNVs, SVs and cancer SNVs from variants pages

## [4.21]
### Added
- Support to configure LoqusDB per institute
- Highlight causative variants in the variants list
- Add tests. Mostly regarding building internal datatypes.
- Remove leading and trailing whitespaces from panel_name and display_name when panel is created
- Mark MANE transcript in list of transcripts in "Transcript overview" on variant page
- Show default panel name in case sidebar
- Previous buttons for variants pagination
- Adds a gh action that checks that the changelog is updated
- Adds a gh action that deploys new releases automatically to pypi
- Warn users if case default panels are outdated
- Define institute-specific gene panels for filtering in institute settings
- Use institute-specific gene panels in variants filtering
- Show somatic VAF for pinned and causative variants on case page

### Fixed
- Report pages redirect to login instead of crashing when session expires
- Variants filter loading in cancer variants page
- User, Causative and Cases tables not scaling to full page
- Improved docs for an initial production setup
- Compatibility with latest version of Black
- Fixed tests for Click>7
- Clinical filter required an extra click to Filter to return variants
- Restore pagination and shrink badges in the variants page tables
- Removing a user from the command line now inactivates the case only if user is last assignee and case is active
- Bugfix, LoqusDB per institute feature crashed when institute id was empty string
- Bugfix, LoqusDB calls where missing case count
- filter removal and upload for filters deleted from another page/other user
- Visualize outdated gene panels info in a popover instead of a tooltip in case page side panel

### Changed
- Highlight color on normal STRs in the variants table from green to blue
- Display breakpoints coordinates in verification emails only for structural variants


## [4.20]
### Added
- Display number of filtered variants vs number of total variants in variants page
- Search case by HPO terms
- Dismiss variant column in the variants tables
- Black and pre-commit packages to dev requirements

### Fixed
- Bug occurring when rerun is requested twice
- Peddy info fields in the demo config file
- Added load config safety check for multiple alignment files for one individual
- Formatting of cancer variants table
- Missing Score in SV variants table

### Changed
- Updated the documentation on how to create a new software release
- Genome build-aware cytobands coordinates
- Styling update of the Matchmaker card
- Select search type in case search form


## [4.19]

### Added
- Show internal ID for case
- Add internal ID for downloaded CGH files
- Export dynamic HPO gene list from case page
- Remove users as case assignees when their account is deleted
- Keep variants filters panel expanded when filters have been used

### Fixed
- Handle the ProxyFix ModuleNotFoundError when Werkzeug installed version is >1.0
- General report formatting issues whenever case and variant comments contain extremely long strings with no spaces

### Changed
- Created an institute wrapper page that contains list of cases, causatives, SNVs & Indels, user list, shared data and institute settings
- Display case name instead of case ID on clinVar submissions
- Changed icon of sample update in clinVar submissions


## [4.18]

### Added
- Filter cancer variants on cytoband coordinates
- Show dismiss reasons in a badge with hover for clinical variants
- Show an ellipsis if 10 cases or more to display with loqusdb matches
- A new blog post for version 4.17
- Tooltip to better describe Tumor and Normal columns in cancer variants
- Filter cancer SNVs and SVs by chromosome coordinates
- Default export of `Assertion method citation` to clinVar variants submission file
- Button to export up to 500 cancer variants, filtered or not
- Rename samples of a clinVar submission file

### Fixed
- Apply default gene panel on return to cancer variantS from variant view
- Revert to certificate checking when asking for Chanjo reports
- `scout download everything` command failing while downloading HPO terms

### Changed
- Turn tumor and normal allelic fraction to decimal numbers in tumor variants page
- Moved clinVar submissions code to the institutes blueprints
- Changed name of clinVar export files to FILENAME.Variant.csv and FILENAME.CaseData.csv
- Switched Google login libraries from Flask-OAuthlib to Authlib


## [4.17.1]

### Fixed
- Load cytobands for cases with chromosome build not "37" or "38"


## [4.17]

### Added
- COSMIC badge shown in cancer variants
- Default gene-panel in non-cancer structural view in url
- Filter SNVs and SVs by cytoband coordinates
- Filter cancer SNV variants by alt allele frequency in tumor
- Correct genome build in UCSC link from structural variant page



### Fixed
- Bug in clinVar form when variant has no gene
- Bug when sharing cases with the same institute twice
- Page crashing when removing causative variant tag
- Do not default to GATK caller when no caller info is provided for cancer SNVs


## [4.16.1]

### Fixed
- Fix the fix for handling of delivery reports for rerun cases

## [4.16]

### Added
- Adds possibility to add "lims_id" to cases. Currently only stored in database, not shown anywhere
- Adds verification comment box to SVs (previously only available for small variants)
- Scrollable pedigree panel

### Fixed
- Error caused by changes in WTForm (new release 2.3.x)
- Bug in OMIM case page form, causing the page to crash when a string was provided instead of a numerical OMIM id
- Fix Alamut link to work properly on hg38
- Better handling of delivery reports for rerun cases
- Small CodeFactor style issues: matchmaker results counting, a couple of incomplete tests and safer external xml
- Fix an issue with Phenomizer introduced by CodeFactor style changes

### Changed
- Updated the version of igv.js to 2.5.4

## [4.15.1]

### Added
- Display gene names in ClinVar submissions page
- Links to Varsome in variant transcripts table

### Fixed
- Small fixes to ClinVar submission form
- Gene panel page crash when old panel has no maintainers

## [4.15]

### Added
- Clinvar CNVs IGV track
- Gene panels can have maintainers
- Keep variant actions (dismissed, manual rank, mosaic, acmg, comments) upon variant re-upload
- Keep variant actions also on full case re-upload

### Fixed
- Fix the link to Ensembl for SV variants when genome build 38.
- Arrange information in columns on variant page
- Fix so that new cosmic identifier (COSV) is also acceptable #1304
- Fixed COSMIC tag in INFO (outside of CSQ) to be parses as well with `&` splitter.
- COSMIC stub URL changed to https://cancer.sanger.ac.uk/cosmic/search?q= instead.
- Updated to a version of IGV where bigBed tracks are visualized correctly
- Clinvar submission files are named according to the content (variant_data and case_data)
- Always show causatives from other cases in case overview
- Correct disease associations for gene symbol aliases that exist as separate genes
- Re-add "custom annotations" for SV variants
- The override ClinVar P/LP add-in in the Clinical Filter failed for new CSQ strings

### Changed
- Runs all CI checks in github actions

## [4.14.1]

### Fixed
- Error when variant found in loqusdb is not loaded for other case

## [4.14]

### Added
- Use github actions to run tests
- Adds CLI command to update individual alignments path
- Update HPO terms using downloaded definitions files
- Option to use alternative flask config when running `scout serve`
- Requirement to use loqusdb >= 2.5 if integrated

### Fixed
- Do not display Pedigree panel in cancer view
- Do not rely on internet connection and services available when running CI tests
- Variant loading assumes GATK if no caller set given and GATK filter status is seen in FILTER
- Pass genome build param all the way in order to get the right gene mappings for cases with build 38
- Parse correctly variants with zero frequency values
- Continue even if there are problems to create a region vcf
- STR and cancer variant navigation back to variants pages could fail

### Changed
- Improved code that sends requests to the external APIs
- Updates ranges for user ranks to fit todays usage
- Run coveralls on github actions instead of travis
- Run pip checks on github actions instead of coveralls
- For hg38 cases, change gnomAD link to point to version 3.0 (which is hg38 based)
- Show pinned or causative STR variants a bit more human readable

## [4.13.1]

### Added
### Fixed
- Typo that caused not all clinvar conflicting interpretations to be loaded no matter what
- Parse and retrieve clinvar annotations from VEP-annotated (VEP 97+) CSQ VCF field
- Variant clinvar significance shown as `not provided` whenever is `Uncertain significance`
- Phenomizer query crashing when case has no HPO terms assigned
- Fixed a bug affecting `All SNVs and INDELs` page when variants don't have canonical transcript
- Add gene name or id in cancer variant view

### Changed
- Cancer Variant view changed "Variant:Transcript:Exon:HGVS" to "Gene:Transcript:Exon:HGVS"

## [4.13]

### Added
- ClinVar SNVs track in IGV
- Add SMA view with SMN Copy Number data
- Easier to assign OMIM diagnoses from case page
- OMIM terms and specific OMIM term page

### Fixed
- Bug when adding a new gene to a panel
- Restored missing recent delivery reports
- Fixed style and links to other reports in case side panel
- Deleting cases using display_name and institute not deleting its variants
- Fixed bug that caused coordinates filter to override other filters
- Fixed a problem with finding some INS in loqusdb
- Layout on SV page when local observations without cases are present
- Make scout compatible with the new HPO definition files from `http://compbio.charite.de/jenkins/`
- General report visualization error when SNVs display names are very long


### Changed


## [4.12.4]

### Fixed
- Layout on SV page when local observations without cases are present

## [4.12.3]

### Fixed
- Case report when causative or pinned SVs have non null allele frequencies

## [4.12.2]

### Fixed
- SV variant links now take you to the SV variant page again
- Cancer variant view has cleaner table data entries for "N/A" data
- Pinned variant case level display hotfix for cancer and str - more on this later
- Cancer variants show correct alt/ref reads mirroring alt frequency now
- Always load all clinical STR variants even if a region load is attempted - index may be missing
- Same case repetition in variant local observations

## [4.12.1]

### Fixed
- Bug in variant.gene when gene has no HGVS description


## [4.12]

### Added
- Accepts `alignment_path` in load config to pass bam/cram files
- Display all phenotypes on variant page
- Display hgvs coordinates on pinned and causatives
- Clear panel pending changes
- Adds option to setup the database with static files
- Adds cli command to download the resources from CLI that scout needs
- Adds test files for merged somatic SV and CNV; as well as merged SNV, and INDEL part of #1279
- Allows for upload of OMIM-AUTO gene panel from static files without api-key

### Fixed
- Cancer case HPO panel variants link
- Fix so that some drop downs have correct size
- First IGV button in str variants page
- Cancer case activates on SNV variants
- Cases activate when STR variants are viewed
- Always calculate code coverage
- Pinned/Classification/comments in all types of variants pages
- Null values for panel's custom_inheritance_models
- Discrepancy between the manual disease transcripts and those in database in gene-edit page
- ACMG classification not showing for some causatives
- Fix bug which caused IGV.js to use hg19 reference files for hg38 data
- Bug when multiple bam files sources with non-null values are available


### Changed
- Renamed `requests` file to `scout_requests`
- Cancer variant view shows two, instead of four, decimals for allele and normal


## [4.11.1]

### Fixed
- Institute settings page
- Link institute settings to sharing institutes choices

## [4.11.0]

### Added
- Display locus name on STR variant page
- Alternative key `GNOMADAF_popmax` for Gnomad popmax allele frequency
- Automatic suggestions on how to improve the code on Pull Requests
- Parse GERP, phastCons and phyloP annotations from vep annotated CSQ fields
- Avoid flickering comment popovers in variant list
- Parse REVEL score from vep annotated CSQ fields
- Allow users to modify general institute settings
- Optionally format code automatically on commit
- Adds command to backup vital parts `scout export database`
- Parsing and displaying cancer SV variants from Manta annotated VCF files
- Dismiss cancer snv variants with cancer-specific options
- Add IGV.js UPD, RHO and TIDDIT coverage wig tracks.


### Fixed
- Slightly darker page background
- Fixed an issued with parsed conservation values from CSQ
- Clinvar submissions accessible to all users of an institute
- Header toolbar when on Clinvar page now shows institute name correctly
- Case should not always inactivate upon update
- Show dismissed snv cancer variants as grey on the cancer variants page
- Improved style of mappability link and local observations on variant page
- Convert all the GET requests to the igv view to POST request
- Error when updating gene panels using a file containing BOM chars
- Add/replace gene radio button not working in gene panels


## [4.10.1]

### Fixed
- Fixed issue with opening research variants
- Problem with coveralls not called by Travis CI
- Handle Biomart service down in tests


## [4.10.0]

### Added
- Rank score model in causatives page
- Exportable HPO terms from phenotypes page
- AMP guideline tiers for cancer variants
- Adds scroll for the transcript tab
- Added CLI option to query cases on time since case event was added
- Shadow clinical assessments also on research variants display
- Support for CRAM alignment files
- Improved str variants view : sorting by locus, grouped by allele.
- Delivery report PDF export
- New mosaicism tag option
- Add or modify individuals' age or tissue type from case page
- Display GC and allele depth in causatives table.
- Included primary reference transcript in general report
- Included partial causative variants in general report
- Remove dependency of loqusdb by utilising the CLI

### Fixed
- Fixed update OMIM command bug due to change in the header of the genemap2 file
- Removed Mosaic Tag from Cancer variants
- Fixes issue with unaligned table headers that comes with hidden Datatables
- Layout in general report PDF export
- Fixed issue on the case statistics view. The validation bars didn't show up when all institutes were selected. Now they do.
- Fixed missing path import by importing pathlib.Path
- Handle index inconsistencies in the update index functions
- Fixed layout problems


## [4.9.0]

### Added
- Improved MatchMaker pages, including visible patient contacts email address
- New badges for the github repo
- Links to [GENEMANIA](genemania.org)
- Sort gene panel list on case view.
- More automatic tests
- Allow loading of custom annotations in VCF using the SCOUT_CUSTOM info tag.

### Fixed
- Fix error when a gene is added to an empty dynamic gene panel
- Fix crash when attempting to add genes on incorrect format to dynamic gene panel
- Manual rank variant tags could be saved in a "Select a tag"-state, a problem in the variants view.
- Same case evaluations are no longer shown as gray previous evaluations on the variants page
- Stay on research pages, even if reset, next first buttons are pressed..
- Overlapping variants will now be visible on variant page again
- Fix missing classification comments and links in evaluations page
- All prioritized cases are shown on cases page


## [4.8.3]

### Added

### Fixed
- Bug when ordering sanger
- Improved scrolling over long list of genes/transcripts


## [4.8.2]

### Added

### Fixed
- Avoid opening extra tab for coverage report
- Fixed a problem when rank model version was saved as floats and not strings
- Fixed a problem with displaying dismiss variant reasons on the general report
- Disable load and delete filter buttons if there are no saved filters
- Fix problem with missing verifications
- Remove duplicate users and merge their data and activity


## [4.8.1]

### Added

### Fixed
- Prevent login fail for users with id defined by ObjectId and not email
- Prevent the app from crashing with `AttributeError: 'NoneType' object has no attribute 'message'`


## [4.8.0]

### Added
- Updated Scout to use Bootstrap 4.3
- New looks for Scout
- Improved dashboard using Chart.js
- Ask before inactivating a case where last assigned user leaves it
- Genes can be manually added to the dynamic gene list directly on the case page
- Dynamic gene panels can optionally be used with clinical filter, instead of default gene panel
- Dynamic gene panels get link out to chanjo-report for coverage report
- Load all clinvar variants with clinvar Pathogenic, Likely Pathogenic and Conflicting pathogenic
- Show transcripts with exon numbers for structural variants
- Case sort order can now be toggled between ascending and descending.
- Variants can be marked as partial causative if phenotype is available for case.
- Show a frequency tooltip hover for SV-variants.
- Added support for LDAP login system
- Search snv and structural variants by chromosomal coordinates
- Structural variants can be marked as partial causative if phenotype is available for case.
- Show normal and pathologic limits for STRs in the STR variants view.
- Institute level persistent variant filter settings that can be retrieved and used.
- export causative variants to Excel
- Add support for ROH, WIG and chromosome PNGs in case-view

### Fixed
- Fixed missing import for variants with comments
- Instructions on how to build docs
- Keep sanger order + verification when updating/reloading variants
- Fixed and moved broken filter actions (HPO gene panel and reset filter)
- Fixed string conversion to number
- UCSC links for structural variants are now separated per breakpoint (and whole variant where applicable)
- Reintroduced missing coverage report
- Fixed a bug preventing loading samples using the command line
- Better inheritance models customization for genes in gene panels
- STR variant page back to list button now does its one job.
- Allows to setup scout without a omim api key
- Fixed error causing "favicon not found" flash messages
- Removed flask --version from base cli
- Request rerun no longer changes case status. Active or archived cases inactivate on upload.
- Fixed missing tooltip on the cancer variants page
- Fixed weird Rank cell in variants page
- Next and first buttons order swap
- Added pagination (and POST capability) to cancer variants.
- Improves loading speed for variant page
- Problem with updating variant rank when no variants
- Improved Clinvar submission form
- General report crashing when dismissed variant has no valid dismiss code
- Also show collaborative case variants on the All variants view.
- Improved phenotype search using dataTables.js on phenotypes page
- Search and delete users with `email` instead of `_id`
- Fixed css styles so that multiselect options will all fit one column


## [4.7.3]

### Added
- RankScore can be used with VCFs for vcf_cancer files

### Fixed
- Fix issue with STR view next page button not doing its one job.

### Deleted
- Removed pileup as a bam viewing option. This is replaced by IGV


## [4.7.2]

### Added
- Show earlier ACMG classification in the variant list

### Fixed
- Fixed igv search not working due to igv.js dist 2.2.17
- Fixed searches for cases with a gene with variants pinned or marked causative.
- Load variant pages faster after fixing other causatives query
- Fixed mitochondrial report bug for variants without genes

## [4.7.1]

### Added

### Fixed
- Fixed bug on genes page


## [4.7.0]

### Added
- Export genes and gene panels in build GRCh38
- Search for cases with variants pinned or marked causative in a given gene.
- Search for cases phenotypically similar to a case also from WUI.
- Case variant searches can be limited to similar cases, matching HPO-terms,
  phenogroups and cohorts.
- De-archive reruns and flag them as 'inactive' if archived
- Sort cases by analysis_date, track or status
- Display cases in the following order: prioritized, active, inactive, archived, solved
- Assign case to user when user activates it or asks for rerun
- Case becomes inactive when it has no assignees
- Fetch refseq version from entrez and use it in clinvar form
- Load and export of exons for all genes, independent on refseq
- Documentation for loading/updating exons
- Showing SV variant annotations: SV cgh frequencies, gnomad-SV, local SV frequencies
- Showing transcripts mapping score in segmental duplications
- Handle requests to Ensembl Rest API
- Handle requests to Ensembl Rest Biomart
- STR variants view now displays GT and IGV link.
- Description field for gene panels
- Export exons in build 37 and 38 using the command line

### Fixed
- Fixes of and induced by build tests
- Fixed bug affecting variant observations in other cases
- Fixed a bug that showed wrong gene coverage in general panel PDF export
- MT report only shows variants occurring in the specific individual of the excel sheet
- Disable SSL certifcate verification in requests to chanjo
- Updates how intervaltree and pymongo is used to void deprecated functions
- Increased size of IGV sample tracks
- Optimized tests


## [4.6.1]

### Added

### Fixed
- Missing 'father' and 'mother' keys when parsing single individual cases


## [4.6.0]

### Added
- Description of Scout branching model in CONTRIBUTING doc
- Causatives in alphabetical order, display ACMG classification and filter by gene.
- Added 'external' to the list of analysis type options
- Adds functionality to display "Tissue type". Passed via load config.
- Update to IGV 2.

### Fixed
- Fixed alignment visualization and vcf2cytosure availability for demo case samples
- Fixed 3 bugs affecting SV pages visualization
- Reintroduced the --version cli option
- Fixed variants query by panel (hpo panel + gene panel).
- Downloaded MT report contains excel files with individuals' display name
- Refactored code in parsing of config files.


## [4.5.1]

### Added

### Fixed
- update requirement to use PyYaml version >= 5.1
- Safer code when loading config params in cli base


## [4.5.0]

### Added
- Search for similar cases from scout view CLI
- Scout cli is now invoked from the app object and works under the app context

### Fixed
- PyYaml dependency fixed to use version >= 5.1


## [4.4.1]

### Added
- Display SV rank model version when available

### Fixed
- Fixed upload of delivery report via API


## [4.4.0]

### Added
- Displaying more info on the Causatives page and hiding those not causative at the case level
- Add a comment text field to Sanger order request form, allowing a message to be included in the email
- MatchMaker Exchange integration
- List cases with empty synopsis, missing HPO terms and phenotype groups.
- Search for cases with open research list, or a given case status (active, inactive, archived)

### Fixed
- Variant query builder split into several functions
- Fixed delivery report load bug


## [4.3.3]

### Added
- Different individual table for cancer cases

### Fixed
- Dashboard collects validated variants from verification events instead of using 'sanger' field
- Cases shared with collaborators are visible again in cases page
- Force users to select a real institute to share cases with (actionbar select fix)


## [4.3.2]

### Added
- Dashboard data can be filtered using filters available in cases page
- Causatives for each institute are displayed on a dedicated page
- SNVs and and SVs are searchable across cases by gene and rank score
- A more complete report with validated variants is downloadable from dashboard

### Fixed
- Clinsig filter is fixed so clinsig numerical values are returned
- Split multi clinsig string values in different elements of clinsig array
- Regex to search in multi clinsig string values or multi revstat string values
- It works to upload vcf files with no variants now
- Combined Pileup and IGV alignments for SVs having variant start and stop on the same chromosome


## [4.3.1]

### Added
- Show calls from all callers even if call is not available
- Instructions to install cairo and pango libs from WeasyPrint page
- Display cases with number of variants from CLI
- Only display cases with number of variants above certain treshold. (Also CLI)
- Export of verified variants by CLI or from the dashboard
- Extend case level queries with default panels, cohorts and phenotype groups.
- Slice dashboard statistics display using case level queries
- Add a view where all variants for an institute can be searched across cases, filtering on gene and rank score. Allows searching research variants for cases that have research open.

### Fixed
- Fixed code to extract variant conservation (gerp, phyloP, phastCons)
- Visualization of PDF-exported gene panels
- Reintroduced the exon/intron number in variant verification email
- Sex and affected status is correctly displayed on general report
- Force number validation in SV filter by size
- Display ensembl transcripts when no refseq exists


## [4.3.0]

### Added
- Mosaicism tag on variants
- Show and filter on SweGen frequency for SVs
- Show annotations for STR variants
- Show all transcripts in verification email
- Added mitochondrial export
- Adds alternative to search for SVs shorter that the given length
- Look for 'bcftools' in the `set` field of VCFs
- Display digenic inheritance from OMIM
- Displays what refseq transcript that is primary in hgnc

### Fixed

- Archived panels displays the correct date (not retroactive change)
- Fixed problem with waiting times in gene panel exports
- Clinvar fiter not working with human readable clinsig values

## [4.2.2]

### Fixed
- Fixed gene panel create/modify from CSV file utf-8 decoding error
- Updating genes in gene panels now supports edit comments and entry version
- Gene panel export timeout error

## [4.2.1]

### Fixed
- Re-introduced gene name(s) in verification email subject
- Better PDF rendering for excluded variants in report
- Problem to access old case when `is_default` did not exist on a panel


## [4.2.0]

### Added
- New index on variant_id for events
- Display overlapping compounds on variants view

### Fixed
- Fixed broken clinical filter


## [4.1.4]

### Added
- Download of filtered SVs

### Fixed
- Fixed broken download of filtered variants
- Fixed visualization issue in gene panel PDF export
- Fixed bug when updating gene names in variant controller


## [4.1.3]

### Fixed
- Displays all primary transcripts


## [4.1.2]

### Added
- Option add/replace when updating a panel via CSV file
- More flexible versioning of the gene panels
- Printing coverage report on the bottom of the pdf case report
- Variant verification option for SVs
- Logs uri without pwd when connecting
- Disease-causing transcripts in case report
- Thicker lines in case report
- Supports HPO search for cases, both terms or if described in synopsis
- Adds sanger information to dashboard

### Fixed
- Use db name instead of **auth** as default for authentication
- Fixes so that reports can be generated even with many variants
- Fixed sanger validation popup to show individual variants queried by user and institute.
- Fixed problem with setting up scout
- Fixes problem when exac file is not available through broad ftp
- Fetch transcripts for correct build in `adapter.hgnc_gene`

## [4.1.1]
- Fix problem with institute authentication flash message in utils
- Fix problem with comments
- Fix problem with ensembl link


## [4.1.0]

### Added
- OMIM phenotypes to case report
- Command to download all panel app gene panels `scout load panel --panel-app`
- Links to genenames.org and omim on gene page
- Popup on gene at variants page with gene information
- reset sanger status to "Not validated" for pinned variants
- highlight cases with variants to be evaluated by Sanger on the cases page
- option to point to local reference files to the genome viewer pileup.js. Documented in `docs.admin-guide.server`
- option to export single variants in `scout export variants`
- option to load a multiqc report together with a case(add line in load config)
- added a view for searching HPO terms. It is accessed from the top left corner menu
- Updates the variants view for cancer variants. Adds a small cancer specific filter for known variants
- Adds hgvs information on cancer variants page
- Adds option to update phenotype groups from CLI

### Fixed
- Improved Clinvar to submit variants from different cases. Fixed HPO terms in casedata according to feedback
- Fixed broken link to case page from Sanger modal in cases view
- Now only cases with non empty lists of causative variants are returned in `adapter.case(has_causatives=True)`
- Can handle Tumor only samples
- Long lists of HGNC symbols are now possible. This was previously difficult with manual, uploaded or by HPO search when changing filter settings due to GET request limitations. Relevant pages now use POST requests. Adds the dynamic HPO panel as a selection on the gene panel dropdown.
- Variant filter defaults to default panels also on SV and Cancer variants pages.

## [4.0.0]

### WARNING ###

This is a major version update and will require that the backend of pre releases is updated.
Run commands:

```
$scout update genes
$scout update hpo
```

- Created a Clinvar submission tool, to speed up Clinvar submission of SNVs and SVs
- Added an analysis report page (html and PDF format) containing phenotype, gene panels and variants that are relevant to solve a case.

### Fixed
- Optimized evaluated variants to speed up creation of case report
- Moved igv and pileup viewer under a common folder
- Fixed MT alignment view pileup.js
- Fixed coordinates for SVs with start chromosome different from end chromosome
- Global comments shown across cases and institutes. Case-specific variant comments are shown only for that specific case.
- Links to clinvar submitted variants at the cases level
- Adapts clinvar parsing to new format
- Fixed problem in `scout update user` when the user object had no roles
- Makes pileup.js use online genome resources when viewing alignments. Now any instance of Scout can make use of this functionality.
- Fix ensembl link for structural variants
- Works even when cases does not have `'madeline_info'`
- Parses Polyphen in correct way again
- Fix problem with parsing gnomad from VEP

### Added
- Added a PDF export function for gene panels
- Added a "Filter and export" button to export custom-filtered SNVs to CSV file
- Dismiss SVs
- Added IGV alignments viewer
- Read delivery report path from case config or CLI command
- Filter for spidex scores
- All HPO terms are now added and fetched from the correct source (https://github.com/obophenotype/human-phenotype-ontology/blob/master/hp.obo)
- New command `scout update hpo`
- New command `scout update genes` will fetch all the latest information about genes and update them
- Load **all** variants found on chromosome **MT**
- Adds choice in cases overview do show as many cases as user like

### Removed
- pileup.min.js and pileup css are imported from a remote web location now
- All source files for HPO information, this is instead fetched directly from source
- All source files for gene information, this is instead fetched directly from source

## [3.0.0]
### Fixed
- hide pedigree panel unless it exists

## [1.5.1] - 2016-07-27
### Fixed
- look for both ".bam.bai" and ".bai" extensions

## [1.4.0] - 2016-03-22
### Added
- support for local frequency through loqusdb
- bunch of other stuff

## [1.3.0] - 2016-02-19
### Fixed
- Update query-phenomizer and add username/password

### Changed
- Update the way a case is checked for rerun-status

### Added
- Add new button to mark a case as "checked"
- Link to clinical variants _without_ 1000G annotation

## [1.2.2] - 2016-02-18
### Fixed
- avoid filtering out variants lacking ExAC and 1000G annotations

## [1.1.3] - 2015-10-01
### Fixed
- persist (clinical) filter when clicking load more
- fix #154 by robustly setting clinical filter func. terms

## [1.1.2] - 2015-09-07
### Fixed
- avoid replacing coverage report with none
- update SO terms, refactored

## [1.1.1] - 2015-08-20
### Fixed
- fetch case based on collaborator status (not owner)

## [1.1.0] - 2015-05-29
### Added
- link(s) to SNPedia based on RS-numbers
- new Jinja filter to "humanize" decimal numbers
- show gene panels in variant view
- new Jinja filter for decoding URL encoding
- add indicator to variants in list that have comments
- add variant number threshold and rank score threshold to load function
- add event methods to mongo adapter
- add tests for models
- show badge "old" if comment was written for a previous analysis

### Changed
- show cDNA change in transcript summary unless variant is exonic
- moved compounds table further up the page
- show dates for case uploads in ISO format
- moved variant comments higher up on page
- updated documentation for pages
- read in coverage report as blob in database and serve directly
- change ``OmimPhenotype`` to ``PhenotypeTerm``
- reorganize models sub-package
- move events (and comments) to separate collection
- only display prev/next links for the research list
- include variant type in breadcrumbs e.g. "Clinical variants"

### Removed
- drop dependency on moment.js

### Fixed
- show the same level of detail for all frequencies on all pages
- properly decode URL encoded symbols in amino acid/cDNA change strings
- fixed issue with wipe permissions in MongoDB
- include default gene lists in "variants" link in breadcrumbs

## [1.0.2] - 2015-05-20
### Changed
- update case fetching function

### Fixed
- handle multiple cases with same id

## [1.0.1] - 2015-04-28
### Fixed
- Fix building URL parameters in cases list Vue component

## [1.0.0] - 2015-04-12
Codename: Sara Lund

![Release 1.0](artwork/releases/release-1-0.jpg)

### Added
- Add email logging for unexpected errors
- New command line tool for deleting case

### Changed
- Much improved logging overall
- Updated documentation/usage guide
- Removed non-working IGV link

### Fixed
- Show sample display name in GT call
- Various small bug fixes
- Make it easier to hover over popups

## [0.0.2-rc1] - 2015-03-04
### Added
- add protein table for each variant
- add many more external links
- add coverage reports as PDFs

### Changed
- incorporate user feedback updates
- big refactor of load scripts

## [0.0.2-rc2] - 2015-03-04
### Changes
- add gene table with gene description
- reorganize inheritance models box

### Fixed
- avoid overwriting gene list on "research" load
- fix various bugs in external links

## [0.0.2-rc3] - 2015-03-05
### Added
- Activity log feed to variant view
- Adds protein change strings to ODM and Sanger email

### Changed
- Extract activity log component to macro

### Fixes
- Make Ensembl transcript links use archive website<|MERGE_RESOLUTION|>--- conflicted
+++ resolved
@@ -13,11 +13,8 @@
 - Scout-Reviewer-Service endpoint to visualise PacBio trgt called expansions (#5611)
 - Updated the documentation with instructions on how, as an admin, to add/edit/remove users from the main users page (#5625)
 - Button to remove users from the main users page (visible to admins only) (#5612)
-<<<<<<< HEAD
+- New `"P-value`, `abs log₂FC` and `abs ΔΨ` WTS filters options (#5639)
 - Code for refreshing id token, if needed. To be used for authenticated requests to chanjo2 (#5532)
-=======
-- New `"P-value`, `abs log₂FC` and `abs ΔΨ` WTS filters options (#5639)
->>>>>>> 771170f0
 ### Changed
 - Avoid `utcnow()` deprecated code by installing Flask-Login from its main branch (#5592)
 - Compute chanjo2 coverage on exons only when at least case individual has analysis_type=panel (#5601)
