# Change Log
All notable changes to this project will be documented in this file.
This project adheres to [Semantic Versioning](http://semver.org/).

About changelog [here](https://keepachangelog.com/en/1.0.0/)

## []
### Added
- Docker-compose example illustrating the LDAP login system setup
### Changed
### Fixed
<<<<<<< HEAD
- LDAP login documentation

=======
- Freeze PyMongo lib to version<4.0 to keep supporting previous MongoDB versions
- Speed up gene panels creation and update by collecting only light gene info from database
- Avoid case page crash on Phenomizer queries timeout
>>>>>>> 480fa9a9

## [4.42]
### Added
- Choose custom pinned variants to submit to MatchMaker Exchange
- Submit structural variant as genes to the MatchMaker Exchange
- Added function for maintainers and admins to remove gene panels
- Admins can restore deleted gene panels
- A development docker-compose file illustrating the scout/chanjo-report integration
- Show AD on variants view for cancer SV (tumor and normal)
- Cancer SV variants filter AD, AF (tumor and normal)
- Hiding the variants score column also from cancer SVs, as for the SNVs
### Changed
- Enforce same case _id and display_name when updating a case
- Enforce same individual ids, display names and affected status when updating a case
- Improved documentation for connecting to loqusdb instances (including loqusdbapi)
- Display and download HPO gene panels' gene symbols in italics
- A faster-built and lighter Docker image
- Reduce complexity of `panels` endpoint moving some code to the panels controllers
- Update requirements to use flask-ldap3-login>=0.9.17 instead of freezing WTForm
- Improved LDAP login system documentation
### Fixed
- Use of deprecated TextField after the upgrade of WTF to v3.0
- Freeze to WTForms to version < 3
- Remove the extra files (bed files and madeline.svg) introduced by mistake
- Cli command loading demo data in docker-compose when case custom images exist and is None
- Increased MongoDB connection serverSelectionTimeoutMS parameter to 30K (default value according to MongoDB documentation)
- Better differentiate old obs counts 0 vs N/A
- Broken cancer variants page when default gene panel was deleted
- Typo in tx_overview function in variant controllers file
- Fixed loqusdbapi SV search URL
- SV variants filtering using Decipher criterion
- Removing old gene panels that don't contain the `maintainer` key.

## [4.41.1]
### Fixed
- General reports crash for variant annotations with same variant on other cases

## [4.41]
### Added
- Extended the instructions for running the Scout Docker image (web app and cli).
- Enabled inclusion of custom images to STR variant view
### Fixed
- General case report sorting comments for variants with None genetic models
- Do not crash but redirect to variants page with error when a variant is not found for a case
- UCSC links coordinates for SV variants with start chromosome different than end chromosome
- Human readable variants name in case page for variants having start chromosome different from end chromosome
- Avoid always loading all transcripts when checking gene symbol: introduce gene captions
- Slow queries for evaluated variants on e.g. case page - use events instead
### Changed
- Rearrange variant page again, moving severity predictions down.
- More reactive layout width steps on variant page

## [4.40.1]
### Added
### Fixed
- Variants dismissed with inconsistent inheritance pattern can again be shown in general case report
- General report page for variants with genes=None
- General report crashing when variants have no panels
- Added other missing keys to case and variant dictionaries passed to general report
### Changed

## [4.40]
### Added
- A .cff citation file
- Phenotype search API endpoint
- Added pagination to phenotype API
- Extend case search to include internal MongoDB id
- Support for connecting to a MongoDB replica set (.py config files)
- Support for connecting to a MongoDB replica set (.yaml config files)
### Fixed
- Command to load the OMIM gene panel (`scout load panel --omim`)
- Unify style of pinned and causative variants' badges on case page
- Removed automatic spaces after punctuation in comments
- Remove the hardcoded number of total individuals from the variant's old observations panel
- Send delete requests to a connected Beacon using the DELETE method
- Layout of the SNV and SV variant page - move frequency up
### Changed
- Stop updating database indexes after loading exons via command line
- Display validation status badge also for not Sanger-sequenced variants
- Moved Frequencies, Severity and Local observations panels up in RD variants page
- Enabled Flask CORS to communicate CORS status to js apps
- Moved the code preparing the transcripts overview to the backend
- Refactored and filtered json data used in general case report
- Changed the database used in docker-compose file to use the official MongoDB v4.4 image
- Modified the Python (3.6, 3.8) and MongoDB (3.2, 4.4, 5.0) versions used in testing matrices (GitHub actions)
- Capitalize case search terms on institute and dashboard pages


## [4.39]
### Added
- COSMIC IDs collected from CSQ field named `COSMIC`
### Fixed
- Link to other causative variants on variant page
- Allow multiple COSMIC links for a cancer variant
- Fix floating text in severity box #2808
- Fixed MitoMap and HmtVar links for hg38 cases
- Do not open new browser tabs when downloading files
- Selectable IGV tracks on variant page
- Missing splice junctions button on variant page
- Refactor variantS representative gene selection, and use it also for cancer variant summary
### Changed
- Improve Javascript performance for displaying Chromograph images
- Make ClinVar classification more evident in cancer variant page

## [4.38]
### Added
- Option to hide Alamut button in the app config file
### Fixed
- Library deprecation warning fixed (insert is deprecated. Use insert_one or insert_many instead)
- Update genes command will not trigger an update of database indices any more
- Missing resources in temporary downloading directory when updating genes using the command line
- Restore previous variant ACMG classification in a scrollable div
- Loading spinner not stopping after downloading PDF case reports and variant list export
- Add extra Alamut links higher up on variant pages
- Improve UX for phenotypes in case page
- Filter and export of STR variants
- Update look of variants page navigation buttons
### Changed

## [4.37]
### Added
- Highlight and show version number for RefSeq MANE transcripts.
- Added integration to a rerunner service for toggling reanalysis with updated pedigree information
- SpliceAI display and parsing from VEP CSQ
- Display matching tiered variants for cancer variants
- Display a loading icon (spinner) until the page loads completely
- Display filter badges in cancer variants list
- Update genes from pre-downloaded file resources
- On login, OS, browser version and screen size are saved anonymously to understand how users are using Scout
- API returning institutes data for a given user: `/api/v1/institutes`
- API returning case data for a given institute: `/api/v1/institutes/<institute_id>/cases`
- Added GMS and Lund university hospital logos to login page
- Made display of Swedac logo configurable
- Support for displaying custom images in case view
- Individual-specific HPO terms
- Optional alamut_key in institute settings for Alamut Plus software
- Case report API endpoint
- Tooltip in case explaining that genes with genome build different than case genome build will not be added to dynamic HPO panel.
- Add DeepVariant as a caller
### Fixed
- Updated IGV to v2.8.5 to solve missing gene labels on some zoom levels
- Demo cancer case config file to load somatic SNVs and SVs only.
- Expand list of refseq trancripts in ClinVar submission form
- Renamed `All SNVs and INDELs` institute sidebar element to `Search SNVs and INDELs` and fixed its style.
- Add missing parameters to case load-config documentation
- Allow creating/editing gene panels and dynamic gene panels with genes present in genome build 38
- Bugfix broken Pytests
- Bulk dismissing variants error due to key conversion from string to integer
- Fix typo in index documentation
- Fixed crash in institute settings page if "collaborators" key is not set in database
- Don't stop Scout execution if LoqusDB call fails and print stacktrace to log
- Bug when case contains custom images with value `None`
- Bug introduced when fixing another bug in Scout-LoqusDB interaction
- Loading of OMIM diagnoses in Scout demo instance
- Remove the docker-compose with chanjo integration because it doesn't work yet.
- Fixed standard docker-compose with scout demo data and database
- Clinical variant assessments not present for pinned and causative variants on case page.
- MatchMaker matching one node at the time only
- Remove link from previously tiered variants badge in cancer variants page
- Typo in gene cell on cancer variants page
- Managed variants filter form
### Changed
- Better naming for variants buttons on cancer track (somatic, germline). Also show cancer research button if available.
- Load case with missing panels in config files, but show warning.
- Changing the (Female, Male) symbols to (F/M) letters in individuals_table and case-sma.
- Print stacktrace if case load command fails
- Added sort icon and a pointer to the cursor to all tables with sortable fields
- Moved variant, gene and panel info from the basic pane to summary panel for all variants.
- Renamed `Basics` panel to `Classify` on variant page.
- Revamped `Basics` panel to a panel dedicated to classify variants
- Revamped the summary panel to be more compact.
- Added dedicated template for cancer variants
- Removed Gene models, Gene annotations and Conservation panels for cancer variants
- Reorganized the orders of panels for variant and cancer variant views
- Added dedicated variant quality panel and removed relevant panes
- A more compact case page
- Removed OMIM genes panel
- Make genes panel, pinned variants panel, causative variants panel and ClinVar panel scrollable on case page
- Update to Scilifelab's 2020 logo
- Update Gens URL to support Gens v2.0 format
- Refactor tests for parsing case configurations
- Updated links to HPO downloadable resources
- Managed variants filtering defaults to all variant categories
- Changing the (Kind) drop-down according to (Category) drop-down in Managed variant add variant
- Moved Gens button to individuals table
- Check resource files availability before starting updating OMIM diagnoses
- Fix typo in `SHOW_OBSERVED_VARIANT_ARCHIVE` config param

## [4.36]
### Added
- Parse and save splice junction tracks from case config file
- Tooltip in observations panel, explaining that case variants with no link might be old variants, not uploaded after a case rerun
### Fixed
- Warning on overwriting variants with same position was no longer shown
- Increase the height of the dropdowns to 425px
- More indices for the case table as it grows, specifically for causatives queries
- Splice junction tracks not centered over variant genes
- Total number of research variants count
- Update variants stats in case documents every time new variants are loaded
- Bug in flashing warning messages when filtering variants
### Changed
- Clearer warning messages for genes and gene/gene-panels searches in variants filters

## [4.35]
### Added
- A new index for hgnc_symbol in the hgnc_gene collection
- A Pedigree panel in STR page
- Display Tier I and II variants in case view causatives card for cancer cases
### Fixed
- Send partial file data to igv.js when visualizing sashimi plots with splice junction tracks
- Research variants filtering by gene
- Do not attempt to populate annotations for not loaded pinned/causatives
- Add max-height to all dropdowns in filters
### Changed
- Switch off non-clinical gene warnings when filtering research variants
- Don't display OMIM disease card in case view for cancer cases
- Refactored Individuals and Causative card in case view for cancer cases
- Update and style STR case report

## [4.34]
### Added
- Saved filter lock and unlock
- Filters can optionally be marked audited, logging the filter name, user and date on the case events and general report.
- Added `ClinVar hits` and `Cosmic hits` in cancer SNVs filters
- Added `ClinVar hits` to variants filter (rare disease track)
- Load cancer demo case in docker-compose files (default and demo file)
- Inclusive-language check using [woke](https://github.com/get-woke/woke) github action
- Add link to HmtVar for mitochondrial variants (if VCF is annotated with HmtNote)
- Grey background for dismissed compounds in variants list and variant page
- Pin badge for pinned compounds in variants list and variant page
- Support LoqusDB REST API queries
- Add a docker-compose-matchmaker under scout/containers/development to test matchmaker locally
- Script to investigate consequences of symbol search bug
- Added GATK to list of SV and cancer SV callers
### Fixed
- Make MitoMap link work for hg38 again
- Export Variants feature crashing when one of the variants has no primary transcripts
- Redirect to last visited variantS page when dismissing variants from variants list
- Improved matching of SVs Loqus occurrences in other cases
- Remove padding from the list inside (Matching causatives from other cases) panel
- Pass None to get_app function in CLI base since passing script_info to app factory functions was deprecated in Flask 2.0
- Fixed failing tests due to Flask update to version 2.0
- Speed up user events view
- Causative view sort out of memory error
- Use hgnc_id for gene filter query
- Typo in case controllers displaying an error every time a patient is matched against external MatchMaker nodes
- Do not crash while attempting an update for variant documents that are too big (> 16 MB)
- Old STR causatives (and other variants) may not have HGNC symbols - fix sort lambda
- Check if gene_obj has primary_transcript before trying to access it
- Warn if a gene manually searched is in a clinical panel with an outdated name when filtering variants
- ChrPos split js not needed on STR page yet
### Changed
- Remove parsing of case `genome_version`, since it's not used anywhere downstream
- Introduce deprecation warning for Loqus configs that are not dictionaries
- SV clinical filter no longer filters out sub 100 nt variants
- Count cases in LoqusDB by variant type
- Commit pulse repo badge temporarily set to weekly
- Sort ClinVar submissions objects by ascending "Last evaluated" date
- Refactored the MatchMaker integration as an extension
- Replaced some sensitive words as suggested by woke linter
- Documentation for load-configuration rewritten.
- Add styles to MatchMaker matches table
- More detailed info on the data shared in MatchMaker submission form

## [4.33.1]
### Fixed
- Include markdown for release autodeploy docs
- Use standard inheritance model in ClinVar (https://ftp.ncbi.nlm.nih.gov/pub/GTR/standard_terms/Mode_of_inheritance.txt)
- Fix issue crash with variants that have been unflagged causative not being available in other causatives
### Added
### Changed

## [4.33]
### Fixed
- Command line crashing when updating an individual not found in database
- Dashboard page crashing when filters return no data
- Cancer variants filter by chromosome
- /api/v1/genes now searches for genes in all genome builds by default
- Upgraded igv.js to version 2.8.1 (Fixed Unparsable bed record error)
### Added
- Autodeploy docs on release
- Documentation for updating case individuals tracks
- Filter cases and dashboard stats by analysis track
### Changed
- Changed from deprecated db update method
- Pre-selected fields to run queries with in dashboard page
- Do not filter by any institute when first accessing the dashboard
- Removed OMIM panel in case view for cancer cases
- Display Tier I and II variants in case view causatives panel for cancer cases
- Refactored Individuals and Causative panels in case view for cancer cases

## [4.32.1]
### Fixed
- iSort lint check only
### Changed
- Institute cases page crashing when a case has track:Null
### Added

## [4.32]
### Added
- Load and show MITOMAP associated diseases from VCF (INFO field: MitomapAssociatedDiseases, via HmtNote)
- Show variant allele frequencies for mitochondrial variants (GRCh38 cases)
- Extend "public" json API with diseases (OMIM) and phenotypes (HPO)
- HPO gene list download now has option for clinical and non-clinical genes
- Display gene splice junctions data in sashimi plots
- Update case individuals with splice junctions tracks
- Simple Docker compose for development with local build
- Make Phenomodels subpanels collapsible
- User side documentation of cytogenomics features (Gens, Chromograph, vcf2cytosure, rhocall)
- iSort GitHub Action
- Support LoqusDB REST API queries
### Fixed
- Show other causative once, even if several events point to it
- Filtering variants by mitochondrial chromosome for cases with genome build=38
- HPO gene search button triggers any warnings for clinical / non-existing genes also on first search
- Fixed a bug in variants pages caused by MT variants without alt_frequency
- Tests for CADD score parsing function
- Fixed the look of IGV settings on SNV variant page
- Cases analyzed once shown as `rerun`
- Missing case track on case re-upload
- Fixed severity rank for SO term "regulatory region ablation"
### Changed
- Refactor according to CodeFactor - mostly reuse of duplicated code
- Phenomodels language adjustment
- Open variants in a new window (from variants page)
- Open overlapping and compound variants in a new window (from variant page)
- gnomAD link points to gnomAD v.3 (build GRCh38) for mitochondrial variants.
- Display only number of affected genes for dismissed SVs in general report
- Chromosome build check when populating the variants filter chromosome selection
- Display mitochondrial and rare diseases coverage report in cases with missing 'rare' track

## [4.31.1]
### Added
### Changed
- Remove mitochondrial and coverage report from cancer cases sidebar
### Fixed
- ClinVar page when dbSNP id is None

## [4.31]
### Added
- gnomAD annotation field in admin guide
- Export also dynamic panel genes not associated to an HPO term when downloading the HPO panel
- Primary HGNC transcript info in variant export files
- Show variant quality (QUAL field from vcf) in the variant summary
- Load/update PDF gene fusion reports (clinical and research) generated with Arriba
- Support new MANE annotations from VEP (both MANE Select and MANE Plus Clinical)
- Display on case activity the event of a user resetting all dismissed variants
- Support gnomAD population frequencies for mitochondrial variants
- Anchor links in Casedata ClinVar panels to redirect after renaming individuals
### Fixed
- Replace old docs link www.clinicalgenomics.se/scout with new https://clinical-genomics.github.io/scout
- Page formatting issues whenever case and variant comments contain extremely long strings with no spaces
- Chromograph images can be one column and have scrollbar. Removed legacy code.
- Column labels for ClinVar case submission
- Page crashing looking for LoqusDB observation when variant doesn't exist
- Missing inheritance models and custom inheritance models on newly created gene panels
- Accept only numbers in managed variants filter as position and end coordinates
- SNP id format and links in Variant page, ClinVar submission form and general report
- Case groups tooltip triggered only when mouse is on the panel header
### Changed
- A more compact case groups panel
- Added landscape orientation CSS style to cancer coverage and QC demo report
- Improve user documentation to create and save new gene panels
- Removed option to use space as separator when uploading gene panels
- Separating the columns of standard and custom inheritance models in gene panels
- Improved ClinVar instructions for users using non-English Excel

## [4.30.2]
### Added
### Fixed
- Use VEP RefSeq ID if RefSeq list is empty in RefSeq transcripts overview
- Bug creating variant links for variants with no end_chrom
### Changed

## [4.30.1]
### Added
### Fixed
- Cryptography dependency fixed to use version < 3.4
### Changed

## [4.30]
### Added
- Introduced a `reset dismiss variant` verb
- Button to reset all dismissed variants for a case
- Add black border to Chromograph ideograms
- Show ClinVar annotations on variantS page
- Added integration with GENS, copy number visualization tool
- Added a VUS label to the manual classification variant tags
- Add additional information to SNV verification emails
- Tooltips documenting manual annotations from default panels
- Case groups now show bam files from all cases on align view
### Fixed
- Center initial igv view on variant start with SNV/indels
- Don't set initial igv view to negative coordinates
- Display of GQ for SV and STR
- Parsing of AD and related info for STRs
- LoqusDB field in institute settings accepts only existing Loqus instances
- Fix DECIPHER link to work after DECIPHER migrated to GRCh38
- Removed visibility window param from igv.js genes track
- Updated HPO download URL
- Patch HPO download test correctly
- Reference size on STR hover not needed (also wrong)
- Introduced genome build check (allowed values: 37, 38, "37", "38") on case load
- Improve case searching by assignee full name
- Populating the LoqusDB select in institute settings
### Changed
- Cancer variants table header (pop freq etc)
- Only admin users can modify LoqusDB instance in Institute settings
- Style of case synopsis, variants and case comments
- Switched to igv.js 2.7.5
- Do not choke if case is missing research variants when research requested
- Count cases in LoqusDB by variant type
- Introduce deprecation warning for Loqus configs that are not dictionaries
- Improve create new gene panel form validation
- Make XM- transcripts less visible if they don't overlap with transcript refseq_id in variant page
- Color of gene panels and comments panels on cases and variant pages
- Do not choke if case is missing research variants when reserch requested

## [4.29.1]
### Added
### Fixed
- Always load STR variants regardless of RankScore threshold (hotfix)
### Changed

## [4.29]
### Added
- Added a page about migrating potentially breaking changes to the documentation
- markdown_include in development requirements file
- STR variants filter
- Display source, Z-score, inheritance pattern for STR annotations from Stranger (>0.6.1) if available
- Coverage and quality report to cancer view
### Fixed
- ACMG classification page crashing when trying to visualize a classification that was removed
- Pretty print HGVS on gene variants (URL-decode VEP)
- Broken or missing link in the documentation
- Multiple gene names in ClinVar submission form
- Inheritance model select field in ClinVar submission
- IGV.js >2.7.0 has an issue with the gene track zoom levels - temp freeze at 2.7.0
- Revert CORS-anywhere and introduce a local http proxy for cloud tracks
### Changed

## [4.28]
### Added
- Chromograph integration for displaying PNGs in case-page
- Add VAF to cancer case general report, and remove some of its unused fields
- Variants filter compatible with genome browser location strings
- Support for custom public igv tracks stored on the cloud
- Add tests to increase testing coverage
- Update case variants count after deleting variants
- Update IGV.js to latest (v2.7.4)
- Bypass igv.js CORS check using `https://github.com/Rob--W/cors-anywhere`
- Documentation on default and custom IGV.js tracks (admin docs)
- Lock phenomodels so they're editable by admins only
- Small case group assessment sharing
- Tutorial and files for deploying app on containers (Kubernetes pods)
- Canonical transcript and protein change of canonical transcript in exported variants excel sheet
- Support for Font Awesome version 6
- Submit to Beacon from case page sidebar
- Hide dismissed variants in variants pages and variants export function
- Systemd service files and instruction to deploy Scout using podman
### Fixed
- Bugfix: unused `chromgraph_prefix |tojson` removed
- Freeze coloredlogs temporarily
- Marrvel link
- Don't show TP53 link for silent or synonymous changes
- OMIM gene field accepts any custom number as OMIM gene
- Fix Pytest single quote vs double quote string
- Bug in gene variants search by similar cases and no similar case is found
- Delete unused file `userpanel.py`
- Primary transcripts in variant overview and general report
- Google OAuth2 login setup in README file
- Redirect to 'missing file'-icon if configured Chromograph file is missing
- Javascript error in case page
- Fix compound matching during variant loading for hg38
- Cancer variants view containing variants dismissed with cancer-specific reasons
- Zoom to SV variant length was missing IGV contig select
- Tooltips on case page when case has no default gene panels
### Changed
- Save case variants count in case document and not in sessions
- Style of gene panels multiselect on case page
- Collapse/expand main HPO checkboxes in phenomodel preview
- Replaced GQ (Genotype quality) with VAF (Variant allele frequency) in cancer variants GT table
- Allow loading of cancer cases with no tumor_purity field
- Truncate cDNA and protein changes in case report if longer than 20 characters


## [4.27]
### Added
- Exclude one or more variant categories when running variants delete command
### Fixed
### Changed

## [4.26.1]
### Added
### Fixed
- Links with 1-letter aa codes crash on frameshift etc
### Changed

## [4.26]
### Added
- Extend the delete variants command to print analysis date, track, institute, status and research status
- Delete variants by type of analysis (wgs|wes|panel)
- Links to cBioPortal, MutanTP53, IARC TP53, OncoKB, MyCancerGenome, CIViC
### Fixed
- Deleted variants count
### Changed
- Print output of variants delete command as a tab separated table

## [4.25]
### Added
- Command line function to remove variants from one or all cases
### Fixed
- Parse SMN None calls to None rather than False

## [4.24.1]
### Fixed
- Install requirements.txt via setup file

## [4.24]
### Added
- Institute-level phenotype models with sub-panels containing HPO and OMIM terms
- Runnable Docker demo
- Docker image build and push github action
- Makefile with shortcuts to docker commands
- Parse and save synopsis, phenotype and cohort terms from config files upon case upload
### Fixed
- Update dismissed variant status when variant dismissed key is missing
- Breakpoint two IGV button now shows correct chromosome when different from bp1
- Missing font lib in Docker image causing the PDF report download page to crash
- Sentieon Manta calls lack Somaticscore - load anyway
- ClinVar submissions crashing due to pinned variants that are not loaded
- Point ExAC pLI score to new gnomad server address
- Bug uploading cases missing phenotype terms in config file
- STRs loaded but not shown on browser page
- Bug when using adapter.variant.get_causatives with case_id without causatives
- Problem with fetching "solved" from scout export cases cli
- Better serialising of datetime and bson.ObjectId
- Added `volumes` folder to .gitignore
### Changed
- Make matching causative and managed variants foldable on case page
- Remove calls to PyMongo functions marked as deprecated in backend and frontend(as of version 3.7).
- Improved `scout update individual` command
- Export dynamic phenotypes with ordered gene lists as PDF


## [4.23]
### Added
- Save custom IGV track settings
- Show a flash message with clear info about non-valid genes when gene panel creation fails
- CNV report link in cancer case side navigation
- Return to comment section after editing, deleting or submitting a comment
- Managed variants
- MT vs 14 chromosome mean coverage stats if Scout is connected to Chanjo
### Fixed
- missing `vcf_cancer_sv` and `vcf_cancer_sv_research` to manual.
- Split ClinVar multiple clnsig values (slash-separated) and strip them of underscore for annotations without accession number
- Timeout of `All SNVs and INDELs` page when no valid gene is provided in the search
- Round CADD (MIPv9)
- Missing default panel value
- Invisible other causatives lines when other causatives lack gene symbols
### Changed
- Do not freeze mkdocs-material to version 4.6.1
- Remove pre-commit dependency

## [4.22]
### Added
- Editable cases comments
- Editable variants comments
### Fixed
- Empty variant activity panel
- STRs variants popover
- Split new ClinVar multiple significance terms for a variant
- Edit the selected comment, not the latest
### Changed
- Updated RELEASE docs.
- Pinned variants card style on the case page
- Merged `scout export exons` and `scout view exons` commands


## [4.21.2]
### Added
### Fixed
- Do not pre-filter research variants by (case-default) gene panels
- Show OMIM disease tooltip reliably
### Changed

## [4.21.1]
### Added
### Fixed
- Small change to Pop Freq column in variants ang gene panels to avoid strange text shrinking on small screens
- Direct use of HPO list for Clinical HPO SNV (and cancer SNV) filtering
- PDF coverage report redirecting to login page
### Changed
- Remove the option to dismiss single variants from all variants pages
- Bulk dismiss SNVs, SVs and cancer SNVs from variants pages

## [4.21]
### Added
- Support to configure LoqusDB per institute
- Highlight causative variants in the variants list
- Add tests. Mostly regarding building internal datatypes.
- Remove leading and trailing whitespaces from panel_name and display_name when panel is created
- Mark MANE transcript in list of transcripts in "Transcript overview" on variant page
- Show default panel name in case sidebar
- Previous buttons for variants pagination
- Adds a gh action that checks that the changelog is updated
- Adds a gh action that deploys new releases automatically to pypi
- Warn users if case default panels are outdated
- Define institute-specific gene panels for filtering in institute settings
- Use institute-specific gene panels in variants filtering
- Show somatic VAF for pinned and causative variants on case page

### Fixed
- Report pages redirect to login instead of crashing when session expires
- Variants filter loading in cancer variants page
- User, Causative and Cases tables not scaling to full page
- Improved docs for an initial production setup
- Compatibility with latest version of Black
- Fixed tests for Click>7
- Clinical filter required an extra click to Filter to return variants
- Restore pagination and shrink badges in the variants page tables
- Removing a user from the command line now inactivates the case only if user is last assignee and case is active
- Bugfix, LoqusDB per institute feature crashed when institute id was empty string
- Bugfix, LoqusDB calls where missing case count
- filter removal and upload for filters deleted from another page/other user
- Visualize outdated gene panels info in a popover instead of a tooltip in case page side panel

### Changed
- Highlight color on normal STRs in the variants table from green to blue
- Display breakpoints coordinates in verification emails only for structural variants


## [4.20]
### Added
- Display number of filtered variants vs number of total variants in variants page
- Search case by HPO terms
- Dismiss variant column in the variants tables
- Black and pre-commit packages to dev requirements

### Fixed
- Bug occurring when rerun is requested twice
- Peddy info fields in the demo config file
- Added load config safety check for multiple alignment files for one individual
- Formatting of cancer variants table
- Missing Score in SV variants table

### Changed
- Updated the documentation on how to create a new software release
- Genome build-aware cytobands coordinates
- Styling update of the Matchmaker card
- Select search type in case search form


## [4.19]

### Added
- Show internal ID for case
- Add internal ID for downloaded CGH files
- Export dynamic HPO gene list from case page
- Remove users as case assignees when their account is deleted
- Keep variants filters panel expanded when filters have been used

### Fixed
- Handle the ProxyFix ModuleNotFoundError when Werkzeug installed version is >1.0
- General report formatting issues whenever case and variant comments contain extremely long strings with no spaces

### Changed
- Created an institute wrapper page that contains list of cases, causatives, SNVs & Indels, user list, shared data and institute settings
- Display case name instead of case ID on clinVar submissions
- Changed icon of sample update in clinVar submissions


## [4.18]

### Added
- Filter cancer variants on cytoband coordinates
- Show dismiss reasons in a badge with hover for clinical variants
- Show an ellipsis if 10 cases or more to display with loqusdb matches
- A new blog post for version 4.17
- Tooltip to better describe Tumor and Normal columns in cancer variants
- Filter cancer SNVs and SVs by chromosome coordinates
- Default export of `Assertion method citation` to clinVar variants submission file
- Button to export up to 500 cancer variants, filtered or not
- Rename samples of a clinVar submission file

### Fixed
- Apply default gene panel on return to cancer variantS from variant view
- Revert to certificate checking when asking for Chanjo reports
- `scout download everything` command failing while downloading HPO terms

### Changed
- Turn tumor and normal allelic fraction to decimal numbers in tumor variants page
- Moved clinVar submissions code to the institutes blueprints
- Changed name of clinVar export files to FILENAME.Variant.csv and FILENAME.CaseData.csv
- Switched Google login libraries from Flask-OAuthlib to Authlib


## [4.17.1]

### Fixed
- Load cytobands for cases with chromosome build not "37" or "38"


## [4.17]

### Added
- COSMIC badge shown in cancer variants
- Default gene-panel in non-cancer structural view in url
- Filter SNVs and SVs by cytoband coordinates
- Filter cancer SNV variants by alt allele frequency in tumor
- Correct genome build in UCSC link from structural variant page



### Fixed
- Bug in clinVar form when variant has no gene
- Bug when sharing cases with the same institute twice
- Page crashing when removing causative variant tag
- Do not default to GATK caller when no caller info is provided for cancer SNVs


## [4.16.1]

### Fixed
- Fix the fix for handling of delivery reports for rerun cases

## [4.16]

### Added
- Adds possibility to add "lims_id" to cases. Currently only stored in database, not shown anywhere
- Adds verification comment box to SVs (previously only available for small variants)
- Scrollable pedigree panel

### Fixed
- Error caused by changes in WTForm (new release 2.3.x)
- Bug in OMIM case page form, causing the page to crash when a string was provided instead of a numerical OMIM id
- Fix Alamut link to work properly on hg38
- Better handling of delivery reports for rerun cases
- Small CodeFactor style issues: matchmaker results counting, a couple of incomplete tests and safer external xml
- Fix an issue with Phenomizer introduced by CodeFactor style changes

### Changed
- Updated the version of igv.js to 2.5.4

## [4.15.1]

### Added
- Display gene names in ClinVar submissions page
- Links to Varsome in variant transcripts table

### Fixed
- Small fixes to ClinVar submission form
- Gene panel page crash when old panel has no maintainers

## [4.15]

### Added
- Clinvar CNVs IGV track
- Gene panels can have maintainers
- Keep variant actions (dismissed, manual rank, mosaic, acmg, comments) upon variant re-upload
- Keep variant actions also on full case re-upload

### Fixed
- Fix the link to Ensembl for SV variants when genome build 38.
- Arrange information in columns on variant page
- Fix so that new cosmic identifier (COSV) is also acceptable #1304
- Fixed COSMIC tag in INFO (outside of CSQ) to be parses as well with `&` splitter.
- COSMIC stub URL changed to https://cancer.sanger.ac.uk/cosmic/search?q= instead.
- Updated to a version of IGV where bigBed tracks are visualized correctly
- Clinvar submission files are named according to the content (variant_data and case_data)
- Always show causatives from other cases in case overview
- Correct disease associations for gene symbol aliases that exist as separate genes
- Re-add "custom annotations" for SV variants
- The override ClinVar P/LP add-in in the Clinical Filter failed for new CSQ strings

### Changed
- Runs all CI checks in github actions

## [4.14.1]

### Fixed
- Error when variant found in loqusdb is not loaded for other case

## [4.14]

### Added
- Use github actions to run tests
- Adds CLI command to update individual alignments path
- Update HPO terms using downloaded definitions files
- Option to use alternative flask config when running `scout serve`
- Requirement to use loqusdb >= 2.5 if integrated

### Fixed
- Do not display Pedigree panel in cancer view
- Do not rely on internet connection and services available when running CI tests
- Variant loading assumes GATK if no caller set given and GATK filter status is seen in FILTER
- Pass genome build param all the way in order to get the right gene mappings for cases with build 38
- Parse correctly variants with zero frequency values
- Continue even if there are problems to create a region vcf
- STR and cancer variant navigation back to variants pages could fail

### Changed
- Improved code that sends requests to the external APIs
- Updates ranges for user ranks to fit todays usage
- Run coveralls on github actions instead of travis
- Run pip checks on github actions instead of coveralls
- For hg38 cases, change gnomAD link to point to version 3.0 (which is hg38 based)
- Show pinned or causative STR variants a bit more human readable

## [4.13.1]

### Added
### Fixed
- Typo that caused not all clinvar conflicting interpretations to be loaded no matter what
- Parse and retrieve clinvar annotations from VEP-annotated (VEP 97+) CSQ VCF field
- Variant clinvar significance shown as `not provided` whenever is `Uncertain significance`
- Phenomizer query crashing when case has no HPO terms assigned
- Fixed a bug affecting `All SNVs and INDELs` page when variants don't have canonical transcript
- Add gene name or id in cancer variant view

### Changed
- Cancer Variant view changed "Variant:Transcript:Exon:HGVS" to "Gene:Transcript:Exon:HGVS"

## [4.13]

### Added
- ClinVar SNVs track in IGV
- Add SMA view with SMN Copy Number data
- Easier to assign OMIM diagnoses from case page
- OMIM terms and specific OMIM term page

### Fixed
- Bug when adding a new gene to a panel
- Restored missing recent delivery reports
- Fixed style and links to other reports in case side panel
- Deleting cases using display_name and institute not deleting its variants
- Fixed bug that caused coordinates filter to override other filters
- Fixed a problem with finding some INS in loqusdb
- Layout on SV page when local observations without cases are present
- Make scout compatible with the new HPO definition files from `http://compbio.charite.de/jenkins/`
- General report visualization error when SNVs display names are very long


### Changed


## [4.12.4]

### Fixed
- Layout on SV page when local observations without cases are present

## [4.12.3]

### Fixed
- Case report when causative or pinned SVs have non null allele frequencies

## [4.12.2]

### Fixed
- SV variant links now take you to the SV variant page again
- Cancer variant view has cleaner table data entries for "N/A" data
- Pinned variant case level display hotfix for cancer and str - more on this later
- Cancer variants show correct alt/ref reads mirroring alt frequency now
- Always load all clinical STR variants even if a region load is attempted - index may be missing
- Same case repetition in variant local observations

## [4.12.1]

### Fixed
- Bug in variant.gene when gene has no HGVS description


## [4.12]

### Added
- Accepts `alignment_path` in load config to pass bam/cram files
- Display all phenotypes on variant page
- Display hgvs coordinates on pinned and causatives
- Clear panel pending changes
- Adds option to setup the database with static files
- Adds cli command to download the resources from CLI that scout needs
- Adds test files for merged somatic SV and CNV; as well as merged SNV, and INDEL part of #1279
- Allows for upload of OMIM-AUTO gene panel from static files without api-key

### Fixed
- Cancer case HPO panel variants link
- Fix so that some drop downs have correct size
- First IGV button in str variants page
- Cancer case activates on SNV variants
- Cases activate when STR variants are viewed
- Always calculate code coverage
- Pinned/Classification/comments in all types of variants pages
- Null values for panel's custom_inheritance_models
- Discrepancy between the manual disease transcripts and those in database in gene-edit page
- ACMG classification not showing for some causatives
- Fix bug which caused IGV.js to use hg19 reference files for hg38 data
- Bug when multiple bam files sources with non-null values are available


### Changed
- Renamed `requests` file to `scout_requests`
- Cancer variant view shows two, instead of four, decimals for allele and normal


## [4.11.1]

### Fixed
- Institute settings page
- Link institute settings to sharing institutes choices

## [4.11.0]

### Added
- Display locus name on STR variant page
- Alternative key `GNOMADAF_popmax` for Gnomad popmax allele frequency
- Automatic suggestions on how to improve the code on Pull Requests
- Parse GERP, phastCons and phyloP annotations from vep annotated CSQ fields
- Avoid flickering comment popovers in variant list
- Parse REVEL score from vep annotated CSQ fields
- Allow users to modify general institute settings
- Optionally format code automatically on commit
- Adds command to backup vital parts `scout export database`
- Parsing and displaying cancer SV variants from Manta annotated VCF files
- Dismiss cancer snv variants with cancer-specific options
- Add IGV.js UPD, RHO and TIDDIT coverage wig tracks.


### Fixed
- Slightly darker page background
- Fixed an issued with parsed conservation values from CSQ
- Clinvar submissions accessible to all users of an institute
- Header toolbar when on Clinvar page now shows institute name correctly
- Case should not always inactivate upon update
- Show dismissed snv cancer variants as grey on the cancer variants page
- Improved style of mappability link and local observations on variant page
- Convert all the GET requests to the igv view to POST request
- Error when updating gene panels using a file containing BOM chars
- Add/replace gene radio button not working in gene panels


## [4.10.1]

### Fixed
- Fixed issue with opening research variants
- Problem with coveralls not called by Travis CI
- Handle Biomart service down in tests


## [4.10.0]

### Added
- Rank score model in causatives page
- Exportable HPO terms from phenotypes page
- AMP guideline tiers for cancer variants
- Adds scroll for the transcript tab
- Added CLI option to query cases on time since case event was added
- Shadow clinical assessments also on research variants display
- Support for CRAM alignment files
- Improved str variants view : sorting by locus, grouped by allele.
- Delivery report PDF export
- New mosaicism tag option
- Add or modify individuals' age or tissue type from case page
- Display GC and allele depth in causatives table.
- Included primary reference transcript in general report
- Included partial causative variants in general report
- Remove dependency of loqusdb by utilising the CLI

### Fixed
- Fixed update OMIM command bug due to change in the header of the genemap2 file
- Removed Mosaic Tag from Cancer variants
- Fixes issue with unaligned table headers that comes with hidden Datatables
- Layout in general report PDF export
- Fixed issue on the case statistics view. The validation bars didn't show up when all institutes were selected. Now they do.
- Fixed missing path import by importing pathlib.Path
- Handle index inconsistencies in the update index functions
- Fixed layout problems


## [4.9.0]

### Added
- Improved MatchMaker pages, including visible patient contacts email address
- New badges for the github repo
- Links to [GENEMANIA](genemania.org)
- Sort gene panel list on case view.
- More automatic tests
- Allow loading of custom annotations in VCF using the SCOUT_CUSTOM info tag.

### Fixed
- Fix error when a gene is added to an empty dynamic gene panel
- Fix crash when attempting to add genes on incorrect format to dynamic gene panel
- Manual rank variant tags could be saved in a "Select a tag"-state, a problem in the variants view.
- Same case evaluations are no longer shown as gray previous evaluations on the variants page
- Stay on research pages, even if reset, next first buttons are pressed..
- Overlapping variants will now be visible on variant page again
- Fix missing classification comments and links in evaluations page
- All prioritized cases are shown on cases page


## [4.8.3]

### Added

### Fixed
- Bug when ordering sanger
- Improved scrolling over long list of genes/transcripts


## [4.8.2]

### Added

### Fixed
- Avoid opening extra tab for coverage report
- Fixed a problem when rank model version was saved as floats and not strings
- Fixed a problem with displaying dismiss variant reasons on the general report
- Disable load and delete filter buttons if there are no saved filters
- Fix problem with missing verifications
- Remove duplicate users and merge their data and activity


## [4.8.1]

### Added

### Fixed
- Prevent login fail for users with id defined by ObjectId and not email
- Prevent the app from crashing with `AttributeError: 'NoneType' object has no attribute 'message'`


## [4.8.0]

### Added
- Updated Scout to use Bootstrap 4.3
- New looks for Scout
- Improved dashboard using Chart.js
- Ask before inactivating a case where last assigned user leaves it
- Genes can be manually added to the dynamic gene list directly on the case page
- Dynamic gene panels can optionally be used with clinical filter, instead of default gene panel
- Dynamic gene panels get link out to chanjo-report for coverage report
- Load all clinvar variants with clinvar Pathogenic, Likely Pathogenic and Conflicting pathogenic
- Show transcripts with exon numbers for structural variants
- Case sort order can now be toggled between ascending and descending.
- Variants can be marked as partial causative if phenotype is available for case.
- Show a frequency tooltip hover for SV-variants.
- Added support for LDAP login system
- Search snv and structural variants by chromosomal coordinates
- Structural variants can be marked as partial causative if phenotype is available for case.
- Show normal and pathologic limits for STRs in the STR variants view.
- Institute level persistent variant filter settings that can be retrieved and used.
- export causative variants to Excel
- Add support for ROH, WIG and chromosome PNGs in case-view

### Fixed
- Fixed missing import for variants with comments
- Instructions on how to build docs
- Keep sanger order + verification when updating/reloading variants
- Fixed and moved broken filter actions (HPO gene panel and reset filter)
- Fixed string conversion to number
- UCSC links for structural variants are now separated per breakpoint (and whole variant where applicable)
- Reintroduced missing coverage report
- Fixed a bug preventing loading samples using the command line
- Better inheritance models customization for genes in gene panels
- STR variant page back to list button now does its one job.
- Allows to setup scout without a omim api key
- Fixed error causing "favicon not found" flash messages
- Removed flask --version from base cli
- Request rerun no longer changes case status. Active or archived cases inactivate on upload.
- Fixed missing tooltip on the cancer variants page
- Fixed weird Rank cell in variants page
- Next and first buttons order swap
- Added pagination (and POST capability) to cancer variants.
- Improves loading speed for variant page
- Problem with updating variant rank when no variants
- Improved Clinvar submission form
- General report crashing when dismissed variant has no valid dismiss code
- Also show collaborative case variants on the All variants view.
- Improved phenotype search using dataTables.js on phenotypes page
- Search and delete users with `email` instead of `_id`
- Fixed css styles so that multiselect options will all fit one column


## [4.7.3]

### Added
- RankScore can be used with VCFs for vcf_cancer files

### Fixed
- Fix issue with STR view next page button not doing its one job.

### Deleted
- Removed pileup as a bam viewing option. This is replaced by IGV


## [4.7.2]

### Added
- Show earlier ACMG classification in the variant list

### Fixed
- Fixed igv search not working due to igv.js dist 2.2.17
- Fixed searches for cases with a gene with variants pinned or marked causative.
- Load variant pages faster after fixing other causatives query
- Fixed mitochondrial report bug for variants without genes

## [4.7.1]

### Added

### Fixed
- Fixed bug on genes page


## [4.7.0]

### Added
- Export genes and gene panels in build GRCh38
- Search for cases with variants pinned or marked causative in a given gene.
- Search for cases phenotypically similar to a case also from WUI.
- Case variant searches can be limited to similar cases, matching HPO-terms,
  phenogroups and cohorts.
- De-archive reruns and flag them as 'inactive' if archived
- Sort cases by analysis_date, track or status
- Display cases in the following order: prioritized, active, inactive, archived, solved
- Assign case to user when user activates it or asks for rerun
- Case becomes inactive when it has no assignees
- Fetch refseq version from entrez and use it in clinvar form
- Load and export of exons for all genes, independent on refseq
- Documentation for loading/updating exons
- Showing SV variant annotations: SV cgh frequencies, gnomad-SV, local SV frequencies
- Showing transcripts mapping score in segmental duplications
- Handle requests to Ensembl Rest API
- Handle requests to Ensembl Rest Biomart
- STR variants view now displays GT and IGV link.
- Description field for gene panels
- Export exons in build 37 and 38 using the command line

### Fixed
- Fixes of and induced by build tests
- Fixed bug affecting variant observations in other cases
- Fixed a bug that showed wrong gene coverage in general panel PDF export
- MT report only shows variants occurring in the specific individual of the excel sheet
- Disable SSL certifcate verification in requests to chanjo
- Updates how intervaltree and pymongo is used to void deprecated functions
- Increased size of IGV sample tracks
- Optimized tests


## [4.6.1]

### Added

### Fixed
- Missing 'father' and 'mother' keys when parsing single individual cases


## [4.6.0]

### Added
- Description of Scout branching model in CONTRIBUTING doc
- Causatives in alphabetical order, display ACMG classification and filter by gene.
- Added 'external' to the list of analysis type options
- Adds functionality to display "Tissue type". Passed via load config.
- Update to IGV 2.

### Fixed
- Fixed alignment visualization and vcf2cytosure availability for demo case samples
- Fixed 3 bugs affecting SV pages visualization
- Reintroduced the --version cli option
- Fixed variants query by panel (hpo panel + gene panel).
- Downloaded MT report contains excel files with individuals' display name
- Refactored code in parsing of config files.


## [4.5.1]

### Added

### Fixed
- update requirement to use PyYaml version >= 5.1
- Safer code when loading config params in cli base


## [4.5.0]

### Added
- Search for similar cases from scout view CLI
- Scout cli is now invoked from the app object and works under the app context

### Fixed
- PyYaml dependency fixed to use version >= 5.1


## [4.4.1]

### Added
- Display SV rank model version when available

### Fixed
- Fixed upload of delivery report via API


## [4.4.0]

### Added
- Displaying more info on the Causatives page and hiding those not causative at the case level
- Add a comment text field to Sanger order request form, allowing a message to be included in the email
- MatchMaker Exchange integration
- List cases with empty synopsis, missing HPO terms and phenotype groups.
- Search for cases with open research list, or a given case status (active, inactive, archived)

### Fixed
- Variant query builder split into several functions
- Fixed delivery report load bug


## [4.3.3]

### Added
- Different individual table for cancer cases

### Fixed
- Dashboard collects validated variants from verification events instead of using 'sanger' field
- Cases shared with collaborators are visible again in cases page
- Force users to select a real institute to share cases with (actionbar select fix)


## [4.3.2]

### Added
- Dashboard data can be filtered using filters available in cases page
- Causatives for each institute are displayed on a dedicated page
- SNVs and and SVs are searchable across cases by gene and rank score
- A more complete report with validated variants is downloadable from dashboard

### Fixed
- Clinsig filter is fixed so clinsig numerical values are returned
- Split multi clinsig string values in different elements of clinsig array
- Regex to search in multi clinsig string values or multi revstat string values
- It works to upload vcf files with no variants now
- Combined Pileup and IGV alignments for SVs having variant start and stop on the same chromosome


## [4.3.1]

### Added
- Show calls from all callers even if call is not available
- Instructions to install cairo and pango libs from WeasyPrint page
- Display cases with number of variants from CLI
- Only display cases with number of variants above certain treshold. (Also CLI)
- Export of verified variants by CLI or from the dashboard
- Extend case level queries with default panels, cohorts and phenotype groups.
- Slice dashboard statistics display using case level queries
- Add a view where all variants for an institute can be searched across cases, filtering on gene and rank score. Allows searching research variants for cases that have research open.

### Fixed
- Fixed code to extract variant conservation (gerp, phyloP, phastCons)
- Visualization of PDF-exported gene panels
- Reintroduced the exon/intron number in variant verification email
- Sex and affected status is correctly displayed on general report
- Force number validation in SV filter by size
- Display ensembl transcripts when no refseq exists


## [4.3.0]

### Added
- Mosaicism tag on variants
- Show and filter on SweGen frequency for SVs
- Show annotations for STR variants
- Show all transcripts in verification email
- Added mitochondrial export
- Adds alternative to search for SVs shorter that the given length
- Look for 'bcftools' in the `set` field of VCFs
- Display digenic inheritance from OMIM
- Displays what refseq transcript that is primary in hgnc

### Fixed

- Archived panels displays the correct date (not retroactive change)
- Fixed problem with waiting times in gene panel exports
- Clinvar fiter not working with human readable clinsig values

## [4.2.2]

### Fixed
- Fixed gene panel create/modify from CSV file utf-8 decoding error
- Updating genes in gene panels now supports edit comments and entry version
- Gene panel export timeout error

## [4.2.1]

### Fixed
- Re-introduced gene name(s) in verification email subject
- Better PDF rendering for excluded variants in report
- Problem to access old case when `is_default` did not exist on a panel


## [4.2.0]

### Added
- New index on variant_id for events
- Display overlapping compounds on variants view

### Fixed
- Fixed broken clinical filter


## [4.1.4]

### Added
- Download of filtered SVs

### Fixed
- Fixed broken download of filtered variants
- Fixed visualization issue in gene panel PDF export
- Fixed bug when updating gene names in variant controller


## [4.1.3]

### Fixed
- Displays all primary transcripts


## [4.1.2]

### Added
- Option add/replace when updating a panel via CSV file
- More flexible versioning of the gene panels
- Printing coverage report on the bottom of the pdf case report
- Variant verification option for SVs
- Logs uri without pwd when connecting
- Disease-causing transcripts in case report
- Thicker lines in case report
- Supports HPO search for cases, both terms or if described in synopsis
- Adds sanger information to dashboard

### Fixed
- Use db name instead of **auth** as default for authentication
- Fixes so that reports can be generated even with many variants
- Fixed sanger validation popup to show individual variants queried by user and institute.
- Fixed problem with setting up scout
- Fixes problem when exac file is not available through broad ftp
- Fetch transcripts for correct build in `adapter.hgnc_gene`

## [4.1.1]
- Fix problem with institute authentication flash message in utils
- Fix problem with comments
- Fix problem with ensembl link


## [4.1.0]

### Added
- OMIM phenotypes to case report
- Command to download all panel app gene panels `scout load panel --panel-app`
- Links to genenames.org and omim on gene page
- Popup on gene at variants page with gene information
- reset sanger status to "Not validated" for pinned variants
- highlight cases with variants to be evaluated by Sanger on the cases page
- option to point to local reference files to the genome viewer pileup.js. Documented in `docs.admin-guide.server`
- option to export single variants in `scout export variants`
- option to load a multiqc report together with a case(add line in load config)
- added a view for searching HPO terms. It is accessed from the top left corner menu
- Updates the variants view for cancer variants. Adds a small cancer specific filter for known variants
- Adds hgvs information on cancer variants page
- Adds option to update phenotype groups from CLI

### Fixed
- Improved Clinvar to submit variants from different cases. Fixed HPO terms in casedata according to feedback
- Fixed broken link to case page from Sanger modal in cases view
- Now only cases with non empty lists of causative variants are returned in `adapter.case(has_causatives=True)`
- Can handle Tumor only samples
- Long lists of HGNC symbols are now possible. This was previously difficult with manual, uploaded or by HPO search when changing filter settings due to GET request limitations. Relevant pages now use POST requests. Adds the dynamic HPO panel as a selection on the gene panel dropdown.
- Variant filter defaults to default panels also on SV and Cancer variants pages.

## [4.0.0]

### WARNING ###

This is a major version update and will require that the backend of pre releases is updated.
Run commands:

```
$scout update genes
$scout update hpo
```

- Created a Clinvar submission tool, to speed up Clinvar submission of SNVs and SVs
- Added an analysis report page (html and PDF format) containing phenotype, gene panels and variants that are relevant to solve a case.

### Fixed
- Optimized evaluated variants to speed up creation of case report
- Moved igv and pileup viewer under a common folder
- Fixed MT alignment view pileup.js
- Fixed coordinates for SVs with start chromosome different from end chromosome
- Global comments shown across cases and institutes. Case-specific variant comments are shown only for that specific case.
- Links to clinvar submitted variants at the cases level
- Adapts clinvar parsing to new format
- Fixed problem in `scout update user` when the user object had no roles
- Makes pileup.js use online genome resources when viewing alignments. Now any instance of Scout can make use of this functionality.
- Fix ensembl link for structural variants
- Works even when cases does not have `'madeline_info'`
- Parses Polyphen in correct way again
- Fix problem with parsing gnomad from VEP

### Added
- Added a PDF export function for gene panels
- Added a "Filter and export" button to export custom-filtered SNVs to CSV file
- Dismiss SVs
- Added IGV alignments viewer
- Read delivery report path from case config or CLI command
- Filter for spidex scores
- All HPO terms are now added and fetched from the correct source (https://github.com/obophenotype/human-phenotype-ontology/blob/master/hp.obo)
- New command `scout update hpo`
- New command `scout update genes` will fetch all the latest information about genes and update them
- Load **all** variants found on chromosome **MT**
- Adds choice in cases overview do show as many cases as user like

### Removed
- pileup.min.js and pileup css are imported from a remote web location now
- All source files for HPO information, this is instead fetched directly from source
- All source files for gene information, this is instead fetched directly from source

## [3.0.0]
### Fixed
- hide pedigree panel unless it exists

## [1.5.1] - 2016-07-27
### Fixed
- look for both ".bam.bai" and ".bai" extensions

## [1.4.0] - 2016-03-22
### Added
- support for local frequency through loqusdb
- bunch of other stuff

## [1.3.0] - 2016-02-19
### Fixed
- Update query-phenomizer and add username/password

### Changed
- Update the way a case is checked for rerun-status

### Added
- Add new button to mark a case as "checked"
- Link to clinical variants _without_ 1000G annotation

## [1.2.2] - 2016-02-18
### Fixed
- avoid filtering out variants lacking ExAC and 1000G annotations

## [1.1.3] - 2015-10-01
### Fixed
- persist (clinical) filter when clicking load more
- fix #154 by robustly setting clinical filter func. terms

## [1.1.2] - 2015-09-07
### Fixed
- avoid replacing coverage report with none
- update SO terms, refactored

## [1.1.1] - 2015-08-20
### Fixed
- fetch case based on collaborator status (not owner)

## [1.1.0] - 2015-05-29
### Added
- link(s) to SNPedia based on RS-numbers
- new Jinja filter to "humanize" decimal numbers
- show gene panels in variant view
- new Jinja filter for decoding URL encoding
- add indicator to variants in list that have comments
- add variant number threshold and rank score threshold to load function
- add event methods to mongo adapter
- add tests for models
- show badge "old" if comment was written for a previous analysis

### Changed
- show cDNA change in transcript summary unless variant is exonic
- moved compounds table further up the page
- show dates for case uploads in ISO format
- moved variant comments higher up on page
- updated documentation for pages
- read in coverage report as blob in database and serve directly
- change ``OmimPhenotype`` to ``PhenotypeTerm``
- reorganize models sub-package
- move events (and comments) to separate collection
- only display prev/next links for the research list
- include variant type in breadcrumbs e.g. "Clinical variants"

### Removed
- drop dependency on moment.js

### Fixed
- show the same level of detail for all frequencies on all pages
- properly decode URL encoded symbols in amino acid/cDNA change strings
- fixed issue with wipe permissions in MongoDB
- include default gene lists in "variants" link in breadcrumbs

## [1.0.2] - 2015-05-20
### Changed
- update case fetching function

### Fixed
- handle multiple cases with same id

## [1.0.1] - 2015-04-28
### Fixed
- Fix building URL parameters in cases list Vue component

## [1.0.0] - 2015-04-12
Codename: Sara Lund

![Release 1.0](artwork/releases/release-1-0.jpg)

### Added
- Add email logging for unexpected errors
- New command line tool for deleting case

### Changed
- Much improved logging overall
- Updated documentation/usage guide
- Removed non-working IGV link

### Fixed
- Show sample display name in GT call
- Various small bug fixes
- Make it easier to hover over popups

## [0.0.2-rc1] - 2015-03-04
### Added
- add protein table for each variant
- add many more external links
- add coverage reports as PDFs

### Changed
- incorporate user feedback updates
- big refactor of load scripts

## [0.0.2-rc2] - 2015-03-04
### Changes
- add gene table with gene description
- reorganize inheritance models box

### Fixed
- avoid overwriting gene list on "research" load
- fix various bugs in external links

## [0.0.2-rc3] - 2015-03-05
### Added
- Activity log feed to variant view
- Adds protein change strings to ODM and Sanger email

### Changed
- Extract activity log component to macro

### Fixes
- Make Ensembl transcript links use archive website<|MERGE_RESOLUTION|>--- conflicted
+++ resolved
@@ -8,15 +8,11 @@
 ### Added
 - Docker-compose example illustrating the LDAP login system setup
 ### Changed
-### Fixed
-<<<<<<< HEAD
 - LDAP login documentation
-
-=======
+### Fixed
 - Freeze PyMongo lib to version<4.0 to keep supporting previous MongoDB versions
 - Speed up gene panels creation and update by collecting only light gene info from database
 - Avoid case page crash on Phenomizer queries timeout
->>>>>>> 480fa9a9
 
 ## [4.42]
 ### Added
