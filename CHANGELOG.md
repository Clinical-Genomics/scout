# Change Log
All notable changes to this project will be documented in this file.
This project adheres to [Semantic Versioning](http://semver.org/).

About changelog [here](https://keepachangelog.com/en/1.0.0/)

## []
### Added
- Added CADD, GnomAD and genotype calls to variantS export

## [4.46.1]
### Fixed
- Downloading of files generated within the app container (MT-report, verified variants, pedigrees, ..)

## [4.46]
### Added
- Created a Dockefile to be used to serve the dockerized app in production
- Modified the code to collect database params specified as env vars
- Created a GitHub action that pushes the Dockerfile-server image to Docker Hub (scout-server-stage) every time a PR is opened
- Created a GitHub action that pushes the Dockerfile-server image to Docker Hub (scout-server) every time a new release is created
- Reassign MatchMaker Exchange submission to another user when a Scout user is deleted
- Expose public API JSON gene panels endpoint, primarily to enable automated rerun checking for updates
- Add utils for dictionary type
- Filter institute cases using multiple HPO terms
- Vulture GitHub action to identify and remove unused variables and imports
### Changed
- Updated the python config file documentation in admin guide
- Case configuration parsing now uses Pydantic for improved typechecking and config handling
- Removed test matrices to speed up automatic testing of PRs
- Switch from Coveralls to Codecov to handle CI test coverage
- Speed-up CI tests by caching installation of libs and splitting tests into randomized groups using pytest-test-groups
- Improved LDAP login documentation
- Use lib flask-ldapconn instead of flask_ldap3_login> to handle ldap authentication
- Updated Managed variant documentation in user guide
- Fix and simplify creating and editing of gene panels
- Simplified gene variants search code
- Increased the height of the genes track in the IGV viewer
### Fixed
- Validate uploaded managed variant file lines, warning the user.
- Exporting validated variants with missing "genes" database key
- No results returned when searching for gene variants using a phenotype term
- Variants filtering by gene symbols file
- Make gene HGNC symbols field mandatory in gene variants page and run search only on form submit
<<<<<<< HEAD
- Reduce code complexity (parse/ensembl.py)
=======
- Make sure collaborator gene variants are still visible, even if HPO filter is used
>>>>>>> f59110eb

## [4.45]
### Added
### Changed
- Start Scout also when loqusdbapi is not reachable
- Clearer definition of manual standard and custom inheritance models in gene panels
### Fixed
- Gene panel crashing on edit action

## [4.44]
### Added
### Changed
- Display Gene track beneath each sample track when displaying splice junctions in igv browser
- Check outdated gene symbols and update with aliases for both RD and cancer variantS
### Fixed
- Added query input check and fixed the Genes API endpoint to return a json formatted error when request is malformed
- Typo in ACMG BP6 tooltip

## [4.43.1]
### Added
- Added database index for OMIM disease term genes
### Changed
### Fixed
- Do not drop HPO terms collection when updating HPO terms via the command line
- Do not drop disease (OMIM) terms collection when updating diseases via the command line

## [4.43]
### Added
- Specify which collection(s) update/build indexes for
### Fixed
- Do not drop genes and transcripts collections when updating genes via the command line

## [4.42.1]
### Added
### Changed
### Fixed
- Freeze PyMongo lib to version<4.0 to keep supporting previous MongoDB versions
- Speed up gene panels creation and update by collecting only light gene info from database
- Avoid case page crash on Phenomizer queries timeout

## [4.42]
### Added
- Choose custom pinned variants to submit to MatchMaker Exchange
- Submit structural variant as genes to the MatchMaker Exchange
- Added function for maintainers and admins to remove gene panels
- Admins can restore deleted gene panels
- A development docker-compose file illustrating the scout/chanjo-report integration
- Show AD on variants view for cancer SV (tumor and normal)
- Cancer SV variants filter AD, AF (tumor and normal)
- Hiding the variants score column also from cancer SVs, as for the SNVs
### Changed
- Enforce same case _id and display_name when updating a case
- Enforce same individual ids, display names and affected status when updating a case
- Improved documentation for connecting to loqusdb instances (including loqusdbapi)
- Display and download HPO gene panels' gene symbols in italics
- A faster-built and lighter Docker image
- Reduce complexity of `panels` endpoint moving some code to the panels controllers
- Update requirements to use flask-ldap3-login>=0.9.17 instead of freezing WTForm
### Fixed
- Use of deprecated TextField after the upgrade of WTF to v3.0
- Freeze to WTForms to version < 3
- Remove the extra files (bed files and madeline.svg) introduced by mistake
- Cli command loading demo data in docker-compose when case custom images exist and is None
- Increased MongoDB connection serverSelectionTimeoutMS parameter to 30K (default value according to MongoDB documentation)
- Better differentiate old obs counts 0 vs N/A
- Broken cancer variants page when default gene panel was deleted
- Typo in tx_overview function in variant controllers file
- Fixed loqusdbapi SV search URL
- SV variants filtering using Decipher criterion
- Removing old gene panels that don't contain the `maintainer` key.

## [4.41.1]
### Fixed
- General reports crash for variant annotations with same variant on other cases

## [4.41]
### Added
- Extended the instructions for running the Scout Docker image (web app and cli).
- Enabled inclusion of custom images to STR variant view
### Fixed
- General case report sorting comments for variants with None genetic models
- Do not crash but redirect to variants page with error when a variant is not found for a case
- UCSC links coordinates for SV variants with start chromosome different than end chromosome
- Human readable variants name in case page for variants having start chromosome different from end chromosome
- Avoid always loading all transcripts when checking gene symbol: introduce gene captions
- Slow queries for evaluated variants on e.g. case page - use events instead
### Changed
- Rearrange variant page again, moving severity predictions down.
- More reactive layout width steps on variant page

## [4.40.1]
### Added
### Fixed
- Variants dismissed with inconsistent inheritance pattern can again be shown in general case report
- General report page for variants with genes=None
- General report crashing when variants have no panels
- Added other missing keys to case and variant dictionaries passed to general report
### Changed

## [4.40]
### Added
- A .cff citation file
- Phenotype search API endpoint
- Added pagination to phenotype API
- Extend case search to include internal MongoDB id
- Support for connecting to a MongoDB replica set (.py config files)
- Support for connecting to a MongoDB replica set (.yaml config files)
### Fixed
- Command to load the OMIM gene panel (`scout load panel --omim`)
- Unify style of pinned and causative variants' badges on case page
- Removed automatic spaces after punctuation in comments
- Remove the hardcoded number of total individuals from the variant's old observations panel
- Send delete requests to a connected Beacon using the DELETE method
- Layout of the SNV and SV variant page - move frequency up
### Changed
- Stop updating database indexes after loading exons via command line
- Display validation status badge also for not Sanger-sequenced variants
- Moved Frequencies, Severity and Local observations panels up in RD variants page
- Enabled Flask CORS to communicate CORS status to js apps
- Moved the code preparing the transcripts overview to the backend
- Refactored and filtered json data used in general case report
- Changed the database used in docker-compose file to use the official MongoDB v4.4 image
- Modified the Python (3.6, 3.8) and MongoDB (3.2, 4.4, 5.0) versions used in testing matrices (GitHub actions)
- Capitalize case search terms on institute and dashboard pages


## [4.39]
### Added
- COSMIC IDs collected from CSQ field named `COSMIC`
### Fixed
- Link to other causative variants on variant page
- Allow multiple COSMIC links for a cancer variant
- Fix floating text in severity box #2808
- Fixed MitoMap and HmtVar links for hg38 cases
- Do not open new browser tabs when downloading files
- Selectable IGV tracks on variant page
- Missing splice junctions button on variant page
- Refactor variantS representative gene selection, and use it also for cancer variant summary
### Changed
- Improve Javascript performance for displaying Chromograph images
- Make ClinVar classification more evident in cancer variant page

## [4.38]
### Added
- Option to hide Alamut button in the app config file
### Fixed
- Library deprecation warning fixed (insert is deprecated. Use insert_one or insert_many instead)
- Update genes command will not trigger an update of database indices any more
- Missing resources in temporary downloading directory when updating genes using the command line
- Restore previous variant ACMG classification in a scrollable div
- Loading spinner not stopping after downloading PDF case reports and variant list export
- Add extra Alamut links higher up on variant pages
- Improve UX for phenotypes in case page
- Filter and export of STR variants
- Update look of variants page navigation buttons
### Changed

## [4.37]
### Added
- Highlight and show version number for RefSeq MANE transcripts.
- Added integration to a rerunner service for toggling reanalysis with updated pedigree information
- SpliceAI display and parsing from VEP CSQ
- Display matching tiered variants for cancer variants
- Display a loading icon (spinner) until the page loads completely
- Display filter badges in cancer variants list
- Update genes from pre-downloaded file resources
- On login, OS, browser version and screen size are saved anonymously to understand how users are using Scout
- API returning institutes data for a given user: `/api/v1/institutes`
- API returning case data for a given institute: `/api/v1/institutes/<institute_id>/cases`
- Added GMS and Lund university hospital logos to login page
- Made display of Swedac logo configurable
- Support for displaying custom images in case view
- Individual-specific HPO terms
- Optional alamut_key in institute settings for Alamut Plus software
- Case report API endpoint
- Tooltip in case explaining that genes with genome build different than case genome build will not be added to dynamic HPO panel.
- Add DeepVariant as a caller
### Fixed
- Updated IGV to v2.8.5 to solve missing gene labels on some zoom levels
- Demo cancer case config file to load somatic SNVs and SVs only.
- Expand list of refseq trancripts in ClinVar submission form
- Renamed `All SNVs and INDELs` institute sidebar element to `Search SNVs and INDELs` and fixed its style.
- Add missing parameters to case load-config documentation
- Allow creating/editing gene panels and dynamic gene panels with genes present in genome build 38
- Bugfix broken Pytests
- Bulk dismissing variants error due to key conversion from string to integer
- Fix typo in index documentation
- Fixed crash in institute settings page if "collaborators" key is not set in database
- Don't stop Scout execution if LoqusDB call fails and print stacktrace to log
- Bug when case contains custom images with value `None`
- Bug introduced when fixing another bug in Scout-LoqusDB interaction
- Loading of OMIM diagnoses in Scout demo instance
- Remove the docker-compose with chanjo integration because it doesn't work yet.
- Fixed standard docker-compose with scout demo data and database
- Clinical variant assessments not present for pinned and causative variants on case page.
- MatchMaker matching one node at the time only
- Remove link from previously tiered variants badge in cancer variants page
- Typo in gene cell on cancer variants page
- Managed variants filter form
### Changed
- Better naming for variants buttons on cancer track (somatic, germline). Also show cancer research button if available.
- Load case with missing panels in config files, but show warning.
- Changing the (Female, Male) symbols to (F/M) letters in individuals_table and case-sma.
- Print stacktrace if case load command fails
- Added sort icon and a pointer to the cursor to all tables with sortable fields
- Moved variant, gene and panel info from the basic pane to summary panel for all variants.
- Renamed `Basics` panel to `Classify` on variant page.
- Revamped `Basics` panel to a panel dedicated to classify variants
- Revamped the summary panel to be more compact.
- Added dedicated template for cancer variants
- Removed Gene models, Gene annotations and Conservation panels for cancer variants
- Reorganized the orders of panels for variant and cancer variant views
- Added dedicated variant quality panel and removed relevant panes
- A more compact case page
- Removed OMIM genes panel
- Make genes panel, pinned variants panel, causative variants panel and ClinVar panel scrollable on case page
- Update to Scilifelab's 2020 logo
- Update Gens URL to support Gens v2.0 format
- Refactor tests for parsing case configurations
- Updated links to HPO downloadable resources
- Managed variants filtering defaults to all variant categories
- Changing the (Kind) drop-down according to (Category) drop-down in Managed variant add variant
- Moved Gens button to individuals table
- Check resource files availability before starting updating OMIM diagnoses
- Fix typo in `SHOW_OBSERVED_VARIANT_ARCHIVE` config param

## [4.36]
### Added
- Parse and save splice junction tracks from case config file
- Tooltip in observations panel, explaining that case variants with no link might be old variants, not uploaded after a case rerun
### Fixed
- Warning on overwriting variants with same position was no longer shown
- Increase the height of the dropdowns to 425px
- More indices for the case table as it grows, specifically for causatives queries
- Splice junction tracks not centered over variant genes
- Total number of research variants count
- Update variants stats in case documents every time new variants are loaded
- Bug in flashing warning messages when filtering variants
### Changed
- Clearer warning messages for genes and gene/gene-panels searches in variants filters

## [4.35]
### Added
- A new index for hgnc_symbol in the hgnc_gene collection
- A Pedigree panel in STR page
- Display Tier I and II variants in case view causatives card for cancer cases
### Fixed
- Send partial file data to igv.js when visualizing sashimi plots with splice junction tracks
- Research variants filtering by gene
- Do not attempt to populate annotations for not loaded pinned/causatives
- Add max-height to all dropdowns in filters
### Changed
- Switch off non-clinical gene warnings when filtering research variants
- Don't display OMIM disease card in case view for cancer cases
- Refactored Individuals and Causative card in case view for cancer cases
- Update and style STR case report

## [4.34]
### Added
- Saved filter lock and unlock
- Filters can optionally be marked audited, logging the filter name, user and date on the case events and general report.
- Added `ClinVar hits` and `Cosmic hits` in cancer SNVs filters
- Added `ClinVar hits` to variants filter (rare disease track)
- Load cancer demo case in docker-compose files (default and demo file)
- Inclusive-language check using [woke](https://github.com/get-woke/woke) github action
- Add link to HmtVar for mitochondrial variants (if VCF is annotated with HmtNote)
- Grey background for dismissed compounds in variants list and variant page
- Pin badge for pinned compounds in variants list and variant page
- Support LoqusDB REST API queries
- Add a docker-compose-matchmaker under scout/containers/development to test matchmaker locally
- Script to investigate consequences of symbol search bug
- Added GATK to list of SV and cancer SV callers
### Fixed
- Make MitoMap link work for hg38 again
- Export Variants feature crashing when one of the variants has no primary transcripts
- Redirect to last visited variantS page when dismissing variants from variants list
- Improved matching of SVs Loqus occurrences in other cases
- Remove padding from the list inside (Matching causatives from other cases) panel
- Pass None to get_app function in CLI base since passing script_info to app factory functions was deprecated in Flask 2.0
- Fixed failing tests due to Flask update to version 2.0
- Speed up user events view
- Causative view sort out of memory error
- Use hgnc_id for gene filter query
- Typo in case controllers displaying an error every time a patient is matched against external MatchMaker nodes
- Do not crash while attempting an update for variant documents that are too big (> 16 MB)
- Old STR causatives (and other variants) may not have HGNC symbols - fix sort lambda
- Check if gene_obj has primary_transcript before trying to access it
- Warn if a gene manually searched is in a clinical panel with an outdated name when filtering variants
- ChrPos split js not needed on STR page yet
### Changed
- Remove parsing of case `genome_version`, since it's not used anywhere downstream
- Introduce deprecation warning for Loqus configs that are not dictionaries
- SV clinical filter no longer filters out sub 100 nt variants
- Count cases in LoqusDB by variant type
- Commit pulse repo badge temporarily set to weekly
- Sort ClinVar submissions objects by ascending "Last evaluated" date
- Refactored the MatchMaker integration as an extension
- Replaced some sensitive words as suggested by woke linter
- Documentation for load-configuration rewritten.
- Add styles to MatchMaker matches table
- More detailed info on the data shared in MatchMaker submission form

## [4.33.1]
### Fixed
- Include markdown for release autodeploy docs
- Use standard inheritance model in ClinVar (https://ftp.ncbi.nlm.nih.gov/pub/GTR/standard_terms/Mode_of_inheritance.txt)
- Fix issue crash with variants that have been unflagged causative not being available in other causatives
### Added
### Changed

## [4.33]
### Fixed
- Command line crashing when updating an individual not found in database
- Dashboard page crashing when filters return no data
- Cancer variants filter by chromosome
- /api/v1/genes now searches for genes in all genome builds by default
- Upgraded igv.js to version 2.8.1 (Fixed Unparsable bed record error)
### Added
- Autodeploy docs on release
- Documentation for updating case individuals tracks
- Filter cases and dashboard stats by analysis track
### Changed
- Changed from deprecated db update method
- Pre-selected fields to run queries with in dashboard page
- Do not filter by any institute when first accessing the dashboard
- Removed OMIM panel in case view for cancer cases
- Display Tier I and II variants in case view causatives panel for cancer cases
- Refactored Individuals and Causative panels in case view for cancer cases

## [4.32.1]
### Fixed
- iSort lint check only
### Changed
- Institute cases page crashing when a case has track:Null
### Added

## [4.32]
### Added
- Load and show MITOMAP associated diseases from VCF (INFO field: MitomapAssociatedDiseases, via HmtNote)
- Show variant allele frequencies for mitochondrial variants (GRCh38 cases)
- Extend "public" json API with diseases (OMIM) and phenotypes (HPO)
- HPO gene list download now has option for clinical and non-clinical genes
- Display gene splice junctions data in sashimi plots
- Update case individuals with splice junctions tracks
- Simple Docker compose for development with local build
- Make Phenomodels subpanels collapsible
- User side documentation of cytogenomics features (Gens, Chromograph, vcf2cytosure, rhocall)
- iSort GitHub Action
- Support LoqusDB REST API queries
### Fixed
- Show other causative once, even if several events point to it
- Filtering variants by mitochondrial chromosome for cases with genome build=38
- HPO gene search button triggers any warnings for clinical / non-existing genes also on first search
- Fixed a bug in variants pages caused by MT variants without alt_frequency
- Tests for CADD score parsing function
- Fixed the look of IGV settings on SNV variant page
- Cases analyzed once shown as `rerun`
- Missing case track on case re-upload
- Fixed severity rank for SO term "regulatory region ablation"
### Changed
- Refactor according to CodeFactor - mostly reuse of duplicated code
- Phenomodels language adjustment
- Open variants in a new window (from variants page)
- Open overlapping and compound variants in a new window (from variant page)
- gnomAD link points to gnomAD v.3 (build GRCh38) for mitochondrial variants.
- Display only number of affected genes for dismissed SVs in general report
- Chromosome build check when populating the variants filter chromosome selection
- Display mitochondrial and rare diseases coverage report in cases with missing 'rare' track

## [4.31.1]
### Added
### Changed
- Remove mitochondrial and coverage report from cancer cases sidebar
### Fixed
- ClinVar page when dbSNP id is None

## [4.31]
### Added
- gnomAD annotation field in admin guide
- Export also dynamic panel genes not associated to an HPO term when downloading the HPO panel
- Primary HGNC transcript info in variant export files
- Show variant quality (QUAL field from vcf) in the variant summary
- Load/update PDF gene fusion reports (clinical and research) generated with Arriba
- Support new MANE annotations from VEP (both MANE Select and MANE Plus Clinical)
- Display on case activity the event of a user resetting all dismissed variants
- Support gnomAD population frequencies for mitochondrial variants
- Anchor links in Casedata ClinVar panels to redirect after renaming individuals
### Fixed
- Replace old docs link www.clinicalgenomics.se/scout with new https://clinical-genomics.github.io/scout
- Page formatting issues whenever case and variant comments contain extremely long strings with no spaces
- Chromograph images can be one column and have scrollbar. Removed legacy code.
- Column labels for ClinVar case submission
- Page crashing looking for LoqusDB observation when variant doesn't exist
- Missing inheritance models and custom inheritance models on newly created gene panels
- Accept only numbers in managed variants filter as position and end coordinates
- SNP id format and links in Variant page, ClinVar submission form and general report
- Case groups tooltip triggered only when mouse is on the panel header
### Changed
- A more compact case groups panel
- Added landscape orientation CSS style to cancer coverage and QC demo report
- Improve user documentation to create and save new gene panels
- Removed option to use space as separator when uploading gene panels
- Separating the columns of standard and custom inheritance models in gene panels
- Improved ClinVar instructions for users using non-English Excel

## [4.30.2]
### Added
### Fixed
- Use VEP RefSeq ID if RefSeq list is empty in RefSeq transcripts overview
- Bug creating variant links for variants with no end_chrom
### Changed

## [4.30.1]
### Added
### Fixed
- Cryptography dependency fixed to use version < 3.4
### Changed

## [4.30]
### Added
- Introduced a `reset dismiss variant` verb
- Button to reset all dismissed variants for a case
- Add black border to Chromograph ideograms
- Show ClinVar annotations on variantS page
- Added integration with GENS, copy number visualization tool
- Added a VUS label to the manual classification variant tags
- Add additional information to SNV verification emails
- Tooltips documenting manual annotations from default panels
- Case groups now show bam files from all cases on align view
### Fixed
- Center initial igv view on variant start with SNV/indels
- Don't set initial igv view to negative coordinates
- Display of GQ for SV and STR
- Parsing of AD and related info for STRs
- LoqusDB field in institute settings accepts only existing Loqus instances
- Fix DECIPHER link to work after DECIPHER migrated to GRCh38
- Removed visibility window param from igv.js genes track
- Updated HPO download URL
- Patch HPO download test correctly
- Reference size on STR hover not needed (also wrong)
- Introduced genome build check (allowed values: 37, 38, "37", "38") on case load
- Improve case searching by assignee full name
- Populating the LoqusDB select in institute settings
### Changed
- Cancer variants table header (pop freq etc)
- Only admin users can modify LoqusDB instance in Institute settings
- Style of case synopsis, variants and case comments
- Switched to igv.js 2.7.5
- Do not choke if case is missing research variants when research requested
- Count cases in LoqusDB by variant type
- Introduce deprecation warning for Loqus configs that are not dictionaries
- Improve create new gene panel form validation
- Make XM- transcripts less visible if they don't overlap with transcript refseq_id in variant page
- Color of gene panels and comments panels on cases and variant pages
- Do not choke if case is missing research variants when reserch requested

## [4.29.1]
### Added
### Fixed
- Always load STR variants regardless of RankScore threshold (hotfix)
### Changed

## [4.29]
### Added
- Added a page about migrating potentially breaking changes to the documentation
- markdown_include in development requirements file
- STR variants filter
- Display source, Z-score, inheritance pattern for STR annotations from Stranger (>0.6.1) if available
- Coverage and quality report to cancer view
### Fixed
- ACMG classification page crashing when trying to visualize a classification that was removed
- Pretty print HGVS on gene variants (URL-decode VEP)
- Broken or missing link in the documentation
- Multiple gene names in ClinVar submission form
- Inheritance model select field in ClinVar submission
- IGV.js >2.7.0 has an issue with the gene track zoom levels - temp freeze at 2.7.0
- Revert CORS-anywhere and introduce a local http proxy for cloud tracks
### Changed

## [4.28]
### Added
- Chromograph integration for displaying PNGs in case-page
- Add VAF to cancer case general report, and remove some of its unused fields
- Variants filter compatible with genome browser location strings
- Support for custom public igv tracks stored on the cloud
- Add tests to increase testing coverage
- Update case variants count after deleting variants
- Update IGV.js to latest (v2.7.4)
- Bypass igv.js CORS check using `https://github.com/Rob--W/cors-anywhere`
- Documentation on default and custom IGV.js tracks (admin docs)
- Lock phenomodels so they're editable by admins only
- Small case group assessment sharing
- Tutorial and files for deploying app on containers (Kubernetes pods)
- Canonical transcript and protein change of canonical transcript in exported variants excel sheet
- Support for Font Awesome version 6
- Submit to Beacon from case page sidebar
- Hide dismissed variants in variants pages and variants export function
- Systemd service files and instruction to deploy Scout using podman
### Fixed
- Bugfix: unused `chromgraph_prefix |tojson` removed
- Freeze coloredlogs temporarily
- Marrvel link
- Don't show TP53 link for silent or synonymous changes
- OMIM gene field accepts any custom number as OMIM gene
- Fix Pytest single quote vs double quote string
- Bug in gene variants search by similar cases and no similar case is found
- Delete unused file `userpanel.py`
- Primary transcripts in variant overview and general report
- Google OAuth2 login setup in README file
- Redirect to 'missing file'-icon if configured Chromograph file is missing
- Javascript error in case page
- Fix compound matching during variant loading for hg38
- Cancer variants view containing variants dismissed with cancer-specific reasons
- Zoom to SV variant length was missing IGV contig select
- Tooltips on case page when case has no default gene panels
### Changed
- Save case variants count in case document and not in sessions
- Style of gene panels multiselect on case page
- Collapse/expand main HPO checkboxes in phenomodel preview
- Replaced GQ (Genotype quality) with VAF (Variant allele frequency) in cancer variants GT table
- Allow loading of cancer cases with no tumor_purity field
- Truncate cDNA and protein changes in case report if longer than 20 characters


## [4.27]
### Added
- Exclude one or more variant categories when running variants delete command
### Fixed
### Changed

## [4.26.1]
### Added
### Fixed
- Links with 1-letter aa codes crash on frameshift etc
### Changed

## [4.26]
### Added
- Extend the delete variants command to print analysis date, track, institute, status and research status
- Delete variants by type of analysis (wgs|wes|panel)
- Links to cBioPortal, MutanTP53, IARC TP53, OncoKB, MyCancerGenome, CIViC
### Fixed
- Deleted variants count
### Changed
- Print output of variants delete command as a tab separated table

## [4.25]
### Added
- Command line function to remove variants from one or all cases
### Fixed
- Parse SMN None calls to None rather than False

## [4.24.1]
### Fixed
- Install requirements.txt via setup file

## [4.24]
### Added
- Institute-level phenotype models with sub-panels containing HPO and OMIM terms
- Runnable Docker demo
- Docker image build and push github action
- Makefile with shortcuts to docker commands
- Parse and save synopsis, phenotype and cohort terms from config files upon case upload
### Fixed
- Update dismissed variant status when variant dismissed key is missing
- Breakpoint two IGV button now shows correct chromosome when different from bp1
- Missing font lib in Docker image causing the PDF report download page to crash
- Sentieon Manta calls lack Somaticscore - load anyway
- ClinVar submissions crashing due to pinned variants that are not loaded
- Point ExAC pLI score to new gnomad server address
- Bug uploading cases missing phenotype terms in config file
- STRs loaded but not shown on browser page
- Bug when using adapter.variant.get_causatives with case_id without causatives
- Problem with fetching "solved" from scout export cases cli
- Better serialising of datetime and bson.ObjectId
- Added `volumes` folder to .gitignore
### Changed
- Make matching causative and managed variants foldable on case page
- Remove calls to PyMongo functions marked as deprecated in backend and frontend(as of version 3.7).
- Improved `scout update individual` command
- Export dynamic phenotypes with ordered gene lists as PDF


## [4.23]
### Added
- Save custom IGV track settings
- Show a flash message with clear info about non-valid genes when gene panel creation fails
- CNV report link in cancer case side navigation
- Return to comment section after editing, deleting or submitting a comment
- Managed variants
- MT vs 14 chromosome mean coverage stats if Scout is connected to Chanjo
### Fixed
- missing `vcf_cancer_sv` and `vcf_cancer_sv_research` to manual.
- Split ClinVar multiple clnsig values (slash-separated) and strip them of underscore for annotations without accession number
- Timeout of `All SNVs and INDELs` page when no valid gene is provided in the search
- Round CADD (MIPv9)
- Missing default panel value
- Invisible other causatives lines when other causatives lack gene symbols
### Changed
- Do not freeze mkdocs-material to version 4.6.1
- Remove pre-commit dependency

## [4.22]
### Added
- Editable cases comments
- Editable variants comments
### Fixed
- Empty variant activity panel
- STRs variants popover
- Split new ClinVar multiple significance terms for a variant
- Edit the selected comment, not the latest
### Changed
- Updated RELEASE docs.
- Pinned variants card style on the case page
- Merged `scout export exons` and `scout view exons` commands


## [4.21.2]
### Added
### Fixed
- Do not pre-filter research variants by (case-default) gene panels
- Show OMIM disease tooltip reliably
### Changed

## [4.21.1]
### Added
### Fixed
- Small change to Pop Freq column in variants ang gene panels to avoid strange text shrinking on small screens
- Direct use of HPO list for Clinical HPO SNV (and cancer SNV) filtering
- PDF coverage report redirecting to login page
### Changed
- Remove the option to dismiss single variants from all variants pages
- Bulk dismiss SNVs, SVs and cancer SNVs from variants pages

## [4.21]
### Added
- Support to configure LoqusDB per institute
- Highlight causative variants in the variants list
- Add tests. Mostly regarding building internal datatypes.
- Remove leading and trailing whitespaces from panel_name and display_name when panel is created
- Mark MANE transcript in list of transcripts in "Transcript overview" on variant page
- Show default panel name in case sidebar
- Previous buttons for variants pagination
- Adds a gh action that checks that the changelog is updated
- Adds a gh action that deploys new releases automatically to pypi
- Warn users if case default panels are outdated
- Define institute-specific gene panels for filtering in institute settings
- Use institute-specific gene panels in variants filtering
- Show somatic VAF for pinned and causative variants on case page

### Fixed
- Report pages redirect to login instead of crashing when session expires
- Variants filter loading in cancer variants page
- User, Causative and Cases tables not scaling to full page
- Improved docs for an initial production setup
- Compatibility with latest version of Black
- Fixed tests for Click>7
- Clinical filter required an extra click to Filter to return variants
- Restore pagination and shrink badges in the variants page tables
- Removing a user from the command line now inactivates the case only if user is last assignee and case is active
- Bugfix, LoqusDB per institute feature crashed when institute id was empty string
- Bugfix, LoqusDB calls where missing case count
- filter removal and upload for filters deleted from another page/other user
- Visualize outdated gene panels info in a popover instead of a tooltip in case page side panel

### Changed
- Highlight color on normal STRs in the variants table from green to blue
- Display breakpoints coordinates in verification emails only for structural variants


## [4.20]
### Added
- Display number of filtered variants vs number of total variants in variants page
- Search case by HPO terms
- Dismiss variant column in the variants tables
- Black and pre-commit packages to dev requirements

### Fixed
- Bug occurring when rerun is requested twice
- Peddy info fields in the demo config file
- Added load config safety check for multiple alignment files for one individual
- Formatting of cancer variants table
- Missing Score in SV variants table

### Changed
- Updated the documentation on how to create a new software release
- Genome build-aware cytobands coordinates
- Styling update of the Matchmaker card
- Select search type in case search form


## [4.19]

### Added
- Show internal ID for case
- Add internal ID for downloaded CGH files
- Export dynamic HPO gene list from case page
- Remove users as case assignees when their account is deleted
- Keep variants filters panel expanded when filters have been used

### Fixed
- Handle the ProxyFix ModuleNotFoundError when Werkzeug installed version is >1.0
- General report formatting issues whenever case and variant comments contain extremely long strings with no spaces

### Changed
- Created an institute wrapper page that contains list of cases, causatives, SNVs & Indels, user list, shared data and institute settings
- Display case name instead of case ID on clinVar submissions
- Changed icon of sample update in clinVar submissions


## [4.18]

### Added
- Filter cancer variants on cytoband coordinates
- Show dismiss reasons in a badge with hover for clinical variants
- Show an ellipsis if 10 cases or more to display with loqusdb matches
- A new blog post for version 4.17
- Tooltip to better describe Tumor and Normal columns in cancer variants
- Filter cancer SNVs and SVs by chromosome coordinates
- Default export of `Assertion method citation` to clinVar variants submission file
- Button to export up to 500 cancer variants, filtered or not
- Rename samples of a clinVar submission file

### Fixed
- Apply default gene panel on return to cancer variantS from variant view
- Revert to certificate checking when asking for Chanjo reports
- `scout download everything` command failing while downloading HPO terms

### Changed
- Turn tumor and normal allelic fraction to decimal numbers in tumor variants page
- Moved clinVar submissions code to the institutes blueprints
- Changed name of clinVar export files to FILENAME.Variant.csv and FILENAME.CaseData.csv
- Switched Google login libraries from Flask-OAuthlib to Authlib


## [4.17.1]

### Fixed
- Load cytobands for cases with chromosome build not "37" or "38"


## [4.17]

### Added
- COSMIC badge shown in cancer variants
- Default gene-panel in non-cancer structural view in url
- Filter SNVs and SVs by cytoband coordinates
- Filter cancer SNV variants by alt allele frequency in tumor
- Correct genome build in UCSC link from structural variant page



### Fixed
- Bug in clinVar form when variant has no gene
- Bug when sharing cases with the same institute twice
- Page crashing when removing causative variant tag
- Do not default to GATK caller when no caller info is provided for cancer SNVs


## [4.16.1]

### Fixed
- Fix the fix for handling of delivery reports for rerun cases

## [4.16]

### Added
- Adds possibility to add "lims_id" to cases. Currently only stored in database, not shown anywhere
- Adds verification comment box to SVs (previously only available for small variants)
- Scrollable pedigree panel

### Fixed
- Error caused by changes in WTForm (new release 2.3.x)
- Bug in OMIM case page form, causing the page to crash when a string was provided instead of a numerical OMIM id
- Fix Alamut link to work properly on hg38
- Better handling of delivery reports for rerun cases
- Small CodeFactor style issues: matchmaker results counting, a couple of incomplete tests and safer external xml
- Fix an issue with Phenomizer introduced by CodeFactor style changes

### Changed
- Updated the version of igv.js to 2.5.4

## [4.15.1]

### Added
- Display gene names in ClinVar submissions page
- Links to Varsome in variant transcripts table

### Fixed
- Small fixes to ClinVar submission form
- Gene panel page crash when old panel has no maintainers

## [4.15]

### Added
- Clinvar CNVs IGV track
- Gene panels can have maintainers
- Keep variant actions (dismissed, manual rank, mosaic, acmg, comments) upon variant re-upload
- Keep variant actions also on full case re-upload

### Fixed
- Fix the link to Ensembl for SV variants when genome build 38.
- Arrange information in columns on variant page
- Fix so that new cosmic identifier (COSV) is also acceptable #1304
- Fixed COSMIC tag in INFO (outside of CSQ) to be parses as well with `&` splitter.
- COSMIC stub URL changed to https://cancer.sanger.ac.uk/cosmic/search?q= instead.
- Updated to a version of IGV where bigBed tracks are visualized correctly
- Clinvar submission files are named according to the content (variant_data and case_data)
- Always show causatives from other cases in case overview
- Correct disease associations for gene symbol aliases that exist as separate genes
- Re-add "custom annotations" for SV variants
- The override ClinVar P/LP add-in in the Clinical Filter failed for new CSQ strings

### Changed
- Runs all CI checks in github actions

## [4.14.1]

### Fixed
- Error when variant found in loqusdb is not loaded for other case

## [4.14]

### Added
- Use github actions to run tests
- Adds CLI command to update individual alignments path
- Update HPO terms using downloaded definitions files
- Option to use alternative flask config when running `scout serve`
- Requirement to use loqusdb >= 2.5 if integrated

### Fixed
- Do not display Pedigree panel in cancer view
- Do not rely on internet connection and services available when running CI tests
- Variant loading assumes GATK if no caller set given and GATK filter status is seen in FILTER
- Pass genome build param all the way in order to get the right gene mappings for cases with build 38
- Parse correctly variants with zero frequency values
- Continue even if there are problems to create a region vcf
- STR and cancer variant navigation back to variants pages could fail

### Changed
- Improved code that sends requests to the external APIs
- Updates ranges for user ranks to fit todays usage
- Run coveralls on github actions instead of travis
- Run pip checks on github actions instead of coveralls
- For hg38 cases, change gnomAD link to point to version 3.0 (which is hg38 based)
- Show pinned or causative STR variants a bit more human readable

## [4.13.1]

### Added
### Fixed
- Typo that caused not all clinvar conflicting interpretations to be loaded no matter what
- Parse and retrieve clinvar annotations from VEP-annotated (VEP 97+) CSQ VCF field
- Variant clinvar significance shown as `not provided` whenever is `Uncertain significance`
- Phenomizer query crashing when case has no HPO terms assigned
- Fixed a bug affecting `All SNVs and INDELs` page when variants don't have canonical transcript
- Add gene name or id in cancer variant view

### Changed
- Cancer Variant view changed "Variant:Transcript:Exon:HGVS" to "Gene:Transcript:Exon:HGVS"

## [4.13]

### Added
- ClinVar SNVs track in IGV
- Add SMA view with SMN Copy Number data
- Easier to assign OMIM diagnoses from case page
- OMIM terms and specific OMIM term page

### Fixed
- Bug when adding a new gene to a panel
- Restored missing recent delivery reports
- Fixed style and links to other reports in case side panel
- Deleting cases using display_name and institute not deleting its variants
- Fixed bug that caused coordinates filter to override other filters
- Fixed a problem with finding some INS in loqusdb
- Layout on SV page when local observations without cases are present
- Make scout compatible with the new HPO definition files from `http://compbio.charite.de/jenkins/`
- General report visualization error when SNVs display names are very long


### Changed


## [4.12.4]

### Fixed
- Layout on SV page when local observations without cases are present

## [4.12.3]

### Fixed
- Case report when causative or pinned SVs have non null allele frequencies

## [4.12.2]

### Fixed
- SV variant links now take you to the SV variant page again
- Cancer variant view has cleaner table data entries for "N/A" data
- Pinned variant case level display hotfix for cancer and str - more on this later
- Cancer variants show correct alt/ref reads mirroring alt frequency now
- Always load all clinical STR variants even if a region load is attempted - index may be missing
- Same case repetition in variant local observations

## [4.12.1]

### Fixed
- Bug in variant.gene when gene has no HGVS description


## [4.12]

### Added
- Accepts `alignment_path` in load config to pass bam/cram files
- Display all phenotypes on variant page
- Display hgvs coordinates on pinned and causatives
- Clear panel pending changes
- Adds option to setup the database with static files
- Adds cli command to download the resources from CLI that scout needs
- Adds test files for merged somatic SV and CNV; as well as merged SNV, and INDEL part of #1279
- Allows for upload of OMIM-AUTO gene panel from static files without api-key

### Fixed
- Cancer case HPO panel variants link
- Fix so that some drop downs have correct size
- First IGV button in str variants page
- Cancer case activates on SNV variants
- Cases activate when STR variants are viewed
- Always calculate code coverage
- Pinned/Classification/comments in all types of variants pages
- Null values for panel's custom_inheritance_models
- Discrepancy between the manual disease transcripts and those in database in gene-edit page
- ACMG classification not showing for some causatives
- Fix bug which caused IGV.js to use hg19 reference files for hg38 data
- Bug when multiple bam files sources with non-null values are available


### Changed
- Renamed `requests` file to `scout_requests`
- Cancer variant view shows two, instead of four, decimals for allele and normal


## [4.11.1]

### Fixed
- Institute settings page
- Link institute settings to sharing institutes choices

## [4.11.0]

### Added
- Display locus name on STR variant page
- Alternative key `GNOMADAF_popmax` for Gnomad popmax allele frequency
- Automatic suggestions on how to improve the code on Pull Requests
- Parse GERP, phastCons and phyloP annotations from vep annotated CSQ fields
- Avoid flickering comment popovers in variant list
- Parse REVEL score from vep annotated CSQ fields
- Allow users to modify general institute settings
- Optionally format code automatically on commit
- Adds command to backup vital parts `scout export database`
- Parsing and displaying cancer SV variants from Manta annotated VCF files
- Dismiss cancer snv variants with cancer-specific options
- Add IGV.js UPD, RHO and TIDDIT coverage wig tracks.


### Fixed
- Slightly darker page background
- Fixed an issued with parsed conservation values from CSQ
- Clinvar submissions accessible to all users of an institute
- Header toolbar when on Clinvar page now shows institute name correctly
- Case should not always inactivate upon update
- Show dismissed snv cancer variants as grey on the cancer variants page
- Improved style of mappability link and local observations on variant page
- Convert all the GET requests to the igv view to POST request
- Error when updating gene panels using a file containing BOM chars
- Add/replace gene radio button not working in gene panels


## [4.10.1]

### Fixed
- Fixed issue with opening research variants
- Problem with coveralls not called by Travis CI
- Handle Biomart service down in tests


## [4.10.0]

### Added
- Rank score model in causatives page
- Exportable HPO terms from phenotypes page
- AMP guideline tiers for cancer variants
- Adds scroll for the transcript tab
- Added CLI option to query cases on time since case event was added
- Shadow clinical assessments also on research variants display
- Support for CRAM alignment files
- Improved str variants view : sorting by locus, grouped by allele.
- Delivery report PDF export
- New mosaicism tag option
- Add or modify individuals' age or tissue type from case page
- Display GC and allele depth in causatives table.
- Included primary reference transcript in general report
- Included partial causative variants in general report
- Remove dependency of loqusdb by utilising the CLI

### Fixed
- Fixed update OMIM command bug due to change in the header of the genemap2 file
- Removed Mosaic Tag from Cancer variants
- Fixes issue with unaligned table headers that comes with hidden Datatables
- Layout in general report PDF export
- Fixed issue on the case statistics view. The validation bars didn't show up when all institutes were selected. Now they do.
- Fixed missing path import by importing pathlib.Path
- Handle index inconsistencies in the update index functions
- Fixed layout problems


## [4.9.0]

### Added
- Improved MatchMaker pages, including visible patient contacts email address
- New badges for the github repo
- Links to [GENEMANIA](genemania.org)
- Sort gene panel list on case view.
- More automatic tests
- Allow loading of custom annotations in VCF using the SCOUT_CUSTOM info tag.

### Fixed
- Fix error when a gene is added to an empty dynamic gene panel
- Fix crash when attempting to add genes on incorrect format to dynamic gene panel
- Manual rank variant tags could be saved in a "Select a tag"-state, a problem in the variants view.
- Same case evaluations are no longer shown as gray previous evaluations on the variants page
- Stay on research pages, even if reset, next first buttons are pressed..
- Overlapping variants will now be visible on variant page again
- Fix missing classification comments and links in evaluations page
- All prioritized cases are shown on cases page


## [4.8.3]

### Added

### Fixed
- Bug when ordering sanger
- Improved scrolling over long list of genes/transcripts


## [4.8.2]

### Added

### Fixed
- Avoid opening extra tab for coverage report
- Fixed a problem when rank model version was saved as floats and not strings
- Fixed a problem with displaying dismiss variant reasons on the general report
- Disable load and delete filter buttons if there are no saved filters
- Fix problem with missing verifications
- Remove duplicate users and merge their data and activity


## [4.8.1]

### Added

### Fixed
- Prevent login fail for users with id defined by ObjectId and not email
- Prevent the app from crashing with `AttributeError: 'NoneType' object has no attribute 'message'`


## [4.8.0]

### Added
- Updated Scout to use Bootstrap 4.3
- New looks for Scout
- Improved dashboard using Chart.js
- Ask before inactivating a case where last assigned user leaves it
- Genes can be manually added to the dynamic gene list directly on the case page
- Dynamic gene panels can optionally be used with clinical filter, instead of default gene panel
- Dynamic gene panels get link out to chanjo-report for coverage report
- Load all clinvar variants with clinvar Pathogenic, Likely Pathogenic and Conflicting pathogenic
- Show transcripts with exon numbers for structural variants
- Case sort order can now be toggled between ascending and descending.
- Variants can be marked as partial causative if phenotype is available for case.
- Show a frequency tooltip hover for SV-variants.
- Added support for LDAP login system
- Search snv and structural variants by chromosomal coordinates
- Structural variants can be marked as partial causative if phenotype is available for case.
- Show normal and pathologic limits for STRs in the STR variants view.
- Institute level persistent variant filter settings that can be retrieved and used.
- export causative variants to Excel
- Add support for ROH, WIG and chromosome PNGs in case-view

### Fixed
- Fixed missing import for variants with comments
- Instructions on how to build docs
- Keep sanger order + verification when updating/reloading variants
- Fixed and moved broken filter actions (HPO gene panel and reset filter)
- Fixed string conversion to number
- UCSC links for structural variants are now separated per breakpoint (and whole variant where applicable)
- Reintroduced missing coverage report
- Fixed a bug preventing loading samples using the command line
- Better inheritance models customization for genes in gene panels
- STR variant page back to list button now does its one job.
- Allows to setup scout without a omim api key
- Fixed error causing "favicon not found" flash messages
- Removed flask --version from base cli
- Request rerun no longer changes case status. Active or archived cases inactivate on upload.
- Fixed missing tooltip on the cancer variants page
- Fixed weird Rank cell in variants page
- Next and first buttons order swap
- Added pagination (and POST capability) to cancer variants.
- Improves loading speed for variant page
- Problem with updating variant rank when no variants
- Improved Clinvar submission form
- General report crashing when dismissed variant has no valid dismiss code
- Also show collaborative case variants on the All variants view.
- Improved phenotype search using dataTables.js on phenotypes page
- Search and delete users with `email` instead of `_id`
- Fixed css styles so that multiselect options will all fit one column


## [4.7.3]

### Added
- RankScore can be used with VCFs for vcf_cancer files

### Fixed
- Fix issue with STR view next page button not doing its one job.

### Deleted
- Removed pileup as a bam viewing option. This is replaced by IGV


## [4.7.2]

### Added
- Show earlier ACMG classification in the variant list

### Fixed
- Fixed igv search not working due to igv.js dist 2.2.17
- Fixed searches for cases with a gene with variants pinned or marked causative.
- Load variant pages faster after fixing other causatives query
- Fixed mitochondrial report bug for variants without genes

## [4.7.1]

### Added

### Fixed
- Fixed bug on genes page


## [4.7.0]

### Added
- Export genes and gene panels in build GRCh38
- Search for cases with variants pinned or marked causative in a given gene.
- Search for cases phenotypically similar to a case also from WUI.
- Case variant searches can be limited to similar cases, matching HPO-terms,
  phenogroups and cohorts.
- De-archive reruns and flag them as 'inactive' if archived
- Sort cases by analysis_date, track or status
- Display cases in the following order: prioritized, active, inactive, archived, solved
- Assign case to user when user activates it or asks for rerun
- Case becomes inactive when it has no assignees
- Fetch refseq version from entrez and use it in clinvar form
- Load and export of exons for all genes, independent on refseq
- Documentation for loading/updating exons
- Showing SV variant annotations: SV cgh frequencies, gnomad-SV, local SV frequencies
- Showing transcripts mapping score in segmental duplications
- Handle requests to Ensembl Rest API
- Handle requests to Ensembl Rest Biomart
- STR variants view now displays GT and IGV link.
- Description field for gene panels
- Export exons in build 37 and 38 using the command line

### Fixed
- Fixes of and induced by build tests
- Fixed bug affecting variant observations in other cases
- Fixed a bug that showed wrong gene coverage in general panel PDF export
- MT report only shows variants occurring in the specific individual of the excel sheet
- Disable SSL certifcate verification in requests to chanjo
- Updates how intervaltree and pymongo is used to void deprecated functions
- Increased size of IGV sample tracks
- Optimized tests


## [4.6.1]

### Added

### Fixed
- Missing 'father' and 'mother' keys when parsing single individual cases


## [4.6.0]

### Added
- Description of Scout branching model in CONTRIBUTING doc
- Causatives in alphabetical order, display ACMG classification and filter by gene.
- Added 'external' to the list of analysis type options
- Adds functionality to display "Tissue type". Passed via load config.
- Update to IGV 2.

### Fixed
- Fixed alignment visualization and vcf2cytosure availability for demo case samples
- Fixed 3 bugs affecting SV pages visualization
- Reintroduced the --version cli option
- Fixed variants query by panel (hpo panel + gene panel).
- Downloaded MT report contains excel files with individuals' display name
- Refactored code in parsing of config files.


## [4.5.1]

### Added

### Fixed
- update requirement to use PyYaml version >= 5.1
- Safer code when loading config params in cli base


## [4.5.0]

### Added
- Search for similar cases from scout view CLI
- Scout cli is now invoked from the app object and works under the app context

### Fixed
- PyYaml dependency fixed to use version >= 5.1


## [4.4.1]

### Added
- Display SV rank model version when available

### Fixed
- Fixed upload of delivery report via API


## [4.4.0]

### Added
- Displaying more info on the Causatives page and hiding those not causative at the case level
- Add a comment text field to Sanger order request form, allowing a message to be included in the email
- MatchMaker Exchange integration
- List cases with empty synopsis, missing HPO terms and phenotype groups.
- Search for cases with open research list, or a given case status (active, inactive, archived)

### Fixed
- Variant query builder split into several functions
- Fixed delivery report load bug


## [4.3.3]

### Added
- Different individual table for cancer cases

### Fixed
- Dashboard collects validated variants from verification events instead of using 'sanger' field
- Cases shared with collaborators are visible again in cases page
- Force users to select a real institute to share cases with (actionbar select fix)


## [4.3.2]

### Added
- Dashboard data can be filtered using filters available in cases page
- Causatives for each institute are displayed on a dedicated page
- SNVs and and SVs are searchable across cases by gene and rank score
- A more complete report with validated variants is downloadable from dashboard

### Fixed
- Clinsig filter is fixed so clinsig numerical values are returned
- Split multi clinsig string values in different elements of clinsig array
- Regex to search in multi clinsig string values or multi revstat string values
- It works to upload vcf files with no variants now
- Combined Pileup and IGV alignments for SVs having variant start and stop on the same chromosome


## [4.3.1]

### Added
- Show calls from all callers even if call is not available
- Instructions to install cairo and pango libs from WeasyPrint page
- Display cases with number of variants from CLI
- Only display cases with number of variants above certain treshold. (Also CLI)
- Export of verified variants by CLI or from the dashboard
- Extend case level queries with default panels, cohorts and phenotype groups.
- Slice dashboard statistics display using case level queries
- Add a view where all variants for an institute can be searched across cases, filtering on gene and rank score. Allows searching research variants for cases that have research open.

### Fixed
- Fixed code to extract variant conservation (gerp, phyloP, phastCons)
- Visualization of PDF-exported gene panels
- Reintroduced the exon/intron number in variant verification email
- Sex and affected status is correctly displayed on general report
- Force number validation in SV filter by size
- Display ensembl transcripts when no refseq exists


## [4.3.0]

### Added
- Mosaicism tag on variants
- Show and filter on SweGen frequency for SVs
- Show annotations for STR variants
- Show all transcripts in verification email
- Added mitochondrial export
- Adds alternative to search for SVs shorter that the given length
- Look for 'bcftools' in the `set` field of VCFs
- Display digenic inheritance from OMIM
- Displays what refseq transcript that is primary in hgnc

### Fixed

- Archived panels displays the correct date (not retroactive change)
- Fixed problem with waiting times in gene panel exports
- Clinvar fiter not working with human readable clinsig values

## [4.2.2]

### Fixed
- Fixed gene panel create/modify from CSV file utf-8 decoding error
- Updating genes in gene panels now supports edit comments and entry version
- Gene panel export timeout error

## [4.2.1]

### Fixed
- Re-introduced gene name(s) in verification email subject
- Better PDF rendering for excluded variants in report
- Problem to access old case when `is_default` did not exist on a panel


## [4.2.0]

### Added
- New index on variant_id for events
- Display overlapping compounds on variants view

### Fixed
- Fixed broken clinical filter


## [4.1.4]

### Added
- Download of filtered SVs

### Fixed
- Fixed broken download of filtered variants
- Fixed visualization issue in gene panel PDF export
- Fixed bug when updating gene names in variant controller


## [4.1.3]

### Fixed
- Displays all primary transcripts


## [4.1.2]

### Added
- Option add/replace when updating a panel via CSV file
- More flexible versioning of the gene panels
- Printing coverage report on the bottom of the pdf case report
- Variant verification option for SVs
- Logs uri without pwd when connecting
- Disease-causing transcripts in case report
- Thicker lines in case report
- Supports HPO search for cases, both terms or if described in synopsis
- Adds sanger information to dashboard

### Fixed
- Use db name instead of **auth** as default for authentication
- Fixes so that reports can be generated even with many variants
- Fixed sanger validation popup to show individual variants queried by user and institute.
- Fixed problem with setting up scout
- Fixes problem when exac file is not available through broad ftp
- Fetch transcripts for correct build in `adapter.hgnc_gene`

## [4.1.1]
- Fix problem with institute authentication flash message in utils
- Fix problem with comments
- Fix problem with ensembl link


## [4.1.0]

### Added
- OMIM phenotypes to case report
- Command to download all panel app gene panels `scout load panel --panel-app`
- Links to genenames.org and omim on gene page
- Popup on gene at variants page with gene information
- reset sanger status to "Not validated" for pinned variants
- highlight cases with variants to be evaluated by Sanger on the cases page
- option to point to local reference files to the genome viewer pileup.js. Documented in `docs.admin-guide.server`
- option to export single variants in `scout export variants`
- option to load a multiqc report together with a case(add line in load config)
- added a view for searching HPO terms. It is accessed from the top left corner menu
- Updates the variants view for cancer variants. Adds a small cancer specific filter for known variants
- Adds hgvs information on cancer variants page
- Adds option to update phenotype groups from CLI

### Fixed
- Improved Clinvar to submit variants from different cases. Fixed HPO terms in casedata according to feedback
- Fixed broken link to case page from Sanger modal in cases view
- Now only cases with non empty lists of causative variants are returned in `adapter.case(has_causatives=True)`
- Can handle Tumor only samples
- Long lists of HGNC symbols are now possible. This was previously difficult with manual, uploaded or by HPO search when changing filter settings due to GET request limitations. Relevant pages now use POST requests. Adds the dynamic HPO panel as a selection on the gene panel dropdown.
- Variant filter defaults to default panels also on SV and Cancer variants pages.

## [4.0.0]

### WARNING ###

This is a major version update and will require that the backend of pre releases is updated.
Run commands:

```
$scout update genes
$scout update hpo
```

- Created a Clinvar submission tool, to speed up Clinvar submission of SNVs and SVs
- Added an analysis report page (html and PDF format) containing phenotype, gene panels and variants that are relevant to solve a case.

### Fixed
- Optimized evaluated variants to speed up creation of case report
- Moved igv and pileup viewer under a common folder
- Fixed MT alignment view pileup.js
- Fixed coordinates for SVs with start chromosome different from end chromosome
- Global comments shown across cases and institutes. Case-specific variant comments are shown only for that specific case.
- Links to clinvar submitted variants at the cases level
- Adapts clinvar parsing to new format
- Fixed problem in `scout update user` when the user object had no roles
- Makes pileup.js use online genome resources when viewing alignments. Now any instance of Scout can make use of this functionality.
- Fix ensembl link for structural variants
- Works even when cases does not have `'madeline_info'`
- Parses Polyphen in correct way again
- Fix problem with parsing gnomad from VEP

### Added
- Added a PDF export function for gene panels
- Added a "Filter and export" button to export custom-filtered SNVs to CSV file
- Dismiss SVs
- Added IGV alignments viewer
- Read delivery report path from case config or CLI command
- Filter for spidex scores
- All HPO terms are now added and fetched from the correct source (https://github.com/obophenotype/human-phenotype-ontology/blob/master/hp.obo)
- New command `scout update hpo`
- New command `scout update genes` will fetch all the latest information about genes and update them
- Load **all** variants found on chromosome **MT**
- Adds choice in cases overview do show as many cases as user like

### Removed
- pileup.min.js and pileup css are imported from a remote web location now
- All source files for HPO information, this is instead fetched directly from source
- All source files for gene information, this is instead fetched directly from source

## [3.0.0]
### Fixed
- hide pedigree panel unless it exists

## [1.5.1] - 2016-07-27
### Fixed
- look for both ".bam.bai" and ".bai" extensions

## [1.4.0] - 2016-03-22
### Added
- support for local frequency through loqusdb
- bunch of other stuff

## [1.3.0] - 2016-02-19
### Fixed
- Update query-phenomizer and add username/password

### Changed
- Update the way a case is checked for rerun-status

### Added
- Add new button to mark a case as "checked"
- Link to clinical variants _without_ 1000G annotation

## [1.2.2] - 2016-02-18
### Fixed
- avoid filtering out variants lacking ExAC and 1000G annotations

## [1.1.3] - 2015-10-01
### Fixed
- persist (clinical) filter when clicking load more
- fix #154 by robustly setting clinical filter func. terms

## [1.1.2] - 2015-09-07
### Fixed
- avoid replacing coverage report with none
- update SO terms, refactored

## [1.1.1] - 2015-08-20
### Fixed
- fetch case based on collaborator status (not owner)

## [1.1.0] - 2015-05-29
### Added
- link(s) to SNPedia based on RS-numbers
- new Jinja filter to "humanize" decimal numbers
- show gene panels in variant view
- new Jinja filter for decoding URL encoding
- add indicator to variants in list that have comments
- add variant number threshold and rank score threshold to load function
- add event methods to mongo adapter
- add tests for models
- show badge "old" if comment was written for a previous analysis

### Changed
- show cDNA change in transcript summary unless variant is exonic
- moved compounds table further up the page
- show dates for case uploads in ISO format
- moved variant comments higher up on page
- updated documentation for pages
- read in coverage report as blob in database and serve directly
- change ``OmimPhenotype`` to ``PhenotypeTerm``
- reorganize models sub-package
- move events (and comments) to separate collection
- only display prev/next links for the research list
- include variant type in breadcrumbs e.g. "Clinical variants"

### Removed
- drop dependency on moment.js

### Fixed
- show the same level of detail for all frequencies on all pages
- properly decode URL encoded symbols in amino acid/cDNA change strings
- fixed issue with wipe permissions in MongoDB
- include default gene lists in "variants" link in breadcrumbs

## [1.0.2] - 2015-05-20
### Changed
- update case fetching function

### Fixed
- handle multiple cases with same id

## [1.0.1] - 2015-04-28
### Fixed
- Fix building URL parameters in cases list Vue component

## [1.0.0] - 2015-04-12
Codename: Sara Lund

![Release 1.0](artwork/releases/release-1-0.jpg)

### Added
- Add email logging for unexpected errors
- New command line tool for deleting case

### Changed
- Much improved logging overall
- Updated documentation/usage guide
- Removed non-working IGV link

### Fixed
- Show sample display name in GT call
- Various small bug fixes
- Make it easier to hover over popups

## [0.0.2-rc1] - 2015-03-04
### Added
- add protein table for each variant
- add many more external links
- add coverage reports as PDFs

### Changed
- incorporate user feedback updates
- big refactor of load scripts

## [0.0.2-rc2] - 2015-03-04
### Changes
- add gene table with gene description
- reorganize inheritance models box

### Fixed
- avoid overwriting gene list on "research" load
- fix various bugs in external links

## [0.0.2-rc3] - 2015-03-05
### Added
- Activity log feed to variant view
- Adds protein change strings to ODM and Sanger email

### Changed
- Extract activity log component to macro

### Fixes
- Make Ensembl transcript links use archive website<|MERGE_RESOLUTION|>--- conflicted
+++ resolved
@@ -7,6 +7,8 @@
 ## []
 ### Added
 - Added CADD, GnomAD and genotype calls to variantS export
+### Changed
+- Reduce code complexity (parse/ensembl.py)
 
 ## [4.46.1]
 ### Fixed
@@ -41,11 +43,7 @@
 - No results returned when searching for gene variants using a phenotype term
 - Variants filtering by gene symbols file
 - Make gene HGNC symbols field mandatory in gene variants page and run search only on form submit
-<<<<<<< HEAD
-- Reduce code complexity (parse/ensembl.py)
-=======
 - Make sure collaborator gene variants are still visible, even if HPO filter is used
->>>>>>> f59110eb
 
 ## [4.45]
 ### Added
