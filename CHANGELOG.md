# Change Log
All notable changes to this project will be documented in this file.
This project adheres to [Semantic Versioning](http://semver.org/).

About changelog [here](https://keepachangelog.com/en/1.0.0/)

## [unreleased]
### Added
- ClinVar data with link to ClinVar for variants present on the general case report (#5478)
- Customise Scout instance color and name, by adding INSTANCE_NAME and INSTANCE_HEX_COLOR parameters in the app config file (#5479)
### Changed
- Refactored and simplified code that fetches case's genome build (#5443)
- On caseS page, dim cases only included from the always display cases with status option (#5464)
- Reuse the variant frequencies table from variant page on case reports (#5478)
- Loading of outliers files (Fraser and Outrider) do not raise error when path to these files is missing or wrong, just a warning (#5485)
### Fixed
- Fix long STR variant pinned display on case page (#5455)
- Variant page crashing when Loqusdb instance is chosen on institute settings but is not found at the given URL (#5447)
- Show assignees in case list when user ID is different from email (#5460)
- When removing a germline variant from a ClinVar submission, make sure to remove also its associated observations from the database (#5463)
- Chanjo2 genes full coverage check when variant has no genes (#5468)
- Full Flask user logout blocked by session clear (#5470)
- SV page UCSC link for breakpoints did not detect genome build 38 (#5489)
- HPO term deep link URL updated to a working one (#5488)
<<<<<<< HEAD
- Introduced a function that checks redirect URLs to avoid redirection to external sites (#5458)
=======
- Add `str_trid` as a sorting criterion when selecting STRs. This fixes the sort order problem of STRs from cases with genome build 38 (#5491)
>>>>>>> 5e44bdef

## [4.101]
### Changed
- Institutes are now sorted by ID on gene panels page (#5436)
- Simplified visualization of previous ACMG and CCV classifications for a variant on variantS page (#5439 & #5440)
- On ClinVar multistep submission form, skip fetching transcript versions for build 38 transcripts which are not MANE Select or MANE Plus Clinical (#5426)
### Fixed
- Malformatted table cell for analysis date on caseS page (#5438)
- Remove "Add to ClinVar submission" button for pinned MEI variants as submission is not supported at the moment (#5442)
- Clinical variant files could once again be read in arbitrary order on load (#5452)
- Fix test_sanger_validation test to be run with a mock app instantiated (#5453)

## [4.100.2]
### Fixed
- Keyerror 'ensembl_transcript_id' when loading transcripts from a pre-downloaded Ensembl transcripts file (#5435)

## [4.100.1]
### Fixed
- Removed an extra `x` from compounds functional annotation cells (#5432)

## [4.100]
### Added
- Button with link to cancerhotspots.org on variant page for cancer cases (#5359)
- Link to ClinGen ACMG CSPEC Criteria Specification Registry from ACMG classification page (#5364)
- Documentation on how to export data from the scout database using the command line (#5373)
- Filter cancer SNVs by ClinVar oncogenicity. OBS: since annotations are still sparse in ClinVar, relying solely on them could be too restrictive (#5367)
- Include eventual gene-matching WTS outliers on variantS page (Overlap column) and variant page (Gene overlapping non-SNVs table) (#5371)
- Minor Allele Frequency (HiFiCNV) IGV.js track for Nallo cases (#5401)
- A page showing all cases submitted to the Matchmaker Exchange, accessible from the institute's sidebar (#5378)
- Variants' loader progress bar (#5411)
### Changed
- Allow matching compounded subcategories from SV callers e.g. DUP:INV (#5360)
- Adjust the link to the chanjo2 gene coverage report to reflect the type of analyses used for the samples (#5368)
- Gene panels open in new tabs from case panels and display case name on the top of the page (#5369)
- When uploading research variants, use rank threshold defined in case settings, if available, otherwise use the default threshold of 8 (#5370)
- Display genome build version on case general report (#5381)
- On pull request template, fixed instructions on how to deploy a branch to the development server (#5382)
- On case general report, when a variant is classified (ACMG or CCV), tagged, commented and also dismissed, will only be displayed among the dismissed variants (#5377)
- If case is re-runned/re-uploaded with the `--keep-actions` tag, remember also previously assigned diseases, HPO terms, phenotype groups and HPO panels (#5365)
- Case load config alias and updated track label for TIDDIT coverage tracks to accommodate HiFiCNV dito (#5401)
- On variants page, compounds popup table, truncate the display name of compound variants with display name that exceeds 20 characters (#5404)
- Update dataTables js (#5407)
- Load variants command prints more clearly which categories of variants are being loaded (#5409)
- Tooltips instead of popovers (no click needed) for matching indicators on variantS page (#5419)
- Call chanjo2 coverage completeness indicator via API after window loading completes (#5366)
- On ClinVar multistep submission form, silence warnings coming from missing HGVS version using Entrez Eutils (#5424)
### Fixed
- Style of Alamut button on variant page (#5358)
- Scope of overlapping functions (#5385)
- Tests involving the variants controllers, which failed when not run in a specific order (#5391)
- Option to return to the previous step in each of the steps of the ClinVar submission form (#5393)
- chanjo2 MT report for cases in build 38 (#5397)
- Fixed some variantS view tests accessing database out of app context (#5415)
- Display of matching manual rank on the SV variant page (#5419)
- Broken `scout setup database` command (#5422)
- Collecting submission data for cases which have been removed (#5421)
- Speed up query for gene overlapping variants (#5413)
- Removing submission data for cases which have been removed (#5430)

## [4.99]
### Added
- De novo assembly alignment file load and display (#5284)
- Paraphase bam-let alignment file load and display (#5284)
- Parsing and showing ClinVar somatic oncogenicity anontations, when available (#5304)
- Gene overlapping variants (superset of compounds) for SVs (#5332)
- Gene overlapping variants for MEIs (#5332)
- Gene overlapping variants for cancer (and cancer_sv) (#5332)
- Tests for the Google login functionality (#5335)
- Support for login using Keycloak (#5337)
- Documentation on Keycloak login system integration (#5342)
- Integrity check for genes/transcripts/exons files downloaded from Ensembl (#5353)
- Options for custom ID/display name for PanelApp Green updates (#5355)
### Changed
- Allow ACMG criteria strength modification to Very strong/Stand-alone (#5297)
- Mocked the Ensembl liftover service in igv tracks tests (#5319)
- Refactored the login function into smaller functions, handling respectively: user consent, LDAP login, Google login, database login and user validation (#5331)
- Allow loading of mixed analysis type cases where some individuals are fully WTS and do not appear in DNA VCFs (#5327)
- Documentation available in dark mode, and expanded installation instructions (#5343)
### Fixed
- Re-enable display of case and individual specific tracks (pre-computed coverage, UPD, zygosity) (#5300)
- Disable 2-color mode in IGV.js by default, since it obscures variant proportion of reads. Can be manually enabled (#5311)
- Institute settings reset (#5309)
- Updated color scheme for variant assessment badges that were hard to see in light mode, notably Risk Factor (#5318)
- Avoid page timeout by skipping HGVS validations in ClinVar multistep submission for non-MANE transcripts from variants in build 38 (#5302)
- Sashimi view page displaying an error message when Ensembl REST API (LiftOver) is not available (#5322)
- Refactored the liftover functionality to avoid using the old Ensembl REST API (#5326)
- Downloading of Ensembl resources by fixing the URL to the schug server, pointing to the production instance instead of the staging one (#5348)
- Missing MT genes from the IGV track (#5339)
- Paraphase and de novo assembly tracks could mismatch alignment sample labels - refactor to case specific tracks (#5357)

## [4.98]
### Added
- Documentation on how to delete variants for one or more cases
- Document the option to collect green genes from any panel when updating the PanelApp green genes panel
- On the institute's filters page, display also any soft filters applied to institute's variants
### Fixed
- Case page patch for research cases without WTS outliers

## [4.97]
### Added
- Software version and link to the relative release on GitHub on the top left dropdown menu
- Option to sort WTS outliers by p_value, Δψ, ψ value, zscore or l2fc
- Display pLI score and LOEUF on rare diseases and cancer SNV pages
- Preselect MANE SELECT transcripts in the multi-step ClinVar variant add to submission process
- Allow updating case with WTS Fraser and Outrider research files
- Load research WTS outliers using the `scout load variants --outliers-research` command
- Chanjo2 gene coverage completeness indicator and report from variant page, summary card
- Enhanced SNV and SV filtering for cancer and rare disease cases, now supporting size thresholds (≥ or < a specified base pair length)
- Option to exclude ClinVar significance status in SNVs filters form
- Made HRD a config parameter and display it for cancer cases.
- Preset institute-level soft filters for variants (filtering based on "filters" values on variant documents). Settings editable by admins on the institute's settings page. Allows e.g. hiding tumor `in_normal` and `germline_risk` filter status variants.
- Load pedigree and sex check from Somalier, provided by e.g. the Nallo pipeline
- Expand the command line to remove more types of variants. Now supports: `cancer`, `cancer_sv`, `fusion`, `mei`, `outlier`, `snv`, `str`, and `sv`.
- New `prioritise_clinvar` checkbox on rare diseases cases, SNVs page, used by clinical filter or for expanding the search to always return variants that match the selected ClinVar conditions
- ClinVar CLNSIG Exclude option on cancer variantS filters
### Changed
- Do not show overlapping gene panels badge on variants from cases runned without gene panels
- Set case as research case if it contains any type of research variants
- Update igv.js to 3.2.0
- IGV DNA alignment track defaults to group by tag:HP and color by methylation (useful for LRS), and show soft-clips
- Update gnomAD constraint to v4.1
- HG38 genes track in igv.js browser, to correctly display gene names
- Refactored code for prioritizing the order of variant loading
- Modified the web pages body style to adapt content to smaller screens
- Refactored filters to filter variants by ClinVar significance, CLINSIG Confident and ClinVar hits at the same time
- Improved tooltips for ClinVar filter in SNVs filter form
- `showSoftClips` parameter in igv.js is set to false by default for WES and PANEL samples
- Updated dependencies in uv.lock file
### Fixed
- Don't save any "-1", "." or "0" frequency values for SNVs - same as for SVs
- Downloading and parsing of genes from Ensembl (including MT-TP)
- Don't parse SV frequencies for SNVs even if the name matches. Also accept "." as missing value for SV frequencies.
- HPO search on WTS Outliers page
- Stop using dynamic gene panel (HPO generated list) for clinical filter when the last gene is removed from the dynamic gene panel
- Return only variants with ClinVar annotation when `ClinVar hits` checkbox is checked on variants search form
- Legacy variant filter option `clinsig_confident_always_returned` on saved filters is remapped as `prioritised_clivar` and `clinvar_trusted_revstat`
- Variants queries excluding ClinVar tags without `prioritise_clinvar` checkbox checked
- Pedigree QC Somalier loading demo ancestry file and operator priority

## [4.96]
### Added
- Support case status assignment upon loading (by providing case status in the case config file)
- Severity predictions on general case report for SNVs and cancer SNVs
- Variant functional annotation on general case report for SNVs and cancer SNVs
- Version of Scout used when the case was loaded is displayed on case page and general report
### Removed
- Discontinue ClinVar submissions via CSV files and support only submission via API: removed buttons for downloading ClinVar submission objects as CSV files
### Changed
- Display STR variant filter status on corresponding variantS page
- Warning and reference to Biesecker et al when using PP1/BS4 and PP4 together in ACMG classifications
- Warning to not use PP4 criterion together with PS2/PM6 in ACMG classifications with reference to the SVI Recommendation for _de novo_ Criteria (PS2 & PM6)
- Button to directly remove accepted submissions from ClinVar
- Upgraded libs in uv.lock file
### Fixed
- Release docs to include instructions for upgrading dependencies
- Truncated long HGVS descriptions on cancer SNV and SNVs pages
- Avoid recurrent error by removing variant ranking settings in unranked demo case
- Actually re-raise exception after load aborts and has rolled back variant insertion

## [4.95]
### Added
- CCV score / temperature on case reports
- ACMG SNV classification form also accessible from SV variant page
- Simplify updating of the PanelApp Green panel from all source types in the command line interactive session
### Changed
- Clearer link to `Richards 2015` on ACMG classification section on SVs and cancer SVs variants pages
- Parse HGNC Ids directly from PanelApp when updating/downloading PanelApp panels
- Skip variant genotype matching check and just return True when matching causative is found in a case with only one individual/sample
- Reduced number of research MEI variants present in the demo case from 17K to 145 to speed up automatic tests
### Fixed
- ACMG temperature on case general report should respect term modifiers
- Missing inheritance, constraint info for genes with symbols matching other genes previous aliases with some lower case letters
- Loading of all PanelApp panels from command line
- Saving gene inheritance models when loading/updating specific/all PanelApp panels (doesn't apply to the `PanelApp Green Genes panel`)
- Save also complete penetrance status (in addition to incomplete) if available when loading specific/all PanelApp panels (does not apply to the `PanelApp Green Genes panel`)
- Variants and managed variants query by coordinates, which was returning all variants in the chromosome if start position was 0
- Compound loading matches also "chr"-containing compound variant names

## [4.94.1]
### Fixed
- Temporary directory generation for MT reports and pedigree file for case general report

## [4.94]
### Added
- Max-level provenance and Software Bill Of Materials (SBOM) to the Docker images pushed to Docker Hub
- ACMG VUS Bayesian score / temperature on case reports
- Button to filter and download case individuals/samples from institute's caseS page
### Changed
- On variant page, RefSeq transcripts panel, truncate very long protein change descriptions
- Build system changed to uv/hatchling, remove setuptools, version file, add project toml and associated files
- On variantS pages, display chromosome directly on start and end chromosome if different
- On cancer variantS pages, display allele counts and frequency the same way for SNVs and SVs (refactor macro)
- Stricter coordinate check in BND variants queries (affecting search results on SV variants page)
### Fixed
- UCSC hg38 links are updated
- Variants page tooltip errors
- Cancer variantS page had poor visibility of VAF and chromosome coordinate on causatives (green background)

## [4.93.1]
### Fixed
- Updated PyPi build GitHub action to explicitly include setuptools (for Python 3.12 distro)

## [4.93]
### Added
- ClinGen-CGC-VICC oncogenicity classification for cancer SNVs
- A warning to not to post sensitive or personal info when opening an issue
### Changed
- "Show more/less" button to toggle showing 50 (instead of 10) observed cases in LoqusDB observation panel
- Show customer id on share and revoke sharing case collapsible sidebar dialog
- Switch to python v.3.12 in Dockerfiles and automatic tests
### Fixed
- Limit the size of custom images displayed on case and variant pages and add a link to display them in full size in a new tab
- Classified variants not showing on case report when collaborator adds classification
- On variantS page, when a variant has more than one gene, then the gene panel badge reflect the panels each gene is actually in
- Updating genes on a gene panel using a file
- Link out to Horak 2020 from CCV classify page opens in new tab

## [4.92]
### Added
- PanelApp link on gene page and on gene panels description
- Add more filters to the delete variants command (institute ID and text file with list of case IDs)
### Changed
- Use the `clinicalgenomics/python3.11-venv:1.0` image everywhere in the Dockerfiles
### Fixed
- list/List typing issue on PanelApp extension module

## [4.91.2]
### Fixed
- Stranger TRGT parsing of `.` in `FORMAT.MC`
- Parse ClinVar low-penetrance info and display it alongside Pathogenic and likely pathogenic on SNVs pages
- Gene panel indexes to reflect the indexes used in production database
- Panel version check while editing the genes of a panel
- Display unknown filter tags as "danger" marked badges
- Open WTS variantS SNVs and SVs in new tabs
- PanelApp panels update documentation to reflect the latest changes in the command line
- Display panel IDs alongside panel display names on gene panels page
- Just one `Hide removed panels` checkbox for all panels on gene panels page
- Variant filters redecoration from multiple classifications crash on general case report

## [4.91.1]
### Fixed
- Update IGV.js to v3.1.0
- Columns/headings on SV variantS shifted

## [4.91]
### Added
- Variant link to Franklin in database buttons (different depending on rare or cancer track)
- MANE badges on list of variant's Genes/Transcripts/Proteins table, this way also SVs will display MANE annotations
- Export variant type and callers-related info fields when exporting variants from variantS pages
- Cases advanced search on the dashboard page
- Possibility to use only signed off panels when building the PanelApp GREEN panel
### Changed
- On genes panel page and gene panel PDF export, it's more evident which genes were newly introduced into the panel
- WTS outlier position copy button on WTS outliers page
- Update IGV.js to v3.0.9
- Managed variants VCF export more verbose on SVs
- `/api/v1/hpo-terms` returns pymongo OperationFailure errors when provided query string contains problematic characters
- When parsing variants, prioritise caller AF if set in FORMAT over recalculation from AD
- Expand the submissions information section on the ClinVar submissions page to fully display long text entries
- Jarvik et al for PP1 added to ACMG modification guidelines
- Display institute `_id` + display name on dashboard filters
- ClinVar category 8 has changed to "Conflicting classifications of pathogenicity" instead of "interpretations"
- Simplify always loading ClinVar `CLNSIG` P, LP and conflicting annotations slightly
- Increased visibility of variant callers's "Pass" or "Filtered" on the following pages: SNV variants (cancer cases), SV variants (both RD and cancer cases)
- Names on IGV buttons, including an overview level IGV MT button
- Cases query no longer accepts strings for the `name_query` parameter, only ImmutableMultiDict (form data)
- Refactor the loading of PanelApp panels to use the maintained API - Customised PanelApp GREEN panels
- Better layout for Consequence cell on cancer SNVs page
- Merged `Qual` and `Callers` cell on cancer SNVs page
### Fixed
- Empty custom_images dicts in case load config do not crash
- Tracks missing alignment files are skipped on generating IGV views
- ClinVar form to accept MedGen phenotypes
- Cancer SV variantS page spinner on variant export
- STRs variants export (do not allow null estimated variant size and repeat locus ID)
- STRs variants page when one or more variants have SweGen mean frequency but lack Short Tandem Repeat motif count
- ClinVar submission enquiry status for all submissions after the latest
- CLI scout update type hint error when running commands using Python 3.9
- Missing alignment files but present index files could crash the function creating alignment tracks for IGV display
- Fix missing "Repeat locus" info on STRs export

## [4.90.1]
### Fixed
- Parsing Matchmaker Exchange's matches dates

## [4.90]
### Added
- Link to chanjo2 MANE coverage overview on case page and panel page
- More SVI recommendation links on the ACMG page
- IGV buttons for SMN CN page
- Warnings on ACMG classifications for potentially conflicting classification pairs
- ACMG Bayesian foundation point scale after Tavtigian for variant heat profile
### Changed
- Variants query backend allows rank_score filtering
- Added script to tabulate causatives clinical filter rank
- Do not display inheritance models associated to ORPHA terms on variant page
- Moved edit and delete buttons close to gene names on gene panel page and other aesthetical fixes
- SNV VariantS page functional annotation and region annotation columns merged
- VariantS pages (not cancer) gene cells show OMIM inheritance pattern badges also without hover
- STR variantS page to show STR inheritance model without hover (fallback to OMIM for non-Stranger annotation)
- VariantS page local observation badges have counts visible also without hover
- On Matchmaker page, show number of matches together with matching attempt date
- Display all custom inheritance models, both standard and non-standard, as gathered from the gene panel information on the variant page
- Moved PanelApp-related code to distinct modules/extension
### Fixed
- Make BA1 fully stand-alone to Benign prediction
- Modifying Benign terms to "Moderate" has no effect under Richards. Ignored completely before, will retain unmodified significance now
- Extract all fields correctly when exporting a panel to file from gene panel page
- Custom updates to a gene in a panel
- Gene panel PDF export, including gene links
- Cancer SV, Fusion, MEI and Outlier filters are shown on the Institute Filters overview
- CaseS advanced search limit
- Visibility of Matchmaker Exchange matches on dark mode
- When creating a new gene panel from file, all gene fields are saved, including comments and manual inheritance models
- Downloading on gene names from EBI
- Links to gene panels on variant page, summary panel
- Exporting gene variants when one or more variants' genes are missing HGNC symbol

## [4.89.2]
## Fixed
- If OMIM gene panel gene symbols are not mapping to hgnc_id, allow fallback use of a unique gene alias

## [4.89.1]
### Fixed
- General case report crash when encountering STR variants without `source` tags
- Coloring and SV inheritance patterns on general case report

## [4.89]
### Added
- Button on SMN CN page to search variants within SMN1 and SMN2 genes
- Options for selectively updating OMICS variants (fraser, outrider) on a case
- Log users' activity to file by specifying `USERS_ACTIVITY_LOG_PATH` parameter in app config
- `Mean MT coverage`, `Mean chrom 14 coverage` and `Estimated mtDNA copy number` on MT coverage file from chanjo2 if available
- In ClinVar multistep form, preselect ACMG criteria according to the variant's ACMG classification, if available
- Subject id search from caseS page (supporting multiple sample types e.g.) - adding indexes to speed up caseS queries
- Advanced cases search to narrow down results using more than one search parameter
- Coverage report available for any case with samples containing d4 files, even if case has no associated gene panels
- RNA delivery reports
- Two new LRS SV callers (hificnv, severus)
### Changed
- Documentation for OMICS variants and updating a case
- Include both creation and deletion dates in gene panels pages
- Moved code to collect MT copy number stats for the MT report to the chanjo extension
- On the gene panelS page, show expanded gene panel version list in one column only
- IGV.js WTS loci default to zoom to a region around a variant instead of whole gene
- Refactored logging module
- Case general report no longer shows ORPHA inheritance models. OMIM models are shown colored.
- Chromosome alias tab files used in the igv.js browser, which now contain the alias for chromosome "M"
- Renamed "Comment on clinical significance" to "Comment on classification" in ClinVar multistep form
- Enable Gens CN button also for non-wgs cancer track cases
### Fixed
- Broken heading anchors in the documentation (`admin-guide/login-system.md` and `admin-guide/setup-scout.md` files)
- Avoid open login redirect attacks by always redirecting to cases page upon user login
- Stricter check of ID of gene panels to prevent file downloading vulnerability
- Removed link to the retired SPANR service. SPIDEX scores are still parsed and displayed if available from variant annotation.
- Omics variant view test coverage
- String pattern escape warnings
- Code creating Alamut links for variant genes without canonical_transcript set
- Variant delete button in ClinVar submissions page
- Broken search cases by case similarity
- Missing caller tag for TRGT

## [4.88.1]
### Fixed
- Patch update igv.js to 3.0.5

## [4.88]
### Added
- Added CoLoRSdb frequency to Pop Freq column on variantS page
- Hovertip to gene panel names with associated genes in SV variant view, when variant covers more than one gene
- RNA sample ID can be provided in case load config if different from sample_id
### Fixed
- Broken `scout setup database` command
- Update demo VCF header, adding missing keys found on variants
- Broken upload to Codecov step in Tests & Coverage GitHub action
- Tomte DROP column names have been updated (backwards compatibility preserved for main fields)
- WTS outlierS view to display correct individual IDs for cases with multiple individuals
- WTS outlierS not displayed on WTS outlierS view

## [4.87.1]
### Fixed
- Positioning and alignment of genes cell on variantS page

## [4.87]
### Added
- Option to configure RNA build on case load (default '38')
### Changed
- Tooltip on RNA alignments now shows RNA genome build version
- Updated igv.js to v3.0.4
### Fixed
- Style of "SNVs" and "SVs" buttons on WTS Outliers page
- Chromosome alias files for igv.js
- Genes track displayed also when RNA alignments are present without splice junctions track on igv browser
- Genes track displayed again when splice junction tracks are present

## [4.86.1]
### Fixed
- Loading and updating PanelApp panels, including PanelApp green

## [4.86]
### Added
- Display samples' name (tooltip) and affected status directly on caseS page
- Search SVs across all cases, in given genes
- `CLINVAR_API_URL` param can be specified in app settings to override the URL used to send ClinVar submissions to. Intended for testing.
- Support for loading and storing OMICS data
- Parse DROP Fraser and Outrider TSVs
- Display omics variants - wts outliers (Fraser, Outrider)
- Parse GNOMAD `gnomad_af` and `gnomad_popmax_af` keys from variants annotated with `echtvar`
- Make removed panel optionally visible to non-admin or non maintainers
- Parse CoLoRSdb frequencies annotated in the variant INFO field with the `colorsdb_af` key
- Download -omics variants using the `Filter and export button`
- Clickable COSMIC links on IGV tracks
- Possibility to un-audit previously audited filters
- Reverted table style and removed font awesome style from IGV template
- Case status tags displayed on dashboard case overview
### Changed
- Updated igv.js to v3.0.1
- Alphabetically sort IGV track available for custom selection
- Updated wokeignore to avoid unfixable warning
- Update Chart.js to v4.4.3
- Use tornado library version >= 6.4.1
- Fewer variants in the MEI demo file
- Switch to FontAwesome v.6 instead of using icons v.5 + kit with icons v.6
- Show time (hours and minutes) additionally to date on comments and activity panel
### Fixed
- Only add expected caller keys to variant (FOUND_IN or SVDB_ORIGIN)
- Splice junction merged track height offset in IGV.js
- Splice junction initiation crash with empty variant obj
- Splice junction variant routing for cases with WTS but without outlier data
- Variant links to ExAC, now pointing to gnomAD, since the ExAC browser is no longer available
- Style of HPO terms assigned to a case, now one phenotype per line
- RNA sashimi view rendering should work also if the gene track is user disabled
- Respect IGV tracks chosen by user in variant IGV settings

## [4.85]
### Added
- Load also genes which are missing Ensembl gene ID (72 in both builds), including immunoglobulins and fragile sites
### Changed
- Unfreeze werkzeug again
- Show "(Removed)" after removed panels in dropdown
- The REVEL score is collected as the maximum REVEL score from all of the variant's transcripts
- Parse GNOMAD POPMAX values only if they are numerical when loading variants
### Fixed
- Alphabetically sort "select default panels" dropdown menu options on case page
- Show gene panel removed status on case page
- Fixed visibility of the following buttons: remove assignee, remove pinned/causative, remove comment, remove case from group

## [4.84]
### Changed
- Clearer error message when a loqusdb query fails for an instance that initially connected
- Do not load chanjo-report module if not needed and more visible message when it fails loading
- Converted the HgncGene class into a Pydantic class
- Swap menu open and collapse indicator chevrons - down is now displayed-open, right hidden-closed
- Linters and actions now all use python 3.11
### Fixed
- Safer way to update variant genes and compounds that avoids saving temporary decorators into variants' database documents
- Link to HGNC gene report on gene page
- Case file load priority so that e.g. SNV get loaded before SV, or clinical before research, for consistent variant_id collisions

## [4.83]
### Added
- Edit ACMG classifications from variant page (only for classifications with criteria)
- Events for case CLI events (load case, update case, update individual)
- Support for loading and displaying local custom IGV tracks
- MANE IGV track to be used as a local track for igv.js (see scout demo config file)
- Optional separate MT VCFs, for `nf-core/raredisease`
### Changed
- Avoid passing verbs from CaseHandler - functions for case sample and individual in CaseEventHandler
- Hide mtDNA report and coverage report links on case sidebar for cases with WTS data only
- Modified OMIM-AUTO gene panel to include genes in both genome builds
- Moved chanjo code into a dedicated extension
- Optimise the function that collects "match-safe" genes for an institute by avoiding duplicated genes from different panels
- Users must actively select "show matching causatives/managed" on a case page to see matching numbers
- Upgraded python version from 3.8 to 3.11 in Docker images
### Fixed
- Fix several tests that relied on number of events after setup to be 0
- Removed unused load case function
- Artwork logo sync sketch with png and export svg
- Clearer exception handling on chanjo-report setup - fail early and visibly
- mtDNA report crashing when one or more samples from a case is not in the chanjo database
- Case page crashing on missing phenotype terms
- ACMG benign modifiers
- Speed up tests by caching python env correctly in Github action and adding two more test groups
- Agile issue templates were added globally to the CG-org. Adding custom issue templates to avoid exposing customers
- PanelApp panel not saving genes with empty `EnsembleGeneIds` list
- Speed up checking outdated gene panels
- Do not load research variants automatically when loading a case

## [4.82.2]
### Fixed
- Warning icon in case pages for individuals where `confirmed_sex` is false
- Show allele sizes form ExpansionHunter on STR variantS page again

## [4.82.1]
### Fixed
- Revert the installation of flask-ldapconn to use the version available on PyPI to be able to push new scout releases to PyPI

## [4.82]
### Added
- Tooltip for combined score in tables for compounds and overlapping variants
- Checkbox to filter variants by excluding genes listed in selected gene panels, files or provided as list
- STR variant information card with database links, replacing empty frequency panel
- Display paging and number of HPO terms available in the database on Phenotypes page
- On case page, typeahead hints when searching for a disease using substrings containing source ("OMIM:", "ORPHA:")
- Button to monitor the status of submissions on ClinVar Submissions page
- Option to filter cancer variants by number of observations in somatic and germline archived database
- Documentation for integrating chanjo2
- More up-to-date VEP CSQ dbNSFP frequency keys
- Parse PacBio TRGT (Tandem repeat genotyping tool) Short Tandem Repeat VCFs
### Changed
- In the case_report #panel-tables has a fixed width
- Updated IGV.js to 2.15.11
- Fusion variants in case report now contain same info as on fusion variantS page
- Block submission of somatic variants to ClinVar until we harmonise with their changed API
- Additional control on the format of conditions provided in ClinVar form
- Errors while loading managed variants from file are now displayed on the Managed Variants page
- Chanjo2 coverage button visible only when query will contain a list of HGNC gene IDs
- Use Python-Markdown directly instead of the unmaintained Flask-Markdown
- Use Markupsafe instead of long deprecated, now removed Flask Markup
- Prepare to unfreeze Werkzeug, but don't actually activate until chanjo can deal with the change
### Fixed
- Submit requests to Chanjo2 using HTML forms instead of JSON data
- `Research somatic variants` link name on caseS page
- Broken `Install the HTML 2 PDF renderer` step in a GitHub action
- Fix ClinVar form parsing to not include ":" in conditionType.id when condition conditionType.db is Orphanet
- Fix condition dropdown and pre-selection on ClinVar form for cases with associated ORPHA diagnoses
- Improved visibility of ClinVar form in dark mode
- End coordinates for indels in ClinVar form
- Diagnoses API search crashing with empty search string
- Variant's overlapping panels should show overlapping of variant genes against the latest version of the panel
- Case page crashing when case has both variants in a ClinVar submission and pinned not loaded variants
- Installation of git in second build stage of Dockerfile, allowing correct installation of libraries

## [4.81]
### Added
- Tag for somatic SV IGH-DUX4 detection samtools script
### Changed
- Upgraded Bootstrap version in reports from 4.3.1 to 5.1.3
### Fixed
- Buttons layout in HPO genes panel on case page
- Added back old variant rankscore index with different key order to help loading on demo instance
- Cancer case_report panel-table no longer contains inheritance information
- Case report pinned variants card now displays info text if all pinned variants are present in causatives
- Darkmode setting now applies to the comment-box accordion
- Typo in case report causing `cancer_rank_options is undefined` error

## [4.80]
### Added
- Support for .d4 files coverage using chanjo2 (Case page sidebar link) with test
- Link to chanjo2 coverage report and coverage gene overview on gene panel page
- Link to chanjo2 coverage report on Case page, HPO dynamic gene list
- Link to genes coverage overview report on Case page, HPO dynamic gene list
### Changed
- All links in disease table on diagnosis page now open in a new tab
- Dark mode settings applied to multi-selects on institute settings page
- Comments on case and variant pages can be viewed by expanding an accordion
- On case page information on pinned variants and variants submitted to ClinVar are displayed in the same table
- Demo case file paths are now stored as absolute paths
- Optimised indices to address slow queries
- On case page default panels are now found at the top of the table, and it can be sorted by this trait
### Fixed
- On variants page, search for variants in genes present only in build 38 returning no results
- Pin/unpin with API was not able to make event links
- A new field `Explanation for multiple conditions` is available in ClinVar for submitting variants with more than one associated condition
- Fusion genes with partners lacking gene HGNC id will still be fully loaded
- Fusion variantS export now contains fusion variant specific columns
- When Loqusdb observations count is one the table includes information on if observation was for the current or another case

## [4.79.1]
### Fixed
- Exporting variants without rank score causing page to crash
- Display custom annotations also on cancer variant page

## [4.79]
### Added
- Added tags for Sniffles and CNVpytor, two LRS SV callers
- Button on case page for displaying STR variants occurring in the dynamic HPO panel
- Display functional annotation relative to variant gene's MANE transcripts on variant summary, when available
- Links to ACMG structural variant pathogenicity classification guidelines
- Phenomodels checkboxes can now include orpha terms
- Add incidental finding to case tags
- Get an alert on caseS page when somebody validates variants you ordered Sanger sequencing for
### Changed
- In the diagnoses page genes associated with a disease are displayed using hgnc symbol instead of hgnc id
- Refactor view route to allow navigation directly to unique variant document id, improve permissions check
- Do not show MANE and MANE Plus Clinical transcripts annotated from VEP (saved in variants) but collect this info from the transcripts database collection
- Refactor view route to allow navigation directly to unique case id (in particular for gens)
- `Institutes to share cases with` on institute's settings page now displays institutes names and IDs
- View route with document id selects view template based on variant category
### Fixed
- Refactored code in cases blueprints and variant_events adapter (set diseases for partial causative variants) to use "disease" instead of "omim" to encompass also ORPHA terms
- Refactored code in `scout/parse/omim.py` and `scout/parse/disease_terms.py` to use "disease" instead of "phenotype" to differentiate from HPO terms
- Be more careful about checking access to variant on API access
- Show also ACMG VUS on general report (could be missing if not e.g. pinned)

## [4.78]
### Added
- Case status labels can be added, giving more finegrained details on a solved status (provisional, diagnostic, carrier, UPD, SMN, ...)
- New SO terms: `sequence_variant` and `coding_transcript_variant`
- More MEI specific annotation is shown on the variant page
- Parse and save MANE transcripts info when updating genes in build 38
- ClinVar submission can now be downloaded as a json file
- `Mane Select` and `Mane Plus Clinical` badges on Gene page, when available
- ClinVar submission can now be downloaded as a json file
- API endpoint to pin variant
- Display common/uncommon/rare on summary of mei variant page
### Changed
- In the ClinVar form, database and id of assertion criteria citation are now separate inputs
- Customise institute settings to be able to display all cases with a certain status on cases page (admin users)
- Renamed `Clinical Significance` to `Germline Classification` on multistep ClinVar form
- Changed the "x" in cases.utils.remove_form button text to red for better visibility in dark mode
- Update GitHub actions
- Default loglevel up to INFO, making logs with default start easier to read
- Add XTR region to PAR region definition
- Diagnoses can be searched on diagnoses page without waiting for load first
### Fixed
- Removed log info showing hgnc IDs used in variantS search
- Maintain Matchmaker Exchange and Beacon submission status when a case is re-uploaded
- Inheritance mode from ORPHA should not be confounded with the OMIM inheritance model
- Decipher link URL changes
- Refactored code in cases blueprints to use "disease" instead of "omim" to encompass also ORPHA terms

## [4.77]
### Added
- Orpha disease terms now include information on inheritance
- Case loading via .yaml config file accepts subject_id and phenotype_groups (if previously defined as constant default or added per institute)
- Possibility to submit variants associated with Orphanet conditions to ClinVar
- Option update path to .d4 files path for individuals of an existing case using the command line
- More constraint information is displayed per gene in addition to pLi: missense and LoF OE, CI (inluding LOEUF) and Z-score.
### Changed
- Introduce validation in the ClinVar multistep form to make sure users provide at least one variant-associated condition
- CLI scout update individual accepts subject_id
- Update ClinVar inheritance models to reflect changes in ClinVar submission API
- Handle variant-associated condition ID format in background when creating ClinVar submissions
- Replace the code that downloads Ensembl genes, transcripts and exons with the Schug web app
- Add more info to error log when transcript variant frequency parsing fails.
- GnomAD v4 constraint information replaces ExAC constraints (pLi).
### Fixed
- Text input of associated condition in ClinVar form now aligns to the left
- Alignment of contents in the case report has been updated
- Missing number of phenotypes and genes from case diagnoses
- Associate OMIM and/or ORPHA diagnoses with partial causatives
- Visualization of partial causatives' diagnoses on case page: style and links
- Revert style of pinned variants window on the case page
- Rename `Clinical significanc` to `Germline classification` in ClinVar submissions exported files
- Rename `Clinical significance citations` to `Classification citations` in ClinVar submissions exported files
- Rename `Comment on clinical significance` to `Comment on classification` in ClinVar submissions exported files
- Show matching partial causatives on variant page
- Matching causatives shown on case page consisting only of variant matching the default panels of the case - bug introduced since scout v4.72 (Oct 18, 2023)
- Missing somatic variant read depth leading to report division by zero

## [4.76]
### Added
- Orphacodes are visible in phenotype tables
- Pydantic validation of image paths provided in case load config file
- Info on the user which created a ClinVar submission, when available
- Associate .d4 files to case individuals when loading a case via config file
### Changed
- In diagnoses page the load of diseases are initiated by clicking a button
- Revel score, Revel rank score and SpliceAI values are also displayed in Causatives and Validated variants tables
- Remove unused functions and tests
- Analysis type and direct link from cases list for OGM cases
- Removed unused `case_obj` parameter from server/blueprints/variant/controllers/observations function
- Possibility to reset ClinVar submission ID
- Allow ClinVar submissions with custom API key for users registered as ClinVar submitters or when institute doesn't have a preset list of ClinVar submitters
- Ordered event verbs alphabetically and created ClinVar-related user events
- Removed the unused "no-variants" option from the load case command line
### Fixed
- All disease_terms have gene HGNC ids as integers when added to the scout database
- Disease_term identifiers are now prefixed with the name of the coding system
- Command line crashing with error when updating a user that doesn't exist
- Thaw coloredlogs - 15.0.1 restores errorhandler issue
- Thaw crypography - current base image and library version allow Docker builds
- Missing delete icons on phenomodels page
- Missing cryptography lib error while running Scout container on an ARM processor
- Round CADD values with many decimals on causatives and validated variants pages
- Dark-mode visibility of some fields on causatives and validated variants pages
- Clinvar submitters would be cleared when unprivileged users saved institute settings page
- Added a default empty string in cases search form to avoid None default value
- Page crashing when user tries to remove the same variant from a ClinVar submission in different browser tabs
- Update more GnomAD links to GnomAD v4 (v38 SNVs, MT vars, STRs)
- Empty cells for RNA fusion variants in Causatives and Verified variants page
- Submenu icons missing from collapsible actionbar
- The collapsible actionbar had some non-collapsing overly long entries
- Cancer observations for SVs not appearing in the variant details view
- Archived local observations not visible on cancer variantS page
- Empty Population Frequency column in the Cancer SV Variants view
- Capital letters in ClinVar events description shown on case page

## [4.75]
### Added
- Hovertip to gene panel names with associated genes in variant view, when variant covers more than one gene
- Tests for panel to genes
- Download of Orphadata en_product6 and en_product4 from CLI
- Parse and save `database_found` key/values for RNA fusion variants
- Added fusion_score, ffpm, split_reads, junction_reads and fusion_caller to the list of filters on RNA fusion variants page
- Renamed the function `get_mei_info` to `set_mei_info` to be consistent with the other functions
- Fixed removing None key/values from parsed variants
- Orphacodes are included in the database disease_terms
### Changed
- Allow use of projections when retrieving gene panels
- Do not save custom images as binary data into case and variant database documents
- Retrieve and display case and variant custom images using image's saved path
- Cases are activated by viewing FSHD and SMA reports
- Split multi-gene SNV variants into single genes when submitting to Matchmaker Exchange
- Alamut links also on the gene level, using transcript and HGVS: better for indels. Keep variant link for missing HGVS
- Thaw WTForms - explicitly coerce form decimal field entries when filters fetched from db
### Fixed
- Removed some extra characters from top of general report left over from FontAwsome fix
- Do not save fusion variants-specific key/values in other types of variants
- Alamut link for MT variants in build 38
- Convert RNA fusions variants `tool_hits` and `fusion_score` keys from string to numbers
- Fix genotype reference and alternative sequencing depths defaulting to -1 when values are 0
- DecimalFields were limited to two decimal places for several forms - lifting restrictions on AF, CADD etc.

## [4.74.1]
### Changed
- Parse and save into database also OMIM terms not associated to genes
### Fixed
- BioNano API FSHD report requests are GET in Access 1.8, were POST in 1.7
- Update more FontAwesome icons to avoid Pro icons
- Test if files still exist before attempting to load research variants
- Parsing of genotypes error, resulting in -1 values when alt or ref read depths are 0

## [4.74]
### Added
- SNVs and Indels, MEI and str variants genes have links to Decipher
- An `owner + case display name` index for cases database collection
- Test and fixtures for RNA fusion case page
- Load and display fusion variants from VCF files as the other variant types
- Option to update case document with path to mei variants (clinical and research)
### Changed
- Details on variant type and category for audit filters on case general report
- Enable Gens CN profile button also in somatic case view
- Fix case of analysis type check for Gens analysis button - only show for WGS
### Fixed
- loqusdb table no longer has empty row below each loqusid
- MatchMaker submission details page crashing because of change in date format returned by PatientMatcher
- Variant external links buttons style does not change color when visited
- Hide compounds with compounds follow filter for region or function would fail for variants in multiple genes
- Updated FontAwesome version to fix missing icons

## [4.73]
### Added
- Shortcut button for HPO panel MEI variants from case page
- Export managed variants from CLI
### Changed
- STRs visualization on case panel to emphasize abnormal repeat count and associated condition
- Removed cytoband column from STRs variant view on case report
- More long integers formatted with thin spaces, and copy to clipboard buttons added
### Fixed
- OMIM table is scrollable if higher than 700px on SV page
- Pinned variants validation badge is now red for false positives.
- Case display name defaulting to case ID when `family_name` or `display_name` are missing from case upload config file
- Expanded menu visible at screen sizes below 1000px now has background color
- The image in ClinVar howto-modal is now responsive
- Clicking on a case in case groups when case was already removed from group in another browser tab
- Page crashing when saving filters for mei variants
- Link visited color of images

## [4.72.4]
### Changed
- Automatic test mongod version increased to v7
### Fixed
- GnomAD now defaults to hg38 - change build 37 links accordingly

## [4.72.3]
### Fixed
- Somatic general case report small variant table can crash with unclassified variants

## [4.72.2]
### Changed
- A gunicorn maxrequests parameter for Docker server image - default to 1200
- STR export limit increased to 500, as for other variants
- Prevent long number wrapping and use thin spaces for separation, as per standards from SI, NIST, IUPAC, BIPM.
- Speed up case retrieval and lower memory use by projecting case queries
- Make relatedness check fails stand out a little more to new users
- Speed up case retrieval and lower memory use by projecting case queries
- Speed up variant pages by projecting only the necessary keys in disease collection query
### Fixed
- Huge memory use caused by cases and variants pages pulling complete disease documents from DB
- Do not include genes fetched from HPO terms when loading diseases
- Consider the renamed fields `Approved Symbol` -> `Approved Gene Symbol` and `Gene Symbols` -> `Gene/Locus And Other Related Symbols` when parsing OMIM terms from genemap2.txt file

## [4.72.1]
### Fixed
- Jinja filter that renders long integers
- Case cache when looking for causatives in other cases causing the server to hang

## [4.72]
### Added
- A GitHub action that checks for broken internal links in docs pages
- Link validation settings in mkdocs.yml file
- Load and display full RNA alignments on alignment viewer
- Genome build check when loading a case
- Extend event index to previous causative variants and always load them
### Fixed
- Documentation nav links for a few documents
- Slightly extended the BioNano Genomics Access integration docs
- Loading of SVs when VCF is missing the INFO.END field but has INFO.SVLEN field
- Escape protein sequence name (if available) in case general report to render special characters correctly
- CaseS HPO term searches for multiple terms works independent of order
- CaseS search regexp should not allow backslash
- CaseS cohort tags can contain whitespace and still match
- Remove diagnoses from cases even if OMIM term is not found in the database
- Parsing of disease-associated genes
- Removed an annoying warning while updating database's disease terms
- Displaying custom case images loaded with scout version <= 4.71
- Use pydantic version >=2 in requirements.txt file
### Changed
- Column width adjustment on caseS page
- Use Python 3.11 in tests
- Update some github actions
- Upgraded Pydantic to version 2
- Case validation fails on loading when associated files (alignments, VCFs and reports) are not present on disk
- Case validation fails on loading when custom images have format different then ["gif", "svg", "png", "jpg", "jpeg"]
- Custom images keys `case` and `str` in case config yaml file are renamed to `case_images` and `str_variants_images`
- Simplify and speed up case general report code
- Speed up case retrieval in case_matching_causatives
- Upgrade pymongo to version 4
- When updating disease terms, check that all terms are consistent with a DiseaseTerm model before dropping the old collection
- Better separation between modules loading HPO terms and diseases
- Deleted unused scout.build.phenotype module
- Stricter validation of mandatory genome build key when loading a case. Allowed values are ['37','38',37,38]
- Improved readability of variants length and coordinates on variantS pages

## [4.71]
### Added
- Added Balsamic keys for SweGen and loqusdb local archive frequecies, SNV and SV
- New filter option for Cancer variantS: local archive RD loqusdb
- Show annotated observations on SV variantS view, also for cancer somatic SVs
- Revel filter for variantS
- Show case default panel on caseS page
- CADD filter for Cancer Somatic SNV variantS - show score
- SpliceAI-lookup link (BROAD, shows SpliceAI and Pangolin) from variant page
- BioNano Access server API - check projects, samples and fetch FSHD reports
### Fixed
- Name of reference genome build for RNA for compatibility with IGV locus search change
- Howto to run the Docker image on Mac computers in `admin-guide/containers/container-deploy.md`
- Link to Weasyprint installation howto in README file
- Avoid filling up disk by creating a reduced VCF file for every variant that is visualized
- Remove legacy incorrectly formatted CODEOWNERS file
- Restrain variant_type requests to variantS views to "clinical" or "research"
- Visualization of cancer variants where cancer case has no affected individual
- ProteinPaint gene link (small StJude API change)
- Causative MEI variant link on causatives page
- Bionano access api settings commented out by default in Scout demo config file.
- Do not show FSHD button on freshly loaded cases without bionano_access individuals
- Truncate long variants' HGVS on causative/Clinically significant and pinned variants case panels
### Changed
- Remove function call that tracks users' browser version
- Include three more splice variant SO terms in clinical filter severe SO terms
- Drop old HPO term collection only after parsing and validation of new terms completes
- Move score to own column on Cancer Somatic SNV variantS page
- Refactored a few complex case operations, breaking out sub functionalities

## [4.70]
### Added
- Download a list of Gene Variants (max 500) resulting from SNVs and Indels search
- Variant PubMed link to search for gene symbol and any aliases
### Changed
- Clearer gnomAD values in Variants page
### Fixed
- CaseS page uniform column widths
- Include ClinVar variants into a scrollable div element on Case page
- `canonical_transcript` variable not initialized in get_hgvs function (server.blueprints.institutes.controllers.py)
- Catch and display any error while importing Phenopacket info
- Modified Docker files to use python:3.8-slim-bullseye to prevent gunicorn workers booting error

## [4.69]
### Added
- ClinVar submission howto available also on Case page
- Somatic score and filtering for somatic SV callers, if available
- Show caller as a tooltip on variantS list
### Fixed
- Crash when attempting to export phenotype from a case that had never had phenotypes
- Aesthetic fix to Causative and Pinned Variants on Case page
- Structural inconsistency for ClinVar Blueprint templates
- Updated igv.js to 2.15.8 to fix track default color bug
- Fixed release versions for actions.
- Freeze tornado below 6.3.0 for compatibility with livereload 2.6.3
- Force update variants count on case re-upload
- IGV locus search not working - add genome reference id
- Pin links to MEI variants should end up on MEI not SV variant view
- Load also matching MEI variants on forced region load
- Allow excluding MEI from case variant deletion
- Fixed the name of the assigned user when the internal user ID is different from the user email address
- Gene variantS should display gene function, region and full hgvs
### Changed
- FontAwesome integrity check fail (updated resource)
- Removed ClinVar API validation buttons in favour of direct API submission
- Improved layout of Institute settings page
- ClinVar API key and allowed submitters are set in the Institute settings page


## [4.68]
### Added
- Rare Disease Mobile Element Insertion variants view
### Changed
- Updated igv.js to 2.15.6
### Fixed
- Docker stage build pycairo.
- Restore SNV and SV rank models versions on Causatives and Verified pages
- Saving `REVEL_RANKSCORE` value in a field named `revel` in variants database documents

## [4.67]
### Added
- Prepare to filter local SV frequency
### Changed
- Speed up instituteS page loading by refactoring cases/institutes query
- Clinical Filter for SVs includes `splice_polypyrimidine_tract_variant` as a severe consequence
- Clinical Filter for SVs includes local variant frequency freeze ("old") for filtering, starting at 30 counts
- Speed up caseS page loading by adding status to index and refactoring totals count
- HPO file parsing is updated to reflect that HPO have changed a few downloadable file formats with their 230405 release.
### Fixed
- Page crashing when a user tries to edit a comment that was removed
- Warning instead of crashed page when attempting to retrieve a non-existent Phenopacket
- Fixed StJude ProteinPaint gene link (URL change)
- Freeze of werkzeug library to version<2.3 to avoid problems resulting from the consequential upgrade of the Flask lib
- Huge list of genes in case report for megabases-long structural variants.
- Fix displaying institutes without associated cases on institutes page
- Fix default panel selection on SVs in cancer case report

## [4.66]
### Changed
- Moved Phenomodels code under a dedicated blueprint
- Updated the instructions to load custom case report under admin guide
- Keep variants filter window collapsed except when user expands it to filter
### Added
- A summary table of pinned variants on the cancer case general report
- New openable matching causatives and managed variants lists for default gene panels only for convenience
### Fixed
- Gens structural variant page link individual id typo

## [4.65.2]
### Fixed
- Generating general case report with str variants containing comments

## [4.65.1]
### Fixed
- Visibility of `Gene(s)` badges on SV VariantS page
- Hide dismiss bar on SV page not working well
- Delivery report PDF download
- Saving Pipeline version file when loading a case
- Backport compatible import of importlib metadata for old python versions (<3.8)

## [4.65]
### Added
- Option to mark a ClinVar submission as submitted
- Docs on how to create/update the PanelApp green genes as a system admin
- `individual_id`-parameter to both Gens links
- Download a gene panel in TXT format from gene panel page
- Panel gene comments on variant page: genes in panels can have comments that describe the gene in a panel context
### Changed
- Always show each case category on caseS page, even if 0 cases in total or after current query
- Improved sorting of ClinVar submissions
- Pre-populate SV type select in ClinVar submission form, when possible
- Show comment badges in related comments tables on general report
- Updated version of several GitHub actions
- Migrate from deprecated `pkg_resources` lib to `importlib_resources`
- Dismiss bar on variantS pages is thinner.
- Dismiss bar on variantS pages can be toggled open or closed for the duration of a login session.
### Fixed
- Fixed Sanger order / Cancel order modal close buttons
- Visibility of SV type in ClinVar submission form
- Fixed a couple of creations where now was called twice, so updated_at and created_at could differ
- Deprecated Ubuntu version 18.04 in one GitHub action
- Panels that have been removed (hidden) should not be visible in views where overlapping gene panels for genes are shown
- Gene panel test pointing to the right function

## [4.64]
### Added
- Create/Update a gene panel containing all PanelApp green genes (`scout update panelapp-green -i <cust_id>`)
- Links for ACMG pathogenicity impact modification on the ACMG classification page
### Changed
- Open local observation matching cases in new windows
### Fixed
- Matching manual ranked variants are now shown also on the somatic variant page
- VarSome links to hg19/GRCh37
- Managed variants filter settings lost when navigating to additional pages
- Collect the right variant category after submitting filter form from research variantS page
- Beacon links are templated and support variants in genome build 38

## [4.63]
### Added
- Display data sharing info for ClinVar, Matchmaker Exchange and Beacon in a dedicated column on Cases page
- Test for `commands.download.omim.print_omim`
- Display dismissed variants comments on general case report
- Modify ACMG pathogenicity impact (most commonly PVS1, PS3) based on strength of evidence with lab director's professional judgement
- REViewer button on STR variant page
- Alamut institution parameter in institute settings for Alamut Visual Plus software
- Added Manual Ranks Risk Factor, Likely Risk Factor and Uncertain Risk Factor
- Display matching manual ranks from previous cases the user has access to on VariantS and Variant pages
- Link to gnomAD gene SVs v2.1 for SV variants with gnomAD frequency
- Support for nf-core/rnafusion reports
### Changed
- Display chrY for sex unknown
- Deprecate legacy scout_load() method API call.
- Message shown when variant tag is updated for a variant
- When all ACMG classifications are deleted from a variant, the current variant classification status is also reset.
- Refactored the functions that collect causative variants
- Removed `scripts/generate_test_data.py`
### Fixed
- Default IGV tracks (genes, ClinVar, ClinVar CNVs) showing even if user unselects them all
- Freeze Flask-Babel below v3.0 due to issue with a locale decorator
- Thaw Flask-Babel and fix according to v3 standard. Thank you @TkTech!
- Show matching causatives on somatic structural variant page
- Visibility of gene names and functional annotations on Causatives/Verified pages
- Panel version can be manually set to floating point numbers, when modified
- Causatives page showing also non-causative variants matching causatives in other cases
- ClinVar form submission for variants with no selected transcript and HGVS
- Validating and submitting ClinVar objects not containing both Variant and Casedata info

## [4.62.1]
### Fixed
- Case page crashing when adding a case to a group without providing a valid case name

## [4.62]
### Added
- Validate ClinVar submission objects using the ClinVar API
- Wrote tests for case and variant API endpoints
- Create ClinVar submissions from Scout using the ClinVar API
- Export Phenopacket for affected individual
- Import Phenopacket from JSON file or Phenopacket API backend server
- Use the new case name option for GENS requests
- Pre-validate refseq:HGVS items using VariantValidator in ClinVar submission form
### Fixed
- Fallback for empty alignment index for REViewer service
- Source link out for MIP 11.1 reference STR annotation
- Avoid duplicate causatives and pinned variants
- ClinVar clinical significance displays only the ACMG terms when user selects ACMG 2015 as assertion criteria
- Spacing between icon and text on Beacon and MatchMaker links on case page sidebar
- Truncate IDs and HGVS representations in ClinVar pages if longer than 25 characters
- Update ClinVar submission ID form
- Handle connection timeout when sending requests requests to external web services
- Validate any ClinVar submission regardless of its status
- Empty Phenopackets import crashes
- Stop Spinner on Phenopacket JSON download
### Changed
- Updated ClinVar submission instructions

## [4.61.1]
### Fixed
- Added `UMLS` as an option of `Condition ID type` in ClinVar Variant downloaded files
- Missing value for `Condition ID type` in ClinVar Variant downloaded files
- Possibility to open, close or delete a ClinVar submission even if it doesn't have an associated name
- Save SV type, ref and alt n. copies to exported ClinVar files
- Inner and outer start and stop SV coordinates not exported in ClinVar files
- ClinVar submissions page crashing when SV files don't contain breakpoint exact coordinates
- Align OMIM diagnoses with delete diagnosis button on case page
- In ClinVar form, reset condition list and customize help when condition ID changes

## [4.61]
### Added
- Filter case list by cases with variants in ClinVar submission
- Filter case list by cases containing RNA-seq data - gene_fusion_reports and sample-level tracks (splice junctions and RNA coverage)
- Additional case category `Ignored`, to be used for cases that don't fall in the existing 'inactive', 'archived', 'solved', 'prioritized' categories
- Display number of cases shown / total number of cases available for each category on Cases page
- Moved buttons to modify case status from sidebar to main case page
- Link to Mutalyzer Normalizer tool on variant's transcripts overview to retrieve official HVGS descriptions
- Option to manually load RNA MULTIQC report using the command `scout load report -t multiqc_rna`
- Load RNA MULTIQC automatically for a case if config file contains the `multiqc_rna` key/value
- Instructions in admin-guide on how to load case reports via the command line
- Possibility to filter RD variants by a specific genotype call
- Distinct colors for different inheritance models on RD Variant page
- Gene panels PDF export with case variants hits by variant type
- A couple of additional README badges for GitHub stats
- Upload and display of pipeline reference info and executable version yaml files as custom reports
- Testing CLI on hasta in PR template
### Changed
- Instructions on how to call dibs on scout-stage server in pull request template
- Deprecated CLI commands `scout load <delivery_report, gene_fusion_report, coverage_qc_report, cnv_report>` to replace them with command `scout load report -t <report type>`
- Refactored code to display and download custom case reports
- Do not export `Assertion method` and `Assertion method citation` to ClinVar submission files according to changes to ClinVar's submission spreadsheet templates.
- Simplified code to create and download ClinVar CSV files
- Colorize inheritance models badges by category on VariantS page
- `Safe variants matching` badge more visible on case page
### Fixed
- Non-admin users saving institute settings would clear loqusdb instance selection
- Layout of variant position, cytoband and type in SV variant summary
- Broken `Build Status - GitHub badge` on GitHub README page
- Visibility of text on grey badges in gene panels PDF exports
- Labels for dashboard search controls
- Dark mode visibility for ClinVar submission
- Whitespaces on outdated panel in extent report

## [4.60]
### Added
- Mitochondrial deletion signatures (mitosign) can be uploaded and shown with mtDNA report
- A `Type of analysis` column on Causatives and Validated variants pages
- List of "safe" gene panels available for matching causatives and managed variants in institute settings, to avoid secondary findings
- `svdb_origin` as a synonym for `FOUND_IN` to complement `set` for variants found by all callers
### Changed
- Hide removed gene panels by default in panels page
- Removed option for filtering cancer SVs by Tumor and Normal alt AF
- Hide links to coverage report from case dynamic HPO panel if cancer analysis
- Remove rerun emails and redirect users to the analysis order portal instead
- Updated clinical SVs igv.js track (dbVar) and added example of external track from `https://trackhubregistry.org/`
- Rewrote the ClinVar export module to simplify and add one variant at the time
- ClinVar submissions with phenotype conditions from: [OMIM, MedGen, Orphanet, MeSH, HP, MONDO]
### Fixed
- If trying to load a badly formatted .tsv file an error message is displayed.
- Avoid showing case as rerun when first attempt at case upload failed
- Dynamic autocomplete search not working on phenomodels page
- Callers added to variant when loading case
- Now possible to update managed variant from file without deleting it first
- Missing preselected chromosome when editing a managed variant
- Preselected variant type and subtype when editing a managed variant
- Typo in dbVar ClinVar track, hg19


## [4.59]
### Added
- Button to go directly to HPO SV filter variantS page from case
- `Scout-REViewer-Service` integration - show `REViewer` picture if available
- Link to HPO panel coverage overview on Case page
- Specify a confidence threshold (green|amber|red) when loading PanelApp panels
- Functional annotations in variants lists exports (all variants)
- Cancer/Normal VAFs and COSMIC ids in in variants lists exports (cancer variants)
### Changed
- Better visualization of regional annotation for long lists of genes in large SVs in Variants tables
- Order of cells in variants tables
- More evident links to gene coverage from Variant page
- Gene panels sorted by display name in the entire Case page
- Round CADD and GnomAD values in variants export files
### Fixed
- HPO filter button on SV variantS page
- Spacing between region|function cells in SVs lists
- Labels on gene panel Chanjo report
- Fixed ambiguous duplicated response headers when requesting a BAM file from /static
- Visited color link on gene coverage button (Variant page)

## [4.58.1]
### Fixed
- Case search with search strings that contain characters that can be escaped

## [4.58]
### Added
- Documentation on how to create/update PanelApp panels
- Add filter by local observations (archive) to structural variants filters
- Add more splicing consequences to SO term definitions
- Search for a specific gene in all gene panels
- Institute settings option to force show all variants on VariantS page for all cases of an institute
- Filter cases by validation pending status
- Link to The Clinical Knowledgebase (CKB) (https://ckb.jax.org/) in cancer variant's page
### Fixed
- Added a not-authorized `auto-login` fixture according to changes in Flask-Login 0.6.2
- Renamed `cache_timeout` param name of flask.send_file function to `max_age` (Flask 2.2 compliant)
- Replaced deprecated `app.config["JSON_SORT_KEYS"]` with app.json.sort_keys in app settings
- Bug in gene variants page (All SNVs and INDELs) when variant gene doesn't have a hgnc id that is found in the database
- Broken export of causatives table
- Query for genes in build 38 on `Search SNVs and INDELs` page
- Prevent typing special characters `^<>?!=\/` in case search form
- Search matching causatives also among research variants in other cases
- Links to variants in Verified variants page
- Broken filter institute cases by pinned gene
- Better visualization of long lists of genes in large SVs on Causative and Verified Variants page
- Reintroduced missing button to export Causative variants
- Better linking and display of matching causatives and managed variants
- Reduced code complexity in `scout/parse/variant/variant.py`
- Reduced complexity of code in `scout/build/variant/variant.py`

### Changed
- State that loqusdb observation is in current case if observations count is one and no cases are shown
- Better pagination and number of variants returned by queries in `Search SNVs and INDELs` page
- Refactored and simplified code used for collecting gene variants for `Search SNVs and INDELs` page
- Fix sidebar panel icons in Case view
- Fix panel spacing in Case view
- Removed unused database `sanger_ordered` and `case_id,category,rank_score` indexes (variant collection)
- Verified variants displayed in a dedicated page reachable from institute sidebar
- Unified stats in dashboard page
- Improved gene info for large SVs and cancer SVs
- Remove the unused `variant.str_variant` endpoint from variant views
- Easier editing of HPO gene panel on case page
- Assign phenotype panel less cramped on Case page
- Causatives and Verified variants pages to use the same template macro
- Allow hyphens in panel names
- Reduce resolution of example images
- Remove some animations in web gui which where rendered slow


## [4.57.4]
### Fixed
- Parsing of variant.FORMAT "DR" key in parse variant file

## [4.57.3]
### Fixed
- Export of STR verified variants
- Do not download as verified variants first verified and then reset to not validated
- Avoid duplicated lines in downloaded verified variants reflecting changes in variant validation status

## [4.57.2]
### Fixed
- Export of verified variants when variant gene has no transcripts
- HTTP 500 when visiting a the details page for a cancer variant that had been ranked with genmod

## [4.57.1]
### Fixed
- Updating/replacing a gene panel from file with a corrupted or malformed file

## [4.57]
### Added
- Display last 50 or 500 events for a user in a timeline
- Show dismiss count from other cases on matching variantS
- Save Beacon-related events in events collection
- Institute settings allow saving multiple loqusdb instances for one institute
- Display stats from multiple instances of loqusdb on variant page
- Display date and frequency of obs derived from count of local archive observations from MIP11 (requires fix in MIP)
### Changed
- Prior ACMG classifications view is no longer limited by pathogenicity
### Fixed
- Visibility of Sanger ordered badge on case page, light mode
- Some of the DataTables tables (Phenotypes and Diagnoses pages) got a bit dark in dark mode
- Remove all redundancies when displaying timeline events (some events are saved both as case-related and variant-related)
- Missing link in saved MatchMaker-related events
- Genes with mixed case gene symbols missing in PanelApp panels
- Alignment of elements on the Beacon submission modal window
- Locus info links from STR variantS page open in new browser tabs

## [4.56]
### Added
- Test for PanelApp panels loading
- `panel-umi` tag option when loading cancer analyses
### Changed
- Black text to make comments more visible in dark mode
- Loading PanelApp panels replaces pre-existing panels with same version
- Removed sidebar from Causatives page - navigation is available on the top bar for now
- Create ClinVar submissions from pinned variants list in case page
- Select which pinned variants will be included in ClinVar submission documents
### Fixed
- Remove a:visited css style from all buttons
- Update of HPO terms via command line
- Background color of `MIXED` and `PANEL-UMI` sequencing types on cases page
- Fixed regex error when searching for cases with query ending with `\ `
- Gene symbols on Causatives page lighter in dark mode
- SpliceAI tooltip of multigene variants

## [4.55]
### Changed
- Represent different tumor samples as vials in cases page
- Option to force-update the OMIM panel
### Fixed
- Low tumor purity badge alignment in cancer samples table on cancer case view
- VariantS comment popovers reactivate on hover
- Updating database genes in build 37
- ACMG classification summary hidden by sticky navbar
- Logo backgrounds fixed to white on welcome page
- Visited links turn purple again
- Style of link buttons and dropdown menus
- Update KUH and GMS logos
- Link color for Managed variants

## [4.54]
### Added
- Dark mode, using browser/OS media preference
- Allow marking case as solved without defining causative variants
- Admin users can create missing beacon datasets from the institute's settings page
- GenCC links on gene and variant pages
- Deprecation warnings when launching the app using a .yaml config file or loading cases using .ped files
### Changed
- Improved HTML syntax in case report template
- Modified message displayed when variant rank stats could not be calculated
- Expanded instructions on how to test on CG development server (cg-vm1)
- Added more somatic variant callers (Balsamic v9 SNV, develop SV)
### Fixed
- Remove load demo case command from docker-compose.yml
- Text elements being split across pages in PDF reports
- Made login password field of type `password` in LDAP login form
- Gene panels HTML select in institute's settings page
- Bootstrap upgraded to version 5
- Fix some Sourcery and SonarCloud suggestions
- Escape special characters in case search on institute and dashboard pages
- Broken case PDF reports when no Madeline pedigree image can be created
- Removed text-white links style that were invisible in new pages style
- Variants pagination after pressing "Filter variants" or "Clinical filter"
- Layout of buttons Matchmaker submission panel (case page)
- Removing cases from Matchmaker (simplified code and fixed functionality)
- Reintroduce check for missing alignment files purged from server

## [4.53]
### Added
### Changed
- Point Alamut API key docs link to new API version
- Parse dbSNP id from ID only if it says "rs", else use VEP CSQ fields
- Removed MarkupSafe from the dependencies
### Fixed
- Reintroduced loading of SVs for demo case 643595
- Successful parse of FOUND_IN should avoid GATK caller default
- All vulnerabilities flagged by SonarCloud

## [4.52]
### Added
- Demo cancer case gets loaded together with demo RD case in demo instance
- Parse REVEL_score alongside REVEL_rankscore from csq field and display it on SNV variant page
- Rank score results now show the ranking range
- cDNA and protein changes displayed on institute causatives pages
- Optional SESSION_TIMEOUT_MINUTES configuration in app config files
- Script to convert old OMIM case format (list of integers) to new format (list of dictionaries)
- Additional check for user logged in status before serving alignment files
- Download .cgh files from cancer samples table on cancer case page
- Number of documents and date of last update on genes page
### Changed
- Verify user before redirecting to IGV alignments and sashimi plots
- Build case IGV tracks starting from case and variant objects instead of passing all params in a form
- Unfreeze Werkzeug lib since Flask_login v.0.6 with bugfix has been released
- Sort gene panels by name (panelS and variant page)
- Removed unused `server.blueprints.alignviewers.unindexed_remote_static` endpoint
- User sessions to check files served by `server.blueprints.alignviewers.remote_static` endpoint
- Moved Beacon-related functions to a dedicated app extension
- Audit Filter now also loads filter displaying the variants for it
### Fixed
- Handle `attachment_filename` parameter renamed to `download_name` when Flask 2.2 will be released
- Removed cursor timeout param in cases find adapter function to avoid many code warnings
- Removed stream argument deprecation warning in tests
- Handle `no intervals found` warning in load_region test
- Beacon remove variants
- Protect remote_cors function in alignviewers view from Server-Side Request Forgery (SSRF)
- Check creation date of last document in gene collection to display when genes collection was updated last

## [4.51]
### Added
- Config file containing codecov settings for pull requests
- Add an IGV.js direct link button from case page
- Security policy file
- Hide/shade compound variants based on rank score on variantS from filter
- Chromograph legend documentation direct link
### Changed
- Updated deprecated Codecov GitHub action to v.2
- Simplified code of scout/adapter/mongo/variant
- Update IGV.js to v2.11.2
- Show summary number of variant gene panels on general report if more than 3
### Fixed
- Marrvel link for variants in genome build 38 (using liftover to build 37)
- Remove flags from codecov config file
- Fixed filter bug with high negative SPIDEX scores
- Renamed IARC TP53 button to to `TP53 Database`, modified also link since IARC has been moved to the US NCI: `https://tp53.isb-cgc.org/`
- Parsing new format of OMIM case info when exporting patients to Matchmaker
- Remove flask-debugtoolbar lib dependency that is using deprecated code and causes app to crash after new release of Jinja2 (3.1)
- Variant page crashing for cases with old OMIM terms structure (a list of integers instead of dictionary)
- Variant page crashing when creating MARRVEL link for cases with no genome build
- SpliceAI documentation link
- Fix deprecated `safe_str_cmp` import from `werkzeug.security` by freezing Werkzeug lib to v2.0 until Flask_login v.0.6 with bugfix is released
- List gene names densely in general report for SVs that contain more than 3 genes
- Show transcript ids on refseq genes on hg19 in IGV.js, using refgene source
- Display correct number of genes in general report for SVs that contain more than 32 genes
- Broken Google login after new major release of `lepture/authlib`
- Fix frequency and callers display on case general report

## [4.50.1]
### Fixed
- Show matching causative STR_repid for legacy str variants (pre Stranger hgnc_id)

## [4.50]
### Added
- Individual-specific OMIM terms
- OMIM disease descriptions in ClinVar submission form
- Add a toggle for melter rerun monitoring of cases
- Add a config option to show the rerun monitoring toggle
- Add a cli option to export cases with rerun monitoring enabled
- Add a link to STRipy for STR variants; shallow for ARX and HOXA13
- Hide by default variants only present in unaffected individuals in variants filters
- OMIM terms in general case report
- Individual-level info on OMIM and HPO terms in general case report
- PanelApp gene link among the external links on variant page
- Dashboard case filters fields help
- Filter cases by OMIM terms in cases and dashboard pages
### Fixed
- A malformed panel id request would crash with exception: now gives user warning flash with redirect
- Link to HPO resource file hosted on `http://purl.obolibrary.org`
- Gene search form when gene exists only in build 38
- Fixed odd redirect error and poor error message on missing column for gene panel csv upload
- Typo in parse variant transcripts function
- Modified keys name used to parse local observations (archived) frequencies to reflect change in MIP keys naming
- Better error handling for partly broken/timed out chanjo reports
- Broken javascript code when case Chromograph data is malformed
- Broader space for case synopsis in general report
- Show partial causatives on causatives and matching causatives panels
- Partial causative assignment in cases with no OMIM or HPO terms
- Partial causative OMIM select options in variant page
### Changed
- Slightly smaller and improved layout of content in case PDF report
- Relabel more cancer variant pages somatic for navigation
- Unify caseS nav links
- Removed unused `add_compounds` param from variant controllers function
- Changed default hg19 genome for IGV.js to legacy hg19_1kg_decoy to fix a few problematic loci
- Reduce code complexity (parse/ensembl.py)
- Silence certain fields in ClinVar export if prioritised ones exist (chrom-start-end if hgvs exist)
- Made phenotype non-mandatory when marking a variant as partial causative
- Only one phenotype condition type (OMIM or HPO) per variant is used in ClinVar submissions
- ClinVar submission variant condition prefers OMIM over HPO if available
- Use lighter version of gene objects in Omim MongoDB adapter, panels controllers, panels views and institute controllers
- Gene-variants table size is now adaptive
- Remove unused file upload on gene-variants page

## [4.49]
### Fixed
- Pydantic model types for genome_build, madeline_info, peddy_ped_check and peddy_sex_check, rank_model_version and sv_rank_model_version
- Replace `MatchMaker` with `Matchmaker` in all places visible by a user
- Save diagnosis labels along with OMIM terms in Matchmaker Exchange submission objects
- `libegl-mesa0_21.0.3-0ubuntu0.3~20.04.5_amd64.deb` lib not found by GitHub actions Docker build
- Remove unused `chromograph_image_files` and `chromograph_prefixes` keys saved when creating or updating an RD case
- Search managed variants by description and with ignore case
### Changed
- Introduced page margins on exported PDF reports
- Smaller gene fonts in downloaded HPO genes PDF reports
- Reintroduced gene coverage data in the PDF-exported general report of rare-disease cases
- Check for existence of case report files before creating sidebar links
- Better description of HPO and OMIM terms for patients submitted to Matchmaker Exchange
- Remove null non-mandatory key/values when updating a case
- Freeze WTForms<3 due to several form input rendering changes

## [4.48.1]
### Fixed
- General case PDF report for recent cases with no pedigree

## [4.48]
### Added
- Option to cancel a request for research variants in case page
### Changed
- Update igv.js to v2.10.5
- Updated example of a case delivery report
- Unfreeze cyvcf2
- Builder images used in Scout Dockerfiles
- Crash report email subject gives host name
- Export general case report to PDF using PDFKit instead of WeasyPrint
- Do not include coverage report in PDF case report since they might have different orientation
- Export cancer cases's "Coverage and QC report" to PDF using PDFKit instead of Weasyprint
- Updated cancer "Coverage and QC report" example
- Keep portrait orientation in PDF delivery report
- Export delivery report to PDF using PDFKit instead of Weasyprint
- PDF export of clinical and research HPO panels using PDFKit instead of Weasyprint
- Export gene panel report to PDF using PDFKit
- Removed WeasyPrint lib dependency

### Fixed
- Reintroduced missing links to Swegen and Beacon and dbSNP in RD variant page, summary section
- Demo delivery report orientation to fit new columns
- Missing delivery report in demo case
- Cast MNVs to SNV for test
- Export verified variants from all institutes when user is admin
- Cancer coverage and QC report not found for demo cancer case
- Pull request template instructions on how to deploy to test server
- PDF Delivery report not showing Swedac logo
- Fix code typos
- Disable codefactor raised by ESLint for javascript functions located on another file
- Loading spinner stuck after downloading a PDF gene panel report
- IGV browser crashing when file system with alignment files is not mounted

## [4.47]
### Added
- Added CADD, GnomAD and genotype calls to variantS export
### Changed
- Pull request template, to illustrate how to deploy pull request branches on cg-vm1 stage server
### Fixed
- Compiled Docker image contains a patched version (v4.9) of chanjo-report

## [4.46.1]
### Fixed
- Downloading of files generated within the app container (MT-report, verified variants, pedigrees, ..)

## [4.46]
### Added
- Created a Dockefile to be used to serve the dockerized app in production
- Modified the code to collect database params specified as env vars
- Created a GitHub action that pushes the Dockerfile-server image to Docker Hub (scout-server-stage) every time a PR is opened
- Created a GitHub action that pushes the Dockerfile-server image to Docker Hub (scout-server) every time a new release is created
- Reassign MatchMaker Exchange submission to another user when a Scout user is deleted
- Expose public API JSON gene panels endpoint, primarily to enable automated rerun checking for updates
- Add utils for dictionary type
- Filter institute cases using multiple HPO terms
- Vulture GitHub action to identify and remove unused variables and imports
### Changed
- Updated the python config file documentation in admin guide
- Case configuration parsing now uses Pydantic for improved typechecking and config handling
- Removed test matrices to speed up automatic testing of PRs
- Switch from Coveralls to Codecov to handle CI test coverage
- Speed-up CI tests by caching installation of libs and splitting tests into randomized groups using pytest-test-groups
- Improved LDAP login documentation
- Use lib flask-ldapconn instead of flask_ldap3_login> to handle ldap authentication
- Updated Managed variant documentation in user guide
- Fix and simplify creating and editing of gene panels
- Simplified gene variants search code
- Increased the height of the genes track in the IGV viewer
### Fixed
- Validate uploaded managed variant file lines, warning the user.
- Exporting validated variants with missing "genes" database key
- No results returned when searching for gene variants using a phenotype term
- Variants filtering by gene symbols file
- Make gene HGNC symbols field mandatory in gene variants page and run search only on form submit
- Make sure collaborator gene variants are still visible, even if HPO filter is used

## [4.45]
### Added
### Changed
- Start Scout also when loqusdbapi is not reachable
- Clearer definition of manual standard and custom inheritance models in gene panels
- Allow searching multiple chromosomes in filters
### Fixed
- Gene panel crashing on edit action

## [4.44]
### Added
### Changed
- Display Gene track beneath each sample track when displaying splice junctions in igv browser
- Check outdated gene symbols and update with aliases for both RD and cancer variantS
### Fixed
- Added query input check and fixed the Genes API endpoint to return a json formatted error when request is malformed
- Typo in ACMG BP6 tooltip

## [4.43.1]
### Added
- Added database index for OMIM disease term genes
### Changed
### Fixed
- Do not drop HPO terms collection when updating HPO terms via the command line
- Do not drop disease (OMIM) terms collection when updating diseases via the command line

## [4.43]
### Added
- Specify which collection(s) update/build indexes for
### Fixed
- Do not drop genes and transcripts collections when updating genes via the command line

## [4.42.1]
### Added
### Changed
### Fixed
- Freeze PyMongo lib to version<4.0 to keep supporting previous MongoDB versions
- Speed up gene panels creation and update by collecting only light gene info from database
- Avoid case page crash on Phenomizer queries timeout

## [4.42]
### Added
- Choose custom pinned variants to submit to MatchMaker Exchange
- Submit structural variant as genes to the MatchMaker Exchange
- Added function for maintainers and admins to remove gene panels
- Admins can restore deleted gene panels
- A development docker-compose file illustrating the scout/chanjo-report integration
- Show AD on variants view for cancer SV (tumor and normal)
- Cancer SV variants filter AD, AF (tumor and normal)
- Hiding the variants score column also from cancer SVs, as for the SNVs
### Changed
- Enforce same case _id and display_name when updating a case
- Enforce same individual ids, display names and affected status when updating a case
- Improved documentation for connecting to loqusdb instances (including loqusdbapi)
- Display and download HPO gene panels' gene symbols in italics
- A faster-built and lighter Docker image
- Reduce complexity of `panels` endpoint moving some code to the panels controllers
- Update requirements to use flask-ldap3-login>=0.9.17 instead of freezing WTForm
### Fixed
- Use of deprecated TextField after the upgrade of WTF to v3.0
- Freeze to WTForms to version < 3
- Remove the extra files (bed files and madeline.svg) introduced by mistake
- Cli command loading demo data in docker-compose when case custom images exist and is None
- Increased MongoDB connection serverSelectionTimeoutMS parameter to 30K (default value according to MongoDB documentation)
- Better differentiate old obs counts 0 vs N/A
- Broken cancer variants page when default gene panel was deleted
- Typo in tx_overview function in variant controllers file
- Fixed loqusdbapi SV search URL
- SV variants filtering using Decipher criterion
- Removing old gene panels that don't contain the `maintainer` key.

## [4.41.1]
### Fixed
- General reports crash for variant annotations with same variant on other cases

## [4.41]
### Added
- Extended the instructions for running the Scout Docker image (web app and cli).
- Enabled inclusion of custom images to STR variant view
### Fixed
- General case report sorting comments for variants with None genetic models
- Do not crash but redirect to variants page with error when a variant is not found for a case
- UCSC links coordinates for SV variants with start chromosome different than end chromosome
- Human readable variants name in case page for variants having start chromosome different from end chromosome
- Avoid always loading all transcripts when checking gene symbol: introduce gene captions
- Slow queries for evaluated variants on e.g. case page - use events instead
### Changed
- Rearrange variant page again, moving severity predictions down.
- More reactive layout width steps on variant page

## [4.40.1]
### Added
### Fixed
- Variants dismissed with inconsistent inheritance pattern can again be shown in general case report
- General report page for variants with genes=None
- General report crashing when variants have no panels
- Added other missing keys to case and variant dictionaries passed to general report
### Changed

## [4.40]
### Added
- A .cff citation file
- Phenotype search API endpoint
- Added pagination to phenotype API
- Extend case search to include internal MongoDB id
- Support for connecting to a MongoDB replica set (.py config files)
- Support for connecting to a MongoDB replica set (.yaml config files)
### Fixed
- Command to load the OMIM gene panel (`scout load panel --omim`)
- Unify style of pinned and causative variants' badges on case page
- Removed automatic spaces after punctuation in comments
- Remove the hardcoded number of total individuals from the variant's old observations panel
- Send delete requests to a connected Beacon using the DELETE method
- Layout of the SNV and SV variant page - move frequency up
### Changed
- Stop updating database indexes after loading exons via command line
- Display validation status badge also for not Sanger-sequenced variants
- Moved Frequencies, Severity and Local observations panels up in RD variants page
- Enabled Flask CORS to communicate CORS status to js apps
- Moved the code preparing the transcripts overview to the backend
- Refactored and filtered json data used in general case report
- Changed the database used in docker-compose file to use the official MongoDB v4.4 image
- Modified the Python (3.6, 3.8) and MongoDB (3.2, 4.4, 5.0) versions used in testing matrices (GitHub actions)
- Capitalize case search terms on institute and dashboard pages


## [4.39]
### Added
- COSMIC IDs collected from CSQ field named `COSMIC`
### Fixed
- Link to other causative variants on variant page
- Allow multiple COSMIC links for a cancer variant
- Fix floating text in severity box #2808
- Fixed MitoMap and HmtVar links for hg38 cases
- Do not open new browser tabs when downloading files
- Selectable IGV tracks on variant page
- Missing splice junctions button on variant page
- Refactor variantS representative gene selection, and use it also for cancer variant summary
### Changed
- Improve Javascript performance for displaying Chromograph images
- Make ClinVar classification more evident in cancer variant page

## [4.38]
### Added
- Option to hide Alamut button in the app config file
### Fixed
- Library deprecation warning fixed (insert is deprecated. Use insert_one or insert_many instead)
- Update genes command will not trigger an update of database indices any more
- Missing resources in temporary downloading directory when updating genes using the command line
- Restore previous variant ACMG classification in a scrollable div
- Loading spinner not stopping after downloading PDF case reports and variant list export
- Add extra Alamut links higher up on variant pages
- Improve UX for phenotypes in case page
- Filter and export of STR variants
- Update look of variants page navigation buttons
### Changed

## [4.37]
### Added
- Highlight and show version number for RefSeq MANE transcripts.
- Added integration to a rerunner service for toggling reanalysis with updated pedigree information
- SpliceAI display and parsing from VEP CSQ
- Display matching tiered variants for cancer variants
- Display a loading icon (spinner) until the page loads completely
- Display filter badges in cancer variants list
- Update genes from pre-downloaded file resources
- On login, OS, browser version and screen size are saved anonymously to understand how users are using Scout
- API returning institutes data for a given user: `/api/v1/institutes`
- API returning case data for a given institute: `/api/v1/institutes/<institute_id>/cases`
- Added GMS and Lund university hospital logos to login page
- Made display of Swedac logo configurable
- Support for displaying custom images in case view
- Individual-specific HPO terms
- Optional alamut_key in institute settings for Alamut Plus software
- Case report API endpoint
- Tooltip in case explaining that genes with genome build different than case genome build will not be added to dynamic HPO panel.
- Add DeepVariant as a caller
### Fixed
- Updated IGV to v2.8.5 to solve missing gene labels on some zoom levels
- Demo cancer case config file to load somatic SNVs and SVs only.
- Expand list of refseq trancripts in ClinVar submission form
- Renamed `All SNVs and INDELs` institute sidebar element to `Search SNVs and INDELs` and fixed its style.
- Add missing parameters to case load-config documentation
- Allow creating/editing gene panels and dynamic gene panels with genes present in genome build 38
- Bugfix broken Pytests
- Bulk dismissing variants error due to key conversion from string to integer
- Fix typo in index documentation
- Fixed crash in institute settings page if "collaborators" key is not set in database
- Don't stop Scout execution if LoqusDB call fails and print stacktrace to log
- Bug when case contains custom images with value `None`
- Bug introduced when fixing another bug in Scout-LoqusDB interaction
- Loading of OMIM diagnoses in Scout demo instance
- Remove the docker-compose with chanjo integration because it doesn't work yet.
- Fixed standard docker-compose with scout demo data and database
- Clinical variant assessments not present for pinned and causative variants on case page.
- MatchMaker matching one node at the time only
- Remove link from previously tiered variants badge in cancer variants page
- Typo in gene cell on cancer variants page
- Managed variants filter form
### Changed
- Better naming for variants buttons on cancer track (somatic, germline). Also show cancer research button if available.
- Load case with missing panels in config files, but show warning.
- Changing the (Female, Male) symbols to (F/M) letters in individuals_table and case-sma.
- Print stacktrace if case load command fails
- Added sort icon and a pointer to the cursor to all tables with sortable fields
- Moved variant, gene and panel info from the basic pane to summary panel for all variants.
- Renamed `Basics` panel to `Classify` on variant page.
- Revamped `Basics` panel to a panel dedicated to classify variants
- Revamped the summary panel to be more compact.
- Added dedicated template for cancer variants
- Removed Gene models, Gene annotations and Conservation panels for cancer variants
- Reorganized the orders of panels for variant and cancer variant views
- Added dedicated variant quality panel and removed relevant panes
- A more compact case page
- Removed OMIM genes panel
- Make genes panel, pinned variants panel, causative variants panel and ClinVar panel scrollable on case page
- Update to Scilifelab's 2020 logo
- Update Gens URL to support Gens v2.0 format
- Refactor tests for parsing case configurations
- Updated links to HPO downloadable resources
- Managed variants filtering defaults to all variant categories
- Changing the (Kind) drop-down according to (Category) drop-down in Managed variant add variant
- Moved Gens button to individuals table
- Check resource files availability before starting updating OMIM diagnoses
- Fix typo in `SHOW_OBSERVED_VARIANT_ARCHIVE` config param

## [4.36]
### Added
- Parse and save splice junction tracks from case config file
- Tooltip in observations panel, explaining that case variants with no link might be old variants, not uploaded after a case rerun
### Fixed
- Warning on overwriting variants with same position was no longer shown
- Increase the height of the dropdowns to 425px
- More indices for the case table as it grows, specifically for causatives queries
- Splice junction tracks not centered over variant genes
- Total number of research variants count
- Update variants stats in case documents every time new variants are loaded
- Bug in flashing warning messages when filtering variants
### Changed
- Clearer warning messages for genes and gene/gene-panels searches in variants filters

## [4.35]
### Added
- A new index for hgnc_symbol in the hgnc_gene collection
- A Pedigree panel in STR page
- Display Tier I and II variants in case view causatives card for cancer cases
### Fixed
- Send partial file data to igv.js when visualizing sashimi plots with splice junction tracks
- Research variants filtering by gene
- Do not attempt to populate annotations for not loaded pinned/causatives
- Add max-height to all dropdowns in filters
### Changed
- Switch off non-clinical gene warnings when filtering research variants
- Don't display OMIM disease card in case view for cancer cases
- Refactored Individuals and Causative card in case view for cancer cases
- Update and style STR case report

## [4.34]
### Added
- Saved filter lock and unlock
- Filters can optionally be marked audited, logging the filter name, user and date on the case events and general report.
- Added `ClinVar hits` and `Cosmic hits` in cancer SNVs filters
- Added `ClinVar hits` to variants filter (rare disease track)
- Load cancer demo case in docker-compose files (default and demo file)
- Inclusive-language check using [woke](https://github.com/get-woke/woke) github action
- Add link to HmtVar for mitochondrial variants (if VCF is annotated with HmtNote)
- Grey background for dismissed compounds in variants list and variant page
- Pin badge for pinned compounds in variants list and variant page
- Support LoqusDB REST API queries
- Add a docker-compose-matchmaker under scout/containers/development to test matchmaker locally
- Script to investigate consequences of symbol search bug
- Added GATK to list of SV and cancer SV callers
### Fixed
- Make MitoMap link work for hg38 again
- Export Variants feature crashing when one of the variants has no primary transcripts
- Redirect to last visited variantS page when dismissing variants from variants list
- Improved matching of SVs Loqus occurrences in other cases
- Remove padding from the list inside (Matching causatives from other cases) panel
- Pass None to get_app function in CLI base since passing script_info to app factory functions was deprecated in Flask 2.0
- Fixed failing tests due to Flask update to version 2.0
- Speed up user events view
- Causative view sort out of memory error
- Use hgnc_id for gene filter query
- Typo in case controllers displaying an error every time a patient is matched against external MatchMaker nodes
- Do not crash while attempting an update for variant documents that are too big (> 16 MB)
- Old STR causatives (and other variants) may not have HGNC symbols - fix sort lambda
- Check if gene_obj has primary_transcript before trying to access it
- Warn if a gene manually searched is in a clinical panel with an outdated name when filtering variants
- ChrPos split js not needed on STR page yet
### Changed
- Remove parsing of case `genome_version`, since it's not used anywhere downstream
- Introduce deprecation warning for Loqus configs that are not dictionaries
- SV clinical filter no longer filters out sub 100 nt variants
- Count cases in LoqusDB by variant type
- Commit pulse repo badge temporarily set to weekly
- Sort ClinVar submissions objects by ascending "Last evaluated" date
- Refactored the MatchMaker integration as an extension
- Replaced some sensitive words as suggested by woke linter
- Documentation for load-configuration rewritten.
- Add styles to MatchMaker matches table
- More detailed info on the data shared in MatchMaker submission form

## [4.33.1]
### Fixed
- Include markdown for release autodeploy docs
- Use standard inheritance model in ClinVar (https://ftp.ncbi.nlm.nih.gov/pub/GTR/standard_terms/Mode_of_inheritance.txt)
- Fix issue crash with variants that have been unflagged causative not being available in other causatives
### Added
### Changed

## [4.33]
### Fixed
- Command line crashing when updating an individual not found in database
- Dashboard page crashing when filters return no data
- Cancer variants filter by chromosome
- /api/v1/genes now searches for genes in all genome builds by default
- Upgraded igv.js to version 2.8.1 (Fixed Unparsable bed record error)
### Added
- Autodeploy docs on release
- Documentation for updating case individuals tracks
- Filter cases and dashboard stats by analysis track
### Changed
- Changed from deprecated db update method
- Pre-selected fields to run queries with in dashboard page
- Do not filter by any institute when first accessing the dashboard
- Removed OMIM panel in case view for cancer cases
- Display Tier I and II variants in case view causatives panel for cancer cases
- Refactored Individuals and Causative panels in case view for cancer cases

## [4.32.1]
### Fixed
- iSort lint check only
### Changed
- Institute cases page crashing when a case has track:Null
### Added

## [4.32]
### Added
- Load and show MITOMAP associated diseases from VCF (INFO field: MitomapAssociatedDiseases, via HmtNote)
- Show variant allele frequencies for mitochondrial variants (GRCh38 cases)
- Extend "public" json API with diseases (OMIM) and phenotypes (HPO)
- HPO gene list download now has option for clinical and non-clinical genes
- Display gene splice junctions data in sashimi plots
- Update case individuals with splice junctions tracks
- Simple Docker compose for development with local build
- Make Phenomodels subpanels collapsible
- User side documentation of cytogenomics features (Gens, Chromograph, vcf2cytosure, rhocall)
- iSort GitHub Action
- Support LoqusDB REST API queries
### Fixed
- Show other causative once, even if several events point to it
- Filtering variants by mitochondrial chromosome for cases with genome build=38
- HPO gene search button triggers any warnings for clinical / non-existing genes also on first search
- Fixed a bug in variants pages caused by MT variants without alt_frequency
- Tests for CADD score parsing function
- Fixed the look of IGV settings on SNV variant page
- Cases analyzed once shown as `rerun`
- Missing case track on case re-upload
- Fixed severity rank for SO term "regulatory region ablation"
### Changed
- Refactor according to CodeFactor - mostly reuse of duplicated code
- Phenomodels language adjustment
- Open variants in a new window (from variants page)
- Open overlapping and compound variants in a new window (from variant page)
- gnomAD link points to gnomAD v.3 (build GRCh38) for mitochondrial variants.
- Display only number of affected genes for dismissed SVs in general report
- Chromosome build check when populating the variants filter chromosome selection
- Display mitochondrial and rare diseases coverage report in cases with missing 'rare' track

## [4.31.1]
### Added
### Changed
- Remove mitochondrial and coverage report from cancer cases sidebar
### Fixed
- ClinVar page when dbSNP id is None

## [4.31]
### Added
- gnomAD annotation field in admin guide
- Export also dynamic panel genes not associated to an HPO term when downloading the HPO panel
- Primary HGNC transcript info in variant export files
- Show variant quality (QUAL field from vcf) in the variant summary
- Load/update PDF gene fusion reports (clinical and research) generated with Arriba
- Support new MANE annotations from VEP (both MANE Select and MANE Plus Clinical)
- Display on case activity the event of a user resetting all dismissed variants
- Support gnomAD population frequencies for mitochondrial variants
- Anchor links in Casedata ClinVar panels to redirect after renaming individuals
### Fixed
- Replace old docs link www.clinicalgenomics.se/scout with new https://clinical-genomics.github.io/scout
- Page formatting issues whenever case and variant comments contain extremely long strings with no spaces
- Chromograph images can be one column and have scrollbar. Removed legacy code.
- Column labels for ClinVar case submission
- Page crashing looking for LoqusDB observation when variant doesn't exist
- Missing inheritance models and custom inheritance models on newly created gene panels
- Accept only numbers in managed variants filter as position and end coordinates
- SNP id format and links in Variant page, ClinVar submission form and general report
- Case groups tooltip triggered only when mouse is on the panel header
- Loadable filters displayed in alphabetical order on variants page
### Changed
- A more compact case groups panel
- Added landscape orientation CSS style to cancer coverage and QC demo report
- Improve user documentation to create and save new gene panels
- Removed option to use space as separator when uploading gene panels
- Separating the columns of standard and custom inheritance models in gene panels
- Improved ClinVar instructions for users using non-English Excel

## [4.30.2]
### Added
### Fixed
- Use VEP RefSeq ID if RefSeq list is empty in RefSeq transcripts overview
- Bug creating variant links for variants with no end_chrom
### Changed

## [4.30.1]
### Added
### Fixed
- Cryptography dependency fixed to use version < 3.4
### Changed

## [4.30]
### Added
- Introduced a `reset dismiss variant` verb
- Button to reset all dismissed variants for a case
- Add black border to Chromograph ideograms
- Show ClinVar annotations on variantS page
- Added integration with GENS, copy number visualization tool
- Added a VUS label to the manual classification variant tags
- Add additional information to SNV verification emails
- Tooltips documenting manual annotations from default panels
- Case groups now show bam files from all cases on align view
### Fixed
- Center initial igv view on variant start with SNV/indels
- Don't set initial igv view to negative coordinates
- Display of GQ for SV and STR
- Parsing of AD and related info for STRs
- LoqusDB field in institute settings accepts only existing Loqus instances
- Fix DECIPHER link to work after DECIPHER migrated to GRCh38
- Removed visibility window param from igv.js genes track
- Updated HPO download URL
- Patch HPO download test correctly
- Reference size on STR hover not needed (also wrong)
- Introduced genome build check (allowed values: 37, 38, "37", "38") on case load
- Improve case searching by assignee full name
- Populating the LoqusDB select in institute settings
### Changed
- Cancer variants table header (pop freq etc)
- Only admin users can modify LoqusDB instance in Institute settings
- Style of case synopsis, variants and case comments
- Switched to igv.js 2.7.5
- Do not choke if case is missing research variants when research requested
- Count cases in LoqusDB by variant type
- Introduce deprecation warning for Loqus configs that are not dictionaries
- Improve create new gene panel form validation
- Make XM- transcripts less visible if they don't overlap with transcript refseq_id in variant page
- Color of gene panels and comments panels on cases and variant pages
- Do not choke if case is missing research variants when reserch requested

## [4.29.1]
### Added
### Fixed
- Always load STR variants regardless of RankScore threshold (hotfix)
### Changed

## [4.29]
### Added
- Added a page about migrating potentially breaking changes to the documentation
- markdown_include in development requirements file
- STR variants filter
- Display source, Z-score, inheritance pattern for STR annotations from Stranger (>0.6.1) if available
- Coverage and quality report to cancer view
### Fixed
- ACMG classification page crashing when trying to visualize a classification that was removed
- Pretty print HGVS on gene variants (URL-decode VEP)
- Broken or missing link in the documentation
- Multiple gene names in ClinVar submission form
- Inheritance model select field in ClinVar submission
- IGV.js >2.7.0 has an issue with the gene track zoom levels - temp freeze at 2.7.0
- Revert CORS-anywhere and introduce a local http proxy for cloud tracks
### Changed

## [4.28]
### Added
- Chromograph integration for displaying PNGs in case-page
- Add VAF to cancer case general report, and remove some of its unused fields
- Variants filter compatible with genome browser location strings
- Support for custom public igv tracks stored on the cloud
- Add tests to increase testing coverage
- Update case variants count after deleting variants
- Update IGV.js to latest (v2.7.4)
- Bypass igv.js CORS check using `https://github.com/Rob--W/cors-anywhere`
- Documentation on default and custom IGV.js tracks (admin docs)
- Lock phenomodels so they're editable by admins only
- Small case group assessment sharing
- Tutorial and files for deploying app on containers (Kubernetes pods)
- Canonical transcript and protein change of canonical transcript in exported variants excel sheet
- Support for Font Awesome version 6
- Submit to Beacon from case page sidebar
- Hide dismissed variants in variants pages and variants export function
- Systemd service files and instruction to deploy Scout using podman
### Fixed
- Bugfix: unused `chromgraph_prefix |tojson` removed
- Freeze coloredlogs temporarily
- Marrvel link
- Don't show TP53 link for silent or synonymous changes
- OMIM gene field accepts any custom number as OMIM gene
- Fix Pytest single quote vs double quote string
- Bug in gene variants search by similar cases and no similar case is found
- Delete unused file `userpanel.py`
- Primary transcripts in variant overview and general report
- Google OAuth2 login setup in README file
- Redirect to 'missing file'-icon if configured Chromograph file is missing
- Javascript error in case page
- Fix compound matching during variant loading for hg38
- Cancer variants view containing variants dismissed with cancer-specific reasons
- Zoom to SV variant length was missing IGV contig select
- Tooltips on case page when case has no default gene panels
### Changed
- Save case variants count in case document and not in sessions
- Style of gene panels multiselect on case page
- Collapse/expand main HPO checkboxes in phenomodel preview
- Replaced GQ (Genotype quality) with VAF (Variant allele frequency) in cancer variants GT table
- Allow loading of cancer cases with no tumor_purity field
- Truncate cDNA and protein changes in case report if longer than 20 characters


## [4.27]
### Added
- Exclude one or more variant categories when running variants delete command
### Fixed
### Changed

## [4.26.1]
### Added
### Fixed
- Links with 1-letter aa codes crash on frameshift etc
### Changed

## [4.26]
### Added
- Extend the delete variants command to print analysis date, track, institute, status and research status
- Delete variants by type of analysis (wgs|wes|panel)
- Links to cBioPortal, MutanTP53, IARC TP53, OncoKB, MyCancerGenome, CIViC
### Fixed
- Deleted variants count
### Changed
- Print output of variants delete command as a tab separated table

## [4.25]
### Added
- Command line function to remove variants from one or all cases
### Fixed
- Parse SMN None calls to None rather than False

## [4.24.1]
### Fixed
- Install requirements.txt via setup file

## [4.24]
### Added
- Institute-level phenotype models with sub-panels containing HPO and OMIM terms
- Runnable Docker demo
- Docker image build and push github action
- Makefile with shortcuts to docker commands
- Parse and save synopsis, phenotype and cohort terms from config files upon case upload
### Fixed
- Update dismissed variant status when variant dismissed key is missing
- Breakpoint two IGV button now shows correct chromosome when different from bp1
- Missing font lib in Docker image causing the PDF report download page to crash
- Sentieon Manta calls lack Somaticscore - load anyway
- ClinVar submissions crashing due to pinned variants that are not loaded
- Point ExAC pLI score to new gnomad server address
- Bug uploading cases missing phenotype terms in config file
- STRs loaded but not shown on browser page
- Bug when using adapter.variant.get_causatives with case_id without causatives
- Problem with fetching "solved" from scout export cases cli
- Better serialising of datetime and bson.ObjectId
- Added `volumes` folder to .gitignore
### Changed
- Make matching causative and managed variants foldable on case page
- Remove calls to PyMongo functions marked as deprecated in backend and frontend(as of version 3.7).
- Improved `scout update individual` command
- Export dynamic phenotypes with ordered gene lists as PDF


## [4.23]
### Added
- Save custom IGV track settings
- Show a flash message with clear info about non-valid genes when gene panel creation fails
- CNV report link in cancer case side navigation
- Return to comment section after editing, deleting or submitting a comment
- Managed variants
- MT vs 14 chromosome mean coverage stats if Scout is connected to Chanjo
### Fixed
- missing `vcf_cancer_sv` and `vcf_cancer_sv_research` to manual.
- Split ClinVar multiple clnsig values (slash-separated) and strip them of underscore for annotations without accession number
- Timeout of `All SNVs and INDELs` page when no valid gene is provided in the search
- Round CADD (MIPv9)
- Missing default panel value
- Invisible other causatives lines when other causatives lack gene symbols
### Changed
- Do not freeze mkdocs-material to version 4.6.1
- Remove pre-commit dependency

## [4.22]
### Added
- Editable cases comments
- Editable variants comments
### Fixed
- Empty variant activity panel
- STRs variants popover
- Split new ClinVar multiple significance terms for a variant
- Edit the selected comment, not the latest
### Changed
- Updated RELEASE docs.
- Pinned variants card style on the case page
- Merged `scout export exons` and `scout view exons` commands


## [4.21.2]
### Added
### Fixed
- Do not pre-filter research variants by (case-default) gene panels
- Show OMIM disease tooltip reliably
### Changed

## [4.21.1]
### Added
### Fixed
- Small change to Pop Freq column in variants ang gene panels to avoid strange text shrinking on small screens
- Direct use of HPO list for Clinical HPO SNV (and cancer SNV) filtering
- PDF coverage report redirecting to login page
### Changed
- Remove the option to dismiss single variants from all variants pages
- Bulk dismiss SNVs, SVs and cancer SNVs from variants pages

## [4.21]
### Added
- Support to configure LoqusDB per institute
- Highlight causative variants in the variants list
- Add tests. Mostly regarding building internal datatypes.
- Remove leading and trailing whitespaces from panel_name and display_name when panel is created
- Mark MANE transcript in list of transcripts in "Transcript overview" on variant page
- Show default panel name in case sidebar
- Previous buttons for variants pagination
- Adds a gh action that checks that the changelog is updated
- Adds a gh action that deploys new releases automatically to pypi
- Warn users if case default panels are outdated
- Define institute-specific gene panels for filtering in institute settings
- Use institute-specific gene panels in variants filtering
- Show somatic VAF for pinned and causative variants on case page

### Fixed
- Report pages redirect to login instead of crashing when session expires
- Variants filter loading in cancer variants page
- User, Causative and Cases tables not scaling to full page
- Improved docs for an initial production setup
- Compatibility with latest version of Black
- Fixed tests for Click>7
- Clinical filter required an extra click to Filter to return variants
- Restore pagination and shrink badges in the variants page tables
- Removing a user from the command line now inactivates the case only if user is last assignee and case is active
- Bugfix, LoqusDB per institute feature crashed when institute id was empty string
- Bugfix, LoqusDB calls where missing case count
- filter removal and upload for filters deleted from another page/other user
- Visualize outdated gene panels info in a popover instead of a tooltip in case page side panel

### Changed
- Highlight color on normal STRs in the variants table from green to blue
- Display breakpoints coordinates in verification emails only for structural variants


## [4.20]
### Added
- Display number of filtered variants vs number of total variants in variants page
- Search case by HPO terms
- Dismiss variant column in the variants tables
- Black and pre-commit packages to dev requirements

### Fixed
- Bug occurring when rerun is requested twice
- Peddy info fields in the demo config file
- Added load config safety check for multiple alignment files for one individual
- Formatting of cancer variants table
- Missing Score in SV variants table

### Changed
- Updated the documentation on how to create a new software release
- Genome build-aware cytobands coordinates
- Styling update of the Matchmaker card
- Select search type in case search form


## [4.19]

### Added
- Show internal ID for case
- Add internal ID for downloaded CGH files
- Export dynamic HPO gene list from case page
- Remove users as case assignees when their account is deleted
- Keep variants filters panel expanded when filters have been used

### Fixed
- Handle the ProxyFix ModuleNotFoundError when Werkzeug installed version is >1.0
- General report formatting issues whenever case and variant comments contain extremely long strings with no spaces

### Changed
- Created an institute wrapper page that contains list of cases, causatives, SNVs & Indels, user list, shared data and institute settings
- Display case name instead of case ID on clinVar submissions
- Changed icon of sample update in clinVar submissions


## [4.18]

### Added
- Filter cancer variants on cytoband coordinates
- Show dismiss reasons in a badge with hover for clinical variants
- Show an ellipsis if 10 cases or more to display with loqusdb matches
- A new blog post for version 4.17
- Tooltip to better describe Tumor and Normal columns in cancer variants
- Filter cancer SNVs and SVs by chromosome coordinates
- Default export of `Assertion method citation` to clinVar variants submission file
- Button to export up to 500 cancer variants, filtered or not
- Rename samples of a clinVar submission file

### Fixed
- Apply default gene panel on return to cancer variantS from variant view
- Revert to certificate checking when asking for Chanjo reports
- `scout download everything` command failing while downloading HPO terms

### Changed
- Turn tumor and normal allelic fraction to decimal numbers in tumor variants page
- Moved clinVar submissions code to the institutes blueprints
- Changed name of clinVar export files to FILENAME.Variant.csv and FILENAME.CaseData.csv
- Switched Google login libraries from Flask-OAuthlib to Authlib


## [4.17.1]

### Fixed
- Load cytobands for cases with chromosome build not "37" or "38"


## [4.17]

### Added
- COSMIC badge shown in cancer variants
- Default gene-panel in non-cancer structural view in url
- Filter SNVs and SVs by cytoband coordinates
- Filter cancer SNV variants by alt allele frequency in tumor
- Correct genome build in UCSC link from structural variant page



### Fixed
- Bug in clinVar form when variant has no gene
- Bug when sharing cases with the same institute twice
- Page crashing when removing causative variant tag
- Do not default to GATK caller when no caller info is provided for cancer SNVs


## [4.16.1]

### Fixed
- Fix the fix for handling of delivery reports for rerun cases

## [4.16]

### Added
- Adds possibility to add "lims_id" to cases. Currently only stored in database, not shown anywhere
- Adds verification comment box to SVs (previously only available for small variants)
- Scrollable pedigree panel

### Fixed
- Error caused by changes in WTForm (new release 2.3.x)
- Bug in OMIM case page form, causing the page to crash when a string was provided instead of a numerical OMIM id
- Fix Alamut link to work properly on hg38
- Better handling of delivery reports for rerun cases
- Small CodeFactor style issues: matchmaker results counting, a couple of incomplete tests and safer external xml
- Fix an issue with Phenomizer introduced by CodeFactor style changes

### Changed
- Updated the version of igv.js to 2.5.4

## [4.15.1]

### Added
- Display gene names in ClinVar submissions page
- Links to Varsome in variant transcripts table

### Fixed
- Small fixes to ClinVar submission form
- Gene panel page crash when old panel has no maintainers

## [4.15]

### Added
- Clinvar CNVs IGV track
- Gene panels can have maintainers
- Keep variant actions (dismissed, manual rank, mosaic, acmg, comments) upon variant re-upload
- Keep variant actions also on full case re-upload

### Fixed
- Fix the link to Ensembl for SV variants when genome build 38.
- Arrange information in columns on variant page
- Fix so that new cosmic identifier (COSV) is also acceptable #1304
- Fixed COSMIC tag in INFO (outside of CSQ) to be parses as well with `&` splitter.
- COSMIC stub URL changed to https://cancer.sanger.ac.uk/cosmic/search?q= instead.
- Updated to a version of IGV where bigBed tracks are visualized correctly
- Clinvar submission files are named according to the content (variant_data and case_data)
- Always show causatives from other cases in case overview
- Correct disease associations for gene symbol aliases that exist as separate genes
- Re-add "custom annotations" for SV variants
- The override ClinVar P/LP add-in in the Clinical Filter failed for new CSQ strings

### Changed
- Runs all CI checks in github actions

## [4.14.1]

### Fixed
- Error when variant found in loqusdb is not loaded for other case

## [4.14]

### Added
- Use github actions to run tests
- Adds CLI command to update individual alignments path
- Update HPO terms using downloaded definitions files
- Option to use alternative flask config when running `scout serve`
- Requirement to use loqusdb >= 2.5 if integrated

### Fixed
- Do not display Pedigree panel in cancer view
- Do not rely on internet connection and services available when running CI tests
- Variant loading assumes GATK if no caller set given and GATK filter status is seen in FILTER
- Pass genome build param all the way in order to get the right gene mappings for cases with build 38
- Parse correctly variants with zero frequency values
- Continue even if there are problems to create a region vcf
- STR and cancer variant navigation back to variants pages could fail

### Changed
- Improved code that sends requests to the external APIs
- Updates ranges for user ranks to fit todays usage
- Run coveralls on github actions instead of travis
- Run pip checks on github actions instead of coveralls
- For hg38 cases, change gnomAD link to point to version 3.0 (which is hg38 based)
- Show pinned or causative STR variants a bit more human readable

## [4.13.1]

### Added
### Fixed
- Typo that caused not all clinvar conflicting interpretations to be loaded no matter what
- Parse and retrieve clinvar annotations from VEP-annotated (VEP 97+) CSQ VCF field
- Variant clinvar significance shown as `not provided` whenever is `Uncertain significance`
- Phenomizer query crashing when case has no HPO terms assigned
- Fixed a bug affecting `All SNVs and INDELs` page when variants don't have canonical transcript
- Add gene name or id in cancer variant view

### Changed
- Cancer Variant view changed "Variant:Transcript:Exon:HGVS" to "Gene:Transcript:Exon:HGVS"

## [4.13]

### Added
- ClinVar SNVs track in IGV
- Add SMA view with SMN Copy Number data
- Easier to assign OMIM diagnoses from case page
- OMIM terms and specific OMIM term page

### Fixed
- Bug when adding a new gene to a panel
- Restored missing recent delivery reports
- Fixed style and links to other reports in case side panel
- Deleting cases using display_name and institute not deleting its variants
- Fixed bug that caused coordinates filter to override other filters
- Fixed a problem with finding some INS in loqusdb
- Layout on SV page when local observations without cases are present
- Make scout compatible with the new HPO definition files from `http://compbio.charite.de/jenkins/`
- General report visualization error when SNVs display names are very long


### Changed


## [4.12.4]

### Fixed
- Layout on SV page when local observations without cases are present

## [4.12.3]

### Fixed
- Case report when causative or pinned SVs have non null allele frequencies

## [4.12.2]

### Fixed
- SV variant links now take you to the SV variant page again
- Cancer variant view has cleaner table data entries for "N/A" data
- Pinned variant case level display hotfix for cancer and str - more on this later
- Cancer variants show correct alt/ref reads mirroring alt frequency now
- Always load all clinical STR variants even if a region load is attempted - index may be missing
- Same case repetition in variant local observations

## [4.12.1]

### Fixed
- Bug in variant.gene when gene has no HGVS description


## [4.12]

### Added
- Accepts `alignment_path` in load config to pass bam/cram files
- Display all phenotypes on variant page
- Display hgvs coordinates on pinned and causatives
- Clear panel pending changes
- Adds option to setup the database with static files
- Adds cli command to download the resources from CLI that scout needs
- Adds test files for merged somatic SV and CNV; as well as merged SNV, and INDEL part of #1279
- Allows for upload of OMIM-AUTO gene panel from static files without api-key

### Fixed
- Cancer case HPO panel variants link
- Fix so that some drop downs have correct size
- First IGV button in str variants page
- Cancer case activates on SNV variants
- Cases activate when STR variants are viewed
- Always calculate code coverage
- Pinned/Classification/comments in all types of variants pages
- Null values for panel's custom_inheritance_models
- Discrepancy between the manual disease transcripts and those in database in gene-edit page
- ACMG classification not showing for some causatives
- Fix bug which caused IGV.js to use hg19 reference files for hg38 data
- Bug when multiple bam files sources with non-null values are available


### Changed
- Renamed `requests` file to `scout_requests`
- Cancer variant view shows two, instead of four, decimals for allele and normal


## [4.11.1]

### Fixed
- Institute settings page
- Link institute settings to sharing institutes choices

## [4.11.0]

### Added
- Display locus name on STR variant page
- Alternative key `GNOMADAF_popmax` for Gnomad popmax allele frequency
- Automatic suggestions on how to improve the code on Pull Requests
- Parse GERP, phastCons and phyloP annotations from vep annotated CSQ fields
- Avoid flickering comment popovers in variant list
- Parse REVEL score from vep annotated CSQ fields
- Allow users to modify general institute settings
- Optionally format code automatically on commit
- Adds command to backup vital parts `scout export database`
- Parsing and displaying cancer SV variants from Manta annotated VCF files
- Dismiss cancer snv variants with cancer-specific options
- Add IGV.js UPD, RHO and TIDDIT coverage wig tracks.


### Fixed
- Slightly darker page background
- Fixed an issued with parsed conservation values from CSQ
- Clinvar submissions accessible to all users of an institute
- Header toolbar when on Clinvar page now shows institute name correctly
- Case should not always inactivate upon update
- Show dismissed snv cancer variants as grey on the cancer variants page
- Improved style of mappability link and local observations on variant page
- Convert all the GET requests to the igv view to POST request
- Error when updating gene panels using a file containing BOM chars
- Add/replace gene radio button not working in gene panels


## [4.10.1]

### Fixed
- Fixed issue with opening research variants
- Problem with coveralls not called by Travis CI
- Handle Biomart service down in tests


## [4.10.0]

### Added
- Rank score model in causatives page
- Exportable HPO terms from phenotypes page
- AMP guideline tiers for cancer variants
- Adds scroll for the transcript tab
- Added CLI option to query cases on time since case event was added
- Shadow clinical assessments also on research variants display
- Support for CRAM alignment files
- Improved str variants view : sorting by locus, grouped by allele.
- Delivery report PDF export
- New mosaicism tag option
- Add or modify individuals' age or tissue type from case page
- Display GC and allele depth in causatives table.
- Included primary reference transcript in general report
- Included partial causative variants in general report
- Remove dependency of loqusdb by utilising the CLI

### Fixed
- Fixed update OMIM command bug due to change in the header of the genemap2 file
- Removed Mosaic Tag from Cancer variants
- Fixes issue with unaligned table headers that comes with hidden Datatables
- Layout in general report PDF export
- Fixed issue on the case statistics view. The validation bars didn't show up when all institutes were selected. Now they do.
- Fixed missing path import by importing pathlib.Path
- Handle index inconsistencies in the update index functions
- Fixed layout problems


## [4.9.0]

### Added
- Improved MatchMaker pages, including visible patient contacts email address
- New badges for the github repo
- Links to [GENEMANIA](genemania.org)
- Sort gene panel list on case view.
- More automatic tests
- Allow loading of custom annotations in VCF using the SCOUT_CUSTOM info tag.

### Fixed
- Fix error when a gene is added to an empty dynamic gene panel
- Fix crash when attempting to add genes on incorrect format to dynamic gene panel
- Manual rank variant tags could be saved in a "Select a tag"-state, a problem in the variants view.
- Same case evaluations are no longer shown as gray previous evaluations on the variants page
- Stay on research pages, even if reset, next first buttons are pressed..
- Overlapping variants will now be visible on variant page again
- Fix missing classification comments and links in evaluations page
- All prioritized cases are shown on cases page


## [4.8.3]

### Added

### Fixed
- Bug when ordering sanger
- Improved scrolling over long list of genes/transcripts


## [4.8.2]

### Added

### Fixed
- Avoid opening extra tab for coverage report
- Fixed a problem when rank model version was saved as floats and not strings
- Fixed a problem with displaying dismiss variant reasons on the general report
- Disable load and delete filter buttons if there are no saved filters
- Fix problem with missing verifications
- Remove duplicate users and merge their data and activity


## [4.8.1]

### Added

### Fixed
- Prevent login fail for users with id defined by ObjectId and not email
- Prevent the app from crashing with `AttributeError: 'NoneType' object has no attribute 'message'`


## [4.8.0]

### Added
- Updated Scout to use Bootstrap 4.3
- New looks for Scout
- Improved dashboard using Chart.js
- Ask before inactivating a case where last assigned user leaves it
- Genes can be manually added to the dynamic gene list directly on the case page
- Dynamic gene panels can optionally be used with clinical filter, instead of default gene panel
- Dynamic gene panels get link out to chanjo-report for coverage report
- Load all clinvar variants with clinvar Pathogenic, Likely Pathogenic and Conflicting pathogenic
- Show transcripts with exon numbers for structural variants
- Case sort order can now be toggled between ascending and descending.
- Variants can be marked as partial causative if phenotype is available for case.
- Show a frequency tooltip hover for SV-variants.
- Added support for LDAP login system
- Search snv and structural variants by chromosomal coordinates
- Structural variants can be marked as partial causative if phenotype is available for case.
- Show normal and pathologic limits for STRs in the STR variants view.
- Institute level persistent variant filter settings that can be retrieved and used.
- export causative variants to Excel
- Add support for ROH, WIG and chromosome PNGs in case-view

### Fixed
- Fixed missing import for variants with comments
- Instructions on how to build docs
- Keep sanger order + verification when updating/reloading variants
- Fixed and moved broken filter actions (HPO gene panel and reset filter)
- Fixed string conversion to number
- UCSC links for structural variants are now separated per breakpoint (and whole variant where applicable)
- Reintroduced missing coverage report
- Fixed a bug preventing loading samples using the command line
- Better inheritance models customization for genes in gene panels
- STR variant page back to list button now does its one job.
- Allows to setup scout without a omim api key
- Fixed error causing "favicon not found" flash messages
- Removed flask --version from base cli
- Request rerun no longer changes case status. Active or archived cases inactivate on upload.
- Fixed missing tooltip on the cancer variants page
- Fixed weird Rank cell in variants page
- Next and first buttons order swap
- Added pagination (and POST capability) to cancer variants.
- Improves loading speed for variant page
- Problem with updating variant rank when no variants
- Improved Clinvar submission form
- General report crashing when dismissed variant has no valid dismiss code
- Also show collaborative case variants on the All variants view.
- Improved phenotype search using dataTables.js on phenotypes page
- Search and delete users with `email` instead of `_id`
- Fixed css styles so that multiselect options will all fit one column


## [4.7.3]

### Added
- RankScore can be used with VCFs for vcf_cancer files

### Fixed
- Fix issue with STR view next page button not doing its one job.

### Deleted
- Removed pileup as a bam viewing option. This is replaced by IGV


## [4.7.2]

### Added
- Show earlier ACMG classification in the variant list

### Fixed
- Fixed igv search not working due to igv.js dist 2.2.17
- Fixed searches for cases with a gene with variants pinned or marked causative.
- Load variant pages faster after fixing other causatives query
- Fixed mitochondrial report bug for variants without genes

## [4.7.1]

### Added

### Fixed
- Fixed bug on genes page


## [4.7.0]

### Added
- Export genes and gene panels in build GRCh38
- Search for cases with variants pinned or marked causative in a given gene.
- Search for cases phenotypically similar to a case also from WUI.
- Case variant searches can be limited to similar cases, matching HPO-terms,
  phenogroups and cohorts.
- De-archive reruns and flag them as 'inactive' if archived
- Sort cases by analysis_date, track or status
- Display cases in the following order: prioritized, active, inactive, archived, solved
- Assign case to user when user activates it or asks for rerun
- Case becomes inactive when it has no assignees
- Fetch refseq version from entrez and use it in clinvar form
- Load and export of exons for all genes, independent on refseq
- Documentation for loading/updating exons
- Showing SV variant annotations: SV cgh frequencies, gnomad-SV, local SV frequencies
- Showing transcripts mapping score in segmental duplications
- Handle requests to Ensembl Rest API
- Handle requests to Ensembl Rest Biomart
- STR variants view now displays GT and IGV link.
- Description field for gene panels
- Export exons in build 37 and 38 using the command line

### Fixed
- Fixes of and induced by build tests
- Fixed bug affecting variant observations in other cases
- Fixed a bug that showed wrong gene coverage in general panel PDF export
- MT report only shows variants occurring in the specific individual of the excel sheet
- Disable SSL certifcate verification in requests to chanjo
- Updates how intervaltree and pymongo is used to void deprecated functions
- Increased size of IGV sample tracks
- Optimized tests


## [4.6.1]

### Added

### Fixed
- Missing 'father' and 'mother' keys when parsing single individual cases


## [4.6.0]

### Added
- Description of Scout branching model in CONTRIBUTING doc
- Causatives in alphabetical order, display ACMG classification and filter by gene.
- Added 'external' to the list of analysis type options
- Adds functionality to display "Tissue type". Passed via load config.
- Update to IGV 2.

### Fixed
- Fixed alignment visualization and vcf2cytosure availability for demo case samples
- Fixed 3 bugs affecting SV pages visualization
- Reintroduced the --version cli option
- Fixed variants query by panel (hpo panel + gene panel).
- Downloaded MT report contains excel files with individuals' display name
- Refactored code in parsing of config files.


## [4.5.1]

### Added

### Fixed
- update requirement to use PyYaml version >= 5.1
- Safer code when loading config params in cli base


## [4.5.0]

### Added
- Search for similar cases from scout view CLI
- Scout cli is now invoked from the app object and works under the app context

### Fixed
- PyYaml dependency fixed to use version >= 5.1


## [4.4.1]

### Added
- Display SV rank model version when available

### Fixed
- Fixed upload of delivery report via API


## [4.4.0]

### Added
- Displaying more info on the Causatives page and hiding those not causative at the case level
- Add a comment text field to Sanger order request form, allowing a message to be included in the email
- MatchMaker Exchange integration
- List cases with empty synopsis, missing HPO terms and phenotype groups.
- Search for cases with open research list, or a given case status (active, inactive, archived)

### Fixed
- Variant query builder split into several functions
- Fixed delivery report load bug


## [4.3.3]

### Added
- Different individual table for cancer cases

### Fixed
- Dashboard collects validated variants from verification events instead of using 'sanger' field
- Cases shared with collaborators are visible again in cases page
- Force users to select a real institute to share cases with (actionbar select fix)


## [4.3.2]

### Added
- Dashboard data can be filtered using filters available in cases page
- Causatives for each institute are displayed on a dedicated page
- SNVs and and SVs are searchable across cases by gene and rank score
- A more complete report with validated variants is downloadable from dashboard

### Fixed
- Clinsig filter is fixed so clinsig numerical values are returned
- Split multi clinsig string values in different elements of clinsig array
- Regex to search in multi clinsig string values or multi revstat string values
- It works to upload vcf files with no variants now
- Combined Pileup and IGV alignments for SVs having variant start and stop on the same chromosome


## [4.3.1]

### Added
- Show calls from all callers even if call is not available
- Instructions to install cairo and pango libs from WeasyPrint page
- Display cases with number of variants from CLI
- Only display cases with number of variants above certain treshold. (Also CLI)
- Export of verified variants by CLI or from the dashboard
- Extend case level queries with default panels, cohorts and phenotype groups.
- Slice dashboard statistics display using case level queries
- Add a view where all variants for an institute can be searched across cases, filtering on gene and rank score. Allows searching research variants for cases that have research open.

### Fixed
- Fixed code to extract variant conservation (gerp, phyloP, phastCons)
- Visualization of PDF-exported gene panels
- Reintroduced the exon/intron number in variant verification email
- Sex and affected status is correctly displayed on general report
- Force number validation in SV filter by size
- Display ensembl transcripts when no refseq exists


## [4.3.0]

### Added
- Mosaicism tag on variants
- Show and filter on SweGen frequency for SVs
- Show annotations for STR variants
- Show all transcripts in verification email
- Added mitochondrial export
- Adds alternative to search for SVs shorter that the given length
- Look for 'bcftools' in the `set` field of VCFs
- Display digenic inheritance from OMIM
- Displays what refseq transcript that is primary in hgnc

### Fixed

- Archived panels displays the correct date (not retroactive change)
- Fixed problem with waiting times in gene panel exports
- Clinvar fiter not working with human readable clinsig values

## [4.2.2]

### Fixed
- Fixed gene panel create/modify from CSV file utf-8 decoding error
- Updating genes in gene panels now supports edit comments and entry version
- Gene panel export timeout error

## [4.2.1]

### Fixed
- Re-introduced gene name(s) in verification email subject
- Better PDF rendering for excluded variants in report
- Problem to access old case when `is_default` did not exist on a panel


## [4.2.0]

### Added
- New index on variant_id for events
- Display overlapping compounds on variants view

### Fixed
- Fixed broken clinical filter


## [4.1.4]

### Added
- Download of filtered SVs

### Fixed
- Fixed broken download of filtered variants
- Fixed visualization issue in gene panel PDF export
- Fixed bug when updating gene names in variant controller


## [4.1.3]

### Fixed
- Displays all primary transcripts


## [4.1.2]

### Added
- Option add/replace when updating a panel via CSV file
- More flexible versioning of the gene panels
- Printing coverage report on the bottom of the pdf case report
- Variant verification option for SVs
- Logs uri without pwd when connecting
- Disease-causing transcripts in case report
- Thicker lines in case report
- Supports HPO search for cases, both terms or if described in synopsis
- Adds sanger information to dashboard

### Fixed
- Use db name instead of **auth** as default for authentication
- Fixes so that reports can be generated even with many variants
- Fixed sanger validation popup to show individual variants queried by user and institute.
- Fixed problem with setting up scout
- Fixes problem when exac file is not available through broad ftp
- Fetch transcripts for correct build in `adapter.hgnc_gene`

## [4.1.1]
- Fix problem with institute authentication flash message in utils
- Fix problem with comments
- Fix problem with ensembl link


## [4.1.0]

### Added
- OMIM phenotypes to case report
- Command to download all panel app gene panels `scout load panel --panel-app`
- Links to genenames.org and omim on gene page
- Popup on gene at variants page with gene information
- reset sanger status to "Not validated" for pinned variants
- highlight cases with variants to be evaluated by Sanger on the cases page
- option to point to local reference files to the genome viewer pileup.js. Documented in `docs.admin-guide.server`
- option to export single variants in `scout export variants`
- option to load a multiqc report together with a case(add line in load config)
- added a view for searching HPO terms. It is accessed from the top left corner menu
- Updates the variants view for cancer variants. Adds a small cancer specific filter for known variants
- Adds hgvs information on cancer variants page
- Adds option to update phenotype groups from CLI

### Fixed
- Improved Clinvar to submit variants from different cases. Fixed HPO terms in casedata according to feedback
- Fixed broken link to case page from Sanger modal in cases view
- Now only cases with non empty lists of causative variants are returned in `adapter.case(has_causatives=True)`
- Can handle Tumor only samples
- Long lists of HGNC symbols are now possible. This was previously difficult with manual, uploaded or by HPO search when changing filter settings due to GET request limitations. Relevant pages now use POST requests. Adds the dynamic HPO panel as a selection on the gene panel dropdown.
- Variant filter defaults to default panels also on SV and Cancer variants pages.

## [4.0.0]

### WARNING ###

This is a major version update and will require that the backend of pre releases is updated.
Run commands:

```
$scout update genes
$scout update hpo
```

- Created a Clinvar submission tool, to speed up Clinvar submission of SNVs and SVs
- Added an analysis report page (html and PDF format) containing phenotype, gene panels and variants that are relevant to solve a case.

### Fixed
- Optimized evaluated variants to speed up creation of case report
- Moved igv and pileup viewer under a common folder
- Fixed MT alignment view pileup.js
- Fixed coordinates for SVs with start chromosome different from end chromosome
- Global comments shown across cases and institutes. Case-specific variant comments are shown only for that specific case.
- Links to clinvar submitted variants at the cases level
- Adapts clinvar parsing to new format
- Fixed problem in `scout update user` when the user object had no roles
- Makes pileup.js use online genome resources when viewing alignments. Now any instance of Scout can make use of this functionality.
- Fix ensembl link for structural variants
- Works even when cases does not have `'madeline_info'`
- Parses Polyphen in correct way again
- Fix problem with parsing gnomad from VEP

### Added
- Added a PDF export function for gene panels
- Added a "Filter and export" button to export custom-filtered SNVs to CSV file
- Dismiss SVs
- Added IGV alignments viewer
- Read delivery report path from case config or CLI command
- Filter for spidex scores
- All HPO terms are now added and fetched from the correct source (https://github.com/obophenotype/human-phenotype-ontology/blob/master/hp.obo)
- New command `scout update hpo`
- New command `scout update genes` will fetch all the latest information about genes and update them
- Load **all** variants found on chromosome **MT**
- Adds choice in cases overview do show as many cases as user like

### Removed
- pileup.min.js and pileup css are imported from a remote web location now
- All source files for HPO information, this is instead fetched directly from source
- All source files for gene information, this is instead fetched directly from source

## [3.0.0]
### Fixed
- hide pedigree panel unless it exists

## [1.5.1] - 2016-07-27
### Fixed
- look for both ".bam.bai" and ".bai" extensions

## [1.4.0] - 2016-03-22
### Added
- support for local frequency through loqusdb
- bunch of other stuff

## [1.3.0] - 2016-02-19
### Fixed
- Update query-phenomizer and add username/password

### Changed
- Update the way a case is checked for rerun-status

### Added
- Add new button to mark a case as "checked"
- Link to clinical variants _without_ 1000G annotation

## [1.2.2] - 2016-02-18
### Fixed
- avoid filtering out variants lacking ExAC and 1000G annotations

## [1.1.3] - 2015-10-01
### Fixed
- persist (clinical) filter when clicking load more
- fix #154 by robustly setting clinical filter func. terms

## [1.1.2] - 2015-09-07
### Fixed
- avoid replacing coverage report with none
- update SO terms, refactored

## [1.1.1] - 2015-08-20
### Fixed
- fetch case based on collaborator status (not owner)

## [1.1.0] - 2015-05-29
### Added
- link(s) to SNPedia based on RS-numbers
- new Jinja filter to "humanize" decimal numbers
- show gene panels in variant view
- new Jinja filter for decoding URL encoding
- add indicator to variants in list that have comments
- add variant number threshold and rank score threshold to load function
- add event methods to mongo adapter
- add tests for models
- show badge "old" if comment was written for a previous analysis

### Changed
- show cDNA change in transcript summary unless variant is exonic
- moved compounds table further up the page
- show dates for case uploads in ISO format
- moved variant comments higher up on page
- updated documentation for pages
- read in coverage report as blob in database and serve directly
- change ``OmimPhenotype`` to ``PhenotypeTerm``
- reorganize models sub-package
- move events (and comments) to separate collection
- only display prev/next links for the research list
- include variant type in breadcrumbs e.g. "Clinical variants"

### Removed
- drop dependency on moment.js

### Fixed
- show the same level of detail for all frequencies on all pages
- properly decode URL encoded symbols in amino acid/cDNA change strings
- fixed issue with wipe permissions in MongoDB
- include default gene lists in "variants" link in breadcrumbs

## [1.0.2] - 2015-05-20
### Changed
- update case fetching function

### Fixed
- handle multiple cases with same id

## [1.0.1] - 2015-04-28
### Fixed
- Fix building URL parameters in cases list Vue component

## [1.0.0] - 2015-04-12
Codename: Sara Lund

![Release 1.0](artwork/releases/release-1-0.jpg)

### Added
- Add email logging for unexpected errors
- New command line tool for deleting case

### Changed
- Much improved logging overall
- Updated documentation/usage guide
- Removed non-working IGV link

### Fixed
- Show sample display name in GT call
- Various small bug fixes
- Make it easier to hover over popups

## [0.0.2-rc1] - 2015-03-04
### Added
- add protein table for each variant
- add many more external links
- add coverage reports as PDFs

### Changed
- incorporate user feedback updates
- big refactor of load scripts

## [0.0.2-rc2] - 2015-03-04
### Changes
- add gene table with gene description
- reorganize inheritance models box

### Fixed
- avoid overwriting gene list on "research" load
- fix various bugs in external links

## [0.0.2-rc3] - 2015-03-05
### Added
- Activity log feed to variant view
- Adds protein change strings to ODM and Sanger email

### Changed
- Extract activity log component to macro

### Fixes
- Make Ensembl transcript links use archive website<|MERGE_RESOLUTION|>--- conflicted
+++ resolved
@@ -22,11 +22,8 @@
 - Full Flask user logout blocked by session clear (#5470)
 - SV page UCSC link for breakpoints did not detect genome build 38 (#5489)
 - HPO term deep link URL updated to a working one (#5488)
-<<<<<<< HEAD
+- Add `str_trid` as a sorting criterion when selecting STRs. This fixes the sort order problem of STRs from cases with genome build 38 (#5491)
 - Introduced a function that checks redirect URLs to avoid redirection to external sites (#5458)
-=======
-- Add `str_trid` as a sorting criterion when selecting STRs. This fixes the sort order problem of STRs from cases with genome build 38 (#5491)
->>>>>>> 5e44bdef
 
 ## [4.101]
 ### Changed
