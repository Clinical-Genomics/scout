# Change Log
All notable changes to this project will be documented in this file.
This project adheres to [Semantic Versioning](http://semver.org/).

About changelog [here](https://keepachangelog.com/en/1.0.0/)

## [x.x.x]
### Added
- Highlight and show version number for RefSeq MANE transcripts.
- Added integration to a rerunner service for toggling reanalysis with updated pedigree information
<<<<<<< HEAD
- Update genes from pre-downloaded file resources
=======
- SpliceAI display and parsing from VEP CSQ
>>>>>>> df6d6bdc
### Fixed
- Updated IGV to v2.8.5 to solve missing gene labels on some zoom levels
- Demo cancer case config file to load somatic SNVs and SVs only.
### Changed
- Better naming for variants buttons on cancer track (somatic, germline). Also show cancer research button if available.
- Load case with missing panels in config files, but show warning.


## [4.36]
### Added
- Parse and save splice junction tracks from case config file
- Tooltip in observations panel, explaining that case variants with no link might be old variants, not uploaded after a case rerun
### Fixed
- Warning on overwriting variants with same position was no longer shown
- Increase the height of the dropdowns to 425px
- More indices for the case table as it grows, specifically for causatives queries
- Splice junction tracks not centered over variant genes
- Total number of research variants count
- Update variants stats in case documents every time new variants are loaded
- Bug in flashing warning messages when filtering variants
### Changed
- Clearer warning messages for genes and gene/gene-panels searches in variants filters

## [4.35]
### Added
- A new index for hgnc_symbol in the hgnc_gene collection
- A Pedigree panel in STR page
- Display Tier I and II variants in case view causatives card for cancer cases
### Fixed
- Send partial file data to igv.js when visualizing sashimi plots with splice junction tracks
- Research variants filtering by gene
- Do not attempt to populate annotations for not loaded pinned/causatives
- Add max-height to all dropdowns in filters
### Changed
- Switch off non-clinical gene warnings when filtering research variants
- Don't display OMIM disease card in case view for cancer cases
- Refactored Individuals and Causative card in case view for cancer cases
- Update and style STR case report

## [4.34]
### Added
- Saved filter lock and unlock
- Filters can optionally be marked audited, logging the filter name, user and date on the case events and general report.
- Added `ClinVar hits` and `Cosmic hits` in cancer SNVs filters
- Added `ClinVar hits` to variants filter (rare disease track)
- Load cancer demo case in docker-compose files (default and demo file)
- Inclusive-language check using [woke](https://github.com/get-woke/woke) github action
- Add link to HmtVar for mitochondrial variants (if VCF is annotated with HmtNote)
- Grey background for dismissed compounds in variants list and variant page
- Pin badge for pinned compounds in variants list and variant page
- Support LoqusDB REST API queries
- Add a docker-compose-matchmaker under scout/containers/development to test matchmaker locally
- Script to investigate consequences of symbol search bug
- Added GATK to list of SV and cancer SV callers
### Fixed
- Make MitoMap link work for hg38 again
- Export Variants feature crashing when one of the variants has no primary transcripts
- Redirect to last visited variantS page when dismissing variants from variants list
- Improved matching of SVs Loqus occurrences in other cases
- Remove padding from the list inside (Matching causatives from other cases) panel
- Pass None to get_app function in CLI base since passing script_info to app factory functions was deprecated in Flask 2.0
- Fixed failing tests due to Flask update to version 2.0
- Speed up user events view
- Causative view sort out of memory error
- Use hgnc_id for gene filter query
- Typo in case controllers displaying an error every time a patient is matched against external MatchMaker nodes
- Do not crash while attempting an update for variant documents that are too big (> 16 MB)
- Old STR causatives (and other variants) may not have HGNC symbols - fix sort lambda
- Check if gene_obj has primary_transcript before trying to access it
- Warn if a gene manually searched is in a clinical panel with an outdated name when filtering variants
- ChrPos split js not needed on STR page yet
### Changed
- Remove parsing of case `genome_version`, since it's not used anywhere downstream
- Introduce deprecation warning for Loqus configs that are not dictionaries
- SV clinical filter no longer filters out sub 100 nt variants
- Count cases in LoqusDB by variant type
- Commit pulse repo badge temporarily set to weekly
- Sort ClinVar submissions objects by ascending "Last evaluated" date
- Refactored the MatchMaker integration as an extension
- Replaced some sensitive words as suggested by woke linter
- Documentation for load-configuration rewritten.
- Add styles to MatchMaker matches table
- More detailed info on the data shared in MatchMaker submission form

## [4.33.1]
### Fixed
- Include markdown for release autodeploy docs
- Use standard inheritance model in ClinVar (https://ftp.ncbi.nlm.nih.gov/pub/GTR/standard_terms/Mode_of_inheritance.txt)
- Fix issue crash with variants that have been unflagged causative not being available in other causatives
### Added
### Changed

## [4.33]
### Fixed
- Command line crashing when updating an individual not found in database
- Dashboard page crashing when filters return no data
- Cancer variants filter by chromosome
- /api/v1/genes now searches for genes in all genome builds by default
- Upgraded igv.js to version 2.8.1 (Fixed Unparsable bed record error)
### Added
- Autodeploy docs on release
- Documentation for updating case individuals tracks
- Filter cases and dashboard stats by analysis track
### Changed
- Changed from deprecated db update method
- Pre-selected fields to run queries with in dashboard page
- Do not filter by any institute when first accessing the dashboard
- Removed OMIM panel in case view for cancer cases
- Display Tier I and II variants in case view causatives panel for cancer cases
- Refactored Individuals and Causative panels in case view for cancer cases

## [4.32.1]
### Fixed
- iSort lint check only
### Changed
- Institute cases page crashing when a case has track:Null
### Added

## [4.32]
### Added
- Load and show MITOMAP associated diseases from VCF (INFO field: MitomapAssociatedDiseases, via HmtNote)
- Show variant allele frequencies for mitochondrial variants (GRCh38 cases)
- Extend "public" json API with diseases (OMIM) and phenotypes (HPO)
- HPO gene list download now has option for clinical and non-clinical genes
- Display gene splice junctions data in sashimi plots
- Update case individuals with splice junctions tracks
- Simple Docker compose for development with local build
- Make Phenomodels subpanels collapsible
- User side documentation of cytogenomics features (Gens, Chromograph, vcf2cytosure, rhocall)
- iSort GitHub Action
- Support LoqusDB REST API queries
### Fixed
- Show other causative once, even if several events point to it
- Filtering variants by mitochondrial chromosome for cases with genome build=38
- HPO gene search button triggers any warnings for clinical / non-existing genes also on first search
- Fixed a bug in variants pages caused by MT variants without alt_frequency
- Tests for CADD score parsing function
- Fixed the look of IGV settings on SNV variant page
- Cases analyzed once shown as `rerun`
- Missing case track on case re-upload
- Fixed severity rank for SO term "regulatory region ablation"
### Changed
- Refactor according to CodeFactor - mostly reuse of duplicated code
- Phenomodels language adjustment
- Open variants in a new window (from variants page)
- Open overlapping and compound variants in a new window (from variant page)
- gnomAD link points to gnomAD v.3 (build GRCh38) for mitochondrial variants.
- Display only number of affected genes for dismissed SVs in general report
- Chromosome build check when populating the variants filter chromosome selection
- Display mitochondrial and rare diseases coverage report in cases with missing 'rare' track


## [4.31.1]
### Added
### Changed
- Remove mitochondrial and coverage report from cancer cases sidebar
### Fixed
- ClinVar page when dbSNP id is None

## [4.31]
### Added
- gnomAD annotation field in admin guide
- Export also dynamic panel genes not associated to an HPO term when downloading the HPO panel
- Primary HGNC transcript info in variant export files
- Show variant quality (QUAL field from vcf) in the variant summary
- Load/update PDF gene fusion reports (clinical and research) generated with Arriba
- Support new MANE annotations from VEP (both MANE Select and MANE Plus Clinical)
- Display on case activity the event of a user resetting all dismissed variants
- Support gnomAD population frequencies for mitochondrial variants
- Anchor links in Casedata ClinVar panels to redirect after renaming individuals
### Fixed
- Replace old docs link www.clinicalgenomics.se/scout with new https://clinical-genomics.github.io/scout
- Page formatting issues whenever case and variant comments contain extremely long strings with no spaces
- Chromograph images can be one column and have scrollbar. Removed legacy code.
- Column labels for ClinVar case submission
- Page crashing looking for LoqusDB observation when variant doesn't exist
- Missing inheritance models and custom inheritance models on newly created gene panels
- Accept only numbers in managed variants filter as position and end coordinates
- SNP id format and links in Variant page, ClinVar submission form and general report
- Case groups tooltip triggered only when mouse is on the panel header
### Changed
- A more compact case groups panel
- Added landscape orientation CSS style to cancer coverage and QC demo report
- Improve user documentation to create and save new gene panels
- Removed option to use space as separator when uploading gene panels
- Separating the columns of standard and custom inheritance models in gene panels
- Improved ClinVar instructions for users using non-English Excel

## [4.30.2]
### Added
### Fixed
- Use VEP RefSeq ID if RefSeq list is empty in RefSeq transcripts overview
- Bug creating variant links for variants with no end_chrom
### Changed

## [4.30.1]
### Added
### Fixed
- Cryptography dependency fixed to use version < 3.4
### Changed

## [4.30]
### Added
- Introduced a `reset dismiss variant` verb
- Button to reset all dismissed variants for a case
- Add black border to Chromograph ideograms
- Show ClinVar annotations on variantS page
- Added integration with GENS, copy number visualization tool
- Added a VUS label to the manual classification variant tags
- Add additional information to SNV verification emails
- Tooltips documenting manual annotations from default panels
- Case groups now show bam files from all cases on align view
### Fixed
- Center initial igv view on variant start with SNV/indels
- Don't set initial igv view to negative coordinates
- Display of GQ for SV and STR
- Parsing of AD and related info for STRs
- LoqusDB field in institute settings accepts only existing Loqus instances
- Fix DECIPHER link to work after DECIPHER migrated to GRCh38
- Removed visibility window param from igv.js genes track
- Updated HPO download URL
- Patch HPO download test correctly
- Reference size on STR hover not needed (also wrong)
- Introduced genome build check (allowed values: 37, 38, "37", "38") on case load
- Improve case searching by assignee full name
- Populating the LoqusDB select in institute settings
### Changed
- Cancer variants table header (pop freq etc)
- Only admin users can modify LoqusDB instance in Institute settings
- Style of case synopsis, variants and case comments
- Switched to igv.js 2.7.5
- Do not choke if case is missing research variants when research requested
- Count cases in LoqusDB by variant type
- Introduce deprecation warning for Loqus configs that are not dictionaries
- Improve create new gene panel form validation
- Make XM- transcripts less visible if they don't overlap with transcript refseq_id in variant page
- Color of gene panels and comments panels on cases and variant pages
- Do not choke if case is missing research variants when reserch requested

## [4.29.1]
### Added
### Fixed
- Always load STR variants regardless of RankScore threshold (hotfix)
### Changed

## [4.29]
### Added
- Added a page about migrating potentially breaking changes to the documentation
- markdown_include in development requirements file
- STR variants filter
- Display source, Z-score, inheritance pattern for STR annotations from Stranger (>0.6.1) if available
- Coverage and quality report to cancer view
### Fixed
- ACMG classification page crashing when trying to visualize a classification that was removed
- Pretty print HGVS on gene variants (URL-decode VEP)
- Broken or missing link in the documentation
- Multiple gene names in ClinVar submission form
- Inheritance model select field in ClinVar submission
- IGV.js >2.7.0 has an issue with the gene track zoom levels - temp freeze at 2.7.0
- Revert CORS-anywhere and introduce a local http proxy for cloud tracks
### Changed

## [4.28]
### Added
- Chromograph integration for displaying PNGs in case-page
- Add VAF to cancer case general report, and remove some of its unused fields
- Variants filter compatible with genome browser location strings
- Support for custom public igv tracks stored on the cloud
- Add tests to increase testing coverage
- Update case variants count after deleting variants
- Update IGV.js to latest (v2.7.4)
- Bypass igv.js CORS check using `https://github.com/Rob--W/cors-anywhere`
- Documentation on default and custom IGV.js tracks (admin docs)
- Lock phenomodels so they're editable by admins only
- Small case group assessment sharing
- Tutorial and files for deploying app on containers (Kubernetes pods)
- Canonical transcript and protein change of canonical transcript in exported variants excel sheet
- Support for Font Awesome version 6
- Submit to Beacon from case page sidebar
- Hide dismissed variants in variants pages and variants export function
- Systemd service files and instruction to deploy Scout using podman
### Fixed
- Bugfix: unused `chromgraph_prefix |tojson` removed
- Freeze coloredlogs temporarily
- Marrvel link
- Don't show TP53 link for silent or synonymous changes
- OMIM gene field accepts any custom number as OMIM gene
- Fix Pytest single quote vs double quote string
- Bug in gene variants search by similar cases and no similar case is found
- Delete unused file `userpanel.py`
- Primary transcripts in variant overview and general report
- Google OAuth2 login setup in README file
- Redirect to 'missing file'-icon if configured Chromograph file is missing
- Javascript error in case page
- Fix compound matching during variant loading for hg38
- Cancer variants view containing variants dismissed with cancer-specific reasons
- Zoom to SV variant length was missing IGV contig select
- Tooltips on case page when case has no default gene panels
### Changed
- Save case variants count in case document and not in sessions
- Style of gene panels multiselect on case page
- Collapse/expand main HPO checkboxes in phenomodel preview
- Replaced GQ (Genotype quality) with VAF (Variant allele frequency) in cancer variants GT table
- Allow loading of cancer cases with no tumor_purity field
- Truncate cDNA and protein changes in case report if longer than 20 characters


## [4.27]
### Added
- Exclude one or more variant categories when running variants delete command
### Fixed
### Changed

## [4.26.1]
### Added
### Fixed
- Links with 1-letter aa codes crash on frameshift etc
### Changed

## [4.26]
### Added
- Extend the delete variants command to print analysis date, track, institute, status and research status
- Delete variants by type of analysis (wgs|wes|panel)
- Links to cBioPortal, MutanTP53, IARC TP53, OncoKB, MyCancerGenome, CIViC
### Fixed
- Deleted variants count
### Changed
- Print output of variants delete command as a tab separated table

## [4.25]
### Added
- Command line function to remove variants from one or all cases
### Fixed
- Parse SMN None calls to None rather than False

## [4.24.1]
### Fixed
- Install requirements.txt via setup file

## [4.24]
### Added
- Institute-level phenotype models with sub-panels containing HPO and OMIM terms
- Runnable Docker demo
- Docker image build and push github action
- Makefile with shortcuts to docker commands
- Parse and save synopsis, phenotype and cohort terms from config files upon case upload
### Fixed
- Update dismissed variant status when variant dismissed key is missing
- Breakpoint two IGV button now shows correct chromosome when different from bp1
- Missing font lib in Docker image causing the PDF report download page to crash
- Sentieon Manta calls lack Somaticscore - load anyway
- ClinVar submissions crashing due to pinned variants that are not loaded
- Point ExAC pLI score to new gnomad server address
- Bug uploading cases missing phenotype terms in config file
- STRs loaded but not shown on browser page
- Bug when using adapter.variant.get_causatives with case_id without causatives
- Problem with fetching "solved" from scout export cases cli
- Better serialising of datetime and bson.ObjectId
- Added `volumes` folder to .gitignore
### Changed
- Make matching causative and managed variants foldable on case page
- Remove calls to PyMongo functions marked as deprecated in backend and frontend(as of version 3.7).
- Improved `scout update individual` command
- Export dynamic phenotypes with ordered gene lists as PDF


## [4.23]
### Added
- Save custom IGV track settings
- Show a flash message with clear info about non-valid genes when gene panel creation fails
- CNV report link in cancer case side navigation
- Return to comment section after editing, deleting or submitting a comment
- Managed variants
- MT vs 14 chromosome mean coverage stats if Scout is connected to Chanjo
### Fixed
- missing `vcf_cancer_sv` and `vcf_cancer_sv_research` to manual.
- Split ClinVar multiple clnsig values (slash-separated) and strip them of underscore for annotations without accession number
- Timeout of `All SNVs and INDELs` page when no valid gene is provided in the search
- Round CADD (MIPv9)
- Missing default panel value
- Invisible other causatives lines when other causatives lack gene symbols
### Changed
- Do not freeze mkdocs-material to version 4.6.1
- Remove pre-commit dependency

## [4.22]
### Added
- Editable cases comments
- Editable variants comments
### Fixed
- Empty variant activity panel
- STRs variants popover
- Split new ClinVar multiple significance terms for a variant
- Edit the selected comment, not the latest
### Changed
- Updated RELEASE docs.
- Pinned variants card style on the case page
- Merged `scout export exons` and `scout view exons` commands


## [4.21.2]
### Added
### Fixed
- Do not pre-filter research variants by (case-default) gene panels
- Show OMIM disease tooltip reliably
### Changed

## [4.21.1]
### Added
### Fixed
- Small change to Pop Freq column in variants ang gene panels to avoid strange text shrinking on small screens
- Direct use of HPO list for Clinical HPO SNV (and cancer SNV) filtering
- PDF coverage report redirecting to login page
### Changed
- Remove the option to dismiss single variants from all variants pages
- Bulk dismiss SNVs, SVs and cancer SNVs from variants pages

## [4.21]
### Added
- Support to configure LoqusDB per institute
- Highlight causative variants in the variants list
- Add tests. Mostly regarding building internal datatypes.
- Remove leading and trailing whitespaces from panel_name and display_name when panel is created
- Mark MANE transcript in list of transcripts in "Transcript overview" on variant page
- Show default panel name in case sidebar
- Previous buttons for variants pagination
- Adds a gh action that checks that the changelog is updated
- Adds a gh action that deploys new releases automatically to pypi
- Warn users if case default panels are outdated
- Define institute-specific gene panels for filtering in institute settings
- Use institute-specific gene panels in variants filtering
- Show somatic VAF for pinned and causative variants on case page

### Fixed
- Report pages redirect to login instead of crashing when session expires
- Variants filter loading in cancer variants page
- User, Causative and Cases tables not scaling to full page
- Improved docs for an initial production setup
- Compatibility with latest version of Black
- Fixed tests for Click>7
- Clinical filter required an extra click to Filter to return variants
- Restore pagination and shrink badges in the variants page tables
- Removing a user from the command line now inactivates the case only if user is last assignee and case is active
- Bugfix, LoqusDB per institute feature crashed when institute id was empty string
- Bugfix, LoqusDB calls where missing case count
- filter removal and upload for filters deleted from another page/other user
- Visualize outdated gene panels info in a popover instead of a tooltip in case page side panel

### Changed
- Highlight color on normal STRs in the variants table from green to blue
- Display breakpoints coordinates in verification emails only for structural variants


## [4.20]
### Added
- Display number of filtered variants vs number of total variants in variants page
- Search case by HPO terms
- Dismiss variant column in the variants tables
- Black and pre-commit packages to dev requirements

### Fixed
- Bug occurring when rerun is requested twice
- Peddy info fields in the demo config file
- Added load config safety check for multiple alignment files for one individual
- Formatting of cancer variants table
- Missing Score in SV variants table

### Changed
- Updated the documentation on how to create a new software release
- Genome build-aware cytobands coordinates
- Styling update of the Matchmaker card
- Select search type in case search form


## [4.19]

### Added
- Show internal ID for case
- Add internal ID for downloaded CGH files
- Export dynamic HPO gene list from case page
- Remove users as case assignees when their account is deleted
- Keep variants filters panel expanded when filters have been used

### Fixed
- Handle the ProxyFix ModuleNotFoundError when Werkzeug installed version is >1.0
- General report formatting issues whenever case and variant comments contain extremely long strings with no spaces

### Changed
- Created an institute wrapper page that contains list of cases, causatives, SNVs & Indels, user list, shared data and institute settings
- Display case name instead of case ID on clinVar submissions
- Changed icon of sample update in clinVar submissions


## [4.18]

### Added
- Filter cancer variants on cytoband coordinates
- Show dismiss reasons in a badge with hover for clinical variants
- Show an ellipsis if 10 cases or more to display with loqusdb matches
- A new blog post for version 4.17
- Tooltip to better describe Tumor and Normal columns in cancer variants
- Filter cancer SNVs and SVs by chromosome coordinates
- Default export of `Assertion method citation` to clinVar variants submission file
- Button to export up to 500 cancer variants, filtered or not
- Rename samples of a clinVar submission file

### Fixed
- Apply default gene panel on return to cancer variantS from variant view
- Revert to certificate checking when asking for Chanjo reports
- `scout download everything` command failing while downloading HPO terms

### Changed
- Turn tumor and normal allelic fraction to decimal numbers in tumor variants page
- Moved clinVar submissions code to the institutes blueprints
- Changed name of clinVar export files to FILENAME.Variant.csv and FILENAME.CaseData.csv
- Switched Google login libraries from Flask-OAuthlib to Authlib


## [4.17.1]

### Fixed
- Load cytobands for cases with chromosome build not "37" or "38"


## [4.17]

### Added
- COSMIC badge shown in cancer variants
- Default gene-panel in non-cancer structural view in url
- Filter SNVs and SVs by cytoband coordinates
- Filter cancer SNV variants by alt allele frequency in tumor
- Correct genome build in UCSC link from structural variant page



### Fixed
- Bug in clinVar form when variant has no gene
- Bug when sharing cases with the same institute twice
- Page crashing when removing causative variant tag
- Do not default to GATK caller when no caller info is provided for cancer SNVs


## [4.16.1]

### Fixed
- Fix the fix for handling of delivery reports for rerun cases

## [4.16]

### Added
- Adds possibility to add "lims_id" to cases. Currently only stored in database, not shown anywhere
- Adds verification comment box to SVs (previously only available for small variants)
- Scrollable pedigree panel

### Fixed
- Error caused by changes in WTForm (new release 2.3.x)
- Bug in OMIM case page form, causing the page to crash when a string was provided instead of a numerical OMIM id
- Fix Alamut link to work properly on hg38
- Better handling of delivery reports for rerun cases
- Small CodeFactor style issues: matchmaker results counting, a couple of incomplete tests and safer external xml
- Fix an issue with Phenomizer introduced by CodeFactor style changes

### Changed
- Updated the version of igv.js to 2.5.4

## [4.15.1]

### Added
- Display gene names in ClinVar submissions page
- Links to Varsome in variant transcripts table

### Fixed
- Small fixes to ClinVar submission form
- Gene panel page crash when old panel has no maintainers

## [4.15]

### Added
- Clinvar CNVs IGV track
- Gene panels can have maintainers
- Keep variant actions (dismissed, manual rank, mosaic, acmg, comments) upon variant re-upload
- Keep variant actions also on full case re-upload

### Fixed
- Fix the link to Ensembl for SV variants when genome build 38.
- Arrange information in columns on variant page
- Fix so that new cosmic identifier (COSV) is also acceptable #1304
- Fixed COSMIC tag in INFO (outside of CSQ) to be parses as well with `&` splitter.
- COSMIC stub URL changed to https://cancer.sanger.ac.uk/cosmic/search?q= instead.
- Updated to a version of IGV where bigBed tracks are visualized correctly
- Clinvar submission files are named according to the content (variant_data and case_data)
- Always show causatives from other cases in case overview
- Correct disease associations for gene symbol aliases that exist as separate genes
- Re-add "custom annotations" for SV variants
- The override ClinVar P/LP add-in in the Clinical Filter failed for new CSQ strings

### Changed
- Runs all CI checks in github actions

## [4.14.1]

### Fixed
- Error when variant found in loqusdb is not loaded for other case

## [4.14]

### Added
- Use github actions to run tests
- Adds CLI command to update individual alignments path
- Update HPO terms using downloaded definitions files
- Option to use alternative flask config when running `scout serve`
- Requirement to use loqusdb >= 2.5 if integrated

### Fixed
- Do not display Pedigree panel in cancer view
- Do not rely on internet connection and services available when running CI tests
- Variant loading assumes GATK if no caller set given and GATK filter status is seen in FILTER
- Pass genome build param all the way in order to get the right gene mappings for cases with build 38
- Parse correctly variants with zero frequency values
- Continue even if there are problems to create a region vcf
- STR and cancer variant navigation back to variants pages could fail

### Changed
- Improved code that sends requests to the external APIs
- Updates ranges for user ranks to fit todays usage
- Run coveralls on github actions instead of travis
- Run pip checks on github actions instead of coveralls
- For hg38 cases, change gnomAD link to point to version 3.0 (which is hg38 based)
- Show pinned or causative STR variants a bit more human readable

## [4.13.1]

### Added
### Fixed
- Typo that caused not all clinvar conflicting interpretations to be loaded no matter what
- Parse and retrieve clinvar annotations from VEP-annotated (VEP 97+) CSQ VCF field
- Variant clinvar significance shown as `not provided` whenever is `Uncertain significance`
- Phenomizer query crashing when case has no HPO terms assigned
- Fixed a bug affecting `All SNVs and INDELs` page when variants don't have canonical transcript
- Add gene name or id in cancer variant view

### Changed
- Cancer Variant view changed "Variant:Transcript:Exon:HGVS" to "Gene:Transcript:Exon:HGVS"

## [4.13]

### Added
- ClinVar SNVs track in IGV
- Add SMA view with SMN Copy Number data
- Easier to assign OMIM diagnoses from case page
- OMIM terms and specific OMIM term page

### Fixed
- Bug when adding a new gene to a panel
- Restored missing recent delivery reports
- Fixed style and links to other reports in case side panel
- Deleting cases using display_name and institute not deleting its variants
- Fixed bug that caused coordinates filter to override other filters
- Fixed a problem with finding some INS in loqusdb
- Layout on SV page when local observations without cases are present
- Make scout compatible with the new HPO definition files from `http://compbio.charite.de/jenkins/`
- General report visualization error when SNVs display names are very long


### Changed


## [4.12.4]

### Fixed
- Layout on SV page when local observations without cases are present

## [4.12.3]

### Fixed
- Case report when causative or pinned SVs have non null allele frequencies

## [4.12.2]

### Fixed
- SV variant links now take you to the SV variant page again
- Cancer variant view has cleaner table data entries for "N/A" data
- Pinned variant case level display hotfix for cancer and str - more on this later
- Cancer variants show correct alt/ref reads mirroring alt frequency now
- Always load all clinical STR variants even if a region load is attempted - index may be missing
- Same case repetition in variant local observations

## [4.12.1]

### Fixed
- Bug in variant.gene when gene has no HGVS description


## [4.12]

### Added
- Accepts `alignment_path` in load config to pass bam/cram files
- Display all phenotypes on variant page
- Display hgvs coordinates on pinned and causatives
- Clear panel pending changes
- Adds option to setup the database with static files
- Adds cli command to download the resources from CLI that scout needs
- Adds test files for merged somatic SV and CNV; as well as merged SNV, and INDEL part of #1279
- Allows for upload of OMIM-AUTO gene panel from static files without api-key

### Fixed
- Cancer case HPO panel variants link
- Fix so that some drop downs have correct size
- First IGV button in str variants page
- Cancer case activates on SNV variants
- Cases activate when STR variants are viewed
- Always calculate code coverage
- Pinned/Classification/comments in all types of variants pages
- Null values for panel's custom_inheritance_models
- Discrepancy between the manual disease transcripts and those in database in gene-edit page
- ACMG classification not showing for some causatives
- Fix bug which caused IGV.js to use hg19 reference files for hg38 data
- Bug when multiple bam files sources with non-null values are available


### Changed
- Renamed `requests` file to `scout_requests`
- Cancer variant view shows two, instead of four, decimals for allele and normal


## [4.11.1]

### Fixed
- Institute settings page
- Link institute settings to sharing institutes choices

## [4.11.0]

### Added
- Display locus name on STR variant page
- Alternative key `GNOMADAF_popmax` for Gnomad popmax allele frequency
- Automatic suggestions on how to improve the code on Pull Requests
- Parse GERP, phastCons and phyloP annotations from vep annotated CSQ fields
- Avoid flickering comment popovers in variant list
- Parse REVEL score from vep annotated CSQ fields
- Allow users to modify general institute settings
- Optionally format code automatically on commit
- Adds command to backup vital parts `scout export database`
- Parsing and displaying cancer SV variants from Manta annotated VCF files
- Dismiss cancer snv variants with cancer-specific options
- Add IGV.js UPD, RHO and TIDDIT coverage wig tracks.


### Fixed
- Slightly darker page background
- Fixed an issued with parsed conservation values from CSQ
- Clinvar submissions accessible to all users of an institute
- Header toolbar when on Clinvar page now shows institute name correctly
- Case should not always inactivate upon update
- Show dismissed snv cancer variants as grey on the cancer variants page
- Improved style of mappability link and local observations on variant page
- Convert all the GET requests to the igv view to POST request
- Error when updating gene panels using a file containing BOM chars
- Add/replace gene radio button not working in gene panels


## [4.10.1]

### Fixed
- Fixed issue with opening research variants
- Problem with coveralls not called by Travis CI
- Handle Biomart service down in tests


## [4.10.0]

### Added
- Rank score model in causatives page
- Exportable HPO terms from phenotypes page
- AMP guideline tiers for cancer variants
- Adds scroll for the transcript tab
- Added CLI option to query cases on time since case event was added
- Shadow clinical assessments also on research variants display
- Support for CRAM alignment files
- Improved str variants view : sorting by locus, grouped by allele.
- Delivery report PDF export
- New mosaicism tag option
- Add or modify individuals' age or tissue type from case page
- Display GC and allele depth in causatives table.
- Included primary reference transcript in general report
- Included partial causative variants in general report
- Remove dependency of loqusdb by utilising the CLI

### Fixed
- Fixed update OMIM command bug due to change in the header of the genemap2 file
- Removed Mosaic Tag from Cancer variants
- Fixes issue with unaligned table headers that comes with hidden Datatables
- Layout in general report PDF export
- Fixed issue on the case statistics view. The validation bars didn't show up when all institutes were selected. Now they do.
- Fixed missing path import by importing pathlib.Path
- Handle index inconsistencies in the update index functions
- Fixed layout problems


## [4.9.0]

### Added
- Improved MatchMaker pages, including visible patient contacts email address
- New badges for the github repo
- Links to [GENEMANIA](genemania.org)
- Sort gene panel list on case view.
- More automatic tests
- Allow loading of custom annotations in VCF using the SCOUT_CUSTOM info tag.

### Fixed
- Fix error when a gene is added to an empty dynamic gene panel
- Fix crash when attempting to add genes on incorrect format to dynamic gene panel
- Manual rank variant tags could be saved in a "Select a tag"-state, a problem in the variants view.
- Same case evaluations are no longer shown as gray previous evaluations on the variants page
- Stay on research pages, even if reset, next first buttons are pressed..
- Overlapping variants will now be visible on variant page again
- Fix missing classification comments and links in evaluations page
- All prioritized cases are shown on cases page


## [4.8.3]

### Added

### Fixed
- Bug when ordering sanger
- Improved scrolling over long list of genes/transcripts


## [4.8.2]

### Added

### Fixed
- Avoid opening extra tab for coverage report
- Fixed a problem when rank model version was saved as floats and not strings
- Fixed a problem with displaying dismiss variant reasons on the general report
- Disable load and delete filter buttons if there are no saved filters
- Fix problem with missing verifications
- Remove duplicate users and merge their data and activity


## [4.8.1]

### Added

### Fixed
- Prevent login fail for users with id defined by ObjectId and not email
- Prevent the app from crashing with `AttributeError: 'NoneType' object has no attribute 'message'`


## [4.8.0]

### Added
- Updated Scout to use Bootstrap 4.3
- New looks for Scout
- Improved dashboard using Chart.js
- Ask before inactivating a case where last assigned user leaves it
- Genes can be manually added to the dynamic gene list directly on the case page
- Dynamic gene panels can optionally be used with clinical filter, instead of default gene panel
- Dynamic gene panels get link out to chanjo-report for coverage report
- Load all clinvar variants with clinvar Pathogenic, Likely Pathogenic and Conflicting pathogenic
- Show transcripts with exon numbers for structural variants
- Case sort order can now be toggled between ascending and descending.
- Variants can be marked as partial causative if phenotype is available for case.
- Show a frequency tooltip hover for SV-variants.
- Added support for LDAP login system
- Search snv and structural variants by chromosomal coordinates
- Structural variants can be marked as partial causative if phenotype is available for case.
- Show normal and pathologic limits for STRs in the STR variants view.
- Institute level persistent variant filter settings that can be retrieved and used.
- export causative variants to Excel
- Add support for ROH, WIG and chromosome PNGs in case-view

### Fixed
- Fixed missing import for variants with comments
- Instructions on how to build docs
- Keep sanger order + verification when updating/reloading variants
- Fixed and moved broken filter actions (HPO gene panel and reset filter)
- Fixed string conversion to number
- UCSC links for structural variants are now separated per breakpoint (and whole variant where applicable)
- Reintroduced missing coverage report
- Fixed a bug preventing loading samples using the command line
- Better inheritance models customization for genes in gene panels
- STR variant page back to list button now does its one job.
- Allows to setup scout without a omim api key
- Fixed error causing "favicon not found" flash messages
- Removed flask --version from base cli
- Request rerun no longer changes case status. Active or archived cases inactivate on upload.
- Fixed missing tooltip on the cancer variants page
- Fixed weird Rank cell in variants page
- Next and first buttons order swap
- Added pagination (and POST capability) to cancer variants.
- Improves loading speed for variant page
- Problem with updating variant rank when no variants
- Improved Clinvar submission form
- General report crashing when dismissed variant has no valid dismiss code
- Also show collaborative case variants on the All variants view.
- Improved phenotype search using dataTables.js on phenotypes page
- Search and delete users with `email` instead of `_id`
- Fixed css styles so that multiselect options will all fit one column


## [4.7.3]

### Added
- RankScore can be used with VCFs for vcf_cancer files

### Fixed
- Fix issue with STR view next page button not doing its one job.

### Deleted
- Removed pileup as a bam viewing option. This is replaced by IGV


## [4.7.2]

### Added
- Show earlier ACMG classification in the variant list

### Fixed
- Fixed igv search not working due to igv.js dist 2.2.17
- Fixed searches for cases with a gene with variants pinned or marked causative.
- Load variant pages faster after fixing other causatives query
- Fixed mitochondrial report bug for variants without genes

## [4.7.1]

### Added

### Fixed
- Fixed bug on genes page


## [4.7.0]

### Added
- Export genes and gene panels in build GRCh38
- Search for cases with variants pinned or marked causative in a given gene.
- Search for cases phenotypically similar to a case also from WUI.
- Case variant searches can be limited to similar cases, matching HPO-terms,
  phenogroups and cohorts.
- De-archive reruns and flag them as 'inactive' if archived
- Sort cases by analysis_date, track or status
- Display cases in the following order: prioritized, active, inactive, archived, solved
- Assign case to user when user activates it or asks for rerun
- Case becomes inactive when it has no assignees
- Fetch refseq version from entrez and use it in clinvar form
- Load and export of exons for all genes, independent on refseq
- Documentation for loading/updating exons
- Showing SV variant annotations: SV cgh frequencies, gnomad-SV, local SV frequencies
- Showing transcripts mapping score in segmental duplications
- Handle requests to Ensembl Rest API
- Handle requests to Ensembl Rest Biomart
- STR variants view now displays GT and IGV link.
- Description field for gene panels
- Export exons in build 37 and 38 using the command line

### Fixed
- Fixes of and induced by build tests
- Fixed bug affecting variant observations in other cases
- Fixed a bug that showed wrong gene coverage in general panel PDF export
- MT report only shows variants occurring in the specific individual of the excel sheet
- Disable SSL certifcate verification in requests to chanjo
- Updates how intervaltree and pymongo is used to void deprecated functions
- Increased size of IGV sample tracks
- Optimized tests


## [4.6.1]

### Added

### Fixed
- Missing 'father' and 'mother' keys when parsing single individual cases


## [4.6.0]

### Added
- Description of Scout branching model in CONTRIBUTING doc
- Causatives in alphabetical order, display ACMG classification and filter by gene.
- Added 'external' to the list of analysis type options
- Adds functionality to display "Tissue type". Passed via load config.
- Update to IGV 2.

### Fixed
- Fixed alignment visualization and vcf2cytosure availability for demo case samples
- Fixed 3 bugs affecting SV pages visualization
- Reintroduced the --version cli option
- Fixed variants query by panel (hpo panel + gene panel).
- Downloaded MT report contains excel files with individuals' display name
- Refactored code in parsing of config files.


## [4.5.1]

### Added

### Fixed
- update requirement to use PyYaml version >= 5.1
- Safer code when loading config params in cli base


## [4.5.0]

### Added
- Search for similar cases from scout view CLI
- Scout cli is now invoked from the app object and works under the app context

### Fixed
- PyYaml dependency fixed to use version >= 5.1


## [4.4.1]

### Added
- Display SV rank model version when available

### Fixed
- Fixed upload of delivery report via API


## [4.4.0]

### Added
- Displaying more info on the Causatives page and hiding those not causative at the case level
- Add a comment text field to Sanger order request form, allowing a message to be included in the email
- MatchMaker Exchange integration
- List cases with empty synopsis, missing HPO terms and phenotype groups.
- Search for cases with open research list, or a given case status (active, inactive, archived)

### Fixed
- Variant query builder split into several functions
- Fixed delivery report load bug


## [4.3.3]

### Added
- Different individual table for cancer cases

### Fixed
- Dashboard collects validated variants from verification events instead of using 'sanger' field
- Cases shared with collaborators are visible again in cases page
- Force users to select a real institute to share cases with (actionbar select fix)


## [4.3.2]

### Added
- Dashboard data can be filtered using filters available in cases page
- Causatives for each institute are displayed on a dedicated page
- SNVs and and SVs are searchable across cases by gene and rank score
- A more complete report with validated variants is downloadable from dashboard

### Fixed
- Clinsig filter is fixed so clinsig numerical values are returned
- Split multi clinsig string values in different elements of clinsig array
- Regex to search in multi clinsig string values or multi revstat string values
- It works to upload vcf files with no variants now
- Combined Pileup and IGV alignments for SVs having variant start and stop on the same chromosome


## [4.3.1]

### Added
- Show calls from all callers even if call is not available
- Instructions to install cairo and pango libs from WeasyPrint page
- Display cases with number of variants from CLI
- Only display cases with number of variants above certain treshold. (Also CLI)
- Export of verified variants by CLI or from the dashboard
- Extend case level queries with default panels, cohorts and phenotype groups.
- Slice dashboard statistics display using case level queries
- Add a view where all variants for an institute can be searched across cases, filtering on gene and rank score. Allows searching research variants for cases that have research open.

### Fixed
- Fixed code to extract variant conservation (gerp, phyloP, phastCons)
- Visualization of PDF-exported gene panels
- Reintroduced the exon/intron number in variant verification email
- Sex and affected status is correctly displayed on general report
- Force number validation in SV filter by size
- Display ensembl transcripts when no refseq exists


## [4.3.0]

### Added
- Mosaicism tag on variants
- Show and filter on SweGen frequency for SVs
- Show annotations for STR variants
- Show all transcripts in verification email
- Added mitochondrial export
- Adds alternative to search for SVs shorter that the given length
- Look for 'bcftools' in the `set` field of VCFs
- Display digenic inheritance from OMIM
- Displays what refseq transcript that is primary in hgnc

### Fixed

- Archived panels displays the correct date (not retroactive change)
- Fixed problem with waiting times in gene panel exports
- Clinvar fiter not working with human readable clinsig values

## [4.2.2]

### Fixed
- Fixed gene panel create/modify from CSV file utf-8 decoding error
- Updating genes in gene panels now supports edit comments and entry version
- Gene panel export timeout error

## [4.2.1]

### Fixed
- Re-introduced gene name(s) in verification email subject
- Better PDF rendering for excluded variants in report
- Problem to access old case when `is_default` did not exist on a panel


## [4.2.0]

### Added
- New index on variant_id for events
- Display overlapping compounds on variants view

### Fixed
- Fixed broken clinical filter


## [4.1.4]

### Added
- Download of filtered SVs

### Fixed
- Fixed broken download of filtered variants
- Fixed visualization issue in gene panel PDF export
- Fixed bug when updating gene names in variant controller


## [4.1.3]

### Fixed
- Displays all primary transcripts


## [4.1.2]

### Added
- Option add/replace when updating a panel via CSV file
- More flexible versioning of the gene panels
- Printing coverage report on the bottom of the pdf case report
- Variant verification option for SVs
- Logs uri without pwd when connecting
- Disease-causing transcripts in case report
- Thicker lines in case report
- Supports HPO search for cases, both terms or if described in synopsis
- Adds sanger information to dashboard

### Fixed
- Use db name instead of **auth** as default for authentication
- Fixes so that reports can be generated even with many variants
- Fixed sanger validation popup to show individual variants queried by user and institute.
- Fixed problem with setting up scout
- Fixes problem when exac file is not available through broad ftp
- Fetch transcripts for correct build in `adapter.hgnc_gene`

## [4.1.1]
- Fix problem with institute authentication flash message in utils
- Fix problem with comments
- Fix problem with ensembl link


## [4.1.0]

### Added
- OMIM phenotypes to case report
- Command to download all panel app gene panels `scout load panel --panel-app`
- Links to genenames.org and omim on gene page
- Popup on gene at variants page with gene information
- reset sanger status to "Not validated" for pinned variants
- highlight cases with variants to be evaluated by Sanger on the cases page
- option to point to local reference files to the genome viewer pileup.js. Documented in `docs.admin-guide.server`
- option to export single variants in `scout export variants`
- option to load a multiqc report together with a case(add line in load config)
- added a view for searching HPO terms. It is accessed from the top left corner menu
- Updates the variants view for cancer variants. Adds a small cancer specific filter for known variants
- Adds hgvs information on cancer variants page
- Adds option to update phenotype groups from CLI

### Fixed
- Improved Clinvar to submit variants from different cases. Fixed HPO terms in casedata according to feedback
- Fixed broken link to case page from Sanger modal in cases view
- Now only cases with non empty lists of causative variants are returned in `adapter.case(has_causatives=True)`
- Can handle Tumor only samples
- Long lists of HGNC symbols are now possible. This was previously difficult with manual, uploaded or by HPO search when changing filter settings due to GET request limitations. Relevant pages now use POST requests. Adds the dynamic HPO panel as a selection on the gene panel dropdown.
- Variant filter defaults to default panels also on SV and Cancer variants pages.

## [4.0.0]

### WARNING ###

This is a major version update and will require that the backend of pre releases is updated.
Run commands:

```
$scout update genes
$scout update hpo
```

- Created a Clinvar submission tool, to speed up Clinvar submission of SNVs and SVs
- Added an analysis report page (html and PDF format) containing phenotype, gene panels and variants that are relevant to solve a case.

### Fixed
- Optimized evaluated variants to speed up creation of case report
- Moved igv and pileup viewer under a common folder
- Fixed MT alignment view pileup.js
- Fixed coordinates for SVs with start chromosome different from end chromosome
- Global comments shown across cases and institutes. Case-specific variant comments are shown only for that specific case.
- Links to clinvar submitted variants at the cases level
- Adapts clinvar parsing to new format
- Fixed problem in `scout update user` when the user object had no roles
- Makes pileup.js use online genome resources when viewing alignments. Now any instance of Scout can make use of this functionality.
- Fix ensembl link for structural variants
- Works even when cases does not have `'madeline_info'`
- Parses Polyphen in correct way again
- Fix problem with parsing gnomad from VEP

### Added
- Added a PDF export function for gene panels
- Added a "Filter and export" button to export custom-filtered SNVs to CSV file
- Dismiss SVs
- Added IGV alignments viewer
- Read delivery report path from case config or CLI command
- Filter for spidex scores
- All HPO terms are now added and fetched from the correct source (https://github.com/obophenotype/human-phenotype-ontology/blob/master/hp.obo)
- New command `scout update hpo`
- New command `scout update genes` will fetch all the latest information about genes and update them
- Load **all** variants found on chromosome **MT**
- Adds choice in cases overview do show as many cases as user like

### Removed
- pileup.min.js and pileup css are imported from a remote web location now
- All source files for HPO information, this is instead fetched directly from source
- All source files for gene information, this is instead fetched directly from source

## [3.0.0]
### Fixed
- hide pedigree panel unless it exists

## [1.5.1] - 2016-07-27
### Fixed
- look for both ".bam.bai" and ".bai" extensions

## [1.4.0] - 2016-03-22
### Added
- support for local frequency through loqusdb
- bunch of other stuff

## [1.3.0] - 2016-02-19
### Fixed
- Update query-phenomizer and add username/password

### Changed
- Update the way a case is checked for rerun-status

### Added
- Add new button to mark a case as "checked"
- Link to clinical variants _without_ 1000G annotation

## [1.2.2] - 2016-02-18
### Fixed
- avoid filtering out variants lacking ExAC and 1000G annotations

## [1.1.3] - 2015-10-01
### Fixed
- persist (clinical) filter when clicking load more
- fix #154 by robustly setting clinical filter func. terms

## [1.1.2] - 2015-09-07
### Fixed
- avoid replacing coverage report with none
- update SO terms, refactored

## [1.1.1] - 2015-08-20
### Fixed
- fetch case based on collaborator status (not owner)

## [1.1.0] - 2015-05-29
### Added
- link(s) to SNPedia based on RS-numbers
- new Jinja filter to "humanize" decimal numbers
- show gene panels in variant view
- new Jinja filter for decoding URL encoding
- add indicator to variants in list that have comments
- add variant number threshold and rank score threshold to load function
- add event methods to mongo adapter
- add tests for models
- show badge "old" if comment was written for a previous analysis

### Changed
- show cDNA change in transcript summary unless variant is exonic
- moved compounds table further up the page
- show dates for case uploads in ISO format
- moved variant comments higher up on page
- updated documentation for pages
- read in coverage report as blob in database and serve directly
- change ``OmimPhenotype`` to ``PhenotypeTerm``
- reorganize models sub-package
- move events (and comments) to separate collection
- only display prev/next links for the research list
- include variant type in breadcrumbs e.g. "Clinical variants"

### Removed
- drop dependency on moment.js

### Fixed
- show the same level of detail for all frequencies on all pages
- properly decode URL encoded symbols in amino acid/cDNA change strings
- fixed issue with wipe permissions in MongoDB
- include default gene lists in "variants" link in breadcrumbs

## [1.0.2] - 2015-05-20
### Changed
- update case fetching function

### Fixed
- handle multiple cases with same id

## [1.0.1] - 2015-04-28
### Fixed
- Fix building URL parameters in cases list Vue component

## [1.0.0] - 2015-04-12
Codename: Sara Lund

![Release 1.0](artwork/releases/release-1-0.jpg)

### Added
- Add email logging for unexpected errors
- New command line tool for deleting case

### Changed
- Much improved logging overall
- Updated documentation/usage guide
- Removed non-working IGV link

### Fixed
- Show sample display name in GT call
- Various small bug fixes
- Make it easier to hover over popups

## [0.0.2-rc1] - 2015-03-04
### Added
- add protein table for each variant
- add many more external links
- add coverage reports as PDFs

### Changed
- incorporate user feedback updates
- big refactor of load scripts

## [0.0.2-rc2] - 2015-03-04
### Changes
- add gene table with gene description
- reorganize inheritance models box

### Fixed
- avoid overwriting gene list on "research" load
- fix various bugs in external links

## [0.0.2-rc3] - 2015-03-05
### Added
- Activity log feed to variant view
- Adds protein change strings to ODM and Sanger email

### Changed
- Extract activity log component to macro

### Fixes
- Make Ensembl transcript links use archive website<|MERGE_RESOLUTION|>--- conflicted
+++ resolved
@@ -8,11 +8,8 @@
 ### Added
 - Highlight and show version number for RefSeq MANE transcripts.
 - Added integration to a rerunner service for toggling reanalysis with updated pedigree information
-<<<<<<< HEAD
+- SpliceAI display and parsing from VEP CSQ
 - Update genes from pre-downloaded file resources
-=======
-- SpliceAI display and parsing from VEP CSQ
->>>>>>> df6d6bdc
 ### Fixed
 - Updated IGV to v2.8.5 to solve missing gene labels on some zoom levels
 - Demo cancer case config file to load somatic SNVs and SVs only.
