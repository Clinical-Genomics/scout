# Change Log
All notable changes to this project will be documented in this file.
This project adheres to [Semantic Versioning](http://semver.org/).

About changelog [here](https://keepachangelog.com/en/1.0.0/)

## [unreleased]
### Added
- Bulk dismiss STR variants from variantS page (#5774)
- Delete flag for update individual command (#5793)
- Update report command, with a delete flag (#5793)
### Changed
- Refactored variantS pages to share an intermediate template (#5774)
- Removed ClinVar submissions instructions from case pages - it's still present on the ClinVar submissions page (#5806)
- Render the case report's pedigree SVG to a temporary file without Cairo when exporting it to PDF (#5791)
- Deprecate python 3.9 which has reached its EOL, default build to 3.14 (#5818)
- Don't build in editable mode for Docker images (#5819)
- Restored installation of chanjo-report from PyPI (#5820)
- Export of managed variants to VCF is subject to validation. variants failing validation will raise a warning instead of being included in the VCF file (#5813)
### Fixed
- Filter `f` hotkey not working on cancer variantS pages (#5788)
- IGV.js updated to v3.5.4 (#5790)
- Broken ClinVar germline submission page when submission contains SVs (#5805)
- Missing size_selector in old filters containing a size criterion, causing the variantS page to crash (#5817)
- Avoid backslash in f-strings, to preserve backwards compatibility with old python (#5818)
<<<<<<< HEAD
- Empty string as END position is not longer accepted when exporting manages variants to VCF file. END will be omitted for SNVs instead (#5813)
=======
- GnomAD links for the STR variant page (#5823)
>>>>>>> b51fa4f9

## [4.105.2]
### Fixed
- Downgrade igv.js to 3.5.0 to restore alignment track popupData (#5783)
- CN profile button not to dim for visited links (#5787)
- Saving an SNV variant in a germline ClinVar submission object without specifying HGVS and transcript (#5804)

## [4.105.1]
### Fixed
- uv lockfile update (#5780)

## [4.105]
### Added
- Support for variants annotated with an unmodified ClinVar VCF (#5691)
- Parse and display copy number on SV page, genotype table (#5692)
- Bootstrap-based pagination on variantS pages (#5697)
- More transcript insights on variant summary for SV variants hitting max 5 genes (#5706)
- Button to export ACMG classifications to PDF (#5715)
- CLINSIG table on SV variant page (#5718)
- Search genes at breakpoint for larger SVs (#5722)
- Code for refreshing id token, if needed. To be used for authenticated requests to chanjo2 (#5532)
- Genotypes on `Search SNVs & SVs` page (#5737)
- Display the number of fusion variants on the variantS page, just like the other variant types (#5754)
- Keyboard shortcuts on the variantS pages - see the updated user guide for details (#5768)
### Changed
- Better access to ALT allele for SVs (#5694)
- Remove unused `variant_count` parameter from several functions involved with variant queries (#5700)
- Consolidated and simplified case handling tests (#5708)
- Authorize access to IGV.js track files at endpoint, instead of by session cookie. Allows huge case groups and many open IGV.js sessions. (#5712)
- On the variant page, the corresponding button opens the ACMG and CCV classification tools in a new tab (#5723)
- Fix CLI parameter typo --rank-treshold with backward-compatible alias and deprecation warning (#5720)
- Safer redirect to previous page for all views and controllers still using `redirect(request.referrer)`(#5721)
- Default paraphase igv.js track settings: color by YC, squish, extend visibility window, auto-height and place last in view. (#5724)
- Chanjo2 requests are sent with OIDC id token, if available (#5532)
- Refactored and simplified SV, cancer SV and MEI variants views (#5701)
- Replaced deprecated `flask-ldapconn` library with `flask-ldap3-login`. Modified LDAP login module accordingly (#5719)
- Update IGV.js to v3.5.3 (#5757)
- Specify in the MT report that Chanjo2 stats are based on full chromosomes MT and 14, not transcript intervals. (#5771)
### Fixed
- Typo in PR template (#5682)
- Highlight affected individuals/samples on `GT call` tables (#5683)
- Refactored and simplified the LoqusDB archived observations table. -1 is no longer shown for missing observations (#5680)
- Fix a parsing issue with VEP annotations done with `--check_existing` where the `CSQ` key `CLIN_SIG` would be prioritised over `CLINVAR` (#5691)
- Display variant rank score 0 (#5699)
- Show only IGV link to breakpoint1 for SVs of sub-category INS (#5694)
- Allow updating case owner on `scout load case -u` (#5681)
- Missing query results on STR variantS page (#5713)
- Links to variants with missing rank scores from Causatives and Verified pages (#5715)
- Clinical filter button on research variants, wrongly redirecting to respective clinical variants pages (#5725)
- Pagination to handle empty search results (#5727)
- Gene variants page to return all resulting variants again (#5727)
- Gene panel parsing if gene doesn't contain an identifier (#5733)
- Include both chanjo and chanjo2 stats on MT report (#5686)
- Institute cases filtering with Has ClinVar submissions checkbox (#5735)
- Display plain variant rank score also if norm rank score is missing (#5738)
- Missing cairo runtime dependency (#5750)
- Fix pagination for somatic SVs (#5746)
- Fix display of STR MC for cases with GT "./0" calls (#5749)
- Build full HGNC genes for STR variants with HGNCId on load (#5751)
- Use proper end position for large SVs when looking up edge genes (#5755)
- Fixed crash on the Gene Panel page when changes to the same panel version were applied from multiple browser tabs (#5762 and #5765)
- Sort STRs primarily by HGNC symbol, if available (#5763)
- Refresh login token on stale case pages before submitting chanjo2 forms (#5772)
- Safer code in gene panel parsing (#5778)

## [4.104]
### Added
- Parsing variant's`local_obs_cancer_somatic_panel_old` and `local_obs_cancer_somatic_panel_old_freq`from `Cancer_Somatic_Panel_Obs` and `Cancer_Somatic_Panel_Frq` INFO keys respectively (#5594)
- Filter cancer variants by archived number of cancer somatic panel observations (#5598)
- Export Managed Variants: CLI now supports `--category` to filter by one or more categories (snv, sv, cancer_snv, cancer_sv). Defaults to all. (#5608)
- New form to create/edit users on the general users page (visible to admin users only) (#5610 and #5613)
- Scout-Reviewer-Service endpoint to visualise PacBio trgt called expansions (#5611)
- Updated the documentation with instructions on how, as an admin, to add/edit/remove users from the main users page (#5625)
- Button to remove users from the main users page (visible to admins only) (#5612)
- New `"P-value`, `abs log₂FC` and `abs ΔΨ` WTS filters options (#5639)
- ESCAT tiers for cancer SNVs (#5660)
### Changed
- Avoid `utcnow()` deprecated code by installing Flask-Login from its main branch (#5592)
- Compute chanjo2 coverage on exons only when at least case individual has analysis_type=panel (#5601)
- Display conservation scores for PHAST, GERP and phyloP alongside "Conserved" or "NotConserved" (#5593)
- Exporting managed variants from the command line with the `--collaborator` option will return variants from the specified institute plus those not assigned to any institute (#5607)
- Safer redirect to previous page for variants views (#5599)
- Make whole caseS row clickable link for case page (#5620)
- Make whole variantS row clickable link for variant page (#5618)
- Refined the filtering logic for Clinical WTS variants. The clinical filter now selects variants with either `padjust` < 0.05 or (`p_adjust_gene` < 0.1 and abs(`delta_psi`) > 0.1), for OUTRIDER expression variants and FRASER splicing variants respectively (#5630)
- Removing git installers when building Docker images (#5644)
- Refactored the parsing of the app config file so there exists only one centralized loader for both cli and web app (#5638)
- Restrict gene-overlapping variants (DNA and WTS outliers) search to variants found in affected individuals (#5623, #5659)
- Update command: `scout export variants` now `scout export causatives` (backward-compatible) (#5654)
- Show estimated VAF% also for panel and WES SNVs, much as for MT variants (#5658)
### Fixed
- Treat -1 values as None values when parsing archived LoqusDB frequencies - works retroactively on variantS page, not on variant page yet (#5591)
- Links to SNVs and SVs from SMN CN page (#5600)
- Consistent panel display on variants pages for unselected "All" panels (#5600)
- Bump tj-actions-branch-names GitHub action to v9 (#5605)
- Missing variant key `tool_hits` causing fusion variants page to crash (#5614)
- Add/fix conflicts between ClinGen-CGC-VICC classification criteria to fix discrepancies to Horak et al (#5629)
- Fix display of gene symbols for TRGT loci on variantS page (#5634)
- Parse and store also SpliceAI, CADD scores where all scores are 0. (#5637)
- Git missing from docker bookworm slim image (#5642)
- Matching cancer_snv managed variants failure (#5647)
- Parsing of database name when provided on a .yaml config file (#5663)
- Export causatives command crashing on variants that have been removed (#5665)
- Don't follow row link for checkboxes or other input elements (#5668)
- Parse error on REViewer.trgt case load entries (#5672)
- Fix SpliceAI 0.0 score display (#5675)

## [4.103.3]
### Changed
- Sort institute multiselect alphabetically by display name on 'Search SNVs & SVs' page (#5584)
- Always display STRs sorted by ascending gene symbol (#5580)
### Fixed
- App filter `format_variant_canonical_transcripts` (used on `Search SNVs and SVs` page) crashing when a gene has no canonical transcript (#5582)
- STRs not displaying a repeat locus (#5587)

## [4.103.2]
### Changed
- Display number of available/displayed variants on variantS pages without having to expand search filters (#5571) with collapsing chevron (#5572)
- Update to IGV.js v3.4.1 (#5573)
- Allow autoscaling on IGV tracks, but group alignment scale (#5574)
### Fixed
- Fixed panel filename sanitization in download panel function (#5577)

## [4.103.1]
### Fixed
- Rounding of SV VQ with undefined value (#5568)

## [4.103]
### Added
- Add cancer SNVs to Oncogenicity ClinVar submissions (downloadable json document) (#5449)
- Fold changes values alongside Log2 fold changes values (l2fc) on WTS outliers page (#5536)
- REVEL and SpliceAI scores are now displayed as multi-colored, labeled badges on the variant and report pages (#5537, #5538)
- Filter results in `Search SNVs & SVs` page by one or more institutes (#5539)
- New exome CNV caller GATK CNV (#5557)
- Automatic ClinVar oncogenicity submissions via ClinVar API (#5510)
- Parse and show normalized rank scores (`RankScoreNormalized`) on SNVs (RD & cancer) and SVs (RD) pages (#5554)
- Add MuTect2 SNV caller (used in nf-core/raredisease MT calling) (#5558)
- Option to remove any role assigned to a user, not only the admin role (#5523)
### Changed
- Improved test that checks code collecting other categories of variants overlapping a variant (#5521)
- Enable insertion/deletion size display on IGV.js alignment tracks (#5547)
- LRS STR variant read support (TRGT SD) stored and displayed on variant as ref/alt depth (#5552)
- On `Search SNVs and SVs` page, display multiple HGVS descriptors when variant has more than one gene (#5513)
- Deprecated the `--remove-admin` flag in the update user command line (#5523)
### Fixed
- Instance badge class and config option documentation (#5500)
- Fix incorrect reference to non-existent pymongo.synchronous (#5517)
- More clearly dim cases for empty queries (#5507)
- Case search form enforces numeric input for number of results returned (`Limit` field) (#5519)
- Parsing of canonical transcript in variants genes when variant is outside the coding sequence (#5515)
- Download of a ClinVar submission's json file when observation data is no longer present in the database (#5520)
- Removed extra warnings for missing file types on case loading (#5525)
- Matchmaker Exchange submissions page crashing when one or more cases have no synopsis(#5534)
- Loading PathologicStruc from Stranger annotated TRGT STR files (#5542)
- Badge color for missing REVEL and SpliceAI scores (#5546)
- Truncate long STR RepeatUnit names, from loci missing formal RU just showing ref allele (#5551)
- Do not reorder Sanger sequencing for variants when case is re-uploaded. Just assign Sanger status = ordered to them. (#5504)
- Do not create new variant-associated events, when re-uploading a case. New variant inherits key/values from old evaluated variants (#5507)
- Increased bottom margin in ClinVar submission option on institute's sidebar (#5561)
- `Search SNVs & SVs` for cases which have been removed (#5563)
- SpliceAI label color when variant hits multiple genes (#5565)

## [4.102]
### Added
- ClinVar data with link to ClinVar for variants present on the general case report (#5478)
- Customise Scout instance color and name, by adding INSTANCE_NAME and INSTANCE_COLOR parameters in the app config file (#5479)
- Display local archived frequencies on general case report (#5492)
### Changed
- Refactored and simplified code that fetches case's genome build (#5443)
- On caseS page, dim cases only included from the always display cases with status option (#5464)
- Reuse the variant frequencies table from variant page on case reports (#5478)
- Loading of outliers files (Fraser and Outrider) do not raise error when path to these files is missing or wrong, just a warning (#5486)
- Updated libraries on uv lock file (#5495)
### Fixed
- Fix long STR variant pinned display on case page (#5455)
- Variant page crashing when Loqusdb instance is chosen on institute settings but is not found at the given URL (#5447)
- Show assignees in case list when user ID is different from email (#5460)
- When removing a germline variant from a ClinVar submission, make sure to remove also its associated observations from the database (#5463)
- Chanjo2 genes full coverage check when variant has no genes (#5468)
- Full Flask user logout blocked by session clear (#5470)
- SV page UCSC link for breakpoints did not detect genome build 38 (#5489)
- HPO term deep link URL updated to a working one (#5488)
- Add `str_trid` as a sorting criterion when selecting STRs. This fixes the sort order problem of STRs from cases with genome build 38 (#5491)
- Always use GitHub original for igv.js genomes.json config - it is intended as official backup URL already (#5496)
- Update igv.js to v3.3.0 (#5496)
- Introduced a function that checks redirect URLs to avoid redirection to external sites (#5458)
- Loading of missing outliers files should also not raise error if key exists but is unset (#5497)
- Do not add null references to HPO-associated genes when parsing errors occur (#5472)
- Possibility to change user immediately after logging out from Google Oauth or Keycloak (#5493)
- Trust hgnc_id for unique aliases for HPO-associated genes (#5498)

## [4.101]
### Changed
- Institutes are now sorted by ID on gene panels page (#5436)
- Simplified visualization of previous ACMG and CCV classifications for a variant on variantS page (#5439 & #5440)
- On ClinVar multistep submission form, skip fetching transcript versions for build 38 transcripts which are not MANE Select or MANE Plus Clinical (#5426)
### Fixed
- Malformatted table cell for analysis date on caseS page (#5438)
- Remove "Add to ClinVar submission" button for pinned MEI variants as submission is not supported at the moment (#5442)
- Clinical variant files could once again be read in arbitrary order on load (#5452)
- Fix test_sanger_validation test to be run with a mock app instantiated (#5453)

## [4.100.2]
### Fixed
- Keyerror 'ensembl_transcript_id' when loading transcripts from a pre-downloaded Ensembl transcripts file (#5435)

## [4.100.1]
### Fixed
- Removed an extra `x` from compounds functional annotation cells (#5432)

## [4.100]
### Added
- Button with link to cancerhotspots.org on variant page for cancer cases (#5359)
- Link to ClinGen ACMG CSPEC Criteria Specification Registry from ACMG classification page (#5364)
- Documentation on how to export data from the scout database using the command line (#5373)
- Filter cancer SNVs by ClinVar oncogenicity. OBS: since annotations are still sparse in ClinVar, relying solely on them could be too restrictive (#5367)
- Include eventual gene-matching WTS outliers on variantS page (Overlap column) and variant page (Gene overlapping non-SNVs table) (#5371)
- Minor Allele Frequency (HiFiCNV) IGV.js track for Nallo cases (#5401)
- A page showing all cases submitted to the Matchmaker Exchange, accessible from the institute's sidebar (#5378)
- Variants' loader progress bar (#5411)
### Changed
- Allow matching compounded subcategories from SV callers e.g. DUP:INV (#5360)
- Adjust the link to the chanjo2 gene coverage report to reflect the type of analyses used for the samples (#5368)
- Gene panels open in new tabs from case panels and display case name on the top of the page (#5369)
- When uploading research variants, use rank threshold defined in case settings, if available, otherwise use the default threshold of 8 (#5370)
- Display genome build version on case general report (#5381)
- On pull request template, fixed instructions on how to deploy a branch to the development server (#5382)
- On case general report, when a variant is classified (ACMG or CCV), tagged, commented and also dismissed, will only be displayed among the dismissed variants (#5377)
- If case is re-runned/re-uploaded with the `--keep-actions` tag, remember also previously assigned diseases, HPO terms, phenotype groups and HPO panels (#5365)
- Case load config alias and updated track label for TIDDIT coverage tracks to accommodate HiFiCNV dito (#5401)
- On variants page, compounds popup table, truncate the display name of compound variants with display name that exceeds 20 characters (#5404)
- Update dataTables js (#5407)
- Load variants command prints more clearly which categories of variants are being loaded (#5409)
- Tooltips instead of popovers (no click needed) for matching indicators on variantS page (#5419)
- Call chanjo2 coverage completeness indicator via API after window loading completes (#5366)
- On ClinVar multistep submission form, silence warnings coming from missing HGVS version using Entrez Eutils (#5424)
### Fixed
- Style of Alamut button on variant page (#5358)
- Scope of overlapping functions (#5385)
- Tests involving the variants controllers, which failed when not run in a specific order (#5391)
- Option to return to the previous step in each of the steps of the ClinVar submission form (#5393)
- chanjo2 MT report for cases in build 38 (#5397)
- Fixed some variantS view tests accessing database out of app context (#5415)
- Display of matching manual rank on the SV variant page (#5419)
- Broken `scout setup database` command (#5422)
- Collecting submission data for cases which have been removed (#5421)
- Speed up query for gene overlapping variants (#5413)
- Removing submission data for cases which have been removed (#5430)

## [4.99]
### Added
- De novo assembly alignment file load and display (#5284)
- Paraphase bam-let alignment file load and display (#5284)
- Parsing and showing ClinVar somatic oncogenicity anontations, when available (#5304)
- Gene overlapping variants (superset of compounds) for SVs (#5332)
- Gene overlapping variants for MEIs (#5332)
- Gene overlapping variants for cancer (and cancer_sv) (#5332)
- Tests for the Google login functionality (#5335)
- Support for login using Keycloak (#5337)
- Documentation on Keycloak login system integration (#5342)
- Integrity check for genes/transcripts/exons files downloaded from Ensembl (#5353)
- Options for custom ID/display name for PanelApp Green updates (#5355)
### Changed
- Allow ACMG criteria strength modification to Very strong/Stand-alone (#5297)
- Mocked the Ensembl liftover service in igv tracks tests (#5319)
- Refactored the login function into smaller functions, handling respectively: user consent, LDAP login, Google login, database login and user validation (#5331)
- Allow loading of mixed analysis type cases where some individuals are fully WTS and do not appear in DNA VCFs (#5327)
- Documentation available in dark mode, and expanded installation instructions (#5343)
### Fixed
- Re-enable display of case and individual specific tracks (pre-computed coverage, UPD, zygosity) (#5300)
- Disable 2-color mode in IGV.js by default, since it obscures variant proportion of reads. Can be manually enabled (#5311)
- Institute settings reset (#5309)
- Updated color scheme for variant assessment badges that were hard to see in light mode, notably Risk Factor (#5318)
- Avoid page timeout by skipping HGVS validations in ClinVar multistep submission for non-MANE transcripts from variants in build 38 (#5302)
- Sashimi view page displaying an error message when Ensembl REST API (LiftOver) is not available (#5322)
- Refactored the liftover functionality to avoid using the old Ensembl REST API (#5326)
- Downloading of Ensembl resources by fixing the URL to the schug server, pointing to the production instance instead of the staging one (#5348)
- Missing MT genes from the IGV track (#5339)
- Paraphase and de novo assembly tracks could mismatch alignment sample labels - refactor to case specific tracks (#5357)

## [4.98]
### Added
- Documentation on how to delete variants for one or more cases
- Document the option to collect green genes from any panel when updating the PanelApp green genes panel
- On the institute's filters page, display also any soft filters applied to institute's variants
### Fixed
- Case page patch for research cases without WTS outliers

## [4.97]
### Added
- Software version and link to the relative release on GitHub on the top left dropdown menu
- Option to sort WTS outliers by p_value, Δψ, ψ value, zscore or l2fc
- Display pLI score and LOEUF on rare diseases and cancer SNV pages
- Preselect MANE SELECT transcripts in the multi-step ClinVar variant add to submission process
- Allow updating case with WTS Fraser and Outrider research files
- Load research WTS outliers using the `scout load variants --outliers-research` command
- Chanjo2 gene coverage completeness indicator and report from variant page, summary card
- Enhanced SNV and SV filtering for cancer and rare disease cases, now supporting size thresholds (≥ or < a specified base pair length)
- Option to exclude ClinVar significance status in SNVs filters form
- Made HRD a config parameter and display it for cancer cases.
- Preset institute-level soft filters for variants (filtering based on "filters" values on variant documents). Settings editable by admins on the institute's settings page. Allows e.g. hiding tumor `in_normal` and `germline_risk` filter status variants.
- Load pedigree and sex check from Somalier, provided by e.g. the Nallo pipeline
- Expand the command line to remove more types of variants. Now supports: `cancer`, `cancer_sv`, `fusion`, `mei`, `outlier`, `snv`, `str`, and `sv`.
- New `prioritise_clinvar` checkbox on rare diseases cases, SNVs page, used by clinical filter or for expanding the search to always return variants that match the selected ClinVar conditions
- ClinVar CLNSIG Exclude option on cancer variantS filters
### Changed
- Do not show overlapping gene panels badge on variants from cases runned without gene panels
- Set case as research case if it contains any type of research variants
- Update igv.js to 3.2.0
- IGV DNA alignment track defaults to group by tag:HP and color by methylation (useful for LRS), and show soft-clips
- Update gnomAD constraint to v4.1
- HG38 genes track in igv.js browser, to correctly display gene names
- Refactored code for prioritizing the order of variant loading
- Modified the web pages body style to adapt content to smaller screens
- Refactored filters to filter variants by ClinVar significance, CLINSIG Confident and ClinVar hits at the same time
- Improved tooltips for ClinVar filter in SNVs filter form
- `showSoftClips` parameter in igv.js is set to false by default for WES and PANEL samples
- Updated dependencies in uv.lock file
### Fixed
- Don't save any "-1", "." or "0" frequency values for SNVs - same as for SVs
- Downloading and parsing of genes from Ensembl (including MT-TP)
- Don't parse SV frequencies for SNVs even if the name matches. Also accept "." as missing value for SV frequencies.
- HPO search on WTS Outliers page
- Stop using dynamic gene panel (HPO generated list) for clinical filter when the last gene is removed from the dynamic gene panel
- Return only variants with ClinVar annotation when `ClinVar hits` checkbox is checked on variants search form
- Legacy variant filter option `clinsig_confident_always_returned` on saved filters is remapped as `prioritised_clivar` and `clinvar_trusted_revstat`
- Variants queries excluding ClinVar tags without `prioritise_clinvar` checkbox checked
- Pedigree QC Somalier loading demo ancestry file and operator priority

## [4.96]
### Added
- Support case status assignment upon loading (by providing case status in the case config file)
- Severity predictions on general case report for SNVs and cancer SNVs
- Variant functional annotation on general case report for SNVs and cancer SNVs
- Version of Scout used when the case was loaded is displayed on case page and general report
### Removed
- Discontinue ClinVar submissions via CSV files and support only submission via API: removed buttons for downloading ClinVar submission objects as CSV files
### Changed
- Display STR variant filter status on corresponding variantS page
- Warning and reference to Biesecker et al when using PP1/BS4 and PP4 together in ACMG classifications
- Warning to not use PP4 criterion together with PS2/PM6 in ACMG classifications with reference to the SVI Recommendation for _de novo_ Criteria (PS2 & PM6)
- Button to directly remove accepted submissions from ClinVar
- Upgraded libs in uv.lock file
### Fixed
- Release docs to include instructions for upgrading dependencies
- Truncated long HGVS descriptions on cancer SNV and SNVs pages
- Avoid recurrent error by removing variant ranking settings in unranked demo case
- Actually re-raise exception after load aborts and has rolled back variant insertion

## [4.95]
### Added
- CCV score / temperature on case reports
- ACMG SNV classification form also accessible from SV variant page
- Simplify updating of the PanelApp Green panel from all source types in the command line interactive session
### Changed
- Clearer link to `Richards 2015` on ACMG classification section on SVs and cancer SVs variants pages
- Parse HGNC Ids directly from PanelApp when updating/downloading PanelApp panels
- Skip variant genotype matching check and just return True when matching causative is found in a case with only one individual/sample
- Reduced number of research MEI variants present in the demo case from 17K to 145 to speed up automatic tests
### Fixed
- ACMG temperature on case general report should respect term modifiers
- Missing inheritance, constraint info for genes with symbols matching other genes previous aliases with some lower case letters
- Loading of all PanelApp panels from command line
- Saving gene inheritance models when loading/updating specific/all PanelApp panels (doesn't apply to the `PanelApp Green Genes panel`)
- Save also complete penetrance status (in addition to incomplete) if available when loading specific/all PanelApp panels (does not apply to the `PanelApp Green Genes panel`)
- Variants and managed variants query by coordinates, which was returning all variants in the chromosome if start position was 0
- Compound loading matches also "chr"-containing compound variant names

## [4.94.1]
### Fixed
- Temporary directory generation for MT reports and pedigree file for case general report

## [4.94]
### Added
- Max-level provenance and Software Bill Of Materials (SBOM) to the Docker images pushed to Docker Hub
- ACMG VUS Bayesian score / temperature on case reports
- Button to filter and download case individuals/samples from institute's caseS page
### Changed
- On variant page, RefSeq transcripts panel, truncate very long protein change descriptions
- Build system changed to uv/hatchling, remove setuptools, version file, add project toml and associated files
- On variantS pages, display chromosome directly on start and end chromosome if different
- On cancer variantS pages, display allele counts and frequency the same way for SNVs and SVs (refactor macro)
- Stricter coordinate check in BND variants queries (affecting search results on SV variants page)
### Fixed
- UCSC hg38 links are updated
- Variants page tooltip errors
- Cancer variantS page had poor visibility of VAF and chromosome coordinate on causatives (green background)

## [4.93.1]
### Fixed
- Updated PyPi build GitHub action to explicitly include setuptools (for Python 3.12 distro)

## [4.93]
### Added
- ClinGen-CGC-VICC oncogenicity classification for cancer SNVs
- A warning to not to post sensitive or personal info when opening an issue
### Changed
- "Show more/less" button to toggle showing 50 (instead of 10) observed cases in LoqusDB observation panel
- Show customer id on share and revoke sharing case collapsible sidebar dialog
- Switch to python v.3.12 in Dockerfiles and automatic tests
### Fixed
- Limit the size of custom images displayed on case and variant pages and add a link to display them in full size in a new tab
- Classified variants not showing on case report when collaborator adds classification
- On variantS page, when a variant has more than one gene, then the gene panel badge reflect the panels each gene is actually in
- Updating genes on a gene panel using a file
- Link out to Horak 2020 from CCV classify page opens in new tab

## [4.92]
### Added
- PanelApp link on gene page and on gene panels description
- Add more filters to the delete variants command (institute ID and text file with list of case IDs)
### Changed
- Use the `clinicalgenomics/python3.11-venv:1.0` image everywhere in the Dockerfiles
### Fixed
- list/List typing issue on PanelApp extension module

## [4.91.2]
### Fixed
- Stranger TRGT parsing of `.` in `FORMAT.MC`
- Parse ClinVar low-penetrance info and display it alongside Pathogenic and likely pathogenic on SNVs pages
- Gene panel indexes to reflect the indexes used in production database
- Panel version check while editing the genes of a panel
- Display unknown filter tags as "danger" marked badges
- Open WTS variantS SNVs and SVs in new tabs
- PanelApp panels update documentation to reflect the latest changes in the command line
- Display panel IDs alongside panel display names on gene panels page
- Just one `Hide removed panels` checkbox for all panels on gene panels page
- Variant filters redecoration from multiple classifications crash on general case report

## [4.91.1]
### Fixed
- Update IGV.js to v3.1.0
- Columns/headings on SV variantS shifted

## [4.91]
### Added
- Variant link to Franklin in database buttons (different depending on rare or cancer track)
- MANE badges on list of variant's Genes/Transcripts/Proteins table, this way also SVs will display MANE annotations
- Export variant type and callers-related info fields when exporting variants from variantS pages
- Cases advanced search on the dashboard page
- Possibility to use only signed off panels when building the PanelApp GREEN panel
### Changed
- On genes panel page and gene panel PDF export, it's more evident which genes were newly introduced into the panel
- WTS outlier position copy button on WTS outliers page
- Update IGV.js to v3.0.9
- Managed variants VCF export more verbose on SVs
- `/api/v1/hpo-terms` returns pymongo OperationFailure errors when provided query string contains problematic characters
- When parsing variants, prioritise caller AF if set in FORMAT over recalculation from AD
- Expand the submissions information section on the ClinVar submissions page to fully display long text entries
- Jarvik et al for PP1 added to ACMG modification guidelines
- Display institute `_id` + display name on dashboard filters
- ClinVar category 8 has changed to "Conflicting classifications of pathogenicity" instead of "interpretations"
- Simplify always loading ClinVar `CLNSIG` P, LP and conflicting annotations slightly
- Increased visibility of variant callers's "Pass" or "Filtered" on the following pages: SNV variants (cancer cases), SV variants (both RD and cancer cases)
- Names on IGV buttons, including an overview level IGV MT button
- Cases query no longer accepts strings for the `name_query` parameter, only ImmutableMultiDict (form data)
- Refactor the loading of PanelApp panels to use the maintained API - Customised PanelApp GREEN panels
- Better layout for Consequence cell on cancer SNVs page
- Merged `Qual` and `Callers` cell on cancer SNVs page
### Fixed
- Empty custom_images dicts in case load config do not crash
- Tracks missing alignment files are skipped on generating IGV views
- ClinVar form to accept MedGen phenotypes
- Cancer SV variantS page spinner on variant export
- STRs variants export (do not allow null estimated variant size and repeat locus ID)
- STRs variants page when one or more variants have SweGen mean frequency but lack Short Tandem Repeat motif count
- ClinVar submission enquiry status for all submissions after the latest
- CLI scout update type hint error when running commands using Python 3.9
- Missing alignment files but present index files could crash the function creating alignment tracks for IGV display
- Fix missing "Repeat locus" info on STRs export

## [4.90.1]
### Fixed
- Parsing Matchmaker Exchange's matches dates

## [4.90]
### Added
- Link to chanjo2 MANE coverage overview on case page and panel page
- More SVI recommendation links on the ACMG page
- IGV buttons for SMN CN page
- Warnings on ACMG classifications for potentially conflicting classification pairs
- ACMG Bayesian foundation point scale after Tavtigian for variant heat profile
### Changed
- Variants query backend allows rank_score filtering
- Added script to tabulate causatives clinical filter rank
- Do not display inheritance models associated to ORPHA terms on variant page
- Moved edit and delete buttons close to gene names on gene panel page and other aesthetical fixes
- SNV VariantS page functional annotation and region annotation columns merged
- VariantS pages (not cancer) gene cells show OMIM inheritance pattern badges also without hover
- STR variantS page to show STR inheritance model without hover (fallback to OMIM for non-Stranger annotation)
- VariantS page local observation badges have counts visible also without hover
- On Matchmaker page, show number of matches together with matching attempt date
- Display all custom inheritance models, both standard and non-standard, as gathered from the gene panel information on the variant page
- Moved PanelApp-related code to distinct modules/extension
### Fixed
- Make BA1 fully stand-alone to Benign prediction
- Modifying Benign terms to "Moderate" has no effect under Richards. Ignored completely before, will retain unmodified significance now
- Extract all fields correctly when exporting a panel to file from gene panel page
- Custom updates to a gene in a panel
- Gene panel PDF export, including gene links
- Cancer SV, Fusion, MEI and Outlier filters are shown on the Institute Filters overview
- CaseS advanced search limit
- Visibility of Matchmaker Exchange matches on dark mode
- When creating a new gene panel from file, all gene fields are saved, including comments and manual inheritance models
- Downloading on gene names from EBI
- Links to gene panels on variant page, summary panel
- Exporting gene variants when one or more variants' genes are missing HGNC symbol

## [4.89.2]
## Fixed
- If OMIM gene panel gene symbols are not mapping to hgnc_id, allow fallback use of a unique gene alias

## [4.89.1]
### Fixed
- General case report crash when encountering STR variants without `source` tags
- Coloring and SV inheritance patterns on general case report

## [4.89]
### Added
- Button on SMN CN page to search variants within SMN1 and SMN2 genes
- Options for selectively updating OMICS variants (fraser, outrider) on a case
- Log users' activity to file by specifying `USERS_ACTIVITY_LOG_PATH` parameter in app config
- `Mean MT coverage`, `Mean chrom 14 coverage` and `Estimated mtDNA copy number` on MT coverage file from chanjo2 if available
- In ClinVar multistep form, preselect ACMG criteria according to the variant's ACMG classification, if available
- Subject id search from caseS page (supporting multiple sample types e.g.) - adding indexes to speed up caseS queries
- Advanced cases search to narrow down results using more than one search parameter
- Coverage report available for any case with samples containing d4 files, even if case has no associated gene panels
- RNA delivery reports
- Two new LRS SV callers (hificnv, severus)
### Changed
- Documentation for OMICS variants and updating a case
- Include both creation and deletion dates in gene panels pages
- Moved code to collect MT copy number stats for the MT report to the chanjo extension
- On the gene panelS page, show expanded gene panel version list in one column only
- IGV.js WTS loci default to zoom to a region around a variant instead of whole gene
- Refactored logging module
- Case general report no longer shows ORPHA inheritance models. OMIM models are shown colored.
- Chromosome alias tab files used in the igv.js browser, which now contain the alias for chromosome "M"
- Renamed "Comment on clinical significance" to "Comment on classification" in ClinVar multistep form
- Enable Gens CN button also for non-wgs cancer track cases
### Fixed
- Broken heading anchors in the documentation (`admin-guide/login-system.md` and `admin-guide/setup-scout.md` files)
- Avoid open login redirect attacks by always redirecting to cases page upon user login
- Stricter check of ID of gene panels to prevent file downloading vulnerability
- Removed link to the retired SPANR service. SPIDEX scores are still parsed and displayed if available from variant annotation.
- Omics variant view test coverage
- String pattern escape warnings
- Code creating Alamut links for variant genes without canonical_transcript set
- Variant delete button in ClinVar submissions page
- Broken search cases by case similarity
- Missing caller tag for TRGT

## [4.88.1]
### Fixed
- Patch update igv.js to 3.0.5

## [4.88]
### Added
- Added CoLoRSdb frequency to Pop Freq column on variantS page
- Hovertip to gene panel names with associated genes in SV variant view, when variant covers more than one gene
- RNA sample ID can be provided in case load config if different from sample_id
### Fixed
- Broken `scout setup database` command
- Update demo VCF header, adding missing keys found on variants
- Broken upload to Codecov step in Tests & Coverage GitHub action
- Tomte DROP column names have been updated (backwards compatibility preserved for main fields)
- WTS outlierS view to display correct individual IDs for cases with multiple individuals
- WTS outlierS not displayed on WTS outlierS view

## [4.87.1]
### Fixed
- Positioning and alignment of genes cell on variantS page

## [4.87]
### Added
- Option to configure RNA build on case load (default '38')
### Changed
- Tooltip on RNA alignments now shows RNA genome build version
- Updated igv.js to v3.0.4
### Fixed
- Style of "SNVs" and "SVs" buttons on WTS Outliers page
- Chromosome alias files for igv.js
- Genes track displayed also when RNA alignments are present without splice junctions track on igv browser
- Genes track displayed again when splice junction tracks are present

## [4.86.1]
### Fixed
- Loading and updating PanelApp panels, including PanelApp green

## [4.86]
### Added
- Display samples' name (tooltip) and affected status directly on caseS page
- Search SVs across all cases, in given genes
- `CLINVAR_API_URL` param can be specified in app settings to override the URL used to send ClinVar submissions to. Intended for testing.
- Support for loading and storing OMICS data
- Parse DROP Fraser and Outrider TSVs
- Display omics variants - wts outliers (Fraser, Outrider)
- Parse GNOMAD `gnomad_af` and `gnomad_popmax_af` keys from variants annotated with `echtvar`
- Make removed panel optionally visible to non-admin or non maintainers
- Parse CoLoRSdb frequencies annotated in the variant INFO field with the `colorsdb_af` key
- Download -omics variants using the `Filter and export button`
- Clickable COSMIC links on IGV tracks
- Possibility to un-audit previously audited filters
- Reverted table style and removed font awesome style from IGV template
- Case status tags displayed on dashboard case overview
### Changed
- Updated igv.js to v3.0.1
- Alphabetically sort IGV track available for custom selection
- Updated wokeignore to avoid unfixable warning
- Update Chart.js to v4.4.3
- Use tornado library version >= 6.4.1
- Fewer variants in the MEI demo file
- Switch to FontAwesome v.6 instead of using icons v.5 + kit with icons v.6
- Show time (hours and minutes) additionally to date on comments and activity panel
### Fixed
- Only add expected caller keys to variant (FOUND_IN or SVDB_ORIGIN)
- Splice junction merged track height offset in IGV.js
- Splice junction initiation crash with empty variant obj
- Splice junction variant routing for cases with WTS but without outlier data
- Variant links to ExAC, now pointing to gnomAD, since the ExAC browser is no longer available
- Style of HPO terms assigned to a case, now one phenotype per line
- RNA sashimi view rendering should work also if the gene track is user disabled
- Respect IGV tracks chosen by user in variant IGV settings

## [4.85]
### Added
- Load also genes which are missing Ensembl gene ID (72 in both builds), including immunoglobulins and fragile sites
### Changed
- Unfreeze werkzeug again
- Show "(Removed)" after removed panels in dropdown
- The REVEL score is collected as the maximum REVEL score from all of the variant's transcripts
- Parse GNOMAD POPMAX values only if they are numerical when loading variants
### Fixed
- Alphabetically sort "select default panels" dropdown menu options on case page
- Show gene panel removed status on case page
- Fixed visibility of the following buttons: remove assignee, remove pinned/causative, remove comment, remove case from group

## [4.84]
### Changed
- Clearer error message when a loqusdb query fails for an instance that initially connected
- Do not load chanjo-report module if not needed and more visible message when it fails loading
- Converted the HgncGene class into a Pydantic class
- Swap menu open and collapse indicator chevrons - down is now displayed-open, right hidden-closed
- Linters and actions now all use python 3.11
### Fixed
- Safer way to update variant genes and compounds that avoids saving temporary decorators into variants' database documents
- Link to HGNC gene report on gene page
- Case file load priority so that e.g. SNV get loaded before SV, or clinical before research, for consistent variant_id collisions

## [4.83]
### Added
- Edit ACMG classifications from variant page (only for classifications with criteria)
- Events for case CLI events (load case, update case, update individual)
- Support for loading and displaying local custom IGV tracks
- MANE IGV track to be used as a local track for igv.js (see scout demo config file)
- Optional separate MT VCFs, for `nf-core/raredisease`
### Changed
- Avoid passing verbs from CaseHandler - functions for case sample and individual in CaseEventHandler
- Hide mtDNA report and coverage report links on case sidebar for cases with WTS data only
- Modified OMIM-AUTO gene panel to include genes in both genome builds
- Moved chanjo code into a dedicated extension
- Optimise the function that collects "match-safe" genes for an institute by avoiding duplicated genes from different panels
- Users must actively select "show matching causatives/managed" on a case page to see matching numbers
- Upgraded python version from 3.8 to 3.11 in Docker images
### Fixed
- Fix several tests that relied on number of events after setup to be 0
- Removed unused load case function
- Artwork logo sync sketch with png and export svg
- Clearer exception handling on chanjo-report setup - fail early and visibly
- mtDNA report crashing when one or more samples from a case is not in the chanjo database
- Case page crashing on missing phenotype terms
- ACMG benign modifiers
- Speed up tests by caching python env correctly in Github action and adding two more test groups
- Agile issue templates were added globally to the CG-org. Adding custom issue templates to avoid exposing customers
- PanelApp panel not saving genes with empty `EnsembleGeneIds` list
- Speed up checking outdated gene panels
- Do not load research variants automatically when loading a case

## [4.82.2]
### Fixed
- Warning icon in case pages for individuals where `confirmed_sex` is false
- Show allele sizes form ExpansionHunter on STR variantS page again

## [4.82.1]
### Fixed
- Revert the installation of flask-ldapconn to use the version available on PyPI to be able to push new scout releases to PyPI

## [4.82]
### Added
- Tooltip for combined score in tables for compounds and overlapping variants
- Checkbox to filter variants by excluding genes listed in selected gene panels, files or provided as list
- STR variant information card with database links, replacing empty frequency panel
- Display paging and number of HPO terms available in the database on Phenotypes page
- On case page, typeahead hints when searching for a disease using substrings containing source ("OMIM:", "ORPHA:")
- Button to monitor the status of submissions on ClinVar Submissions page
- Option to filter cancer variants by number of observations in somatic and germline archived database
- Documentation for integrating chanjo2
- More up-to-date VEP CSQ dbNSFP frequency keys
- Parse PacBio TRGT (Tandem repeat genotyping tool) Short Tandem Repeat VCFs
### Changed
- In the case_report #panel-tables has a fixed width
- Updated IGV.js to 2.15.11
- Fusion variants in case report now contain same info as on fusion variantS page
- Block submission of somatic variants to ClinVar until we harmonise with their changed API
- Additional control on the format of conditions provided in ClinVar form
- Errors while loading managed variants from file are now displayed on the Managed Variants page
- Chanjo2 coverage button visible only when query will contain a list of HGNC gene IDs
- Use Python-Markdown directly instead of the unmaintained Flask-Markdown
- Use Markupsafe instead of long deprecated, now removed Flask Markup
- Prepare to unfreeze Werkzeug, but don't actually activate until chanjo can deal with the change
### Fixed
- Submit requests to Chanjo2 using HTML forms instead of JSON data
- `Research somatic variants` link name on caseS page
- Broken `Install the HTML 2 PDF renderer` step in a GitHub action
- Fix ClinVar form parsing to not include ":" in conditionType.id when condition conditionType.db is Orphanet
- Fix condition dropdown and pre-selection on ClinVar form for cases with associated ORPHA diagnoses
- Improved visibility of ClinVar form in dark mode
- End coordinates for indels in ClinVar form
- Diagnoses API search crashing with empty search string
- Variant's overlapping panels should show overlapping of variant genes against the latest version of the panel
- Case page crashing when case has both variants in a ClinVar submission and pinned not loaded variants
- Installation of git in second build stage of Dockerfile, allowing correct installation of libraries

## [4.81]
### Added
- Tag for somatic SV IGH-DUX4 detection samtools script
### Changed
- Upgraded Bootstrap version in reports from 4.3.1 to 5.1.3
### Fixed
- Buttons layout in HPO genes panel on case page
- Added back old variant rankscore index with different key order to help loading on demo instance
- Cancer case_report panel-table no longer contains inheritance information
- Case report pinned variants card now displays info text if all pinned variants are present in causatives
- Darkmode setting now applies to the comment-box accordion
- Typo in case report causing `cancer_rank_options is undefined` error

## [4.80]
### Added
- Support for .d4 files coverage using chanjo2 (Case page sidebar link) with test
- Link to chanjo2 coverage report and coverage gene overview on gene panel page
- Link to chanjo2 coverage report on Case page, HPO dynamic gene list
- Link to genes coverage overview report on Case page, HPO dynamic gene list
### Changed
- All links in disease table on diagnosis page now open in a new tab
- Dark mode settings applied to multi-selects on institute settings page
- Comments on case and variant pages can be viewed by expanding an accordion
- On case page information on pinned variants and variants submitted to ClinVar are displayed in the same table
- Demo case file paths are now stored as absolute paths
- Optimised indices to address slow queries
- On case page default panels are now found at the top of the table, and it can be sorted by this trait
### Fixed
- On variants page, search for variants in genes present only in build 38 returning no results
- Pin/unpin with API was not able to make event links
- A new field `Explanation for multiple conditions` is available in ClinVar for submitting variants with more than one associated condition
- Fusion genes with partners lacking gene HGNC id will still be fully loaded
- Fusion variantS export now contains fusion variant specific columns
- When Loqusdb observations count is one the table includes information on if observation was for the current or another case

## [4.79.1]
### Fixed
- Exporting variants without rank score causing page to crash
- Display custom annotations also on cancer variant page

## [4.79]
### Added
- Added tags for Sniffles and CNVpytor, two LRS SV callers
- Button on case page for displaying STR variants occurring in the dynamic HPO panel
- Display functional annotation relative to variant gene's MANE transcripts on variant summary, when available
- Links to ACMG structural variant pathogenicity classification guidelines
- Phenomodels checkboxes can now include orpha terms
- Add incidental finding to case tags
- Get an alert on caseS page when somebody validates variants you ordered Sanger sequencing for
### Changed
- In the diagnoses page genes associated with a disease are displayed using hgnc symbol instead of hgnc id
- Refactor view route to allow navigation directly to unique variant document id, improve permissions check
- Do not show MANE and MANE Plus Clinical transcripts annotated from VEP (saved in variants) but collect this info from the transcripts database collection
- Refactor view route to allow navigation directly to unique case id (in particular for gens)
- `Institutes to share cases with` on institute's settings page now displays institutes names and IDs
- View route with document id selects view template based on variant category
### Fixed
- Refactored code in cases blueprints and variant_events adapter (set diseases for partial causative variants) to use "disease" instead of "omim" to encompass also ORPHA terms
- Refactored code in `scout/parse/omim.py` and `scout/parse/disease_terms.py` to use "disease" instead of "phenotype" to differentiate from HPO terms
- Be more careful about checking access to variant on API access
- Show also ACMG VUS on general report (could be missing if not e.g. pinned)

## [4.78]
### Added
- Case status labels can be added, giving more finegrained details on a solved status (provisional, diagnostic, carrier, UPD, SMN, ...)
- New SO terms: `sequence_variant` and `coding_transcript_variant`
- More MEI specific annotation is shown on the variant page
- Parse and save MANE transcripts info when updating genes in build 38
- ClinVar submission can now be downloaded as a json file
- `Mane Select` and `Mane Plus Clinical` badges on Gene page, when available
- ClinVar submission can now be downloaded as a json file
- API endpoint to pin variant
- Display common/uncommon/rare on summary of mei variant page
### Changed
- In the ClinVar form, database and id of assertion criteria citation are now separate inputs
- Customise institute settings to be able to display all cases with a certain status on cases page (admin users)
- Renamed `Clinical Significance` to `Germline Classification` on multistep ClinVar form
- Changed the "x" in cases.utils.remove_form button text to red for better visibility in dark mode
- Update GitHub actions
- Default loglevel up to INFO, making logs with default start easier to read
- Add XTR region to PAR region definition
- Diagnoses can be searched on diagnoses page without waiting for load first
### Fixed
- Removed log info showing hgnc IDs used in variantS search
- Maintain Matchmaker Exchange and Beacon submission status when a case is re-uploaded
- Inheritance mode from ORPHA should not be confounded with the OMIM inheritance model
- Decipher link URL changes
- Refactored code in cases blueprints to use "disease" instead of "omim" to encompass also ORPHA terms

## [4.77]
### Added
- Orpha disease terms now include information on inheritance
- Case loading via .yaml config file accepts subject_id and phenotype_groups (if previously defined as constant default or added per institute)
- Possibility to submit variants associated with Orphanet conditions to ClinVar
- Option update path to .d4 files path for individuals of an existing case using the command line
- More constraint information is displayed per gene in addition to pLi: missense and LoF OE, CI (inluding LOEUF) and Z-score.
### Changed
- Introduce validation in the ClinVar multistep form to make sure users provide at least one variant-associated condition
- CLI scout update individual accepts subject_id
- Update ClinVar inheritance models to reflect changes in ClinVar submission API
- Handle variant-associated condition ID format in background when creating ClinVar submissions
- Replace the code that downloads Ensembl genes, transcripts and exons with the Schug web app
- Add more info to error log when transcript variant frequency parsing fails.
- GnomAD v4 constraint information replaces ExAC constraints (pLi).
### Fixed
- Text input of associated condition in ClinVar form now aligns to the left
- Alignment of contents in the case report has been updated
- Missing number of phenotypes and genes from case diagnoses
- Associate OMIM and/or ORPHA diagnoses with partial causatives
- Visualization of partial causatives' diagnoses on case page: style and links
- Revert style of pinned variants window on the case page
- Rename `Clinical significanc` to `Germline classification` in ClinVar submissions exported files
- Rename `Clinical significance citations` to `Classification citations` in ClinVar submissions exported files
- Rename `Comment on clinical significance` to `Comment on classification` in ClinVar submissions exported files
- Show matching partial causatives on variant page
- Matching causatives shown on case page consisting only of variant matching the default panels of the case - bug introduced since scout v4.72 (Oct 18, 2023)
- Missing somatic variant read depth leading to report division by zero

## [4.76]
### Added
- Orphacodes are visible in phenotype tables
- Pydantic validation of image paths provided in case load config file
- Info on the user which created a ClinVar submission, when available
- Associate .d4 files to case individuals when loading a case via config file
### Changed
- In diagnoses page the load of diseases are initiated by clicking a button
- Revel score, Revel rank score and SpliceAI values are also displayed in Causatives and Validated variants tables
- Remove unused functions and tests
- Analysis type and direct link from cases list for OGM cases
- Removed unused `case_obj` parameter from server/blueprints/variant/controllers/observations function
- Possibility to reset ClinVar submission ID
- Allow ClinVar submissions with custom API key for users registered as ClinVar submitters or when institute doesn't have a preset list of ClinVar submitters
- Ordered event verbs alphabetically and created ClinVar-related user events
- Removed the unused "no-variants" option from the load case command line
### Fixed
- All disease_terms have gene HGNC ids as integers when added to the scout database
- Disease_term identifiers are now prefixed with the name of the coding system
- Command line crashing with error when updating a user that doesn't exist
- Thaw coloredlogs - 15.0.1 restores errorhandler issue
- Thaw crypography - current base image and library version allow Docker builds
- Missing delete icons on phenomodels page
- Missing cryptography lib error while running Scout container on an ARM processor
- Round CADD values with many decimals on causatives and validated variants pages
- Dark-mode visibility of some fields on causatives and validated variants pages
- Clinvar submitters would be cleared when unprivileged users saved institute settings page
- Added a default empty string in cases search form to avoid None default value
- Page crashing when user tries to remove the same variant from a ClinVar submission in different browser tabs
- Update more GnomAD links to GnomAD v4 (v38 SNVs, MT vars, STRs)
- Empty cells for RNA fusion variants in Causatives and Verified variants page
- Submenu icons missing from collapsible actionbar
- The collapsible actionbar had some non-collapsing overly long entries
- Cancer observations for SVs not appearing in the variant details view
- Archived local observations not visible on cancer variantS page
- Empty Population Frequency column in the Cancer SV Variants view
- Capital letters in ClinVar events description shown on case page

## [4.75]
### Added
- Hovertip to gene panel names with associated genes in variant view, when variant covers more than one gene
- Tests for panel to genes
- Download of Orphadata en_product6 and en_product4 from CLI
- Parse and save `database_found` key/values for RNA fusion variants
- Added fusion_score, ffpm, split_reads, junction_reads and fusion_caller to the list of filters on RNA fusion variants page
- Renamed the function `get_mei_info` to `set_mei_info` to be consistent with the other functions
- Fixed removing None key/values from parsed variants
- Orphacodes are included in the database disease_terms
### Changed
- Allow use of projections when retrieving gene panels
- Do not save custom images as binary data into case and variant database documents
- Retrieve and display case and variant custom images using image's saved path
- Cases are activated by viewing FSHD and SMA reports
- Split multi-gene SNV variants into single genes when submitting to Matchmaker Exchange
- Alamut links also on the gene level, using transcript and HGVS: better for indels. Keep variant link for missing HGVS
- Thaw WTForms - explicitly coerce form decimal field entries when filters fetched from db
### Fixed
- Removed some extra characters from top of general report left over from FontAwsome fix
- Do not save fusion variants-specific key/values in other types of variants
- Alamut link for MT variants in build 38
- Convert RNA fusions variants `tool_hits` and `fusion_score` keys from string to numbers
- Fix genotype reference and alternative sequencing depths defaulting to -1 when values are 0
- DecimalFields were limited to two decimal places for several forms - lifting restrictions on AF, CADD etc.

## [4.74.1]
### Changed
- Parse and save into database also OMIM terms not associated to genes
### Fixed
- BioNano API FSHD report requests are GET in Access 1.8, were POST in 1.7
- Update more FontAwesome icons to avoid Pro icons
- Test if files still exist before attempting to load research variants
- Parsing of genotypes error, resulting in -1 values when alt or ref read depths are 0

## [4.74]
### Added
- SNVs and Indels, MEI and str variants genes have links to Decipher
- An `owner + case display name` index for cases database collection
- Test and fixtures for RNA fusion case page
- Load and display fusion variants from VCF files as the other variant types
- Option to update case document with path to mei variants (clinical and research)
### Changed
- Details on variant type and category for audit filters on case general report
- Enable Gens CN profile button also in somatic case view
- Fix case of analysis type check for Gens analysis button - only show for WGS
### Fixed
- loqusdb table no longer has empty row below each loqusid
- MatchMaker submission details page crashing because of change in date format returned by PatientMatcher
- Variant external links buttons style does not change color when visited
- Hide compounds with compounds follow filter for region or function would fail for variants in multiple genes
- Updated FontAwesome version to fix missing icons

## [4.73]
### Added
- Shortcut button for HPO panel MEI variants from case page
- Export managed variants from CLI
### Changed
- STRs visualization on case panel to emphasize abnormal repeat count and associated condition
- Removed cytoband column from STRs variant view on case report
- More long integers formatted with thin spaces, and copy to clipboard buttons added
### Fixed
- OMIM table is scrollable if higher than 700px on SV page
- Pinned variants validation badge is now red for false positives.
- Case display name defaulting to case ID when `family_name` or `display_name` are missing from case upload config file
- Expanded menu visible at screen sizes below 1000px now has background color
- The image in ClinVar howto-modal is now responsive
- Clicking on a case in case groups when case was already removed from group in another browser tab
- Page crashing when saving filters for mei variants
- Link visited color of images

## [4.72.4]
### Changed
- Automatic test mongod version increased to v7
### Fixed
- GnomAD now defaults to hg38 - change build 37 links accordingly

## [4.72.3]
### Fixed
- Somatic general case report small variant table can crash with unclassified variants

## [4.72.2]
### Changed
- A gunicorn maxrequests parameter for Docker server image - default to 1200
- STR export limit increased to 500, as for other variants
- Prevent long number wrapping and use thin spaces for separation, as per standards from SI, NIST, IUPAC, BIPM.
- Speed up case retrieval and lower memory use by projecting case queries
- Make relatedness check fails stand out a little more to new users
- Speed up case retrieval and lower memory use by projecting case queries
- Speed up variant pages by projecting only the necessary keys in disease collection query
### Fixed
- Huge memory use caused by cases and variants pages pulling complete disease documents from DB
- Do not include genes fetched from HPO terms when loading diseases
- Consider the renamed fields `Approved Symbol` -> `Approved Gene Symbol` and `Gene Symbols` -> `Gene/Locus And Other Related Symbols` when parsing OMIM terms from genemap2.txt file

## [4.72.1]
### Fixed
- Jinja filter that renders long integers
- Case cache when looking for causatives in other cases causing the server to hang

## [4.72]
### Added
- A GitHub action that checks for broken internal links in docs pages
- Link validation settings in mkdocs.yml file
- Load and display full RNA alignments on alignment viewer
- Genome build check when loading a case
- Extend event index to previous causative variants and always load them
### Fixed
- Documentation nav links for a few documents
- Slightly extended the BioNano Genomics Access integration docs
- Loading of SVs when VCF is missing the INFO.END field but has INFO.SVLEN field
- Escape protein sequence name (if available) in case general report to render special characters correctly
- CaseS HPO term searches for multiple terms works independent of order
- CaseS search regexp should not allow backslash
- CaseS cohort tags can contain whitespace and still match
- Remove diagnoses from cases even if OMIM term is not found in the database
- Parsing of disease-associated genes
- Removed an annoying warning while updating database's disease terms
- Displaying custom case images loaded with scout version <= 4.71
- Use pydantic version >=2 in requirements.txt file
### Changed
- Column width adjustment on caseS page
- Use Python 3.11 in tests
- Update some github actions
- Upgraded Pydantic to version 2
- Case validation fails on loading when associated files (alignments, VCFs and reports) are not present on disk
- Case validation fails on loading when custom images have format different then ["gif", "svg", "png", "jpg", "jpeg"]
- Custom images keys `case` and `str` in case config yaml file are renamed to `case_images` and `str_variants_images`
- Simplify and speed up case general report code
- Speed up case retrieval in case_matching_causatives
- Upgrade pymongo to version 4
- When updating disease terms, check that all terms are consistent with a DiseaseTerm model before dropping the old collection
- Better separation between modules loading HPO terms and diseases
- Deleted unused scout.build.phenotype module
- Stricter validation of mandatory genome build key when loading a case. Allowed values are ['37','38',37,38]
- Improved readability of variants length and coordinates on variantS pages

## [4.71]
### Added
- Added Balsamic keys for SweGen and loqusdb local archive frequecies, SNV and SV
- New filter option for Cancer variantS: local archive RD loqusdb
- Show annotated observations on SV variantS view, also for cancer somatic SVs
- Revel filter for variantS
- Show case default panel on caseS page
- CADD filter for Cancer Somatic SNV variantS - show score
- SpliceAI-lookup link (BROAD, shows SpliceAI and Pangolin) from variant page
- BioNano Access server API - check projects, samples and fetch FSHD reports
### Fixed
- Name of reference genome build for RNA for compatibility with IGV locus search change
- Howto to run the Docker image on Mac computers in `admin-guide/containers/container-deploy.md`
- Link to Weasyprint installation howto in README file
- Avoid filling up disk by creating a reduced VCF file for every variant that is visualized
- Remove legacy incorrectly formatted CODEOWNERS file
- Restrain variant_type requests to variantS views to "clinical" or "research"
- Visualization of cancer variants where cancer case has no affected individual
- ProteinPaint gene link (small StJude API change)
- Causative MEI variant link on causatives page
- Bionano access api settings commented out by default in Scout demo config file.
- Do not show FSHD button on freshly loaded cases without bionano_access individuals
- Truncate long variants' HGVS on causative/Clinically significant and pinned variants case panels
### Changed
- Remove function call that tracks users' browser version
- Include three more splice variant SO terms in clinical filter severe SO terms
- Drop old HPO term collection only after parsing and validation of new terms completes
- Move score to own column on Cancer Somatic SNV variantS page
- Refactored a few complex case operations, breaking out sub functionalities

## [4.70]
### Added
- Download a list of Gene Variants (max 500) resulting from SNVs and Indels search
- Variant PubMed link to search for gene symbol and any aliases
### Changed
- Clearer gnomAD values in Variants page
### Fixed
- CaseS page uniform column widths
- Include ClinVar variants into a scrollable div element on Case page
- `canonical_transcript` variable not initialized in get_hgvs function (server.blueprints.institutes.controllers.py)
- Catch and display any error while importing Phenopacket info
- Modified Docker files to use python:3.8-slim-bullseye to prevent gunicorn workers booting error

## [4.69]
### Added
- ClinVar submission howto available also on Case page
- Somatic score and filtering for somatic SV callers, if available
- Show caller as a tooltip on variantS list
### Fixed
- Crash when attempting to export phenotype from a case that had never had phenotypes
- Aesthetic fix to Causative and Pinned Variants on Case page
- Structural inconsistency for ClinVar Blueprint templates
- Updated igv.js to 2.15.8 to fix track default color bug
- Fixed release versions for actions.
- Freeze tornado below 6.3.0 for compatibility with livereload 2.6.3
- Force update variants count on case re-upload
- IGV locus search not working - add genome reference id
- Pin links to MEI variants should end up on MEI not SV variant view
- Load also matching MEI variants on forced region load
- Allow excluding MEI from case variant deletion
- Fixed the name of the assigned user when the internal user ID is different from the user email address
- Gene variantS should display gene function, region and full hgvs
### Changed
- FontAwesome integrity check fail (updated resource)
- Removed ClinVar API validation buttons in favour of direct API submission
- Improved layout of Institute settings page
- ClinVar API key and allowed submitters are set in the Institute settings page


## [4.68]
### Added
- Rare Disease Mobile Element Insertion variants view
### Changed
- Updated igv.js to 2.15.6
### Fixed
- Docker stage build pycairo.
- Restore SNV and SV rank models versions on Causatives and Verified pages
- Saving `REVEL_RANKSCORE` value in a field named `revel` in variants database documents

## [4.67]
### Added
- Prepare to filter local SV frequency
### Changed
- Speed up instituteS page loading by refactoring cases/institutes query
- Clinical Filter for SVs includes `splice_polypyrimidine_tract_variant` as a severe consequence
- Clinical Filter for SVs includes local variant frequency freeze ("old") for filtering, starting at 30 counts
- Speed up caseS page loading by adding status to index and refactoring totals count
- HPO file parsing is updated to reflect that HPO have changed a few downloadable file formats with their 230405 release.
### Fixed
- Page crashing when a user tries to edit a comment that was removed
- Warning instead of crashed page when attempting to retrieve a non-existent Phenopacket
- Fixed StJude ProteinPaint gene link (URL change)
- Freeze of werkzeug library to version<2.3 to avoid problems resulting from the consequential upgrade of the Flask lib
- Huge list of genes in case report for megabases-long structural variants.
- Fix displaying institutes without associated cases on institutes page
- Fix default panel selection on SVs in cancer case report

## [4.66]
### Changed
- Moved Phenomodels code under a dedicated blueprint
- Updated the instructions to load custom case report under admin guide
- Keep variants filter window collapsed except when user expands it to filter
### Added
- A summary table of pinned variants on the cancer case general report
- New openable matching causatives and managed variants lists for default gene panels only for convenience
### Fixed
- Gens structural variant page link individual id typo

## [4.65.2]
### Fixed
- Generating general case report with str variants containing comments

## [4.65.1]
### Fixed
- Visibility of `Gene(s)` badges on SV VariantS page
- Hide dismiss bar on SV page not working well
- Delivery report PDF download
- Saving Pipeline version file when loading a case
- Backport compatible import of importlib metadata for old python versions (<3.8)

## [4.65]
### Added
- Option to mark a ClinVar submission as submitted
- Docs on how to create/update the PanelApp green genes as a system admin
- `individual_id`-parameter to both Gens links
- Download a gene panel in TXT format from gene panel page
- Panel gene comments on variant page: genes in panels can have comments that describe the gene in a panel context
### Changed
- Always show each case category on caseS page, even if 0 cases in total or after current query
- Improved sorting of ClinVar submissions
- Pre-populate SV type select in ClinVar submission form, when possible
- Show comment badges in related comments tables on general report
- Updated version of several GitHub actions
- Migrate from deprecated `pkg_resources` lib to `importlib_resources`
- Dismiss bar on variantS pages is thinner.
- Dismiss bar on variantS pages can be toggled open or closed for the duration of a login session.
### Fixed
- Fixed Sanger order / Cancel order modal close buttons
- Visibility of SV type in ClinVar submission form
- Fixed a couple of creations where now was called twice, so updated_at and created_at could differ
- Deprecated Ubuntu version 18.04 in one GitHub action
- Panels that have been removed (hidden) should not be visible in views where overlapping gene panels for genes are shown
- Gene panel test pointing to the right function

## [4.64]
### Added
- Create/Update a gene panel containing all PanelApp green genes (`scout update panelapp-green -i <cust_id>`)
- Links for ACMG pathogenicity impact modification on the ACMG classification page
### Changed
- Open local observation matching cases in new windows
### Fixed
- Matching manual ranked variants are now shown also on the somatic variant page
- VarSome links to hg19/GRCh37
- Managed variants filter settings lost when navigating to additional pages
- Collect the right variant category after submitting filter form from research variantS page
- Beacon links are templated and support variants in genome build 38

## [4.63]
### Added
- Display data sharing info for ClinVar, Matchmaker Exchange and Beacon in a dedicated column on Cases page
- Test for `commands.download.omim.print_omim`
- Display dismissed variants comments on general case report
- Modify ACMG pathogenicity impact (most commonly PVS1, PS3) based on strength of evidence with lab director's professional judgement
- REViewer button on STR variant page
- Alamut institution parameter in institute settings for Alamut Visual Plus software
- Added Manual Ranks Risk Factor, Likely Risk Factor and Uncertain Risk Factor
- Display matching manual ranks from previous cases the user has access to on VariantS and Variant pages
- Link to gnomAD gene SVs v2.1 for SV variants with gnomAD frequency
- Support for nf-core/rnafusion reports
### Changed
- Display chrY for sex unknown
- Deprecate legacy scout_load() method API call.
- Message shown when variant tag is updated for a variant
- When all ACMG classifications are deleted from a variant, the current variant classification status is also reset.
- Refactored the functions that collect causative variants
- Removed `scripts/generate_test_data.py`
### Fixed
- Default IGV tracks (genes, ClinVar, ClinVar CNVs) showing even if user unselects them all
- Freeze Flask-Babel below v3.0 due to issue with a locale decorator
- Thaw Flask-Babel and fix according to v3 standard. Thank you @TkTech!
- Show matching causatives on somatic structural variant page
- Visibility of gene names and functional annotations on Causatives/Verified pages
- Panel version can be manually set to floating point numbers, when modified
- Causatives page showing also non-causative variants matching causatives in other cases
- ClinVar form submission for variants with no selected transcript and HGVS
- Validating and submitting ClinVar objects not containing both Variant and Casedata info

## [4.62.1]
### Fixed
- Case page crashing when adding a case to a group without providing a valid case name

## [4.62]
### Added
- Validate ClinVar submission objects using the ClinVar API
- Wrote tests for case and variant API endpoints
- Create ClinVar submissions from Scout using the ClinVar API
- Export Phenopacket for affected individual
- Import Phenopacket from JSON file or Phenopacket API backend server
- Use the new case name option for GENS requests
- Pre-validate refseq:HGVS items using VariantValidator in ClinVar submission form
### Fixed
- Fallback for empty alignment index for REViewer service
- Source link out for MIP 11.1 reference STR annotation
- Avoid duplicate causatives and pinned variants
- ClinVar clinical significance displays only the ACMG terms when user selects ACMG 2015 as assertion criteria
- Spacing between icon and text on Beacon and MatchMaker links on case page sidebar
- Truncate IDs and HGVS representations in ClinVar pages if longer than 25 characters
- Update ClinVar submission ID form
- Handle connection timeout when sending requests requests to external web services
- Validate any ClinVar submission regardless of its status
- Empty Phenopackets import crashes
- Stop Spinner on Phenopacket JSON download
### Changed
- Updated ClinVar submission instructions

## [4.61.1]
### Fixed
- Added `UMLS` as an option of `Condition ID type` in ClinVar Variant downloaded files
- Missing value for `Condition ID type` in ClinVar Variant downloaded files
- Possibility to open, close or delete a ClinVar submission even if it doesn't have an associated name
- Save SV type, ref and alt n. copies to exported ClinVar files
- Inner and outer start and stop SV coordinates not exported in ClinVar files
- ClinVar submissions page crashing when SV files don't contain breakpoint exact coordinates
- Align OMIM diagnoses with delete diagnosis button on case page
- In ClinVar form, reset condition list and customize help when condition ID changes

## [4.61]
### Added
- Filter case list by cases with variants in ClinVar submission
- Filter case list by cases containing RNA-seq data - gene_fusion_reports and sample-level tracks (splice junctions and RNA coverage)
- Additional case category `Ignored`, to be used for cases that don't fall in the existing 'inactive', 'archived', 'solved', 'prioritized' categories
- Display number of cases shown / total number of cases available for each category on Cases page
- Moved buttons to modify case status from sidebar to main case page
- Link to Mutalyzer Normalizer tool on variant's transcripts overview to retrieve official HVGS descriptions
- Option to manually load RNA MULTIQC report using the command `scout load report -t multiqc_rna`
- Load RNA MULTIQC automatically for a case if config file contains the `multiqc_rna` key/value
- Instructions in admin-guide on how to load case reports via the command line
- Possibility to filter RD variants by a specific genotype call
- Distinct colors for different inheritance models on RD Variant page
- Gene panels PDF export with case variants hits by variant type
- A couple of additional README badges for GitHub stats
- Upload and display of pipeline reference info and executable version yaml files as custom reports
- Testing CLI on hasta in PR template
### Changed
- Instructions on how to call dibs on scout-stage server in pull request template
- Deprecated CLI commands `scout load <delivery_report, gene_fusion_report, coverage_qc_report, cnv_report>` to replace them with command `scout load report -t <report type>`
- Refactored code to display and download custom case reports
- Do not export `Assertion method` and `Assertion method citation` to ClinVar submission files according to changes to ClinVar's submission spreadsheet templates.
- Simplified code to create and download ClinVar CSV files
- Colorize inheritance models badges by category on VariantS page
- `Safe variants matching` badge more visible on case page
### Fixed
- Non-admin users saving institute settings would clear loqusdb instance selection
- Layout of variant position, cytoband and type in SV variant summary
- Broken `Build Status - GitHub badge` on GitHub README page
- Visibility of text on grey badges in gene panels PDF exports
- Labels for dashboard search controls
- Dark mode visibility for ClinVar submission
- Whitespaces on outdated panel in extent report

## [4.60]
### Added
- Mitochondrial deletion signatures (mitosign) can be uploaded and shown with mtDNA report
- A `Type of analysis` column on Causatives and Validated variants pages
- List of "safe" gene panels available for matching causatives and managed variants in institute settings, to avoid secondary findings
- `svdb_origin` as a synonym for `FOUND_IN` to complement `set` for variants found by all callers
### Changed
- Hide removed gene panels by default in panels page
- Removed option for filtering cancer SVs by Tumor and Normal alt AF
- Hide links to coverage report from case dynamic HPO panel if cancer analysis
- Remove rerun emails and redirect users to the analysis order portal instead
- Updated clinical SVs igv.js track (dbVar) and added example of external track from `https://trackhubregistry.org/`
- Rewrote the ClinVar export module to simplify and add one variant at the time
- ClinVar submissions with phenotype conditions from: [OMIM, MedGen, Orphanet, MeSH, HP, MONDO]
### Fixed
- If trying to load a badly formatted .tsv file an error message is displayed.
- Avoid showing case as rerun when first attempt at case upload failed
- Dynamic autocomplete search not working on phenomodels page
- Callers added to variant when loading case
- Now possible to update managed variant from file without deleting it first
- Missing preselected chromosome when editing a managed variant
- Preselected variant type and subtype when editing a managed variant
- Typo in dbVar ClinVar track, hg19


## [4.59]
### Added
- Button to go directly to HPO SV filter variantS page from case
- `Scout-REViewer-Service` integration - show `REViewer` picture if available
- Link to HPO panel coverage overview on Case page
- Specify a confidence threshold (green|amber|red) when loading PanelApp panels
- Functional annotations in variants lists exports (all variants)
- Cancer/Normal VAFs and COSMIC ids in in variants lists exports (cancer variants)
### Changed
- Better visualization of regional annotation for long lists of genes in large SVs in Variants tables
- Order of cells in variants tables
- More evident links to gene coverage from Variant page
- Gene panels sorted by display name in the entire Case page
- Round CADD and GnomAD values in variants export files
### Fixed
- HPO filter button on SV variantS page
- Spacing between region|function cells in SVs lists
- Labels on gene panel Chanjo report
- Fixed ambiguous duplicated response headers when requesting a BAM file from /static
- Visited color link on gene coverage button (Variant page)

## [4.58.1]
### Fixed
- Case search with search strings that contain characters that can be escaped

## [4.58]
### Added
- Documentation on how to create/update PanelApp panels
- Add filter by local observations (archive) to structural variants filters
- Add more splicing consequences to SO term definitions
- Search for a specific gene in all gene panels
- Institute settings option to force show all variants on VariantS page for all cases of an institute
- Filter cases by validation pending status
- Link to The Clinical Knowledgebase (CKB) (https://ckb.jax.org/) in cancer variant's page
### Fixed
- Added a not-authorized `auto-login` fixture according to changes in Flask-Login 0.6.2
- Renamed `cache_timeout` param name of flask.send_file function to `max_age` (Flask 2.2 compliant)
- Replaced deprecated `app.config["JSON_SORT_KEYS"]` with app.json.sort_keys in app settings
- Bug in gene variants page (All SNVs and INDELs) when variant gene doesn't have a hgnc id that is found in the database
- Broken export of causatives table
- Query for genes in build 38 on `Search SNVs and INDELs` page
- Prevent typing special characters `^<>?!=\/` in case search form
- Search matching causatives also among research variants in other cases
- Links to variants in Verified variants page
- Broken filter institute cases by pinned gene
- Better visualization of long lists of genes in large SVs on Causative and Verified Variants page
- Reintroduced missing button to export Causative variants
- Better linking and display of matching causatives and managed variants
- Reduced code complexity in `scout/parse/variant/variant.py`
- Reduced complexity of code in `scout/build/variant/variant.py`

### Changed
- State that loqusdb observation is in current case if observations count is one and no cases are shown
- Better pagination and number of variants returned by queries in `Search SNVs and INDELs` page
- Refactored and simplified code used for collecting gene variants for `Search SNVs and INDELs` page
- Fix sidebar panel icons in Case view
- Fix panel spacing in Case view
- Removed unused database `sanger_ordered` and `case_id,category,rank_score` indexes (variant collection)
- Verified variants displayed in a dedicated page reachable from institute sidebar
- Unified stats in dashboard page
- Improved gene info for large SVs and cancer SVs
- Remove the unused `variant.str_variant` endpoint from variant views
- Easier editing of HPO gene panel on case page
- Assign phenotype panel less cramped on Case page
- Causatives and Verified variants pages to use the same template macro
- Allow hyphens in panel names
- Reduce resolution of example images
- Remove some animations in web gui which where rendered slow


## [4.57.4]
### Fixed
- Parsing of variant.FORMAT "DR" key in parse variant file

## [4.57.3]
### Fixed
- Export of STR verified variants
- Do not download as verified variants first verified and then reset to not validated
- Avoid duplicated lines in downloaded verified variants reflecting changes in variant validation status

## [4.57.2]
### Fixed
- Export of verified variants when variant gene has no transcripts
- HTTP 500 when visiting a the details page for a cancer variant that had been ranked with genmod

## [4.57.1]
### Fixed
- Updating/replacing a gene panel from file with a corrupted or malformed file

## [4.57]
### Added
- Display last 50 or 500 events for a user in a timeline
- Show dismiss count from other cases on matching variantS
- Save Beacon-related events in events collection
- Institute settings allow saving multiple loqusdb instances for one institute
- Display stats from multiple instances of loqusdb on variant page
- Display date and frequency of obs derived from count of local archive observations from MIP11 (requires fix in MIP)
### Changed
- Prior ACMG classifications view is no longer limited by pathogenicity
### Fixed
- Visibility of Sanger ordered badge on case page, light mode
- Some of the DataTables tables (Phenotypes and Diagnoses pages) got a bit dark in dark mode
- Remove all redundancies when displaying timeline events (some events are saved both as case-related and variant-related)
- Missing link in saved MatchMaker-related events
- Genes with mixed case gene symbols missing in PanelApp panels
- Alignment of elements on the Beacon submission modal window
- Locus info links from STR variantS page open in new browser tabs

## [4.56]
### Added
- Test for PanelApp panels loading
- `panel-umi` tag option when loading cancer analyses
### Changed
- Black text to make comments more visible in dark mode
- Loading PanelApp panels replaces pre-existing panels with same version
- Removed sidebar from Causatives page - navigation is available on the top bar for now
- Create ClinVar submissions from pinned variants list in case page
- Select which pinned variants will be included in ClinVar submission documents
### Fixed
- Remove a:visited css style from all buttons
- Update of HPO terms via command line
- Background color of `MIXED` and `PANEL-UMI` sequencing types on cases page
- Fixed regex error when searching for cases with query ending with `\ `
- Gene symbols on Causatives page lighter in dark mode
- SpliceAI tooltip of multigene variants

## [4.55]
### Changed
- Represent different tumor samples as vials in cases page
- Option to force-update the OMIM panel
### Fixed
- Low tumor purity badge alignment in cancer samples table on cancer case view
- VariantS comment popovers reactivate on hover
- Updating database genes in build 37
- ACMG classification summary hidden by sticky navbar
- Logo backgrounds fixed to white on welcome page
- Visited links turn purple again
- Style of link buttons and dropdown menus
- Update KUH and GMS logos
- Link color for Managed variants

## [4.54]
### Added
- Dark mode, using browser/OS media preference
- Allow marking case as solved without defining causative variants
- Admin users can create missing beacon datasets from the institute's settings page
- GenCC links on gene and variant pages
- Deprecation warnings when launching the app using a .yaml config file or loading cases using .ped files
### Changed
- Improved HTML syntax in case report template
- Modified message displayed when variant rank stats could not be calculated
- Expanded instructions on how to test on CG development server (cg-vm1)
- Added more somatic variant callers (Balsamic v9 SNV, develop SV)
### Fixed
- Remove load demo case command from docker-compose.yml
- Text elements being split across pages in PDF reports
- Made login password field of type `password` in LDAP login form
- Gene panels HTML select in institute's settings page
- Bootstrap upgraded to version 5
- Fix some Sourcery and SonarCloud suggestions
- Escape special characters in case search on institute and dashboard pages
- Broken case PDF reports when no Madeline pedigree image can be created
- Removed text-white links style that were invisible in new pages style
- Variants pagination after pressing "Filter variants" or "Clinical filter"
- Layout of buttons Matchmaker submission panel (case page)
- Removing cases from Matchmaker (simplified code and fixed functionality)
- Reintroduce check for missing alignment files purged from server

## [4.53]
### Added
### Changed
- Point Alamut API key docs link to new API version
- Parse dbSNP id from ID only if it says "rs", else use VEP CSQ fields
- Removed MarkupSafe from the dependencies
### Fixed
- Reintroduced loading of SVs for demo case 643595
- Successful parse of FOUND_IN should avoid GATK caller default
- All vulnerabilities flagged by SonarCloud

## [4.52]
### Added
- Demo cancer case gets loaded together with demo RD case in demo instance
- Parse REVEL_score alongside REVEL_rankscore from csq field and display it on SNV variant page
- Rank score results now show the ranking range
- cDNA and protein changes displayed on institute causatives pages
- Optional SESSION_TIMEOUT_MINUTES configuration in app config files
- Script to convert old OMIM case format (list of integers) to new format (list of dictionaries)
- Additional check for user logged in status before serving alignment files
- Download .cgh files from cancer samples table on cancer case page
- Number of documents and date of last update on genes page
### Changed
- Verify user before redirecting to IGV alignments and sashimi plots
- Build case IGV tracks starting from case and variant objects instead of passing all params in a form
- Unfreeze Werkzeug lib since Flask_login v.0.6 with bugfix has been released
- Sort gene panels by name (panelS and variant page)
- Removed unused `server.blueprints.alignviewers.unindexed_remote_static` endpoint
- User sessions to check files served by `server.blueprints.alignviewers.remote_static` endpoint
- Moved Beacon-related functions to a dedicated app extension
- Audit Filter now also loads filter displaying the variants for it
### Fixed
- Handle `attachment_filename` parameter renamed to `download_name` when Flask 2.2 will be released
- Removed cursor timeout param in cases find adapter function to avoid many code warnings
- Removed stream argument deprecation warning in tests
- Handle `no intervals found` warning in load_region test
- Beacon remove variants
- Protect remote_cors function in alignviewers view from Server-Side Request Forgery (SSRF)
- Check creation date of last document in gene collection to display when genes collection was updated last

## [4.51]
### Added
- Config file containing codecov settings for pull requests
- Add an IGV.js direct link button from case page
- Security policy file
- Hide/shade compound variants based on rank score on variantS from filter
- Chromograph legend documentation direct link
### Changed
- Updated deprecated Codecov GitHub action to v.2
- Simplified code of scout/adapter/mongo/variant
- Update IGV.js to v2.11.2
- Show summary number of variant gene panels on general report if more than 3
### Fixed
- Marrvel link for variants in genome build 38 (using liftover to build 37)
- Remove flags from codecov config file
- Fixed filter bug with high negative SPIDEX scores
- Renamed IARC TP53 button to to `TP53 Database`, modified also link since IARC has been moved to the US NCI: `https://tp53.isb-cgc.org/`
- Parsing new format of OMIM case info when exporting patients to Matchmaker
- Remove flask-debugtoolbar lib dependency that is using deprecated code and causes app to crash after new release of Jinja2 (3.1)
- Variant page crashing for cases with old OMIM terms structure (a list of integers instead of dictionary)
- Variant page crashing when creating MARRVEL link for cases with no genome build
- SpliceAI documentation link
- Fix deprecated `safe_str_cmp` import from `werkzeug.security` by freezing Werkzeug lib to v2.0 until Flask_login v.0.6 with bugfix is released
- List gene names densely in general report for SVs that contain more than 3 genes
- Show transcript ids on refseq genes on hg19 in IGV.js, using refgene source
- Display correct number of genes in general report for SVs that contain more than 32 genes
- Broken Google login after new major release of `lepture/authlib`
- Fix frequency and callers display on case general report

## [4.50.1]
### Fixed
- Show matching causative STR_repid for legacy str variants (pre Stranger hgnc_id)

## [4.50]
### Added
- Individual-specific OMIM terms
- OMIM disease descriptions in ClinVar submission form
- Add a toggle for melter rerun monitoring of cases
- Add a config option to show the rerun monitoring toggle
- Add a cli option to export cases with rerun monitoring enabled
- Add a link to STRipy for STR variants; shallow for ARX and HOXA13
- Hide by default variants only present in unaffected individuals in variants filters
- OMIM terms in general case report
- Individual-level info on OMIM and HPO terms in general case report
- PanelApp gene link among the external links on variant page
- Dashboard case filters fields help
- Filter cases by OMIM terms in cases and dashboard pages
### Fixed
- A malformed panel id request would crash with exception: now gives user warning flash with redirect
- Link to HPO resource file hosted on `http://purl.obolibrary.org`
- Gene search form when gene exists only in build 38
- Fixed odd redirect error and poor error message on missing column for gene panel csv upload
- Typo in parse variant transcripts function
- Modified keys name used to parse local observations (archived) frequencies to reflect change in MIP keys naming
- Better error handling for partly broken/timed out chanjo reports
- Broken javascript code when case Chromograph data is malformed
- Broader space for case synopsis in general report
- Show partial causatives on causatives and matching causatives panels
- Partial causative assignment in cases with no OMIM or HPO terms
- Partial causative OMIM select options in variant page
### Changed
- Slightly smaller and improved layout of content in case PDF report
- Relabel more cancer variant pages somatic for navigation
- Unify caseS nav links
- Removed unused `add_compounds` param from variant controllers function
- Changed default hg19 genome for IGV.js to legacy hg19_1kg_decoy to fix a few problematic loci
- Reduce code complexity (parse/ensembl.py)
- Silence certain fields in ClinVar export if prioritised ones exist (chrom-start-end if hgvs exist)
- Made phenotype non-mandatory when marking a variant as partial causative
- Only one phenotype condition type (OMIM or HPO) per variant is used in ClinVar submissions
- ClinVar submission variant condition prefers OMIM over HPO if available
- Use lighter version of gene objects in Omim MongoDB adapter, panels controllers, panels views and institute controllers
- Gene-variants table size is now adaptive
- Remove unused file upload on gene-variants page

## [4.49]
### Fixed
- Pydantic model types for genome_build, madeline_info, peddy_ped_check and peddy_sex_check, rank_model_version and sv_rank_model_version
- Replace `MatchMaker` with `Matchmaker` in all places visible by a user
- Save diagnosis labels along with OMIM terms in Matchmaker Exchange submission objects
- `libegl-mesa0_21.0.3-0ubuntu0.3~20.04.5_amd64.deb` lib not found by GitHub actions Docker build
- Remove unused `chromograph_image_files` and `chromograph_prefixes` keys saved when creating or updating an RD case
- Search managed variants by description and with ignore case
### Changed
- Introduced page margins on exported PDF reports
- Smaller gene fonts in downloaded HPO genes PDF reports
- Reintroduced gene coverage data in the PDF-exported general report of rare-disease cases
- Check for existence of case report files before creating sidebar links
- Better description of HPO and OMIM terms for patients submitted to Matchmaker Exchange
- Remove null non-mandatory key/values when updating a case
- Freeze WTForms<3 due to several form input rendering changes

## [4.48.1]
### Fixed
- General case PDF report for recent cases with no pedigree

## [4.48]
### Added
- Option to cancel a request for research variants in case page
### Changed
- Update igv.js to v2.10.5
- Updated example of a case delivery report
- Unfreeze cyvcf2
- Builder images used in Scout Dockerfiles
- Crash report email subject gives host name
- Export general case report to PDF using PDFKit instead of WeasyPrint
- Do not include coverage report in PDF case report since they might have different orientation
- Export cancer cases's "Coverage and QC report" to PDF using PDFKit instead of Weasyprint
- Updated cancer "Coverage and QC report" example
- Keep portrait orientation in PDF delivery report
- Export delivery report to PDF using PDFKit instead of Weasyprint
- PDF export of clinical and research HPO panels using PDFKit instead of Weasyprint
- Export gene panel report to PDF using PDFKit
- Removed WeasyPrint lib dependency

### Fixed
- Reintroduced missing links to Swegen and Beacon and dbSNP in RD variant page, summary section
- Demo delivery report orientation to fit new columns
- Missing delivery report in demo case
- Cast MNVs to SNV for test
- Export verified variants from all institutes when user is admin
- Cancer coverage and QC report not found for demo cancer case
- Pull request template instructions on how to deploy to test server
- PDF Delivery report not showing Swedac logo
- Fix code typos
- Disable codefactor raised by ESLint for javascript functions located on another file
- Loading spinner stuck after downloading a PDF gene panel report
- IGV browser crashing when file system with alignment files is not mounted

## [4.47]
### Added
- Added CADD, GnomAD and genotype calls to variantS export
### Changed
- Pull request template, to illustrate how to deploy pull request branches on cg-vm1 stage server
### Fixed
- Compiled Docker image contains a patched version (v4.9) of chanjo-report

## [4.46.1]
### Fixed
- Downloading of files generated within the app container (MT-report, verified variants, pedigrees, ..)

## [4.46]
### Added
- Created a Dockefile to be used to serve the dockerized app in production
- Modified the code to collect database params specified as env vars
- Created a GitHub action that pushes the Dockerfile-server image to Docker Hub (scout-server-stage) every time a PR is opened
- Created a GitHub action that pushes the Dockerfile-server image to Docker Hub (scout-server) every time a new release is created
- Reassign MatchMaker Exchange submission to another user when a Scout user is deleted
- Expose public API JSON gene panels endpoint, primarily to enable automated rerun checking for updates
- Add utils for dictionary type
- Filter institute cases using multiple HPO terms
- Vulture GitHub action to identify and remove unused variables and imports
### Changed
- Updated the python config file documentation in admin guide
- Case configuration parsing now uses Pydantic for improved typechecking and config handling
- Removed test matrices to speed up automatic testing of PRs
- Switch from Coveralls to Codecov to handle CI test coverage
- Speed-up CI tests by caching installation of libs and splitting tests into randomized groups using pytest-test-groups
- Improved LDAP login documentation
- Use lib flask-ldapconn instead of flask_ldap3_login> to handle ldap authentication
- Updated Managed variant documentation in user guide
- Fix and simplify creating and editing of gene panels
- Simplified gene variants search code
- Increased the height of the genes track in the IGV viewer
### Fixed
- Validate uploaded managed variant file lines, warning the user.
- Exporting validated variants with missing "genes" database key
- No results returned when searching for gene variants using a phenotype term
- Variants filtering by gene symbols file
- Make gene HGNC symbols field mandatory in gene variants page and run search only on form submit
- Make sure collaborator gene variants are still visible, even if HPO filter is used

## [4.45]
### Added
### Changed
- Start Scout also when loqusdbapi is not reachable
- Clearer definition of manual standard and custom inheritance models in gene panels
- Allow searching multiple chromosomes in filters
### Fixed
- Gene panel crashing on edit action

## [4.44]
### Added
### Changed
- Display Gene track beneath each sample track when displaying splice junctions in igv browser
- Check outdated gene symbols and update with aliases for both RD and cancer variantS
### Fixed
- Added query input check and fixed the Genes API endpoint to return a json formatted error when request is malformed
- Typo in ACMG BP6 tooltip

## [4.43.1]
### Added
- Added database index for OMIM disease term genes
### Changed
### Fixed
- Do not drop HPO terms collection when updating HPO terms via the command line
- Do not drop disease (OMIM) terms collection when updating diseases via the command line

## [4.43]
### Added
- Specify which collection(s) update/build indexes for
### Fixed
- Do not drop genes and transcripts collections when updating genes via the command line

## [4.42.1]
### Added
### Changed
### Fixed
- Freeze PyMongo lib to version<4.0 to keep supporting previous MongoDB versions
- Speed up gene panels creation and update by collecting only light gene info from database
- Avoid case page crash on Phenomizer queries timeout

## [4.42]
### Added
- Choose custom pinned variants to submit to MatchMaker Exchange
- Submit structural variant as genes to the MatchMaker Exchange
- Added function for maintainers and admins to remove gene panels
- Admins can restore deleted gene panels
- A development docker-compose file illustrating the scout/chanjo-report integration
- Show AD on variants view for cancer SV (tumor and normal)
- Cancer SV variants filter AD, AF (tumor and normal)
- Hiding the variants score column also from cancer SVs, as for the SNVs
### Changed
- Enforce same case _id and display_name when updating a case
- Enforce same individual ids, display names and affected status when updating a case
- Improved documentation for connecting to loqusdb instances (including loqusdbapi)
- Display and download HPO gene panels' gene symbols in italics
- A faster-built and lighter Docker image
- Reduce complexity of `panels` endpoint moving some code to the panels controllers
- Update requirements to use flask-ldap3-login>=0.9.17 instead of freezing WTForm
### Fixed
- Use of deprecated TextField after the upgrade of WTF to v3.0
- Freeze to WTForms to version < 3
- Remove the extra files (bed files and madeline.svg) introduced by mistake
- Cli command loading demo data in docker-compose when case custom images exist and is None
- Increased MongoDB connection serverSelectionTimeoutMS parameter to 30K (default value according to MongoDB documentation)
- Better differentiate old obs counts 0 vs N/A
- Broken cancer variants page when default gene panel was deleted
- Typo in tx_overview function in variant controllers file
- Fixed loqusdbapi SV search URL
- SV variants filtering using Decipher criterion
- Removing old gene panels that don't contain the `maintainer` key.

## [4.41.1]
### Fixed
- General reports crash for variant annotations with same variant on other cases

## [4.41]
### Added
- Extended the instructions for running the Scout Docker image (web app and cli).
- Enabled inclusion of custom images to STR variant view
### Fixed
- General case report sorting comments for variants with None genetic models
- Do not crash but redirect to variants page with error when a variant is not found for a case
- UCSC links coordinates for SV variants with start chromosome different than end chromosome
- Human readable variants name in case page for variants having start chromosome different from end chromosome
- Avoid always loading all transcripts when checking gene symbol: introduce gene captions
- Slow queries for evaluated variants on e.g. case page - use events instead
### Changed
- Rearrange variant page again, moving severity predictions down.
- More reactive layout width steps on variant page

## [4.40.1]
### Added
### Fixed
- Variants dismissed with inconsistent inheritance pattern can again be shown in general case report
- General report page for variants with genes=None
- General report crashing when variants have no panels
- Added other missing keys to case and variant dictionaries passed to general report
### Changed

## [4.40]
### Added
- A .cff citation file
- Phenotype search API endpoint
- Added pagination to phenotype API
- Extend case search to include internal MongoDB id
- Support for connecting to a MongoDB replica set (.py config files)
- Support for connecting to a MongoDB replica set (.yaml config files)
### Fixed
- Command to load the OMIM gene panel (`scout load panel --omim`)
- Unify style of pinned and causative variants' badges on case page
- Removed automatic spaces after punctuation in comments
- Remove the hardcoded number of total individuals from the variant's old observations panel
- Send delete requests to a connected Beacon using the DELETE method
- Layout of the SNV and SV variant page - move frequency up
### Changed
- Stop updating database indexes after loading exons via command line
- Display validation status badge also for not Sanger-sequenced variants
- Moved Frequencies, Severity and Local observations panels up in RD variants page
- Enabled Flask CORS to communicate CORS status to js apps
- Moved the code preparing the transcripts overview to the backend
- Refactored and filtered json data used in general case report
- Changed the database used in docker-compose file to use the official MongoDB v4.4 image
- Modified the Python (3.6, 3.8) and MongoDB (3.2, 4.4, 5.0) versions used in testing matrices (GitHub actions)
- Capitalize case search terms on institute and dashboard pages


## [4.39]
### Added
- COSMIC IDs collected from CSQ field named `COSMIC`
### Fixed
- Link to other causative variants on variant page
- Allow multiple COSMIC links for a cancer variant
- Fix floating text in severity box #2808
- Fixed MitoMap and HmtVar links for hg38 cases
- Do not open new browser tabs when downloading files
- Selectable IGV tracks on variant page
- Missing splice junctions button on variant page
- Refactor variantS representative gene selection, and use it also for cancer variant summary
### Changed
- Improve Javascript performance for displaying Chromograph images
- Make ClinVar classification more evident in cancer variant page

## [4.38]
### Added
- Option to hide Alamut button in the app config file
### Fixed
- Library deprecation warning fixed (insert is deprecated. Use insert_one or insert_many instead)
- Update genes command will not trigger an update of database indices any more
- Missing resources in temporary downloading directory when updating genes using the command line
- Restore previous variant ACMG classification in a scrollable div
- Loading spinner not stopping after downloading PDF case reports and variant list export
- Add extra Alamut links higher up on variant pages
- Improve UX for phenotypes in case page
- Filter and export of STR variants
- Update look of variants page navigation buttons
### Changed

## [4.37]
### Added
- Highlight and show version number for RefSeq MANE transcripts.
- Added integration to a rerunner service for toggling reanalysis with updated pedigree information
- SpliceAI display and parsing from VEP CSQ
- Display matching tiered variants for cancer variants
- Display a loading icon (spinner) until the page loads completely
- Display filter badges in cancer variants list
- Update genes from pre-downloaded file resources
- On login, OS, browser version and screen size are saved anonymously to understand how users are using Scout
- API returning institutes data for a given user: `/api/v1/institutes`
- API returning case data for a given institute: `/api/v1/institutes/<institute_id>/cases`
- Added GMS and Lund university hospital logos to login page
- Made display of Swedac logo configurable
- Support for displaying custom images in case view
- Individual-specific HPO terms
- Optional alamut_key in institute settings for Alamut Plus software
- Case report API endpoint
- Tooltip in case explaining that genes with genome build different than case genome build will not be added to dynamic HPO panel.
- Add DeepVariant as a caller
### Fixed
- Updated IGV to v2.8.5 to solve missing gene labels on some zoom levels
- Demo cancer case config file to load somatic SNVs and SVs only.
- Expand list of refseq trancripts in ClinVar submission form
- Renamed `All SNVs and INDELs` institute sidebar element to `Search SNVs and INDELs` and fixed its style.
- Add missing parameters to case load-config documentation
- Allow creating/editing gene panels and dynamic gene panels with genes present in genome build 38
- Bugfix broken Pytests
- Bulk dismissing variants error due to key conversion from string to integer
- Fix typo in index documentation
- Fixed crash in institute settings page if "collaborators" key is not set in database
- Don't stop Scout execution if LoqusDB call fails and print stacktrace to log
- Bug when case contains custom images with value `None`
- Bug introduced when fixing another bug in Scout-LoqusDB interaction
- Loading of OMIM diagnoses in Scout demo instance
- Remove the docker-compose with chanjo integration because it doesn't work yet.
- Fixed standard docker-compose with scout demo data and database
- Clinical variant assessments not present for pinned and causative variants on case page.
- MatchMaker matching one node at the time only
- Remove link from previously tiered variants badge in cancer variants page
- Typo in gene cell on cancer variants page
- Managed variants filter form
### Changed
- Better naming for variants buttons on cancer track (somatic, germline). Also show cancer research button if available.
- Load case with missing panels in config files, but show warning.
- Changing the (Female, Male) symbols to (F/M) letters in individuals_table and case-sma.
- Print stacktrace if case load command fails
- Added sort icon and a pointer to the cursor to all tables with sortable fields
- Moved variant, gene and panel info from the basic pane to summary panel for all variants.
- Renamed `Basics` panel to `Classify` on variant page.
- Revamped `Basics` panel to a panel dedicated to classify variants
- Revamped the summary panel to be more compact.
- Added dedicated template for cancer variants
- Removed Gene models, Gene annotations and Conservation panels for cancer variants
- Reorganized the orders of panels for variant and cancer variant views
- Added dedicated variant quality panel and removed relevant panes
- A more compact case page
- Removed OMIM genes panel
- Make genes panel, pinned variants panel, causative variants panel and ClinVar panel scrollable on case page
- Update to Scilifelab's 2020 logo
- Update Gens URL to support Gens v2.0 format
- Refactor tests for parsing case configurations
- Updated links to HPO downloadable resources
- Managed variants filtering defaults to all variant categories
- Changing the (Kind) drop-down according to (Category) drop-down in Managed variant add variant
- Moved Gens button to individuals table
- Check resource files availability before starting updating OMIM diagnoses
- Fix typo in `SHOW_OBSERVED_VARIANT_ARCHIVE` config param

## [4.36]
### Added
- Parse and save splice junction tracks from case config file
- Tooltip in observations panel, explaining that case variants with no link might be old variants, not uploaded after a case rerun
### Fixed
- Warning on overwriting variants with same position was no longer shown
- Increase the height of the dropdowns to 425px
- More indices for the case table as it grows, specifically for causatives queries
- Splice junction tracks not centered over variant genes
- Total number of research variants count
- Update variants stats in case documents every time new variants are loaded
- Bug in flashing warning messages when filtering variants
### Changed
- Clearer warning messages for genes and gene/gene-panels searches in variants filters

## [4.35]
### Added
- A new index for hgnc_symbol in the hgnc_gene collection
- A Pedigree panel in STR page
- Display Tier I and II variants in case view causatives card for cancer cases
### Fixed
- Send partial file data to igv.js when visualizing sashimi plots with splice junction tracks
- Research variants filtering by gene
- Do not attempt to populate annotations for not loaded pinned/causatives
- Add max-height to all dropdowns in filters
### Changed
- Switch off non-clinical gene warnings when filtering research variants
- Don't display OMIM disease card in case view for cancer cases
- Refactored Individuals and Causative card in case view for cancer cases
- Update and style STR case report

## [4.34]
### Added
- Saved filter lock and unlock
- Filters can optionally be marked audited, logging the filter name, user and date on the case events and general report.
- Added `ClinVar hits` and `Cosmic hits` in cancer SNVs filters
- Added `ClinVar hits` to variants filter (rare disease track)
- Load cancer demo case in docker-compose files (default and demo file)
- Inclusive-language check using [woke](https://github.com/get-woke/woke) github action
- Add link to HmtVar for mitochondrial variants (if VCF is annotated with HmtNote)
- Grey background for dismissed compounds in variants list and variant page
- Pin badge for pinned compounds in variants list and variant page
- Support LoqusDB REST API queries
- Add a docker-compose-matchmaker under scout/containers/development to test matchmaker locally
- Script to investigate consequences of symbol search bug
- Added GATK to list of SV and cancer SV callers
### Fixed
- Make MitoMap link work for hg38 again
- Export Variants feature crashing when one of the variants has no primary transcripts
- Redirect to last visited variantS page when dismissing variants from variants list
- Improved matching of SVs Loqus occurrences in other cases
- Remove padding from the list inside (Matching causatives from other cases) panel
- Pass None to get_app function in CLI base since passing script_info to app factory functions was deprecated in Flask 2.0
- Fixed failing tests due to Flask update to version 2.0
- Speed up user events view
- Causative view sort out of memory error
- Use hgnc_id for gene filter query
- Typo in case controllers displaying an error every time a patient is matched against external MatchMaker nodes
- Do not crash while attempting an update for variant documents that are too big (> 16 MB)
- Old STR causatives (and other variants) may not have HGNC symbols - fix sort lambda
- Check if gene_obj has primary_transcript before trying to access it
- Warn if a gene manually searched is in a clinical panel with an outdated name when filtering variants
- ChrPos split js not needed on STR page yet
### Changed
- Remove parsing of case `genome_version`, since it's not used anywhere downstream
- Introduce deprecation warning for Loqus configs that are not dictionaries
- SV clinical filter no longer filters out sub 100 nt variants
- Count cases in LoqusDB by variant type
- Commit pulse repo badge temporarily set to weekly
- Sort ClinVar submissions objects by ascending "Last evaluated" date
- Refactored the MatchMaker integration as an extension
- Replaced some sensitive words as suggested by woke linter
- Documentation for load-configuration rewritten.
- Add styles to MatchMaker matches table
- More detailed info on the data shared in MatchMaker submission form

## [4.33.1]
### Fixed
- Include markdown for release autodeploy docs
- Use standard inheritance model in ClinVar (https://ftp.ncbi.nlm.nih.gov/pub/GTR/standard_terms/Mode_of_inheritance.txt)
- Fix issue crash with variants that have been unflagged causative not being available in other causatives
### Added
### Changed

## [4.33]
### Fixed
- Command line crashing when updating an individual not found in database
- Dashboard page crashing when filters return no data
- Cancer variants filter by chromosome
- /api/v1/genes now searches for genes in all genome builds by default
- Upgraded igv.js to version 2.8.1 (Fixed Unparsable bed record error)
### Added
- Autodeploy docs on release
- Documentation for updating case individuals tracks
- Filter cases and dashboard stats by analysis track
### Changed
- Changed from deprecated db update method
- Pre-selected fields to run queries with in dashboard page
- Do not filter by any institute when first accessing the dashboard
- Removed OMIM panel in case view for cancer cases
- Display Tier I and II variants in case view causatives panel for cancer cases
- Refactored Individuals and Causative panels in case view for cancer cases

## [4.32.1]
### Fixed
- iSort lint check only
### Changed
- Institute cases page crashing when a case has track:Null
### Added

## [4.32]
### Added
- Load and show MITOMAP associated diseases from VCF (INFO field: MitomapAssociatedDiseases, via HmtNote)
- Show variant allele frequencies for mitochondrial variants (GRCh38 cases)
- Extend "public" json API with diseases (OMIM) and phenotypes (HPO)
- HPO gene list download now has option for clinical and non-clinical genes
- Display gene splice junctions data in sashimi plots
- Update case individuals with splice junctions tracks
- Simple Docker compose for development with local build
- Make Phenomodels subpanels collapsible
- User side documentation of cytogenomics features (Gens, Chromograph, vcf2cytosure, rhocall)
- iSort GitHub Action
- Support LoqusDB REST API queries
### Fixed
- Show other causative once, even if several events point to it
- Filtering variants by mitochondrial chromosome for cases with genome build=38
- HPO gene search button triggers any warnings for clinical / non-existing genes also on first search
- Fixed a bug in variants pages caused by MT variants without alt_frequency
- Tests for CADD score parsing function
- Fixed the look of IGV settings on SNV variant page
- Cases analyzed once shown as `rerun`
- Missing case track on case re-upload
- Fixed severity rank for SO term "regulatory region ablation"
### Changed
- Refactor according to CodeFactor - mostly reuse of duplicated code
- Phenomodels language adjustment
- Open variants in a new window (from variants page)
- Open overlapping and compound variants in a new window (from variant page)
- gnomAD link points to gnomAD v.3 (build GRCh38) for mitochondrial variants.
- Display only number of affected genes for dismissed SVs in general report
- Chromosome build check when populating the variants filter chromosome selection
- Display mitochondrial and rare diseases coverage report in cases with missing 'rare' track

## [4.31.1]
### Added
### Changed
- Remove mitochondrial and coverage report from cancer cases sidebar
### Fixed
- ClinVar page when dbSNP id is None

## [4.31]
### Added
- gnomAD annotation field in admin guide
- Export also dynamic panel genes not associated to an HPO term when downloading the HPO panel
- Primary HGNC transcript info in variant export files
- Show variant quality (QUAL field from vcf) in the variant summary
- Load/update PDF gene fusion reports (clinical and research) generated with Arriba
- Support new MANE annotations from VEP (both MANE Select and MANE Plus Clinical)
- Display on case activity the event of a user resetting all dismissed variants
- Support gnomAD population frequencies for mitochondrial variants
- Anchor links in Casedata ClinVar panels to redirect after renaming individuals
### Fixed
- Replace old docs link www.clinicalgenomics.se/scout with new https://clinical-genomics.github.io/scout
- Page formatting issues whenever case and variant comments contain extremely long strings with no spaces
- Chromograph images can be one column and have scrollbar. Removed legacy code.
- Column labels for ClinVar case submission
- Page crashing looking for LoqusDB observation when variant doesn't exist
- Missing inheritance models and custom inheritance models on newly created gene panels
- Accept only numbers in managed variants filter as position and end coordinates
- SNP id format and links in Variant page, ClinVar submission form and general report
- Case groups tooltip triggered only when mouse is on the panel header
- Loadable filters displayed in alphabetical order on variants page
### Changed
- A more compact case groups panel
- Added landscape orientation CSS style to cancer coverage and QC demo report
- Improve user documentation to create and save new gene panels
- Removed option to use space as separator when uploading gene panels
- Separating the columns of standard and custom inheritance models in gene panels
- Improved ClinVar instructions for users using non-English Excel

## [4.30.2]
### Added
### Fixed
- Use VEP RefSeq ID if RefSeq list is empty in RefSeq transcripts overview
- Bug creating variant links for variants with no end_chrom
### Changed

## [4.30.1]
### Added
### Fixed
- Cryptography dependency fixed to use version < 3.4
### Changed

## [4.30]
### Added
- Introduced a `reset dismiss variant` verb
- Button to reset all dismissed variants for a case
- Add black border to Chromograph ideograms
- Show ClinVar annotations on variantS page
- Added integration with GENS, copy number visualization tool
- Added a VUS label to the manual classification variant tags
- Add additional information to SNV verification emails
- Tooltips documenting manual annotations from default panels
- Case groups now show bam files from all cases on align view
### Fixed
- Center initial igv view on variant start with SNV/indels
- Don't set initial igv view to negative coordinates
- Display of GQ for SV and STR
- Parsing of AD and related info for STRs
- LoqusDB field in institute settings accepts only existing Loqus instances
- Fix DECIPHER link to work after DECIPHER migrated to GRCh38
- Removed visibility window param from igv.js genes track
- Updated HPO download URL
- Patch HPO download test correctly
- Reference size on STR hover not needed (also wrong)
- Introduced genome build check (allowed values: 37, 38, "37", "38") on case load
- Improve case searching by assignee full name
- Populating the LoqusDB select in institute settings
### Changed
- Cancer variants table header (pop freq etc)
- Only admin users can modify LoqusDB instance in Institute settings
- Style of case synopsis, variants and case comments
- Switched to igv.js 2.7.5
- Do not choke if case is missing research variants when research requested
- Count cases in LoqusDB by variant type
- Introduce deprecation warning for Loqus configs that are not dictionaries
- Improve create new gene panel form validation
- Make XM- transcripts less visible if they don't overlap with transcript refseq_id in variant page
- Color of gene panels and comments panels on cases and variant pages
- Do not choke if case is missing research variants when reserch requested

## [4.29.1]
### Added
### Fixed
- Always load STR variants regardless of RankScore threshold (hotfix)
### Changed

## [4.29]
### Added
- Added a page about migrating potentially breaking changes to the documentation
- markdown_include in development requirements file
- STR variants filter
- Display source, Z-score, inheritance pattern for STR annotations from Stranger (>0.6.1) if available
- Coverage and quality report to cancer view
### Fixed
- ACMG classification page crashing when trying to visualize a classification that was removed
- Pretty print HGVS on gene variants (URL-decode VEP)
- Broken or missing link in the documentation
- Multiple gene names in ClinVar submission form
- Inheritance model select field in ClinVar submission
- IGV.js >2.7.0 has an issue with the gene track zoom levels - temp freeze at 2.7.0
- Revert CORS-anywhere and introduce a local http proxy for cloud tracks
### Changed

## [4.28]
### Added
- Chromograph integration for displaying PNGs in case-page
- Add VAF to cancer case general report, and remove some of its unused fields
- Variants filter compatible with genome browser location strings
- Support for custom public igv tracks stored on the cloud
- Add tests to increase testing coverage
- Update case variants count after deleting variants
- Update IGV.js to latest (v2.7.4)
- Bypass igv.js CORS check using `https://github.com/Rob--W/cors-anywhere`
- Documentation on default and custom IGV.js tracks (admin docs)
- Lock phenomodels so they're editable by admins only
- Small case group assessment sharing
- Tutorial and files for deploying app on containers (Kubernetes pods)
- Canonical transcript and protein change of canonical transcript in exported variants excel sheet
- Support for Font Awesome version 6
- Submit to Beacon from case page sidebar
- Hide dismissed variants in variants pages and variants export function
- Systemd service files and instruction to deploy Scout using podman
### Fixed
- Bugfix: unused `chromgraph_prefix |tojson` removed
- Freeze coloredlogs temporarily
- Marrvel link
- Don't show TP53 link for silent or synonymous changes
- OMIM gene field accepts any custom number as OMIM gene
- Fix Pytest single quote vs double quote string
- Bug in gene variants search by similar cases and no similar case is found
- Delete unused file `userpanel.py`
- Primary transcripts in variant overview and general report
- Google OAuth2 login setup in README file
- Redirect to 'missing file'-icon if configured Chromograph file is missing
- Javascript error in case page
- Fix compound matching during variant loading for hg38
- Cancer variants view containing variants dismissed with cancer-specific reasons
- Zoom to SV variant length was missing IGV contig select
- Tooltips on case page when case has no default gene panels
### Changed
- Save case variants count in case document and not in sessions
- Style of gene panels multiselect on case page
- Collapse/expand main HPO checkboxes in phenomodel preview
- Replaced GQ (Genotype quality) with VAF (Variant allele frequency) in cancer variants GT table
- Allow loading of cancer cases with no tumor_purity field
- Truncate cDNA and protein changes in case report if longer than 20 characters


## [4.27]
### Added
- Exclude one or more variant categories when running variants delete command
### Fixed
### Changed

## [4.26.1]
### Added
### Fixed
- Links with 1-letter aa codes crash on frameshift etc
### Changed

## [4.26]
### Added
- Extend the delete variants command to print analysis date, track, institute, status and research status
- Delete variants by type of analysis (wgs|wes|panel)
- Links to cBioPortal, MutanTP53, IARC TP53, OncoKB, MyCancerGenome, CIViC
### Fixed
- Deleted variants count
### Changed
- Print output of variants delete command as a tab separated table

## [4.25]
### Added
- Command line function to remove variants from one or all cases
### Fixed
- Parse SMN None calls to None rather than False

## [4.24.1]
### Fixed
- Install requirements.txt via setup file

## [4.24]
### Added
- Institute-level phenotype models with sub-panels containing HPO and OMIM terms
- Runnable Docker demo
- Docker image build and push github action
- Makefile with shortcuts to docker commands
- Parse and save synopsis, phenotype and cohort terms from config files upon case upload
### Fixed
- Update dismissed variant status when variant dismissed key is missing
- Breakpoint two IGV button now shows correct chromosome when different from bp1
- Missing font lib in Docker image causing the PDF report download page to crash
- Sentieon Manta calls lack Somaticscore - load anyway
- ClinVar submissions crashing due to pinned variants that are not loaded
- Point ExAC pLI score to new gnomad server address
- Bug uploading cases missing phenotype terms in config file
- STRs loaded but not shown on browser page
- Bug when using adapter.variant.get_causatives with case_id without causatives
- Problem with fetching "solved" from scout export cases cli
- Better serialising of datetime and bson.ObjectId
- Added `volumes` folder to .gitignore
### Changed
- Make matching causative and managed variants foldable on case page
- Remove calls to PyMongo functions marked as deprecated in backend and frontend(as of version 3.7).
- Improved `scout update individual` command
- Export dynamic phenotypes with ordered gene lists as PDF


## [4.23]
### Added
- Save custom IGV track settings
- Show a flash message with clear info about non-valid genes when gene panel creation fails
- CNV report link in cancer case side navigation
- Return to comment section after editing, deleting or submitting a comment
- Managed variants
- MT vs 14 chromosome mean coverage stats if Scout is connected to Chanjo
### Fixed
- missing `vcf_cancer_sv` and `vcf_cancer_sv_research` to manual.
- Split ClinVar multiple clnsig values (slash-separated) and strip them of underscore for annotations without accession number
- Timeout of `All SNVs and INDELs` page when no valid gene is provided in the search
- Round CADD (MIPv9)
- Missing default panel value
- Invisible other causatives lines when other causatives lack gene symbols
### Changed
- Do not freeze mkdocs-material to version 4.6.1
- Remove pre-commit dependency

## [4.22]
### Added
- Editable cases comments
- Editable variants comments
### Fixed
- Empty variant activity panel
- STRs variants popover
- Split new ClinVar multiple significance terms for a variant
- Edit the selected comment, not the latest
### Changed
- Updated RELEASE docs.
- Pinned variants card style on the case page
- Merged `scout export exons` and `scout view exons` commands


## [4.21.2]
### Added
### Fixed
- Do not pre-filter research variants by (case-default) gene panels
- Show OMIM disease tooltip reliably
### Changed

## [4.21.1]
### Added
### Fixed
- Small change to Pop Freq column in variants ang gene panels to avoid strange text shrinking on small screens
- Direct use of HPO list for Clinical HPO SNV (and cancer SNV) filtering
- PDF coverage report redirecting to login page
### Changed
- Remove the option to dismiss single variants from all variants pages
- Bulk dismiss SNVs, SVs and cancer SNVs from variants pages

## [4.21]
### Added
- Support to configure LoqusDB per institute
- Highlight causative variants in the variants list
- Add tests. Mostly regarding building internal datatypes.
- Remove leading and trailing whitespaces from panel_name and display_name when panel is created
- Mark MANE transcript in list of transcripts in "Transcript overview" on variant page
- Show default panel name in case sidebar
- Previous buttons for variants pagination
- Adds a gh action that checks that the changelog is updated
- Adds a gh action that deploys new releases automatically to pypi
- Warn users if case default panels are outdated
- Define institute-specific gene panels for filtering in institute settings
- Use institute-specific gene panels in variants filtering
- Show somatic VAF for pinned and causative variants on case page

### Fixed
- Report pages redirect to login instead of crashing when session expires
- Variants filter loading in cancer variants page
- User, Causative and Cases tables not scaling to full page
- Improved docs for an initial production setup
- Compatibility with latest version of Black
- Fixed tests for Click>7
- Clinical filter required an extra click to Filter to return variants
- Restore pagination and shrink badges in the variants page tables
- Removing a user from the command line now inactivates the case only if user is last assignee and case is active
- Bugfix, LoqusDB per institute feature crashed when institute id was empty string
- Bugfix, LoqusDB calls where missing case count
- filter removal and upload for filters deleted from another page/other user
- Visualize outdated gene panels info in a popover instead of a tooltip in case page side panel

### Changed
- Highlight color on normal STRs in the variants table from green to blue
- Display breakpoints coordinates in verification emails only for structural variants


## [4.20]
### Added
- Display number of filtered variants vs number of total variants in variants page
- Search case by HPO terms
- Dismiss variant column in the variants tables
- Black and pre-commit packages to dev requirements

### Fixed
- Bug occurring when rerun is requested twice
- Peddy info fields in the demo config file
- Added load config safety check for multiple alignment files for one individual
- Formatting of cancer variants table
- Missing Score in SV variants table

### Changed
- Updated the documentation on how to create a new software release
- Genome build-aware cytobands coordinates
- Styling update of the Matchmaker card
- Select search type in case search form


## [4.19]

### Added
- Show internal ID for case
- Add internal ID for downloaded CGH files
- Export dynamic HPO gene list from case page
- Remove users as case assignees when their account is deleted
- Keep variants filters panel expanded when filters have been used

### Fixed
- Handle the ProxyFix ModuleNotFoundError when Werkzeug installed version is >1.0
- General report formatting issues whenever case and variant comments contain extremely long strings with no spaces

### Changed
- Created an institute wrapper page that contains list of cases, causatives, SNVs & Indels, user list, shared data and institute settings
- Display case name instead of case ID on clinVar submissions
- Changed icon of sample update in clinVar submissions


## [4.18]

### Added
- Filter cancer variants on cytoband coordinates
- Show dismiss reasons in a badge with hover for clinical variants
- Show an ellipsis if 10 cases or more to display with loqusdb matches
- A new blog post for version 4.17
- Tooltip to better describe Tumor and Normal columns in cancer variants
- Filter cancer SNVs and SVs by chromosome coordinates
- Default export of `Assertion method citation` to clinVar variants submission file
- Button to export up to 500 cancer variants, filtered or not
- Rename samples of a clinVar submission file

### Fixed
- Apply default gene panel on return to cancer variantS from variant view
- Revert to certificate checking when asking for Chanjo reports
- `scout download everything` command failing while downloading HPO terms

### Changed
- Turn tumor and normal allelic fraction to decimal numbers in tumor variants page
- Moved clinVar submissions code to the institutes blueprints
- Changed name of clinVar export files to FILENAME.Variant.csv and FILENAME.CaseData.csv
- Switched Google login libraries from Flask-OAuthlib to Authlib


## [4.17.1]

### Fixed
- Load cytobands for cases with chromosome build not "37" or "38"


## [4.17]

### Added
- COSMIC badge shown in cancer variants
- Default gene-panel in non-cancer structural view in url
- Filter SNVs and SVs by cytoband coordinates
- Filter cancer SNV variants by alt allele frequency in tumor
- Correct genome build in UCSC link from structural variant page



### Fixed
- Bug in clinVar form when variant has no gene
- Bug when sharing cases with the same institute twice
- Page crashing when removing causative variant tag
- Do not default to GATK caller when no caller info is provided for cancer SNVs


## [4.16.1]

### Fixed
- Fix the fix for handling of delivery reports for rerun cases

## [4.16]

### Added
- Adds possibility to add "lims_id" to cases. Currently only stored in database, not shown anywhere
- Adds verification comment box to SVs (previously only available for small variants)
- Scrollable pedigree panel

### Fixed
- Error caused by changes in WTForm (new release 2.3.x)
- Bug in OMIM case page form, causing the page to crash when a string was provided instead of a numerical OMIM id
- Fix Alamut link to work properly on hg38
- Better handling of delivery reports for rerun cases
- Small CodeFactor style issues: matchmaker results counting, a couple of incomplete tests and safer external xml
- Fix an issue with Phenomizer introduced by CodeFactor style changes

### Changed
- Updated the version of igv.js to 2.5.4

## [4.15.1]

### Added
- Display gene names in ClinVar submissions page
- Links to Varsome in variant transcripts table

### Fixed
- Small fixes to ClinVar submission form
- Gene panel page crash when old panel has no maintainers

## [4.15]

### Added
- Clinvar CNVs IGV track
- Gene panels can have maintainers
- Keep variant actions (dismissed, manual rank, mosaic, acmg, comments) upon variant re-upload
- Keep variant actions also on full case re-upload

### Fixed
- Fix the link to Ensembl for SV variants when genome build 38.
- Arrange information in columns on variant page
- Fix so that new cosmic identifier (COSV) is also acceptable #1304
- Fixed COSMIC tag in INFO (outside of CSQ) to be parses as well with `&` splitter.
- COSMIC stub URL changed to https://cancer.sanger.ac.uk/cosmic/search?q= instead.
- Updated to a version of IGV where bigBed tracks are visualized correctly
- Clinvar submission files are named according to the content (variant_data and case_data)
- Always show causatives from other cases in case overview
- Correct disease associations for gene symbol aliases that exist as separate genes
- Re-add "custom annotations" for SV variants
- The override ClinVar P/LP add-in in the Clinical Filter failed for new CSQ strings

### Changed
- Runs all CI checks in github actions

## [4.14.1]

### Fixed
- Error when variant found in loqusdb is not loaded for other case

## [4.14]

### Added
- Use github actions to run tests
- Adds CLI command to update individual alignments path
- Update HPO terms using downloaded definitions files
- Option to use alternative flask config when running `scout serve`
- Requirement to use loqusdb >= 2.5 if integrated

### Fixed
- Do not display Pedigree panel in cancer view
- Do not rely on internet connection and services available when running CI tests
- Variant loading assumes GATK if no caller set given and GATK filter status is seen in FILTER
- Pass genome build param all the way in order to get the right gene mappings for cases with build 38
- Parse correctly variants with zero frequency values
- Continue even if there are problems to create a region vcf
- STR and cancer variant navigation back to variants pages could fail

### Changed
- Improved code that sends requests to the external APIs
- Updates ranges for user ranks to fit todays usage
- Run coveralls on github actions instead of travis
- Run pip checks on github actions instead of coveralls
- For hg38 cases, change gnomAD link to point to version 3.0 (which is hg38 based)
- Show pinned or causative STR variants a bit more human readable

## [4.13.1]

### Added
### Fixed
- Typo that caused not all clinvar conflicting interpretations to be loaded no matter what
- Parse and retrieve clinvar annotations from VEP-annotated (VEP 97+) CSQ VCF field
- Variant clinvar significance shown as `not provided` whenever is `Uncertain significance`
- Phenomizer query crashing when case has no HPO terms assigned
- Fixed a bug affecting `All SNVs and INDELs` page when variants don't have canonical transcript
- Add gene name or id in cancer variant view

### Changed
- Cancer Variant view changed "Variant:Transcript:Exon:HGVS" to "Gene:Transcript:Exon:HGVS"

## [4.13]

### Added
- ClinVar SNVs track in IGV
- Add SMA view with SMN Copy Number data
- Easier to assign OMIM diagnoses from case page
- OMIM terms and specific OMIM term page

### Fixed
- Bug when adding a new gene to a panel
- Restored missing recent delivery reports
- Fixed style and links to other reports in case side panel
- Deleting cases using display_name and institute not deleting its variants
- Fixed bug that caused coordinates filter to override other filters
- Fixed a problem with finding some INS in loqusdb
- Layout on SV page when local observations without cases are present
- Make scout compatible with the new HPO definition files from `http://compbio.charite.de/jenkins/`
- General report visualization error when SNVs display names are very long


### Changed


## [4.12.4]

### Fixed
- Layout on SV page when local observations without cases are present

## [4.12.3]

### Fixed
- Case report when causative or pinned SVs have non null allele frequencies

## [4.12.2]

### Fixed
- SV variant links now take you to the SV variant page again
- Cancer variant view has cleaner table data entries for "N/A" data
- Pinned variant case level display hotfix for cancer and str - more on this later
- Cancer variants show correct alt/ref reads mirroring alt frequency now
- Always load all clinical STR variants even if a region load is attempted - index may be missing
- Same case repetition in variant local observations

## [4.12.1]

### Fixed
- Bug in variant.gene when gene has no HGVS description


## [4.12]

### Added
- Accepts `alignment_path` in load config to pass bam/cram files
- Display all phenotypes on variant page
- Display hgvs coordinates on pinned and causatives
- Clear panel pending changes
- Adds option to setup the database with static files
- Adds cli command to download the resources from CLI that scout needs
- Adds test files for merged somatic SV and CNV; as well as merged SNV, and INDEL part of #1279
- Allows for upload of OMIM-AUTO gene panel from static files without api-key

### Fixed
- Cancer case HPO panel variants link
- Fix so that some drop downs have correct size
- First IGV button in str variants page
- Cancer case activates on SNV variants
- Cases activate when STR variants are viewed
- Always calculate code coverage
- Pinned/Classification/comments in all types of variants pages
- Null values for panel's custom_inheritance_models
- Discrepancy between the manual disease transcripts and those in database in gene-edit page
- ACMG classification not showing for some causatives
- Fix bug which caused IGV.js to use hg19 reference files for hg38 data
- Bug when multiple bam files sources with non-null values are available


### Changed
- Renamed `requests` file to `scout_requests`
- Cancer variant view shows two, instead of four, decimals for allele and normal


## [4.11.1]

### Fixed
- Institute settings page
- Link institute settings to sharing institutes choices

## [4.11.0]

### Added
- Display locus name on STR variant page
- Alternative key `GNOMADAF_popmax` for Gnomad popmax allele frequency
- Automatic suggestions on how to improve the code on Pull Requests
- Parse GERP, phastCons and phyloP annotations from vep annotated CSQ fields
- Avoid flickering comment popovers in variant list
- Parse REVEL score from vep annotated CSQ fields
- Allow users to modify general institute settings
- Optionally format code automatically on commit
- Adds command to backup vital parts `scout export database`
- Parsing and displaying cancer SV variants from Manta annotated VCF files
- Dismiss cancer snv variants with cancer-specific options
- Add IGV.js UPD, RHO and TIDDIT coverage wig tracks.


### Fixed
- Slightly darker page background
- Fixed an issued with parsed conservation values from CSQ
- Clinvar submissions accessible to all users of an institute
- Header toolbar when on Clinvar page now shows institute name correctly
- Case should not always inactivate upon update
- Show dismissed snv cancer variants as grey on the cancer variants page
- Improved style of mappability link and local observations on variant page
- Convert all the GET requests to the igv view to POST request
- Error when updating gene panels using a file containing BOM chars
- Add/replace gene radio button not working in gene panels


## [4.10.1]

### Fixed
- Fixed issue with opening research variants
- Problem with coveralls not called by Travis CI
- Handle Biomart service down in tests


## [4.10.0]

### Added
- Rank score model in causatives page
- Exportable HPO terms from phenotypes page
- AMP guideline tiers for cancer variants
- Adds scroll for the transcript tab
- Added CLI option to query cases on time since case event was added
- Shadow clinical assessments also on research variants display
- Support for CRAM alignment files
- Improved str variants view : sorting by locus, grouped by allele.
- Delivery report PDF export
- New mosaicism tag option
- Add or modify individuals' age or tissue type from case page
- Display GC and allele depth in causatives table.
- Included primary reference transcript in general report
- Included partial causative variants in general report
- Remove dependency of loqusdb by utilising the CLI

### Fixed
- Fixed update OMIM command bug due to change in the header of the genemap2 file
- Removed Mosaic Tag from Cancer variants
- Fixes issue with unaligned table headers that comes with hidden Datatables
- Layout in general report PDF export
- Fixed issue on the case statistics view. The validation bars didn't show up when all institutes were selected. Now they do.
- Fixed missing path import by importing pathlib.Path
- Handle index inconsistencies in the update index functions
- Fixed layout problems


## [4.9.0]

### Added
- Improved MatchMaker pages, including visible patient contacts email address
- New badges for the github repo
- Links to [GENEMANIA](genemania.org)
- Sort gene panel list on case view.
- More automatic tests
- Allow loading of custom annotations in VCF using the SCOUT_CUSTOM info tag.

### Fixed
- Fix error when a gene is added to an empty dynamic gene panel
- Fix crash when attempting to add genes on incorrect format to dynamic gene panel
- Manual rank variant tags could be saved in a "Select a tag"-state, a problem in the variants view.
- Same case evaluations are no longer shown as gray previous evaluations on the variants page
- Stay on research pages, even if reset, next first buttons are pressed..
- Overlapping variants will now be visible on variant page again
- Fix missing classification comments and links in evaluations page
- All prioritized cases are shown on cases page


## [4.8.3]

### Added

### Fixed
- Bug when ordering sanger
- Improved scrolling over long list of genes/transcripts


## [4.8.2]

### Added

### Fixed
- Avoid opening extra tab for coverage report
- Fixed a problem when rank model version was saved as floats and not strings
- Fixed a problem with displaying dismiss variant reasons on the general report
- Disable load and delete filter buttons if there are no saved filters
- Fix problem with missing verifications
- Remove duplicate users and merge their data and activity


## [4.8.1]

### Added

### Fixed
- Prevent login fail for users with id defined by ObjectId and not email
- Prevent the app from crashing with `AttributeError: 'NoneType' object has no attribute 'message'`


## [4.8.0]

### Added
- Updated Scout to use Bootstrap 4.3
- New looks for Scout
- Improved dashboard using Chart.js
- Ask before inactivating a case where last assigned user leaves it
- Genes can be manually added to the dynamic gene list directly on the case page
- Dynamic gene panels can optionally be used with clinical filter, instead of default gene panel
- Dynamic gene panels get link out to chanjo-report for coverage report
- Load all clinvar variants with clinvar Pathogenic, Likely Pathogenic and Conflicting pathogenic
- Show transcripts with exon numbers for structural variants
- Case sort order can now be toggled between ascending and descending.
- Variants can be marked as partial causative if phenotype is available for case.
- Show a frequency tooltip hover for SV-variants.
- Added support for LDAP login system
- Search snv and structural variants by chromosomal coordinates
- Structural variants can be marked as partial causative if phenotype is available for case.
- Show normal and pathologic limits for STRs in the STR variants view.
- Institute level persistent variant filter settings that can be retrieved and used.
- export causative variants to Excel
- Add support for ROH, WIG and chromosome PNGs in case-view

### Fixed
- Fixed missing import for variants with comments
- Instructions on how to build docs
- Keep sanger order + verification when updating/reloading variants
- Fixed and moved broken filter actions (HPO gene panel and reset filter)
- Fixed string conversion to number
- UCSC links for structural variants are now separated per breakpoint (and whole variant where applicable)
- Reintroduced missing coverage report
- Fixed a bug preventing loading samples using the command line
- Better inheritance models customization for genes in gene panels
- STR variant page back to list button now does its one job.
- Allows to setup scout without a omim api key
- Fixed error causing "favicon not found" flash messages
- Removed flask --version from base cli
- Request rerun no longer changes case status. Active or archived cases inactivate on upload.
- Fixed missing tooltip on the cancer variants page
- Fixed weird Rank cell in variants page
- Next and first buttons order swap
- Added pagination (and POST capability) to cancer variants.
- Improves loading speed for variant page
- Problem with updating variant rank when no variants
- Improved Clinvar submission form
- General report crashing when dismissed variant has no valid dismiss code
- Also show collaborative case variants on the All variants view.
- Improved phenotype search using dataTables.js on phenotypes page
- Search and delete users with `email` instead of `_id`
- Fixed css styles so that multiselect options will all fit one column


## [4.7.3]

### Added
- RankScore can be used with VCFs for vcf_cancer files

### Fixed
- Fix issue with STR view next page button not doing its one job.

### Deleted
- Removed pileup as a bam viewing option. This is replaced by IGV


## [4.7.2]

### Added
- Show earlier ACMG classification in the variant list

### Fixed
- Fixed igv search not working due to igv.js dist 2.2.17
- Fixed searches for cases with a gene with variants pinned or marked causative.
- Load variant pages faster after fixing other causatives query
- Fixed mitochondrial report bug for variants without genes

## [4.7.1]

### Added

### Fixed
- Fixed bug on genes page


## [4.7.0]

### Added
- Export genes and gene panels in build GRCh38
- Search for cases with variants pinned or marked causative in a given gene.
- Search for cases phenotypically similar to a case also from WUI.
- Case variant searches can be limited to similar cases, matching HPO-terms,
  phenogroups and cohorts.
- De-archive reruns and flag them as 'inactive' if archived
- Sort cases by analysis_date, track or status
- Display cases in the following order: prioritized, active, inactive, archived, solved
- Assign case to user when user activates it or asks for rerun
- Case becomes inactive when it has no assignees
- Fetch refseq version from entrez and use it in clinvar form
- Load and export of exons for all genes, independent on refseq
- Documentation for loading/updating exons
- Showing SV variant annotations: SV cgh frequencies, gnomad-SV, local SV frequencies
- Showing transcripts mapping score in segmental duplications
- Handle requests to Ensembl Rest API
- Handle requests to Ensembl Rest Biomart
- STR variants view now displays GT and IGV link.
- Description field for gene panels
- Export exons in build 37 and 38 using the command line

### Fixed
- Fixes of and induced by build tests
- Fixed bug affecting variant observations in other cases
- Fixed a bug that showed wrong gene coverage in general panel PDF export
- MT report only shows variants occurring in the specific individual of the excel sheet
- Disable SSL certifcate verification in requests to chanjo
- Updates how intervaltree and pymongo is used to void deprecated functions
- Increased size of IGV sample tracks
- Optimized tests


## [4.6.1]

### Added

### Fixed
- Missing 'father' and 'mother' keys when parsing single individual cases


## [4.6.0]

### Added
- Description of Scout branching model in CONTRIBUTING doc
- Causatives in alphabetical order, display ACMG classification and filter by gene.
- Added 'external' to the list of analysis type options
- Adds functionality to display "Tissue type". Passed via load config.
- Update to IGV 2.

### Fixed
- Fixed alignment visualization and vcf2cytosure availability for demo case samples
- Fixed 3 bugs affecting SV pages visualization
- Reintroduced the --version cli option
- Fixed variants query by panel (hpo panel + gene panel).
- Downloaded MT report contains excel files with individuals' display name
- Refactored code in parsing of config files.


## [4.5.1]

### Added

### Fixed
- update requirement to use PyYaml version >= 5.1
- Safer code when loading config params in cli base


## [4.5.0]

### Added
- Search for similar cases from scout view CLI
- Scout cli is now invoked from the app object and works under the app context

### Fixed
- PyYaml dependency fixed to use version >= 5.1


## [4.4.1]

### Added
- Display SV rank model version when available

### Fixed
- Fixed upload of delivery report via API


## [4.4.0]

### Added
- Displaying more info on the Causatives page and hiding those not causative at the case level
- Add a comment text field to Sanger order request form, allowing a message to be included in the email
- MatchMaker Exchange integration
- List cases with empty synopsis, missing HPO terms and phenotype groups.
- Search for cases with open research list, or a given case status (active, inactive, archived)

### Fixed
- Variant query builder split into several functions
- Fixed delivery report load bug


## [4.3.3]

### Added
- Different individual table for cancer cases

### Fixed
- Dashboard collects validated variants from verification events instead of using 'sanger' field
- Cases shared with collaborators are visible again in cases page
- Force users to select a real institute to share cases with (actionbar select fix)


## [4.3.2]

### Added
- Dashboard data can be filtered using filters available in cases page
- Causatives for each institute are displayed on a dedicated page
- SNVs and and SVs are searchable across cases by gene and rank score
- A more complete report with validated variants is downloadable from dashboard

### Fixed
- Clinsig filter is fixed so clinsig numerical values are returned
- Split multi clinsig string values in different elements of clinsig array
- Regex to search in multi clinsig string values or multi revstat string values
- It works to upload vcf files with no variants now
- Combined Pileup and IGV alignments for SVs having variant start and stop on the same chromosome


## [4.3.1]

### Added
- Show calls from all callers even if call is not available
- Instructions to install cairo and pango libs from WeasyPrint page
- Display cases with number of variants from CLI
- Only display cases with number of variants above certain treshold. (Also CLI)
- Export of verified variants by CLI or from the dashboard
- Extend case level queries with default panels, cohorts and phenotype groups.
- Slice dashboard statistics display using case level queries
- Add a view where all variants for an institute can be searched across cases, filtering on gene and rank score. Allows searching research variants for cases that have research open.

### Fixed
- Fixed code to extract variant conservation (gerp, phyloP, phastCons)
- Visualization of PDF-exported gene panels
- Reintroduced the exon/intron number in variant verification email
- Sex and affected status is correctly displayed on general report
- Force number validation in SV filter by size
- Display ensembl transcripts when no refseq exists


## [4.3.0]

### Added
- Mosaicism tag on variants
- Show and filter on SweGen frequency for SVs
- Show annotations for STR variants
- Show all transcripts in verification email
- Added mitochondrial export
- Adds alternative to search for SVs shorter that the given length
- Look for 'bcftools' in the `set` field of VCFs
- Display digenic inheritance from OMIM
- Displays what refseq transcript that is primary in hgnc

### Fixed

- Archived panels displays the correct date (not retroactive change)
- Fixed problem with waiting times in gene panel exports
- Clinvar fiter not working with human readable clinsig values

## [4.2.2]

### Fixed
- Fixed gene panel create/modify from CSV file utf-8 decoding error
- Updating genes in gene panels now supports edit comments and entry version
- Gene panel export timeout error

## [4.2.1]

### Fixed
- Re-introduced gene name(s) in verification email subject
- Better PDF rendering for excluded variants in report
- Problem to access old case when `is_default` did not exist on a panel


## [4.2.0]

### Added
- New index on variant_id for events
- Display overlapping compounds on variants view

### Fixed
- Fixed broken clinical filter


## [4.1.4]

### Added
- Download of filtered SVs

### Fixed
- Fixed broken download of filtered variants
- Fixed visualization issue in gene panel PDF export
- Fixed bug when updating gene names in variant controller


## [4.1.3]

### Fixed
- Displays all primary transcripts


## [4.1.2]

### Added
- Option add/replace when updating a panel via CSV file
- More flexible versioning of the gene panels
- Printing coverage report on the bottom of the pdf case report
- Variant verification option for SVs
- Logs uri without pwd when connecting
- Disease-causing transcripts in case report
- Thicker lines in case report
- Supports HPO search for cases, both terms or if described in synopsis
- Adds sanger information to dashboard

### Fixed
- Use db name instead of **auth** as default for authentication
- Fixes so that reports can be generated even with many variants
- Fixed sanger validation popup to show individual variants queried by user and institute.
- Fixed problem with setting up scout
- Fixes problem when exac file is not available through broad ftp
- Fetch transcripts for correct build in `adapter.hgnc_gene`

## [4.1.1]
- Fix problem with institute authentication flash message in utils
- Fix problem with comments
- Fix problem with ensembl link


## [4.1.0]

### Added
- OMIM phenotypes to case report
- Command to download all panel app gene panels `scout load panel --panel-app`
- Links to genenames.org and omim on gene page
- Popup on gene at variants page with gene information
- reset sanger status to "Not validated" for pinned variants
- highlight cases with variants to be evaluated by Sanger on the cases page
- option to point to local reference files to the genome viewer pileup.js. Documented in `docs.admin-guide.server`
- option to export single variants in `scout export variants`
- option to load a multiqc report together with a case(add line in load config)
- added a view for searching HPO terms. It is accessed from the top left corner menu
- Updates the variants view for cancer variants. Adds a small cancer specific filter for known variants
- Adds hgvs information on cancer variants page
- Adds option to update phenotype groups from CLI

### Fixed
- Improved Clinvar to submit variants from different cases. Fixed HPO terms in casedata according to feedback
- Fixed broken link to case page from Sanger modal in cases view
- Now only cases with non empty lists of causative variants are returned in `adapter.case(has_causatives=True)`
- Can handle Tumor only samples
- Long lists of HGNC symbols are now possible. This was previously difficult with manual, uploaded or by HPO search when changing filter settings due to GET request limitations. Relevant pages now use POST requests. Adds the dynamic HPO panel as a selection on the gene panel dropdown.
- Variant filter defaults to default panels also on SV and Cancer variants pages.

## [4.0.0]

### WARNING ###

This is a major version update and will require that the backend of pre releases is updated.
Run commands:

```
$scout update genes
$scout update hpo
```

- Created a Clinvar submission tool, to speed up Clinvar submission of SNVs and SVs
- Added an analysis report page (html and PDF format) containing phenotype, gene panels and variants that are relevant to solve a case.

### Fixed
- Optimized evaluated variants to speed up creation of case report
- Moved igv and pileup viewer under a common folder
- Fixed MT alignment view pileup.js
- Fixed coordinates for SVs with start chromosome different from end chromosome
- Global comments shown across cases and institutes. Case-specific variant comments are shown only for that specific case.
- Links to clinvar submitted variants at the cases level
- Adapts clinvar parsing to new format
- Fixed problem in `scout update user` when the user object had no roles
- Makes pileup.js use online genome resources when viewing alignments. Now any instance of Scout can make use of this functionality.
- Fix ensembl link for structural variants
- Works even when cases does not have `'madeline_info'`
- Parses Polyphen in correct way again
- Fix problem with parsing gnomad from VEP

### Added
- Added a PDF export function for gene panels
- Added a "Filter and export" button to export custom-filtered SNVs to CSV file
- Dismiss SVs
- Added IGV alignments viewer
- Read delivery report path from case config or CLI command
- Filter for spidex scores
- All HPO terms are now added and fetched from the correct source (https://github.com/obophenotype/human-phenotype-ontology/blob/master/hp.obo)
- New command `scout update hpo`
- New command `scout update genes` will fetch all the latest information about genes and update them
- Load **all** variants found on chromosome **MT**
- Adds choice in cases overview do show as many cases as user like

### Removed
- pileup.min.js and pileup css are imported from a remote web location now
- All source files for HPO information, this is instead fetched directly from source
- All source files for gene information, this is instead fetched directly from source

## [3.0.0]
### Fixed
- hide pedigree panel unless it exists

## [1.5.1] - 2016-07-27
### Fixed
- look for both ".bam.bai" and ".bai" extensions

## [1.4.0] - 2016-03-22
### Added
- support for local frequency through loqusdb
- bunch of other stuff

## [1.3.0] - 2016-02-19
### Fixed
- Update query-phenomizer and add username/password

### Changed
- Update the way a case is checked for rerun-status

### Added
- Add new button to mark a case as "checked"
- Link to clinical variants _without_ 1000G annotation

## [1.2.2] - 2016-02-18
### Fixed
- avoid filtering out variants lacking ExAC and 1000G annotations

## [1.1.3] - 2015-10-01
### Fixed
- persist (clinical) filter when clicking load more
- fix #154 by robustly setting clinical filter func. terms

## [1.1.2] - 2015-09-07
### Fixed
- avoid replacing coverage report with none
- update SO terms, refactored

## [1.1.1] - 2015-08-20
### Fixed
- fetch case based on collaborator status (not owner)

## [1.1.0] - 2015-05-29
### Added
- link(s) to SNPedia based on RS-numbers
- new Jinja filter to "humanize" decimal numbers
- show gene panels in variant view
- new Jinja filter for decoding URL encoding
- add indicator to variants in list that have comments
- add variant number threshold and rank score threshold to load function
- add event methods to mongo adapter
- add tests for models
- show badge "old" if comment was written for a previous analysis

### Changed
- show cDNA change in transcript summary unless variant is exonic
- moved compounds table further up the page
- show dates for case uploads in ISO format
- moved variant comments higher up on page
- updated documentation for pages
- read in coverage report as blob in database and serve directly
- change ``OmimPhenotype`` to ``PhenotypeTerm``
- reorganize models sub-package
- move events (and comments) to separate collection
- only display prev/next links for the research list
- include variant type in breadcrumbs e.g. "Clinical variants"

### Removed
- drop dependency on moment.js

### Fixed
- show the same level of detail for all frequencies on all pages
- properly decode URL encoded symbols in amino acid/cDNA change strings
- fixed issue with wipe permissions in MongoDB
- include default gene lists in "variants" link in breadcrumbs

## [1.0.2] - 2015-05-20
### Changed
- update case fetching function

### Fixed
- handle multiple cases with same id

## [1.0.1] - 2015-04-28
### Fixed
- Fix building URL parameters in cases list Vue component

## [1.0.0] - 2015-04-12
Codename: Sara Lund

![Release 1.0](artwork/releases/release-1-0.jpg)

### Added
- Add email logging for unexpected errors
- New command line tool for deleting case

### Changed
- Much improved logging overall
- Updated documentation/usage guide
- Removed non-working IGV link

### Fixed
- Show sample display name in GT call
- Various small bug fixes
- Make it easier to hover over popups

## [0.0.2-rc1] - 2015-03-04
### Added
- add protein table for each variant
- add many more external links
- add coverage reports as PDFs

### Changed
- incorporate user feedback updates
- big refactor of load scripts

## [0.0.2-rc2] - 2015-03-04
### Changes
- add gene table with gene description
- reorganize inheritance models box

### Fixed
- avoid overwriting gene list on "research" load
- fix various bugs in external links

## [0.0.2-rc3] - 2015-03-05
### Added
- Activity log feed to variant view
- Adds protein change strings to ODM and Sanger email

### Changed
- Extract activity log component to macro

### Fixes
- Make Ensembl transcript links use archive website<|MERGE_RESOLUTION|>--- conflicted
+++ resolved
@@ -23,11 +23,7 @@
 - Broken ClinVar germline submission page when submission contains SVs (#5805)
 - Missing size_selector in old filters containing a size criterion, causing the variantS page to crash (#5817)
 - Avoid backslash in f-strings, to preserve backwards compatibility with old python (#5818)
-<<<<<<< HEAD
-- Empty string as END position is not longer accepted when exporting manages variants to VCF file. END will be omitted for SNVs instead (#5813)
-=======
-- GnomAD links for the STR variant page (#5823)
->>>>>>> b51fa4f9
+- GnomAD links for the STR variant page (#5823)- Empty string as END position is not longer accepted when exporting manages variants to VCF file. END will be omitted for SNVs instead (#5813)
 
 ## [4.105.2]
 ### Fixed
