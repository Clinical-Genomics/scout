--- conflicted
+++ resolved
@@ -9,12 +9,9 @@
 - A .cff citation file
 - Phenotype search API endpoint
 - Added pagination to phenotype API
-<<<<<<< HEAD
+- Support for connecting to a MongoDB replica set
 - Individual-specific OMIM terms
 - OMIM disease descriptions in ClinVar submission form
-=======
-- Support for connecting to a MongoDB replica set
->>>>>>> 257ae319
 ### Fixed
 - Command to load the OMIM gene panel (`scout load panel --omim`)
 - Unify style of pinned and causative variants' badges on case page
