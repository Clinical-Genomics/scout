--- conflicted
+++ resolved
@@ -4,19 +4,15 @@
 
 About changelog [here](https://keepachangelog.com/en/1.0.0/)
 
-<<<<<<< HEAD
 
 ## []
 ### Added
 - Institute settings allow saving multiple loqusdb instances for one institute
 - Display stats from multiple instances of loqusdb on variant page
-=======
-## []
 ### Changed
 - Black text to make comments more visible in dark mode
 ### Fixed
 - Remove a:visited css style from all buttons
->>>>>>> 8224c1fa
 
 ## [4.55]
 ### Changed
