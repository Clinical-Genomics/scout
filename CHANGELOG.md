--- conflicted
+++ resolved
@@ -13,21 +13,15 @@
 - Refactored variantS pages to share an intermediate template (#5774)
 - Removed ClinVar submissions instructions from case pages - it's still present on the ClinVar submissions page (#5806)
 - Render the case report's pedigree SVG to a temporary file without Cairo when exporting it to PDF (#5791)
-<<<<<<< HEAD
+- Deprecate python 3.9 which has reached its EOL, default build to 3.14 (#5818)
 - Export of managed variants to VCF is subject to validation. variants failing validation will raise a warning instead of being included in the VCF file (#5813)
-=======
-- Deprecate python 3.9 which has reached its EOL, default build to 3.14 (#5818)
->>>>>>> be0c4eae
 ### Fixed
 - Filter `f` hotkey not working on cancer variantS pages (#5788)
 - IGV.js updated to v3.5.4 (#5790)
 - Broken ClinVar germline submission page when submission contains SVs (#5805)
 - Missing size_selector in old filters containing a size criterion, causing the variantS page to crash (#5817)
-<<<<<<< HEAD
+- Avoid backslash in f-strings, to preserve backwards compatibility with old python (#5818)
 - Empty string as END position is not longer accepted when exporting manages variants to VCF file. END will be omitted for SNVs instead (#5813)
-=======
-- Avoid backslash in f-strings, to preserve backwards compatibility with old python (#5818)
->>>>>>> be0c4eae
 
 ## [4.105.2]
 ### Fixed
