--- conflicted
+++ resolved
@@ -6,9 +6,7 @@
 
 ## []
 ### Added
-<<<<<<< HEAD
 - Enabled inclusion of custom images to STR variant view
-=======
 ### Fixed
 ### Changed
 
@@ -23,7 +21,6 @@
 
 ## [4.40]
 ### Added
->>>>>>> 1b328440
 - A .cff citation file
 - Phenotype search API endpoint
 - Added pagination to phenotype API
