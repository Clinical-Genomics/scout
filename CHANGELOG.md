--- conflicted
+++ resolved
@@ -29,14 +29,11 @@
 - Renamed `All SNVs and INDELs` institute sidebar element to `Search SNVs and INDELs` and fixed its style.
 - Add missing parameters to case load-config documentation
 - Allow creating/editing gene panels and dynamic gene panels with genes present in genome build 38
-<<<<<<< HEAD
-- Clinical variant assessments not present for pinned and causative variants on case page.
-=======
 - Fixed crash in institute settings page if "collaborators" key is not set in database
 - Bugfix broken Pytests
 - Bulk dismissing variants error due to key conversion from string to integer
 - Fix typo in index documentation
->>>>>>> 14f0b120
+- Clinical variant assessments not present for pinned and causative variants on case page.
 ### Changed
 - Better naming for variants buttons on cancer track (somatic, germline). Also show cancer research button if available.
 - Load case with missing panels in config files, but show warning.
