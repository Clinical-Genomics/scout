# Change Log
All notable changes to this project will be documented in this file.
This project adheres to [Semantic Versioning](http://semver.org/).

About changelog [here](https://keepachangelog.com/en/1.0.0/)

<<<<<<< HEAD
## []
### Added
- Add filter by local observations (archive) to structural variants filters
=======
## [4.57.2]
>>>>>>> 246d0c7c
### Fixed
- Export of verified variants when variant gene has no transcripts
- HTTP 500 when visiting a the details page for a cancer variant that had been ranked with genmod

## [4.57.1]
### Fixed
- Updating/replacing a gene panel from file with a corrupted or malformed file

## [4.57]
### Added
- Display last 50 or 500 events for a user in a timeline
- Show dismiss count from other cases on matching variantS
- Save Beacon-related events in events collection
- Institute settings allow saving multiple loqusdb instances for one institute
- Display stats from multiple instances of loqusdb on variant page
- Display date and frequency of obs derived from count of local archive observations from MIP11 (requires fix in MIP)
### Changed
- Prior ACMG classifications view is no longer limited by pathogenicity
### Fixed
- Visibility of Sanger ordered badge on case page, light mode
- Some of the DataTables tables (Phenotypes and Diagnoses pages) got a bit dark in dark mode
- Remove all redundancies when displaying timeline events (some events are saved both as case-related and variant-related)
- Missing link in saved MatchMaker-related events
- Genes with mixed case gene symbols missing in PanelApp panels
- Alignment of elements on the Beacon submission modal window
- Locus info links from STR variantS page open in new browser tabs

## [4.56]
### Added
- Test for PanelApp panels loading
- `panel-umi` tag option when loading cancer analyses
### Changed
- Black text to make comments more visible in dark mode
- Loading PanelApp panels replaces pre-existing panels with same version
- Removed sidebar from Causatives page - navigation is available on the top bar for now
### Fixed
- Remove a:visited css style from all buttons
- Update of HPO terms via command line
- Background color of `MIXED` and `PANEL-UMI` sequencing types on cases page
- Fixed regex error when searching for cases with query ending with `\ `
- Gene symbols on Causatives page lighter in dark mode
- SpliceAI tooltip of multigene variants

## [4.55]
### Changed
- Represent different tumor samples as vials in cases page
- Option to force-update the OMIM panel
### Fixed
- Low tumor purity badge alignment in cancer samples table on cancer case view
- VariantS comment popovers reactivate on hover
- Updating database genes in build 37
- ACMG classification summary hidden by sticky navbar
- Logo backgrounds fixed to white on welcome page
- Visited links turn purple again
- Style of link buttons and dropdown menus
- Update KUH and GMS logos
- Link color for Managed variants

## [4.54]
### Added
- Dark mode, using browser/OS media preference
- Allow marking case as solved without defining causative variants
- Admin users can create missing beacon datasets from the institute's settings page
- GenCC links on gene and variant pages
- Deprecation warnings when launching the app using a .yaml config file or loading cases using .ped files
### Changed
- Improved HTML syntax in case report template
- Modified message displayed when variant rank stats could not be calculated
- Expanded instructions on how to test on CG development server (cg-vm1)
- Added more somatic variant callers (Balsamic v9 SNV, develop SV)
### Fixed
- Remove load demo case command from docker-compose.yml
- Text elements being split across pages in PDF reports
- Made login password field of type `password` in LDAP login form
- Gene panels HTML select in institute's settings page
- Bootstrap upgraded to version 5
- Fix some Sourcery and SonarCloud suggestions
- Escape special characters in case search on institute and dashboard pages
- Broken case PDF reports when no Madeline pedigree image can be created
- Removed text-white links style that were invisible in new pages style
- Variants pagination after pressing "Filter variants" or "Clinical filter"
- Layout of buttons Matchmaker submission panel (case page)
- Removing cases from Matchmaker (simplified code and fixed functionality)
- Reintroduce check for missing alignment files purged from server

## [4.53]
### Added
### Changed
- Point Alamut API key docs link to new API version
- Parse dbSNP id from ID only if it says "rs", else use VEP CSQ fields
- Removed MarkupSafe from the dependencies
### Fixed
- Reintroduced loading of SVs for demo case 643595
- Successful parse of FOUND_IN should avoid GATK caller default
- All vulnerabilities flagged by SonarCloud

## [4.52]
### Added
- Demo cancer case gets loaded together with demo RD case in demo instance
- Parse REVEL_score alongside REVEL_rankscore from csq field and display it on SNV variant page
- Rank score results now show the ranking range
- cDNA and protein changes displayed on institute causatives pages
- Optional SESSION_TIMEOUT_MINUTES configuration in app config files
- Script to convert old OMIM case format (list of integers) to new format (list of dictionaries)
- Additional check for user logged in status before serving alignment files
- Download .cgh files from cancer samples table on cancer case page
- Number of documents and date of last update on genes page
### Changed
- Verify user before redirecting to IGV alignments and sashimi plots
- Build case IGV tracks starting from case and variant objects instead of passing all params in a form
- Unfreeze Werkzeug lib since Flask_login v.0.6 with bugfix has been released
- Sort gene panels by name (panelS and variant page)
- Removed unused `server.blueprints.alignviewers.unindexed_remote_static` endpoint
- User sessions to check files served by `server.blueprints.alignviewers.remote_static` endpoint
- Moved Beacon-related functions to a dedicated app extension
- Audit Filter now also loads filter displaying the variants for it
### Fixed
- Handle `attachment_filename` parameter renamed to `download_name` when Flask 2.2 will be released
- Removed cursor timeout param in cases find adapter function to avoid many code warnings
- Removed stream argument deprecation warning in tests
- Handle `no intervals found` warning in load_region test
- Beacon remove variants
- Protect remote_cors function in alignviewers view from Server-Side Request Forgery (SSRF)
- Check creation date of last document in gene collection to display when genes collection was updated last

## [4.51]
### Added
- Config file containing codecov settings for pull requests
- Add an IGV.js direct link button from case page
- Security policy file
- Hide/shade compound variants based on rank score on variantS from filter
- Chromograph legend documentation direct link
### Changed
- Updated deprecated Codecov GitHub action to v.2
- Simplified code of scout/adapter/mongo/variant
- Update IGV.js to v2.11.2
- Show summary number of variant gene panels on general report if more than 3
### Fixed
- Marrvel link for variants in genome build 38 (using liftover to build 37)
- Remove flags from codecov config file
- Fixed filter bug with high negative SPIDEX scores
- Renamed IARC TP53 button to to `TP53 Database`, modified also link since IARC has been moved to the US NCI: `https://tp53.isb-cgc.org/`
- Parsing new format of OMIM case info when exporting patients to Matchmaker
- Remove flask-debugtoolbar lib dependency that is using deprecated code and causes app to crash after new release of Jinja2 (3.1)
- Variant page crashing for cases with old OMIM terms structure (a list of integers instead of dictionary)
- Variant page crashing when creating MARRVEL link for cases with no genome build
- SpliceAI documentation link
- Fix deprecated `safe_str_cmp` import from `werkzeug.security` by freezing Werkzeug lib to v2.0 until Flask_login v.0.6 with bugfix is released
- List gene names densely in general report for SVs that contain more than 3 genes
- Show transcript ids on refseq genes on hg19 in IGV.js, using refgene source
- Display correct number of genes in general report for SVs that contain more than 32 genes
- Broken Google login after new major release of `lepture/authlib`
- Fix frequency and callers display on case general report

## [4.50.1]
### Fixed
- Show matching causative STR_repid for legacy str variants (pre Stranger hgnc_id)

## [4.50]
### Added
- Individual-specific OMIM terms
- OMIM disease descriptions in ClinVar submission form
- Add a toggle for melter rerun monitoring of cases
- Add a config option to show the rerun monitoring toggle
- Add a cli option to export cases with rerun monitoring enabled
- Add a link to STRipy for STR variants; shallow for ARX and HOXA13
- Hide by default variants only present in unaffected individuals in variants filters
- OMIM terms in general case report
- Individual-level info on OMIM and HPO terms in general case report
- PanelApp gene link among the external links on variant page
- Dashboard case filters fields help
- Filter cases by OMIM terms in cases and dashboard pages
### Fixed
- A malformed panel id request would crash with exception: now gives user warning flash with redirect
- Link to HPO resource file hosted on `http://purl.obolibrary.org`
- Gene search form when gene exists only in build 38
- Fixed odd redirect error and poor error message on missing column for gene panel csv upload
- Typo in parse variant transcripts function
- Modified keys name used to parse local observations (archived) frequencies to reflect change in MIP keys naming
- Better error handling for partly broken/timed out chanjo reports
- Broken javascript code when case Chromograph data is malformed
- Broader space for case synopsis in general report
- Show partial causatives on causatives and matching causatives panels
- Partial causative assignment in cases with no OMIM or HPO terms
- Partial causative OMIM select options in variant page
### Changed
- Slightly smaller and improved layout of content in case PDF report
- Relabel more cancer variant pages somatic for navigation
- Unify caseS nav links
- Removed unused `add_compounds` param from variant controllers function
- Changed default hg19 genome for IGV.js to legacy hg19_1kg_decoy to fix a few problematic loci
- Reduce code complexity (parse/ensembl.py)
- Silence certain fields in ClinVar export if prioritised ones exist (chrom-start-end if hgvs exist)
- Made phenotype non-mandatory when marking a variant as partial causative
- Only one phenotype condition type (OMIM or HPO) per variant is used in ClinVar submissions
- ClinVar submission variant condition prefers OMIM over HPO if available
- Use lighter version of gene objects in Omim MongoDB adapter, panels controllers, panels views and institute controllers
- Gene-variants table size is now adaptive
- Remove unused file upload on gene-variants page

## [4.49]
### Fixed
- Pydantic model types for genome_build, madeline_info, peddy_ped_check and peddy_sex_check, rank_model_version and sv_rank_model_version
- Replace `MatchMaker` with `Matchmaker` in all places visible by a user
- Save diagnosis labels along with OMIM terms in Matchmaker Exchange submission objects
- `libegl-mesa0_21.0.3-0ubuntu0.3~20.04.5_amd64.deb` lib not found by GitHub actions Docker build
- Remove unused `chromograph_image_files` and `chromograph_prefixes` keys saved when creating or updating an RD case
- Search managed variants by description and with ignore case
### Changed
- Introduced page margins on exported PDF reports
- Smaller gene fonts in downloaded HPO genes PDF reports
- Reintroduced gene coverage data in the PDF-exported general report of rare-disease cases
- Check for existence of case report files before creating sidebar links
- Better description of HPO and OMIM terms for patients submitted to Matchmaker Exchange
- Remove null non-mandatory key/values when updating a case
- Freeze WTForms<3 due to several form input rendering changes

## [4.48.1]
### Fixed
- General case PDF report for recent cases with no pedigree

## [4.48]
### Added
- Option to cancel a request for research variants in case page
### Changed
- Update igv.js to v2.10.5
- Updated example of a case delivery report
- Unfreeze cyvcf2
- Builder images used in Scout Dockerfiles
- Crash report email subject gives host name
- Export general case report to PDF using PDFKit instead of WeasyPrint
- Do not include coverage report in PDF case report since they might have different orientation
- Export cancer cases's "Coverage and QC report" to PDF using PDFKit instead of Weasyprint
- Updated cancer "Coverage and QC report" example
- Keep portrait orientation in PDF delivery report
- Export delivery report to PDF using PDFKit instead of Weasyprint
- PDF export of clinical and research HPO panels using PDFKit instead of Weasyprint
- Export gene panel report to PDF using PDFKit
- Removed WeasyPrint lib dependency

### Fixed
- Reintroduced missing links to Swegen and Beacon and dbSNP in RD variant page, summary section
- Demo delivery report orientation to fit new columns
- Missing delivery report in demo case
- Cast MNVs to SNV for test
- Export verified variants from all institutes when user is admin
- Cancer coverage and QC report not found for demo cancer case
- Pull request template instructions on how to deploy to test server
- PDF Delivery report not showing Swedac logo
- Fix code typos
- Disable codefactor raised by ESLint for javascript functions located on another file
- Loading spinner stuck after downloading a PDF gene panel report
- IGV browser crashing when file system with alignment files is not mounted

## [4.47]
### Added
- Added CADD, GnomAD and genotype calls to variantS export
### Changed
- Pull request template, to illustrate how to deploy pull request branches on cg-vm1 stage server
### Fixed
- Compiled Docker image contains a patched version (v4.9) of chanjo-report

## [4.46.1]
### Fixed
- Downloading of files generated within the app container (MT-report, verified variants, pedigrees, ..)

## [4.46]
### Added
- Created a Dockefile to be used to serve the dockerized app in production
- Modified the code to collect database params specified as env vars
- Created a GitHub action that pushes the Dockerfile-server image to Docker Hub (scout-server-stage) every time a PR is opened
- Created a GitHub action that pushes the Dockerfile-server image to Docker Hub (scout-server) every time a new release is created
- Reassign MatchMaker Exchange submission to another user when a Scout user is deleted
- Expose public API JSON gene panels endpoint, primarily to enable automated rerun checking for updates
- Add utils for dictionary type
- Filter institute cases using multiple HPO terms
- Vulture GitHub action to identify and remove unused variables and imports
### Changed
- Updated the python config file documentation in admin guide
- Case configuration parsing now uses Pydantic for improved typechecking and config handling
- Removed test matrices to speed up automatic testing of PRs
- Switch from Coveralls to Codecov to handle CI test coverage
- Speed-up CI tests by caching installation of libs and splitting tests into randomized groups using pytest-test-groups
- Improved LDAP login documentation
- Use lib flask-ldapconn instead of flask_ldap3_login> to handle ldap authentication
- Updated Managed variant documentation in user guide
- Fix and simplify creating and editing of gene panels
- Simplified gene variants search code
- Increased the height of the genes track in the IGV viewer
### Fixed
- Validate uploaded managed variant file lines, warning the user.
- Exporting validated variants with missing "genes" database key
- No results returned when searching for gene variants using a phenotype term
- Variants filtering by gene symbols file
- Make gene HGNC symbols field mandatory in gene variants page and run search only on form submit
- Make sure collaborator gene variants are still visible, even if HPO filter is used

## [4.45]
### Added
### Changed
- Start Scout also when loqusdbapi is not reachable
- Clearer definition of manual standard and custom inheritance models in gene panels
- Allow searching multiple chromosomes in filters
### Fixed
- Gene panel crashing on edit action

## [4.44]
### Added
### Changed
- Display Gene track beneath each sample track when displaying splice junctions in igv browser
- Check outdated gene symbols and update with aliases for both RD and cancer variantS
### Fixed
- Added query input check and fixed the Genes API endpoint to return a json formatted error when request is malformed
- Typo in ACMG BP6 tooltip

## [4.43.1]
### Added
- Added database index for OMIM disease term genes
### Changed
### Fixed
- Do not drop HPO terms collection when updating HPO terms via the command line
- Do not drop disease (OMIM) terms collection when updating diseases via the command line

## [4.43]
### Added
- Specify which collection(s) update/build indexes for
### Fixed
- Do not drop genes and transcripts collections when updating genes via the command line

## [4.42.1]
### Added
### Changed
### Fixed
- Freeze PyMongo lib to version<4.0 to keep supporting previous MongoDB versions
- Speed up gene panels creation and update by collecting only light gene info from database
- Avoid case page crash on Phenomizer queries timeout

## [4.42]
### Added
- Choose custom pinned variants to submit to MatchMaker Exchange
- Submit structural variant as genes to the MatchMaker Exchange
- Added function for maintainers and admins to remove gene panels
- Admins can restore deleted gene panels
- A development docker-compose file illustrating the scout/chanjo-report integration
- Show AD on variants view for cancer SV (tumor and normal)
- Cancer SV variants filter AD, AF (tumor and normal)
- Hiding the variants score column also from cancer SVs, as for the SNVs
### Changed
- Enforce same case _id and display_name when updating a case
- Enforce same individual ids, display names and affected status when updating a case
- Improved documentation for connecting to loqusdb instances (including loqusdbapi)
- Display and download HPO gene panels' gene symbols in italics
- A faster-built and lighter Docker image
- Reduce complexity of `panels` endpoint moving some code to the panels controllers
- Update requirements to use flask-ldap3-login>=0.9.17 instead of freezing WTForm
### Fixed
- Use of deprecated TextField after the upgrade of WTF to v3.0
- Freeze to WTForms to version < 3
- Remove the extra files (bed files and madeline.svg) introduced by mistake
- Cli command loading demo data in docker-compose when case custom images exist and is None
- Increased MongoDB connection serverSelectionTimeoutMS parameter to 30K (default value according to MongoDB documentation)
- Better differentiate old obs counts 0 vs N/A
- Broken cancer variants page when default gene panel was deleted
- Typo in tx_overview function in variant controllers file
- Fixed loqusdbapi SV search URL
- SV variants filtering using Decipher criterion
- Removing old gene panels that don't contain the `maintainer` key.

## [4.41.1]
### Fixed
- General reports crash for variant annotations with same variant on other cases

## [4.41]
### Added
- Extended the instructions for running the Scout Docker image (web app and cli).
- Enabled inclusion of custom images to STR variant view
### Fixed
- General case report sorting comments for variants with None genetic models
- Do not crash but redirect to variants page with error when a variant is not found for a case
- UCSC links coordinates for SV variants with start chromosome different than end chromosome
- Human readable variants name in case page for variants having start chromosome different from end chromosome
- Avoid always loading all transcripts when checking gene symbol: introduce gene captions
- Slow queries for evaluated variants on e.g. case page - use events instead
### Changed
- Rearrange variant page again, moving severity predictions down.
- More reactive layout width steps on variant page

## [4.40.1]
### Added
### Fixed
- Variants dismissed with inconsistent inheritance pattern can again be shown in general case report
- General report page for variants with genes=None
- General report crashing when variants have no panels
- Added other missing keys to case and variant dictionaries passed to general report
### Changed

## [4.40]
### Added
- A .cff citation file
- Phenotype search API endpoint
- Added pagination to phenotype API
- Extend case search to include internal MongoDB id
- Support for connecting to a MongoDB replica set (.py config files)
- Support for connecting to a MongoDB replica set (.yaml config files)
### Fixed
- Command to load the OMIM gene panel (`scout load panel --omim`)
- Unify style of pinned and causative variants' badges on case page
- Removed automatic spaces after punctuation in comments
- Remove the hardcoded number of total individuals from the variant's old observations panel
- Send delete requests to a connected Beacon using the DELETE method
- Layout of the SNV and SV variant page - move frequency up
### Changed
- Stop updating database indexes after loading exons via command line
- Display validation status badge also for not Sanger-sequenced variants
- Moved Frequencies, Severity and Local observations panels up in RD variants page
- Enabled Flask CORS to communicate CORS status to js apps
- Moved the code preparing the transcripts overview to the backend
- Refactored and filtered json data used in general case report
- Changed the database used in docker-compose file to use the official MongoDB v4.4 image
- Modified the Python (3.6, 3.8) and MongoDB (3.2, 4.4, 5.0) versions used in testing matrices (GitHub actions)
- Capitalize case search terms on institute and dashboard pages


## [4.39]
### Added
- COSMIC IDs collected from CSQ field named `COSMIC`
### Fixed
- Link to other causative variants on variant page
- Allow multiple COSMIC links for a cancer variant
- Fix floating text in severity box #2808
- Fixed MitoMap and HmtVar links for hg38 cases
- Do not open new browser tabs when downloading files
- Selectable IGV tracks on variant page
- Missing splice junctions button on variant page
- Refactor variantS representative gene selection, and use it also for cancer variant summary
### Changed
- Improve Javascript performance for displaying Chromograph images
- Make ClinVar classification more evident in cancer variant page

## [4.38]
### Added
- Option to hide Alamut button in the app config file
### Fixed
- Library deprecation warning fixed (insert is deprecated. Use insert_one or insert_many instead)
- Update genes command will not trigger an update of database indices any more
- Missing resources in temporary downloading directory when updating genes using the command line
- Restore previous variant ACMG classification in a scrollable div
- Loading spinner not stopping after downloading PDF case reports and variant list export
- Add extra Alamut links higher up on variant pages
- Improve UX for phenotypes in case page
- Filter and export of STR variants
- Update look of variants page navigation buttons
### Changed

## [4.37]
### Added
- Highlight and show version number for RefSeq MANE transcripts.
- Added integration to a rerunner service for toggling reanalysis with updated pedigree information
- SpliceAI display and parsing from VEP CSQ
- Display matching tiered variants for cancer variants
- Display a loading icon (spinner) until the page loads completely
- Display filter badges in cancer variants list
- Update genes from pre-downloaded file resources
- On login, OS, browser version and screen size are saved anonymously to understand how users are using Scout
- API returning institutes data for a given user: `/api/v1/institutes`
- API returning case data for a given institute: `/api/v1/institutes/<institute_id>/cases`
- Added GMS and Lund university hospital logos to login page
- Made display of Swedac logo configurable
- Support for displaying custom images in case view
- Individual-specific HPO terms
- Optional alamut_key in institute settings for Alamut Plus software
- Case report API endpoint
- Tooltip in case explaining that genes with genome build different than case genome build will not be added to dynamic HPO panel.
- Add DeepVariant as a caller
### Fixed
- Updated IGV to v2.8.5 to solve missing gene labels on some zoom levels
- Demo cancer case config file to load somatic SNVs and SVs only.
- Expand list of refseq trancripts in ClinVar submission form
- Renamed `All SNVs and INDELs` institute sidebar element to `Search SNVs and INDELs` and fixed its style.
- Add missing parameters to case load-config documentation
- Allow creating/editing gene panels and dynamic gene panels with genes present in genome build 38
- Bugfix broken Pytests
- Bulk dismissing variants error due to key conversion from string to integer
- Fix typo in index documentation
- Fixed crash in institute settings page if "collaborators" key is not set in database
- Don't stop Scout execution if LoqusDB call fails and print stacktrace to log
- Bug when case contains custom images with value `None`
- Bug introduced when fixing another bug in Scout-LoqusDB interaction
- Loading of OMIM diagnoses in Scout demo instance
- Remove the docker-compose with chanjo integration because it doesn't work yet.
- Fixed standard docker-compose with scout demo data and database
- Clinical variant assessments not present for pinned and causative variants on case page.
- MatchMaker matching one node at the time only
- Remove link from previously tiered variants badge in cancer variants page
- Typo in gene cell on cancer variants page
- Managed variants filter form
### Changed
- Better naming for variants buttons on cancer track (somatic, germline). Also show cancer research button if available.
- Load case with missing panels in config files, but show warning.
- Changing the (Female, Male) symbols to (F/M) letters in individuals_table and case-sma.
- Print stacktrace if case load command fails
- Added sort icon and a pointer to the cursor to all tables with sortable fields
- Moved variant, gene and panel info from the basic pane to summary panel for all variants.
- Renamed `Basics` panel to `Classify` on variant page.
- Revamped `Basics` panel to a panel dedicated to classify variants
- Revamped the summary panel to be more compact.
- Added dedicated template for cancer variants
- Removed Gene models, Gene annotations and Conservation panels for cancer variants
- Reorganized the orders of panels for variant and cancer variant views
- Added dedicated variant quality panel and removed relevant panes
- A more compact case page
- Removed OMIM genes panel
- Make genes panel, pinned variants panel, causative variants panel and ClinVar panel scrollable on case page
- Update to Scilifelab's 2020 logo
- Update Gens URL to support Gens v2.0 format
- Refactor tests for parsing case configurations
- Updated links to HPO downloadable resources
- Managed variants filtering defaults to all variant categories
- Changing the (Kind) drop-down according to (Category) drop-down in Managed variant add variant
- Moved Gens button to individuals table
- Check resource files availability before starting updating OMIM diagnoses
- Fix typo in `SHOW_OBSERVED_VARIANT_ARCHIVE` config param

## [4.36]
### Added
- Parse and save splice junction tracks from case config file
- Tooltip in observations panel, explaining that case variants with no link might be old variants, not uploaded after a case rerun
### Fixed
- Warning on overwriting variants with same position was no longer shown
- Increase the height of the dropdowns to 425px
- More indices for the case table as it grows, specifically for causatives queries
- Splice junction tracks not centered over variant genes
- Total number of research variants count
- Update variants stats in case documents every time new variants are loaded
- Bug in flashing warning messages when filtering variants
### Changed
- Clearer warning messages for genes and gene/gene-panels searches in variants filters

## [4.35]
### Added
- A new index for hgnc_symbol in the hgnc_gene collection
- A Pedigree panel in STR page
- Display Tier I and II variants in case view causatives card for cancer cases
### Fixed
- Send partial file data to igv.js when visualizing sashimi plots with splice junction tracks
- Research variants filtering by gene
- Do not attempt to populate annotations for not loaded pinned/causatives
- Add max-height to all dropdowns in filters
### Changed
- Switch off non-clinical gene warnings when filtering research variants
- Don't display OMIM disease card in case view for cancer cases
- Refactored Individuals and Causative card in case view for cancer cases
- Update and style STR case report

## [4.34]
### Added
- Saved filter lock and unlock
- Filters can optionally be marked audited, logging the filter name, user and date on the case events and general report.
- Added `ClinVar hits` and `Cosmic hits` in cancer SNVs filters
- Added `ClinVar hits` to variants filter (rare disease track)
- Load cancer demo case in docker-compose files (default and demo file)
- Inclusive-language check using [woke](https://github.com/get-woke/woke) github action
- Add link to HmtVar for mitochondrial variants (if VCF is annotated with HmtNote)
- Grey background for dismissed compounds in variants list and variant page
- Pin badge for pinned compounds in variants list and variant page
- Support LoqusDB REST API queries
- Add a docker-compose-matchmaker under scout/containers/development to test matchmaker locally
- Script to investigate consequences of symbol search bug
- Added GATK to list of SV and cancer SV callers
### Fixed
- Make MitoMap link work for hg38 again
- Export Variants feature crashing when one of the variants has no primary transcripts
- Redirect to last visited variantS page when dismissing variants from variants list
- Improved matching of SVs Loqus occurrences in other cases
- Remove padding from the list inside (Matching causatives from other cases) panel
- Pass None to get_app function in CLI base since passing script_info to app factory functions was deprecated in Flask 2.0
- Fixed failing tests due to Flask update to version 2.0
- Speed up user events view
- Causative view sort out of memory error
- Use hgnc_id for gene filter query
- Typo in case controllers displaying an error every time a patient is matched against external MatchMaker nodes
- Do not crash while attempting an update for variant documents that are too big (> 16 MB)
- Old STR causatives (and other variants) may not have HGNC symbols - fix sort lambda
- Check if gene_obj has primary_transcript before trying to access it
- Warn if a gene manually searched is in a clinical panel with an outdated name when filtering variants
- ChrPos split js not needed on STR page yet
### Changed
- Remove parsing of case `genome_version`, since it's not used anywhere downstream
- Introduce deprecation warning for Loqus configs that are not dictionaries
- SV clinical filter no longer filters out sub 100 nt variants
- Count cases in LoqusDB by variant type
- Commit pulse repo badge temporarily set to weekly
- Sort ClinVar submissions objects by ascending "Last evaluated" date
- Refactored the MatchMaker integration as an extension
- Replaced some sensitive words as suggested by woke linter
- Documentation for load-configuration rewritten.
- Add styles to MatchMaker matches table
- More detailed info on the data shared in MatchMaker submission form

## [4.33.1]
### Fixed
- Include markdown for release autodeploy docs
- Use standard inheritance model in ClinVar (https://ftp.ncbi.nlm.nih.gov/pub/GTR/standard_terms/Mode_of_inheritance.txt)
- Fix issue crash with variants that have been unflagged causative not being available in other causatives
### Added
### Changed

## [4.33]
### Fixed
- Command line crashing when updating an individual not found in database
- Dashboard page crashing when filters return no data
- Cancer variants filter by chromosome
- /api/v1/genes now searches for genes in all genome builds by default
- Upgraded igv.js to version 2.8.1 (Fixed Unparsable bed record error)
### Added
- Autodeploy docs on release
- Documentation for updating case individuals tracks
- Filter cases and dashboard stats by analysis track
### Changed
- Changed from deprecated db update method
- Pre-selected fields to run queries with in dashboard page
- Do not filter by any institute when first accessing the dashboard
- Removed OMIM panel in case view for cancer cases
- Display Tier I and II variants in case view causatives panel for cancer cases
- Refactored Individuals and Causative panels in case view for cancer cases

## [4.32.1]
### Fixed
- iSort lint check only
### Changed
- Institute cases page crashing when a case has track:Null
### Added

## [4.32]
### Added
- Load and show MITOMAP associated diseases from VCF (INFO field: MitomapAssociatedDiseases, via HmtNote)
- Show variant allele frequencies for mitochondrial variants (GRCh38 cases)
- Extend "public" json API with diseases (OMIM) and phenotypes (HPO)
- HPO gene list download now has option for clinical and non-clinical genes
- Display gene splice junctions data in sashimi plots
- Update case individuals with splice junctions tracks
- Simple Docker compose for development with local build
- Make Phenomodels subpanels collapsible
- User side documentation of cytogenomics features (Gens, Chromograph, vcf2cytosure, rhocall)
- iSort GitHub Action
- Support LoqusDB REST API queries
### Fixed
- Show other causative once, even if several events point to it
- Filtering variants by mitochondrial chromosome for cases with genome build=38
- HPO gene search button triggers any warnings for clinical / non-existing genes also on first search
- Fixed a bug in variants pages caused by MT variants without alt_frequency
- Tests for CADD score parsing function
- Fixed the look of IGV settings on SNV variant page
- Cases analyzed once shown as `rerun`
- Missing case track on case re-upload
- Fixed severity rank for SO term "regulatory region ablation"
### Changed
- Refactor according to CodeFactor - mostly reuse of duplicated code
- Phenomodels language adjustment
- Open variants in a new window (from variants page)
- Open overlapping and compound variants in a new window (from variant page)
- gnomAD link points to gnomAD v.3 (build GRCh38) for mitochondrial variants.
- Display only number of affected genes for dismissed SVs in general report
- Chromosome build check when populating the variants filter chromosome selection
- Display mitochondrial and rare diseases coverage report in cases with missing 'rare' track

## [4.31.1]
### Added
### Changed
- Remove mitochondrial and coverage report from cancer cases sidebar
### Fixed
- ClinVar page when dbSNP id is None

## [4.31]
### Added
- gnomAD annotation field in admin guide
- Export also dynamic panel genes not associated to an HPO term when downloading the HPO panel
- Primary HGNC transcript info in variant export files
- Show variant quality (QUAL field from vcf) in the variant summary
- Load/update PDF gene fusion reports (clinical and research) generated with Arriba
- Support new MANE annotations from VEP (both MANE Select and MANE Plus Clinical)
- Display on case activity the event of a user resetting all dismissed variants
- Support gnomAD population frequencies for mitochondrial variants
- Anchor links in Casedata ClinVar panels to redirect after renaming individuals
### Fixed
- Replace old docs link www.clinicalgenomics.se/scout with new https://clinical-genomics.github.io/scout
- Page formatting issues whenever case and variant comments contain extremely long strings with no spaces
- Chromograph images can be one column and have scrollbar. Removed legacy code.
- Column labels for ClinVar case submission
- Page crashing looking for LoqusDB observation when variant doesn't exist
- Missing inheritance models and custom inheritance models on newly created gene panels
- Accept only numbers in managed variants filter as position and end coordinates
- SNP id format and links in Variant page, ClinVar submission form and general report
- Case groups tooltip triggered only when mouse is on the panel header
### Changed
- A more compact case groups panel
- Added landscape orientation CSS style to cancer coverage and QC demo report
- Improve user documentation to create and save new gene panels
- Removed option to use space as separator when uploading gene panels
- Separating the columns of standard and custom inheritance models in gene panels
- Improved ClinVar instructions for users using non-English Excel

## [4.30.2]
### Added
### Fixed
- Use VEP RefSeq ID if RefSeq list is empty in RefSeq transcripts overview
- Bug creating variant links for variants with no end_chrom
### Changed

## [4.30.1]
### Added
### Fixed
- Cryptography dependency fixed to use version < 3.4
### Changed

## [4.30]
### Added
- Introduced a `reset dismiss variant` verb
- Button to reset all dismissed variants for a case
- Add black border to Chromograph ideograms
- Show ClinVar annotations on variantS page
- Added integration with GENS, copy number visualization tool
- Added a VUS label to the manual classification variant tags
- Add additional information to SNV verification emails
- Tooltips documenting manual annotations from default panels
- Case groups now show bam files from all cases on align view
### Fixed
- Center initial igv view on variant start with SNV/indels
- Don't set initial igv view to negative coordinates
- Display of GQ for SV and STR
- Parsing of AD and related info for STRs
- LoqusDB field in institute settings accepts only existing Loqus instances
- Fix DECIPHER link to work after DECIPHER migrated to GRCh38
- Removed visibility window param from igv.js genes track
- Updated HPO download URL
- Patch HPO download test correctly
- Reference size on STR hover not needed (also wrong)
- Introduced genome build check (allowed values: 37, 38, "37", "38") on case load
- Improve case searching by assignee full name
- Populating the LoqusDB select in institute settings
### Changed
- Cancer variants table header (pop freq etc)
- Only admin users can modify LoqusDB instance in Institute settings
- Style of case synopsis, variants and case comments
- Switched to igv.js 2.7.5
- Do not choke if case is missing research variants when research requested
- Count cases in LoqusDB by variant type
- Introduce deprecation warning for Loqus configs that are not dictionaries
- Improve create new gene panel form validation
- Make XM- transcripts less visible if they don't overlap with transcript refseq_id in variant page
- Color of gene panels and comments panels on cases and variant pages
- Do not choke if case is missing research variants when reserch requested

## [4.29.1]
### Added
### Fixed
- Always load STR variants regardless of RankScore threshold (hotfix)
### Changed

## [4.29]
### Added
- Added a page about migrating potentially breaking changes to the documentation
- markdown_include in development requirements file
- STR variants filter
- Display source, Z-score, inheritance pattern for STR annotations from Stranger (>0.6.1) if available
- Coverage and quality report to cancer view
### Fixed
- ACMG classification page crashing when trying to visualize a classification that was removed
- Pretty print HGVS on gene variants (URL-decode VEP)
- Broken or missing link in the documentation
- Multiple gene names in ClinVar submission form
- Inheritance model select field in ClinVar submission
- IGV.js >2.7.0 has an issue with the gene track zoom levels - temp freeze at 2.7.0
- Revert CORS-anywhere and introduce a local http proxy for cloud tracks
### Changed

## [4.28]
### Added
- Chromograph integration for displaying PNGs in case-page
- Add VAF to cancer case general report, and remove some of its unused fields
- Variants filter compatible with genome browser location strings
- Support for custom public igv tracks stored on the cloud
- Add tests to increase testing coverage
- Update case variants count after deleting variants
- Update IGV.js to latest (v2.7.4)
- Bypass igv.js CORS check using `https://github.com/Rob--W/cors-anywhere`
- Documentation on default and custom IGV.js tracks (admin docs)
- Lock phenomodels so they're editable by admins only
- Small case group assessment sharing
- Tutorial and files for deploying app on containers (Kubernetes pods)
- Canonical transcript and protein change of canonical transcript in exported variants excel sheet
- Support for Font Awesome version 6
- Submit to Beacon from case page sidebar
- Hide dismissed variants in variants pages and variants export function
- Systemd service files and instruction to deploy Scout using podman
### Fixed
- Bugfix: unused `chromgraph_prefix |tojson` removed
- Freeze coloredlogs temporarily
- Marrvel link
- Don't show TP53 link for silent or synonymous changes
- OMIM gene field accepts any custom number as OMIM gene
- Fix Pytest single quote vs double quote string
- Bug in gene variants search by similar cases and no similar case is found
- Delete unused file `userpanel.py`
- Primary transcripts in variant overview and general report
- Google OAuth2 login setup in README file
- Redirect to 'missing file'-icon if configured Chromograph file is missing
- Javascript error in case page
- Fix compound matching during variant loading for hg38
- Cancer variants view containing variants dismissed with cancer-specific reasons
- Zoom to SV variant length was missing IGV contig select
- Tooltips on case page when case has no default gene panels
### Changed
- Save case variants count in case document and not in sessions
- Style of gene panels multiselect on case page
- Collapse/expand main HPO checkboxes in phenomodel preview
- Replaced GQ (Genotype quality) with VAF (Variant allele frequency) in cancer variants GT table
- Allow loading of cancer cases with no tumor_purity field
- Truncate cDNA and protein changes in case report if longer than 20 characters


## [4.27]
### Added
- Exclude one or more variant categories when running variants delete command
### Fixed
### Changed

## [4.26.1]
### Added
### Fixed
- Links with 1-letter aa codes crash on frameshift etc
### Changed

## [4.26]
### Added
- Extend the delete variants command to print analysis date, track, institute, status and research status
- Delete variants by type of analysis (wgs|wes|panel)
- Links to cBioPortal, MutanTP53, IARC TP53, OncoKB, MyCancerGenome, CIViC
### Fixed
- Deleted variants count
### Changed
- Print output of variants delete command as a tab separated table

## [4.25]
### Added
- Command line function to remove variants from one or all cases
### Fixed
- Parse SMN None calls to None rather than False

## [4.24.1]
### Fixed
- Install requirements.txt via setup file

## [4.24]
### Added
- Institute-level phenotype models with sub-panels containing HPO and OMIM terms
- Runnable Docker demo
- Docker image build and push github action
- Makefile with shortcuts to docker commands
- Parse and save synopsis, phenotype and cohort terms from config files upon case upload
### Fixed
- Update dismissed variant status when variant dismissed key is missing
- Breakpoint two IGV button now shows correct chromosome when different from bp1
- Missing font lib in Docker image causing the PDF report download page to crash
- Sentieon Manta calls lack Somaticscore - load anyway
- ClinVar submissions crashing due to pinned variants that are not loaded
- Point ExAC pLI score to new gnomad server address
- Bug uploading cases missing phenotype terms in config file
- STRs loaded but not shown on browser page
- Bug when using adapter.variant.get_causatives with case_id without causatives
- Problem with fetching "solved" from scout export cases cli
- Better serialising of datetime and bson.ObjectId
- Added `volumes` folder to .gitignore
### Changed
- Make matching causative and managed variants foldable on case page
- Remove calls to PyMongo functions marked as deprecated in backend and frontend(as of version 3.7).
- Improved `scout update individual` command
- Export dynamic phenotypes with ordered gene lists as PDF


## [4.23]
### Added
- Save custom IGV track settings
- Show a flash message with clear info about non-valid genes when gene panel creation fails
- CNV report link in cancer case side navigation
- Return to comment section after editing, deleting or submitting a comment
- Managed variants
- MT vs 14 chromosome mean coverage stats if Scout is connected to Chanjo
### Fixed
- missing `vcf_cancer_sv` and `vcf_cancer_sv_research` to manual.
- Split ClinVar multiple clnsig values (slash-separated) and strip them of underscore for annotations without accession number
- Timeout of `All SNVs and INDELs` page when no valid gene is provided in the search
- Round CADD (MIPv9)
- Missing default panel value
- Invisible other causatives lines when other causatives lack gene symbols
### Changed
- Do not freeze mkdocs-material to version 4.6.1
- Remove pre-commit dependency

## [4.22]
### Added
- Editable cases comments
- Editable variants comments
### Fixed
- Empty variant activity panel
- STRs variants popover
- Split new ClinVar multiple significance terms for a variant
- Edit the selected comment, not the latest
### Changed
- Updated RELEASE docs.
- Pinned variants card style on the case page
- Merged `scout export exons` and `scout view exons` commands


## [4.21.2]
### Added
### Fixed
- Do not pre-filter research variants by (case-default) gene panels
- Show OMIM disease tooltip reliably
### Changed

## [4.21.1]
### Added
### Fixed
- Small change to Pop Freq column in variants ang gene panels to avoid strange text shrinking on small screens
- Direct use of HPO list for Clinical HPO SNV (and cancer SNV) filtering
- PDF coverage report redirecting to login page
### Changed
- Remove the option to dismiss single variants from all variants pages
- Bulk dismiss SNVs, SVs and cancer SNVs from variants pages

## [4.21]
### Added
- Support to configure LoqusDB per institute
- Highlight causative variants in the variants list
- Add tests. Mostly regarding building internal datatypes.
- Remove leading and trailing whitespaces from panel_name and display_name when panel is created
- Mark MANE transcript in list of transcripts in "Transcript overview" on variant page
- Show default panel name in case sidebar
- Previous buttons for variants pagination
- Adds a gh action that checks that the changelog is updated
- Adds a gh action that deploys new releases automatically to pypi
- Warn users if case default panels are outdated
- Define institute-specific gene panels for filtering in institute settings
- Use institute-specific gene panels in variants filtering
- Show somatic VAF for pinned and causative variants on case page

### Fixed
- Report pages redirect to login instead of crashing when session expires
- Variants filter loading in cancer variants page
- User, Causative and Cases tables not scaling to full page
- Improved docs for an initial production setup
- Compatibility with latest version of Black
- Fixed tests for Click>7
- Clinical filter required an extra click to Filter to return variants
- Restore pagination and shrink badges in the variants page tables
- Removing a user from the command line now inactivates the case only if user is last assignee and case is active
- Bugfix, LoqusDB per institute feature crashed when institute id was empty string
- Bugfix, LoqusDB calls where missing case count
- filter removal and upload for filters deleted from another page/other user
- Visualize outdated gene panels info in a popover instead of a tooltip in case page side panel

### Changed
- Highlight color on normal STRs in the variants table from green to blue
- Display breakpoints coordinates in verification emails only for structural variants


## [4.20]
### Added
- Display number of filtered variants vs number of total variants in variants page
- Search case by HPO terms
- Dismiss variant column in the variants tables
- Black and pre-commit packages to dev requirements

### Fixed
- Bug occurring when rerun is requested twice
- Peddy info fields in the demo config file
- Added load config safety check for multiple alignment files for one individual
- Formatting of cancer variants table
- Missing Score in SV variants table

### Changed
- Updated the documentation on how to create a new software release
- Genome build-aware cytobands coordinates
- Styling update of the Matchmaker card
- Select search type in case search form


## [4.19]

### Added
- Show internal ID for case
- Add internal ID for downloaded CGH files
- Export dynamic HPO gene list from case page
- Remove users as case assignees when their account is deleted
- Keep variants filters panel expanded when filters have been used

### Fixed
- Handle the ProxyFix ModuleNotFoundError when Werkzeug installed version is >1.0
- General report formatting issues whenever case and variant comments contain extremely long strings with no spaces

### Changed
- Created an institute wrapper page that contains list of cases, causatives, SNVs & Indels, user list, shared data and institute settings
- Display case name instead of case ID on clinVar submissions
- Changed icon of sample update in clinVar submissions


## [4.18]

### Added
- Filter cancer variants on cytoband coordinates
- Show dismiss reasons in a badge with hover for clinical variants
- Show an ellipsis if 10 cases or more to display with loqusdb matches
- A new blog post for version 4.17
- Tooltip to better describe Tumor and Normal columns in cancer variants
- Filter cancer SNVs and SVs by chromosome coordinates
- Default export of `Assertion method citation` to clinVar variants submission file
- Button to export up to 500 cancer variants, filtered or not
- Rename samples of a clinVar submission file

### Fixed
- Apply default gene panel on return to cancer variantS from variant view
- Revert to certificate checking when asking for Chanjo reports
- `scout download everything` command failing while downloading HPO terms

### Changed
- Turn tumor and normal allelic fraction to decimal numbers in tumor variants page
- Moved clinVar submissions code to the institutes blueprints
- Changed name of clinVar export files to FILENAME.Variant.csv and FILENAME.CaseData.csv
- Switched Google login libraries from Flask-OAuthlib to Authlib


## [4.17.1]

### Fixed
- Load cytobands for cases with chromosome build not "37" or "38"


## [4.17]

### Added
- COSMIC badge shown in cancer variants
- Default gene-panel in non-cancer structural view in url
- Filter SNVs and SVs by cytoband coordinates
- Filter cancer SNV variants by alt allele frequency in tumor
- Correct genome build in UCSC link from structural variant page



### Fixed
- Bug in clinVar form when variant has no gene
- Bug when sharing cases with the same institute twice
- Page crashing when removing causative variant tag
- Do not default to GATK caller when no caller info is provided for cancer SNVs


## [4.16.1]

### Fixed
- Fix the fix for handling of delivery reports for rerun cases

## [4.16]

### Added
- Adds possibility to add "lims_id" to cases. Currently only stored in database, not shown anywhere
- Adds verification comment box to SVs (previously only available for small variants)
- Scrollable pedigree panel

### Fixed
- Error caused by changes in WTForm (new release 2.3.x)
- Bug in OMIM case page form, causing the page to crash when a string was provided instead of a numerical OMIM id
- Fix Alamut link to work properly on hg38
- Better handling of delivery reports for rerun cases
- Small CodeFactor style issues: matchmaker results counting, a couple of incomplete tests and safer external xml
- Fix an issue with Phenomizer introduced by CodeFactor style changes

### Changed
- Updated the version of igv.js to 2.5.4

## [4.15.1]

### Added
- Display gene names in ClinVar submissions page
- Links to Varsome in variant transcripts table

### Fixed
- Small fixes to ClinVar submission form
- Gene panel page crash when old panel has no maintainers

## [4.15]

### Added
- Clinvar CNVs IGV track
- Gene panels can have maintainers
- Keep variant actions (dismissed, manual rank, mosaic, acmg, comments) upon variant re-upload
- Keep variant actions also on full case re-upload

### Fixed
- Fix the link to Ensembl for SV variants when genome build 38.
- Arrange information in columns on variant page
- Fix so that new cosmic identifier (COSV) is also acceptable #1304
- Fixed COSMIC tag in INFO (outside of CSQ) to be parses as well with `&` splitter.
- COSMIC stub URL changed to https://cancer.sanger.ac.uk/cosmic/search?q= instead.
- Updated to a version of IGV where bigBed tracks are visualized correctly
- Clinvar submission files are named according to the content (variant_data and case_data)
- Always show causatives from other cases in case overview
- Correct disease associations for gene symbol aliases that exist as separate genes
- Re-add "custom annotations" for SV variants
- The override ClinVar P/LP add-in in the Clinical Filter failed for new CSQ strings

### Changed
- Runs all CI checks in github actions

## [4.14.1]

### Fixed
- Error when variant found in loqusdb is not loaded for other case

## [4.14]

### Added
- Use github actions to run tests
- Adds CLI command to update individual alignments path
- Update HPO terms using downloaded definitions files
- Option to use alternative flask config when running `scout serve`
- Requirement to use loqusdb >= 2.5 if integrated

### Fixed
- Do not display Pedigree panel in cancer view
- Do not rely on internet connection and services available when running CI tests
- Variant loading assumes GATK if no caller set given and GATK filter status is seen in FILTER
- Pass genome build param all the way in order to get the right gene mappings for cases with build 38
- Parse correctly variants with zero frequency values
- Continue even if there are problems to create a region vcf
- STR and cancer variant navigation back to variants pages could fail

### Changed
- Improved code that sends requests to the external APIs
- Updates ranges for user ranks to fit todays usage
- Run coveralls on github actions instead of travis
- Run pip checks on github actions instead of coveralls
- For hg38 cases, change gnomAD link to point to version 3.0 (which is hg38 based)
- Show pinned or causative STR variants a bit more human readable

## [4.13.1]

### Added
### Fixed
- Typo that caused not all clinvar conflicting interpretations to be loaded no matter what
- Parse and retrieve clinvar annotations from VEP-annotated (VEP 97+) CSQ VCF field
- Variant clinvar significance shown as `not provided` whenever is `Uncertain significance`
- Phenomizer query crashing when case has no HPO terms assigned
- Fixed a bug affecting `All SNVs and INDELs` page when variants don't have canonical transcript
- Add gene name or id in cancer variant view

### Changed
- Cancer Variant view changed "Variant:Transcript:Exon:HGVS" to "Gene:Transcript:Exon:HGVS"

## [4.13]

### Added
- ClinVar SNVs track in IGV
- Add SMA view with SMN Copy Number data
- Easier to assign OMIM diagnoses from case page
- OMIM terms and specific OMIM term page

### Fixed
- Bug when adding a new gene to a panel
- Restored missing recent delivery reports
- Fixed style and links to other reports in case side panel
- Deleting cases using display_name and institute not deleting its variants
- Fixed bug that caused coordinates filter to override other filters
- Fixed a problem with finding some INS in loqusdb
- Layout on SV page when local observations without cases are present
- Make scout compatible with the new HPO definition files from `http://compbio.charite.de/jenkins/`
- General report visualization error when SNVs display names are very long


### Changed


## [4.12.4]

### Fixed
- Layout on SV page when local observations without cases are present

## [4.12.3]

### Fixed
- Case report when causative or pinned SVs have non null allele frequencies

## [4.12.2]

### Fixed
- SV variant links now take you to the SV variant page again
- Cancer variant view has cleaner table data entries for "N/A" data
- Pinned variant case level display hotfix for cancer and str - more on this later
- Cancer variants show correct alt/ref reads mirroring alt frequency now
- Always load all clinical STR variants even if a region load is attempted - index may be missing
- Same case repetition in variant local observations

## [4.12.1]

### Fixed
- Bug in variant.gene when gene has no HGVS description


## [4.12]

### Added
- Accepts `alignment_path` in load config to pass bam/cram files
- Display all phenotypes on variant page
- Display hgvs coordinates on pinned and causatives
- Clear panel pending changes
- Adds option to setup the database with static files
- Adds cli command to download the resources from CLI that scout needs
- Adds test files for merged somatic SV and CNV; as well as merged SNV, and INDEL part of #1279
- Allows for upload of OMIM-AUTO gene panel from static files without api-key

### Fixed
- Cancer case HPO panel variants link
- Fix so that some drop downs have correct size
- First IGV button in str variants page
- Cancer case activates on SNV variants
- Cases activate when STR variants are viewed
- Always calculate code coverage
- Pinned/Classification/comments in all types of variants pages
- Null values for panel's custom_inheritance_models
- Discrepancy between the manual disease transcripts and those in database in gene-edit page
- ACMG classification not showing for some causatives
- Fix bug which caused IGV.js to use hg19 reference files for hg38 data
- Bug when multiple bam files sources with non-null values are available


### Changed
- Renamed `requests` file to `scout_requests`
- Cancer variant view shows two, instead of four, decimals for allele and normal


## [4.11.1]

### Fixed
- Institute settings page
- Link institute settings to sharing institutes choices

## [4.11.0]

### Added
- Display locus name on STR variant page
- Alternative key `GNOMADAF_popmax` for Gnomad popmax allele frequency
- Automatic suggestions on how to improve the code on Pull Requests
- Parse GERP, phastCons and phyloP annotations from vep annotated CSQ fields
- Avoid flickering comment popovers in variant list
- Parse REVEL score from vep annotated CSQ fields
- Allow users to modify general institute settings
- Optionally format code automatically on commit
- Adds command to backup vital parts `scout export database`
- Parsing and displaying cancer SV variants from Manta annotated VCF files
- Dismiss cancer snv variants with cancer-specific options
- Add IGV.js UPD, RHO and TIDDIT coverage wig tracks.


### Fixed
- Slightly darker page background
- Fixed an issued with parsed conservation values from CSQ
- Clinvar submissions accessible to all users of an institute
- Header toolbar when on Clinvar page now shows institute name correctly
- Case should not always inactivate upon update
- Show dismissed snv cancer variants as grey on the cancer variants page
- Improved style of mappability link and local observations on variant page
- Convert all the GET requests to the igv view to POST request
- Error when updating gene panels using a file containing BOM chars
- Add/replace gene radio button not working in gene panels


## [4.10.1]

### Fixed
- Fixed issue with opening research variants
- Problem with coveralls not called by Travis CI
- Handle Biomart service down in tests


## [4.10.0]

### Added
- Rank score model in causatives page
- Exportable HPO terms from phenotypes page
- AMP guideline tiers for cancer variants
- Adds scroll for the transcript tab
- Added CLI option to query cases on time since case event was added
- Shadow clinical assessments also on research variants display
- Support for CRAM alignment files
- Improved str variants view : sorting by locus, grouped by allele.
- Delivery report PDF export
- New mosaicism tag option
- Add or modify individuals' age or tissue type from case page
- Display GC and allele depth in causatives table.
- Included primary reference transcript in general report
- Included partial causative variants in general report
- Remove dependency of loqusdb by utilising the CLI

### Fixed
- Fixed update OMIM command bug due to change in the header of the genemap2 file
- Removed Mosaic Tag from Cancer variants
- Fixes issue with unaligned table headers that comes with hidden Datatables
- Layout in general report PDF export
- Fixed issue on the case statistics view. The validation bars didn't show up when all institutes were selected. Now they do.
- Fixed missing path import by importing pathlib.Path
- Handle index inconsistencies in the update index functions
- Fixed layout problems


## [4.9.0]

### Added
- Improved MatchMaker pages, including visible patient contacts email address
- New badges for the github repo
- Links to [GENEMANIA](genemania.org)
- Sort gene panel list on case view.
- More automatic tests
- Allow loading of custom annotations in VCF using the SCOUT_CUSTOM info tag.

### Fixed
- Fix error when a gene is added to an empty dynamic gene panel
- Fix crash when attempting to add genes on incorrect format to dynamic gene panel
- Manual rank variant tags could be saved in a "Select a tag"-state, a problem in the variants view.
- Same case evaluations are no longer shown as gray previous evaluations on the variants page
- Stay on research pages, even if reset, next first buttons are pressed..
- Overlapping variants will now be visible on variant page again
- Fix missing classification comments and links in evaluations page
- All prioritized cases are shown on cases page


## [4.8.3]

### Added

### Fixed
- Bug when ordering sanger
- Improved scrolling over long list of genes/transcripts


## [4.8.2]

### Added

### Fixed
- Avoid opening extra tab for coverage report
- Fixed a problem when rank model version was saved as floats and not strings
- Fixed a problem with displaying dismiss variant reasons on the general report
- Disable load and delete filter buttons if there are no saved filters
- Fix problem with missing verifications
- Remove duplicate users and merge their data and activity


## [4.8.1]

### Added

### Fixed
- Prevent login fail for users with id defined by ObjectId and not email
- Prevent the app from crashing with `AttributeError: 'NoneType' object has no attribute 'message'`


## [4.8.0]

### Added
- Updated Scout to use Bootstrap 4.3
- New looks for Scout
- Improved dashboard using Chart.js
- Ask before inactivating a case where last assigned user leaves it
- Genes can be manually added to the dynamic gene list directly on the case page
- Dynamic gene panels can optionally be used with clinical filter, instead of default gene panel
- Dynamic gene panels get link out to chanjo-report for coverage report
- Load all clinvar variants with clinvar Pathogenic, Likely Pathogenic and Conflicting pathogenic
- Show transcripts with exon numbers for structural variants
- Case sort order can now be toggled between ascending and descending.
- Variants can be marked as partial causative if phenotype is available for case.
- Show a frequency tooltip hover for SV-variants.
- Added support for LDAP login system
- Search snv and structural variants by chromosomal coordinates
- Structural variants can be marked as partial causative if phenotype is available for case.
- Show normal and pathologic limits for STRs in the STR variants view.
- Institute level persistent variant filter settings that can be retrieved and used.
- export causative variants to Excel
- Add support for ROH, WIG and chromosome PNGs in case-view

### Fixed
- Fixed missing import for variants with comments
- Instructions on how to build docs
- Keep sanger order + verification when updating/reloading variants
- Fixed and moved broken filter actions (HPO gene panel and reset filter)
- Fixed string conversion to number
- UCSC links for structural variants are now separated per breakpoint (and whole variant where applicable)
- Reintroduced missing coverage report
- Fixed a bug preventing loading samples using the command line
- Better inheritance models customization for genes in gene panels
- STR variant page back to list button now does its one job.
- Allows to setup scout without a omim api key
- Fixed error causing "favicon not found" flash messages
- Removed flask --version from base cli
- Request rerun no longer changes case status. Active or archived cases inactivate on upload.
- Fixed missing tooltip on the cancer variants page
- Fixed weird Rank cell in variants page
- Next and first buttons order swap
- Added pagination (and POST capability) to cancer variants.
- Improves loading speed for variant page
- Problem with updating variant rank when no variants
- Improved Clinvar submission form
- General report crashing when dismissed variant has no valid dismiss code
- Also show collaborative case variants on the All variants view.
- Improved phenotype search using dataTables.js on phenotypes page
- Search and delete users with `email` instead of `_id`
- Fixed css styles so that multiselect options will all fit one column


## [4.7.3]

### Added
- RankScore can be used with VCFs for vcf_cancer files

### Fixed
- Fix issue with STR view next page button not doing its one job.

### Deleted
- Removed pileup as a bam viewing option. This is replaced by IGV


## [4.7.2]

### Added
- Show earlier ACMG classification in the variant list

### Fixed
- Fixed igv search not working due to igv.js dist 2.2.17
- Fixed searches for cases with a gene with variants pinned or marked causative.
- Load variant pages faster after fixing other causatives query
- Fixed mitochondrial report bug for variants without genes

## [4.7.1]

### Added

### Fixed
- Fixed bug on genes page


## [4.7.0]

### Added
- Export genes and gene panels in build GRCh38
- Search for cases with variants pinned or marked causative in a given gene.
- Search for cases phenotypically similar to a case also from WUI.
- Case variant searches can be limited to similar cases, matching HPO-terms,
  phenogroups and cohorts.
- De-archive reruns and flag them as 'inactive' if archived
- Sort cases by analysis_date, track or status
- Display cases in the following order: prioritized, active, inactive, archived, solved
- Assign case to user when user activates it or asks for rerun
- Case becomes inactive when it has no assignees
- Fetch refseq version from entrez and use it in clinvar form
- Load and export of exons for all genes, independent on refseq
- Documentation for loading/updating exons
- Showing SV variant annotations: SV cgh frequencies, gnomad-SV, local SV frequencies
- Showing transcripts mapping score in segmental duplications
- Handle requests to Ensembl Rest API
- Handle requests to Ensembl Rest Biomart
- STR variants view now displays GT and IGV link.
- Description field for gene panels
- Export exons in build 37 and 38 using the command line

### Fixed
- Fixes of and induced by build tests
- Fixed bug affecting variant observations in other cases
- Fixed a bug that showed wrong gene coverage in general panel PDF export
- MT report only shows variants occurring in the specific individual of the excel sheet
- Disable SSL certifcate verification in requests to chanjo
- Updates how intervaltree and pymongo is used to void deprecated functions
- Increased size of IGV sample tracks
- Optimized tests


## [4.6.1]

### Added

### Fixed
- Missing 'father' and 'mother' keys when parsing single individual cases


## [4.6.0]

### Added
- Description of Scout branching model in CONTRIBUTING doc
- Causatives in alphabetical order, display ACMG classification and filter by gene.
- Added 'external' to the list of analysis type options
- Adds functionality to display "Tissue type". Passed via load config.
- Update to IGV 2.

### Fixed
- Fixed alignment visualization and vcf2cytosure availability for demo case samples
- Fixed 3 bugs affecting SV pages visualization
- Reintroduced the --version cli option
- Fixed variants query by panel (hpo panel + gene panel).
- Downloaded MT report contains excel files with individuals' display name
- Refactored code in parsing of config files.


## [4.5.1]

### Added

### Fixed
- update requirement to use PyYaml version >= 5.1
- Safer code when loading config params in cli base


## [4.5.0]

### Added
- Search for similar cases from scout view CLI
- Scout cli is now invoked from the app object and works under the app context

### Fixed
- PyYaml dependency fixed to use version >= 5.1


## [4.4.1]

### Added
- Display SV rank model version when available

### Fixed
- Fixed upload of delivery report via API


## [4.4.0]

### Added
- Displaying more info on the Causatives page and hiding those not causative at the case level
- Add a comment text field to Sanger order request form, allowing a message to be included in the email
- MatchMaker Exchange integration
- List cases with empty synopsis, missing HPO terms and phenotype groups.
- Search for cases with open research list, or a given case status (active, inactive, archived)

### Fixed
- Variant query builder split into several functions
- Fixed delivery report load bug


## [4.3.3]

### Added
- Different individual table for cancer cases

### Fixed
- Dashboard collects validated variants from verification events instead of using 'sanger' field
- Cases shared with collaborators are visible again in cases page
- Force users to select a real institute to share cases with (actionbar select fix)


## [4.3.2]

### Added
- Dashboard data can be filtered using filters available in cases page
- Causatives for each institute are displayed on a dedicated page
- SNVs and and SVs are searchable across cases by gene and rank score
- A more complete report with validated variants is downloadable from dashboard

### Fixed
- Clinsig filter is fixed so clinsig numerical values are returned
- Split multi clinsig string values in different elements of clinsig array
- Regex to search in multi clinsig string values or multi revstat string values
- It works to upload vcf files with no variants now
- Combined Pileup and IGV alignments for SVs having variant start and stop on the same chromosome


## [4.3.1]

### Added
- Show calls from all callers even if call is not available
- Instructions to install cairo and pango libs from WeasyPrint page
- Display cases with number of variants from CLI
- Only display cases with number of variants above certain treshold. (Also CLI)
- Export of verified variants by CLI or from the dashboard
- Extend case level queries with default panels, cohorts and phenotype groups.
- Slice dashboard statistics display using case level queries
- Add a view where all variants for an institute can be searched across cases, filtering on gene and rank score. Allows searching research variants for cases that have research open.

### Fixed
- Fixed code to extract variant conservation (gerp, phyloP, phastCons)
- Visualization of PDF-exported gene panels
- Reintroduced the exon/intron number in variant verification email
- Sex and affected status is correctly displayed on general report
- Force number validation in SV filter by size
- Display ensembl transcripts when no refseq exists


## [4.3.0]

### Added
- Mosaicism tag on variants
- Show and filter on SweGen frequency for SVs
- Show annotations for STR variants
- Show all transcripts in verification email
- Added mitochondrial export
- Adds alternative to search for SVs shorter that the given length
- Look for 'bcftools' in the `set` field of VCFs
- Display digenic inheritance from OMIM
- Displays what refseq transcript that is primary in hgnc

### Fixed

- Archived panels displays the correct date (not retroactive change)
- Fixed problem with waiting times in gene panel exports
- Clinvar fiter not working with human readable clinsig values

## [4.2.2]

### Fixed
- Fixed gene panel create/modify from CSV file utf-8 decoding error
- Updating genes in gene panels now supports edit comments and entry version
- Gene panel export timeout error

## [4.2.1]

### Fixed
- Re-introduced gene name(s) in verification email subject
- Better PDF rendering for excluded variants in report
- Problem to access old case when `is_default` did not exist on a panel


## [4.2.0]

### Added
- New index on variant_id for events
- Display overlapping compounds on variants view

### Fixed
- Fixed broken clinical filter


## [4.1.4]

### Added
- Download of filtered SVs

### Fixed
- Fixed broken download of filtered variants
- Fixed visualization issue in gene panel PDF export
- Fixed bug when updating gene names in variant controller


## [4.1.3]

### Fixed
- Displays all primary transcripts


## [4.1.2]

### Added
- Option add/replace when updating a panel via CSV file
- More flexible versioning of the gene panels
- Printing coverage report on the bottom of the pdf case report
- Variant verification option for SVs
- Logs uri without pwd when connecting
- Disease-causing transcripts in case report
- Thicker lines in case report
- Supports HPO search for cases, both terms or if described in synopsis
- Adds sanger information to dashboard

### Fixed
- Use db name instead of **auth** as default for authentication
- Fixes so that reports can be generated even with many variants
- Fixed sanger validation popup to show individual variants queried by user and institute.
- Fixed problem with setting up scout
- Fixes problem when exac file is not available through broad ftp
- Fetch transcripts for correct build in `adapter.hgnc_gene`

## [4.1.1]
- Fix problem with institute authentication flash message in utils
- Fix problem with comments
- Fix problem with ensembl link


## [4.1.0]

### Added
- OMIM phenotypes to case report
- Command to download all panel app gene panels `scout load panel --panel-app`
- Links to genenames.org and omim on gene page
- Popup on gene at variants page with gene information
- reset sanger status to "Not validated" for pinned variants
- highlight cases with variants to be evaluated by Sanger on the cases page
- option to point to local reference files to the genome viewer pileup.js. Documented in `docs.admin-guide.server`
- option to export single variants in `scout export variants`
- option to load a multiqc report together with a case(add line in load config)
- added a view for searching HPO terms. It is accessed from the top left corner menu
- Updates the variants view for cancer variants. Adds a small cancer specific filter for known variants
- Adds hgvs information on cancer variants page
- Adds option to update phenotype groups from CLI

### Fixed
- Improved Clinvar to submit variants from different cases. Fixed HPO terms in casedata according to feedback
- Fixed broken link to case page from Sanger modal in cases view
- Now only cases with non empty lists of causative variants are returned in `adapter.case(has_causatives=True)`
- Can handle Tumor only samples
- Long lists of HGNC symbols are now possible. This was previously difficult with manual, uploaded or by HPO search when changing filter settings due to GET request limitations. Relevant pages now use POST requests. Adds the dynamic HPO panel as a selection on the gene panel dropdown.
- Variant filter defaults to default panels also on SV and Cancer variants pages.

## [4.0.0]

### WARNING ###

This is a major version update and will require that the backend of pre releases is updated.
Run commands:

```
$scout update genes
$scout update hpo
```

- Created a Clinvar submission tool, to speed up Clinvar submission of SNVs and SVs
- Added an analysis report page (html and PDF format) containing phenotype, gene panels and variants that are relevant to solve a case.

### Fixed
- Optimized evaluated variants to speed up creation of case report
- Moved igv and pileup viewer under a common folder
- Fixed MT alignment view pileup.js
- Fixed coordinates for SVs with start chromosome different from end chromosome
- Global comments shown across cases and institutes. Case-specific variant comments are shown only for that specific case.
- Links to clinvar submitted variants at the cases level
- Adapts clinvar parsing to new format
- Fixed problem in `scout update user` when the user object had no roles
- Makes pileup.js use online genome resources when viewing alignments. Now any instance of Scout can make use of this functionality.
- Fix ensembl link for structural variants
- Works even when cases does not have `'madeline_info'`
- Parses Polyphen in correct way again
- Fix problem with parsing gnomad from VEP

### Added
- Added a PDF export function for gene panels
- Added a "Filter and export" button to export custom-filtered SNVs to CSV file
- Dismiss SVs
- Added IGV alignments viewer
- Read delivery report path from case config or CLI command
- Filter for spidex scores
- All HPO terms are now added and fetched from the correct source (https://github.com/obophenotype/human-phenotype-ontology/blob/master/hp.obo)
- New command `scout update hpo`
- New command `scout update genes` will fetch all the latest information about genes and update them
- Load **all** variants found on chromosome **MT**
- Adds choice in cases overview do show as many cases as user like

### Removed
- pileup.min.js and pileup css are imported from a remote web location now
- All source files for HPO information, this is instead fetched directly from source
- All source files for gene information, this is instead fetched directly from source

## [3.0.0]
### Fixed
- hide pedigree panel unless it exists

## [1.5.1] - 2016-07-27
### Fixed
- look for both ".bam.bai" and ".bai" extensions

## [1.4.0] - 2016-03-22
### Added
- support for local frequency through loqusdb
- bunch of other stuff

## [1.3.0] - 2016-02-19
### Fixed
- Update query-phenomizer and add username/password

### Changed
- Update the way a case is checked for rerun-status

### Added
- Add new button to mark a case as "checked"
- Link to clinical variants _without_ 1000G annotation

## [1.2.2] - 2016-02-18
### Fixed
- avoid filtering out variants lacking ExAC and 1000G annotations

## [1.1.3] - 2015-10-01
### Fixed
- persist (clinical) filter when clicking load more
- fix #154 by robustly setting clinical filter func. terms

## [1.1.2] - 2015-09-07
### Fixed
- avoid replacing coverage report with none
- update SO terms, refactored

## [1.1.1] - 2015-08-20
### Fixed
- fetch case based on collaborator status (not owner)

## [1.1.0] - 2015-05-29
### Added
- link(s) to SNPedia based on RS-numbers
- new Jinja filter to "humanize" decimal numbers
- show gene panels in variant view
- new Jinja filter for decoding URL encoding
- add indicator to variants in list that have comments
- add variant number threshold and rank score threshold to load function
- add event methods to mongo adapter
- add tests for models
- show badge "old" if comment was written for a previous analysis

### Changed
- show cDNA change in transcript summary unless variant is exonic
- moved compounds table further up the page
- show dates for case uploads in ISO format
- moved variant comments higher up on page
- updated documentation for pages
- read in coverage report as blob in database and serve directly
- change ``OmimPhenotype`` to ``PhenotypeTerm``
- reorganize models sub-package
- move events (and comments) to separate collection
- only display prev/next links for the research list
- include variant type in breadcrumbs e.g. "Clinical variants"

### Removed
- drop dependency on moment.js

### Fixed
- show the same level of detail for all frequencies on all pages
- properly decode URL encoded symbols in amino acid/cDNA change strings
- fixed issue with wipe permissions in MongoDB
- include default gene lists in "variants" link in breadcrumbs

## [1.0.2] - 2015-05-20
### Changed
- update case fetching function

### Fixed
- handle multiple cases with same id

## [1.0.1] - 2015-04-28
### Fixed
- Fix building URL parameters in cases list Vue component

## [1.0.0] - 2015-04-12
Codename: Sara Lund

![Release 1.0](artwork/releases/release-1-0.jpg)

### Added
- Add email logging for unexpected errors
- New command line tool for deleting case

### Changed
- Much improved logging overall
- Updated documentation/usage guide
- Removed non-working IGV link

### Fixed
- Show sample display name in GT call
- Various small bug fixes
- Make it easier to hover over popups

## [0.0.2-rc1] - 2015-03-04
### Added
- add protein table for each variant
- add many more external links
- add coverage reports as PDFs

### Changed
- incorporate user feedback updates
- big refactor of load scripts

## [0.0.2-rc2] - 2015-03-04
### Changes
- add gene table with gene description
- reorganize inheritance models box

### Fixed
- avoid overwriting gene list on "research" load
- fix various bugs in external links

## [0.0.2-rc3] - 2015-03-05
### Added
- Activity log feed to variant view
- Adds protein change strings to ODM and Sanger email

### Changed
- Extract activity log component to macro

### Fixes
- Make Ensembl transcript links use archive website<|MERGE_RESOLUTION|>--- conflicted
+++ resolved
@@ -4,13 +4,12 @@
 
 About changelog [here](https://keepachangelog.com/en/1.0.0/)
 
-<<<<<<< HEAD
-## []
+
+## [unreleased]
 ### Added
 - Add filter by local observations (archive) to structural variants filters
-=======
+
 ## [4.57.2]
->>>>>>> 246d0c7c
 ### Fixed
 - Export of verified variants when variant gene has no transcripts
 - HTTP 500 when visiting a the details page for a cancer variant that had been ranked with genmod
