--- conflicted
+++ resolved
@@ -5,13 +5,11 @@
 About changelog [here](https://keepachangelog.com/en/1.0.0/)
 
 ## [unreleased]
-<<<<<<< HEAD
 ### Added
 - Quick ACMG classification link on SV variant page
-=======
 ### Fixed
 - ACMG temperature on case general report should respect term modifiers
->>>>>>> 7faae139
+
 
 ## [4.94.1]
 ### Fixed
