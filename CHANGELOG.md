# Change Log
All notable changes to this project will be documented in this file.
This project adheres to [Semantic Versioning](http://semver.org/).

About changelog [here](https://keepachangelog.com/en/1.0.0/)

## [x.x.x]
### Added
- A new index for hgnc_symbol in hgnc gene collection
- A Pedigree panel in STR page
### Fixed
- Send partial file data to igv.js when visualizing sashimi plots with splice junction tracks
### Changed
- Switch off non-clinical gene warnings when filtering research variants

## [4.34]
### Added
- Saved filter lock and unlock
- Filters can optionally be marked audited, logging the filter name, user and date on the case events and general report.
- Added `ClinVar hits` and `Cosmic hits` in cancer SNVs filters
- Added `ClinVar hits` to variants filter (rare disease track)
- Load cancer demo case in docker-compose files (default and demo file)
- Inclusive-language check using [woke](https://github.com/get-woke/woke) github action
- Add link to HmtVar for mitochondrial variants (if VCF is annotated with HmtNote)
- Grey background for dismissed compounds in variants list and variant page
- Pin badge for pinned compounds in variants list and variant page
- Support LoqusDB REST API queries
- Add a docker-compose-matchmaker under scout/containers/development to test matchmaker locally
- Script to investigate consequences of symbol search bug
- Added GATK to list of SV and cancer SV callers
### Fixed
- Make MitoMap link work for hg38 again
- Export Variants feature crashing when one of the variants has no primary transcripts
- Redirect to last visited variantS page when dismissing variants from variants list
- Improved matching of SVs Loqus occurrences in other cases
- Remove padding from the list inside (Matching causatives from other cases) panel
- Pass None to get_app function in CLI base since passing script_info to app factory functions was deprecated in Flask 2.0
- Fixed failing tests due to Flask update to version 2.0
- Speed up user events view
- Causative view sort out of memory error
- Use hgnc_id for gene filter query
- Typo in case controllers displaying an error every time a patient is matched against external MatchMaker nodes
- Do not crash while attempting an update for variant documents that are too big (> 16 MB)
- Old STR causatives (and other variants) may not have HGNC symbols - fix sort lambda
- Check if gene_obj has primary_transcript before trying to access it
- Warn if a gene manually searched is in a clinical panel with an outdated name when filtering variants
- ChrPos split js not needed on STR page yet
### Changed
- Remove parsing of case `genome_version`, since it's not used anywhere downstream
- Introduce deprecation warning for Loqus configs that are not dictionaries
- SV clinical filter no longer filters out sub 100 nt variants
- Count cases in LoqusDB by variant type
- Commit pulse repo badge temporarily set to weekly
- Sort ClinVar submissions objects by ascending "Last evaluated" date
- Refactored the MatchMaker integration as an extension
- Replaced some sensitive words as suggested by woke linter
- Documentation for load-configuration rewritten.
- Add styles to MatchMaker matches table
- More detailed info on the data shared in MatchMaker submission form
<<<<<<< HEAD
- Add max-height to all dropdowns in Clinical SNV and INDELs view
=======
- Update and style STR case report
>>>>>>> c44676bb

## [4.33.1]
### Fixed
- Include markdown for release autodeploy docs
- Use standard inheritance model in ClinVar (https://ftp.ncbi.nlm.nih.gov/pub/GTR/standard_terms/Mode_of_inheritance.txt)
- Fix issue crash with variants that have been unflagged causative not being available in other causatives
### Added
### Changed

## [4.33]
### Fixed
- Command line crashing when updating an individual not found in database
- Dashboard page crashing when filters return no data
- Cancer variants filter by chromosome
- /api/v1/genes now searches for genes in all genome builds by default
- Upgraded igv.js to version 2.8.1 (Fixed Unparsable bed record error)
### Added
- Autodeploy docs on release
- Documentation for updating case individuals tracks
- Filter cases and dashboard stats by analysis track
### Changed
- Changed from deprecated db update method
- Pre-selected fields to run queries with in dashboard page
- Do not filter by any institute when first accessing the dashboard

## [4.32.1]
### Fixed
- iSort lint check only
### Changed
- Institute cases page crashing when a case has track:Null
### Added

## [4.32]
### Added
- Load and show MITOMAP associated diseases from VCF (INFO field: MitomapAssociatedDiseases, via HmtNote)
- Show variant allele frequencies for mitochondrial variants (GRCh38 cases)
- Extend "public" json API with diseases (OMIM) and phenotypes (HPO)
- HPO gene list download now has option for clinical and non-clinical genes
- Display gene splice junctions data in sashimi plots
- Update case individuals with splice junctions tracks
- Simple Docker compose for development with local build
- Make Phenomodels subpanels collapsible
- User side documentation of cytogenomics features (Gens, Chromograph, vcf2cytosure, rhocall)
- iSort GitHub Action
- Support LoqusDB REST API queries
### Fixed
- Show other causative once, even if several events point to it
- Filtering variants by mitochondrial chromosome for cases with genome build=38
- HPO gene search button triggers any warnings for clinical / non-existing genes also on first search
- Fixed a bug in variants pages caused by MT variants without alt_frequency
- Tests for CADD score parsing function
- Fixed the look of IGV settings on SNV variant page
- Cases analyzed once shown as `rerun`
- Missing case track on case re-upload
- Fixed severity rank for SO term "regulatory region ablation"
### Changed
- Refactor according to CodeFactor - mostly reuse of duplicated code
- Phenomodels language adjustment
- Open variants in a new window (from variants page)
- Open overlapping and compound variants in a new window (from variant page)
- gnomAD link points to gnomAD v.3 (build GRCh38) for mitochondrial variants.
- Display only number of affected genes for dismissed SVs in general report
- Chromosome build check when populating the variants filter chromosome selection
- Display mitochondrial and rare diseases coverage report in cases with missing 'rare' track


## [4.31.1]
### Added
### Changed
- Remove mitochondrial and coverage report from cancer cases sidebar
### Fixed
- ClinVar page when dbSNP id is None

## [4.31]
### Added
- gnomAD annotation field in admin guide
- Export also dynamic panel genes not associated to an HPO term when downloading the HPO panel
- Primary HGNC transcript info in variant export files
- Show variant quality (QUAL field from vcf) in the variant summary
- Load/update PDF gene fusion reports (clinical and research) generated with Arriba
- Support new MANE annotations from VEP (both MANE Select and MANE Plus Clinical)
- Display on case activity the event of a user resetting all dismissed variants
- Support gnomAD population frequencies for mitochondrial variants
- Anchor links in Casedata ClinVar panels to redirect after renaming individuals
### Fixed
- Replace old docs link www.clinicalgenomics.se/scout with new https://clinical-genomics.github.io/scout
- Page formatting issues whenever case and variant comments contain extremely long strings with no spaces
- Chromograph images can be one column and have scrollbar. Removed legacy code.
- Column labels for ClinVar case submission
- Page crashing looking for LoqusDB observation when variant doesn't exist
- Missing inheritance models and custom inheritance models on newly created gene panels
- Accept only numbers in managed variants filter as position and end coordinates
- SNP id format and links in Variant page, ClinVar submission form and general report
- Case groups tooltip triggered only when mouse is on the panel header
### Changed
- A more compact case groups panel
- Added landscape orientation CSS style to cancer coverage and QC demo report
- Improve user documentation to create and save new gene panels
- Removed option to use space as separator when uploading gene panels
- Separating the columns of standard and custom inheritance models in gene panels
- Improved ClinVar instructions for users using non-English Excel

## [4.30.2]
### Added
### Fixed
- Use VEP RefSeq ID if RefSeq list is empty in RefSeq transcripts overview
- Bug creating variant links for variants with no end_chrom
### Changed

## [4.30.1]
### Added
### Fixed
- Cryptography dependency fixed to use version < 3.4
### Changed

## [4.30]
### Added
- Introduced a `reset dismiss variant` verb
- Button to reset all dismissed variants for a case
- Add black border to Chromograph ideograms
- Show ClinVar annotations on variantS page
- Added integration with GENS, copy number visualization tool
- Added a VUS label to the manual classification variant tags
- Add additional information to SNV verification emails
- Tooltips documenting manual annotations from default panels
- Case groups now show bam files from all cases on align view
### Fixed
- Center initial igv view on variant start with SNV/indels
- Don't set initial igv view to negative coordinates
- Display of GQ for SV and STR
- Parsing of AD and related info for STRs
- LoqusDB field in institute settings accepts only existing Loqus instances
- Fix DECIPHER link to work after DECIPHER migrated to GRCh38
- Removed visibility window param from igv.js genes track
- Updated HPO download URL
- Patch HPO download test correctly
- Reference size on STR hover not needed (also wrong)
- Introduced genome build check (allowed values: 37, 38, "37", "38") on case load
- Improve case searching by assignee full name
- Populating the LoqusDB select in institute settings
### Changed
- Cancer variants table header (pop freq etc)
- Only admin users can modify LoqusDB instance in Institute settings
- Style of case synopsis, variants and case comments
- Switched to igv.js 2.7.5
- Do not choke if case is missing research variants when research requested
- Count cases in LoqusDB by variant type
- Introduce deprecation warning for Loqus configs that are not dictionaries
- Improve create new gene panel form validation
- Make XM- transcripts less visible if they don't overlap with transcript refseq_id in variant page
- Color of gene panels and comments panels on cases and variant pages
- Do not choke if case is missing research variants when reserch requested

## [4.29.1]
### Added
### Fixed
- Always load STR variants regardless of RankScore threshold (hotfix)
### Changed

## [4.29]
### Added
- Added a page about migrating potentially breaking changes to the documentation
- markdown_include in development requirements file
- STR variants filter
- Display source, Z-score, inheritance pattern for STR annotations from Stranger (>0.6.1) if available
- Coverage and quality report to cancer view
### Fixed
- ACMG classification page crashing when trying to visualize a classification that was removed
- Pretty print HGVS on gene variants (URL-decode VEP)
- Broken or missing link in the documentation
- Multiple gene names in ClinVar submission form
- Inheritance model select field in ClinVar submission
- IGV.js >2.7.0 has an issue with the gene track zoom levels - temp freeze at 2.7.0
- Revert CORS-anywhere and introduce a local http proxy for cloud tracks
### Changed

## [4.28]
### Added
- Chromograph integration for displaying PNGs in case-page
- Add VAF to cancer case general report, and remove some of its unused fields
- Variants filter compatible with genome browser location strings
- Support for custom public igv tracks stored on the cloud
- Add tests to increase testing coverage
- Update case variants count after deleting variants
- Update IGV.js to latest (v2.7.4)
- Bypass igv.js CORS check using `https://github.com/Rob--W/cors-anywhere`
- Documentation on default and custom IGV.js tracks (admin docs)
- Lock phenomodels so they're editable by admins only
- Small case group assessment sharing
- Tutorial and files for deploying app on containers (Kubernetes pods)
- Canonical transcript and protein change of canonical transcript in exported variants excel sheet
- Support for Font Awesome version 6
- Submit to Beacon from case page sidebar
- Hide dismissed variants in variants pages and variants export function
- Systemd service files and instruction to deploy Scout using podman
### Fixed
- Bugfix: unused `chromgraph_prefix |tojson` removed
- Freeze coloredlogs temporarily
- Marrvel link
- Don't show TP53 link for silent or synonymous changes
- OMIM gene field accepts any custom number as OMIM gene
- Fix Pytest single quote vs double quote string
- Bug in gene variants search by similar cases and no similar case is found
- Delete unused file `userpanel.py`
- Primary transcripts in variant overview and general report
- Google OAuth2 login setup in README file
- Redirect to 'missing file'-icon if configured Chromograph file is missing
- Javascript error in case page
- Fix compound matching during variant loading for hg38
- Cancer variants view containing variants dismissed with cancer-specific reasons
- Zoom to SV variant length was missing IGV contig select
- Tooltips on case page when case has no default gene panels
### Changed
- Save case variants count in case document and not in sessions
- Style of gene panels multiselect on case page
- Collapse/expand main HPO checkboxes in phenomodel preview
- Replaced GQ (Genotype quality) with VAF (Variant allele frequency) in cancer variants GT table
- Allow loading of cancer cases with no tumor_purity field
- Truncate cDNA and protein changes in case report if longer than 20 characters


## [4.27]
### Added
- Exclude one or more variant categories when running variants delete command
### Fixed
### Changed

## [4.26.1]
### Added
### Fixed
- Links with 1-letter aa codes crash on frameshift etc
### Changed

## [4.26]
### Added
- Extend the delete variants command to print analysis date, track, institute, status and research status
- Delete variants by type of analysis (wgs|wes|panel)
- Links to cBioPortal, MutanTP53, IARC TP53, OncoKB, MyCancerGenome, CIViC
### Fixed
- Deleted variants count
### Changed
- Print output of variants delete command as a tab separated table

## [4.25]
### Added
- Command line function to remove variants from one or all cases
### Fixed
- Parse SMN None calls to None rather than False

## [4.24.1]
### Fixed
- Install requirements.txt via setup file

## [4.24]
### Added
- Institute-level phenotype models with sub-panels containing HPO and OMIM terms
- Runnable Docker demo
- Docker image build and push github action
- Makefile with shortcuts to docker commands
- Parse and save synopsis, phenotype and cohort terms from config files upon case upload
### Fixed
- Update dismissed variant status when variant dismissed key is missing
- Breakpoint two IGV button now shows correct chromosome when different from bp1
- Missing font lib in Docker image causing the PDF report download page to crash
- Sentieon Manta calls lack Somaticscore - load anyway
- ClinVar submissions crashing due to pinned variants that are not loaded
- Point ExAC pLI score to new gnomad server address
- Bug uploading cases missing phenotype terms in config file
- STRs loaded but not shown on browser page
- Bug when using adapter.variant.get_causatives with case_id without causatives
- Problem with fetching "solved" from scout export cases cli
- Better serialising of datetime and bson.ObjectId
- Added `volumes` folder to .gitignore
### Changed
- Make matching causative and managed variants foldable on case page
- Remove calls to PyMongo functions marked as deprecated in backend and frontend(as of version 3.7).
- Improved `scout update individual` command
- Export dynamic phenotypes with ordered gene lists as PDF


## [4.23]
### Added
- Save custom IGV track settings
- Show a flash message with clear info about non-valid genes when gene panel creation fails
- CNV report link in cancer case side navigation
- Return to comment section after editing, deleting or submitting a comment
- Managed variants
- MT vs 14 chromosome mean coverage stats if Scout is connected to Chanjo
### Fixed
- missing `vcf_cancer_sv` and `vcf_cancer_sv_research` to manual.
- Split ClinVar multiple clnsig values (slash-separated) and strip them of underscore for annotations without accession number
- Timeout of `All SNVs and INDELs` page when no valid gene is provided in the search
- Round CADD (MIPv9)
- Missing default panel value
- Invisible other causatives lines when other causatives lack gene symbols
### Changed
- Do not freeze mkdocs-material to version 4.6.1
- Remove pre-commit dependency

## [4.22]
### Added
- Editable cases comments
- Editable variants comments
### Fixed
- Empty variant activity panel
- STRs variants popover
- Split new ClinVar multiple significance terms for a variant
- Edit the selected comment, not the latest
### Changed
- Updated RELEASE docs.
- Pinned variants card style on the case page
- Merged `scout export exons` and `scout view exons` commands


## [4.21.2]
### Added
### Fixed
- Do not pre-filter research variants by (case-default) gene panels
- Show OMIM disease tooltip reliably
### Changed

## [4.21.1]
### Added
### Fixed
- Small change to Pop Freq column in variants ang gene panels to avoid strange text shrinking on small screens
- Direct use of HPO list for Clinical HPO SNV (and cancer SNV) filtering
- PDF coverage report redirecting to login page
### Changed
- Remove the option to dismiss single variants from all variants pages
- Bulk dismiss SNVs, SVs and cancer SNVs from variants pages

## [4.21]
### Added
- Support to configure LoqusDB per institute
- Highlight causative variants in the variants list
- Add tests. Mostly regarding building internal datatypes.
- Remove leading and trailing whitespaces from panel_name and display_name when panel is created
- Mark MANE transcript in list of transcripts in "Transcript overview" on variant page
- Show default panel name in case sidebar
- Previous buttons for variants pagination
- Adds a gh action that checks that the changelog is updated
- Adds a gh action that deploys new releases automatically to pypi
- Warn users if case default panels are outdated
- Define institute-specific gene panels for filtering in institute settings
- Use institute-specific gene panels in variants filtering
- Show somatic VAF for pinned and causative variants on case page

### Fixed
- Report pages redirect to login instead of crashing when session expires
- Variants filter loading in cancer variants page
- User, Causative and Cases tables not scaling to full page
- Improved docs for an initial production setup
- Compatibility with latest version of Black
- Fixed tests for Click>7
- Clinical filter required an extra click to Filter to return variants
- Restore pagination and shrink badges in the variants page tables
- Removing a user from the command line now inactivates the case only if user is last assignee and case is active
- Bugfix, LoqusDB per institute feature crashed when institute id was empty string
- Bugfix, LoqusDB calls where missing case count
- filter removal and upload for filters deleted from another page/other user
- Visualize outdated gene panels info in a popover instead of a tooltip in case page side panel

### Changed
- Highlight color on normal STRs in the variants table from green to blue
- Display breakpoints coordinates in verification emails only for structural variants


## [4.20]
### Added
- Display number of filtered variants vs number of total variants in variants page
- Search case by HPO terms
- Dismiss variant column in the variants tables
- Black and pre-commit packages to dev requirements

### Fixed
- Bug occurring when rerun is requested twice
- Peddy info fields in the demo config file
- Added load config safety check for multiple alignment files for one individual
- Formatting of cancer variants table
- Missing Score in SV variants table

### Changed
- Updated the documentation on how to create a new software release
- Genome build-aware cytobands coordinates
- Styling update of the Matchmaker card
- Select search type in case search form


## [4.19]

### Added
- Show internal ID for case
- Add internal ID for downloaded CGH files
- Export dynamic HPO gene list from case page
- Remove users as case assignees when their account is deleted
- Keep variants filters panel expanded when filters have been used

### Fixed
- Handle the ProxyFix ModuleNotFoundError when Werkzeug installed version is >1.0
- General report formatting issues whenever case and variant comments contain extremely long strings with no spaces

### Changed
- Created an institute wrapper page that contains list of cases, causatives, SNVs & Indels, user list, shared data and institute settings
- Display case name instead of case ID on clinVar submissions
- Changed icon of sample update in clinVar submissions


## [4.18]

### Added
- Filter cancer variants on cytoband coordinates
- Show dismiss reasons in a badge with hover for clinical variants
- Show an ellipsis if 10 cases or more to display with loqusdb matches
- A new blog post for version 4.17
- Tooltip to better describe Tumor and Normal columns in cancer variants
- Filter cancer SNVs and SVs by chromosome coordinates
- Default export of `Assertion method citation` to clinVar variants submission file
- Button to export up to 500 cancer variants, filtered or not
- Rename samples of a clinVar submission file

### Fixed
- Apply default gene panel on return to cancer variantS from variant view
- Revert to certificate checking when asking for Chanjo reports
- `scout download everything` command failing while downloading HPO terms

### Changed
- Turn tumor and normal allelic fraction to decimal numbers in tumor variants page
- Moved clinVar submissions code to the institutes blueprints
- Changed name of clinVar export files to FILENAME.Variant.csv and FILENAME.CaseData.csv
- Switched Google login libraries from Flask-OAuthlib to Authlib


## [4.17.1]

### Fixed
- Load cytobands for cases with chromosome build not "37" or "38"


## [4.17]

### Added
- COSMIC badge shown in cancer variants
- Default gene-panel in non-cancer structural view in url
- Filter SNVs and SVs by cytoband coordinates
- Filter cancer SNV variants by alt allele frequency in tumor
- Correct genome build in UCSC link from structural variant page



### Fixed
- Bug in clinVar form when variant has no gene
- Bug when sharing cases with the same institute twice
- Page crashing when removing causative variant tag
- Do not default to GATK caller when no caller info is provided for cancer SNVs


## [4.16.1]

### Fixed
- Fix the fix for handling of delivery reports for rerun cases

## [4.16]

### Added
- Adds possibility to add "lims_id" to cases. Currently only stored in database, not shown anywhere
- Adds verification comment box to SVs (previously only available for small variants)
- Scrollable pedigree panel

### Fixed
- Error caused by changes in WTForm (new release 2.3.x)
- Bug in OMIM case page form, causing the page to crash when a string was provided instead of a numerical OMIM id
- Fix Alamut link to work properly on hg38
- Better handling of delivery reports for rerun cases
- Small CodeFactor style issues: matchmaker results counting, a couple of incomplete tests and safer external xml
- Fix an issue with Phenomizer introduced by CodeFactor style changes

### Changed
- Updated the version of igv.js to 2.5.4

## [4.15.1]

### Added
- Display gene names in ClinVar submissions page
- Links to Varsome in variant transcripts table

### Fixed
- Small fixes to ClinVar submission form
- Gene panel page crash when old panel has no maintainers

## [4.15]

### Added
- Clinvar CNVs IGV track
- Gene panels can have maintainers
- Keep variant actions (dismissed, manual rank, mosaic, acmg, comments) upon variant re-upload
- Keep variant actions also on full case re-upload

### Fixed
- Fix the link to Ensembl for SV variants when genome build 38.
- Arrange information in columns on variant page
- Fix so that new cosmic identifier (COSV) is also acceptable #1304
- Fixed COSMIC tag in INFO (outside of CSQ) to be parses as well with `&` splitter.
- COSMIC stub URL changed to https://cancer.sanger.ac.uk/cosmic/search?q= instead.
- Updated to a version of IGV where bigBed tracks are visualized correctly
- Clinvar submission files are named according to the content (variant_data and case_data)
- Always show causatives from other cases in case overview
- Correct disease associations for gene symbol aliases that exist as separate genes
- Re-add "custom annotations" for SV variants
- The override ClinVar P/LP add-in in the Clinical Filter failed for new CSQ strings

### Changed
- Runs all CI checks in github actions

## [4.14.1]

### Fixed
- Error when variant found in loqusdb is not loaded for other case

## [4.14]

### Added
- Use github actions to run tests
- Adds CLI command to update individual alignments path
- Update HPO terms using downloaded definitions files
- Option to use alternative flask config when running `scout serve`
- Requirement to use loqusdb >= 2.5 if integrated

### Fixed
- Do not display Pedigree panel in cancer view
- Do not rely on internet connection and services available when running CI tests
- Variant loading assumes GATK if no caller set given and GATK filter status is seen in FILTER
- Pass genome build param all the way in order to get the right gene mappings for cases with build 38
- Parse correctly variants with zero frequency values
- Continue even if there are problems to create a region vcf
- STR and cancer variant navigation back to variants pages could fail

### Changed
- Improved code that sends requests to the external APIs
- Updates ranges for user ranks to fit todays usage
- Run coveralls on github actions instead of travis
- Run pip checks on github actions instead of coveralls
- For hg38 cases, change gnomAD link to point to version 3.0 (which is hg38 based)
- Show pinned or causative STR variants a bit more human readable

## [4.13.1]

### Added
### Fixed
- Typo that caused not all clinvar conflicting interpretations to be loaded no matter what
- Parse and retrieve clinvar annotations from VEP-annotated (VEP 97+) CSQ VCF field
- Variant clinvar significance shown as `not provided` whenever is `Uncertain significance`
- Phenomizer query crashing when case has no HPO terms assigned
- Fixed a bug affecting `All SNVs and INDELs` page when variants don't have canonical transcript
- Add gene name or id in cancer variant view

### Changed
- Cancer Variant view changed "Variant:Transcript:Exon:HGVS" to "Gene:Transcript:Exon:HGVS"

## [4.13]

### Added
- ClinVar SNVs track in IGV
- Add SMA view with SMN Copy Number data
- Easier to assign OMIM diagnoses from case page
- OMIM terms and specific OMIM term page

### Fixed
- Bug when adding a new gene to a panel
- Restored missing recent delivery reports
- Fixed style and links to other reports in case side panel
- Deleting cases using display_name and institute not deleting its variants
- Fixed bug that caused coordinates filter to override other filters
- Fixed a problem with finding some INS in loqusdb
- Layout on SV page when local observations without cases are present
- Make scout compatible with the new HPO definition files from `http://compbio.charite.de/jenkins/`
- General report visualization error when SNVs display names are very long


### Changed


## [4.12.4]

### Fixed
- Layout on SV page when local observations without cases are present

## [4.12.3]

### Fixed
- Case report when causative or pinned SVs have non null allele frequencies

## [4.12.2]

### Fixed
- SV variant links now take you to the SV variant page again
- Cancer variant view has cleaner table data entries for "N/A" data
- Pinned variant case level display hotfix for cancer and str - more on this later
- Cancer variants show correct alt/ref reads mirroring alt frequency now
- Always load all clinical STR variants even if a region load is attempted - index may be missing
- Same case repetition in variant local observations

## [4.12.1]

### Fixed
- Bug in variant.gene when gene has no HGVS description


## [4.12]

### Added
- Accepts `alignment_path` in load config to pass bam/cram files
- Display all phenotypes on variant page
- Display hgvs coordinates on pinned and causatives
- Clear panel pending changes
- Adds option to setup the database with static files
- Adds cli command to download the resources from CLI that scout needs
- Adds test files for merged somatic SV and CNV; as well as merged SNV, and INDEL part of #1279
- Allows for upload of OMIM-AUTO gene panel from static files without api-key

### Fixed
- Cancer case HPO panel variants link
- Fix so that some drop downs have correct size
- First IGV button in str variants page
- Cancer case activates on SNV variants
- Cases activate when STR variants are viewed
- Always calculate code coverage
- Pinned/Classification/comments in all types of variants pages
- Null values for panel's custom_inheritance_models
- Discrepancy between the manual disease transcripts and those in database in gene-edit page
- ACMG classification not showing for some causatives
- Fix bug which caused IGV.js to use hg19 reference files for hg38 data
- Bug when multiple bam files sources with non-null values are available


### Changed
- Renamed `requests` file to `scout_requests`
- Cancer variant view shows two, instead of four, decimals for allele and normal


## [4.11.1]

### Fixed
- Institute settings page
- Link institute settings to sharing institutes choices

## [4.11.0]

### Added
- Display locus name on STR variant page
- Alternative key `GNOMADAF_popmax` for Gnomad popmax allele frequency
- Automatic suggestions on how to improve the code on Pull Requests
- Parse GERP, phastCons and phyloP annotations from vep annotated CSQ fields
- Avoid flickering comment popovers in variant list
- Parse REVEL score from vep annotated CSQ fields
- Allow users to modify general institute settings
- Optionally format code automatically on commit
- Adds command to backup vital parts `scout export database`
- Parsing and displaying cancer SV variants from Manta annotated VCF files
- Dismiss cancer snv variants with cancer-specific options
- Add IGV.js UPD, RHO and TIDDIT coverage wig tracks.


### Fixed
- Slightly darker page background
- Fixed an issued with parsed conservation values from CSQ
- Clinvar submissions accessible to all users of an institute
- Header toolbar when on Clinvar page now shows institute name correctly
- Case should not always inactivate upon update
- Show dismissed snv cancer variants as grey on the cancer variants page
- Improved style of mappability link and local observations on variant page
- Convert all the GET requests to the igv view to POST request
- Error when updating gene panels using a file containing BOM chars
- Add/replace gene radio button not working in gene panels


## [4.10.1]

### Fixed
- Fixed issue with opening research variants
- Problem with coveralls not called by Travis CI
- Handle Biomart service down in tests


## [4.10.0]

### Added
- Rank score model in causatives page
- Exportable HPO terms from phenotypes page
- AMP guideline tiers for cancer variants
- Adds scroll for the transcript tab
- Added CLI option to query cases on time since case event was added
- Shadow clinical assessments also on research variants display
- Support for CRAM alignment files
- Improved str variants view : sorting by locus, grouped by allele.
- Delivery report PDF export
- New mosaicism tag option
- Add or modify individuals' age or tissue type from case page
- Display GC and allele depth in causatives table.
- Included primary reference transcript in general report
- Included partial causative variants in general report
- Remove dependency of loqusdb by utilising the CLI

### Fixed
- Fixed update OMIM command bug due to change in the header of the genemap2 file
- Removed Mosaic Tag from Cancer variants
- Fixes issue with unaligned table headers that comes with hidden Datatables
- Layout in general report PDF export
- Fixed issue on the case statistics view. The validation bars didn't show up when all institutes were selected. Now they do.
- Fixed missing path import by importing pathlib.Path
- Handle index inconsistencies in the update index functions
- Fixed layout problems


## [4.9.0]

### Added
- Improved MatchMaker pages, including visible patient contacts email address
- New badges for the github repo
- Links to [GENEMANIA](genemania.org)
- Sort gene panel list on case view.
- More automatic tests
- Allow loading of custom annotations in VCF using the SCOUT_CUSTOM info tag.

### Fixed
- Fix error when a gene is added to an empty dynamic gene panel
- Fix crash when attempting to add genes on incorrect format to dynamic gene panel
- Manual rank variant tags could be saved in a "Select a tag"-state, a problem in the variants view.
- Same case evaluations are no longer shown as gray previous evaluations on the variants page
- Stay on research pages, even if reset, next first buttons are pressed..
- Overlapping variants will now be visible on variant page again
- Fix missing classification comments and links in evaluations page
- All prioritized cases are shown on cases page


## [4.8.3]

### Added

### Fixed
- Bug when ordering sanger
- Improved scrolling over long list of genes/transcripts


## [4.8.2]

### Added

### Fixed
- Avoid opening extra tab for coverage report
- Fixed a problem when rank model version was saved as floats and not strings
- Fixed a problem with displaying dismiss variant reasons on the general report
- Disable load and delete filter buttons if there are no saved filters
- Fix problem with missing verifications
- Remove duplicate users and merge their data and activity


## [4.8.1]

### Added

### Fixed
- Prevent login fail for users with id defined by ObjectId and not email
- Prevent the app from crashing with `AttributeError: 'NoneType' object has no attribute 'message'`


## [4.8.0]

### Added
- Updated Scout to use Bootstrap 4.3
- New looks for Scout
- Improved dashboard using Chart.js
- Ask before inactivating a case where last assigned user leaves it
- Genes can be manually added to the dynamic gene list directly on the case page
- Dynamic gene panels can optionally be used with clinical filter, instead of default gene panel
- Dynamic gene panels get link out to chanjo-report for coverage report
- Load all clinvar variants with clinvar Pathogenic, Likely Pathogenic and Conflicting pathogenic
- Show transcripts with exon numbers for structural variants
- Case sort order can now be toggled between ascending and descending.
- Variants can be marked as partial causative if phenotype is available for case.
- Show a frequency tooltip hover for SV-variants.
- Added support for LDAP login system
- Search snv and structural variants by chromosomal coordinates
- Structural variants can be marked as partial causative if phenotype is available for case.
- Show normal and pathologic limits for STRs in the STR variants view.
- Institute level persistent variant filter settings that can be retrieved and used.
- export causative variants to Excel
- Add support for ROH, WIG and chromosome PNGs in case-view

### Fixed
- Fixed missing import for variants with comments
- Instructions on how to build docs
- Keep sanger order + verification when updating/reloading variants
- Fixed and moved broken filter actions (HPO gene panel and reset filter)
- Fixed string conversion to number
- UCSC links for structural variants are now separated per breakpoint (and whole variant where applicable)
- Reintroduced missing coverage report
- Fixed a bug preventing loading samples using the command line
- Better inheritance models customization for genes in gene panels
- STR variant page back to list button now does its one job.
- Allows to setup scout without a omim api key
- Fixed error causing "favicon not found" flash messages
- Removed flask --version from base cli
- Request rerun no longer changes case status. Active or archived cases inactivate on upload.
- Fixed missing tooltip on the cancer variants page
- Fixed weird Rank cell in variants page
- Next and first buttons order swap
- Added pagination (and POST capability) to cancer variants.
- Improves loading speed for variant page
- Problem with updating variant rank when no variants
- Improved Clinvar submission form
- General report crashing when dismissed variant has no valid dismiss code
- Also show collaborative case variants on the All variants view.
- Improved phenotype search using dataTables.js on phenotypes page
- Search and delete users with `email` instead of `_id`
- Fixed css styles so that multiselect options will all fit one column


## [4.7.3]

### Added
- RankScore can be used with VCFs for vcf_cancer files

### Fixed
- Fix issue with STR view next page button not doing its one job.

### Deleted
- Removed pileup as a bam viewing option. This is replaced by IGV


## [4.7.2]

### Added
- Show earlier ACMG classification in the variant list

### Fixed
- Fixed igv search not working due to igv.js dist 2.2.17
- Fixed searches for cases with a gene with variants pinned or marked causative.
- Load variant pages faster after fixing other causatives query
- Fixed mitochondrial report bug for variants without genes

## [4.7.1]

### Added

### Fixed
- Fixed bug on genes page


## [4.7.0]

### Added
- Export genes and gene panels in build GRCh38
- Search for cases with variants pinned or marked causative in a given gene.
- Search for cases phenotypically similar to a case also from WUI.
- Case variant searches can be limited to similar cases, matching HPO-terms,
  phenogroups and cohorts.
- De-archive reruns and flag them as 'inactive' if archived
- Sort cases by analysis_date, track or status
- Display cases in the following order: prioritized, active, inactive, archived, solved
- Assign case to user when user activates it or asks for rerun
- Case becomes inactive when it has no assignees
- Fetch refseq version from entrez and use it in clinvar form
- Load and export of exons for all genes, independent on refseq
- Documentation for loading/updating exons
- Showing SV variant annotations: SV cgh frequencies, gnomad-SV, local SV frequencies
- Showing transcripts mapping score in segmental duplications
- Handle requests to Ensembl Rest API
- Handle requests to Ensembl Rest Biomart
- STR variants view now displays GT and IGV link.
- Description field for gene panels
- Export exons in build 37 and 38 using the command line

### Fixed
- Fixes of and induced by build tests
- Fixed bug affecting variant observations in other cases
- Fixed a bug that showed wrong gene coverage in general panel PDF export
- MT report only shows variants occurring in the specific individual of the excel sheet
- Disable SSL certifcate verification in requests to chanjo
- Updates how intervaltree and pymongo is used to void deprecated functions
- Increased size of IGV sample tracks
- Optimized tests


## [4.6.1]

### Added

### Fixed
- Missing 'father' and 'mother' keys when parsing single individual cases


## [4.6.0]

### Added
- Description of Scout branching model in CONTRIBUTING doc
- Causatives in alphabetical order, display ACMG classification and filter by gene.
- Added 'external' to the list of analysis type options
- Adds functionality to display "Tissue type". Passed via load config.
- Update to IGV 2.

### Fixed
- Fixed alignment visualization and vcf2cytosure availability for demo case samples
- Fixed 3 bugs affecting SV pages visualization
- Reintroduced the --version cli option
- Fixed variants query by panel (hpo panel + gene panel).
- Downloaded MT report contains excel files with individuals' display name
- Refactored code in parsing of config files.


## [4.5.1]

### Added

### Fixed
- update requirement to use PyYaml version >= 5.1
- Safer code when loading config params in cli base


## [4.5.0]

### Added
- Search for similar cases from scout view CLI
- Scout cli is now invoked from the app object and works under the app context

### Fixed
- PyYaml dependency fixed to use version >= 5.1


## [4.4.1]

### Added
- Display SV rank model version when available

### Fixed
- Fixed upload of delivery report via API


## [4.4.0]

### Added
- Displaying more info on the Causatives page and hiding those not causative at the case level
- Add a comment text field to Sanger order request form, allowing a message to be included in the email
- MatchMaker Exchange integration
- List cases with empty synopsis, missing HPO terms and phenotype groups.
- Search for cases with open research list, or a given case status (active, inactive, archived)

### Fixed
- Variant query builder split into several functions
- Fixed delivery report load bug


## [4.3.3]

### Added
- Different individual table for cancer cases

### Fixed
- Dashboard collects validated variants from verification events instead of using 'sanger' field
- Cases shared with collaborators are visible again in cases page
- Force users to select a real institute to share cases with (actionbar select fix)


## [4.3.2]

### Added
- Dashboard data can be filtered using filters available in cases page
- Causatives for each institute are displayed on a dedicated page
- SNVs and and SVs are searchable across cases by gene and rank score
- A more complete report with validated variants is downloadable from dashboard

### Fixed
- Clinsig filter is fixed so clinsig numerical values are returned
- Split multi clinsig string values in different elements of clinsig array
- Regex to search in multi clinsig string values or multi revstat string values
- It works to upload vcf files with no variants now
- Combined Pileup and IGV alignments for SVs having variant start and stop on the same chromosome


## [4.3.1]

### Added
- Show calls from all callers even if call is not available
- Instructions to install cairo and pango libs from WeasyPrint page
- Display cases with number of variants from CLI
- Only display cases with number of variants above certain treshold. (Also CLI)
- Export of verified variants by CLI or from the dashboard
- Extend case level queries with default panels, cohorts and phenotype groups.
- Slice dashboard statistics display using case level queries
- Add a view where all variants for an institute can be searched across cases, filtering on gene and rank score. Allows searching research variants for cases that have research open.

### Fixed
- Fixed code to extract variant conservation (gerp, phyloP, phastCons)
- Visualization of PDF-exported gene panels
- Reintroduced the exon/intron number in variant verification email
- Sex and affected status is correctly displayed on general report
- Force number validation in SV filter by size
- Display ensembl transcripts when no refseq exists


## [4.3.0]

### Added
- Mosaicism tag on variants
- Show and filter on SweGen frequency for SVs
- Show annotations for STR variants
- Show all transcripts in verification email
- Added mitochondrial export
- Adds alternative to search for SVs shorter that the given length
- Look for 'bcftools' in the `set` field of VCFs
- Display digenic inheritance from OMIM
- Displays what refseq transcript that is primary in hgnc

### Fixed

- Archived panels displays the correct date (not retroactive change)
- Fixed problem with waiting times in gene panel exports
- Clinvar fiter not working with human readable clinsig values

## [4.2.2]

### Fixed
- Fixed gene panel create/modify from CSV file utf-8 decoding error
- Updating genes in gene panels now supports edit comments and entry version
- Gene panel export timeout error

## [4.2.1]

### Fixed
- Re-introduced gene name(s) in verification email subject
- Better PDF rendering for excluded variants in report
- Problem to access old case when `is_default` did not exist on a panel


## [4.2.0]

### Added
- New index on variant_id for events
- Display overlapping compounds on variants view

### Fixed
- Fixed broken clinical filter


## [4.1.4]

### Added
- Download of filtered SVs

### Fixed
- Fixed broken download of filtered variants
- Fixed visualization issue in gene panel PDF export
- Fixed bug when updating gene names in variant controller


## [4.1.3]

### Fixed
- Displays all primary transcripts


## [4.1.2]

### Added
- Option add/replace when updating a panel via CSV file
- More flexible versioning of the gene panels
- Printing coverage report on the bottom of the pdf case report
- Variant verification option for SVs
- Logs uri without pwd when connecting
- Disease-causing transcripts in case report
- Thicker lines in case report
- Supports HPO search for cases, both terms or if described in synopsis
- Adds sanger information to dashboard

### Fixed
- Use db name instead of **auth** as default for authentication
- Fixes so that reports can be generated even with many variants
- Fixed sanger validation popup to show individual variants queried by user and institute.
- Fixed problem with setting up scout
- Fixes problem when exac file is not available through broad ftp
- Fetch transcripts for correct build in `adapter.hgnc_gene`

## [4.1.1]
- Fix problem with institute authentication flash message in utils
- Fix problem with comments
- Fix problem with ensembl link


## [4.1.0]

### Added
- OMIM phenotypes to case report
- Command to download all panel app gene panels `scout load panel --panel-app`
- Links to genenames.org and omim on gene page
- Popup on gene at variants page with gene information
- reset sanger status to "Not validated" for pinned variants
- highlight cases with variants to be evaluated by Sanger on the cases page
- option to point to local reference files to the genome viewer pileup.js. Documented in `docs.admin-guide.server`
- option to export single variants in `scout export variants`
- option to load a multiqc report together with a case(add line in load config)
- added a view for searching HPO terms. It is accessed from the top left corner menu
- Updates the variants view for cancer variants. Adds a small cancer specific filter for known variants
- Adds hgvs information on cancer variants page
- Adds option to update phenotype groups from CLI

### Fixed
- Improved Clinvar to submit variants from different cases. Fixed HPO terms in casedata according to feedback
- Fixed broken link to case page from Sanger modal in cases view
- Now only cases with non empty lists of causative variants are returned in `adapter.case(has_causatives=True)`
- Can handle Tumor only samples
- Long lists of HGNC symbols are now possible. This was previously difficult with manual, uploaded or by HPO search when changing filter settings due to GET request limitations. Relevant pages now use POST requests. Adds the dynamic HPO panel as a selection on the gene panel dropdown.
- Variant filter defaults to default panels also on SV and Cancer variants pages.

## [4.0.0]

### WARNING ###

This is a major version update and will require that the backend of pre releases is updated.
Run commands:

```
$scout update genes
$scout update hpo
```

- Created a Clinvar submission tool, to speed up Clinvar submission of SNVs and SVs
- Added an analysis report page (html and PDF format) containing phenotype, gene panels and variants that are relevant to solve a case.

### Fixed
- Optimized evaluated variants to speed up creation of case report
- Moved igv and pileup viewer under a common folder
- Fixed MT alignment view pileup.js
- Fixed coordinates for SVs with start chromosome different from end chromosome
- Global comments shown across cases and institutes. Case-specific variant comments are shown only for that specific case.
- Links to clinvar submitted variants at the cases level
- Adapts clinvar parsing to new format
- Fixed problem in `scout update user` when the user object had no roles
- Makes pileup.js use online genome resources when viewing alignments. Now any instance of Scout can make use of this functionality.
- Fix ensembl link for structural variants
- Works even when cases does not have `'madeline_info'`
- Parses Polyphen in correct way again
- Fix problem with parsing gnomad from VEP

### Added
- Added a PDF export function for gene panels
- Added a "Filter and export" button to export custom-filtered SNVs to CSV file
- Dismiss SVs
- Added IGV alignments viewer
- Read delivery report path from case config or CLI command
- Filter for spidex scores
- All HPO terms are now added and fetched from the correct source (https://github.com/obophenotype/human-phenotype-ontology/blob/master/hp.obo)
- New command `scout update hpo`
- New command `scout update genes` will fetch all the latest information about genes and update them
- Load **all** variants found on chromosome **MT**
- Adds choice in cases overview do show as many cases as user like

### Removed
- pileup.min.js and pileup css are imported from a remote web location now
- All source files for HPO information, this is instead fetched directly from source
- All source files for gene information, this is instead fetched directly from source

## [3.0.0]
### Fixed
- hide pedigree panel unless it exists

## [1.5.1] - 2016-07-27
### Fixed
- look for both ".bam.bai" and ".bai" extensions

## [1.4.0] - 2016-03-22
### Added
- support for local frequency through loqusdb
- bunch of other stuff

## [1.3.0] - 2016-02-19
### Fixed
- Update query-phenomizer and add username/password

### Changed
- Update the way a case is checked for rerun-status

### Added
- Add new button to mark a case as "checked"
- Link to clinical variants _without_ 1000G annotation

## [1.2.2] - 2016-02-18
### Fixed
- avoid filtering out variants lacking ExAC and 1000G annotations

## [1.1.3] - 2015-10-01
### Fixed
- persist (clinical) filter when clicking load more
- fix #154 by robustly setting clinical filter func. terms

## [1.1.2] - 2015-09-07
### Fixed
- avoid replacing coverage report with none
- update SO terms, refactored

## [1.1.1] - 2015-08-20
### Fixed
- fetch case based on collaborator status (not owner)

## [1.1.0] - 2015-05-29
### Added
- link(s) to SNPedia based on RS-numbers
- new Jinja filter to "humanize" decimal numbers
- show gene panels in variant view
- new Jinja filter for decoding URL encoding
- add indicator to variants in list that have comments
- add variant number threshold and rank score threshold to load function
- add event methods to mongo adapter
- add tests for models
- show badge "old" if comment was written for a previous analysis

### Changed
- show cDNA change in transcript summary unless variant is exonic
- moved compounds table further up the page
- show dates for case uploads in ISO format
- moved variant comments higher up on page
- updated documentation for pages
- read in coverage report as blob in database and serve directly
- change ``OmimPhenotype`` to ``PhenotypeTerm``
- reorganize models sub-package
- move events (and comments) to separate collection
- only display prev/next links for the research list
- include variant type in breadcrumbs e.g. "Clinical variants"

### Removed
- drop dependency on moment.js

### Fixed
- show the same level of detail for all frequencies on all pages
- properly decode URL encoded symbols in amino acid/cDNA change strings
- fixed issue with wipe permissions in MongoDB
- include default gene lists in "variants" link in breadcrumbs

## [1.0.2] - 2015-05-20
### Changed
- update case fetching function

### Fixed
- handle multiple cases with same id

## [1.0.1] - 2015-04-28
### Fixed
- Fix building URL parameters in cases list Vue component

## [1.0.0] - 2015-04-12
Codename: Sara Lund

![Release 1.0](artwork/releases/release-1-0.jpg)

### Added
- Add email logging for unexpected errors
- New command line tool for deleting case

### Changed
- Much improved logging overall
- Updated documentation/usage guide
- Removed non-working IGV link

### Fixed
- Show sample display name in GT call
- Various small bug fixes
- Make it easier to hover over popups

## [0.0.2-rc1] - 2015-03-04
### Added
- add protein table for each variant
- add many more external links
- add coverage reports as PDFs

### Changed
- incorporate user feedback updates
- big refactor of load scripts

## [0.0.2-rc2] - 2015-03-04
### Changes
- add gene table with gene description
- reorganize inheritance models box

### Fixed
- avoid overwriting gene list on "research" load
- fix various bugs in external links

## [0.0.2-rc3] - 2015-03-05
### Added
- Activity log feed to variant view
- Adds protein change strings to ODM and Sanger email

### Changed
- Extract activity log component to macro

### Fixes
- Make Ensembl transcript links use archive website<|MERGE_RESOLUTION|>--- conflicted
+++ resolved
@@ -57,11 +57,8 @@
 - Documentation for load-configuration rewritten.
 - Add styles to MatchMaker matches table
 - More detailed info on the data shared in MatchMaker submission form
-<<<<<<< HEAD
+- Update and style STR case report
 - Add max-height to all dropdowns in Clinical SNV and INDELs view
-=======
-- Update and style STR case report
->>>>>>> c44676bb
 
 ## [4.33.1]
 ### Fixed
