--- conflicted
+++ resolved
@@ -5,13 +5,12 @@
 About changelog [here](https://keepachangelog.com/en/1.0.0/)
 
 
-<<<<<<< HEAD
 ## [Unreleased]
 ### Added
 - Shortcut button for HPO panel MEI variants from case page
-=======
+
+
 ## [4.72.4]
->>>>>>> 3d599a81
 ### Changed
 - Automatic test mongod version increased to v7
 ### Fixed
