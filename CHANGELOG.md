# Change Log
All notable changes to this project will be documented in this file.
This project adheres to [Semantic Versioning](http://semver.org/).

About changelog [here](https://keepachangelog.com/en/1.0.0/)

## [unreleased]
### Added
- Add cancer SNVs to Oncogenicity ClinVar submissions (downloadable json document only) (#5449)
- Fold changes values alongside Log2 fold changes values (l2fc) on WTS outliers page (#5536)
- REVEL and SpliceAI scores are now displayed as multi-colored, labeled badges on the variant and report pages (#5537, #5538)
### Changed
- Improved test that checks code collecting other categories of variants overlapping a variant (#5521)
<<<<<<< HEAD
- LRS STR variant read support (TRGT SD) stored and displayed on variant as ref/alt depth (#5552)
=======
- Enable insertion/deletion size display on IGV.js aligmnet tracks (#5547)
>>>>>>> 0dbb7fef
### Fixed
- Instance badge class and config option documentation (#5500)
- Fix incorrect reference to non-existent pymongo.synchronous (#5517)
- More clearly dim cases for empty queries (#5507)
- Case search form enforces numeric input for number of results returned (`Limit` field) (#5519)
- Parsing of canonical transcript in variants genes when variant is outside the coding sequence (#5515)
- Download of a ClinVar submission's json file when observation data is no longer present in the database (#5520)
- Removed extra warnings for missing file types on case loading (#5525)
- Matchmaker Exchange submissions page crashing when one or more cases have no synopsis(#5534)
- Loading PathologicStruc from Stranger annotated TRGT STR files (#5542)
- Badge color for missing REVEL and SpliceAI scores (#5546)

## [4.102]
### Added
- ClinVar data with link to ClinVar for variants present on the general case report (#5478)
- Customise Scout instance color and name, by adding INSTANCE_NAME and INSTANCE_COLOR parameters in the app config file (#5479)
- Display local archived frequencies on general case report (#5492)
### Changed
- Refactored and simplified code that fetches case's genome build (#5443)
- On caseS page, dim cases only included from the always display cases with status option (#5464)
- Reuse the variant frequencies table from variant page on case reports (#5478)
- Loading of outliers files (Fraser and Outrider) do not raise error when path to these files is missing or wrong, just a warning (#5486)
- Updated libraries on uv lock file (#5495)
### Fixed
- Fix long STR variant pinned display on case page (#5455)
- Variant page crashing when Loqusdb instance is chosen on institute settings but is not found at the given URL (#5447)
- Show assignees in case list when user ID is different from email (#5460)
- When removing a germline variant from a ClinVar submission, make sure to remove also its associated observations from the database (#5463)
- Chanjo2 genes full coverage check when variant has no genes (#5468)
- Full Flask user logout blocked by session clear (#5470)
- SV page UCSC link for breakpoints did not detect genome build 38 (#5489)
- HPO term deep link URL updated to a working one (#5488)
- Add `str_trid` as a sorting criterion when selecting STRs. This fixes the sort order problem of STRs from cases with genome build 38 (#5491)
- Always use GitHub original for igv.js genomes.json config - it is intended as official backup URL already (#5496)
- Update igv.js to v3.3.0 (#5496)
- Introduced a function that checks redirect URLs to avoid redirection to external sites (#5458)
- Loading of missing outliers files should also not raise error if key exists but is unset (#5497)
- Do not add null references to HPO-associated genes when parsing errors occur (#5472)
- Possibility to change user immediately after logging out from Google Oauth or Keycloak (#5493)
- Trust hgnc_id for unique aliases for HPO-associated genes (#5498)

## [4.101]
### Changed
- Institutes are now sorted by ID on gene panels page (#5436)
- Simplified visualization of previous ACMG and CCV classifications for a variant on variantS page (#5439 & #5440)
- On ClinVar multistep submission form, skip fetching transcript versions for build 38 transcripts which are not MANE Select or MANE Plus Clinical (#5426)
### Fixed
- Malformatted table cell for analysis date on caseS page (#5438)
- Remove "Add to ClinVar submission" button for pinned MEI variants as submission is not supported at the moment (#5442)
- Clinical variant files could once again be read in arbitrary order on load (#5452)
- Fix test_sanger_validation test to be run with a mock app instantiated (#5453)

## [4.100.2]
### Fixed
- Keyerror 'ensembl_transcript_id' when loading transcripts from a pre-downloaded Ensembl transcripts file (#5435)

## [4.100.1]
### Fixed
- Removed an extra `x` from compounds functional annotation cells (#5432)

## [4.100]
### Added
- Button with link to cancerhotspots.org on variant page for cancer cases (#5359)
- Link to ClinGen ACMG CSPEC Criteria Specification Registry from ACMG classification page (#5364)
- Documentation on how to export data from the scout database using the command line (#5373)
- Filter cancer SNVs by ClinVar oncogenicity. OBS: since annotations are still sparse in ClinVar, relying solely on them could be too restrictive (#5367)
- Include eventual gene-matching WTS outliers on variantS page (Overlap column) and variant page (Gene overlapping non-SNVs table) (#5371)
- Minor Allele Frequency (HiFiCNV) IGV.js track for Nallo cases (#5401)
- A page showing all cases submitted to the Matchmaker Exchange, accessible from the institute's sidebar (#5378)
- Variants' loader progress bar (#5411)
### Changed
- Allow matching compounded subcategories from SV callers e.g. DUP:INV (#5360)
- Adjust the link to the chanjo2 gene coverage report to reflect the type of analyses used for the samples (#5368)
- Gene panels open in new tabs from case panels and display case name on the top of the page (#5369)
- When uploading research variants, use rank threshold defined in case settings, if available, otherwise use the default threshold of 8 (#5370)
- Display genome build version on case general report (#5381)
- On pull request template, fixed instructions on how to deploy a branch to the development server (#5382)
- On case general report, when a variant is classified (ACMG or CCV), tagged, commented and also dismissed, will only be displayed among the dismissed variants (#5377)
- If case is re-runned/re-uploaded with the `--keep-actions` tag, remember also previously assigned diseases, HPO terms, phenotype groups and HPO panels (#5365)
- Case load config alias and updated track label for TIDDIT coverage tracks to accommodate HiFiCNV dito (#5401)
- On variants page, compounds popup table, truncate the display name of compound variants with display name that exceeds 20 characters (#5404)
- Update dataTables js (#5407)
- Load variants command prints more clearly which categories of variants are being loaded (#5409)
- Tooltips instead of popovers (no click needed) for matching indicators on variantS page (#5419)
- Call chanjo2 coverage completeness indicator via API after window loading completes (#5366)
- On ClinVar multistep submission form, silence warnings coming from missing HGVS version using Entrez Eutils (#5424)
### Fixed
- Style of Alamut button on variant page (#5358)
- Scope of overlapping functions (#5385)
- Tests involving the variants controllers, which failed when not run in a specific order (#5391)
- Option to return to the previous step in each of the steps of the ClinVar submission form (#5393)
- chanjo2 MT report for cases in build 38 (#5397)
- Fixed some variantS view tests accessing database out of app context (#5415)
- Display of matching manual rank on the SV variant page (#5419)
- Broken `scout setup database` command (#5422)
- Collecting submission data for cases which have been removed (#5421)
- Speed up query for gene overlapping variants (#5413)
- Removing submission data for cases which have been removed (#5430)

## [4.99]
### Added
- De novo assembly alignment file load and display (#5284)
- Paraphase bam-let alignment file load and display (#5284)
- Parsing and showing ClinVar somatic oncogenicity anontations, when available (#5304)
- Gene overlapping variants (superset of compounds) for SVs (#5332)
- Gene overlapping variants for MEIs (#5332)
- Gene overlapping variants for cancer (and cancer_sv) (#5332)
- Tests for the Google login functionality (#5335)
- Support for login using Keycloak (#5337)
- Documentation on Keycloak login system integration (#5342)
- Integrity check for genes/transcripts/exons files downloaded from Ensembl (#5353)
- Options for custom ID/display name for PanelApp Green updates (#5355)
### Changed
- Allow ACMG criteria strength modification to Very strong/Stand-alone (#5297)
- Mocked the Ensembl liftover service in igv tracks tests (#5319)
- Refactored the login function into smaller functions, handling respectively: user consent, LDAP login, Google login, database login and user validation (#5331)
- Allow loading of mixed analysis type cases where some individuals are fully WTS and do not appear in DNA VCFs (#5327)
- Documentation available in dark mode, and expanded installation instructions (#5343)
### Fixed
- Re-enable display of case and individual specific tracks (pre-computed coverage, UPD, zygosity) (#5300)
- Disable 2-color mode in IGV.js by default, since it obscures variant proportion of reads. Can be manually enabled (#5311)
- Institute settings reset (#5309)
- Updated color scheme for variant assessment badges that were hard to see in light mode, notably Risk Factor (#5318)
- Avoid page timeout by skipping HGVS validations in ClinVar multistep submission for non-MANE transcripts from variants in build 38 (#5302)
- Sashimi view page displaying an error message when Ensembl REST API (LiftOver) is not available (#5322)
- Refactored the liftover functionality to avoid using the old Ensembl REST API (#5326)
- Downloading of Ensembl resources by fixing the URL to the schug server, pointing to the production instance instead of the staging one (#5348)
- Missing MT genes from the IGV track (#5339)
- Paraphase and de novo assembly tracks could mismatch alignment sample labels - refactor to case specific tracks (#5357)

## [4.98]
### Added
- Documentation on how to delete variants for one or more cases
- Document the option to collect green genes from any panel when updating the PanelApp green genes panel
- On the institute's filters page, display also any soft filters applied to institute's variants
### Fixed
- Case page patch for research cases without WTS outliers

## [4.97]
### Added
- Software version and link to the relative release on GitHub on the top left dropdown menu
- Option to sort WTS outliers by p_value, Δψ, ψ value, zscore or l2fc
- Display pLI score and LOEUF on rare diseases and cancer SNV pages
- Preselect MANE SELECT transcripts in the multi-step ClinVar variant add to submission process
- Allow updating case with WTS Fraser and Outrider research files
- Load research WTS outliers using the `scout load variants --outliers-research` command
- Chanjo2 gene coverage completeness indicator and report from variant page, summary card
- Enhanced SNV and SV filtering for cancer and rare disease cases, now supporting size thresholds (≥ or < a specified base pair length)
- Option to exclude ClinVar significance status in SNVs filters form
- Made HRD a config parameter and display it for cancer cases.
- Preset institute-level soft filters for variants (filtering based on "filters" values on variant documents). Settings editable by admins on the institute's settings page. Allows e.g. hiding tumor `in_normal` and `germline_risk` filter status variants.
- Load pedigree and sex check from Somalier, provided by e.g. the Nallo pipeline
- Expand the command line to remove more types of variants. Now supports: `cancer`, `cancer_sv`, `fusion`, `mei`, `outlier`, `snv`, `str`, and `sv`.
- New `prioritise_clinvar` checkbox on rare diseases cases, SNVs page, used by clinical filter or for expanding the search to always return variants that match the selected ClinVar conditions
- ClinVar CLNSIG Exclude option on cancer variantS filters
### Changed
- Do not show overlapping gene panels badge on variants from cases runned without gene panels
- Set case as research case if it contains any type of research variants
- Update igv.js to 3.2.0
- IGV DNA alignment track defaults to group by tag:HP and color by methylation (useful for LRS), and show soft-clips
- Update gnomAD constraint to v4.1
- HG38 genes track in igv.js browser, to correctly display gene names
- Refactored code for prioritizing the order of variant loading
- Modified the web pages body style to adapt content to smaller screens
- Refactored filters to filter variants by ClinVar significance, CLINSIG Confident and ClinVar hits at the same time
- Improved tooltips for ClinVar filter in SNVs filter form
- `showSoftClips` parameter in igv.js is set to false by default for WES and PANEL samples
- Updated dependencies in uv.lock file
### Fixed
- Don't save any "-1", "." or "0" frequency values for SNVs - same as for SVs
- Downloading and parsing of genes from Ensembl (including MT-TP)
- Don't parse SV frequencies for SNVs even if the name matches. Also accept "." as missing value for SV frequencies.
- HPO search on WTS Outliers page
- Stop using dynamic gene panel (HPO generated list) for clinical filter when the last gene is removed from the dynamic gene panel
- Return only variants with ClinVar annotation when `ClinVar hits` checkbox is checked on variants search form
- Legacy variant filter option `clinsig_confident_always_returned` on saved filters is remapped as `prioritised_clivar` and `clinvar_trusted_revstat`
- Variants queries excluding ClinVar tags without `prioritise_clinvar` checkbox checked
- Pedigree QC Somalier loading demo ancestry file and operator priority

## [4.96]
### Added
- Support case status assignment upon loading (by providing case status in the case config file)
- Severity predictions on general case report for SNVs and cancer SNVs
- Variant functional annotation on general case report for SNVs and cancer SNVs
- Version of Scout used when the case was loaded is displayed on case page and general report
### Removed
- Discontinue ClinVar submissions via CSV files and support only submission via API: removed buttons for downloading ClinVar submission objects as CSV files
### Changed
- Display STR variant filter status on corresponding variantS page
- Warning and reference to Biesecker et al when using PP1/BS4 and PP4 together in ACMG classifications
- Warning to not use PP4 criterion together with PS2/PM6 in ACMG classifications with reference to the SVI Recommendation for _de novo_ Criteria (PS2 & PM6)
- Button to directly remove accepted submissions from ClinVar
- Upgraded libs in uv.lock file
### Fixed
- Release docs to include instructions for upgrading dependencies
- Truncated long HGVS descriptions on cancer SNV and SNVs pages
- Avoid recurrent error by removing variant ranking settings in unranked demo case
- Actually re-raise exception after load aborts and has rolled back variant insertion

## [4.95]
### Added
- CCV score / temperature on case reports
- ACMG SNV classification form also accessible from SV variant page
- Simplify updating of the PanelApp Green panel from all source types in the command line interactive session
### Changed
- Clearer link to `Richards 2015` on ACMG classification section on SVs and cancer SVs variants pages
- Parse HGNC Ids directly from PanelApp when updating/downloading PanelApp panels
- Skip variant genotype matching check and just return True when matching causative is found in a case with only one individual/sample
- Reduced number of research MEI variants present in the demo case from 17K to 145 to speed up automatic tests
### Fixed
- ACMG temperature on case general report should respect term modifiers
- Missing inheritance, constraint info for genes with symbols matching other genes previous aliases with some lower case letters
- Loading of all PanelApp panels from command line
- Saving gene inheritance models when loading/updating specific/all PanelApp panels (doesn't apply to the `PanelApp Green Genes panel`)
- Save also complete penetrance status (in addition to incomplete) if available when loading specific/all PanelApp panels (does not apply to the `PanelApp Green Genes panel`)
- Variants and managed variants query by coordinates, which was returning all variants in the chromosome if start position was 0
- Compound loading matches also "chr"-containing compound variant names

## [4.94.1]
### Fixed
- Temporary directory generation for MT reports and pedigree file for case general report

## [4.94]
### Added
- Max-level provenance and Software Bill Of Materials (SBOM) to the Docker images pushed to Docker Hub
- ACMG VUS Bayesian score / temperature on case reports
- Button to filter and download case individuals/samples from institute's caseS page
### Changed
- On variant page, RefSeq transcripts panel, truncate very long protein change descriptions
- Build system changed to uv/hatchling, remove setuptools, version file, add project toml and associated files
- On variantS pages, display chromosome directly on start and end chromosome if different
- On cancer variantS pages, display allele counts and frequency the same way for SNVs and SVs (refactor macro)
- Stricter coordinate check in BND variants queries (affecting search results on SV variants page)
### Fixed
- UCSC hg38 links are updated
- Variants page tooltip errors
- Cancer variantS page had poor visibility of VAF and chromosome coordinate on causatives (green background)

## [4.93.1]
### Fixed
- Updated PyPi build GitHub action to explicitly include setuptools (for Python 3.12 distro)

## [4.93]
### Added
- ClinGen-CGC-VICC oncogenicity classification for cancer SNVs
- A warning to not to post sensitive or personal info when opening an issue
### Changed
- "Show more/less" button to toggle showing 50 (instead of 10) observed cases in LoqusDB observation panel
- Show customer id on share and revoke sharing case collapsible sidebar dialog
- Switch to python v.3.12 in Dockerfiles and automatic tests
### Fixed
- Limit the size of custom images displayed on case and variant pages and add a link to display them in full size in a new tab
- Classified variants not showing on case report when collaborator adds classification
- On variantS page, when a variant has more than one gene, then the gene panel badge reflect the panels each gene is actually in
- Updating genes on a gene panel using a file
- Link out to Horak 2020 from CCV classify page opens in new tab

## [4.92]
### Added
- PanelApp link on gene page and on gene panels description
- Add more filters to the delete variants command (institute ID and text file with list of case IDs)
### Changed
- Use the `clinicalgenomics/python3.11-venv:1.0` image everywhere in the Dockerfiles
### Fixed
- list/List typing issue on PanelApp extension module

## [4.91.2]
### Fixed
- Stranger TRGT parsing of `.` in `FORMAT.MC`
- Parse ClinVar low-penetrance info and display it alongside Pathogenic and likely pathogenic on SNVs pages
- Gene panel indexes to reflect the indexes used in production database
- Panel version check while editing the genes of a panel
- Display unknown filter tags as "danger" marked badges
- Open WTS variantS SNVs and SVs in new tabs
- PanelApp panels update documentation to reflect the latest changes in the command line
- Display panel IDs alongside panel display names on gene panels page
- Just one `Hide removed panels` checkbox for all panels on gene panels page
- Variant filters redecoration from multiple classifications crash on general case report

## [4.91.1]
### Fixed
- Update IGV.js to v3.1.0
- Columns/headings on SV variantS shifted

## [4.91]
### Added
- Variant link to Franklin in database buttons (different depending on rare or cancer track)
- MANE badges on list of variant's Genes/Transcripts/Proteins table, this way also SVs will display MANE annotations
- Export variant type and callers-related info fields when exporting variants from variantS pages
- Cases advanced search on the dashboard page
- Possibility to use only signed off panels when building the PanelApp GREEN panel
### Changed
- On genes panel page and gene panel PDF export, it's more evident which genes were newly introduced into the panel
- WTS outlier position copy button on WTS outliers page
- Update IGV.js to v3.0.9
- Managed variants VCF export more verbose on SVs
- `/api/v1/hpo-terms` returns pymongo OperationFailure errors when provided query string contains problematic characters
- When parsing variants, prioritise caller AF if set in FORMAT over recalculation from AD
- Expand the submissions information section on the ClinVar submissions page to fully display long text entries
- Jarvik et al for PP1 added to ACMG modification guidelines
- Display institute `_id` + display name on dashboard filters
- ClinVar category 8 has changed to "Conflicting classifications of pathogenicity" instead of "interpretations"
- Simplify always loading ClinVar `CLNSIG` P, LP and conflicting annotations slightly
- Increased visibility of variant callers's "Pass" or "Filtered" on the following pages: SNV variants (cancer cases), SV variants (both RD and cancer cases)
- Names on IGV buttons, including an overview level IGV MT button
- Cases query no longer accepts strings for the `name_query` parameter, only ImmutableMultiDict (form data)
- Refactor the loading of PanelApp panels to use the maintained API - Customised PanelApp GREEN panels
- Better layout for Consequence cell on cancer SNVs page
- Merged `Qual` and `Callers` cell on cancer SNVs page
### Fixed
- Empty custom_images dicts in case load config do not crash
- Tracks missing alignment files are skipped on generating IGV views
- ClinVar form to accept MedGen phenotypes
- Cancer SV variantS page spinner on variant export
- STRs variants export (do not allow null estimated variant size and repeat locus ID)
- STRs variants page when one or more variants have SweGen mean frequency but lack Short Tandem Repeat motif count
- ClinVar submission enquiry status for all submissions after the latest
- CLI scout update type hint error when running commands using Python 3.9
- Missing alignment files but present index files could crash the function creating alignment tracks for IGV display
- Fix missing "Repeat locus" info on STRs export

## [4.90.1]
### Fixed
- Parsing Matchmaker Exchange's matches dates

## [4.90]
### Added
- Link to chanjo2 MANE coverage overview on case page and panel page
- More SVI recommendation links on the ACMG page
- IGV buttons for SMN CN page
- Warnings on ACMG classifications for potentially conflicting classification pairs
- ACMG Bayesian foundation point scale after Tavtigian for variant heat profile
### Changed
- Variants query backend allows rank_score filtering
- Added script to tabulate causatives clinical filter rank
- Do not display inheritance models associated to ORPHA terms on variant page
- Moved edit and delete buttons close to gene names on gene panel page and other aesthetical fixes
- SNV VariantS page functional annotation and region annotation columns merged
- VariantS pages (not cancer) gene cells show OMIM inheritance pattern badges also without hover
- STR variantS page to show STR inheritance model without hover (fallback to OMIM for non-Stranger annotation)
- VariantS page local observation badges have counts visible also without hover
- On Matchmaker page, show number of matches together with matching attempt date
- Display all custom inheritance models, both standard and non-standard, as gathered from the gene panel information on the variant page
- Moved PanelApp-related code to distinct modules/extension
### Fixed
- Make BA1 fully stand-alone to Benign prediction
- Modifying Benign terms to "Moderate" has no effect under Richards. Ignored completely before, will retain unmodified significance now
- Extract all fields correctly when exporting a panel to file from gene panel page
- Custom updates to a gene in a panel
- Gene panel PDF export, including gene links
- Cancer SV, Fusion, MEI and Outlier filters are shown on the Institute Filters overview
- CaseS advanced search limit
- Visibility of Matchmaker Exchange matches on dark mode
- When creating a new gene panel from file, all gene fields are saved, including comments and manual inheritance models
- Downloading on gene names from EBI
- Links to gene panels on variant page, summary panel
- Exporting gene variants when one or more variants' genes are missing HGNC symbol

## [4.89.2]
## Fixed
- If OMIM gene panel gene symbols are not mapping to hgnc_id, allow fallback use of a unique gene alias

## [4.89.1]
### Fixed
- General case report crash when encountering STR variants without `source` tags
- Coloring and SV inheritance patterns on general case report

## [4.89]
### Added
- Button on SMN CN page to search variants within SMN1 and SMN2 genes
- Options for selectively updating OMICS variants (fraser, outrider) on a case
- Log users' activity to file by specifying `USERS_ACTIVITY_LOG_PATH` parameter in app config
- `Mean MT coverage`, `Mean chrom 14 coverage` and `Estimated mtDNA copy number` on MT coverage file from chanjo2 if available
- In ClinVar multistep form, preselect ACMG criteria according to the variant's ACMG classification, if available
- Subject id search from caseS page (supporting multiple sample types e.g.) - adding indexes to speed up caseS queries
- Advanced cases search to narrow down results using more than one search parameter
- Coverage report available for any case with samples containing d4 files, even if case has no associated gene panels
- RNA delivery reports
- Two new LRS SV callers (hificnv, severus)
### Changed
- Documentation for OMICS variants and updating a case
- Include both creation and deletion dates in gene panels pages
- Moved code to collect MT copy number stats for the MT report to the chanjo extension
- On the gene panelS page, show expanded gene panel version list in one column only
- IGV.js WTS loci default to zoom to a region around a variant instead of whole gene
- Refactored logging module
- Case general report no longer shows ORPHA inheritance models. OMIM models are shown colored.
- Chromosome alias tab files used in the igv.js browser, which now contain the alias for chromosome "M"
- Renamed "Comment on clinical significance" to "Comment on classification" in ClinVar multistep form
- Enable Gens CN button also for non-wgs cancer track cases
### Fixed
- Broken heading anchors in the documentation (`admin-guide/login-system.md` and `admin-guide/setup-scout.md` files)
- Avoid open login redirect attacks by always redirecting to cases page upon user login
- Stricter check of ID of gene panels to prevent file downloading vulnerability
- Removed link to the retired SPANR service. SPIDEX scores are still parsed and displayed if available from variant annotation.
- Omics variant view test coverage
- String pattern escape warnings
- Code creating Alamut links for variant genes without canonical_transcript set
- Variant delete button in ClinVar submissions page
- Broken search cases by case similarity
- Missing caller tag for TRGT

## [4.88.1]
### Fixed
- Patch update igv.js to 3.0.5

## [4.88]
### Added
- Added CoLoRSdb frequency to Pop Freq column on variantS page
- Hovertip to gene panel names with associated genes in SV variant view, when variant covers more than one gene
- RNA sample ID can be provided in case load config if different from sample_id
### Fixed
- Broken `scout setup database` command
- Update demo VCF header, adding missing keys found on variants
- Broken upload to Codecov step in Tests & Coverage GitHub action
- Tomte DROP column names have been updated (backwards compatibility preserved for main fields)
- WTS outlierS view to display correct individual IDs for cases with multiple individuals
- WTS outlierS not displayed on WTS outlierS view

## [4.87.1]
### Fixed
- Positioning and alignment of genes cell on variantS page

## [4.87]
### Added
- Option to configure RNA build on case load (default '38')
### Changed
- Tooltip on RNA alignments now shows RNA genome build version
- Updated igv.js to v3.0.4
### Fixed
- Style of "SNVs" and "SVs" buttons on WTS Outliers page
- Chromosome alias files for igv.js
- Genes track displayed also when RNA alignments are present without splice junctions track on igv browser
- Genes track displayed again when splice junction tracks are present

## [4.86.1]
### Fixed
- Loading and updating PanelApp panels, including PanelApp green

## [4.86]
### Added
- Display samples' name (tooltip) and affected status directly on caseS page
- Search SVs across all cases, in given genes
- `CLINVAR_API_URL` param can be specified in app settings to override the URL used to send ClinVar submissions to. Intended for testing.
- Support for loading and storing OMICS data
- Parse DROP Fraser and Outrider TSVs
- Display omics variants - wts outliers (Fraser, Outrider)
- Parse GNOMAD `gnomad_af` and `gnomad_popmax_af` keys from variants annotated with `echtvar`
- Make removed panel optionally visible to non-admin or non maintainers
- Parse CoLoRSdb frequencies annotated in the variant INFO field with the `colorsdb_af` key
- Download -omics variants using the `Filter and export button`
- Clickable COSMIC links on IGV tracks
- Possibility to un-audit previously audited filters
- Reverted table style and removed font awesome style from IGV template
- Case status tags displayed on dashboard case overview
### Changed
- Updated igv.js to v3.0.1
- Alphabetically sort IGV track available for custom selection
- Updated wokeignore to avoid unfixable warning
- Update Chart.js to v4.4.3
- Use tornado library version >= 6.4.1
- Fewer variants in the MEI demo file
- Switch to FontAwesome v.6 instead of using icons v.5 + kit with icons v.6
- Show time (hours and minutes) additionally to date on comments and activity panel
### Fixed
- Only add expected caller keys to variant (FOUND_IN or SVDB_ORIGIN)
- Splice junction merged track height offset in IGV.js
- Splice junction initiation crash with empty variant obj
- Splice junction variant routing for cases with WTS but without outlier data
- Variant links to ExAC, now pointing to gnomAD, since the ExAC browser is no longer available
- Style of HPO terms assigned to a case, now one phenotype per line
- RNA sashimi view rendering should work also if the gene track is user disabled
- Respect IGV tracks chosen by user in variant IGV settings

## [4.85]
### Added
- Load also genes which are missing Ensembl gene ID (72 in both builds), including immunoglobulins and fragile sites
### Changed
- Unfreeze werkzeug again
- Show "(Removed)" after removed panels in dropdown
- The REVEL score is collected as the maximum REVEL score from all of the variant's transcripts
- Parse GNOMAD POPMAX values only if they are numerical when loading variants
### Fixed
- Alphabetically sort "select default panels" dropdown menu options on case page
- Show gene panel removed status on case page
- Fixed visibility of the following buttons: remove assignee, remove pinned/causative, remove comment, remove case from group

## [4.84]
### Changed
- Clearer error message when a loqusdb query fails for an instance that initially connected
- Do not load chanjo-report module if not needed and more visible message when it fails loading
- Converted the HgncGene class into a Pydantic class
- Swap menu open and collapse indicator chevrons - down is now displayed-open, right hidden-closed
- Linters and actions now all use python 3.11
### Fixed
- Safer way to update variant genes and compounds that avoids saving temporary decorators into variants' database documents
- Link to HGNC gene report on gene page
- Case file load priority so that e.g. SNV get loaded before SV, or clinical before research, for consistent variant_id collisions

## [4.83]
### Added
- Edit ACMG classifications from variant page (only for classifications with criteria)
- Events for case CLI events (load case, update case, update individual)
- Support for loading and displaying local custom IGV tracks
- MANE IGV track to be used as a local track for igv.js (see scout demo config file)
- Optional separate MT VCFs, for `nf-core/raredisease`
### Changed
- Avoid passing verbs from CaseHandler - functions for case sample and individual in CaseEventHandler
- Hide mtDNA report and coverage report links on case sidebar for cases with WTS data only
- Modified OMIM-AUTO gene panel to include genes in both genome builds
- Moved chanjo code into a dedicated extension
- Optimise the function that collects "match-safe" genes for an institute by avoiding duplicated genes from different panels
- Users must actively select "show matching causatives/managed" on a case page to see matching numbers
- Upgraded python version from 3.8 to 3.11 in Docker images
### Fixed
- Fix several tests that relied on number of events after setup to be 0
- Removed unused load case function
- Artwork logo sync sketch with png and export svg
- Clearer exception handling on chanjo-report setup - fail early and visibly
- mtDNA report crashing when one or more samples from a case is not in the chanjo database
- Case page crashing on missing phenotype terms
- ACMG benign modifiers
- Speed up tests by caching python env correctly in Github action and adding two more test groups
- Agile issue templates were added globally to the CG-org. Adding custom issue templates to avoid exposing customers
- PanelApp panel not saving genes with empty `EnsembleGeneIds` list
- Speed up checking outdated gene panels
- Do not load research variants automatically when loading a case

## [4.82.2]
### Fixed
- Warning icon in case pages for individuals where `confirmed_sex` is false
- Show allele sizes form ExpansionHunter on STR variantS page again

## [4.82.1]
### Fixed
- Revert the installation of flask-ldapconn to use the version available on PyPI to be able to push new scout releases to PyPI

## [4.82]
### Added
- Tooltip for combined score in tables for compounds and overlapping variants
- Checkbox to filter variants by excluding genes listed in selected gene panels, files or provided as list
- STR variant information card with database links, replacing empty frequency panel
- Display paging and number of HPO terms available in the database on Phenotypes page
- On case page, typeahead hints when searching for a disease using substrings containing source ("OMIM:", "ORPHA:")
- Button to monitor the status of submissions on ClinVar Submissions page
- Option to filter cancer variants by number of observations in somatic and germline archived database
- Documentation for integrating chanjo2
- More up-to-date VEP CSQ dbNSFP frequency keys
- Parse PacBio TRGT (Tandem repeat genotyping tool) Short Tandem Repeat VCFs
### Changed
- In the case_report #panel-tables has a fixed width
- Updated IGV.js to 2.15.11
- Fusion variants in case report now contain same info as on fusion variantS page
- Block submission of somatic variants to ClinVar until we harmonise with their changed API
- Additional control on the format of conditions provided in ClinVar form
- Errors while loading managed variants from file are now displayed on the Managed Variants page
- Chanjo2 coverage button visible only when query will contain a list of HGNC gene IDs
- Use Python-Markdown directly instead of the unmaintained Flask-Markdown
- Use Markupsafe instead of long deprecated, now removed Flask Markup
- Prepare to unfreeze Werkzeug, but don't actually activate until chanjo can deal with the change
### Fixed
- Submit requests to Chanjo2 using HTML forms instead of JSON data
- `Research somatic variants` link name on caseS page
- Broken `Install the HTML 2 PDF renderer` step in a GitHub action
- Fix ClinVar form parsing to not include ":" in conditionType.id when condition conditionType.db is Orphanet
- Fix condition dropdown and pre-selection on ClinVar form for cases with associated ORPHA diagnoses
- Improved visibility of ClinVar form in dark mode
- End coordinates for indels in ClinVar form
- Diagnoses API search crashing with empty search string
- Variant's overlapping panels should show overlapping of variant genes against the latest version of the panel
- Case page crashing when case has both variants in a ClinVar submission and pinned not loaded variants
- Installation of git in second build stage of Dockerfile, allowing correct installation of libraries

## [4.81]
### Added
- Tag for somatic SV IGH-DUX4 detection samtools script
### Changed
- Upgraded Bootstrap version in reports from 4.3.1 to 5.1.3
### Fixed
- Buttons layout in HPO genes panel on case page
- Added back old variant rankscore index with different key order to help loading on demo instance
- Cancer case_report panel-table no longer contains inheritance information
- Case report pinned variants card now displays info text if all pinned variants are present in causatives
- Darkmode setting now applies to the comment-box accordion
- Typo in case report causing `cancer_rank_options is undefined` error

## [4.80]
### Added
- Support for .d4 files coverage using chanjo2 (Case page sidebar link) with test
- Link to chanjo2 coverage report and coverage gene overview on gene panel page
- Link to chanjo2 coverage report on Case page, HPO dynamic gene list
- Link to genes coverage overview report on Case page, HPO dynamic gene list
### Changed
- All links in disease table on diagnosis page now open in a new tab
- Dark mode settings applied to multi-selects on institute settings page
- Comments on case and variant pages can be viewed by expanding an accordion
- On case page information on pinned variants and variants submitted to ClinVar are displayed in the same table
- Demo case file paths are now stored as absolute paths
- Optimised indices to address slow queries
- On case page default panels are now found at the top of the table, and it can be sorted by this trait
### Fixed
- On variants page, search for variants in genes present only in build 38 returning no results
- Pin/unpin with API was not able to make event links
- A new field `Explanation for multiple conditions` is available in ClinVar for submitting variants with more than one associated condition
- Fusion genes with partners lacking gene HGNC id will still be fully loaded
- Fusion variantS export now contains fusion variant specific columns
- When Loqusdb observations count is one the table includes information on if observation was for the current or another case

## [4.79.1]
### Fixed
- Exporting variants without rank score causing page to crash
- Display custom annotations also on cancer variant page

## [4.79]
### Added
- Added tags for Sniffles and CNVpytor, two LRS SV callers
- Button on case page for displaying STR variants occurring in the dynamic HPO panel
- Display functional annotation relative to variant gene's MANE transcripts on variant summary, when available
- Links to ACMG structural variant pathogenicity classification guidelines
- Phenomodels checkboxes can now include orpha terms
- Add incidental finding to case tags
- Get an alert on caseS page when somebody validates variants you ordered Sanger sequencing for
### Changed
- In the diagnoses page genes associated with a disease are displayed using hgnc symbol instead of hgnc id
- Refactor view route to allow navigation directly to unique variant document id, improve permissions check
- Do not show MANE and MANE Plus Clinical transcripts annotated from VEP (saved in variants) but collect this info from the transcripts database collection
- Refactor view route to allow navigation directly to unique case id (in particular for gens)
- `Institutes to share cases with` on institute's settings page now displays institutes names and IDs
- View route with document id selects view template based on variant category
### Fixed
- Refactored code in cases blueprints and variant_events adapter (set diseases for partial causative variants) to use "disease" instead of "omim" to encompass also ORPHA terms
- Refactored code in `scout/parse/omim.py` and `scout/parse/disease_terms.py` to use "disease" instead of "phenotype" to differentiate from HPO terms
- Be more careful about checking access to variant on API access
- Show also ACMG VUS on general report (could be missing if not e.g. pinned)

## [4.78]
### Added
- Case status labels can be added, giving more finegrained details on a solved status (provisional, diagnostic, carrier, UPD, SMN, ...)
- New SO terms: `sequence_variant` and `coding_transcript_variant`
- More MEI specific annotation is shown on the variant page
- Parse and save MANE transcripts info when updating genes in build 38
- ClinVar submission can now be downloaded as a json file
- `Mane Select` and `Mane Plus Clinical` badges on Gene page, when available
- ClinVar submission can now be downloaded as a json file
- API endpoint to pin variant
- Display common/uncommon/rare on summary of mei variant page
### Changed
- In the ClinVar form, database and id of assertion criteria citation are now separate inputs
- Customise institute settings to be able to display all cases with a certain status on cases page (admin users)
- Renamed `Clinical Significance` to `Germline Classification` on multistep ClinVar form
- Changed the "x" in cases.utils.remove_form button text to red for better visibility in dark mode
- Update GitHub actions
- Default loglevel up to INFO, making logs with default start easier to read
- Add XTR region to PAR region definition
- Diagnoses can be searched on diagnoses page without waiting for load first
### Fixed
- Removed log info showing hgnc IDs used in variantS search
- Maintain Matchmaker Exchange and Beacon submission status when a case is re-uploaded
- Inheritance mode from ORPHA should not be confounded with the OMIM inheritance model
- Decipher link URL changes
- Refactored code in cases blueprints to use "disease" instead of "omim" to encompass also ORPHA terms

## [4.77]
### Added
- Orpha disease terms now include information on inheritance
- Case loading via .yaml config file accepts subject_id and phenotype_groups (if previously defined as constant default or added per institute)
- Possibility to submit variants associated with Orphanet conditions to ClinVar
- Option update path to .d4 files path for individuals of an existing case using the command line
- More constraint information is displayed per gene in addition to pLi: missense and LoF OE, CI (inluding LOEUF) and Z-score.
### Changed
- Introduce validation in the ClinVar multistep form to make sure users provide at least one variant-associated condition
- CLI scout update individual accepts subject_id
- Update ClinVar inheritance models to reflect changes in ClinVar submission API
- Handle variant-associated condition ID format in background when creating ClinVar submissions
- Replace the code that downloads Ensembl genes, transcripts and exons with the Schug web app
- Add more info to error log when transcript variant frequency parsing fails.
- GnomAD v4 constraint information replaces ExAC constraints (pLi).
### Fixed
- Text input of associated condition in ClinVar form now aligns to the left
- Alignment of contents in the case report has been updated
- Missing number of phenotypes and genes from case diagnoses
- Associate OMIM and/or ORPHA diagnoses with partial causatives
- Visualization of partial causatives' diagnoses on case page: style and links
- Revert style of pinned variants window on the case page
- Rename `Clinical significanc` to `Germline classification` in ClinVar submissions exported files
- Rename `Clinical significance citations` to `Classification citations` in ClinVar submissions exported files
- Rename `Comment on clinical significance` to `Comment on classification` in ClinVar submissions exported files
- Show matching partial causatives on variant page
- Matching causatives shown on case page consisting only of variant matching the default panels of the case - bug introduced since scout v4.72 (Oct 18, 2023)
- Missing somatic variant read depth leading to report division by zero

## [4.76]
### Added
- Orphacodes are visible in phenotype tables
- Pydantic validation of image paths provided in case load config file
- Info on the user which created a ClinVar submission, when available
- Associate .d4 files to case individuals when loading a case via config file
### Changed
- In diagnoses page the load of diseases are initiated by clicking a button
- Revel score, Revel rank score and SpliceAI values are also displayed in Causatives and Validated variants tables
- Remove unused functions and tests
- Analysis type and direct link from cases list for OGM cases
- Removed unused `case_obj` parameter from server/blueprints/variant/controllers/observations function
- Possibility to reset ClinVar submission ID
- Allow ClinVar submissions with custom API key for users registered as ClinVar submitters or when institute doesn't have a preset list of ClinVar submitters
- Ordered event verbs alphabetically and created ClinVar-related user events
- Removed the unused "no-variants" option from the load case command line
### Fixed
- All disease_terms have gene HGNC ids as integers when added to the scout database
- Disease_term identifiers are now prefixed with the name of the coding system
- Command line crashing with error when updating a user that doesn't exist
- Thaw coloredlogs - 15.0.1 restores errorhandler issue
- Thaw crypography - current base image and library version allow Docker builds
- Missing delete icons on phenomodels page
- Missing cryptography lib error while running Scout container on an ARM processor
- Round CADD values with many decimals on causatives and validated variants pages
- Dark-mode visibility of some fields on causatives and validated variants pages
- Clinvar submitters would be cleared when unprivileged users saved institute settings page
- Added a default empty string in cases search form to avoid None default value
- Page crashing when user tries to remove the same variant from a ClinVar submission in different browser tabs
- Update more GnomAD links to GnomAD v4 (v38 SNVs, MT vars, STRs)
- Empty cells for RNA fusion variants in Causatives and Verified variants page
- Submenu icons missing from collapsible actionbar
- The collapsible actionbar had some non-collapsing overly long entries
- Cancer observations for SVs not appearing in the variant details view
- Archived local observations not visible on cancer variantS page
- Empty Population Frequency column in the Cancer SV Variants view
- Capital letters in ClinVar events description shown on case page

## [4.75]
### Added
- Hovertip to gene panel names with associated genes in variant view, when variant covers more than one gene
- Tests for panel to genes
- Download of Orphadata en_product6 and en_product4 from CLI
- Parse and save `database_found` key/values for RNA fusion variants
- Added fusion_score, ffpm, split_reads, junction_reads and fusion_caller to the list of filters on RNA fusion variants page
- Renamed the function `get_mei_info` to `set_mei_info` to be consistent with the other functions
- Fixed removing None key/values from parsed variants
- Orphacodes are included in the database disease_terms
### Changed
- Allow use of projections when retrieving gene panels
- Do not save custom images as binary data into case and variant database documents
- Retrieve and display case and variant custom images using image's saved path
- Cases are activated by viewing FSHD and SMA reports
- Split multi-gene SNV variants into single genes when submitting to Matchmaker Exchange
- Alamut links also on the gene level, using transcript and HGVS: better for indels. Keep variant link for missing HGVS
- Thaw WTForms - explicitly coerce form decimal field entries when filters fetched from db
### Fixed
- Removed some extra characters from top of general report left over from FontAwsome fix
- Do not save fusion variants-specific key/values in other types of variants
- Alamut link for MT variants in build 38
- Convert RNA fusions variants `tool_hits` and `fusion_score` keys from string to numbers
- Fix genotype reference and alternative sequencing depths defaulting to -1 when values are 0
- DecimalFields were limited to two decimal places for several forms - lifting restrictions on AF, CADD etc.

## [4.74.1]
### Changed
- Parse and save into database also OMIM terms not associated to genes
### Fixed
- BioNano API FSHD report requests are GET in Access 1.8, were POST in 1.7
- Update more FontAwesome icons to avoid Pro icons
- Test if files still exist before attempting to load research variants
- Parsing of genotypes error, resulting in -1 values when alt or ref read depths are 0

## [4.74]
### Added
- SNVs and Indels, MEI and str variants genes have links to Decipher
- An `owner + case display name` index for cases database collection
- Test and fixtures for RNA fusion case page
- Load and display fusion variants from VCF files as the other variant types
- Option to update case document with path to mei variants (clinical and research)
### Changed
- Details on variant type and category for audit filters on case general report
- Enable Gens CN profile button also in somatic case view
- Fix case of analysis type check for Gens analysis button - only show for WGS
### Fixed
- loqusdb table no longer has empty row below each loqusid
- MatchMaker submission details page crashing because of change in date format returned by PatientMatcher
- Variant external links buttons style does not change color when visited
- Hide compounds with compounds follow filter for region or function would fail for variants in multiple genes
- Updated FontAwesome version to fix missing icons

## [4.73]
### Added
- Shortcut button for HPO panel MEI variants from case page
- Export managed variants from CLI
### Changed
- STRs visualization on case panel to emphasize abnormal repeat count and associated condition
- Removed cytoband column from STRs variant view on case report
- More long integers formatted with thin spaces, and copy to clipboard buttons added
### Fixed
- OMIM table is scrollable if higher than 700px on SV page
- Pinned variants validation badge is now red for false positives.
- Case display name defaulting to case ID when `family_name` or `display_name` are missing from case upload config file
- Expanded menu visible at screen sizes below 1000px now has background color
- The image in ClinVar howto-modal is now responsive
- Clicking on a case in case groups when case was already removed from group in another browser tab
- Page crashing when saving filters for mei variants
- Link visited color of images

## [4.72.4]
### Changed
- Automatic test mongod version increased to v7
### Fixed
- GnomAD now defaults to hg38 - change build 37 links accordingly

## [4.72.3]
### Fixed
- Somatic general case report small variant table can crash with unclassified variants

## [4.72.2]
### Changed
- A gunicorn maxrequests parameter for Docker server image - default to 1200
- STR export limit increased to 500, as for other variants
- Prevent long number wrapping and use thin spaces for separation, as per standards from SI, NIST, IUPAC, BIPM.
- Speed up case retrieval and lower memory use by projecting case queries
- Make relatedness check fails stand out a little more to new users
- Speed up case retrieval and lower memory use by projecting case queries
- Speed up variant pages by projecting only the necessary keys in disease collection query
### Fixed
- Huge memory use caused by cases and variants pages pulling complete disease documents from DB
- Do not include genes fetched from HPO terms when loading diseases
- Consider the renamed fields `Approved Symbol` -> `Approved Gene Symbol` and `Gene Symbols` -> `Gene/Locus And Other Related Symbols` when parsing OMIM terms from genemap2.txt file

## [4.72.1]
### Fixed
- Jinja filter that renders long integers
- Case cache when looking for causatives in other cases causing the server to hang

## [4.72]
### Added
- A GitHub action that checks for broken internal links in docs pages
- Link validation settings in mkdocs.yml file
- Load and display full RNA alignments on alignment viewer
- Genome build check when loading a case
- Extend event index to previous causative variants and always load them
### Fixed
- Documentation nav links for a few documents
- Slightly extended the BioNano Genomics Access integration docs
- Loading of SVs when VCF is missing the INFO.END field but has INFO.SVLEN field
- Escape protein sequence name (if available) in case general report to render special characters correctly
- CaseS HPO term searches for multiple terms works independent of order
- CaseS search regexp should not allow backslash
- CaseS cohort tags can contain whitespace and still match
- Remove diagnoses from cases even if OMIM term is not found in the database
- Parsing of disease-associated genes
- Removed an annoying warning while updating database's disease terms
- Displaying custom case images loaded with scout version <= 4.71
- Use pydantic version >=2 in requirements.txt file
### Changed
- Column width adjustment on caseS page
- Use Python 3.11 in tests
- Update some github actions
- Upgraded Pydantic to version 2
- Case validation fails on loading when associated files (alignments, VCFs and reports) are not present on disk
- Case validation fails on loading when custom images have format different then ["gif", "svg", "png", "jpg", "jpeg"]
- Custom images keys `case` and `str` in case config yaml file are renamed to `case_images` and `str_variants_images`
- Simplify and speed up case general report code
- Speed up case retrieval in case_matching_causatives
- Upgrade pymongo to version 4
- When updating disease terms, check that all terms are consistent with a DiseaseTerm model before dropping the old collection
- Better separation between modules loading HPO terms and diseases
- Deleted unused scout.build.phenotype module
- Stricter validation of mandatory genome build key when loading a case. Allowed values are ['37','38',37,38]
- Improved readability of variants length and coordinates on variantS pages

## [4.71]
### Added
- Added Balsamic keys for SweGen and loqusdb local archive frequecies, SNV and SV
- New filter option for Cancer variantS: local archive RD loqusdb
- Show annotated observations on SV variantS view, also for cancer somatic SVs
- Revel filter for variantS
- Show case default panel on caseS page
- CADD filter for Cancer Somatic SNV variantS - show score
- SpliceAI-lookup link (BROAD, shows SpliceAI and Pangolin) from variant page
- BioNano Access server API - check projects, samples and fetch FSHD reports
### Fixed
- Name of reference genome build for RNA for compatibility with IGV locus search change
- Howto to run the Docker image on Mac computers in `admin-guide/containers/container-deploy.md`
- Link to Weasyprint installation howto in README file
- Avoid filling up disk by creating a reduced VCF file for every variant that is visualized
- Remove legacy incorrectly formatted CODEOWNERS file
- Restrain variant_type requests to variantS views to "clinical" or "research"
- Visualization of cancer variants where cancer case has no affected individual
- ProteinPaint gene link (small StJude API change)
- Causative MEI variant link on causatives page
- Bionano access api settings commented out by default in Scout demo config file.
- Do not show FSHD button on freshly loaded cases without bionano_access individuals
- Truncate long variants' HGVS on causative/Clinically significant and pinned variants case panels
### Changed
- Remove function call that tracks users' browser version
- Include three more splice variant SO terms in clinical filter severe SO terms
- Drop old HPO term collection only after parsing and validation of new terms completes
- Move score to own column on Cancer Somatic SNV variantS page
- Refactored a few complex case operations, breaking out sub functionalities

## [4.70]
### Added
- Download a list of Gene Variants (max 500) resulting from SNVs and Indels search
- Variant PubMed link to search for gene symbol and any aliases
### Changed
- Clearer gnomAD values in Variants page
### Fixed
- CaseS page uniform column widths
- Include ClinVar variants into a scrollable div element on Case page
- `canonical_transcript` variable not initialized in get_hgvs function (server.blueprints.institutes.controllers.py)
- Catch and display any error while importing Phenopacket info
- Modified Docker files to use python:3.8-slim-bullseye to prevent gunicorn workers booting error

## [4.69]
### Added
- ClinVar submission howto available also on Case page
- Somatic score and filtering for somatic SV callers, if available
- Show caller as a tooltip on variantS list
### Fixed
- Crash when attempting to export phenotype from a case that had never had phenotypes
- Aesthetic fix to Causative and Pinned Variants on Case page
- Structural inconsistency for ClinVar Blueprint templates
- Updated igv.js to 2.15.8 to fix track default color bug
- Fixed release versions for actions.
- Freeze tornado below 6.3.0 for compatibility with livereload 2.6.3
- Force update variants count on case re-upload
- IGV locus search not working - add genome reference id
- Pin links to MEI variants should end up on MEI not SV variant view
- Load also matching MEI variants on forced region load
- Allow excluding MEI from case variant deletion
- Fixed the name of the assigned user when the internal user ID is different from the user email address
- Gene variantS should display gene function, region and full hgvs
### Changed
- FontAwesome integrity check fail (updated resource)
- Removed ClinVar API validation buttons in favour of direct API submission
- Improved layout of Institute settings page
- ClinVar API key and allowed submitters are set in the Institute settings page


## [4.68]
### Added
- Rare Disease Mobile Element Insertion variants view
### Changed
- Updated igv.js to 2.15.6
### Fixed
- Docker stage build pycairo.
- Restore SNV and SV rank models versions on Causatives and Verified pages
- Saving `REVEL_RANKSCORE` value in a field named `revel` in variants database documents

## [4.67]
### Added
- Prepare to filter local SV frequency
### Changed
- Speed up instituteS page loading by refactoring cases/institutes query
- Clinical Filter for SVs includes `splice_polypyrimidine_tract_variant` as a severe consequence
- Clinical Filter for SVs includes local variant frequency freeze ("old") for filtering, starting at 30 counts
- Speed up caseS page loading by adding status to index and refactoring totals count
- HPO file parsing is updated to reflect that HPO have changed a few downloadable file formats with their 230405 release.
### Fixed
- Page crashing when a user tries to edit a comment that was removed
- Warning instead of crashed page when attempting to retrieve a non-existent Phenopacket
- Fixed StJude ProteinPaint gene link (URL change)
- Freeze of werkzeug library to version<2.3 to avoid problems resulting from the consequential upgrade of the Flask lib
- Huge list of genes in case report for megabases-long structural variants.
- Fix displaying institutes without associated cases on institutes page
- Fix default panel selection on SVs in cancer case report

## [4.66]
### Changed
- Moved Phenomodels code under a dedicated blueprint
- Updated the instructions to load custom case report under admin guide
- Keep variants filter window collapsed except when user expands it to filter
### Added
- A summary table of pinned variants on the cancer case general report
- New openable matching causatives and managed variants lists for default gene panels only for convenience
### Fixed
- Gens structural variant page link individual id typo

## [4.65.2]
### Fixed
- Generating general case report with str variants containing comments

## [4.65.1]
### Fixed
- Visibility of `Gene(s)` badges on SV VariantS page
- Hide dismiss bar on SV page not working well
- Delivery report PDF download
- Saving Pipeline version file when loading a case
- Backport compatible import of importlib metadata for old python versions (<3.8)

## [4.65]
### Added
- Option to mark a ClinVar submission as submitted
- Docs on how to create/update the PanelApp green genes as a system admin
- `individual_id`-parameter to both Gens links
- Download a gene panel in TXT format from gene panel page
- Panel gene comments on variant page: genes in panels can have comments that describe the gene in a panel context
### Changed
- Always show each case category on caseS page, even if 0 cases in total or after current query
- Improved sorting of ClinVar submissions
- Pre-populate SV type select in ClinVar submission form, when possible
- Show comment badges in related comments tables on general report
- Updated version of several GitHub actions
- Migrate from deprecated `pkg_resources` lib to `importlib_resources`
- Dismiss bar on variantS pages is thinner.
- Dismiss bar on variantS pages can be toggled open or closed for the duration of a login session.
### Fixed
- Fixed Sanger order / Cancel order modal close buttons
- Visibility of SV type in ClinVar submission form
- Fixed a couple of creations where now was called twice, so updated_at and created_at could differ
- Deprecated Ubuntu version 18.04 in one GitHub action
- Panels that have been removed (hidden) should not be visible in views where overlapping gene panels for genes are shown
- Gene panel test pointing to the right function

## [4.64]
### Added
- Create/Update a gene panel containing all PanelApp green genes (`scout update panelapp-green -i <cust_id>`)
- Links for ACMG pathogenicity impact modification on the ACMG classification page
### Changed
- Open local observation matching cases in new windows
### Fixed
- Matching manual ranked variants are now shown also on the somatic variant page
- VarSome links to hg19/GRCh37
- Managed variants filter settings lost when navigating to additional pages
- Collect the right variant category after submitting filter form from research variantS page
- Beacon links are templated and support variants in genome build 38

## [4.63]
### Added
- Display data sharing info for ClinVar, Matchmaker Exchange and Beacon in a dedicated column on Cases page
- Test for `commands.download.omim.print_omim`
- Display dismissed variants comments on general case report
- Modify ACMG pathogenicity impact (most commonly PVS1, PS3) based on strength of evidence with lab director's professional judgement
- REViewer button on STR variant page
- Alamut institution parameter in institute settings for Alamut Visual Plus software
- Added Manual Ranks Risk Factor, Likely Risk Factor and Uncertain Risk Factor
- Display matching manual ranks from previous cases the user has access to on VariantS and Variant pages
- Link to gnomAD gene SVs v2.1 for SV variants with gnomAD frequency
- Support for nf-core/rnafusion reports
### Changed
- Display chrY for sex unknown
- Deprecate legacy scout_load() method API call.
- Message shown when variant tag is updated for a variant
- When all ACMG classifications are deleted from a variant, the current variant classification status is also reset.
- Refactored the functions that collect causative variants
- Removed `scripts/generate_test_data.py`
### Fixed
- Default IGV tracks (genes, ClinVar, ClinVar CNVs) showing even if user unselects them all
- Freeze Flask-Babel below v3.0 due to issue with a locale decorator
- Thaw Flask-Babel and fix according to v3 standard. Thank you @TkTech!
- Show matching causatives on somatic structural variant page
- Visibility of gene names and functional annotations on Causatives/Verified pages
- Panel version can be manually set to floating point numbers, when modified
- Causatives page showing also non-causative variants matching causatives in other cases
- ClinVar form submission for variants with no selected transcript and HGVS
- Validating and submitting ClinVar objects not containing both Variant and Casedata info

## [4.62.1]
### Fixed
- Case page crashing when adding a case to a group without providing a valid case name

## [4.62]
### Added
- Validate ClinVar submission objects using the ClinVar API
- Wrote tests for case and variant API endpoints
- Create ClinVar submissions from Scout using the ClinVar API
- Export Phenopacket for affected individual
- Import Phenopacket from JSON file or Phenopacket API backend server
- Use the new case name option for GENS requests
- Pre-validate refseq:HGVS items using VariantValidator in ClinVar submission form
### Fixed
- Fallback for empty alignment index for REViewer service
- Source link out for MIP 11.1 reference STR annotation
- Avoid duplicate causatives and pinned variants
- ClinVar clinical significance displays only the ACMG terms when user selects ACMG 2015 as assertion criteria
- Spacing between icon and text on Beacon and MatchMaker links on case page sidebar
- Truncate IDs and HGVS representations in ClinVar pages if longer than 25 characters
- Update ClinVar submission ID form
- Handle connection timeout when sending requests requests to external web services
- Validate any ClinVar submission regardless of its status
- Empty Phenopackets import crashes
- Stop Spinner on Phenopacket JSON download
### Changed
- Updated ClinVar submission instructions

## [4.61.1]
### Fixed
- Added `UMLS` as an option of `Condition ID type` in ClinVar Variant downloaded files
- Missing value for `Condition ID type` in ClinVar Variant downloaded files
- Possibility to open, close or delete a ClinVar submission even if it doesn't have an associated name
- Save SV type, ref and alt n. copies to exported ClinVar files
- Inner and outer start and stop SV coordinates not exported in ClinVar files
- ClinVar submissions page crashing when SV files don't contain breakpoint exact coordinates
- Align OMIM diagnoses with delete diagnosis button on case page
- In ClinVar form, reset condition list and customize help when condition ID changes

## [4.61]
### Added
- Filter case list by cases with variants in ClinVar submission
- Filter case list by cases containing RNA-seq data - gene_fusion_reports and sample-level tracks (splice junctions and RNA coverage)
- Additional case category `Ignored`, to be used for cases that don't fall in the existing 'inactive', 'archived', 'solved', 'prioritized' categories
- Display number of cases shown / total number of cases available for each category on Cases page
- Moved buttons to modify case status from sidebar to main case page
- Link to Mutalyzer Normalizer tool on variant's transcripts overview to retrieve official HVGS descriptions
- Option to manually load RNA MULTIQC report using the command `scout load report -t multiqc_rna`
- Load RNA MULTIQC automatically for a case if config file contains the `multiqc_rna` key/value
- Instructions in admin-guide on how to load case reports via the command line
- Possibility to filter RD variants by a specific genotype call
- Distinct colors for different inheritance models on RD Variant page
- Gene panels PDF export with case variants hits by variant type
- A couple of additional README badges for GitHub stats
- Upload and display of pipeline reference info and executable version yaml files as custom reports
- Testing CLI on hasta in PR template
### Changed
- Instructions on how to call dibs on scout-stage server in pull request template
- Deprecated CLI commands `scout load <delivery_report, gene_fusion_report, coverage_qc_report, cnv_report>` to replace them with command `scout load report -t <report type>`
- Refactored code to display and download custom case reports
- Do not export `Assertion method` and `Assertion method citation` to ClinVar submission files according to changes to ClinVar's submission spreadsheet templates.
- Simplified code to create and download ClinVar CSV files
- Colorize inheritance models badges by category on VariantS page
- `Safe variants matching` badge more visible on case page
### Fixed
- Non-admin users saving institute settings would clear loqusdb instance selection
- Layout of variant position, cytoband and type in SV variant summary
- Broken `Build Status - GitHub badge` on GitHub README page
- Visibility of text on grey badges in gene panels PDF exports
- Labels for dashboard search controls
- Dark mode visibility for ClinVar submission
- Whitespaces on outdated panel in extent report

## [4.60]
### Added
- Mitochondrial deletion signatures (mitosign) can be uploaded and shown with mtDNA report
- A `Type of analysis` column on Causatives and Validated variants pages
- List of "safe" gene panels available for matching causatives and managed variants in institute settings, to avoid secondary findings
- `svdb_origin` as a synonym for `FOUND_IN` to complement `set` for variants found by all callers
### Changed
- Hide removed gene panels by default in panels page
- Removed option for filtering cancer SVs by Tumor and Normal alt AF
- Hide links to coverage report from case dynamic HPO panel if cancer analysis
- Remove rerun emails and redirect users to the analysis order portal instead
- Updated clinical SVs igv.js track (dbVar) and added example of external track from `https://trackhubregistry.org/`
- Rewrote the ClinVar export module to simplify and add one variant at the time
- ClinVar submissions with phenotype conditions from: [OMIM, MedGen, Orphanet, MeSH, HP, MONDO]
### Fixed
- If trying to load a badly formatted .tsv file an error message is displayed.
- Avoid showing case as rerun when first attempt at case upload failed
- Dynamic autocomplete search not working on phenomodels page
- Callers added to variant when loading case
- Now possible to update managed variant from file without deleting it first
- Missing preselected chromosome when editing a managed variant
- Preselected variant type and subtype when editing a managed variant
- Typo in dbVar ClinVar track, hg19


## [4.59]
### Added
- Button to go directly to HPO SV filter variantS page from case
- `Scout-REViewer-Service` integration - show `REViewer` picture if available
- Link to HPO panel coverage overview on Case page
- Specify a confidence threshold (green|amber|red) when loading PanelApp panels
- Functional annotations in variants lists exports (all variants)
- Cancer/Normal VAFs and COSMIC ids in in variants lists exports (cancer variants)
### Changed
- Better visualization of regional annotation for long lists of genes in large SVs in Variants tables
- Order of cells in variants tables
- More evident links to gene coverage from Variant page
- Gene panels sorted by display name in the entire Case page
- Round CADD and GnomAD values in variants export files
### Fixed
- HPO filter button on SV variantS page
- Spacing between region|function cells in SVs lists
- Labels on gene panel Chanjo report
- Fixed ambiguous duplicated response headers when requesting a BAM file from /static
- Visited color link on gene coverage button (Variant page)

## [4.58.1]
### Fixed
- Case search with search strings that contain characters that can be escaped

## [4.58]
### Added
- Documentation on how to create/update PanelApp panels
- Add filter by local observations (archive) to structural variants filters
- Add more splicing consequences to SO term definitions
- Search for a specific gene in all gene panels
- Institute settings option to force show all variants on VariantS page for all cases of an institute
- Filter cases by validation pending status
- Link to The Clinical Knowledgebase (CKB) (https://ckb.jax.org/) in cancer variant's page
### Fixed
- Added a not-authorized `auto-login` fixture according to changes in Flask-Login 0.6.2
- Renamed `cache_timeout` param name of flask.send_file function to `max_age` (Flask 2.2 compliant)
- Replaced deprecated `app.config["JSON_SORT_KEYS"]` with app.json.sort_keys in app settings
- Bug in gene variants page (All SNVs and INDELs) when variant gene doesn't have a hgnc id that is found in the database
- Broken export of causatives table
- Query for genes in build 38 on `Search SNVs and INDELs` page
- Prevent typing special characters `^<>?!=\/` in case search form
- Search matching causatives also among research variants in other cases
- Links to variants in Verified variants page
- Broken filter institute cases by pinned gene
- Better visualization of long lists of genes in large SVs on Causative and Verified Variants page
- Reintroduced missing button to export Causative variants
- Better linking and display of matching causatives and managed variants
- Reduced code complexity in `scout/parse/variant/variant.py`
- Reduced complexity of code in `scout/build/variant/variant.py`

### Changed
- State that loqusdb observation is in current case if observations count is one and no cases are shown
- Better pagination and number of variants returned by queries in `Search SNVs and INDELs` page
- Refactored and simplified code used for collecting gene variants for `Search SNVs and INDELs` page
- Fix sidebar panel icons in Case view
- Fix panel spacing in Case view
- Removed unused database `sanger_ordered` and `case_id,category,rank_score` indexes (variant collection)
- Verified variants displayed in a dedicated page reachable from institute sidebar
- Unified stats in dashboard page
- Improved gene info for large SVs and cancer SVs
- Remove the unused `variant.str_variant` endpoint from variant views
- Easier editing of HPO gene panel on case page
- Assign phenotype panel less cramped on Case page
- Causatives and Verified variants pages to use the same template macro
- Allow hyphens in panel names
- Reduce resolution of example images
- Remove some animations in web gui which where rendered slow


## [4.57.4]
### Fixed
- Parsing of variant.FORMAT "DR" key in parse variant file

## [4.57.3]
### Fixed
- Export of STR verified variants
- Do not download as verified variants first verified and then reset to not validated
- Avoid duplicated lines in downloaded verified variants reflecting changes in variant validation status

## [4.57.2]
### Fixed
- Export of verified variants when variant gene has no transcripts
- HTTP 500 when visiting a the details page for a cancer variant that had been ranked with genmod

## [4.57.1]
### Fixed
- Updating/replacing a gene panel from file with a corrupted or malformed file

## [4.57]
### Added
- Display last 50 or 500 events for a user in a timeline
- Show dismiss count from other cases on matching variantS
- Save Beacon-related events in events collection
- Institute settings allow saving multiple loqusdb instances for one institute
- Display stats from multiple instances of loqusdb on variant page
- Display date and frequency of obs derived from count of local archive observations from MIP11 (requires fix in MIP)
### Changed
- Prior ACMG classifications view is no longer limited by pathogenicity
### Fixed
- Visibility of Sanger ordered badge on case page, light mode
- Some of the DataTables tables (Phenotypes and Diagnoses pages) got a bit dark in dark mode
- Remove all redundancies when displaying timeline events (some events are saved both as case-related and variant-related)
- Missing link in saved MatchMaker-related events
- Genes with mixed case gene symbols missing in PanelApp panels
- Alignment of elements on the Beacon submission modal window
- Locus info links from STR variantS page open in new browser tabs

## [4.56]
### Added
- Test for PanelApp panels loading
- `panel-umi` tag option when loading cancer analyses
### Changed
- Black text to make comments more visible in dark mode
- Loading PanelApp panels replaces pre-existing panels with same version
- Removed sidebar from Causatives page - navigation is available on the top bar for now
- Create ClinVar submissions from pinned variants list in case page
- Select which pinned variants will be included in ClinVar submission documents
### Fixed
- Remove a:visited css style from all buttons
- Update of HPO terms via command line
- Background color of `MIXED` and `PANEL-UMI` sequencing types on cases page
- Fixed regex error when searching for cases with query ending with `\ `
- Gene symbols on Causatives page lighter in dark mode
- SpliceAI tooltip of multigene variants

## [4.55]
### Changed
- Represent different tumor samples as vials in cases page
- Option to force-update the OMIM panel
### Fixed
- Low tumor purity badge alignment in cancer samples table on cancer case view
- VariantS comment popovers reactivate on hover
- Updating database genes in build 37
- ACMG classification summary hidden by sticky navbar
- Logo backgrounds fixed to white on welcome page
- Visited links turn purple again
- Style of link buttons and dropdown menus
- Update KUH and GMS logos
- Link color for Managed variants

## [4.54]
### Added
- Dark mode, using browser/OS media preference
- Allow marking case as solved without defining causative variants
- Admin users can create missing beacon datasets from the institute's settings page
- GenCC links on gene and variant pages
- Deprecation warnings when launching the app using a .yaml config file or loading cases using .ped files
### Changed
- Improved HTML syntax in case report template
- Modified message displayed when variant rank stats could not be calculated
- Expanded instructions on how to test on CG development server (cg-vm1)
- Added more somatic variant callers (Balsamic v9 SNV, develop SV)
### Fixed
- Remove load demo case command from docker-compose.yml
- Text elements being split across pages in PDF reports
- Made login password field of type `password` in LDAP login form
- Gene panels HTML select in institute's settings page
- Bootstrap upgraded to version 5
- Fix some Sourcery and SonarCloud suggestions
- Escape special characters in case search on institute and dashboard pages
- Broken case PDF reports when no Madeline pedigree image can be created
- Removed text-white links style that were invisible in new pages style
- Variants pagination after pressing "Filter variants" or "Clinical filter"
- Layout of buttons Matchmaker submission panel (case page)
- Removing cases from Matchmaker (simplified code and fixed functionality)
- Reintroduce check for missing alignment files purged from server

## [4.53]
### Added
### Changed
- Point Alamut API key docs link to new API version
- Parse dbSNP id from ID only if it says "rs", else use VEP CSQ fields
- Removed MarkupSafe from the dependencies
### Fixed
- Reintroduced loading of SVs for demo case 643595
- Successful parse of FOUND_IN should avoid GATK caller default
- All vulnerabilities flagged by SonarCloud

## [4.52]
### Added
- Demo cancer case gets loaded together with demo RD case in demo instance
- Parse REVEL_score alongside REVEL_rankscore from csq field and display it on SNV variant page
- Rank score results now show the ranking range
- cDNA and protein changes displayed on institute causatives pages
- Optional SESSION_TIMEOUT_MINUTES configuration in app config files
- Script to convert old OMIM case format (list of integers) to new format (list of dictionaries)
- Additional check for user logged in status before serving alignment files
- Download .cgh files from cancer samples table on cancer case page
- Number of documents and date of last update on genes page
### Changed
- Verify user before redirecting to IGV alignments and sashimi plots
- Build case IGV tracks starting from case and variant objects instead of passing all params in a form
- Unfreeze Werkzeug lib since Flask_login v.0.6 with bugfix has been released
- Sort gene panels by name (panelS and variant page)
- Removed unused `server.blueprints.alignviewers.unindexed_remote_static` endpoint
- User sessions to check files served by `server.blueprints.alignviewers.remote_static` endpoint
- Moved Beacon-related functions to a dedicated app extension
- Audit Filter now also loads filter displaying the variants for it
### Fixed
- Handle `attachment_filename` parameter renamed to `download_name` when Flask 2.2 will be released
- Removed cursor timeout param in cases find adapter function to avoid many code warnings
- Removed stream argument deprecation warning in tests
- Handle `no intervals found` warning in load_region test
- Beacon remove variants
- Protect remote_cors function in alignviewers view from Server-Side Request Forgery (SSRF)
- Check creation date of last document in gene collection to display when genes collection was updated last

## [4.51]
### Added
- Config file containing codecov settings for pull requests
- Add an IGV.js direct link button from case page
- Security policy file
- Hide/shade compound variants based on rank score on variantS from filter
- Chromograph legend documentation direct link
### Changed
- Updated deprecated Codecov GitHub action to v.2
- Simplified code of scout/adapter/mongo/variant
- Update IGV.js to v2.11.2
- Show summary number of variant gene panels on general report if more than 3
### Fixed
- Marrvel link for variants in genome build 38 (using liftover to build 37)
- Remove flags from codecov config file
- Fixed filter bug with high negative SPIDEX scores
- Renamed IARC TP53 button to to `TP53 Database`, modified also link since IARC has been moved to the US NCI: `https://tp53.isb-cgc.org/`
- Parsing new format of OMIM case info when exporting patients to Matchmaker
- Remove flask-debugtoolbar lib dependency that is using deprecated code and causes app to crash after new release of Jinja2 (3.1)
- Variant page crashing for cases with old OMIM terms structure (a list of integers instead of dictionary)
- Variant page crashing when creating MARRVEL link for cases with no genome build
- SpliceAI documentation link
- Fix deprecated `safe_str_cmp` import from `werkzeug.security` by freezing Werkzeug lib to v2.0 until Flask_login v.0.6 with bugfix is released
- List gene names densely in general report for SVs that contain more than 3 genes
- Show transcript ids on refseq genes on hg19 in IGV.js, using refgene source
- Display correct number of genes in general report for SVs that contain more than 32 genes
- Broken Google login after new major release of `lepture/authlib`
- Fix frequency and callers display on case general report

## [4.50.1]
### Fixed
- Show matching causative STR_repid for legacy str variants (pre Stranger hgnc_id)

## [4.50]
### Added
- Individual-specific OMIM terms
- OMIM disease descriptions in ClinVar submission form
- Add a toggle for melter rerun monitoring of cases
- Add a config option to show the rerun monitoring toggle
- Add a cli option to export cases with rerun monitoring enabled
- Add a link to STRipy for STR variants; shallow for ARX and HOXA13
- Hide by default variants only present in unaffected individuals in variants filters
- OMIM terms in general case report
- Individual-level info on OMIM and HPO terms in general case report
- PanelApp gene link among the external links on variant page
- Dashboard case filters fields help
- Filter cases by OMIM terms in cases and dashboard pages
### Fixed
- A malformed panel id request would crash with exception: now gives user warning flash with redirect
- Link to HPO resource file hosted on `http://purl.obolibrary.org`
- Gene search form when gene exists only in build 38
- Fixed odd redirect error and poor error message on missing column for gene panel csv upload
- Typo in parse variant transcripts function
- Modified keys name used to parse local observations (archived) frequencies to reflect change in MIP keys naming
- Better error handling for partly broken/timed out chanjo reports
- Broken javascript code when case Chromograph data is malformed
- Broader space for case synopsis in general report
- Show partial causatives on causatives and matching causatives panels
- Partial causative assignment in cases with no OMIM or HPO terms
- Partial causative OMIM select options in variant page
### Changed
- Slightly smaller and improved layout of content in case PDF report
- Relabel more cancer variant pages somatic for navigation
- Unify caseS nav links
- Removed unused `add_compounds` param from variant controllers function
- Changed default hg19 genome for IGV.js to legacy hg19_1kg_decoy to fix a few problematic loci
- Reduce code complexity (parse/ensembl.py)
- Silence certain fields in ClinVar export if prioritised ones exist (chrom-start-end if hgvs exist)
- Made phenotype non-mandatory when marking a variant as partial causative
- Only one phenotype condition type (OMIM or HPO) per variant is used in ClinVar submissions
- ClinVar submission variant condition prefers OMIM over HPO if available
- Use lighter version of gene objects in Omim MongoDB adapter, panels controllers, panels views and institute controllers
- Gene-variants table size is now adaptive
- Remove unused file upload on gene-variants page

## [4.49]
### Fixed
- Pydantic model types for genome_build, madeline_info, peddy_ped_check and peddy_sex_check, rank_model_version and sv_rank_model_version
- Replace `MatchMaker` with `Matchmaker` in all places visible by a user
- Save diagnosis labels along with OMIM terms in Matchmaker Exchange submission objects
- `libegl-mesa0_21.0.3-0ubuntu0.3~20.04.5_amd64.deb` lib not found by GitHub actions Docker build
- Remove unused `chromograph_image_files` and `chromograph_prefixes` keys saved when creating or updating an RD case
- Search managed variants by description and with ignore case
### Changed
- Introduced page margins on exported PDF reports
- Smaller gene fonts in downloaded HPO genes PDF reports
- Reintroduced gene coverage data in the PDF-exported general report of rare-disease cases
- Check for existence of case report files before creating sidebar links
- Better description of HPO and OMIM terms for patients submitted to Matchmaker Exchange
- Remove null non-mandatory key/values when updating a case
- Freeze WTForms<3 due to several form input rendering changes

## [4.48.1]
### Fixed
- General case PDF report for recent cases with no pedigree

## [4.48]
### Added
- Option to cancel a request for research variants in case page
### Changed
- Update igv.js to v2.10.5
- Updated example of a case delivery report
- Unfreeze cyvcf2
- Builder images used in Scout Dockerfiles
- Crash report email subject gives host name
- Export general case report to PDF using PDFKit instead of WeasyPrint
- Do not include coverage report in PDF case report since they might have different orientation
- Export cancer cases's "Coverage and QC report" to PDF using PDFKit instead of Weasyprint
- Updated cancer "Coverage and QC report" example
- Keep portrait orientation in PDF delivery report
- Export delivery report to PDF using PDFKit instead of Weasyprint
- PDF export of clinical and research HPO panels using PDFKit instead of Weasyprint
- Export gene panel report to PDF using PDFKit
- Removed WeasyPrint lib dependency

### Fixed
- Reintroduced missing links to Swegen and Beacon and dbSNP in RD variant page, summary section
- Demo delivery report orientation to fit new columns
- Missing delivery report in demo case
- Cast MNVs to SNV for test
- Export verified variants from all institutes when user is admin
- Cancer coverage and QC report not found for demo cancer case
- Pull request template instructions on how to deploy to test server
- PDF Delivery report not showing Swedac logo
- Fix code typos
- Disable codefactor raised by ESLint for javascript functions located on another file
- Loading spinner stuck after downloading a PDF gene panel report
- IGV browser crashing when file system with alignment files is not mounted

## [4.47]
### Added
- Added CADD, GnomAD and genotype calls to variantS export
### Changed
- Pull request template, to illustrate how to deploy pull request branches on cg-vm1 stage server
### Fixed
- Compiled Docker image contains a patched version (v4.9) of chanjo-report

## [4.46.1]
### Fixed
- Downloading of files generated within the app container (MT-report, verified variants, pedigrees, ..)

## [4.46]
### Added
- Created a Dockefile to be used to serve the dockerized app in production
- Modified the code to collect database params specified as env vars
- Created a GitHub action that pushes the Dockerfile-server image to Docker Hub (scout-server-stage) every time a PR is opened
- Created a GitHub action that pushes the Dockerfile-server image to Docker Hub (scout-server) every time a new release is created
- Reassign MatchMaker Exchange submission to another user when a Scout user is deleted
- Expose public API JSON gene panels endpoint, primarily to enable automated rerun checking for updates
- Add utils for dictionary type
- Filter institute cases using multiple HPO terms
- Vulture GitHub action to identify and remove unused variables and imports
### Changed
- Updated the python config file documentation in admin guide
- Case configuration parsing now uses Pydantic for improved typechecking and config handling
- Removed test matrices to speed up automatic testing of PRs
- Switch from Coveralls to Codecov to handle CI test coverage
- Speed-up CI tests by caching installation of libs and splitting tests into randomized groups using pytest-test-groups
- Improved LDAP login documentation
- Use lib flask-ldapconn instead of flask_ldap3_login> to handle ldap authentication
- Updated Managed variant documentation in user guide
- Fix and simplify creating and editing of gene panels
- Simplified gene variants search code
- Increased the height of the genes track in the IGV viewer
### Fixed
- Validate uploaded managed variant file lines, warning the user.
- Exporting validated variants with missing "genes" database key
- No results returned when searching for gene variants using a phenotype term
- Variants filtering by gene symbols file
- Make gene HGNC symbols field mandatory in gene variants page and run search only on form submit
- Make sure collaborator gene variants are still visible, even if HPO filter is used

## [4.45]
### Added
### Changed
- Start Scout also when loqusdbapi is not reachable
- Clearer definition of manual standard and custom inheritance models in gene panels
- Allow searching multiple chromosomes in filters
### Fixed
- Gene panel crashing on edit action

## [4.44]
### Added
### Changed
- Display Gene track beneath each sample track when displaying splice junctions in igv browser
- Check outdated gene symbols and update with aliases for both RD and cancer variantS
### Fixed
- Added query input check and fixed the Genes API endpoint to return a json formatted error when request is malformed
- Typo in ACMG BP6 tooltip

## [4.43.1]
### Added
- Added database index for OMIM disease term genes
### Changed
### Fixed
- Do not drop HPO terms collection when updating HPO terms via the command line
- Do not drop disease (OMIM) terms collection when updating diseases via the command line

## [4.43]
### Added
- Specify which collection(s) update/build indexes for
### Fixed
- Do not drop genes and transcripts collections when updating genes via the command line

## [4.42.1]
### Added
### Changed
### Fixed
- Freeze PyMongo lib to version<4.0 to keep supporting previous MongoDB versions
- Speed up gene panels creation and update by collecting only light gene info from database
- Avoid case page crash on Phenomizer queries timeout

## [4.42]
### Added
- Choose custom pinned variants to submit to MatchMaker Exchange
- Submit structural variant as genes to the MatchMaker Exchange
- Added function for maintainers and admins to remove gene panels
- Admins can restore deleted gene panels
- A development docker-compose file illustrating the scout/chanjo-report integration
- Show AD on variants view for cancer SV (tumor and normal)
- Cancer SV variants filter AD, AF (tumor and normal)
- Hiding the variants score column also from cancer SVs, as for the SNVs
### Changed
- Enforce same case _id and display_name when updating a case
- Enforce same individual ids, display names and affected status when updating a case
- Improved documentation for connecting to loqusdb instances (including loqusdbapi)
- Display and download HPO gene panels' gene symbols in italics
- A faster-built and lighter Docker image
- Reduce complexity of `panels` endpoint moving some code to the panels controllers
- Update requirements to use flask-ldap3-login>=0.9.17 instead of freezing WTForm
### Fixed
- Use of deprecated TextField after the upgrade of WTF to v3.0
- Freeze to WTForms to version < 3
- Remove the extra files (bed files and madeline.svg) introduced by mistake
- Cli command loading demo data in docker-compose when case custom images exist and is None
- Increased MongoDB connection serverSelectionTimeoutMS parameter to 30K (default value according to MongoDB documentation)
- Better differentiate old obs counts 0 vs N/A
- Broken cancer variants page when default gene panel was deleted
- Typo in tx_overview function in variant controllers file
- Fixed loqusdbapi SV search URL
- SV variants filtering using Decipher criterion
- Removing old gene panels that don't contain the `maintainer` key.

## [4.41.1]
### Fixed
- General reports crash for variant annotations with same variant on other cases

## [4.41]
### Added
- Extended the instructions for running the Scout Docker image (web app and cli).
- Enabled inclusion of custom images to STR variant view
### Fixed
- General case report sorting comments for variants with None genetic models
- Do not crash but redirect to variants page with error when a variant is not found for a case
- UCSC links coordinates for SV variants with start chromosome different than end chromosome
- Human readable variants name in case page for variants having start chromosome different from end chromosome
- Avoid always loading all transcripts when checking gene symbol: introduce gene captions
- Slow queries for evaluated variants on e.g. case page - use events instead
### Changed
- Rearrange variant page again, moving severity predictions down.
- More reactive layout width steps on variant page

## [4.40.1]
### Added
### Fixed
- Variants dismissed with inconsistent inheritance pattern can again be shown in general case report
- General report page for variants with genes=None
- General report crashing when variants have no panels
- Added other missing keys to case and variant dictionaries passed to general report
### Changed

## [4.40]
### Added
- A .cff citation file
- Phenotype search API endpoint
- Added pagination to phenotype API
- Extend case search to include internal MongoDB id
- Support for connecting to a MongoDB replica set (.py config files)
- Support for connecting to a MongoDB replica set (.yaml config files)
### Fixed
- Command to load the OMIM gene panel (`scout load panel --omim`)
- Unify style of pinned and causative variants' badges on case page
- Removed automatic spaces after punctuation in comments
- Remove the hardcoded number of total individuals from the variant's old observations panel
- Send delete requests to a connected Beacon using the DELETE method
- Layout of the SNV and SV variant page - move frequency up
### Changed
- Stop updating database indexes after loading exons via command line
- Display validation status badge also for not Sanger-sequenced variants
- Moved Frequencies, Severity and Local observations panels up in RD variants page
- Enabled Flask CORS to communicate CORS status to js apps
- Moved the code preparing the transcripts overview to the backend
- Refactored and filtered json data used in general case report
- Changed the database used in docker-compose file to use the official MongoDB v4.4 image
- Modified the Python (3.6, 3.8) and MongoDB (3.2, 4.4, 5.0) versions used in testing matrices (GitHub actions)
- Capitalize case search terms on institute and dashboard pages


## [4.39]
### Added
- COSMIC IDs collected from CSQ field named `COSMIC`
### Fixed
- Link to other causative variants on variant page
- Allow multiple COSMIC links for a cancer variant
- Fix floating text in severity box #2808
- Fixed MitoMap and HmtVar links for hg38 cases
- Do not open new browser tabs when downloading files
- Selectable IGV tracks on variant page
- Missing splice junctions button on variant page
- Refactor variantS representative gene selection, and use it also for cancer variant summary
### Changed
- Improve Javascript performance for displaying Chromograph images
- Make ClinVar classification more evident in cancer variant page

## [4.38]
### Added
- Option to hide Alamut button in the app config file
### Fixed
- Library deprecation warning fixed (insert is deprecated. Use insert_one or insert_many instead)
- Update genes command will not trigger an update of database indices any more
- Missing resources in temporary downloading directory when updating genes using the command line
- Restore previous variant ACMG classification in a scrollable div
- Loading spinner not stopping after downloading PDF case reports and variant list export
- Add extra Alamut links higher up on variant pages
- Improve UX for phenotypes in case page
- Filter and export of STR variants
- Update look of variants page navigation buttons
### Changed

## [4.37]
### Added
- Highlight and show version number for RefSeq MANE transcripts.
- Added integration to a rerunner service for toggling reanalysis with updated pedigree information
- SpliceAI display and parsing from VEP CSQ
- Display matching tiered variants for cancer variants
- Display a loading icon (spinner) until the page loads completely
- Display filter badges in cancer variants list
- Update genes from pre-downloaded file resources
- On login, OS, browser version and screen size are saved anonymously to understand how users are using Scout
- API returning institutes data for a given user: `/api/v1/institutes`
- API returning case data for a given institute: `/api/v1/institutes/<institute_id>/cases`
- Added GMS and Lund university hospital logos to login page
- Made display of Swedac logo configurable
- Support for displaying custom images in case view
- Individual-specific HPO terms
- Optional alamut_key in institute settings for Alamut Plus software
- Case report API endpoint
- Tooltip in case explaining that genes with genome build different than case genome build will not be added to dynamic HPO panel.
- Add DeepVariant as a caller
### Fixed
- Updated IGV to v2.8.5 to solve missing gene labels on some zoom levels
- Demo cancer case config file to load somatic SNVs and SVs only.
- Expand list of refseq trancripts in ClinVar submission form
- Renamed `All SNVs and INDELs` institute sidebar element to `Search SNVs and INDELs` and fixed its style.
- Add missing parameters to case load-config documentation
- Allow creating/editing gene panels and dynamic gene panels with genes present in genome build 38
- Bugfix broken Pytests
- Bulk dismissing variants error due to key conversion from string to integer
- Fix typo in index documentation
- Fixed crash in institute settings page if "collaborators" key is not set in database
- Don't stop Scout execution if LoqusDB call fails and print stacktrace to log
- Bug when case contains custom images with value `None`
- Bug introduced when fixing another bug in Scout-LoqusDB interaction
- Loading of OMIM diagnoses in Scout demo instance
- Remove the docker-compose with chanjo integration because it doesn't work yet.
- Fixed standard docker-compose with scout demo data and database
- Clinical variant assessments not present for pinned and causative variants on case page.
- MatchMaker matching one node at the time only
- Remove link from previously tiered variants badge in cancer variants page
- Typo in gene cell on cancer variants page
- Managed variants filter form
### Changed
- Better naming for variants buttons on cancer track (somatic, germline). Also show cancer research button if available.
- Load case with missing panels in config files, but show warning.
- Changing the (Female, Male) symbols to (F/M) letters in individuals_table and case-sma.
- Print stacktrace if case load command fails
- Added sort icon and a pointer to the cursor to all tables with sortable fields
- Moved variant, gene and panel info from the basic pane to summary panel for all variants.
- Renamed `Basics` panel to `Classify` on variant page.
- Revamped `Basics` panel to a panel dedicated to classify variants
- Revamped the summary panel to be more compact.
- Added dedicated template for cancer variants
- Removed Gene models, Gene annotations and Conservation panels for cancer variants
- Reorganized the orders of panels for variant and cancer variant views
- Added dedicated variant quality panel and removed relevant panes
- A more compact case page
- Removed OMIM genes panel
- Make genes panel, pinned variants panel, causative variants panel and ClinVar panel scrollable on case page
- Update to Scilifelab's 2020 logo
- Update Gens URL to support Gens v2.0 format
- Refactor tests for parsing case configurations
- Updated links to HPO downloadable resources
- Managed variants filtering defaults to all variant categories
- Changing the (Kind) drop-down according to (Category) drop-down in Managed variant add variant
- Moved Gens button to individuals table
- Check resource files availability before starting updating OMIM diagnoses
- Fix typo in `SHOW_OBSERVED_VARIANT_ARCHIVE` config param

## [4.36]
### Added
- Parse and save splice junction tracks from case config file
- Tooltip in observations panel, explaining that case variants with no link might be old variants, not uploaded after a case rerun
### Fixed
- Warning on overwriting variants with same position was no longer shown
- Increase the height of the dropdowns to 425px
- More indices for the case table as it grows, specifically for causatives queries
- Splice junction tracks not centered over variant genes
- Total number of research variants count
- Update variants stats in case documents every time new variants are loaded
- Bug in flashing warning messages when filtering variants
### Changed
- Clearer warning messages for genes and gene/gene-panels searches in variants filters

## [4.35]
### Added
- A new index for hgnc_symbol in the hgnc_gene collection
- A Pedigree panel in STR page
- Display Tier I and II variants in case view causatives card for cancer cases
### Fixed
- Send partial file data to igv.js when visualizing sashimi plots with splice junction tracks
- Research variants filtering by gene
- Do not attempt to populate annotations for not loaded pinned/causatives
- Add max-height to all dropdowns in filters
### Changed
- Switch off non-clinical gene warnings when filtering research variants
- Don't display OMIM disease card in case view for cancer cases
- Refactored Individuals and Causative card in case view for cancer cases
- Update and style STR case report

## [4.34]
### Added
- Saved filter lock and unlock
- Filters can optionally be marked audited, logging the filter name, user and date on the case events and general report.
- Added `ClinVar hits` and `Cosmic hits` in cancer SNVs filters
- Added `ClinVar hits` to variants filter (rare disease track)
- Load cancer demo case in docker-compose files (default and demo file)
- Inclusive-language check using [woke](https://github.com/get-woke/woke) github action
- Add link to HmtVar for mitochondrial variants (if VCF is annotated with HmtNote)
- Grey background for dismissed compounds in variants list and variant page
- Pin badge for pinned compounds in variants list and variant page
- Support LoqusDB REST API queries
- Add a docker-compose-matchmaker under scout/containers/development to test matchmaker locally
- Script to investigate consequences of symbol search bug
- Added GATK to list of SV and cancer SV callers
### Fixed
- Make MitoMap link work for hg38 again
- Export Variants feature crashing when one of the variants has no primary transcripts
- Redirect to last visited variantS page when dismissing variants from variants list
- Improved matching of SVs Loqus occurrences in other cases
- Remove padding from the list inside (Matching causatives from other cases) panel
- Pass None to get_app function in CLI base since passing script_info to app factory functions was deprecated in Flask 2.0
- Fixed failing tests due to Flask update to version 2.0
- Speed up user events view
- Causative view sort out of memory error
- Use hgnc_id for gene filter query
- Typo in case controllers displaying an error every time a patient is matched against external MatchMaker nodes
- Do not crash while attempting an update for variant documents that are too big (> 16 MB)
- Old STR causatives (and other variants) may not have HGNC symbols - fix sort lambda
- Check if gene_obj has primary_transcript before trying to access it
- Warn if a gene manually searched is in a clinical panel with an outdated name when filtering variants
- ChrPos split js not needed on STR page yet
### Changed
- Remove parsing of case `genome_version`, since it's not used anywhere downstream
- Introduce deprecation warning for Loqus configs that are not dictionaries
- SV clinical filter no longer filters out sub 100 nt variants
- Count cases in LoqusDB by variant type
- Commit pulse repo badge temporarily set to weekly
- Sort ClinVar submissions objects by ascending "Last evaluated" date
- Refactored the MatchMaker integration as an extension
- Replaced some sensitive words as suggested by woke linter
- Documentation for load-configuration rewritten.
- Add styles to MatchMaker matches table
- More detailed info on the data shared in MatchMaker submission form

## [4.33.1]
### Fixed
- Include markdown for release autodeploy docs
- Use standard inheritance model in ClinVar (https://ftp.ncbi.nlm.nih.gov/pub/GTR/standard_terms/Mode_of_inheritance.txt)
- Fix issue crash with variants that have been unflagged causative not being available in other causatives
### Added
### Changed

## [4.33]
### Fixed
- Command line crashing when updating an individual not found in database
- Dashboard page crashing when filters return no data
- Cancer variants filter by chromosome
- /api/v1/genes now searches for genes in all genome builds by default
- Upgraded igv.js to version 2.8.1 (Fixed Unparsable bed record error)
### Added
- Autodeploy docs on release
- Documentation for updating case individuals tracks
- Filter cases and dashboard stats by analysis track
### Changed
- Changed from deprecated db update method
- Pre-selected fields to run queries with in dashboard page
- Do not filter by any institute when first accessing the dashboard
- Removed OMIM panel in case view for cancer cases
- Display Tier I and II variants in case view causatives panel for cancer cases
- Refactored Individuals and Causative panels in case view for cancer cases

## [4.32.1]
### Fixed
- iSort lint check only
### Changed
- Institute cases page crashing when a case has track:Null
### Added

## [4.32]
### Added
- Load and show MITOMAP associated diseases from VCF (INFO field: MitomapAssociatedDiseases, via HmtNote)
- Show variant allele frequencies for mitochondrial variants (GRCh38 cases)
- Extend "public" json API with diseases (OMIM) and phenotypes (HPO)
- HPO gene list download now has option for clinical and non-clinical genes
- Display gene splice junctions data in sashimi plots
- Update case individuals with splice junctions tracks
- Simple Docker compose for development with local build
- Make Phenomodels subpanels collapsible
- User side documentation of cytogenomics features (Gens, Chromograph, vcf2cytosure, rhocall)
- iSort GitHub Action
- Support LoqusDB REST API queries
### Fixed
- Show other causative once, even if several events point to it
- Filtering variants by mitochondrial chromosome for cases with genome build=38
- HPO gene search button triggers any warnings for clinical / non-existing genes also on first search
- Fixed a bug in variants pages caused by MT variants without alt_frequency
- Tests for CADD score parsing function
- Fixed the look of IGV settings on SNV variant page
- Cases analyzed once shown as `rerun`
- Missing case track on case re-upload
- Fixed severity rank for SO term "regulatory region ablation"
### Changed
- Refactor according to CodeFactor - mostly reuse of duplicated code
- Phenomodels language adjustment
- Open variants in a new window (from variants page)
- Open overlapping and compound variants in a new window (from variant page)
- gnomAD link points to gnomAD v.3 (build GRCh38) for mitochondrial variants.
- Display only number of affected genes for dismissed SVs in general report
- Chromosome build check when populating the variants filter chromosome selection
- Display mitochondrial and rare diseases coverage report in cases with missing 'rare' track

## [4.31.1]
### Added
### Changed
- Remove mitochondrial and coverage report from cancer cases sidebar
### Fixed
- ClinVar page when dbSNP id is None

## [4.31]
### Added
- gnomAD annotation field in admin guide
- Export also dynamic panel genes not associated to an HPO term when downloading the HPO panel
- Primary HGNC transcript info in variant export files
- Show variant quality (QUAL field from vcf) in the variant summary
- Load/update PDF gene fusion reports (clinical and research) generated with Arriba
- Support new MANE annotations from VEP (both MANE Select and MANE Plus Clinical)
- Display on case activity the event of a user resetting all dismissed variants
- Support gnomAD population frequencies for mitochondrial variants
- Anchor links in Casedata ClinVar panels to redirect after renaming individuals
### Fixed
- Replace old docs link www.clinicalgenomics.se/scout with new https://clinical-genomics.github.io/scout
- Page formatting issues whenever case and variant comments contain extremely long strings with no spaces
- Chromograph images can be one column and have scrollbar. Removed legacy code.
- Column labels for ClinVar case submission
- Page crashing looking for LoqusDB observation when variant doesn't exist
- Missing inheritance models and custom inheritance models on newly created gene panels
- Accept only numbers in managed variants filter as position and end coordinates
- SNP id format and links in Variant page, ClinVar submission form and general report
- Case groups tooltip triggered only when mouse is on the panel header
- Loadable filters displayed in alphabetical order on variants page
### Changed
- A more compact case groups panel
- Added landscape orientation CSS style to cancer coverage and QC demo report
- Improve user documentation to create and save new gene panels
- Removed option to use space as separator when uploading gene panels
- Separating the columns of standard and custom inheritance models in gene panels
- Improved ClinVar instructions for users using non-English Excel

## [4.30.2]
### Added
### Fixed
- Use VEP RefSeq ID if RefSeq list is empty in RefSeq transcripts overview
- Bug creating variant links for variants with no end_chrom
### Changed

## [4.30.1]
### Added
### Fixed
- Cryptography dependency fixed to use version < 3.4
### Changed

## [4.30]
### Added
- Introduced a `reset dismiss variant` verb
- Button to reset all dismissed variants for a case
- Add black border to Chromograph ideograms
- Show ClinVar annotations on variantS page
- Added integration with GENS, copy number visualization tool
- Added a VUS label to the manual classification variant tags
- Add additional information to SNV verification emails
- Tooltips documenting manual annotations from default panels
- Case groups now show bam files from all cases on align view
### Fixed
- Center initial igv view on variant start with SNV/indels
- Don't set initial igv view to negative coordinates
- Display of GQ for SV and STR
- Parsing of AD and related info for STRs
- LoqusDB field in institute settings accepts only existing Loqus instances
- Fix DECIPHER link to work after DECIPHER migrated to GRCh38
- Removed visibility window param from igv.js genes track
- Updated HPO download URL
- Patch HPO download test correctly
- Reference size on STR hover not needed (also wrong)
- Introduced genome build check (allowed values: 37, 38, "37", "38") on case load
- Improve case searching by assignee full name
- Populating the LoqusDB select in institute settings
### Changed
- Cancer variants table header (pop freq etc)
- Only admin users can modify LoqusDB instance in Institute settings
- Style of case synopsis, variants and case comments
- Switched to igv.js 2.7.5
- Do not choke if case is missing research variants when research requested
- Count cases in LoqusDB by variant type
- Introduce deprecation warning for Loqus configs that are not dictionaries
- Improve create new gene panel form validation
- Make XM- transcripts less visible if they don't overlap with transcript refseq_id in variant page
- Color of gene panels and comments panels on cases and variant pages
- Do not choke if case is missing research variants when reserch requested

## [4.29.1]
### Added
### Fixed
- Always load STR variants regardless of RankScore threshold (hotfix)
### Changed

## [4.29]
### Added
- Added a page about migrating potentially breaking changes to the documentation
- markdown_include in development requirements file
- STR variants filter
- Display source, Z-score, inheritance pattern for STR annotations from Stranger (>0.6.1) if available
- Coverage and quality report to cancer view
### Fixed
- ACMG classification page crashing when trying to visualize a classification that was removed
- Pretty print HGVS on gene variants (URL-decode VEP)
- Broken or missing link in the documentation
- Multiple gene names in ClinVar submission form
- Inheritance model select field in ClinVar submission
- IGV.js >2.7.0 has an issue with the gene track zoom levels - temp freeze at 2.7.0
- Revert CORS-anywhere and introduce a local http proxy for cloud tracks
### Changed

## [4.28]
### Added
- Chromograph integration for displaying PNGs in case-page
- Add VAF to cancer case general report, and remove some of its unused fields
- Variants filter compatible with genome browser location strings
- Support for custom public igv tracks stored on the cloud
- Add tests to increase testing coverage
- Update case variants count after deleting variants
- Update IGV.js to latest (v2.7.4)
- Bypass igv.js CORS check using `https://github.com/Rob--W/cors-anywhere`
- Documentation on default and custom IGV.js tracks (admin docs)
- Lock phenomodels so they're editable by admins only
- Small case group assessment sharing
- Tutorial and files for deploying app on containers (Kubernetes pods)
- Canonical transcript and protein change of canonical transcript in exported variants excel sheet
- Support for Font Awesome version 6
- Submit to Beacon from case page sidebar
- Hide dismissed variants in variants pages and variants export function
- Systemd service files and instruction to deploy Scout using podman
### Fixed
- Bugfix: unused `chromgraph_prefix |tojson` removed
- Freeze coloredlogs temporarily
- Marrvel link
- Don't show TP53 link for silent or synonymous changes
- OMIM gene field accepts any custom number as OMIM gene
- Fix Pytest single quote vs double quote string
- Bug in gene variants search by similar cases and no similar case is found
- Delete unused file `userpanel.py`
- Primary transcripts in variant overview and general report
- Google OAuth2 login setup in README file
- Redirect to 'missing file'-icon if configured Chromograph file is missing
- Javascript error in case page
- Fix compound matching during variant loading for hg38
- Cancer variants view containing variants dismissed with cancer-specific reasons
- Zoom to SV variant length was missing IGV contig select
- Tooltips on case page when case has no default gene panels
### Changed
- Save case variants count in case document and not in sessions
- Style of gene panels multiselect on case page
- Collapse/expand main HPO checkboxes in phenomodel preview
- Replaced GQ (Genotype quality) with VAF (Variant allele frequency) in cancer variants GT table
- Allow loading of cancer cases with no tumor_purity field
- Truncate cDNA and protein changes in case report if longer than 20 characters


## [4.27]
### Added
- Exclude one or more variant categories when running variants delete command
### Fixed
### Changed

## [4.26.1]
### Added
### Fixed
- Links with 1-letter aa codes crash on frameshift etc
### Changed

## [4.26]
### Added
- Extend the delete variants command to print analysis date, track, institute, status and research status
- Delete variants by type of analysis (wgs|wes|panel)
- Links to cBioPortal, MutanTP53, IARC TP53, OncoKB, MyCancerGenome, CIViC
### Fixed
- Deleted variants count
### Changed
- Print output of variants delete command as a tab separated table

## [4.25]
### Added
- Command line function to remove variants from one or all cases
### Fixed
- Parse SMN None calls to None rather than False

## [4.24.1]
### Fixed
- Install requirements.txt via setup file

## [4.24]
### Added
- Institute-level phenotype models with sub-panels containing HPO and OMIM terms
- Runnable Docker demo
- Docker image build and push github action
- Makefile with shortcuts to docker commands
- Parse and save synopsis, phenotype and cohort terms from config files upon case upload
### Fixed
- Update dismissed variant status when variant dismissed key is missing
- Breakpoint two IGV button now shows correct chromosome when different from bp1
- Missing font lib in Docker image causing the PDF report download page to crash
- Sentieon Manta calls lack Somaticscore - load anyway
- ClinVar submissions crashing due to pinned variants that are not loaded
- Point ExAC pLI score to new gnomad server address
- Bug uploading cases missing phenotype terms in config file
- STRs loaded but not shown on browser page
- Bug when using adapter.variant.get_causatives with case_id without causatives
- Problem with fetching "solved" from scout export cases cli
- Better serialising of datetime and bson.ObjectId
- Added `volumes` folder to .gitignore
### Changed
- Make matching causative and managed variants foldable on case page
- Remove calls to PyMongo functions marked as deprecated in backend and frontend(as of version 3.7).
- Improved `scout update individual` command
- Export dynamic phenotypes with ordered gene lists as PDF


## [4.23]
### Added
- Save custom IGV track settings
- Show a flash message with clear info about non-valid genes when gene panel creation fails
- CNV report link in cancer case side navigation
- Return to comment section after editing, deleting or submitting a comment
- Managed variants
- MT vs 14 chromosome mean coverage stats if Scout is connected to Chanjo
### Fixed
- missing `vcf_cancer_sv` and `vcf_cancer_sv_research` to manual.
- Split ClinVar multiple clnsig values (slash-separated) and strip them of underscore for annotations without accession number
- Timeout of `All SNVs and INDELs` page when no valid gene is provided in the search
- Round CADD (MIPv9)
- Missing default panel value
- Invisible other causatives lines when other causatives lack gene symbols
### Changed
- Do not freeze mkdocs-material to version 4.6.1
- Remove pre-commit dependency

## [4.22]
### Added
- Editable cases comments
- Editable variants comments
### Fixed
- Empty variant activity panel
- STRs variants popover
- Split new ClinVar multiple significance terms for a variant
- Edit the selected comment, not the latest
### Changed
- Updated RELEASE docs.
- Pinned variants card style on the case page
- Merged `scout export exons` and `scout view exons` commands


## [4.21.2]
### Added
### Fixed
- Do not pre-filter research variants by (case-default) gene panels
- Show OMIM disease tooltip reliably
### Changed

## [4.21.1]
### Added
### Fixed
- Small change to Pop Freq column in variants ang gene panels to avoid strange text shrinking on small screens
- Direct use of HPO list for Clinical HPO SNV (and cancer SNV) filtering
- PDF coverage report redirecting to login page
### Changed
- Remove the option to dismiss single variants from all variants pages
- Bulk dismiss SNVs, SVs and cancer SNVs from variants pages

## [4.21]
### Added
- Support to configure LoqusDB per institute
- Highlight causative variants in the variants list
- Add tests. Mostly regarding building internal datatypes.
- Remove leading and trailing whitespaces from panel_name and display_name when panel is created
- Mark MANE transcript in list of transcripts in "Transcript overview" on variant page
- Show default panel name in case sidebar
- Previous buttons for variants pagination
- Adds a gh action that checks that the changelog is updated
- Adds a gh action that deploys new releases automatically to pypi
- Warn users if case default panels are outdated
- Define institute-specific gene panels for filtering in institute settings
- Use institute-specific gene panels in variants filtering
- Show somatic VAF for pinned and causative variants on case page

### Fixed
- Report pages redirect to login instead of crashing when session expires
- Variants filter loading in cancer variants page
- User, Causative and Cases tables not scaling to full page
- Improved docs for an initial production setup
- Compatibility with latest version of Black
- Fixed tests for Click>7
- Clinical filter required an extra click to Filter to return variants
- Restore pagination and shrink badges in the variants page tables
- Removing a user from the command line now inactivates the case only if user is last assignee and case is active
- Bugfix, LoqusDB per institute feature crashed when institute id was empty string
- Bugfix, LoqusDB calls where missing case count
- filter removal and upload for filters deleted from another page/other user
- Visualize outdated gene panels info in a popover instead of a tooltip in case page side panel

### Changed
- Highlight color on normal STRs in the variants table from green to blue
- Display breakpoints coordinates in verification emails only for structural variants


## [4.20]
### Added
- Display number of filtered variants vs number of total variants in variants page
- Search case by HPO terms
- Dismiss variant column in the variants tables
- Black and pre-commit packages to dev requirements

### Fixed
- Bug occurring when rerun is requested twice
- Peddy info fields in the demo config file
- Added load config safety check for multiple alignment files for one individual
- Formatting of cancer variants table
- Missing Score in SV variants table

### Changed
- Updated the documentation on how to create a new software release
- Genome build-aware cytobands coordinates
- Styling update of the Matchmaker card
- Select search type in case search form


## [4.19]

### Added
- Show internal ID for case
- Add internal ID for downloaded CGH files
- Export dynamic HPO gene list from case page
- Remove users as case assignees when their account is deleted
- Keep variants filters panel expanded when filters have been used

### Fixed
- Handle the ProxyFix ModuleNotFoundError when Werkzeug installed version is >1.0
- General report formatting issues whenever case and variant comments contain extremely long strings with no spaces

### Changed
- Created an institute wrapper page that contains list of cases, causatives, SNVs & Indels, user list, shared data and institute settings
- Display case name instead of case ID on clinVar submissions
- Changed icon of sample update in clinVar submissions


## [4.18]

### Added
- Filter cancer variants on cytoband coordinates
- Show dismiss reasons in a badge with hover for clinical variants
- Show an ellipsis if 10 cases or more to display with loqusdb matches
- A new blog post for version 4.17
- Tooltip to better describe Tumor and Normal columns in cancer variants
- Filter cancer SNVs and SVs by chromosome coordinates
- Default export of `Assertion method citation` to clinVar variants submission file
- Button to export up to 500 cancer variants, filtered or not
- Rename samples of a clinVar submission file

### Fixed
- Apply default gene panel on return to cancer variantS from variant view
- Revert to certificate checking when asking for Chanjo reports
- `scout download everything` command failing while downloading HPO terms

### Changed
- Turn tumor and normal allelic fraction to decimal numbers in tumor variants page
- Moved clinVar submissions code to the institutes blueprints
- Changed name of clinVar export files to FILENAME.Variant.csv and FILENAME.CaseData.csv
- Switched Google login libraries from Flask-OAuthlib to Authlib


## [4.17.1]

### Fixed
- Load cytobands for cases with chromosome build not "37" or "38"


## [4.17]

### Added
- COSMIC badge shown in cancer variants
- Default gene-panel in non-cancer structural view in url
- Filter SNVs and SVs by cytoband coordinates
- Filter cancer SNV variants by alt allele frequency in tumor
- Correct genome build in UCSC link from structural variant page



### Fixed
- Bug in clinVar form when variant has no gene
- Bug when sharing cases with the same institute twice
- Page crashing when removing causative variant tag
- Do not default to GATK caller when no caller info is provided for cancer SNVs


## [4.16.1]

### Fixed
- Fix the fix for handling of delivery reports for rerun cases

## [4.16]

### Added
- Adds possibility to add "lims_id" to cases. Currently only stored in database, not shown anywhere
- Adds verification comment box to SVs (previously only available for small variants)
- Scrollable pedigree panel

### Fixed
- Error caused by changes in WTForm (new release 2.3.x)
- Bug in OMIM case page form, causing the page to crash when a string was provided instead of a numerical OMIM id
- Fix Alamut link to work properly on hg38
- Better handling of delivery reports for rerun cases
- Small CodeFactor style issues: matchmaker results counting, a couple of incomplete tests and safer external xml
- Fix an issue with Phenomizer introduced by CodeFactor style changes

### Changed
- Updated the version of igv.js to 2.5.4

## [4.15.1]

### Added
- Display gene names in ClinVar submissions page
- Links to Varsome in variant transcripts table

### Fixed
- Small fixes to ClinVar submission form
- Gene panel page crash when old panel has no maintainers

## [4.15]

### Added
- Clinvar CNVs IGV track
- Gene panels can have maintainers
- Keep variant actions (dismissed, manual rank, mosaic, acmg, comments) upon variant re-upload
- Keep variant actions also on full case re-upload

### Fixed
- Fix the link to Ensembl for SV variants when genome build 38.
- Arrange information in columns on variant page
- Fix so that new cosmic identifier (COSV) is also acceptable #1304
- Fixed COSMIC tag in INFO (outside of CSQ) to be parses as well with `&` splitter.
- COSMIC stub URL changed to https://cancer.sanger.ac.uk/cosmic/search?q= instead.
- Updated to a version of IGV where bigBed tracks are visualized correctly
- Clinvar submission files are named according to the content (variant_data and case_data)
- Always show causatives from other cases in case overview
- Correct disease associations for gene symbol aliases that exist as separate genes
- Re-add "custom annotations" for SV variants
- The override ClinVar P/LP add-in in the Clinical Filter failed for new CSQ strings

### Changed
- Runs all CI checks in github actions

## [4.14.1]

### Fixed
- Error when variant found in loqusdb is not loaded for other case

## [4.14]

### Added
- Use github actions to run tests
- Adds CLI command to update individual alignments path
- Update HPO terms using downloaded definitions files
- Option to use alternative flask config when running `scout serve`
- Requirement to use loqusdb >= 2.5 if integrated

### Fixed
- Do not display Pedigree panel in cancer view
- Do not rely on internet connection and services available when running CI tests
- Variant loading assumes GATK if no caller set given and GATK filter status is seen in FILTER
- Pass genome build param all the way in order to get the right gene mappings for cases with build 38
- Parse correctly variants with zero frequency values
- Continue even if there are problems to create a region vcf
- STR and cancer variant navigation back to variants pages could fail

### Changed
- Improved code that sends requests to the external APIs
- Updates ranges for user ranks to fit todays usage
- Run coveralls on github actions instead of travis
- Run pip checks on github actions instead of coveralls
- For hg38 cases, change gnomAD link to point to version 3.0 (which is hg38 based)
- Show pinned or causative STR variants a bit more human readable

## [4.13.1]

### Added
### Fixed
- Typo that caused not all clinvar conflicting interpretations to be loaded no matter what
- Parse and retrieve clinvar annotations from VEP-annotated (VEP 97+) CSQ VCF field
- Variant clinvar significance shown as `not provided` whenever is `Uncertain significance`
- Phenomizer query crashing when case has no HPO terms assigned
- Fixed a bug affecting `All SNVs and INDELs` page when variants don't have canonical transcript
- Add gene name or id in cancer variant view

### Changed
- Cancer Variant view changed "Variant:Transcript:Exon:HGVS" to "Gene:Transcript:Exon:HGVS"

## [4.13]

### Added
- ClinVar SNVs track in IGV
- Add SMA view with SMN Copy Number data
- Easier to assign OMIM diagnoses from case page
- OMIM terms and specific OMIM term page

### Fixed
- Bug when adding a new gene to a panel
- Restored missing recent delivery reports
- Fixed style and links to other reports in case side panel
- Deleting cases using display_name and institute not deleting its variants
- Fixed bug that caused coordinates filter to override other filters
- Fixed a problem with finding some INS in loqusdb
- Layout on SV page when local observations without cases are present
- Make scout compatible with the new HPO definition files from `http://compbio.charite.de/jenkins/`
- General report visualization error when SNVs display names are very long


### Changed


## [4.12.4]

### Fixed
- Layout on SV page when local observations without cases are present

## [4.12.3]

### Fixed
- Case report when causative or pinned SVs have non null allele frequencies

## [4.12.2]

### Fixed
- SV variant links now take you to the SV variant page again
- Cancer variant view has cleaner table data entries for "N/A" data
- Pinned variant case level display hotfix for cancer and str - more on this later
- Cancer variants show correct alt/ref reads mirroring alt frequency now
- Always load all clinical STR variants even if a region load is attempted - index may be missing
- Same case repetition in variant local observations

## [4.12.1]

### Fixed
- Bug in variant.gene when gene has no HGVS description


## [4.12]

### Added
- Accepts `alignment_path` in load config to pass bam/cram files
- Display all phenotypes on variant page
- Display hgvs coordinates on pinned and causatives
- Clear panel pending changes
- Adds option to setup the database with static files
- Adds cli command to download the resources from CLI that scout needs
- Adds test files for merged somatic SV and CNV; as well as merged SNV, and INDEL part of #1279
- Allows for upload of OMIM-AUTO gene panel from static files without api-key

### Fixed
- Cancer case HPO panel variants link
- Fix so that some drop downs have correct size
- First IGV button in str variants page
- Cancer case activates on SNV variants
- Cases activate when STR variants are viewed
- Always calculate code coverage
- Pinned/Classification/comments in all types of variants pages
- Null values for panel's custom_inheritance_models
- Discrepancy between the manual disease transcripts and those in database in gene-edit page
- ACMG classification not showing for some causatives
- Fix bug which caused IGV.js to use hg19 reference files for hg38 data
- Bug when multiple bam files sources with non-null values are available


### Changed
- Renamed `requests` file to `scout_requests`
- Cancer variant view shows two, instead of four, decimals for allele and normal


## [4.11.1]

### Fixed
- Institute settings page
- Link institute settings to sharing institutes choices

## [4.11.0]

### Added
- Display locus name on STR variant page
- Alternative key `GNOMADAF_popmax` for Gnomad popmax allele frequency
- Automatic suggestions on how to improve the code on Pull Requests
- Parse GERP, phastCons and phyloP annotations from vep annotated CSQ fields
- Avoid flickering comment popovers in variant list
- Parse REVEL score from vep annotated CSQ fields
- Allow users to modify general institute settings
- Optionally format code automatically on commit
- Adds command to backup vital parts `scout export database`
- Parsing and displaying cancer SV variants from Manta annotated VCF files
- Dismiss cancer snv variants with cancer-specific options
- Add IGV.js UPD, RHO and TIDDIT coverage wig tracks.


### Fixed
- Slightly darker page background
- Fixed an issued with parsed conservation values from CSQ
- Clinvar submissions accessible to all users of an institute
- Header toolbar when on Clinvar page now shows institute name correctly
- Case should not always inactivate upon update
- Show dismissed snv cancer variants as grey on the cancer variants page
- Improved style of mappability link and local observations on variant page
- Convert all the GET requests to the igv view to POST request
- Error when updating gene panels using a file containing BOM chars
- Add/replace gene radio button not working in gene panels


## [4.10.1]

### Fixed
- Fixed issue with opening research variants
- Problem with coveralls not called by Travis CI
- Handle Biomart service down in tests


## [4.10.0]

### Added
- Rank score model in causatives page
- Exportable HPO terms from phenotypes page
- AMP guideline tiers for cancer variants
- Adds scroll for the transcript tab
- Added CLI option to query cases on time since case event was added
- Shadow clinical assessments also on research variants display
- Support for CRAM alignment files
- Improved str variants view : sorting by locus, grouped by allele.
- Delivery report PDF export
- New mosaicism tag option
- Add or modify individuals' age or tissue type from case page
- Display GC and allele depth in causatives table.
- Included primary reference transcript in general report
- Included partial causative variants in general report
- Remove dependency of loqusdb by utilising the CLI

### Fixed
- Fixed update OMIM command bug due to change in the header of the genemap2 file
- Removed Mosaic Tag from Cancer variants
- Fixes issue with unaligned table headers that comes with hidden Datatables
- Layout in general report PDF export
- Fixed issue on the case statistics view. The validation bars didn't show up when all institutes were selected. Now they do.
- Fixed missing path import by importing pathlib.Path
- Handle index inconsistencies in the update index functions
- Fixed layout problems


## [4.9.0]

### Added
- Improved MatchMaker pages, including visible patient contacts email address
- New badges for the github repo
- Links to [GENEMANIA](genemania.org)
- Sort gene panel list on case view.
- More automatic tests
- Allow loading of custom annotations in VCF using the SCOUT_CUSTOM info tag.

### Fixed
- Fix error when a gene is added to an empty dynamic gene panel
- Fix crash when attempting to add genes on incorrect format to dynamic gene panel
- Manual rank variant tags could be saved in a "Select a tag"-state, a problem in the variants view.
- Same case evaluations are no longer shown as gray previous evaluations on the variants page
- Stay on research pages, even if reset, next first buttons are pressed..
- Overlapping variants will now be visible on variant page again
- Fix missing classification comments and links in evaluations page
- All prioritized cases are shown on cases page


## [4.8.3]

### Added

### Fixed
- Bug when ordering sanger
- Improved scrolling over long list of genes/transcripts


## [4.8.2]

### Added

### Fixed
- Avoid opening extra tab for coverage report
- Fixed a problem when rank model version was saved as floats and not strings
- Fixed a problem with displaying dismiss variant reasons on the general report
- Disable load and delete filter buttons if there are no saved filters
- Fix problem with missing verifications
- Remove duplicate users and merge their data and activity


## [4.8.1]

### Added

### Fixed
- Prevent login fail for users with id defined by ObjectId and not email
- Prevent the app from crashing with `AttributeError: 'NoneType' object has no attribute 'message'`


## [4.8.0]

### Added
- Updated Scout to use Bootstrap 4.3
- New looks for Scout
- Improved dashboard using Chart.js
- Ask before inactivating a case where last assigned user leaves it
- Genes can be manually added to the dynamic gene list directly on the case page
- Dynamic gene panels can optionally be used with clinical filter, instead of default gene panel
- Dynamic gene panels get link out to chanjo-report for coverage report
- Load all clinvar variants with clinvar Pathogenic, Likely Pathogenic and Conflicting pathogenic
- Show transcripts with exon numbers for structural variants
- Case sort order can now be toggled between ascending and descending.
- Variants can be marked as partial causative if phenotype is available for case.
- Show a frequency tooltip hover for SV-variants.
- Added support for LDAP login system
- Search snv and structural variants by chromosomal coordinates
- Structural variants can be marked as partial causative if phenotype is available for case.
- Show normal and pathologic limits for STRs in the STR variants view.
- Institute level persistent variant filter settings that can be retrieved and used.
- export causative variants to Excel
- Add support for ROH, WIG and chromosome PNGs in case-view

### Fixed
- Fixed missing import for variants with comments
- Instructions on how to build docs
- Keep sanger order + verification when updating/reloading variants
- Fixed and moved broken filter actions (HPO gene panel and reset filter)
- Fixed string conversion to number
- UCSC links for structural variants are now separated per breakpoint (and whole variant where applicable)
- Reintroduced missing coverage report
- Fixed a bug preventing loading samples using the command line
- Better inheritance models customization for genes in gene panels
- STR variant page back to list button now does its one job.
- Allows to setup scout without a omim api key
- Fixed error causing "favicon not found" flash messages
- Removed flask --version from base cli
- Request rerun no longer changes case status. Active or archived cases inactivate on upload.
- Fixed missing tooltip on the cancer variants page
- Fixed weird Rank cell in variants page
- Next and first buttons order swap
- Added pagination (and POST capability) to cancer variants.
- Improves loading speed for variant page
- Problem with updating variant rank when no variants
- Improved Clinvar submission form
- General report crashing when dismissed variant has no valid dismiss code
- Also show collaborative case variants on the All variants view.
- Improved phenotype search using dataTables.js on phenotypes page
- Search and delete users with `email` instead of `_id`
- Fixed css styles so that multiselect options will all fit one column


## [4.7.3]

### Added
- RankScore can be used with VCFs for vcf_cancer files

### Fixed
- Fix issue with STR view next page button not doing its one job.

### Deleted
- Removed pileup as a bam viewing option. This is replaced by IGV


## [4.7.2]

### Added
- Show earlier ACMG classification in the variant list

### Fixed
- Fixed igv search not working due to igv.js dist 2.2.17
- Fixed searches for cases with a gene with variants pinned or marked causative.
- Load variant pages faster after fixing other causatives query
- Fixed mitochondrial report bug for variants without genes

## [4.7.1]

### Added

### Fixed
- Fixed bug on genes page


## [4.7.0]

### Added
- Export genes and gene panels in build GRCh38
- Search for cases with variants pinned or marked causative in a given gene.
- Search for cases phenotypically similar to a case also from WUI.
- Case variant searches can be limited to similar cases, matching HPO-terms,
  phenogroups and cohorts.
- De-archive reruns and flag them as 'inactive' if archived
- Sort cases by analysis_date, track or status
- Display cases in the following order: prioritized, active, inactive, archived, solved
- Assign case to user when user activates it or asks for rerun
- Case becomes inactive when it has no assignees
- Fetch refseq version from entrez and use it in clinvar form
- Load and export of exons for all genes, independent on refseq
- Documentation for loading/updating exons
- Showing SV variant annotations: SV cgh frequencies, gnomad-SV, local SV frequencies
- Showing transcripts mapping score in segmental duplications
- Handle requests to Ensembl Rest API
- Handle requests to Ensembl Rest Biomart
- STR variants view now displays GT and IGV link.
- Description field for gene panels
- Export exons in build 37 and 38 using the command line

### Fixed
- Fixes of and induced by build tests
- Fixed bug affecting variant observations in other cases
- Fixed a bug that showed wrong gene coverage in general panel PDF export
- MT report only shows variants occurring in the specific individual of the excel sheet
- Disable SSL certifcate verification in requests to chanjo
- Updates how intervaltree and pymongo is used to void deprecated functions
- Increased size of IGV sample tracks
- Optimized tests


## [4.6.1]

### Added

### Fixed
- Missing 'father' and 'mother' keys when parsing single individual cases


## [4.6.0]

### Added
- Description of Scout branching model in CONTRIBUTING doc
- Causatives in alphabetical order, display ACMG classification and filter by gene.
- Added 'external' to the list of analysis type options
- Adds functionality to display "Tissue type". Passed via load config.
- Update to IGV 2.

### Fixed
- Fixed alignment visualization and vcf2cytosure availability for demo case samples
- Fixed 3 bugs affecting SV pages visualization
- Reintroduced the --version cli option
- Fixed variants query by panel (hpo panel + gene panel).
- Downloaded MT report contains excel files with individuals' display name
- Refactored code in parsing of config files.


## [4.5.1]

### Added

### Fixed
- update requirement to use PyYaml version >= 5.1
- Safer code when loading config params in cli base


## [4.5.0]

### Added
- Search for similar cases from scout view CLI
- Scout cli is now invoked from the app object and works under the app context

### Fixed
- PyYaml dependency fixed to use version >= 5.1


## [4.4.1]

### Added
- Display SV rank model version when available

### Fixed
- Fixed upload of delivery report via API


## [4.4.0]

### Added
- Displaying more info on the Causatives page and hiding those not causative at the case level
- Add a comment text field to Sanger order request form, allowing a message to be included in the email
- MatchMaker Exchange integration
- List cases with empty synopsis, missing HPO terms and phenotype groups.
- Search for cases with open research list, or a given case status (active, inactive, archived)

### Fixed
- Variant query builder split into several functions
- Fixed delivery report load bug


## [4.3.3]

### Added
- Different individual table for cancer cases

### Fixed
- Dashboard collects validated variants from verification events instead of using 'sanger' field
- Cases shared with collaborators are visible again in cases page
- Force users to select a real institute to share cases with (actionbar select fix)


## [4.3.2]

### Added
- Dashboard data can be filtered using filters available in cases page
- Causatives for each institute are displayed on a dedicated page
- SNVs and and SVs are searchable across cases by gene and rank score
- A more complete report with validated variants is downloadable from dashboard

### Fixed
- Clinsig filter is fixed so clinsig numerical values are returned
- Split multi clinsig string values in different elements of clinsig array
- Regex to search in multi clinsig string values or multi revstat string values
- It works to upload vcf files with no variants now
- Combined Pileup and IGV alignments for SVs having variant start and stop on the same chromosome


## [4.3.1]

### Added
- Show calls from all callers even if call is not available
- Instructions to install cairo and pango libs from WeasyPrint page
- Display cases with number of variants from CLI
- Only display cases with number of variants above certain treshold. (Also CLI)
- Export of verified variants by CLI or from the dashboard
- Extend case level queries with default panels, cohorts and phenotype groups.
- Slice dashboard statistics display using case level queries
- Add a view where all variants for an institute can be searched across cases, filtering on gene and rank score. Allows searching research variants for cases that have research open.

### Fixed
- Fixed code to extract variant conservation (gerp, phyloP, phastCons)
- Visualization of PDF-exported gene panels
- Reintroduced the exon/intron number in variant verification email
- Sex and affected status is correctly displayed on general report
- Force number validation in SV filter by size
- Display ensembl transcripts when no refseq exists


## [4.3.0]

### Added
- Mosaicism tag on variants
- Show and filter on SweGen frequency for SVs
- Show annotations for STR variants
- Show all transcripts in verification email
- Added mitochondrial export
- Adds alternative to search for SVs shorter that the given length
- Look for 'bcftools' in the `set` field of VCFs
- Display digenic inheritance from OMIM
- Displays what refseq transcript that is primary in hgnc

### Fixed

- Archived panels displays the correct date (not retroactive change)
- Fixed problem with waiting times in gene panel exports
- Clinvar fiter not working with human readable clinsig values

## [4.2.2]

### Fixed
- Fixed gene panel create/modify from CSV file utf-8 decoding error
- Updating genes in gene panels now supports edit comments and entry version
- Gene panel export timeout error

## [4.2.1]

### Fixed
- Re-introduced gene name(s) in verification email subject
- Better PDF rendering for excluded variants in report
- Problem to access old case when `is_default` did not exist on a panel


## [4.2.0]

### Added
- New index on variant_id for events
- Display overlapping compounds on variants view

### Fixed
- Fixed broken clinical filter


## [4.1.4]

### Added
- Download of filtered SVs

### Fixed
- Fixed broken download of filtered variants
- Fixed visualization issue in gene panel PDF export
- Fixed bug when updating gene names in variant controller


## [4.1.3]

### Fixed
- Displays all primary transcripts


## [4.1.2]

### Added
- Option add/replace when updating a panel via CSV file
- More flexible versioning of the gene panels
- Printing coverage report on the bottom of the pdf case report
- Variant verification option for SVs
- Logs uri without pwd when connecting
- Disease-causing transcripts in case report
- Thicker lines in case report
- Supports HPO search for cases, both terms or if described in synopsis
- Adds sanger information to dashboard

### Fixed
- Use db name instead of **auth** as default for authentication
- Fixes so that reports can be generated even with many variants
- Fixed sanger validation popup to show individual variants queried by user and institute.
- Fixed problem with setting up scout
- Fixes problem when exac file is not available through broad ftp
- Fetch transcripts for correct build in `adapter.hgnc_gene`

## [4.1.1]
- Fix problem with institute authentication flash message in utils
- Fix problem with comments
- Fix problem with ensembl link


## [4.1.0]

### Added
- OMIM phenotypes to case report
- Command to download all panel app gene panels `scout load panel --panel-app`
- Links to genenames.org and omim on gene page
- Popup on gene at variants page with gene information
- reset sanger status to "Not validated" for pinned variants
- highlight cases with variants to be evaluated by Sanger on the cases page
- option to point to local reference files to the genome viewer pileup.js. Documented in `docs.admin-guide.server`
- option to export single variants in `scout export variants`
- option to load a multiqc report together with a case(add line in load config)
- added a view for searching HPO terms. It is accessed from the top left corner menu
- Updates the variants view for cancer variants. Adds a small cancer specific filter for known variants
- Adds hgvs information on cancer variants page
- Adds option to update phenotype groups from CLI

### Fixed
- Improved Clinvar to submit variants from different cases. Fixed HPO terms in casedata according to feedback
- Fixed broken link to case page from Sanger modal in cases view
- Now only cases with non empty lists of causative variants are returned in `adapter.case(has_causatives=True)`
- Can handle Tumor only samples
- Long lists of HGNC symbols are now possible. This was previously difficult with manual, uploaded or by HPO search when changing filter settings due to GET request limitations. Relevant pages now use POST requests. Adds the dynamic HPO panel as a selection on the gene panel dropdown.
- Variant filter defaults to default panels also on SV and Cancer variants pages.

## [4.0.0]

### WARNING ###

This is a major version update and will require that the backend of pre releases is updated.
Run commands:

```
$scout update genes
$scout update hpo
```

- Created a Clinvar submission tool, to speed up Clinvar submission of SNVs and SVs
- Added an analysis report page (html and PDF format) containing phenotype, gene panels and variants that are relevant to solve a case.

### Fixed
- Optimized evaluated variants to speed up creation of case report
- Moved igv and pileup viewer under a common folder
- Fixed MT alignment view pileup.js
- Fixed coordinates for SVs with start chromosome different from end chromosome
- Global comments shown across cases and institutes. Case-specific variant comments are shown only for that specific case.
- Links to clinvar submitted variants at the cases level
- Adapts clinvar parsing to new format
- Fixed problem in `scout update user` when the user object had no roles
- Makes pileup.js use online genome resources when viewing alignments. Now any instance of Scout can make use of this functionality.
- Fix ensembl link for structural variants
- Works even when cases does not have `'madeline_info'`
- Parses Polyphen in correct way again
- Fix problem with parsing gnomad from VEP

### Added
- Added a PDF export function for gene panels
- Added a "Filter and export" button to export custom-filtered SNVs to CSV file
- Dismiss SVs
- Added IGV alignments viewer
- Read delivery report path from case config or CLI command
- Filter for spidex scores
- All HPO terms are now added and fetched from the correct source (https://github.com/obophenotype/human-phenotype-ontology/blob/master/hp.obo)
- New command `scout update hpo`
- New command `scout update genes` will fetch all the latest information about genes and update them
- Load **all** variants found on chromosome **MT**
- Adds choice in cases overview do show as many cases as user like

### Removed
- pileup.min.js and pileup css are imported from a remote web location now
- All source files for HPO information, this is instead fetched directly from source
- All source files for gene information, this is instead fetched directly from source

## [3.0.0]
### Fixed
- hide pedigree panel unless it exists

## [1.5.1] - 2016-07-27
### Fixed
- look for both ".bam.bai" and ".bai" extensions

## [1.4.0] - 2016-03-22
### Added
- support for local frequency through loqusdb
- bunch of other stuff

## [1.3.0] - 2016-02-19
### Fixed
- Update query-phenomizer and add username/password

### Changed
- Update the way a case is checked for rerun-status

### Added
- Add new button to mark a case as "checked"
- Link to clinical variants _without_ 1000G annotation

## [1.2.2] - 2016-02-18
### Fixed
- avoid filtering out variants lacking ExAC and 1000G annotations

## [1.1.3] - 2015-10-01
### Fixed
- persist (clinical) filter when clicking load more
- fix #154 by robustly setting clinical filter func. terms

## [1.1.2] - 2015-09-07
### Fixed
- avoid replacing coverage report with none
- update SO terms, refactored

## [1.1.1] - 2015-08-20
### Fixed
- fetch case based on collaborator status (not owner)

## [1.1.0] - 2015-05-29
### Added
- link(s) to SNPedia based on RS-numbers
- new Jinja filter to "humanize" decimal numbers
- show gene panels in variant view
- new Jinja filter for decoding URL encoding
- add indicator to variants in list that have comments
- add variant number threshold and rank score threshold to load function
- add event methods to mongo adapter
- add tests for models
- show badge "old" if comment was written for a previous analysis

### Changed
- show cDNA change in transcript summary unless variant is exonic
- moved compounds table further up the page
- show dates for case uploads in ISO format
- moved variant comments higher up on page
- updated documentation for pages
- read in coverage report as blob in database and serve directly
- change ``OmimPhenotype`` to ``PhenotypeTerm``
- reorganize models sub-package
- move events (and comments) to separate collection
- only display prev/next links for the research list
- include variant type in breadcrumbs e.g. "Clinical variants"

### Removed
- drop dependency on moment.js

### Fixed
- show the same level of detail for all frequencies on all pages
- properly decode URL encoded symbols in amino acid/cDNA change strings
- fixed issue with wipe permissions in MongoDB
- include default gene lists in "variants" link in breadcrumbs

## [1.0.2] - 2015-05-20
### Changed
- update case fetching function

### Fixed
- handle multiple cases with same id

## [1.0.1] - 2015-04-28
### Fixed
- Fix building URL parameters in cases list Vue component

## [1.0.0] - 2015-04-12
Codename: Sara Lund

![Release 1.0](artwork/releases/release-1-0.jpg)

### Added
- Add email logging for unexpected errors
- New command line tool for deleting case

### Changed
- Much improved logging overall
- Updated documentation/usage guide
- Removed non-working IGV link

### Fixed
- Show sample display name in GT call
- Various small bug fixes
- Make it easier to hover over popups

## [0.0.2-rc1] - 2015-03-04
### Added
- add protein table for each variant
- add many more external links
- add coverage reports as PDFs

### Changed
- incorporate user feedback updates
- big refactor of load scripts

## [0.0.2-rc2] - 2015-03-04
### Changes
- add gene table with gene description
- reorganize inheritance models box

### Fixed
- avoid overwriting gene list on "research" load
- fix various bugs in external links

## [0.0.2-rc3] - 2015-03-05
### Added
- Activity log feed to variant view
- Adds protein change strings to ODM and Sanger email

### Changed
- Extract activity log component to macro

### Fixes
- Make Ensembl transcript links use archive website<|MERGE_RESOLUTION|>--- conflicted
+++ resolved
@@ -11,11 +11,8 @@
 - REVEL and SpliceAI scores are now displayed as multi-colored, labeled badges on the variant and report pages (#5537, #5538)
 ### Changed
 - Improved test that checks code collecting other categories of variants overlapping a variant (#5521)
-<<<<<<< HEAD
+- Enable insertion/deletion size display on IGV.js alignment tracks (#5547)
 - LRS STR variant read support (TRGT SD) stored and displayed on variant as ref/alt depth (#5552)
-=======
-- Enable insertion/deletion size display on IGV.js aligmnet tracks (#5547)
->>>>>>> 0dbb7fef
 ### Fixed
 - Instance badge class and config option documentation (#5500)
 - Fix incorrect reference to non-existent pymongo.synchronous (#5517)
