# Change Log
All notable changes to this project will be documented in this file.
This project adheres to [Semantic Versioning](http://semver.org/).

About changelog [here](https://keepachangelog.com/en/1.0.0/)

## [x.x.x]
### Added
- Display number of filtered variants vs number of total variants in variants page
- Search case by HPO terms

### Fixed
- Bug occurring when rerun is requested twice


### Changed
- Updated the documentation on how to create a new software release
- Genome build-aware cytobands coordinates
<<<<<<< HEAD
- Select search type in case search form
=======
- Styling update of the Matchmaker card
>>>>>>> 719dffe6


## [4.19]

### Added
- Show internal ID for case
- Add internal ID for downloaded CGH files
- Export dynamic HPO gene list from case page
- Remove users as case assignees when their account is deleted
- Keep variants filters panel expanded when filters have been used

### Fixed
- Handle the ProxyFix ModuleNotFoundError when Werkzeug installed version is >1.0
- General report formatting issues whenever case and variant comments contain extremely long strings with no spaces

### Changed
- Created an institute wrapper page that contains list of cases, causatives, SNVs & Indels, user list, shared data and institute settings
- Display case name instead of case ID on clinVar submissions
- Changed icon of sample update in clinVar submissions


## [4.18]

### Added
- Filter cancer variants on cytoband coordinates
- Show dismiss reasons in a badge with hover for clinical variants
- Show an ellipsis if 10 cases or more to display with loqusdb matches
- A new blog post for version 4.17
- Tooltip to better describe Tumor and Normal columns in cancer variants
- Filter cancer SNVs and SVs by chromosome coordinates
- Default export of `Assertion method citation` to clinVar variants submission file
- Button to export up to 500 cancer variants, filtered or not
- Rename samples of a clinVar submission file

### Fixed
- Apply default gene panel on return to cancer variantS from variant view
- Revert to certificate checking when asking for Chanjo reports
- `scout download everything` command failing while downloading HPO terms

### Changed
- Turn tumor and normal allelic fraction to decimal numbers in tumor variants page
- Moved clinVar submissions code to the institutes blueprints
- Changed name of clinVar export files to FILENAME.Variant.csv and FILENAME.CaseData.csv
- Switched Google login libraries from Flask-OAuthlib to Authlib


## [4.17.1]

### Fixed
- Load cytobands for cases with chromosome build not "37" or "38"


## [4.17]

### Added
- COSMIC badge shown in cancer variants
- Default gene-panel in non-cancer structural view in url
- Filter SNVs and SVs by cytoband coordinates
- Filter cancer SNV variants by alt allele frequency in tumor
- Correct genome build in UCSC link from structural variant page



### Fixed
- Bug in clinVar form when variant has no gene
- Bug when sharing cases with the same institute twice
- Page crashing when removing causative variant tag
- Do not default to GATK caller when no caller info is provided for cancer SNVs


## [4.16.1]

### Fixed
- Fix the fix for handling of delivery reports for rerun cases

## [4.16]

### Added
- Adds possibility to add "lims_id" to cases. Currently only stored in database, not shown anywhere
- Adds verification comment box to SVs (previously only available for small variants)
- Scrollable pedigree panel

### Fixed
- Error caused by changes in WTForm (new release 2.3.x)
- Bug in OMIM case page form, causing the page to crash when a string was provided instead of a numerical OMIM id
- Fix Alamut link to work properly on hg38
- Better handling of delivery reports for rerun cases
- Small CodeFactor style issues: matchmaker results counting, a couple of incomplete tests and safer external xml
- Fix an issue with Phenomizer introduced by CodeFactor style changes

### Changed
- Updated the version of igv.js to 2.5.4

## [4.15.1]

### Added
- Display gene names in ClinVar submissions page
- Links to Varsome in variant transcripts table

### Fixed
- Small fixes to ClinVar submission form
- Gene panel page crash when old panel has no maintainers

## [4.15]

### Added
- Clinvar CNVs IGV track
- Gene panels can have maintainers
- Keep variant actions (dismissed, manual rank, mosaic, acmg, comments) upon variant re-upload
- Keep variant actions also on full case re-upload

### Fixed
- Fix the link to Ensembl for SV variants when genome build 38.
- Arrange information in columns on variant page
- Fix so that new cosmic identifier (COSV) is also acceptable #1304
- Fixed COSMIC tag in INFO (outside of CSQ) to be parses as well with `&` splitter.
- COSMIC stub URL changed to https://cancer.sanger.ac.uk/cosmic/search?q= instead.
- Updated to a version of IGV where bigBed tracks are visualized correctly
- Clinvar submission files are named according to the content (variant_data and case_data)
- Always show causatives from other cases in case overview
- Correct disease associations for gene symbol aliases that exist as separate genes
- Re-add "custom annotations" for SV variants
- The override ClinVar P/LP add-in in the Clinical Filter failed for new CSQ strings

### Changed
- Runs all CI checks in github actions

## [4.14.1]

### Fixed
- Error when variant found in loqusdb is not loaded for other case

## [4.14]

### Added
- Use github actions to run tests
- Adds CLI command to update individual alignments path
- Update HPO terms using downloaded definitions files
- Option to use alternative flask config when running `scout serve`
- Requirement to use loqusdb >= 2.5 if integrated

### Fixed
- Do not display Pedigree panel in cancer view
- Do not rely on internet connection and services available when running CI tests
- Variant loading assumes GATK if no caller set given and GATK filter status is seen in FILTER
- Pass genome build param all the way in order to get the right gene mappings for cases with build 38
- Parse correctly variants with zero frequency values
- Continue even if there are problems to create a region vcf
- STR and cancer variant navigation back to variants pages could fail

### Changed
- Improved code that sends requests to the external APIs
- Updates ranges for user ranks to fit todays usage
- Run coveralls on github actions instead of travis
- Run pip checks on github actions instead of coveralls
- For hg38 cases, change gnomAD link to point to version 3.0 (which is hg38 based)
- Show pinned or causative STR variants a bit more human readable

## [4.13.1]

### Added
### Fixed
- Typo that caused not all clinvar conflicting interpretations to be loaded no matter what
- Parse and retrieve clinvar annotations from VEP-annotated (VEP 97+) CSQ VCF field
- Variant clinvar significance shown as `not provided` whenever is `Uncertain significance`
- Phenomizer query crashing when case has no HPO terms assigned
- Fixed a bug affecting `All SNVs and INDELs` page when variants don't have canonical transcript
- Add gene name or id in cancer variant view

### Changed
- Cancer Variant view changed "Variant:Transcript:Exon:HGVS" to "Gene:Transcript:Exon:HGVS"

## [4.13]

### Added
- ClinVar SNVs track in IGV
- Add SMA view with SMN Copy Number data
- Easier to assign OMIM diagnoses from case page
- OMIM terms and specific OMIM term page

### Fixed
- Bug when adding a new gene to a panel
- Restored missing recent delivery reports
- Fixed style and links to other reports in case side panel
- Deleting cases using display_name and institute not deleting its variants
- Fixed bug that caused coordinates filter to override other filters
- Fixed a problem with finding some INS in loqusdb
- Layout on SV page when local observations without cases are present
- Make scout compatible with the new HPO definition files from `http://compbio.charite.de/jenkins/`
- General report visualization error when SNVs display names are very long


### Changed


## [4.12.4]

### Fixed
- Layout on SV page when local observations without cases are present

## [4.12.3]

### Fixed
- Case report when causative or pinned SVs have non null allele frequencies

## [4.12.2]

### Fixed
- SV variant links now take you to the SV variant page again
- Cancer variant view has cleaner table data entries for "N/A" data
- Pinned variant case level display hotfix for cancer and str - more on this later
- Cancer variants show correct alt/ref reads mirroring alt frequency now
- Always load all clinical STR variants even if a region load is attempted - index may be missing
- Same case repetition in variant local observations

## [4.12.1]

### Fixed
- Bug in variant.gene when gene has no HGVS description


## [4.12]

### Added
- Accepts `alignment_path` in load config to pass bam/cram files
- Display all phenotypes on variant page
- Display hgvs coordinates on pinned and causatives
- Clear panel pending changes
- Adds option to setup the database with static files
- Adds cli command to download the resources from CLI that scout needs
- Adds dummy files for merged somatic SV and CNV; as well as merged SNV, and INDEL part of #1279
- Allows for upload of OMIM-AUTO gene panel from static files without api-key

### Fixed
- Cancer case HPO panel variants link
- Fix so that some drop downs have correct size
- First IGV button in str variants page
- Cancer case activates on SNV variants
- Cases activate when STR variants are viewed
- Always calculate code coverage
- Pinned/Classification/comments in all types of variants pages
- Null values for panel's custom_inheritance_models
- Discrepancy between the manual disease transcripts and those in database in gene-edit page
- ACMG classification not showing for some causatives
- Fix bug which caused IGV.js to use hg19 reference files for hg38 data
- Bug when multiple bam files sources with non-null values are available


### Changed
- Renamed `requests` file to `scout_requests`
- Cancer variant view shows two, instead of four, decimals for allele and normal


## [4.11.1]

### Fixed
- Institute settings page
- Link institute settings to sharing institutes choices

## [4.11.0]

### Added
- Display locus name on STR variant page
- Alternative key `GNOMADAF_popmax` for Gnomad popmax allele frequency
- Automatic suggestions on how to improve the code on Pull Requests
- Parse GERP, phastCons and phyloP annotations from vep annotated CSQ fields
- Avoid flickering comment popovers in variant list
- Parse REVEL score from vep annotated CSQ fields
- Allow users to modify general institute settings
- Optionally format code automatically on commit
- Adds command to backup vital parts `scout export database`
- Parsing and displaying cancer SV variants from Manta annotated VCF files
- Dismiss cancer snv variants with cancer-specific options
- Add IGV.js UPD, RHO and TIDDIT coverage wig tracks.


### Fixed
- Slightly darker page background
- Fixed an issued with parsed conservation values from CSQ
- Clinvar submissions accessible to all users of an institute
- Header toolbar when on Clinvar page now shows institute name correctly
- Case should not always inactivate upon update
- Show dismissed snv cancer variants as grey on the cancer variants page
- Improved style of mappability link and local observations on variant page
- Convert all the GET requests to the igv view to POST request
- Error when updating gene panels using a file containing BOM chars
- Add/replace gene radio button not working in gene panels


## [4.10.1]

### Fixed
- Fixed issue with opening research variants
- Problem with coveralls not called by Travis CI
- Handle Biomart service down in tests


## [4.10.0]

### Added
- Rank score model in causatives page
- Exportable HPO terms from phenotypes page
- AMP guideline tiers for cancer variants
- Adds scroll for the transcript tab
- Added CLI option to query cases on time since case event was added
- Shadow clinical assessments also on research variants display
- Support for CRAM alignment files
- Improved str variants view : sorting by locus, grouped by allele.
- Delivery report PDF export
- New mosaicism tag option
- Add or modify individuals' age or tissue type from case page
- Display GC and allele depth in causatives table.
- Included primary reference transcript in general report
- Included partial causative variants in general report
- Remove dependency of loqusdb by utilising the CLI

### Fixed
- Fixed update OMIM command bug due to change in the header of the genemap2 file
- Removed Mosaic Tag from Cancer variants
- Fixes issue with unaligned table headers that comes with hidden Datatables
- Layout in general report PDF export
- Fixed issue on the case statistics view. The validation bars didn't show up when all institutes were selected. Now they do.
- Fixed missing path import by importing pathlib.Path
- Handle index inconsistencies in the update index functions
- Fixed layout problems


## [4.9.0]

### Added
- Improved MatchMaker pages, including visible patient contacts email address
- New badges for the github repo
- Links to [GENEMANIA](genemania.org)
- Sort gene panel list on case view.
- More automatic tests
- Allow loading of custom annotations in VCF using the SCOUT_CUSTOM info tag.

### Fixed
- Fix error when a gene is added to an empty dynamic gene panel
- Fix crash when attempting to add genes on incorrect format to dynamic gene panel
- Manual rank variant tags could be saved in a "Select a tag"-state, a problem in the variants view.
- Same case evaluations are no longer shown as gray previous evaluations on the variants page
- Stay on research pages, even if reset, next first buttons are pressed..
- Overlapping variants will now be visible on variant page again
- Fix missing classification comments and links in evaluations page
- All prioritized cases are shown on cases page


## [4.8.3]

### Added

### Fixed
- Bug when ordering sanger
- Improved scrolling over long list of genes/transcripts


## [4.8.2]

### Added

### Fixed
- Avoid opening extra tab for coverage report
- Fixed a problem when rank model version was saved as floats and not strings
- Fixed a problem with displaying dismiss variant reasons on the general report
- Disable load and delete filter buttons if there are no saved filters
- Fix problem with missing verifications
- Remove duplicate users and merge their data and activity


## [4.8.1]

### Added

### Fixed
- Prevent login fail for users with id defined by ObjectId and not email
- Prevent the app from crashing with `AttributeError: 'NoneType' object has no attribute 'message'`


## [4.8.0]

### Added
- Updated Scout to use Bootstrap 4.3
- New looks for Scout
- Improved dashboard using Chart.js
- Ask before inactivating a case where last assigned user leaves it
- Genes can be manually added to the dynamic gene list directly on the case page
- Dynamic gene panels can optionally be used with clinical filter, instead of default gene panel
- Dynamic gene panels get link out to chanjo-report for coverage report
- Load all clinvar variants with clinvar Pathogenic, Likely Pathogenic and Conflicting pathogenic
- Show transcripts with exon numbers for structural variants
- Case sort order can now be toggled between ascending and descending.
- Variants can be marked as partial causative if phenotype is available for case.
- Show a frequency tooltip hover for SV-variants.
- Added support for LDAP login system
- Search snv and structural variants by chromosomal coordinates
- Structural variants can be marked as partial causative if phenotype is available for case.
- Show normal and pathologic limits for STRs in the STR variants view.
- Institute level persistent variant filter settings that can be retrieved and used.
- export causative variants to Excel
- Add support for ROH, WIG and chromosome PNGs in case-view

### Fixed
- Fixed missing import for variants with comments
- Instructions on how to build docs
- Keep sanger order + verification when updating/reloading variants
- Fixed and moved broken filter actions (HPO gene panel and reset filter)
- Fixed string conversion to number
- UCSC links for structural variants are now separated per breakpoint (and whole variant where applicable)
- Reintroduced missing coverage report
- Fixed a bug preventing loading samples using the command line
- Better inheritance models customization for genes in gene panels
- STR variant page back to list button now does its one job.
- Allows to setup scout without a omim api key
- Fixed error causing "favicon not found" flash messages
- Removed flask --version from base cli
- Request rerun no longer changes case status. Active or archived cases inactivate on upload.
- Fixed missing tooltip on the cancer variants page
- Fixed weird Rank cell in variants page
- Next and first buttons order swap
- Added pagination (and POST capability) to cancer variants.
- Improves loading speed for variant page
- Problem with updating variant rank when no variants
- Improved Clinvar submission form
- General report crashing when dismissed variant has no valid dismiss code
- Also show collaborative case variants on the All variants view.
- Improved phenotype search using dataTables.js on phenotypes page
- Search and delete users with `email` instead of `_id`
- Fixed css styles so that multiselect options will all fit one column


## [4.7.3]

### Added
- RankScore can be used with VCFs for vcf_cancer files

### Fixed
- Fix issue with STR view next page button not doing its one job.

### Deleted
- Removed pileup as a bam viewing option. This is replaced by IGV


## [4.7.2]

### Added
- Show earlier ACMG classification in the variant list

### Fixed
- Fixed igv search not working due to igv.js dist 2.2.17
- Fixed searches for cases with a gene with variants pinned or marked causative.
- Load variant pages faster after fixing other causatives query
- Fixed mitochondrial report bug for variants without genes

## [4.7.1]

### Added

### Fixed
- Fixed bug on genes page


## [4.7.0]

### Added
- Export genes and gene panels in build GRCh38
- Search for cases with variants pinned or marked causative in a given gene.
- Search for cases phenotypically similar to a case also from WUI.
- Case variant searches can be limited to similar cases, matching HPO-terms,
  phenogroups and cohorts.
- De-archive reruns and flag them as 'inactive' if archived
- Sort cases by analysis_date, track or status
- Display cases in the following order: prioritized, active, inactive, archived, solved
- Assign case to user when user activates it or asks for rerun
- Case becomes inactive when it has no assignees
- Fetch refseq version from entrez and use it in clinvar form
- Load and export of exons for all genes, independent on refseq
- Documentation for loading/updating exons
- Showing SV variant annotations: SV cgh frequencies, gnomad-SV, local SV frequencies
- Showing transcripts mapping score in segmental duplications
- Handle requests to Ensembl Rest API
- Handle requests to Ensembl Rest Biomart
- STR variants view now displays GT and IGV link.
- Description field for gene panels
- Export exons in build 37 and 38 using the command line

### Fixed
- Fixes of and induced by build tests
- Fixed bug affecting variant observations in other cases
- Fixed a bug that showed wrong gene coverage in general panel PDF export
- MT report only shows variants occurring in the specific individual of the excel sheet
- Disable SSL certifcate verification in requests to chanjo
- Updates how intervaltree and pymongo is used to void deprecated functions
- Increased size of IGV sample tracks
- Optimized tests


## [4.6.1]

### Added

### Fixed
- Missing 'father' and 'mother' keys when parsing single individual cases


## [4.6.0]

### Added
- Description of Scout branching model in CONTRIBUTING doc
- Causatives in alphabetical order, display ACMG classification and filter by gene.
- Added 'external' to the list of analysis type options
- Adds functionality to display "Tissue type". Passed via load config.
- Update to IGV 2.

### Fixed
- Fixed alignment visualization and vcf2cytosure availability for demo case samples
- Fixed 3 bugs affecting SV pages visualization
- Reintroduced the --version cli option
- Fixed variants query by panel (hpo panel + gene panel).
- Downloaded MT report contains excel files with individuals' display name
- Refactored code in parsing of config files.


## [4.5.1]

### Added

### Fixed
- update requirement to use PyYaml version >= 5.1
- Safer code when loading config params in cli base


## [4.5.0]

### Added
- Search for similar cases from scout view CLI
- Scout cli is now invoked from the app object and works under the app context

### Fixed
- PyYaml dependency fixed to use version >= 5.1


## [4.4.1]

### Added
- Display SV rank model version when available

### Fixed
- Fixed upload of delivery report via API


## [4.4.0]

### Added
- Displaying more info on the Causatives page and hiding those not causative at the case level
- Add a comment text field to Sanger order request form, allowing a message to be included in the email
- MatchMaker Exchange integration
- List cases with empty synopsis, missing HPO terms and phenotype groups.
- Search for cases with open research list, or a given case status (active, inactive, archived)

### Fixed
- Variant query builder split into several functions
- Fixed delivery report load bug


## [4.3.3]

### Added
- Different individual table for cancer cases

### Fixed
- Dashboard collects validated variants from verification events instead of using 'sanger' field
- Cases shared with collaborators are visible again in cases page
- Force users to select a real institute to share cases with (actionbar select fix)


## [4.3.2]

### Added
- Dashboard data can be filtered using filters available in cases page
- Causatives for each institute are displayed on a dedicated page
- SNVs and and SVs are searchable across cases by gene and rank score
- A more complete report with validated variants is downloadable from dashboard

### Fixed
- Clinsig filter is fixed so clinsig numerical values are returned
- Split multi clinsig string values in different elements of clinsig array
- Regex to search in multi clinsig string values or multi revstat string values
- It works to upload vcf files with no variants now
- Combined Pileup and IGV alignments for SVs having variant start and stop on the same chromosome


## [4.3.1]

### Added
- Show calls from all callers even if call is not available
- Instructions to install cairo and pango libs from WeasyPrint page
- Display cases with number of variants from CLI
- Only display cases with number of variants above certain treshold. (Also CLI)
- Export of verified variants by CLI or from the dashboard
- Extend case level queries with default panels, cohorts and phenotype groups.
- Slice dashboard statistics display using case level queries
- Add a view where all variants for an institute can be searched across cases, filtering on gene and rank score. Allows searching research variants for cases that have research open.

### Fixed
- Fixed code to extract variant conservation (gerp, phyloP, phastCons)
- Visualization of PDF-exported gene panels
- Reintroduced the exon/intron number in variant verification email
- Sex and affected status is correctly displayed on general report
- Force number validation in SV filter by size
- Display ensembl transcripts when no refseq exists


## [4.3.0]

### Added
- Mosaicism tag on variants
- Show and filter on SweGen frequency for SVs
- Show annotations for STR variants
- Show all transcripts in verification email
- Added mitochondrial export
- Adds alternative to search for SVs shorter that the given length
- Look for 'bcftools' in the `set` field of VCFs
- Display digenic inheritance from OMIM
- Displays what refseq transcript that is primary in hgnc

### Fixed

- Archived panels displays the correct date (not retroactive change)
- Fixed problem with waiting times in gene panel exports
- Clinvar fiter not working with human readable clinsig values

## [4.2.2]

### Fixed
- Fixed gene panel create/modify from CSV file utf-8 decoding error
- Updating genes in gene panels now supports edit comments and entry version
- Gene panel export timeout error

## [4.2.1]

### Fixed
- Re-introduced gene name(s) in verification email subject
- Better PDF rendering for excluded variants in report
- Problem to access old case when `is_default` did not exist on a panel


## [4.2.0]

### Added
- New index on variant_id for events
- Display overlapping compounds on variants view

### Fixed
- Fixed broken clinical filter


## [4.1.4]

### Added
- Download of filtered SVs

### Fixed
- Fixed broken download of filtered variants
- Fixed visualization issue in gene panel PDF export
- Fixed bug when updating gene names in variant controller


## [4.1.3]

### Fixed
- Displays all primary transcripts


## [4.1.2]

### Added
- Option add/replace when updating a panel via CSV file
- More flexible versioning of the gene panels
- Printing coverage report on the bottom of the pdf case report
- Variant verification option for SVs
- Logs uri without pwd when connecting
- Disease-causing transcripts in case report
- Thicker lines in case report
- Supports HPO search for cases, both terms or if described in synopsis
- Adds sanger information to dashboard

### Fixed
- Use db name instead of **auth** as default for authentication
- Fixes so that reports can be generated even with many variants
- Fixed sanger validation popup to show individual variants queried by user and institute.
- Fixed problem with setting up scout
- Fixes problem when exac file is not available through broad ftp
- Fetch transcripts for correct build in `adapter.hgnc_gene`

## [4.1.1]
- Fix problem with institute authentication flash message in utils
- Fix problem with comments
- Fix problem with ensembl link


## [4.1.0]

### Added
- OMIM phenotypes to case report
- Command to download all panel app gene panels `scout load panel --panel-app`
- Links to genenames.org and omim on gene page
- Popup on gene at variants page with gene information
- reset sanger status to "Not validated" for pinned variants
- highlight cases with variants to be evaluated by Sanger on the cases page
- option to point to local reference files to the genome viewer pileup.js. Documented in `docs.admin-guide.server`
- option to export single variants in `scout export variants`
- option to load a multiqc report together with a case(add line in load config)
- added a view for searching HPO terms. It is accessed from the top left corner menu
- Updates the variants view for cancer variants. Adds a small cancer specific filter for known variants
- Adds hgvs information on cancer variants page
- Adds option to update phenotype groups from CLI

### Fixed
- Improved Clinvar to submit variants from different cases. Fixed HPO terms in casedata according to feedback
- Fixed broken link to case page from Sanger modal in cases view
- Now only cases with non empty lists of causative variants are returned in `adapter.case(has_causatives=True)`
- Can handle Tumor only samples
- Long lists of HGNC symbols are now possible. This was previously difficult with manual, uploaded or by HPO search when changing filter settings due to GET request limitations. Relevant pages now use POST requests. Adds the dynamic HPO panel as a selection on the gene panel dropdown.
- Variant filter defaults to default panels also on SV and Cancer variants pages.

## [4.0.0]

### WARNING ###

This is a major version update and will require that the backend of pre releases is updated.
Run commands:

```
$scout update genes
$scout update hpo
```

- Created a Clinvar submission tool, to speed up Clinvar submission of SNVs and SVs
- Added an analysis report page (html and PDF format) containing phenotype, gene panels and variants that are relevant to solve a case.

### Fixed
- Optimized evaluated variants to speed up creation of case report
- Moved igv and pileup viewer under a common folder
- Fixed MT alignment view pileup.js
- Fixed coordinates for SVs with start chromosome different from end chromosome
- Global comments shown across cases and institutes. Case-specific variant comments are shown only for that specific case.
- Links to clinvar submitted variants at the cases level
- Adapts clinvar parsing to new format
- Fixed problem in `scout update user` when the user object had no roles
- Makes pileup.js use online genome resources when viewing alignments. Now any instance of Scout can make use of this functionality.
- Fix ensembl link for structural variants
- Works even when cases does not have `'madeline_info'`
- Parses Polyphen in correct way again
- Fix problem with parsing gnomad from VEP

### Added
- Added a PDF export function for gene panels
- Added a "Filter and export" button to export custom-filtered SNVs to CSV file
- Dismiss SVs
- Added IGV alignments viewer
- Read delivery report path from case config or CLI command
- Filter for spidex scores
- All HPO terms are now added and fetched from the correct source (https://github.com/obophenotype/human-phenotype-ontology/blob/master/hp.obo)
- New command `scout update hpo`
- New command `scout update genes` will fetch all the latest information about genes and update them
- Load **all** variants found on chromosome **MT**
- Adds choice in cases overview do show as many cases as user like

### Removed
- pileup.min.js and pileup css are imported from a remote web location now
- All source files for HPO information, this is instead fetched directly from source
- All source files for gene information, this is instead fetched directly from source

## [3.0.0]
### Fixed
- hide pedigree panel unless it exists

## [1.5.1] - 2016-07-27
### Fixed
- look for both ".bam.bai" and ".bai" extensions

## [1.4.0] - 2016-03-22
### Added
- support for local frequency through loqusdb
- bunch of other stuff

## [1.3.0] - 2016-02-19
### Fixed
- Update query-phenomizer and add username/password

### Changed
- Update the way a case is checked for rerun-status

### Added
- Add new button to mark a case as "checked"
- Link to clinical variants _without_ 1000G annotation

## [1.2.2] - 2016-02-18
### Fixed
- avoid filtering out variants lacking ExAC and 1000G annotations

## [1.1.3] - 2015-10-01
### Fixed
- persist (clinical) filter when clicking load more
- fix #154 by robustly setting clinical filter func. terms

## [1.1.2] - 2015-09-07
### Fixed
- avoid replacing coverage report with none
- update SO terms, refactored

## [1.1.1] - 2015-08-20
### Fixed
- fetch case based on collaborator status (not owner)

## [1.1.0] - 2015-05-29
### Added
- link(s) to SNPedia based on RS-numbers
- new Jinja filter to "humanize" decimal numbers
- show gene panels in variant view
- new Jinja filter for decoding URL encoding
- add indicator to variants in list that have comments
- add variant number threshold and rank score threshold to load function
- add event methods to mongo adapter
- add tests for models
- show badge "old" if comment was written for a previous analysis

### Changed
- show cDNA change in transcript summary unless variant is exonic
- moved compounds table further up the page
- show dates for case uploads in ISO format
- moved variant comments higher up on page
- updated documentation for pages
- read in coverage report as blob in database and serve directly
- change ``OmimPhenotype`` to ``PhenotypeTerm``
- reorganize models sub-package
- move events (and comments) to separate collection
- only display prev/next links for the research list
- include variant type in breadcrumbs e.g. "Clinical variants"

### Removed
- drop dependency on moment.js

### Fixed
- show the same level of detail for all frequencies on all pages
- properly decode URL encoded symbols in amino acid/cDNA change strings
- fixed issue with wipe permissions in MongoDB
- include default gene lists in "variants" link in breadcrumbs

## [1.0.2] - 2015-05-20
### Changed
- update case fetching function

### Fixed
- handle multiple cases with same id

## [1.0.1] - 2015-04-28
### Fixed
- Fix building URL parameters in cases list Vue component

## [1.0.0] - 2015-04-12
Codename: Sara Lund

![Release 1.0](artwork/releases/release-1-0.jpg)

### Added
- Add email logging for unexpected errors
- New command line tool for deleting case

### Changed
- Much improved logging overall
- Updated documentation/usage guide
- Removed non-working IGV link

### Fixed
- Show sample display name in GT call
- Various small bug fixes
- Make it easier to hover over popups

## [0.0.2-rc1] - 2015-03-04
### Added
- add protein table for each variant
- add many more external links
- add coverage reports as PDFs

### Changed
- incorporate user feedback updates
- big refactor of load scripts

## [0.0.2-rc2] - 2015-03-04
### Changes
- add gene table with gene description
- reorganize inheritance models box

### Fixed
- avoid overwriting gene list on "research" load
- fix various bugs in external links

## [0.0.2-rc3] - 2015-03-05
### Added
- Activity log feed to variant view
- Adds protein change strings to ODM and Sanger email

### Changed
- Extract activity log component to macro

### Fixes
- Make Ensembl transcript links use archive website<|MERGE_RESOLUTION|>--- conflicted
+++ resolved
@@ -12,15 +12,11 @@
 ### Fixed
 - Bug occurring when rerun is requested twice
 
-
 ### Changed
 - Updated the documentation on how to create a new software release
 - Genome build-aware cytobands coordinates
-<<<<<<< HEAD
+- Styling update of the Matchmaker card
 - Select search type in case search form
-=======
-- Styling update of the Matchmaker card
->>>>>>> 719dffe6
 
 
 ## [4.19]
