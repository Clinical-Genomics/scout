--- conflicted
+++ resolved
@@ -6,11 +6,8 @@
 
 ## [x.x.x]
 ### Fixed
-<<<<<<< HEAD
+- Include markdown for release autodeploy docs
 - Use standard inheritance model in CLinVar (https://ftp.ncbi.nlm.nih.gov/pub/GTR/standard_terms/Mode_of_inheritance.txt)
-=======
-- Include markdown for release autodeploy docs
->>>>>>> 7b9f2b13
 ### Added
 ### Changed
 
