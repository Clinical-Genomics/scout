# Change Log
All notable changes to this project will be documented in this file.
This project adheres to [Semantic Versioning](http://semver.org/).

About changelog [here](https://keepachangelog.com/en/1.0.0/)

## [X.X.X]
### Added
### Changed
<<<<<<< HEAD
- Refactored the MatchMaker integration as an extension
=======
### Fixed

## [4.31.1]
### Added
### Changed
- Remove mitochondrial and coverage report from cancer cases sidebar
### Fixed
- ClinVar page when dbSNP id is None
>>>>>>> 0174531f

## [4.31]
### Added
- gnomAD annotation field in admin guide
- Export also dynamic panel genes not associated to an HPO term when downloading the HPO panel
- Primary HGNC transcript info in variant export files
- Show variant quality (QUAL field from vcf) in the variant summary
- Load/update PDF gene fusion reports (clinical and research) generated with Arriba
- Support new MANE annotations from VEP (both MANE Select and MANE Plus Clinical)
- Display on case activity the event of a user resetting all dismissed variants
- Support gnomAD population frequencies for mitochondrial variants
- Anchor links in Casedata ClinVar panels to redirect after renaming individuals
### Fixed
- Replace old docs link www.clinicalgenomics.se/scout with new https://clinical-genomics.github.io/scout
- Page formatting issues whenever case and variant comments contain extremely long strings with no spaces
- Chromograph images can be one column and have scrollbar. Removed legacy code.
- Column labels for ClinVar case submission
- Page crashing looking for LoqusDB observation when variant doesn't exist
- Missing inheritance models and custom inheritance models on newly created gene panels
- Accept only numbers in managed variants filter as position and end coordinates
- SNP id format and links in Variant page, ClinVar submission form and general report
- Case groups tooltip triggered only when mouse is on the panel header
### Changed
- A more compact case groups panel
- Added landscape orientation CSS style to cancer coverage and QC demo report
- Improve user documentation to create and save new gene panels
- Removed option to use space as separator when uploading gene panels
- Separating the columns of standard and custom inheritance models in gene panels
- Improved ClinVar instructions for users using non-English Excel

## [4.30.2]
### Added
### Fixed
- Use VEP RefSeq ID if RefSeq list is empty in RefSeq transcripts overview
- Bug creating variant links for variants with no end_chrom
### Changed

## [4.30.1]
### Added
### Fixed
- Cryptography dependency fixed to use version < 3.4
### Changed

## [4.30]
### Added
- Introduced a `reset dismiss variant` verb
- Button to reset all dismissed variants for a case
- Add black border to Chromograph ideograms
- Show ClinVar annotations on variantS page
- Added integration with GENS, copy number visualization tool
- Added a VUS label to the manual classification variant tags
- Add additional information to SNV verification emails
- Tooltips documenting manual annotations from default panels
- Case groups now show bam files from all cases on align view
### Fixed
- Center initial igv view on variant start with SNV/indels
- Don't set initial igv view to negative coordinates
- Display of GQ for SV and STR
- Parsing of AD and related info for STRs
- LoqusDB field in institute settings accepts only existing Loqus instances
- Fix DECIPHER link to work after DECIPHER migrated to GRCh38
- Removed visibility window param from igv.js genes track
- Updated HPO download URL
- Patch HPO download test correctly
- Reference size on STR hover not needed (also wrong)
- Introduced genome build check (allowed values: 37, 38, "37", "38") on case load
- Improve case searching by assignee full name
- Populating the LoqusDB select in institute settings
### Changed
- Cancer variants table header (pop freq etc)
- Only admin users can modify LoqusDB instance in Institute settings
- Style of case synopsis, variants and case comments
- Switched to igv.js 2.7.5
- Do not choke if case is missing research variants when research requested
- Improve create new gene panel form validation
- Make XM- transcripts less visible if they don't overlap with transcript refseq_id in variant page
- Color of gene panels and comments panels on cases and variant pages

## [4.29.1]
### Added
### Fixed
- Always load STR variants regardless of RankScore threshold (hotfix)
### Changed

## [4.29]
### Added
- Added a page about migrating potentially breaking changes to the documentation
- markdown_include in development requirements file
- STR variants filter
- Display source, Z-score, inheritance pattern for STR annotations from Stranger (>0.6.1) if available
- Coverage and quality report to cancer view
### Fixed
- ACMG classification page crashing when trying to visualize a classification that was removed
- Pretty print HGVS on gene variants (URL-decode VEP)
- Broken or missing link in the documentation
- Multiple gene names in ClinVar submission form
- Inheritance model select field in ClinVar submission
- IGV.js >2.7.0 has an issue with the gene track zoom levels - temp freeze at 2.7.0
- Revert CORS-anywhere and introduce a local http proxy for cloud tracks
### Changed

## [4.28]
### Added
- Chromograph integration for displaying PNGs in case-page
- Add VAF to cancer case general report, and remove some of its unused fields
- Variants filter compatible with genome browser location strings
- Support for custom public igv tracks stored on the cloud
- Add tests to increase testing coverage
- Update case variants count after deleting variants
- Update IGV.js to latest (v2.7.4)
- Bypass igv.js CORS check using `https://github.com/Rob--W/cors-anywhere`
- Documentation on default and custom IGV.js tracks (admin docs)
- Lock phenomodels so they're editable by admins only
- Small case group assessment sharing
- Tutorial and files for deploying app on containers (Kubernetes pods)
- Canonical transcript and protein change of canonical transcript in exported variants excel sheet
- Support for Font Awesome version 6
- Submit to Beacon from case page sidebar
- Hide dismissed variants in variants pages and variants export function
- Systemd service files and instruction to deploy Scout using podman
### Fixed
- Bugfix: unused `chromgraph_prefix |tojson` removed
- Freeze coloredlogs temporarily
- Marrvel link
- Don't show TP53 link for silent or synonymous changes
- OMIM gene field accepts any custom number as OMIM gene
- Fix Pytest single quote vs double quote string
- Bug in gene variants search by similar cases and no similar case is found
- Delete unused file `userpanel.py`
- Primary transcripts in variant overview and general report
- Google OAuth2 login setup in README file
- Redirect to 'missing file'-icon if configured Chromograph file is missing
- Javascript error in case page
- Fix compound matching during variant loading for hg38
- Cancer variants view containing variants dismissed with cancer-specific reasons
- Zoom to SV variant length was missing IGV contig select
- Tooltips on case page when case has no default gene panels
### Changed
- Save case variants count in case document and not in sessions
- Style of gene panels multiselect on case page
- Collapse/expand main HPO checkboxes in phenomodel preview
- Replaced GQ (Genotype quality) with VAF (Variant allele frequency) in cancer variants GT table
- Allow loading of cancer cases with no tumor_purity field
- Truncate cDNA and protein changes in case report if longer than 20 characters


## [4.27]
### Added
- Exclude one or more variant categories when running variants delete command
### Fixed
### Changed

## [4.26.1]
### Added
### Fixed
- Links with 1-letter aa codes crash on frameshift etc
### Changed

## [4.26]
### Added
- Extend the delete variants command to print analysis date, track, institute, status and research status
- Delete variants by type of analysis (wgs|wes|panel)
- Links to cBioPortal, MutanTP53, IARC TP53, OncoKB, MyCancerGenome, CIViC
### Fixed
- Deleted variants count
### Changed
- Print output of variants delete command as a tab separated table

## [4.25]
### Added
- Command line function to remove variants from one or all cases
### Fixed
- Parse SMN None calls to None rather than False

## [4.24.1]
### Fixed
- Install requirements.txt via setup file

## [4.24]
### Added
- Institute-level phenotype models with sub-panels containing HPO and OMIM terms
- Runnable Docker demo
- Docker image build and push github action
- Makefile with shortcuts to docker commands
- Parse and save synopsis, phenotype and cohort terms from config files upon case upload
### Fixed
- Update dismissed variant status when variant dismissed key is missing
- Breakpoint two IGV button now shows correct chromosome when different from bp1
- Missing font lib in Docker image causing the PDF report download page to crash
- Sentieon Manta calls lack Somaticscore - load anyway
- ClinVar submissions crashing due to pinned variants that are not loaded
- Point ExAC pLI score to new gnomad server address
- Bug uploading cases missing phenotype terms in config file
- STRs loaded but not shown on browser page
- Bug when using adapter.variant.get_causatives with case_id without causatives
- Problem with fetching "solved" from scout export cases cli
- Better serialising of datetime and bson.ObjectId
- Added `volumes` folder to .gitignore
### Changed
- Make matching causative and managed variants foldable on case page
- Remove calls to PyMongo functions marked as deprecated in backend and frontend(as of version 3.7).
- Improved `scout update individual` command
- Export dynamic phenotypes with ordered gene lists as PDF


## [4.23]
### Added
- Save custom IGV track settings
- Show a flash message with clear info about non-valid genes when gene panel creation fails
- CNV report link in cancer case side navigation
- Return to comment section after editing, deleting or submitting a comment
- Managed variants
- MT vs 14 chromosome mean coverage stats if Scout is connected to Chanjo
### Fixed
- missing `vcf_cancer_sv` and `vcf_cancer_sv_research` to manual.
- Split ClinVar multiple clnsig values (slash-separated) and strip them of underscore for annotations without accession number
- Timeout of `All SNVs and INDELs` page when no valid gene is provided in the search
- Round CADD (MIPv9)
- Missing default panel value
- Invisible other causatives lines when other causatives lack gene symbols
### Changed
- Do not freeze mkdocs-material to version 4.6.1
- Remove pre-commit dependency

## [4.22]
### Added
- Editable cases comments
- Editable variants comments
### Fixed
- Empty variant activity panel
- STRs variants popover
- Split new ClinVar multiple significance terms for a variant
- Edit the selected comment, not the latest
### Changed
- Updated RELEASE docs.
- Pinned variants card style on the case page
- Merged `scout export exons` and `scout view exons` commands


## [4.21.2]
### Added
### Fixed
- Do not pre-filter research variants by (case-default) gene panels
- Show OMIM disease tooltip reliably
### Changed

## [4.21.1]
### Added
### Fixed
- Small change to Pop Freq column in variants ang gene panels to avoid strange text shrinking on small screens
- Direct use of HPO list for Clinical HPO SNV (and cancer SNV) filtering
- PDF coverage report redirecting to login page
### Changed
- Remove the option to dismiss single variants from all variants pages
- Bulk dismiss SNVs, SVs and cancer SNVs from variants pages

## [4.21]
### Added
- Support to configure LoqusDB per institute
- Highlight causative variants in the variants list
- Add tests. Mostly regarding building internal datatypes.
- Remove leading and trailing whitespaces from panel_name and display_name when panel is created
- Mark MANE transcript in list of transcripts in "Transcript overview" on variant page
- Show default panel name in case sidebar
- Previous buttons for variants pagination
- Adds a gh action that checks that the changelog is updated
- Adds a gh action that deploys new releases automatically to pypi
- Warn users if case default panels are outdated
- Define institute-specific gene panels for filtering in institute settings
- Use institute-specific gene panels in variants filtering
- Show somatic VAF for pinned and causative variants on case page

### Fixed
- Report pages redirect to login instead of crashing when session expires
- Variants filter loading in cancer variants page
- User, Causative and Cases tables not scaling to full page
- Improved docs for an initial production setup
- Compatibility with latest version of Black
- Fixed tests for Click>7
- Clinical filter required an extra click to Filter to return variants
- Restore pagination and shrink badges in the variants page tables
- Removing a user from the command line now inactivates the case only if user is last assignee and case is active
- Bugfix, LoqusDB per institute feature crashed when institute id was empty string
- Bugfix, LoqusDB calls where missing case count
- filter removal and upload for filters deleted from another page/other user
- Visualize outdated gene panels info in a popover instead of a tooltip in case page side panel

### Changed
- Highlight color on normal STRs in the variants table from green to blue
- Display breakpoints coordinates in verification emails only for structural variants


## [4.20]
### Added
- Display number of filtered variants vs number of total variants in variants page
- Search case by HPO terms
- Dismiss variant column in the variants tables
- Black and pre-commit packages to dev requirements

### Fixed
- Bug occurring when rerun is requested twice
- Peddy info fields in the demo config file
- Added load config safety check for multiple alignment files for one individual
- Formatting of cancer variants table
- Missing Score in SV variants table

### Changed
- Updated the documentation on how to create a new software release
- Genome build-aware cytobands coordinates
- Styling update of the Matchmaker card
- Select search type in case search form


## [4.19]

### Added
- Show internal ID for case
- Add internal ID for downloaded CGH files
- Export dynamic HPO gene list from case page
- Remove users as case assignees when their account is deleted
- Keep variants filters panel expanded when filters have been used

### Fixed
- Handle the ProxyFix ModuleNotFoundError when Werkzeug installed version is >1.0
- General report formatting issues whenever case and variant comments contain extremely long strings with no spaces

### Changed
- Created an institute wrapper page that contains list of cases, causatives, SNVs & Indels, user list, shared data and institute settings
- Display case name instead of case ID on clinVar submissions
- Changed icon of sample update in clinVar submissions


## [4.18]

### Added
- Filter cancer variants on cytoband coordinates
- Show dismiss reasons in a badge with hover for clinical variants
- Show an ellipsis if 10 cases or more to display with loqusdb matches
- A new blog post for version 4.17
- Tooltip to better describe Tumor and Normal columns in cancer variants
- Filter cancer SNVs and SVs by chromosome coordinates
- Default export of `Assertion method citation` to clinVar variants submission file
- Button to export up to 500 cancer variants, filtered or not
- Rename samples of a clinVar submission file

### Fixed
- Apply default gene panel on return to cancer variantS from variant view
- Revert to certificate checking when asking for Chanjo reports
- `scout download everything` command failing while downloading HPO terms

### Changed
- Turn tumor and normal allelic fraction to decimal numbers in tumor variants page
- Moved clinVar submissions code to the institutes blueprints
- Changed name of clinVar export files to FILENAME.Variant.csv and FILENAME.CaseData.csv
- Switched Google login libraries from Flask-OAuthlib to Authlib


## [4.17.1]

### Fixed
- Load cytobands for cases with chromosome build not "37" or "38"


## [4.17]

### Added
- COSMIC badge shown in cancer variants
- Default gene-panel in non-cancer structural view in url
- Filter SNVs and SVs by cytoband coordinates
- Filter cancer SNV variants by alt allele frequency in tumor
- Correct genome build in UCSC link from structural variant page



### Fixed
- Bug in clinVar form when variant has no gene
- Bug when sharing cases with the same institute twice
- Page crashing when removing causative variant tag
- Do not default to GATK caller when no caller info is provided for cancer SNVs


## [4.16.1]

### Fixed
- Fix the fix for handling of delivery reports for rerun cases

## [4.16]

### Added
- Adds possibility to add "lims_id" to cases. Currently only stored in database, not shown anywhere
- Adds verification comment box to SVs (previously only available for small variants)
- Scrollable pedigree panel

### Fixed
- Error caused by changes in WTForm (new release 2.3.x)
- Bug in OMIM case page form, causing the page to crash when a string was provided instead of a numerical OMIM id
- Fix Alamut link to work properly on hg38
- Better handling of delivery reports for rerun cases
- Small CodeFactor style issues: matchmaker results counting, a couple of incomplete tests and safer external xml
- Fix an issue with Phenomizer introduced by CodeFactor style changes

### Changed
- Updated the version of igv.js to 2.5.4

## [4.15.1]

### Added
- Display gene names in ClinVar submissions page
- Links to Varsome in variant transcripts table

### Fixed
- Small fixes to ClinVar submission form
- Gene panel page crash when old panel has no maintainers

## [4.15]

### Added
- Clinvar CNVs IGV track
- Gene panels can have maintainers
- Keep variant actions (dismissed, manual rank, mosaic, acmg, comments) upon variant re-upload
- Keep variant actions also on full case re-upload

### Fixed
- Fix the link to Ensembl for SV variants when genome build 38.
- Arrange information in columns on variant page
- Fix so that new cosmic identifier (COSV) is also acceptable #1304
- Fixed COSMIC tag in INFO (outside of CSQ) to be parses as well with `&` splitter.
- COSMIC stub URL changed to https://cancer.sanger.ac.uk/cosmic/search?q= instead.
- Updated to a version of IGV where bigBed tracks are visualized correctly
- Clinvar submission files are named according to the content (variant_data and case_data)
- Always show causatives from other cases in case overview
- Correct disease associations for gene symbol aliases that exist as separate genes
- Re-add "custom annotations" for SV variants
- The override ClinVar P/LP add-in in the Clinical Filter failed for new CSQ strings

### Changed
- Runs all CI checks in github actions

## [4.14.1]

### Fixed
- Error when variant found in loqusdb is not loaded for other case

## [4.14]

### Added
- Use github actions to run tests
- Adds CLI command to update individual alignments path
- Update HPO terms using downloaded definitions files
- Option to use alternative flask config when running `scout serve`
- Requirement to use loqusdb >= 2.5 if integrated

### Fixed
- Do not display Pedigree panel in cancer view
- Do not rely on internet connection and services available when running CI tests
- Variant loading assumes GATK if no caller set given and GATK filter status is seen in FILTER
- Pass genome build param all the way in order to get the right gene mappings for cases with build 38
- Parse correctly variants with zero frequency values
- Continue even if there are problems to create a region vcf
- STR and cancer variant navigation back to variants pages could fail

### Changed
- Improved code that sends requests to the external APIs
- Updates ranges for user ranks to fit todays usage
- Run coveralls on github actions instead of travis
- Run pip checks on github actions instead of coveralls
- For hg38 cases, change gnomAD link to point to version 3.0 (which is hg38 based)
- Show pinned or causative STR variants a bit more human readable

## [4.13.1]

### Added
### Fixed
- Typo that caused not all clinvar conflicting interpretations to be loaded no matter what
- Parse and retrieve clinvar annotations from VEP-annotated (VEP 97+) CSQ VCF field
- Variant clinvar significance shown as `not provided` whenever is `Uncertain significance`
- Phenomizer query crashing when case has no HPO terms assigned
- Fixed a bug affecting `All SNVs and INDELs` page when variants don't have canonical transcript
- Add gene name or id in cancer variant view

### Changed
- Cancer Variant view changed "Variant:Transcript:Exon:HGVS" to "Gene:Transcript:Exon:HGVS"

## [4.13]

### Added
- ClinVar SNVs track in IGV
- Add SMA view with SMN Copy Number data
- Easier to assign OMIM diagnoses from case page
- OMIM terms and specific OMIM term page

### Fixed
- Bug when adding a new gene to a panel
- Restored missing recent delivery reports
- Fixed style and links to other reports in case side panel
- Deleting cases using display_name and institute not deleting its variants
- Fixed bug that caused coordinates filter to override other filters
- Fixed a problem with finding some INS in loqusdb
- Layout on SV page when local observations without cases are present
- Make scout compatible with the new HPO definition files from `http://compbio.charite.de/jenkins/`
- General report visualization error when SNVs display names are very long


### Changed


## [4.12.4]

### Fixed
- Layout on SV page when local observations without cases are present

## [4.12.3]

### Fixed
- Case report when causative or pinned SVs have non null allele frequencies

## [4.12.2]

### Fixed
- SV variant links now take you to the SV variant page again
- Cancer variant view has cleaner table data entries for "N/A" data
- Pinned variant case level display hotfix for cancer and str - more on this later
- Cancer variants show correct alt/ref reads mirroring alt frequency now
- Always load all clinical STR variants even if a region load is attempted - index may be missing
- Same case repetition in variant local observations

## [4.12.1]

### Fixed
- Bug in variant.gene when gene has no HGVS description


## [4.12]

### Added
- Accepts `alignment_path` in load config to pass bam/cram files
- Display all phenotypes on variant page
- Display hgvs coordinates on pinned and causatives
- Clear panel pending changes
- Adds option to setup the database with static files
- Adds cli command to download the resources from CLI that scout needs
- Adds dummy files for merged somatic SV and CNV; as well as merged SNV, and INDEL part of #1279
- Allows for upload of OMIM-AUTO gene panel from static files without api-key

### Fixed
- Cancer case HPO panel variants link
- Fix so that some drop downs have correct size
- First IGV button in str variants page
- Cancer case activates on SNV variants
- Cases activate when STR variants are viewed
- Always calculate code coverage
- Pinned/Classification/comments in all types of variants pages
- Null values for panel's custom_inheritance_models
- Discrepancy between the manual disease transcripts and those in database in gene-edit page
- ACMG classification not showing for some causatives
- Fix bug which caused IGV.js to use hg19 reference files for hg38 data
- Bug when multiple bam files sources with non-null values are available


### Changed
- Renamed `requests` file to `scout_requests`
- Cancer variant view shows two, instead of four, decimals for allele and normal


## [4.11.1]

### Fixed
- Institute settings page
- Link institute settings to sharing institutes choices

## [4.11.0]

### Added
- Display locus name on STR variant page
- Alternative key `GNOMADAF_popmax` for Gnomad popmax allele frequency
- Automatic suggestions on how to improve the code on Pull Requests
- Parse GERP, phastCons and phyloP annotations from vep annotated CSQ fields
- Avoid flickering comment popovers in variant list
- Parse REVEL score from vep annotated CSQ fields
- Allow users to modify general institute settings
- Optionally format code automatically on commit
- Adds command to backup vital parts `scout export database`
- Parsing and displaying cancer SV variants from Manta annotated VCF files
- Dismiss cancer snv variants with cancer-specific options
- Add IGV.js UPD, RHO and TIDDIT coverage wig tracks.


### Fixed
- Slightly darker page background
- Fixed an issued with parsed conservation values from CSQ
- Clinvar submissions accessible to all users of an institute
- Header toolbar when on Clinvar page now shows institute name correctly
- Case should not always inactivate upon update
- Show dismissed snv cancer variants as grey on the cancer variants page
- Improved style of mappability link and local observations on variant page
- Convert all the GET requests to the igv view to POST request
- Error when updating gene panels using a file containing BOM chars
- Add/replace gene radio button not working in gene panels


## [4.10.1]

### Fixed
- Fixed issue with opening research variants
- Problem with coveralls not called by Travis CI
- Handle Biomart service down in tests


## [4.10.0]

### Added
- Rank score model in causatives page
- Exportable HPO terms from phenotypes page
- AMP guideline tiers for cancer variants
- Adds scroll for the transcript tab
- Added CLI option to query cases on time since case event was added
- Shadow clinical assessments also on research variants display
- Support for CRAM alignment files
- Improved str variants view : sorting by locus, grouped by allele.
- Delivery report PDF export
- New mosaicism tag option
- Add or modify individuals' age or tissue type from case page
- Display GC and allele depth in causatives table.
- Included primary reference transcript in general report
- Included partial causative variants in general report
- Remove dependency of loqusdb by utilising the CLI

### Fixed
- Fixed update OMIM command bug due to change in the header of the genemap2 file
- Removed Mosaic Tag from Cancer variants
- Fixes issue with unaligned table headers that comes with hidden Datatables
- Layout in general report PDF export
- Fixed issue on the case statistics view. The validation bars didn't show up when all institutes were selected. Now they do.
- Fixed missing path import by importing pathlib.Path
- Handle index inconsistencies in the update index functions
- Fixed layout problems


## [4.9.0]

### Added
- Improved MatchMaker pages, including visible patient contacts email address
- New badges for the github repo
- Links to [GENEMANIA](genemania.org)
- Sort gene panel list on case view.
- More automatic tests
- Allow loading of custom annotations in VCF using the SCOUT_CUSTOM info tag.

### Fixed
- Fix error when a gene is added to an empty dynamic gene panel
- Fix crash when attempting to add genes on incorrect format to dynamic gene panel
- Manual rank variant tags could be saved in a "Select a tag"-state, a problem in the variants view.
- Same case evaluations are no longer shown as gray previous evaluations on the variants page
- Stay on research pages, even if reset, next first buttons are pressed..
- Overlapping variants will now be visible on variant page again
- Fix missing classification comments and links in evaluations page
- All prioritized cases are shown on cases page


## [4.8.3]

### Added

### Fixed
- Bug when ordering sanger
- Improved scrolling over long list of genes/transcripts


## [4.8.2]

### Added

### Fixed
- Avoid opening extra tab for coverage report
- Fixed a problem when rank model version was saved as floats and not strings
- Fixed a problem with displaying dismiss variant reasons on the general report
- Disable load and delete filter buttons if there are no saved filters
- Fix problem with missing verifications
- Remove duplicate users and merge their data and activity


## [4.8.1]

### Added

### Fixed
- Prevent login fail for users with id defined by ObjectId and not email
- Prevent the app from crashing with `AttributeError: 'NoneType' object has no attribute 'message'`


## [4.8.0]

### Added
- Updated Scout to use Bootstrap 4.3
- New looks for Scout
- Improved dashboard using Chart.js
- Ask before inactivating a case where last assigned user leaves it
- Genes can be manually added to the dynamic gene list directly on the case page
- Dynamic gene panels can optionally be used with clinical filter, instead of default gene panel
- Dynamic gene panels get link out to chanjo-report for coverage report
- Load all clinvar variants with clinvar Pathogenic, Likely Pathogenic and Conflicting pathogenic
- Show transcripts with exon numbers for structural variants
- Case sort order can now be toggled between ascending and descending.
- Variants can be marked as partial causative if phenotype is available for case.
- Show a frequency tooltip hover for SV-variants.
- Added support for LDAP login system
- Search snv and structural variants by chromosomal coordinates
- Structural variants can be marked as partial causative if phenotype is available for case.
- Show normal and pathologic limits for STRs in the STR variants view.
- Institute level persistent variant filter settings that can be retrieved and used.
- export causative variants to Excel
- Add support for ROH, WIG and chromosome PNGs in case-view

### Fixed
- Fixed missing import for variants with comments
- Instructions on how to build docs
- Keep sanger order + verification when updating/reloading variants
- Fixed and moved broken filter actions (HPO gene panel and reset filter)
- Fixed string conversion to number
- UCSC links for structural variants are now separated per breakpoint (and whole variant where applicable)
- Reintroduced missing coverage report
- Fixed a bug preventing loading samples using the command line
- Better inheritance models customization for genes in gene panels
- STR variant page back to list button now does its one job.
- Allows to setup scout without a omim api key
- Fixed error causing "favicon not found" flash messages
- Removed flask --version from base cli
- Request rerun no longer changes case status. Active or archived cases inactivate on upload.
- Fixed missing tooltip on the cancer variants page
- Fixed weird Rank cell in variants page
- Next and first buttons order swap
- Added pagination (and POST capability) to cancer variants.
- Improves loading speed for variant page
- Problem with updating variant rank when no variants
- Improved Clinvar submission form
- General report crashing when dismissed variant has no valid dismiss code
- Also show collaborative case variants on the All variants view.
- Improved phenotype search using dataTables.js on phenotypes page
- Search and delete users with `email` instead of `_id`
- Fixed css styles so that multiselect options will all fit one column


## [4.7.3]

### Added
- RankScore can be used with VCFs for vcf_cancer files

### Fixed
- Fix issue with STR view next page button not doing its one job.

### Deleted
- Removed pileup as a bam viewing option. This is replaced by IGV


## [4.7.2]

### Added
- Show earlier ACMG classification in the variant list

### Fixed
- Fixed igv search not working due to igv.js dist 2.2.17
- Fixed searches for cases with a gene with variants pinned or marked causative.
- Load variant pages faster after fixing other causatives query
- Fixed mitochondrial report bug for variants without genes

## [4.7.1]

### Added

### Fixed
- Fixed bug on genes page


## [4.7.0]

### Added
- Export genes and gene panels in build GRCh38
- Search for cases with variants pinned or marked causative in a given gene.
- Search for cases phenotypically similar to a case also from WUI.
- Case variant searches can be limited to similar cases, matching HPO-terms,
  phenogroups and cohorts.
- De-archive reruns and flag them as 'inactive' if archived
- Sort cases by analysis_date, track or status
- Display cases in the following order: prioritized, active, inactive, archived, solved
- Assign case to user when user activates it or asks for rerun
- Case becomes inactive when it has no assignees
- Fetch refseq version from entrez and use it in clinvar form
- Load and export of exons for all genes, independent on refseq
- Documentation for loading/updating exons
- Showing SV variant annotations: SV cgh frequencies, gnomad-SV, local SV frequencies
- Showing transcripts mapping score in segmental duplications
- Handle requests to Ensembl Rest API
- Handle requests to Ensembl Rest Biomart
- STR variants view now displays GT and IGV link.
- Description field for gene panels
- Export exons in build 37 and 38 using the command line

### Fixed
- Fixes of and induced by build tests
- Fixed bug affecting variant observations in other cases
- Fixed a bug that showed wrong gene coverage in general panel PDF export
- MT report only shows variants occurring in the specific individual of the excel sheet
- Disable SSL certifcate verification in requests to chanjo
- Updates how intervaltree and pymongo is used to void deprecated functions
- Increased size of IGV sample tracks
- Optimized tests


## [4.6.1]

### Added

### Fixed
- Missing 'father' and 'mother' keys when parsing single individual cases


## [4.6.0]

### Added
- Description of Scout branching model in CONTRIBUTING doc
- Causatives in alphabetical order, display ACMG classification and filter by gene.
- Added 'external' to the list of analysis type options
- Adds functionality to display "Tissue type". Passed via load config.
- Update to IGV 2.

### Fixed
- Fixed alignment visualization and vcf2cytosure availability for demo case samples
- Fixed 3 bugs affecting SV pages visualization
- Reintroduced the --version cli option
- Fixed variants query by panel (hpo panel + gene panel).
- Downloaded MT report contains excel files with individuals' display name
- Refactored code in parsing of config files.


## [4.5.1]

### Added

### Fixed
- update requirement to use PyYaml version >= 5.1
- Safer code when loading config params in cli base


## [4.5.0]

### Added
- Search for similar cases from scout view CLI
- Scout cli is now invoked from the app object and works under the app context

### Fixed
- PyYaml dependency fixed to use version >= 5.1


## [4.4.1]

### Added
- Display SV rank model version when available

### Fixed
- Fixed upload of delivery report via API


## [4.4.0]

### Added
- Displaying more info on the Causatives page and hiding those not causative at the case level
- Add a comment text field to Sanger order request form, allowing a message to be included in the email
- MatchMaker Exchange integration
- List cases with empty synopsis, missing HPO terms and phenotype groups.
- Search for cases with open research list, or a given case status (active, inactive, archived)

### Fixed
- Variant query builder split into several functions
- Fixed delivery report load bug


## [4.3.3]

### Added
- Different individual table for cancer cases

### Fixed
- Dashboard collects validated variants from verification events instead of using 'sanger' field
- Cases shared with collaborators are visible again in cases page
- Force users to select a real institute to share cases with (actionbar select fix)


## [4.3.2]

### Added
- Dashboard data can be filtered using filters available in cases page
- Causatives for each institute are displayed on a dedicated page
- SNVs and and SVs are searchable across cases by gene and rank score
- A more complete report with validated variants is downloadable from dashboard

### Fixed
- Clinsig filter is fixed so clinsig numerical values are returned
- Split multi clinsig string values in different elements of clinsig array
- Regex to search in multi clinsig string values or multi revstat string values
- It works to upload vcf files with no variants now
- Combined Pileup and IGV alignments for SVs having variant start and stop on the same chromosome


## [4.3.1]

### Added
- Show calls from all callers even if call is not available
- Instructions to install cairo and pango libs from WeasyPrint page
- Display cases with number of variants from CLI
- Only display cases with number of variants above certain treshold. (Also CLI)
- Export of verified variants by CLI or from the dashboard
- Extend case level queries with default panels, cohorts and phenotype groups.
- Slice dashboard statistics display using case level queries
- Add a view where all variants for an institute can be searched across cases, filtering on gene and rank score. Allows searching research variants for cases that have research open.

### Fixed
- Fixed code to extract variant conservation (gerp, phyloP, phastCons)
- Visualization of PDF-exported gene panels
- Reintroduced the exon/intron number in variant verification email
- Sex and affected status is correctly displayed on general report
- Force number validation in SV filter by size
- Display ensembl transcripts when no refseq exists


## [4.3.0]

### Added
- Mosaicism tag on variants
- Show and filter on SweGen frequency for SVs
- Show annotations for STR variants
- Show all transcripts in verification email
- Added mitochondrial export
- Adds alternative to search for SVs shorter that the given length
- Look for 'bcftools' in the `set` field of VCFs
- Display digenic inheritance from OMIM
- Displays what refseq transcript that is primary in hgnc

### Fixed

- Archived panels displays the correct date (not retroactive change)
- Fixed problem with waiting times in gene panel exports
- Clinvar fiter not working with human readable clinsig values

## [4.2.2]

### Fixed
- Fixed gene panel create/modify from CSV file utf-8 decoding error
- Updating genes in gene panels now supports edit comments and entry version
- Gene panel export timeout error

## [4.2.1]

### Fixed
- Re-introduced gene name(s) in verification email subject
- Better PDF rendering for excluded variants in report
- Problem to access old case when `is_default` did not exist on a panel


## [4.2.0]

### Added
- New index on variant_id for events
- Display overlapping compounds on variants view

### Fixed
- Fixed broken clinical filter


## [4.1.4]

### Added
- Download of filtered SVs

### Fixed
- Fixed broken download of filtered variants
- Fixed visualization issue in gene panel PDF export
- Fixed bug when updating gene names in variant controller


## [4.1.3]

### Fixed
- Displays all primary transcripts


## [4.1.2]

### Added
- Option add/replace when updating a panel via CSV file
- More flexible versioning of the gene panels
- Printing coverage report on the bottom of the pdf case report
- Variant verification option for SVs
- Logs uri without pwd when connecting
- Disease-causing transcripts in case report
- Thicker lines in case report
- Supports HPO search for cases, both terms or if described in synopsis
- Adds sanger information to dashboard

### Fixed
- Use db name instead of **auth** as default for authentication
- Fixes so that reports can be generated even with many variants
- Fixed sanger validation popup to show individual variants queried by user and institute.
- Fixed problem with setting up scout
- Fixes problem when exac file is not available through broad ftp
- Fetch transcripts for correct build in `adapter.hgnc_gene`

## [4.1.1]
- Fix problem with institute authentication flash message in utils
- Fix problem with comments
- Fix problem with ensembl link


## [4.1.0]

### Added
- OMIM phenotypes to case report
- Command to download all panel app gene panels `scout load panel --panel-app`
- Links to genenames.org and omim on gene page
- Popup on gene at variants page with gene information
- reset sanger status to "Not validated" for pinned variants
- highlight cases with variants to be evaluated by Sanger on the cases page
- option to point to local reference files to the genome viewer pileup.js. Documented in `docs.admin-guide.server`
- option to export single variants in `scout export variants`
- option to load a multiqc report together with a case(add line in load config)
- added a view for searching HPO terms. It is accessed from the top left corner menu
- Updates the variants view for cancer variants. Adds a small cancer specific filter for known variants
- Adds hgvs information on cancer variants page
- Adds option to update phenotype groups from CLI

### Fixed
- Improved Clinvar to submit variants from different cases. Fixed HPO terms in casedata according to feedback
- Fixed broken link to case page from Sanger modal in cases view
- Now only cases with non empty lists of causative variants are returned in `adapter.case(has_causatives=True)`
- Can handle Tumor only samples
- Long lists of HGNC symbols are now possible. This was previously difficult with manual, uploaded or by HPO search when changing filter settings due to GET request limitations. Relevant pages now use POST requests. Adds the dynamic HPO panel as a selection on the gene panel dropdown.
- Variant filter defaults to default panels also on SV and Cancer variants pages.

## [4.0.0]

### WARNING ###

This is a major version update and will require that the backend of pre releases is updated.
Run commands:

```
$scout update genes
$scout update hpo
```

- Created a Clinvar submission tool, to speed up Clinvar submission of SNVs and SVs
- Added an analysis report page (html and PDF format) containing phenotype, gene panels and variants that are relevant to solve a case.

### Fixed
- Optimized evaluated variants to speed up creation of case report
- Moved igv and pileup viewer under a common folder
- Fixed MT alignment view pileup.js
- Fixed coordinates for SVs with start chromosome different from end chromosome
- Global comments shown across cases and institutes. Case-specific variant comments are shown only for that specific case.
- Links to clinvar submitted variants at the cases level
- Adapts clinvar parsing to new format
- Fixed problem in `scout update user` when the user object had no roles
- Makes pileup.js use online genome resources when viewing alignments. Now any instance of Scout can make use of this functionality.
- Fix ensembl link for structural variants
- Works even when cases does not have `'madeline_info'`
- Parses Polyphen in correct way again
- Fix problem with parsing gnomad from VEP

### Added
- Added a PDF export function for gene panels
- Added a "Filter and export" button to export custom-filtered SNVs to CSV file
- Dismiss SVs
- Added IGV alignments viewer
- Read delivery report path from case config or CLI command
- Filter for spidex scores
- All HPO terms are now added and fetched from the correct source (https://github.com/obophenotype/human-phenotype-ontology/blob/master/hp.obo)
- New command `scout update hpo`
- New command `scout update genes` will fetch all the latest information about genes and update them
- Load **all** variants found on chromosome **MT**
- Adds choice in cases overview do show as many cases as user like

### Removed
- pileup.min.js and pileup css are imported from a remote web location now
- All source files for HPO information, this is instead fetched directly from source
- All source files for gene information, this is instead fetched directly from source

## [3.0.0]
### Fixed
- hide pedigree panel unless it exists

## [1.5.1] - 2016-07-27
### Fixed
- look for both ".bam.bai" and ".bai" extensions

## [1.4.0] - 2016-03-22
### Added
- support for local frequency through loqusdb
- bunch of other stuff

## [1.3.0] - 2016-02-19
### Fixed
- Update query-phenomizer and add username/password

### Changed
- Update the way a case is checked for rerun-status

### Added
- Add new button to mark a case as "checked"
- Link to clinical variants _without_ 1000G annotation

## [1.2.2] - 2016-02-18
### Fixed
- avoid filtering out variants lacking ExAC and 1000G annotations

## [1.1.3] - 2015-10-01
### Fixed
- persist (clinical) filter when clicking load more
- fix #154 by robustly setting clinical filter func. terms

## [1.1.2] - 2015-09-07
### Fixed
- avoid replacing coverage report with none
- update SO terms, refactored

## [1.1.1] - 2015-08-20
### Fixed
- fetch case based on collaborator status (not owner)

## [1.1.0] - 2015-05-29
### Added
- link(s) to SNPedia based on RS-numbers
- new Jinja filter to "humanize" decimal numbers
- show gene panels in variant view
- new Jinja filter for decoding URL encoding
- add indicator to variants in list that have comments
- add variant number threshold and rank score threshold to load function
- add event methods to mongo adapter
- add tests for models
- show badge "old" if comment was written for a previous analysis

### Changed
- show cDNA change in transcript summary unless variant is exonic
- moved compounds table further up the page
- show dates for case uploads in ISO format
- moved variant comments higher up on page
- updated documentation for pages
- read in coverage report as blob in database and serve directly
- change ``OmimPhenotype`` to ``PhenotypeTerm``
- reorganize models sub-package
- move events (and comments) to separate collection
- only display prev/next links for the research list
- include variant type in breadcrumbs e.g. "Clinical variants"

### Removed
- drop dependency on moment.js

### Fixed
- show the same level of detail for all frequencies on all pages
- properly decode URL encoded symbols in amino acid/cDNA change strings
- fixed issue with wipe permissions in MongoDB
- include default gene lists in "variants" link in breadcrumbs

## [1.0.2] - 2015-05-20
### Changed
- update case fetching function

### Fixed
- handle multiple cases with same id

## [1.0.1] - 2015-04-28
### Fixed
- Fix building URL parameters in cases list Vue component

## [1.0.0] - 2015-04-12
Codename: Sara Lund

![Release 1.0](artwork/releases/release-1-0.jpg)

### Added
- Add email logging for unexpected errors
- New command line tool for deleting case

### Changed
- Much improved logging overall
- Updated documentation/usage guide
- Removed non-working IGV link

### Fixed
- Show sample display name in GT call
- Various small bug fixes
- Make it easier to hover over popups

## [0.0.2-rc1] - 2015-03-04
### Added
- add protein table for each variant
- add many more external links
- add coverage reports as PDFs

### Changed
- incorporate user feedback updates
- big refactor of load scripts

## [0.0.2-rc2] - 2015-03-04
### Changes
- add gene table with gene description
- reorganize inheritance models box

### Fixed
- avoid overwriting gene list on "research" load
- fix various bugs in external links

## [0.0.2-rc3] - 2015-03-05
### Added
- Activity log feed to variant view
- Adds protein change strings to ODM and Sanger email

### Changed
- Extract activity log component to macro

### Fixes
- Make Ensembl transcript links use archive website<|MERGE_RESOLUTION|>--- conflicted
+++ resolved
@@ -7,9 +7,7 @@
 ## [X.X.X]
 ### Added
 ### Changed
-<<<<<<< HEAD
 - Refactored the MatchMaker integration as an extension
-=======
 ### Fixed
 
 ## [4.31.1]
@@ -18,7 +16,6 @@
 - Remove mitochondrial and coverage report from cancer cases sidebar
 ### Fixed
 - ClinVar page when dbSNP id is None
->>>>>>> 0174531f
 
 ## [4.31]
 ### Added
