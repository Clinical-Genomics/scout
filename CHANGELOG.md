# Change Log
All notable changes to this project will be documented in this file.
This project adheres to [Semantic Versioning](http://semver.org/).

About changelog [here](https://keepachangelog.com/en/1.0.0/)

## []
### Fixed
- Pydantic model types for genome_build, madeline_info, peddy_ped_check and peddy_sex_check, rank_model_version and sv_rank_model_version
### Changed
- Introduced page margins on exported PDF reports
- Smaller gene fonts in downloaded HPO genes PDF reports
- Reintroduced gene coverage data in the PDF-exported general report
<<<<<<< HEAD
- Do not save keys without values when updating a case
=======
- Check for existence of case report files before creating sidebar links
>>>>>>> db2ebe80


## [4.48.1]
### Fixed
- General case PDF report for recent cases with no pedigree

## [4.48]
### Added
- Option to cancel a request for research variants in case page
### Changed
- Update igv.js to v2.10.5
- Updated example of a case delivery report
- Unfreeze cyvcf2
- Builder images used in Scout Dockerfiles
- Crash report email subject gives host name
- Export general case report to PDF using PDFKit instead of WeasyPrint
- Do not include coverage report in PDF case report since they might have different orientation
- Export cancer cases's "Coverage and QC report" to PDF using PDFKit instead of Weasyprint
- Updated cancer "Coverage and QC report" example
- Keep portrait orientation in PDF delivery report
- Export delivery report to PDF using PDFKit instead of Weasyprint
- PDF export of clinical and research HPO panels using PDFKit instead of Weasyprint
- Export gene panel report to PDF using PDFKit
- Removed WeasyPrint lib dependency
### Fixed
- Reintroduced missing links to Swegen and Beacon and dbSNP in RD variant page, summary section
- Demo delivery report orientation to fit new columns
- Missing delivery report in demo case
- Cast MNVs to SNV for test
- Export verified variants from all institutes when user is admin
- Cancer coverage and QC report not found for demo cancer case
- Pull request template instructions on how to deploy to test server
- PDF Delivery report not showing Swedac logo
- Fix code typos
- Disable codefactor raised by ESLint for javascript functions located on another file
- Loading spinner stuck after downloading a PDF gene panel report
- IGV browser crashing when file system with alignment files is not mounted

## [4.47]
### Added
- Added CADD, GnomAD and genotype calls to variantS export
### Changed
- Pull request template, to illustrate how to deploy pull request branches on cg-vm1 stage server
### Fixed
- Compiled Docker image contains a patched version (v4.9) of chanjo-report

## [4.46.1]
### Fixed
- Downloading of files generated within the app container (MT-report, verified variants, pedigrees, ..)

## [4.46]
### Added
- Created a Dockefile to be used to serve the dockerized app in production
- Modified the code to collect database params specified as env vars
- Created a GitHub action that pushes the Dockerfile-server image to Docker Hub (scout-server-stage) every time a PR is opened
- Created a GitHub action that pushes the Dockerfile-server image to Docker Hub (scout-server) every time a new release is created
- Reassign MatchMaker Exchange submission to another user when a Scout user is deleted
- Expose public API JSON gene panels endpoint, primarily to enable automated rerun checking for updates
- Add utils for dictionary type
- Filter institute cases using multiple HPO terms
- Vulture GitHub action to identify and remove unused variables and imports
### Changed
- Updated the python config file documentation in admin guide
- Case configuration parsing now uses Pydantic for improved typechecking and config handling
- Removed test matrices to speed up automatic testing of PRs
- Switch from Coveralls to Codecov to handle CI test coverage
- Speed-up CI tests by caching installation of libs and splitting tests into randomized groups using pytest-test-groups
- Improved LDAP login documentation
- Use lib flask-ldapconn instead of flask_ldap3_login> to handle ldap authentication
- Updated Managed variant documentation in user guide
- Fix and simplify creating and editing of gene panels
- Simplified gene variants search code
- Increased the height of the genes track in the IGV viewer
### Fixed
- Validate uploaded managed variant file lines, warning the user.
- Exporting validated variants with missing "genes" database key
- No results returned when searching for gene variants using a phenotype term
- Variants filtering by gene symbols file
- Make gene HGNC symbols field mandatory in gene variants page and run search only on form submit
- Make sure collaborator gene variants are still visible, even if HPO filter is used

## [4.45]
### Added
### Changed
- Start Scout also when loqusdbapi is not reachable
- Clearer definition of manual standard and custom inheritance models in gene panels
- Allow searching multiple chromosomes in filters
### Fixed
- Gene panel crashing on edit action

## [4.44]
### Added
### Changed
- Display Gene track beneath each sample track when displaying splice junctions in igv browser
- Check outdated gene symbols and update with aliases for both RD and cancer variantS
### Fixed
- Added query input check and fixed the Genes API endpoint to return a json formatted error when request is malformed
- Typo in ACMG BP6 tooltip

## [4.43.1]
### Added
- Added database index for OMIM disease term genes
### Changed
### Fixed
- Do not drop HPO terms collection when updating HPO terms via the command line
- Do not drop disease (OMIM) terms collection when updating diseases via the command line

## [4.43]
### Added
- Specify which collection(s) update/build indexes for
### Fixed
- Do not drop genes and transcripts collections when updating genes via the command line

## [4.42.1]
### Added
### Changed
### Fixed
- Freeze PyMongo lib to version<4.0 to keep supporting previous MongoDB versions
- Speed up gene panels creation and update by collecting only light gene info from database
- Avoid case page crash on Phenomizer queries timeout

## [4.42]
### Added
- Choose custom pinned variants to submit to MatchMaker Exchange
- Submit structural variant as genes to the MatchMaker Exchange
- Added function for maintainers and admins to remove gene panels
- Admins can restore deleted gene panels
- A development docker-compose file illustrating the scout/chanjo-report integration
- Show AD on variants view for cancer SV (tumor and normal)
- Cancer SV variants filter AD, AF (tumor and normal)
- Hiding the variants score column also from cancer SVs, as for the SNVs
### Changed
- Enforce same case _id and display_name when updating a case
- Enforce same individual ids, display names and affected status when updating a case
- Improved documentation for connecting to loqusdb instances (including loqusdbapi)
- Display and download HPO gene panels' gene symbols in italics
- A faster-built and lighter Docker image
- Reduce complexity of `panels` endpoint moving some code to the panels controllers
- Update requirements to use flask-ldap3-login>=0.9.17 instead of freezing WTForm
### Fixed
- Use of deprecated TextField after the upgrade of WTF to v3.0
- Freeze to WTForms to version < 3
- Remove the extra files (bed files and madeline.svg) introduced by mistake
- Cli command loading demo data in docker-compose when case custom images exist and is None
- Increased MongoDB connection serverSelectionTimeoutMS parameter to 30K (default value according to MongoDB documentation)
- Better differentiate old obs counts 0 vs N/A
- Broken cancer variants page when default gene panel was deleted
- Typo in tx_overview function in variant controllers file
- Fixed loqusdbapi SV search URL
- SV variants filtering using Decipher criterion
- Removing old gene panels that don't contain the `maintainer` key.

## [4.41.1]
### Fixed
- General reports crash for variant annotations with same variant on other cases

## [4.41]
### Added
- Extended the instructions for running the Scout Docker image (web app and cli).
- Enabled inclusion of custom images to STR variant view
### Fixed
- General case report sorting comments for variants with None genetic models
- Do not crash but redirect to variants page with error when a variant is not found for a case
- UCSC links coordinates for SV variants with start chromosome different than end chromosome
- Human readable variants name in case page for variants having start chromosome different from end chromosome
- Avoid always loading all transcripts when checking gene symbol: introduce gene captions
- Slow queries for evaluated variants on e.g. case page - use events instead
### Changed
- Rearrange variant page again, moving severity predictions down.
- More reactive layout width steps on variant page

## [4.40.1]
### Added
### Fixed
- Variants dismissed with inconsistent inheritance pattern can again be shown in general case report
- General report page for variants with genes=None
- General report crashing when variants have no panels
- Added other missing keys to case and variant dictionaries passed to general report
### Changed

## [4.40]
### Added
- A .cff citation file
- Phenotype search API endpoint
- Added pagination to phenotype API
- Extend case search to include internal MongoDB id
- Support for connecting to a MongoDB replica set (.py config files)
- Support for connecting to a MongoDB replica set (.yaml config files)
### Fixed
- Command to load the OMIM gene panel (`scout load panel --omim`)
- Unify style of pinned and causative variants' badges on case page
- Removed automatic spaces after punctuation in comments
- Remove the hardcoded number of total individuals from the variant's old observations panel
- Send delete requests to a connected Beacon using the DELETE method
- Layout of the SNV and SV variant page - move frequency up
### Changed
- Stop updating database indexes after loading exons via command line
- Display validation status badge also for not Sanger-sequenced variants
- Moved Frequencies, Severity and Local observations panels up in RD variants page
- Enabled Flask CORS to communicate CORS status to js apps
- Moved the code preparing the transcripts overview to the backend
- Refactored and filtered json data used in general case report
- Changed the database used in docker-compose file to use the official MongoDB v4.4 image
- Modified the Python (3.6, 3.8) and MongoDB (3.2, 4.4, 5.0) versions used in testing matrices (GitHub actions)
- Capitalize case search terms on institute and dashboard pages


## [4.39]
### Added
- COSMIC IDs collected from CSQ field named `COSMIC`
### Fixed
- Link to other causative variants on variant page
- Allow multiple COSMIC links for a cancer variant
- Fix floating text in severity box #2808
- Fixed MitoMap and HmtVar links for hg38 cases
- Do not open new browser tabs when downloading files
- Selectable IGV tracks on variant page
- Missing splice junctions button on variant page
- Refactor variantS representative gene selection, and use it also for cancer variant summary
### Changed
- Improve Javascript performance for displaying Chromograph images
- Make ClinVar classification more evident in cancer variant page

## [4.38]
### Added
- Option to hide Alamut button in the app config file
### Fixed
- Library deprecation warning fixed (insert is deprecated. Use insert_one or insert_many instead)
- Update genes command will not trigger an update of database indices any more
- Missing resources in temporary downloading directory when updating genes using the command line
- Restore previous variant ACMG classification in a scrollable div
- Loading spinner not stopping after downloading PDF case reports and variant list export
- Add extra Alamut links higher up on variant pages
- Improve UX for phenotypes in case page
- Filter and export of STR variants
- Update look of variants page navigation buttons
### Changed

## [4.37]
### Added
- Highlight and show version number for RefSeq MANE transcripts.
- Added integration to a rerunner service for toggling reanalysis with updated pedigree information
- SpliceAI display and parsing from VEP CSQ
- Display matching tiered variants for cancer variants
- Display a loading icon (spinner) until the page loads completely
- Display filter badges in cancer variants list
- Update genes from pre-downloaded file resources
- On login, OS, browser version and screen size are saved anonymously to understand how users are using Scout
- API returning institutes data for a given user: `/api/v1/institutes`
- API returning case data for a given institute: `/api/v1/institutes/<institute_id>/cases`
- Added GMS and Lund university hospital logos to login page
- Made display of Swedac logo configurable
- Support for displaying custom images in case view
- Individual-specific HPO terms
- Optional alamut_key in institute settings for Alamut Plus software
- Case report API endpoint
- Tooltip in case explaining that genes with genome build different than case genome build will not be added to dynamic HPO panel.
- Add DeepVariant as a caller
### Fixed
- Updated IGV to v2.8.5 to solve missing gene labels on some zoom levels
- Demo cancer case config file to load somatic SNVs and SVs only.
- Expand list of refseq trancripts in ClinVar submission form
- Renamed `All SNVs and INDELs` institute sidebar element to `Search SNVs and INDELs` and fixed its style.
- Add missing parameters to case load-config documentation
- Allow creating/editing gene panels and dynamic gene panels with genes present in genome build 38
- Bugfix broken Pytests
- Bulk dismissing variants error due to key conversion from string to integer
- Fix typo in index documentation
- Fixed crash in institute settings page if "collaborators" key is not set in database
- Don't stop Scout execution if LoqusDB call fails and print stacktrace to log
- Bug when case contains custom images with value `None`
- Bug introduced when fixing another bug in Scout-LoqusDB interaction
- Loading of OMIM diagnoses in Scout demo instance
- Remove the docker-compose with chanjo integration because it doesn't work yet.
- Fixed standard docker-compose with scout demo data and database
- Clinical variant assessments not present for pinned and causative variants on case page.
- MatchMaker matching one node at the time only
- Remove link from previously tiered variants badge in cancer variants page
- Typo in gene cell on cancer variants page
- Managed variants filter form
### Changed
- Better naming for variants buttons on cancer track (somatic, germline). Also show cancer research button if available.
- Load case with missing panels in config files, but show warning.
- Changing the (Female, Male) symbols to (F/M) letters in individuals_table and case-sma.
- Print stacktrace if case load command fails
- Added sort icon and a pointer to the cursor to all tables with sortable fields
- Moved variant, gene and panel info from the basic pane to summary panel for all variants.
- Renamed `Basics` panel to `Classify` on variant page.
- Revamped `Basics` panel to a panel dedicated to classify variants
- Revamped the summary panel to be more compact.
- Added dedicated template for cancer variants
- Removed Gene models, Gene annotations and Conservation panels for cancer variants
- Reorganized the orders of panels for variant and cancer variant views
- Added dedicated variant quality panel and removed relevant panes
- A more compact case page
- Removed OMIM genes panel
- Make genes panel, pinned variants panel, causative variants panel and ClinVar panel scrollable on case page
- Update to Scilifelab's 2020 logo
- Update Gens URL to support Gens v2.0 format
- Refactor tests for parsing case configurations
- Updated links to HPO downloadable resources
- Managed variants filtering defaults to all variant categories
- Changing the (Kind) drop-down according to (Category) drop-down in Managed variant add variant
- Moved Gens button to individuals table
- Check resource files availability before starting updating OMIM diagnoses
- Fix typo in `SHOW_OBSERVED_VARIANT_ARCHIVE` config param

## [4.36]
### Added
- Parse and save splice junction tracks from case config file
- Tooltip in observations panel, explaining that case variants with no link might be old variants, not uploaded after a case rerun
### Fixed
- Warning on overwriting variants with same position was no longer shown
- Increase the height of the dropdowns to 425px
- More indices for the case table as it grows, specifically for causatives queries
- Splice junction tracks not centered over variant genes
- Total number of research variants count
- Update variants stats in case documents every time new variants are loaded
- Bug in flashing warning messages when filtering variants
### Changed
- Clearer warning messages for genes and gene/gene-panels searches in variants filters

## [4.35]
### Added
- A new index for hgnc_symbol in the hgnc_gene collection
- A Pedigree panel in STR page
- Display Tier I and II variants in case view causatives card for cancer cases
### Fixed
- Send partial file data to igv.js when visualizing sashimi plots with splice junction tracks
- Research variants filtering by gene
- Do not attempt to populate annotations for not loaded pinned/causatives
- Add max-height to all dropdowns in filters
### Changed
- Switch off non-clinical gene warnings when filtering research variants
- Don't display OMIM disease card in case view for cancer cases
- Refactored Individuals and Causative card in case view for cancer cases
- Update and style STR case report

## [4.34]
### Added
- Saved filter lock and unlock
- Filters can optionally be marked audited, logging the filter name, user and date on the case events and general report.
- Added `ClinVar hits` and `Cosmic hits` in cancer SNVs filters
- Added `ClinVar hits` to variants filter (rare disease track)
- Load cancer demo case in docker-compose files (default and demo file)
- Inclusive-language check using [woke](https://github.com/get-woke/woke) github action
- Add link to HmtVar for mitochondrial variants (if VCF is annotated with HmtNote)
- Grey background for dismissed compounds in variants list and variant page
- Pin badge for pinned compounds in variants list and variant page
- Support LoqusDB REST API queries
- Add a docker-compose-matchmaker under scout/containers/development to test matchmaker locally
- Script to investigate consequences of symbol search bug
- Added GATK to list of SV and cancer SV callers
### Fixed
- Make MitoMap link work for hg38 again
- Export Variants feature crashing when one of the variants has no primary transcripts
- Redirect to last visited variantS page when dismissing variants from variants list
- Improved matching of SVs Loqus occurrences in other cases
- Remove padding from the list inside (Matching causatives from other cases) panel
- Pass None to get_app function in CLI base since passing script_info to app factory functions was deprecated in Flask 2.0
- Fixed failing tests due to Flask update to version 2.0
- Speed up user events view
- Causative view sort out of memory error
- Use hgnc_id for gene filter query
- Typo in case controllers displaying an error every time a patient is matched against external MatchMaker nodes
- Do not crash while attempting an update for variant documents that are too big (> 16 MB)
- Old STR causatives (and other variants) may not have HGNC symbols - fix sort lambda
- Check if gene_obj has primary_transcript before trying to access it
- Warn if a gene manually searched is in a clinical panel with an outdated name when filtering variants
- ChrPos split js not needed on STR page yet
### Changed
- Remove parsing of case `genome_version`, since it's not used anywhere downstream
- Introduce deprecation warning for Loqus configs that are not dictionaries
- SV clinical filter no longer filters out sub 100 nt variants
- Count cases in LoqusDB by variant type
- Commit pulse repo badge temporarily set to weekly
- Sort ClinVar submissions objects by ascending "Last evaluated" date
- Refactored the MatchMaker integration as an extension
- Replaced some sensitive words as suggested by woke linter
- Documentation for load-configuration rewritten.
- Add styles to MatchMaker matches table
- More detailed info on the data shared in MatchMaker submission form

## [4.33.1]
### Fixed
- Include markdown for release autodeploy docs
- Use standard inheritance model in ClinVar (https://ftp.ncbi.nlm.nih.gov/pub/GTR/standard_terms/Mode_of_inheritance.txt)
- Fix issue crash with variants that have been unflagged causative not being available in other causatives
### Added
### Changed

## [4.33]
### Fixed
- Command line crashing when updating an individual not found in database
- Dashboard page crashing when filters return no data
- Cancer variants filter by chromosome
- /api/v1/genes now searches for genes in all genome builds by default
- Upgraded igv.js to version 2.8.1 (Fixed Unparsable bed record error)
### Added
- Autodeploy docs on release
- Documentation for updating case individuals tracks
- Filter cases and dashboard stats by analysis track
### Changed
- Changed from deprecated db update method
- Pre-selected fields to run queries with in dashboard page
- Do not filter by any institute when first accessing the dashboard
- Removed OMIM panel in case view for cancer cases
- Display Tier I and II variants in case view causatives panel for cancer cases
- Refactored Individuals and Causative panels in case view for cancer cases

## [4.32.1]
### Fixed
- iSort lint check only
### Changed
- Institute cases page crashing when a case has track:Null
### Added

## [4.32]
### Added
- Load and show MITOMAP associated diseases from VCF (INFO field: MitomapAssociatedDiseases, via HmtNote)
- Show variant allele frequencies for mitochondrial variants (GRCh38 cases)
- Extend "public" json API with diseases (OMIM) and phenotypes (HPO)
- HPO gene list download now has option for clinical and non-clinical genes
- Display gene splice junctions data in sashimi plots
- Update case individuals with splice junctions tracks
- Simple Docker compose for development with local build
- Make Phenomodels subpanels collapsible
- User side documentation of cytogenomics features (Gens, Chromograph, vcf2cytosure, rhocall)
- iSort GitHub Action
- Support LoqusDB REST API queries
### Fixed
- Show other causative once, even if several events point to it
- Filtering variants by mitochondrial chromosome for cases with genome build=38
- HPO gene search button triggers any warnings for clinical / non-existing genes also on first search
- Fixed a bug in variants pages caused by MT variants without alt_frequency
- Tests for CADD score parsing function
- Fixed the look of IGV settings on SNV variant page
- Cases analyzed once shown as `rerun`
- Missing case track on case re-upload
- Fixed severity rank for SO term "regulatory region ablation"
### Changed
- Refactor according to CodeFactor - mostly reuse of duplicated code
- Phenomodels language adjustment
- Open variants in a new window (from variants page)
- Open overlapping and compound variants in a new window (from variant page)
- gnomAD link points to gnomAD v.3 (build GRCh38) for mitochondrial variants.
- Display only number of affected genes for dismissed SVs in general report
- Chromosome build check when populating the variants filter chromosome selection
- Display mitochondrial and rare diseases coverage report in cases with missing 'rare' track

## [4.31.1]
### Added
### Changed
- Remove mitochondrial and coverage report from cancer cases sidebar
### Fixed
- ClinVar page when dbSNP id is None

## [4.31]
### Added
- gnomAD annotation field in admin guide
- Export also dynamic panel genes not associated to an HPO term when downloading the HPO panel
- Primary HGNC transcript info in variant export files
- Show variant quality (QUAL field from vcf) in the variant summary
- Load/update PDF gene fusion reports (clinical and research) generated with Arriba
- Support new MANE annotations from VEP (both MANE Select and MANE Plus Clinical)
- Display on case activity the event of a user resetting all dismissed variants
- Support gnomAD population frequencies for mitochondrial variants
- Anchor links in Casedata ClinVar panels to redirect after renaming individuals
### Fixed
- Replace old docs link www.clinicalgenomics.se/scout with new https://clinical-genomics.github.io/scout
- Page formatting issues whenever case and variant comments contain extremely long strings with no spaces
- Chromograph images can be one column and have scrollbar. Removed legacy code.
- Column labels for ClinVar case submission
- Page crashing looking for LoqusDB observation when variant doesn't exist
- Missing inheritance models and custom inheritance models on newly created gene panels
- Accept only numbers in managed variants filter as position and end coordinates
- SNP id format and links in Variant page, ClinVar submission form and general report
- Case groups tooltip triggered only when mouse is on the panel header
### Changed
- A more compact case groups panel
- Added landscape orientation CSS style to cancer coverage and QC demo report
- Improve user documentation to create and save new gene panels
- Removed option to use space as separator when uploading gene panels
- Separating the columns of standard and custom inheritance models in gene panels
- Improved ClinVar instructions for users using non-English Excel

## [4.30.2]
### Added
### Fixed
- Use VEP RefSeq ID if RefSeq list is empty in RefSeq transcripts overview
- Bug creating variant links for variants with no end_chrom
### Changed

## [4.30.1]
### Added
### Fixed
- Cryptography dependency fixed to use version < 3.4
### Changed

## [4.30]
### Added
- Introduced a `reset dismiss variant` verb
- Button to reset all dismissed variants for a case
- Add black border to Chromograph ideograms
- Show ClinVar annotations on variantS page
- Added integration with GENS, copy number visualization tool
- Added a VUS label to the manual classification variant tags
- Add additional information to SNV verification emails
- Tooltips documenting manual annotations from default panels
- Case groups now show bam files from all cases on align view
### Fixed
- Center initial igv view on variant start with SNV/indels
- Don't set initial igv view to negative coordinates
- Display of GQ for SV and STR
- Parsing of AD and related info for STRs
- LoqusDB field in institute settings accepts only existing Loqus instances
- Fix DECIPHER link to work after DECIPHER migrated to GRCh38
- Removed visibility window param from igv.js genes track
- Updated HPO download URL
- Patch HPO download test correctly
- Reference size on STR hover not needed (also wrong)
- Introduced genome build check (allowed values: 37, 38, "37", "38") on case load
- Improve case searching by assignee full name
- Populating the LoqusDB select in institute settings
### Changed
- Cancer variants table header (pop freq etc)
- Only admin users can modify LoqusDB instance in Institute settings
- Style of case synopsis, variants and case comments
- Switched to igv.js 2.7.5
- Do not choke if case is missing research variants when research requested
- Count cases in LoqusDB by variant type
- Introduce deprecation warning for Loqus configs that are not dictionaries
- Improve create new gene panel form validation
- Make XM- transcripts less visible if they don't overlap with transcript refseq_id in variant page
- Color of gene panels and comments panels on cases and variant pages
- Do not choke if case is missing research variants when reserch requested

## [4.29.1]
### Added
### Fixed
- Always load STR variants regardless of RankScore threshold (hotfix)
### Changed

## [4.29]
### Added
- Added a page about migrating potentially breaking changes to the documentation
- markdown_include in development requirements file
- STR variants filter
- Display source, Z-score, inheritance pattern for STR annotations from Stranger (>0.6.1) if available
- Coverage and quality report to cancer view
### Fixed
- ACMG classification page crashing when trying to visualize a classification that was removed
- Pretty print HGVS on gene variants (URL-decode VEP)
- Broken or missing link in the documentation
- Multiple gene names in ClinVar submission form
- Inheritance model select field in ClinVar submission
- IGV.js >2.7.0 has an issue with the gene track zoom levels - temp freeze at 2.7.0
- Revert CORS-anywhere and introduce a local http proxy for cloud tracks
### Changed

## [4.28]
### Added
- Chromograph integration for displaying PNGs in case-page
- Add VAF to cancer case general report, and remove some of its unused fields
- Variants filter compatible with genome browser location strings
- Support for custom public igv tracks stored on the cloud
- Add tests to increase testing coverage
- Update case variants count after deleting variants
- Update IGV.js to latest (v2.7.4)
- Bypass igv.js CORS check using `https://github.com/Rob--W/cors-anywhere`
- Documentation on default and custom IGV.js tracks (admin docs)
- Lock phenomodels so they're editable by admins only
- Small case group assessment sharing
- Tutorial and files for deploying app on containers (Kubernetes pods)
- Canonical transcript and protein change of canonical transcript in exported variants excel sheet
- Support for Font Awesome version 6
- Submit to Beacon from case page sidebar
- Hide dismissed variants in variants pages and variants export function
- Systemd service files and instruction to deploy Scout using podman
### Fixed
- Bugfix: unused `chromgraph_prefix |tojson` removed
- Freeze coloredlogs temporarily
- Marrvel link
- Don't show TP53 link for silent or synonymous changes
- OMIM gene field accepts any custom number as OMIM gene
- Fix Pytest single quote vs double quote string
- Bug in gene variants search by similar cases and no similar case is found
- Delete unused file `userpanel.py`
- Primary transcripts in variant overview and general report
- Google OAuth2 login setup in README file
- Redirect to 'missing file'-icon if configured Chromograph file is missing
- Javascript error in case page
- Fix compound matching during variant loading for hg38
- Cancer variants view containing variants dismissed with cancer-specific reasons
- Zoom to SV variant length was missing IGV contig select
- Tooltips on case page when case has no default gene panels
### Changed
- Save case variants count in case document and not in sessions
- Style of gene panels multiselect on case page
- Collapse/expand main HPO checkboxes in phenomodel preview
- Replaced GQ (Genotype quality) with VAF (Variant allele frequency) in cancer variants GT table
- Allow loading of cancer cases with no tumor_purity field
- Truncate cDNA and protein changes in case report if longer than 20 characters


## [4.27]
### Added
- Exclude one or more variant categories when running variants delete command
### Fixed
### Changed

## [4.26.1]
### Added
### Fixed
- Links with 1-letter aa codes crash on frameshift etc
### Changed

## [4.26]
### Added
- Extend the delete variants command to print analysis date, track, institute, status and research status
- Delete variants by type of analysis (wgs|wes|panel)
- Links to cBioPortal, MutanTP53, IARC TP53, OncoKB, MyCancerGenome, CIViC
### Fixed
- Deleted variants count
### Changed
- Print output of variants delete command as a tab separated table

## [4.25]
### Added
- Command line function to remove variants from one or all cases
### Fixed
- Parse SMN None calls to None rather than False

## [4.24.1]
### Fixed
- Install requirements.txt via setup file

## [4.24]
### Added
- Institute-level phenotype models with sub-panels containing HPO and OMIM terms
- Runnable Docker demo
- Docker image build and push github action
- Makefile with shortcuts to docker commands
- Parse and save synopsis, phenotype and cohort terms from config files upon case upload
### Fixed
- Update dismissed variant status when variant dismissed key is missing
- Breakpoint two IGV button now shows correct chromosome when different from bp1
- Missing font lib in Docker image causing the PDF report download page to crash
- Sentieon Manta calls lack Somaticscore - load anyway
- ClinVar submissions crashing due to pinned variants that are not loaded
- Point ExAC pLI score to new gnomad server address
- Bug uploading cases missing phenotype terms in config file
- STRs loaded but not shown on browser page
- Bug when using adapter.variant.get_causatives with case_id without causatives
- Problem with fetching "solved" from scout export cases cli
- Better serialising of datetime and bson.ObjectId
- Added `volumes` folder to .gitignore
### Changed
- Make matching causative and managed variants foldable on case page
- Remove calls to PyMongo functions marked as deprecated in backend and frontend(as of version 3.7).
- Improved `scout update individual` command
- Export dynamic phenotypes with ordered gene lists as PDF


## [4.23]
### Added
- Save custom IGV track settings
- Show a flash message with clear info about non-valid genes when gene panel creation fails
- CNV report link in cancer case side navigation
- Return to comment section after editing, deleting or submitting a comment
- Managed variants
- MT vs 14 chromosome mean coverage stats if Scout is connected to Chanjo
### Fixed
- missing `vcf_cancer_sv` and `vcf_cancer_sv_research` to manual.
- Split ClinVar multiple clnsig values (slash-separated) and strip them of underscore for annotations without accession number
- Timeout of `All SNVs and INDELs` page when no valid gene is provided in the search
- Round CADD (MIPv9)
- Missing default panel value
- Invisible other causatives lines when other causatives lack gene symbols
### Changed
- Do not freeze mkdocs-material to version 4.6.1
- Remove pre-commit dependency

## [4.22]
### Added
- Editable cases comments
- Editable variants comments
### Fixed
- Empty variant activity panel
- STRs variants popover
- Split new ClinVar multiple significance terms for a variant
- Edit the selected comment, not the latest
### Changed
- Updated RELEASE docs.
- Pinned variants card style on the case page
- Merged `scout export exons` and `scout view exons` commands


## [4.21.2]
### Added
### Fixed
- Do not pre-filter research variants by (case-default) gene panels
- Show OMIM disease tooltip reliably
### Changed

## [4.21.1]
### Added
### Fixed
- Small change to Pop Freq column in variants ang gene panels to avoid strange text shrinking on small screens
- Direct use of HPO list for Clinical HPO SNV (and cancer SNV) filtering
- PDF coverage report redirecting to login page
### Changed
- Remove the option to dismiss single variants from all variants pages
- Bulk dismiss SNVs, SVs and cancer SNVs from variants pages

## [4.21]
### Added
- Support to configure LoqusDB per institute
- Highlight causative variants in the variants list
- Add tests. Mostly regarding building internal datatypes.
- Remove leading and trailing whitespaces from panel_name and display_name when panel is created
- Mark MANE transcript in list of transcripts in "Transcript overview" on variant page
- Show default panel name in case sidebar
- Previous buttons for variants pagination
- Adds a gh action that checks that the changelog is updated
- Adds a gh action that deploys new releases automatically to pypi
- Warn users if case default panels are outdated
- Define institute-specific gene panels for filtering in institute settings
- Use institute-specific gene panels in variants filtering
- Show somatic VAF for pinned and causative variants on case page

### Fixed
- Report pages redirect to login instead of crashing when session expires
- Variants filter loading in cancer variants page
- User, Causative and Cases tables not scaling to full page
- Improved docs for an initial production setup
- Compatibility with latest version of Black
- Fixed tests for Click>7
- Clinical filter required an extra click to Filter to return variants
- Restore pagination and shrink badges in the variants page tables
- Removing a user from the command line now inactivates the case only if user is last assignee and case is active
- Bugfix, LoqusDB per institute feature crashed when institute id was empty string
- Bugfix, LoqusDB calls where missing case count
- filter removal and upload for filters deleted from another page/other user
- Visualize outdated gene panels info in a popover instead of a tooltip in case page side panel

### Changed
- Highlight color on normal STRs in the variants table from green to blue
- Display breakpoints coordinates in verification emails only for structural variants


## [4.20]
### Added
- Display number of filtered variants vs number of total variants in variants page
- Search case by HPO terms
- Dismiss variant column in the variants tables
- Black and pre-commit packages to dev requirements

### Fixed
- Bug occurring when rerun is requested twice
- Peddy info fields in the demo config file
- Added load config safety check for multiple alignment files for one individual
- Formatting of cancer variants table
- Missing Score in SV variants table

### Changed
- Updated the documentation on how to create a new software release
- Genome build-aware cytobands coordinates
- Styling update of the Matchmaker card
- Select search type in case search form


## [4.19]

### Added
- Show internal ID for case
- Add internal ID for downloaded CGH files
- Export dynamic HPO gene list from case page
- Remove users as case assignees when their account is deleted
- Keep variants filters panel expanded when filters have been used

### Fixed
- Handle the ProxyFix ModuleNotFoundError when Werkzeug installed version is >1.0
- General report formatting issues whenever case and variant comments contain extremely long strings with no spaces

### Changed
- Created an institute wrapper page that contains list of cases, causatives, SNVs & Indels, user list, shared data and institute settings
- Display case name instead of case ID on clinVar submissions
- Changed icon of sample update in clinVar submissions


## [4.18]

### Added
- Filter cancer variants on cytoband coordinates
- Show dismiss reasons in a badge with hover for clinical variants
- Show an ellipsis if 10 cases or more to display with loqusdb matches
- A new blog post for version 4.17
- Tooltip to better describe Tumor and Normal columns in cancer variants
- Filter cancer SNVs and SVs by chromosome coordinates
- Default export of `Assertion method citation` to clinVar variants submission file
- Button to export up to 500 cancer variants, filtered or not
- Rename samples of a clinVar submission file

### Fixed
- Apply default gene panel on return to cancer variantS from variant view
- Revert to certificate checking when asking for Chanjo reports
- `scout download everything` command failing while downloading HPO terms

### Changed
- Turn tumor and normal allelic fraction to decimal numbers in tumor variants page
- Moved clinVar submissions code to the institutes blueprints
- Changed name of clinVar export files to FILENAME.Variant.csv and FILENAME.CaseData.csv
- Switched Google login libraries from Flask-OAuthlib to Authlib


## [4.17.1]

### Fixed
- Load cytobands for cases with chromosome build not "37" or "38"


## [4.17]

### Added
- COSMIC badge shown in cancer variants
- Default gene-panel in non-cancer structural view in url
- Filter SNVs and SVs by cytoband coordinates
- Filter cancer SNV variants by alt allele frequency in tumor
- Correct genome build in UCSC link from structural variant page



### Fixed
- Bug in clinVar form when variant has no gene
- Bug when sharing cases with the same institute twice
- Page crashing when removing causative variant tag
- Do not default to GATK caller when no caller info is provided for cancer SNVs


## [4.16.1]

### Fixed
- Fix the fix for handling of delivery reports for rerun cases

## [4.16]

### Added
- Adds possibility to add "lims_id" to cases. Currently only stored in database, not shown anywhere
- Adds verification comment box to SVs (previously only available for small variants)
- Scrollable pedigree panel

### Fixed
- Error caused by changes in WTForm (new release 2.3.x)
- Bug in OMIM case page form, causing the page to crash when a string was provided instead of a numerical OMIM id
- Fix Alamut link to work properly on hg38
- Better handling of delivery reports for rerun cases
- Small CodeFactor style issues: matchmaker results counting, a couple of incomplete tests and safer external xml
- Fix an issue with Phenomizer introduced by CodeFactor style changes

### Changed
- Updated the version of igv.js to 2.5.4

## [4.15.1]

### Added
- Display gene names in ClinVar submissions page
- Links to Varsome in variant transcripts table

### Fixed
- Small fixes to ClinVar submission form
- Gene panel page crash when old panel has no maintainers

## [4.15]

### Added
- Clinvar CNVs IGV track
- Gene panels can have maintainers
- Keep variant actions (dismissed, manual rank, mosaic, acmg, comments) upon variant re-upload
- Keep variant actions also on full case re-upload

### Fixed
- Fix the link to Ensembl for SV variants when genome build 38.
- Arrange information in columns on variant page
- Fix so that new cosmic identifier (COSV) is also acceptable #1304
- Fixed COSMIC tag in INFO (outside of CSQ) to be parses as well with `&` splitter.
- COSMIC stub URL changed to https://cancer.sanger.ac.uk/cosmic/search?q= instead.
- Updated to a version of IGV where bigBed tracks are visualized correctly
- Clinvar submission files are named according to the content (variant_data and case_data)
- Always show causatives from other cases in case overview
- Correct disease associations for gene symbol aliases that exist as separate genes
- Re-add "custom annotations" for SV variants
- The override ClinVar P/LP add-in in the Clinical Filter failed for new CSQ strings

### Changed
- Runs all CI checks in github actions

## [4.14.1]

### Fixed
- Error when variant found in loqusdb is not loaded for other case

## [4.14]

### Added
- Use github actions to run tests
- Adds CLI command to update individual alignments path
- Update HPO terms using downloaded definitions files
- Option to use alternative flask config when running `scout serve`
- Requirement to use loqusdb >= 2.5 if integrated

### Fixed
- Do not display Pedigree panel in cancer view
- Do not rely on internet connection and services available when running CI tests
- Variant loading assumes GATK if no caller set given and GATK filter status is seen in FILTER
- Pass genome build param all the way in order to get the right gene mappings for cases with build 38
- Parse correctly variants with zero frequency values
- Continue even if there are problems to create a region vcf
- STR and cancer variant navigation back to variants pages could fail

### Changed
- Improved code that sends requests to the external APIs
- Updates ranges for user ranks to fit todays usage
- Run coveralls on github actions instead of travis
- Run pip checks on github actions instead of coveralls
- For hg38 cases, change gnomAD link to point to version 3.0 (which is hg38 based)
- Show pinned or causative STR variants a bit more human readable

## [4.13.1]

### Added
### Fixed
- Typo that caused not all clinvar conflicting interpretations to be loaded no matter what
- Parse and retrieve clinvar annotations from VEP-annotated (VEP 97+) CSQ VCF field
- Variant clinvar significance shown as `not provided` whenever is `Uncertain significance`
- Phenomizer query crashing when case has no HPO terms assigned
- Fixed a bug affecting `All SNVs and INDELs` page when variants don't have canonical transcript
- Add gene name or id in cancer variant view

### Changed
- Cancer Variant view changed "Variant:Transcript:Exon:HGVS" to "Gene:Transcript:Exon:HGVS"

## [4.13]

### Added
- ClinVar SNVs track in IGV
- Add SMA view with SMN Copy Number data
- Easier to assign OMIM diagnoses from case page
- OMIM terms and specific OMIM term page

### Fixed
- Bug when adding a new gene to a panel
- Restored missing recent delivery reports
- Fixed style and links to other reports in case side panel
- Deleting cases using display_name and institute not deleting its variants
- Fixed bug that caused coordinates filter to override other filters
- Fixed a problem with finding some INS in loqusdb
- Layout on SV page when local observations without cases are present
- Make scout compatible with the new HPO definition files from `http://compbio.charite.de/jenkins/`
- General report visualization error when SNVs display names are very long


### Changed


## [4.12.4]

### Fixed
- Layout on SV page when local observations without cases are present

## [4.12.3]

### Fixed
- Case report when causative or pinned SVs have non null allele frequencies

## [4.12.2]

### Fixed
- SV variant links now take you to the SV variant page again
- Cancer variant view has cleaner table data entries for "N/A" data
- Pinned variant case level display hotfix for cancer and str - more on this later
- Cancer variants show correct alt/ref reads mirroring alt frequency now
- Always load all clinical STR variants even if a region load is attempted - index may be missing
- Same case repetition in variant local observations

## [4.12.1]

### Fixed
- Bug in variant.gene when gene has no HGVS description


## [4.12]

### Added
- Accepts `alignment_path` in load config to pass bam/cram files
- Display all phenotypes on variant page
- Display hgvs coordinates on pinned and causatives
- Clear panel pending changes
- Adds option to setup the database with static files
- Adds cli command to download the resources from CLI that scout needs
- Adds test files for merged somatic SV and CNV; as well as merged SNV, and INDEL part of #1279
- Allows for upload of OMIM-AUTO gene panel from static files without api-key

### Fixed
- Cancer case HPO panel variants link
- Fix so that some drop downs have correct size
- First IGV button in str variants page
- Cancer case activates on SNV variants
- Cases activate when STR variants are viewed
- Always calculate code coverage
- Pinned/Classification/comments in all types of variants pages
- Null values for panel's custom_inheritance_models
- Discrepancy between the manual disease transcripts and those in database in gene-edit page
- ACMG classification not showing for some causatives
- Fix bug which caused IGV.js to use hg19 reference files for hg38 data
- Bug when multiple bam files sources with non-null values are available


### Changed
- Renamed `requests` file to `scout_requests`
- Cancer variant view shows two, instead of four, decimals for allele and normal


## [4.11.1]

### Fixed
- Institute settings page
- Link institute settings to sharing institutes choices

## [4.11.0]

### Added
- Display locus name on STR variant page
- Alternative key `GNOMADAF_popmax` for Gnomad popmax allele frequency
- Automatic suggestions on how to improve the code on Pull Requests
- Parse GERP, phastCons and phyloP annotations from vep annotated CSQ fields
- Avoid flickering comment popovers in variant list
- Parse REVEL score from vep annotated CSQ fields
- Allow users to modify general institute settings
- Optionally format code automatically on commit
- Adds command to backup vital parts `scout export database`
- Parsing and displaying cancer SV variants from Manta annotated VCF files
- Dismiss cancer snv variants with cancer-specific options
- Add IGV.js UPD, RHO and TIDDIT coverage wig tracks.


### Fixed
- Slightly darker page background
- Fixed an issued with parsed conservation values from CSQ
- Clinvar submissions accessible to all users of an institute
- Header toolbar when on Clinvar page now shows institute name correctly
- Case should not always inactivate upon update
- Show dismissed snv cancer variants as grey on the cancer variants page
- Improved style of mappability link and local observations on variant page
- Convert all the GET requests to the igv view to POST request
- Error when updating gene panels using a file containing BOM chars
- Add/replace gene radio button not working in gene panels


## [4.10.1]

### Fixed
- Fixed issue with opening research variants
- Problem with coveralls not called by Travis CI
- Handle Biomart service down in tests


## [4.10.0]

### Added
- Rank score model in causatives page
- Exportable HPO terms from phenotypes page
- AMP guideline tiers for cancer variants
- Adds scroll for the transcript tab
- Added CLI option to query cases on time since case event was added
- Shadow clinical assessments also on research variants display
- Support for CRAM alignment files
- Improved str variants view : sorting by locus, grouped by allele.
- Delivery report PDF export
- New mosaicism tag option
- Add or modify individuals' age or tissue type from case page
- Display GC and allele depth in causatives table.
- Included primary reference transcript in general report
- Included partial causative variants in general report
- Remove dependency of loqusdb by utilising the CLI

### Fixed
- Fixed update OMIM command bug due to change in the header of the genemap2 file
- Removed Mosaic Tag from Cancer variants
- Fixes issue with unaligned table headers that comes with hidden Datatables
- Layout in general report PDF export
- Fixed issue on the case statistics view. The validation bars didn't show up when all institutes were selected. Now they do.
- Fixed missing path import by importing pathlib.Path
- Handle index inconsistencies in the update index functions
- Fixed layout problems


## [4.9.0]

### Added
- Improved MatchMaker pages, including visible patient contacts email address
- New badges for the github repo
- Links to [GENEMANIA](genemania.org)
- Sort gene panel list on case view.
- More automatic tests
- Allow loading of custom annotations in VCF using the SCOUT_CUSTOM info tag.

### Fixed
- Fix error when a gene is added to an empty dynamic gene panel
- Fix crash when attempting to add genes on incorrect format to dynamic gene panel
- Manual rank variant tags could be saved in a "Select a tag"-state, a problem in the variants view.
- Same case evaluations are no longer shown as gray previous evaluations on the variants page
- Stay on research pages, even if reset, next first buttons are pressed..
- Overlapping variants will now be visible on variant page again
- Fix missing classification comments and links in evaluations page
- All prioritized cases are shown on cases page


## [4.8.3]

### Added

### Fixed
- Bug when ordering sanger
- Improved scrolling over long list of genes/transcripts


## [4.8.2]

### Added

### Fixed
- Avoid opening extra tab for coverage report
- Fixed a problem when rank model version was saved as floats and not strings
- Fixed a problem with displaying dismiss variant reasons on the general report
- Disable load and delete filter buttons if there are no saved filters
- Fix problem with missing verifications
- Remove duplicate users and merge their data and activity


## [4.8.1]

### Added

### Fixed
- Prevent login fail for users with id defined by ObjectId and not email
- Prevent the app from crashing with `AttributeError: 'NoneType' object has no attribute 'message'`


## [4.8.0]

### Added
- Updated Scout to use Bootstrap 4.3
- New looks for Scout
- Improved dashboard using Chart.js
- Ask before inactivating a case where last assigned user leaves it
- Genes can be manually added to the dynamic gene list directly on the case page
- Dynamic gene panels can optionally be used with clinical filter, instead of default gene panel
- Dynamic gene panels get link out to chanjo-report for coverage report
- Load all clinvar variants with clinvar Pathogenic, Likely Pathogenic and Conflicting pathogenic
- Show transcripts with exon numbers for structural variants
- Case sort order can now be toggled between ascending and descending.
- Variants can be marked as partial causative if phenotype is available for case.
- Show a frequency tooltip hover for SV-variants.
- Added support for LDAP login system
- Search snv and structural variants by chromosomal coordinates
- Structural variants can be marked as partial causative if phenotype is available for case.
- Show normal and pathologic limits for STRs in the STR variants view.
- Institute level persistent variant filter settings that can be retrieved and used.
- export causative variants to Excel
- Add support for ROH, WIG and chromosome PNGs in case-view

### Fixed
- Fixed missing import for variants with comments
- Instructions on how to build docs
- Keep sanger order + verification when updating/reloading variants
- Fixed and moved broken filter actions (HPO gene panel and reset filter)
- Fixed string conversion to number
- UCSC links for structural variants are now separated per breakpoint (and whole variant where applicable)
- Reintroduced missing coverage report
- Fixed a bug preventing loading samples using the command line
- Better inheritance models customization for genes in gene panels
- STR variant page back to list button now does its one job.
- Allows to setup scout without a omim api key
- Fixed error causing "favicon not found" flash messages
- Removed flask --version from base cli
- Request rerun no longer changes case status. Active or archived cases inactivate on upload.
- Fixed missing tooltip on the cancer variants page
- Fixed weird Rank cell in variants page
- Next and first buttons order swap
- Added pagination (and POST capability) to cancer variants.
- Improves loading speed for variant page
- Problem with updating variant rank when no variants
- Improved Clinvar submission form
- General report crashing when dismissed variant has no valid dismiss code
- Also show collaborative case variants on the All variants view.
- Improved phenotype search using dataTables.js on phenotypes page
- Search and delete users with `email` instead of `_id`
- Fixed css styles so that multiselect options will all fit one column


## [4.7.3]

### Added
- RankScore can be used with VCFs for vcf_cancer files

### Fixed
- Fix issue with STR view next page button not doing its one job.

### Deleted
- Removed pileup as a bam viewing option. This is replaced by IGV


## [4.7.2]

### Added
- Show earlier ACMG classification in the variant list

### Fixed
- Fixed igv search not working due to igv.js dist 2.2.17
- Fixed searches for cases with a gene with variants pinned or marked causative.
- Load variant pages faster after fixing other causatives query
- Fixed mitochondrial report bug for variants without genes

## [4.7.1]

### Added

### Fixed
- Fixed bug on genes page


## [4.7.0]

### Added
- Export genes and gene panels in build GRCh38
- Search for cases with variants pinned or marked causative in a given gene.
- Search for cases phenotypically similar to a case also from WUI.
- Case variant searches can be limited to similar cases, matching HPO-terms,
  phenogroups and cohorts.
- De-archive reruns and flag them as 'inactive' if archived
- Sort cases by analysis_date, track or status
- Display cases in the following order: prioritized, active, inactive, archived, solved
- Assign case to user when user activates it or asks for rerun
- Case becomes inactive when it has no assignees
- Fetch refseq version from entrez and use it in clinvar form
- Load and export of exons for all genes, independent on refseq
- Documentation for loading/updating exons
- Showing SV variant annotations: SV cgh frequencies, gnomad-SV, local SV frequencies
- Showing transcripts mapping score in segmental duplications
- Handle requests to Ensembl Rest API
- Handle requests to Ensembl Rest Biomart
- STR variants view now displays GT and IGV link.
- Description field for gene panels
- Export exons in build 37 and 38 using the command line

### Fixed
- Fixes of and induced by build tests
- Fixed bug affecting variant observations in other cases
- Fixed a bug that showed wrong gene coverage in general panel PDF export
- MT report only shows variants occurring in the specific individual of the excel sheet
- Disable SSL certifcate verification in requests to chanjo
- Updates how intervaltree and pymongo is used to void deprecated functions
- Increased size of IGV sample tracks
- Optimized tests


## [4.6.1]

### Added

### Fixed
- Missing 'father' and 'mother' keys when parsing single individual cases


## [4.6.0]

### Added
- Description of Scout branching model in CONTRIBUTING doc
- Causatives in alphabetical order, display ACMG classification and filter by gene.
- Added 'external' to the list of analysis type options
- Adds functionality to display "Tissue type". Passed via load config.
- Update to IGV 2.

### Fixed
- Fixed alignment visualization and vcf2cytosure availability for demo case samples
- Fixed 3 bugs affecting SV pages visualization
- Reintroduced the --version cli option
- Fixed variants query by panel (hpo panel + gene panel).
- Downloaded MT report contains excel files with individuals' display name
- Refactored code in parsing of config files.


## [4.5.1]

### Added

### Fixed
- update requirement to use PyYaml version >= 5.1
- Safer code when loading config params in cli base


## [4.5.0]

### Added
- Search for similar cases from scout view CLI
- Scout cli is now invoked from the app object and works under the app context

### Fixed
- PyYaml dependency fixed to use version >= 5.1


## [4.4.1]

### Added
- Display SV rank model version when available

### Fixed
- Fixed upload of delivery report via API


## [4.4.0]

### Added
- Displaying more info on the Causatives page and hiding those not causative at the case level
- Add a comment text field to Sanger order request form, allowing a message to be included in the email
- MatchMaker Exchange integration
- List cases with empty synopsis, missing HPO terms and phenotype groups.
- Search for cases with open research list, or a given case status (active, inactive, archived)

### Fixed
- Variant query builder split into several functions
- Fixed delivery report load bug


## [4.3.3]

### Added
- Different individual table for cancer cases

### Fixed
- Dashboard collects validated variants from verification events instead of using 'sanger' field
- Cases shared with collaborators are visible again in cases page
- Force users to select a real institute to share cases with (actionbar select fix)


## [4.3.2]

### Added
- Dashboard data can be filtered using filters available in cases page
- Causatives for each institute are displayed on a dedicated page
- SNVs and and SVs are searchable across cases by gene and rank score
- A more complete report with validated variants is downloadable from dashboard

### Fixed
- Clinsig filter is fixed so clinsig numerical values are returned
- Split multi clinsig string values in different elements of clinsig array
- Regex to search in multi clinsig string values or multi revstat string values
- It works to upload vcf files with no variants now
- Combined Pileup and IGV alignments for SVs having variant start and stop on the same chromosome


## [4.3.1]

### Added
- Show calls from all callers even if call is not available
- Instructions to install cairo and pango libs from WeasyPrint page
- Display cases with number of variants from CLI
- Only display cases with number of variants above certain treshold. (Also CLI)
- Export of verified variants by CLI or from the dashboard
- Extend case level queries with default panels, cohorts and phenotype groups.
- Slice dashboard statistics display using case level queries
- Add a view where all variants for an institute can be searched across cases, filtering on gene and rank score. Allows searching research variants for cases that have research open.

### Fixed
- Fixed code to extract variant conservation (gerp, phyloP, phastCons)
- Visualization of PDF-exported gene panels
- Reintroduced the exon/intron number in variant verification email
- Sex and affected status is correctly displayed on general report
- Force number validation in SV filter by size
- Display ensembl transcripts when no refseq exists


## [4.3.0]

### Added
- Mosaicism tag on variants
- Show and filter on SweGen frequency for SVs
- Show annotations for STR variants
- Show all transcripts in verification email
- Added mitochondrial export
- Adds alternative to search for SVs shorter that the given length
- Look for 'bcftools' in the `set` field of VCFs
- Display digenic inheritance from OMIM
- Displays what refseq transcript that is primary in hgnc

### Fixed

- Archived panels displays the correct date (not retroactive change)
- Fixed problem with waiting times in gene panel exports
- Clinvar fiter not working with human readable clinsig values

## [4.2.2]

### Fixed
- Fixed gene panel create/modify from CSV file utf-8 decoding error
- Updating genes in gene panels now supports edit comments and entry version
- Gene panel export timeout error

## [4.2.1]

### Fixed
- Re-introduced gene name(s) in verification email subject
- Better PDF rendering for excluded variants in report
- Problem to access old case when `is_default` did not exist on a panel


## [4.2.0]

### Added
- New index on variant_id for events
- Display overlapping compounds on variants view

### Fixed
- Fixed broken clinical filter


## [4.1.4]

### Added
- Download of filtered SVs

### Fixed
- Fixed broken download of filtered variants
- Fixed visualization issue in gene panel PDF export
- Fixed bug when updating gene names in variant controller


## [4.1.3]

### Fixed
- Displays all primary transcripts


## [4.1.2]

### Added
- Option add/replace when updating a panel via CSV file
- More flexible versioning of the gene panels
- Printing coverage report on the bottom of the pdf case report
- Variant verification option for SVs
- Logs uri without pwd when connecting
- Disease-causing transcripts in case report
- Thicker lines in case report
- Supports HPO search for cases, both terms or if described in synopsis
- Adds sanger information to dashboard

### Fixed
- Use db name instead of **auth** as default for authentication
- Fixes so that reports can be generated even with many variants
- Fixed sanger validation popup to show individual variants queried by user and institute.
- Fixed problem with setting up scout
- Fixes problem when exac file is not available through broad ftp
- Fetch transcripts for correct build in `adapter.hgnc_gene`

## [4.1.1]
- Fix problem with institute authentication flash message in utils
- Fix problem with comments
- Fix problem with ensembl link


## [4.1.0]

### Added
- OMIM phenotypes to case report
- Command to download all panel app gene panels `scout load panel --panel-app`
- Links to genenames.org and omim on gene page
- Popup on gene at variants page with gene information
- reset sanger status to "Not validated" for pinned variants
- highlight cases with variants to be evaluated by Sanger on the cases page
- option to point to local reference files to the genome viewer pileup.js. Documented in `docs.admin-guide.server`
- option to export single variants in `scout export variants`
- option to load a multiqc report together with a case(add line in load config)
- added a view for searching HPO terms. It is accessed from the top left corner menu
- Updates the variants view for cancer variants. Adds a small cancer specific filter for known variants
- Adds hgvs information on cancer variants page
- Adds option to update phenotype groups from CLI

### Fixed
- Improved Clinvar to submit variants from different cases. Fixed HPO terms in casedata according to feedback
- Fixed broken link to case page from Sanger modal in cases view
- Now only cases with non empty lists of causative variants are returned in `adapter.case(has_causatives=True)`
- Can handle Tumor only samples
- Long lists of HGNC symbols are now possible. This was previously difficult with manual, uploaded or by HPO search when changing filter settings due to GET request limitations. Relevant pages now use POST requests. Adds the dynamic HPO panel as a selection on the gene panel dropdown.
- Variant filter defaults to default panels also on SV and Cancer variants pages.

## [4.0.0]

### WARNING ###

This is a major version update and will require that the backend of pre releases is updated.
Run commands:

```
$scout update genes
$scout update hpo
```

- Created a Clinvar submission tool, to speed up Clinvar submission of SNVs and SVs
- Added an analysis report page (html and PDF format) containing phenotype, gene panels and variants that are relevant to solve a case.

### Fixed
- Optimized evaluated variants to speed up creation of case report
- Moved igv and pileup viewer under a common folder
- Fixed MT alignment view pileup.js
- Fixed coordinates for SVs with start chromosome different from end chromosome
- Global comments shown across cases and institutes. Case-specific variant comments are shown only for that specific case.
- Links to clinvar submitted variants at the cases level
- Adapts clinvar parsing to new format
- Fixed problem in `scout update user` when the user object had no roles
- Makes pileup.js use online genome resources when viewing alignments. Now any instance of Scout can make use of this functionality.
- Fix ensembl link for structural variants
- Works even when cases does not have `'madeline_info'`
- Parses Polyphen in correct way again
- Fix problem with parsing gnomad from VEP

### Added
- Added a PDF export function for gene panels
- Added a "Filter and export" button to export custom-filtered SNVs to CSV file
- Dismiss SVs
- Added IGV alignments viewer
- Read delivery report path from case config or CLI command
- Filter for spidex scores
- All HPO terms are now added and fetched from the correct source (https://github.com/obophenotype/human-phenotype-ontology/blob/master/hp.obo)
- New command `scout update hpo`
- New command `scout update genes` will fetch all the latest information about genes and update them
- Load **all** variants found on chromosome **MT**
- Adds choice in cases overview do show as many cases as user like

### Removed
- pileup.min.js and pileup css are imported from a remote web location now
- All source files for HPO information, this is instead fetched directly from source
- All source files for gene information, this is instead fetched directly from source

## [3.0.0]
### Fixed
- hide pedigree panel unless it exists

## [1.5.1] - 2016-07-27
### Fixed
- look for both ".bam.bai" and ".bai" extensions

## [1.4.0] - 2016-03-22
### Added
- support for local frequency through loqusdb
- bunch of other stuff

## [1.3.0] - 2016-02-19
### Fixed
- Update query-phenomizer and add username/password

### Changed
- Update the way a case is checked for rerun-status

### Added
- Add new button to mark a case as "checked"
- Link to clinical variants _without_ 1000G annotation

## [1.2.2] - 2016-02-18
### Fixed
- avoid filtering out variants lacking ExAC and 1000G annotations

## [1.1.3] - 2015-10-01
### Fixed
- persist (clinical) filter when clicking load more
- fix #154 by robustly setting clinical filter func. terms

## [1.1.2] - 2015-09-07
### Fixed
- avoid replacing coverage report with none
- update SO terms, refactored

## [1.1.1] - 2015-08-20
### Fixed
- fetch case based on collaborator status (not owner)

## [1.1.0] - 2015-05-29
### Added
- link(s) to SNPedia based on RS-numbers
- new Jinja filter to "humanize" decimal numbers
- show gene panels in variant view
- new Jinja filter for decoding URL encoding
- add indicator to variants in list that have comments
- add variant number threshold and rank score threshold to load function
- add event methods to mongo adapter
- add tests for models
- show badge "old" if comment was written for a previous analysis

### Changed
- show cDNA change in transcript summary unless variant is exonic
- moved compounds table further up the page
- show dates for case uploads in ISO format
- moved variant comments higher up on page
- updated documentation for pages
- read in coverage report as blob in database and serve directly
- change ``OmimPhenotype`` to ``PhenotypeTerm``
- reorganize models sub-package
- move events (and comments) to separate collection
- only display prev/next links for the research list
- include variant type in breadcrumbs e.g. "Clinical variants"

### Removed
- drop dependency on moment.js

### Fixed
- show the same level of detail for all frequencies on all pages
- properly decode URL encoded symbols in amino acid/cDNA change strings
- fixed issue with wipe permissions in MongoDB
- include default gene lists in "variants" link in breadcrumbs

## [1.0.2] - 2015-05-20
### Changed
- update case fetching function

### Fixed
- handle multiple cases with same id

## [1.0.1] - 2015-04-28
### Fixed
- Fix building URL parameters in cases list Vue component

## [1.0.0] - 2015-04-12
Codename: Sara Lund

![Release 1.0](artwork/releases/release-1-0.jpg)

### Added
- Add email logging for unexpected errors
- New command line tool for deleting case

### Changed
- Much improved logging overall
- Updated documentation/usage guide
- Removed non-working IGV link

### Fixed
- Show sample display name in GT call
- Various small bug fixes
- Make it easier to hover over popups

## [0.0.2-rc1] - 2015-03-04
### Added
- add protein table for each variant
- add many more external links
- add coverage reports as PDFs

### Changed
- incorporate user feedback updates
- big refactor of load scripts

## [0.0.2-rc2] - 2015-03-04
### Changes
- add gene table with gene description
- reorganize inheritance models box

### Fixed
- avoid overwriting gene list on "research" load
- fix various bugs in external links

## [0.0.2-rc3] - 2015-03-05
### Added
- Activity log feed to variant view
- Adds protein change strings to ODM and Sanger email

### Changed
- Extract activity log component to macro

### Fixes
- Make Ensembl transcript links use archive website<|MERGE_RESOLUTION|>--- conflicted
+++ resolved
@@ -11,11 +11,8 @@
 - Introduced page margins on exported PDF reports
 - Smaller gene fonts in downloaded HPO genes PDF reports
 - Reintroduced gene coverage data in the PDF-exported general report
-<<<<<<< HEAD
+- Check for existence of case report files before creating sidebar links
 - Do not save keys without values when updating a case
-=======
-- Check for existence of case report files before creating sidebar links
->>>>>>> db2ebe80
 
 
 ## [4.48.1]
