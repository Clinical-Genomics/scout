# Change Log
All notable changes to this project will be documented in this file.
This project adheres to [Semantic Versioning](http://semver.org/).

About changelog [here](https://keepachangelog.com/en/1.0.0/)

## [unreleased]
### Added
<<<<<<< HEAD
- BioNano Access server API - check projects, samples and fetch FSHD reports
=======
- Added Balsamic keys for SweGen and loqusdb local archive frequecies, SNV and SV
>>>>>>> fce7e2ba
### Fixed
- Name of reference genome build for RNA for compatibility with IGV locus search change
- Howto to run the Docker image on Mac computers in `admin-guide/containers/container-deploy.md`
- Link to Weasyprint installation howto in README file
- Avoid filling up disk by creating a reduced VCF file for every variant that is visualized
### Changed
- Remove function call that tracks users' browser version

## [4.70]
### Added
- Download a list of Gene Variants (max 500) resulting from SNVs and Indels search
- Variant PubMed link to search for gene symbol and any aliases
### Changed
- Clearer gnomAD values in Variants page
### Fixed
- CaseS page uniform column widths
- Include ClinVar variants into a scrollable div element on Case page
- `canonical_transcript` variable not initialized in get_hgvs function (server.blueprints.institutes.controllers.py)
- Catch and display any error while importing Phenopacket info
- Modified Docker files to use python:3.8-slim-bullseye to prevent gunicorn workers booting error

## [4.69]
### Added
- ClinVar submission howto available also on Case page
- Somatic score and filtering for somatic SV callers, if available
- Show caller as a tooltip on variantS list
### Fixed
- Crash when attempting to export phenotype from a case that had never had phenotypes
- Aesthetic fix to Causative and Pinned Variants on Case page
- Structural inconsistency for ClinVar Blueprint templates
- Updated igv.js to 2.15.8 to fix track default color bug
- Fixed release versions for actions.
- Freeze tornado below 6.3.0 for compatibility with livereload 2.6.3
- Force update variants count on case re-upload
- IGV locus search not working - add genome reference id
- Pin links to MEI variants should end up on MEI not SV variant view
- Load also matching MEI variants on forced region load
- Allow excluding MEI from case variant deletion
- Fixed the name of the assigned user when the internal user ID is different from the user email address
- Gene variantS should display gene function, region and full hgvs
### Changed
- FontAwesome integrity check fail (updated resource)
- Removed ClinVar API validation buttons in favour of direct API submission
- Improved layout of Institute settings page
- ClinVar API key and allowed submitters are set in the Institute settings page


## [4.68]
### Added
- Rare Disease Mobile Element Insertion variants view
### Changed
- Updated igv.js to 2.15.6
### Fixed
- Docker stage build pycairo.
- Restore SNV and SV rank models versions on Causatives and Verified pages
- Saving `REVEL_RANKSCORE` value in a field named `revel` in variants database documents

## [4.67]
### Added
- Prepare to filter local SV frequency
### Changed
- Speed up instituteS page loading by refactoring cases/institutes query
- Clinical Filter for SVs includes `splice_polypyrimidine_tract_variant` as a severe consequence
- Clinical Filter for SVs includes local variant frequency freeze ("old") for filtering, starting at 30 counts
- Speed up caseS page loading by adding status to index and refactoring totals count
- HPO file parsing is updated to reflect that HPO have changed a few downloadable file formats with their 230405 release.
### Fixed
- Page crashing when a user tries to edit a comment that was removed
- Warning instead of crashed page when attempting to retrieve a non-existent Phenopacket
- Fixed StJude ProteinPaint gene link (URL change)
- Freeze of werkzeug library to version<2.3 to avoid problems resulting from the consequential upgrade of the Flask lib
- Huge list of genes in case report for megabases-long structural variants.
- Fix displaying institutes without associated cases on institutes page
- Fix default panel selection on SVs in cancer case report

## [4.66]
### Changed
- Moved Phenomodels code under a dedicated blueprint
- Updated the instructions to load custom case report under admin guide
- Keep variants filter window collapsed except when user expands it to filter
### Added
- A summary table of pinned variants on the cancer case general report
- New openable matching causatives and managed variants lists for default gene panels only for convenience
### Fixed
- Gens structural variant page link individual id typo

## [4.65.2]
### Fixed
- Generating general case report with str variants containing comments

## [4.65.1]
### Fixed
- Visibility of `Gene(s)` badges on SV VariantS page
- Hide dismiss bar on SV page not working well
- Delivery report PDF download
- Saving Pipeline version file when loading a case
- Backport compatible import of importlib metadata for old python versions (<3.8)

## [4.65]
### Added
- Option to mark a ClinVar submission as submitted
- Docs on how to create/update the PanelApp green genes as a system admin
- `individual_id`-parameter to both Gens links
- Download a gene panel in TXT format from gene panel page
- Panel gene comments on variant page: genes in panels can have comments that describe the gene in a panel context
### Changed
- Always show each case category on caseS page, even if 0 cases in total or after current query
- Improved sorting of ClinVar submissions
- Pre-populate SV type select in ClinVar submission form, when possible
- Show comment badges in related comments tables on general report
- Updated version of several GitHub actions
- Migrate from deprecated `pkg_resources` lib to `importlib_resources`
- Dismiss bar on variantS pages is thinner.
- Dismiss bar on variantS pages can be toggled open or closed for the duration of a login session.
### Fixed
- Fixed Sanger order / Cancel order modal close buttons
- Visibility of SV type in ClinVar submission form
- Fixed a couple of creations where now was called twice, so updated_at and created_at could differ
- Deprecated Ubuntu version 18.04 in one GitHub action
- Panels that have been removed (hidden) should not be visible in views where overlapping gene panels for genes are shown
- Gene panel test pointing to the right function

## [4.64]
### Added
- Create/Update a gene panel containing all PanelApp green genes (`scout update panelapp-green -i <cust_id>`)
- Links for ACMG pathogenicity impact modification on the ACMG classification page
### Changed
- Open local observation matching cases in new windows
### Fixed
- Matching manual ranked variants are now shown also on the somatic variant page
- VarSome links to hg19/GRCh37
- Managed variants filter settings lost when navigating to additional pages
- Collect the right variant category after submitting filter form from research variantS page
- Beacon links are templated and support variants in genome build 38

## [4.63]
### Added
- Display data sharing info for ClinVar, Matchmaker Exchange and Beacon in a dedicated column on Cases page
- Test for `commands.download.omim.print_omim`
- Display dismissed variants comments on general case report
- Modify ACMG pathogenicity impact (most commonly PVS1, PS3) based on strength of evidence with lab director's professional judgement
- REViewer button on STR variant page
- Alamut institution parameter in institute settings for Alamut Visual Plus software
- Added Manual Ranks Risk Factor, Likely Risk Factor and Uncertain Risk Factor
- Display matching manual ranks from previous cases the user has access to on VariantS and Variant pages
- Link to gnomAD gene SVs v2.1 for SV variants with gnomAD frequency
- Support for nf-core/rnafusion reports
### Changed
- Display chrY for sex unknown
- Deprecate legacy scout_load() method API call.
- Message shown when variant tag is updated for a variant
- When all ACMG classifications are deleted from a variant, the current variant classification status is also reset.
- Refactored the functions that collect causative variants
- Removed `scripts/generate_test_data.py`
### Fixed
- Default IGV tracks (genes, ClinVar, ClinVar CNVs) showing even if user unselects them all
- Freeze Flask-Babel below v3.0 due to issue with a locale decorator
- Thaw Flask-Babel and fix according to v3 standard. Thank you @TkTech!
- Show matching causatives on somatic structural variant page
- Visibility of gene names and functional annotations on Causatives/Verified pages
- Panel version can be manually set to floating point numbers, when modified
- Causatives page showing also non-causative variants matching causatives in other cases
- ClinVar form submission for variants with no selected transcript and HGVS
- Validating and submitting ClinVar objects not containing both Variant and Casedata info

## [4.62.1]
### Fixed
- Case page crashing when adding a case to a group without providing a valid case name

## [4.62]
### Added
- Validate ClinVar submission objects using the ClinVar API
- Wrote tests for case and variant API endpoints
- Create ClinVar submissions from Scout using the ClinVar API
- Export Phenopacket for affected individual
- Import Phenopacket from JSON file or Phenopacket API backend server
- Use the new case name option for GENS requests
- Pre-validate refseq:HGVS items using VariantValidator in ClinVar submission form
### Fixed
- Fallback for empty alignment index for REViewer service
- Source link out for MIP 11.1 reference STR annotation
- Avoid duplicate causatives and pinned variants
- ClinVar clinical significance displays only the ACMG terms when user selects ACMG 2015 as assertion criteria
- Spacing between icon and text on Beacon and MatchMaker links on case page sidebar
- Truncate IDs and HGVS representations in ClinVar pages if longer than 25 characters
- Update ClinVar submission ID form
- Handle connection timeout when sending requests requests to external web services
- Validate any ClinVar submission regardless of its status
- Empty Phenopackets import crashes
- Stop Spinner on Phenopacket JSON download
### Changed
- Updated ClinVar submission instructions

## [4.61.1]
### Fixed
- Added `UMLS` as an option of `Condition ID type` in ClinVar Variant downloaded files
- Missing value for `Condition ID type` in ClinVar Variant downloaded files
- Possibility to open, close or delete a ClinVar submission even if it doesn't have an associated name
- Save SV type, ref and alt n. copies to exported ClinVar files
- Inner and outer start and stop SV coordinates not exported in ClinVar files
- ClinVar submissions page crashing when SV files don't contain breakpoint exact coordinates
- Align OMIM diagnoses with delete diagnosis button on case page
- In ClinVar form, reset condition list and customize help when condition ID changes

## [4.61]
### Added
- Filter case list by cases with variants in ClinVar submission
- Filter case list by cases containing RNA-seq data - gene_fusion_reports and sample-level tracks (splice junctions and RNA coverage)
- Additional case category `Ignored`, to be used for cases that don't fall in the existing 'inactive', 'archived', 'solved', 'prioritized' categories
- Display number of cases shown / total number of cases available for each category on Cases page
- Moved buttons to modify case status from sidebar to main case page
- Link to Mutalyzer Normalizer tool on variant's transcripts overview to retrieve official HVGS descriptions
- Option to manually load RNA MULTIQC report using the command `scout load report -t multiqc_rna`
- Load RNA MULTIQC automatically for a case if config file contains the `multiqc_rna` key/value
- Instructions in admin-guide on how to load case reports via the command line
- Possibility to filter RD variants by a specific genotype call
- Distinct colors for different inheritance models on RD Variant page
- Gene panels PDF export with case variants hits by variant type
- A couple of additional README badges for GitHub stats
- Upload and display of pipeline reference info and executable version yaml files as custom reports
- Testing CLI on hasta in PR template
### Changed
- Instructions on how to call dibs on scout-stage server in pull request template
- Deprecated CLI commands `scout load <delivery_report, gene_fusion_report, coverage_qc_report, cnv_report>` to replace them with command `scout load report -t <report type>`
- Refactored code to display and download custom case reports
- Do not export `Assertion method` and `Assertion method citation` to ClinVar submission files according to changes to ClinVar's submission spreadsheet templates.
- Simplified code to create and download ClinVar CSV files
- Colorize inheritance models badges by category on VariantS page
- `Safe variants matching` badge more visible on case page
### Fixed
- Non-admin users saving institute settings would clear loqusdb instance selection
- Layout of variant position, cytoband and type in SV variant summary
- Broken `Build Status - GitHub badge` on GitHub README page
- Visibility of text on grey badges in gene panels PDF exports
- Labels for dashboard search controls
- Dark mode visibility for ClinVar submission
- Whitespaces on outdated panel in extent report

## [4.60]
### Added
- Mitochondrial deletion signatures (mitosign) can be uploaded and shown with mtDNA report
- A `Type of analysis` column on Causatives and Validated variants pages
- List of "safe" gene panels available for matching causatives and managed variants in institute settings, to avoid secondary findings
- `svdb_origin` as a synonym for `FOUND_IN` to complement `set` for variants found by all callers
### Changed
- Hide removed gene panels by default in panels page
- Removed option for filtering cancer SVs by Tumor and Normal alt AF
- Hide links to coverage report from case dynamic HPO panel if cancer analysis
- Remove rerun emails and redirect users to the analysis order portal instead
- Updated clinical SVs igv.js track (dbVar) and added example of external track from `https://trackhubregistry.org/`
- Rewrote the ClinVar export module to simplify and add one variant at the time
- ClinVar submissions with phenotype conditions from: [OMIM, MedGen, Orphanet, MeSH, HP, MONDO]
### Fixed
- If trying to load a badly formatted .tsv file an error message is displayed.
- Avoid showing case as rerun when first attempt at case upload failed
- Dynamic autocomplete search not working on phenomodels page
- Callers added to variant when loading case
- Now possible to update managed variant from file without deleting it first
- Missing preselected chromosome when editing a managed variant
- Preselected variant type and subtype when editing a managed variant
- Typo in dbVar ClinVar track, hg19


## [4.59]
### Added
- Button to go directly to HPO SV filter variantS page from case
- `Scout-REViewer-Service` integration - show `REViewer` picture if available
- Link to HPO panel coverage overview on Case page
- Specify a confidence threshold (green|amber|red) when loading PanelApp panels
- Functional annotations in variants lists exports (all variants)
- Cancer/Normal VAFs and COSMIC ids in in variants lists exports (cancer variants)
### Changed
- Better visualization of regional annotation for long lists of genes in large SVs in Variants tables
- Order of cells in variants tables
- More evident links to gene coverage from Variant page
- Gene panels sorted by display name in the entire Case page
- Round CADD and GnomAD values in variants export files
### Fixed
- HPO filter button on SV variantS page
- Spacing between region|function cells in SVs lists
- Labels on gene panel Chanjo report
- Fixed ambiguous duplicated response headers when requesting a BAM file from /static
- Visited color link on gene coverage button (Variant page)

## [4.58.1]
### Fixed
- Case search with search strings that contain characters that can be escaped

## [4.58]
### Added
- Documentation on how to create/update PanelApp panels
- Add filter by local observations (archive) to structural variants filters
- Add more splicing consequences to SO term definitions
- Search for a specific gene in all gene panels
- Institute settings option to force show all variants on VariantS page for all cases of an institute
- Filter cases by validation pending status
- Link to The Clinical Knowledgebase (CKB) (https://ckb.jax.org/) in cancer variant's page
### Fixed
- Added a not-authorized `auto-login` fixture according to changes in Flask-Login 0.6.2
- Renamed `cache_timeout` param name of flask.send_file function to `max_age` (Flask 2.2 compliant)
- Replaced deprecated `app.config["JSON_SORT_KEYS"]` with app.json.sort_keys in app settings
- Bug in gene variants page (All SNVs and INDELs) when variant gene doesn't have a hgnc id that is found in the database
- Broken export of causatives table
- Query for genes in build 38 on `Search SNVs and INDELs` page
- Prevent typing special characters `^<>?!=\/` in case search form
- Search matching causatives also among research variants in other cases
- Links to variants in Verified variants page
- Broken filter institute cases by pinned gene
- Better visualization of long lists of genes in large SVs on Causative and Verified Variants page
- Reintroduced missing button to export Causative variants
- Better linking and display of matching causatives and managed variants
- Reduced code complexity in `scout/parse/variant/variant.py`
- Reduced complexity of code in `scout/build/variant/variant.py`

### Changed
- State that loqusdb observation is in current case if observations count is one and no cases are shown
- Better pagination and number of variants returned by queries in `Search SNVs and INDELs` page
- Refactored and simplified code used for collecting gene variants for `Search SNVs and INDELs` page
- Fix sidebar panel icons in Case view
- Fix panel spacing in Case view
- Removed unused database `sanger_ordered` and `case_id,category,rank_score` indexes (variant collection)
- Verified variants displayed in a dedicated page reachable from institute sidebar
- Unified stats in dashboard page
- Improved gene info for large SVs and cancer SVs
- Remove the unused `variant.str_variant` endpoint from variant views
- Easier editing of HPO gene panel on case page
- Assign phenotype panel less cramped on Case page
- Causatives and Verified variants pages to use the same template macro
- Allow hyphens in panel names
- Reduce resolution of example images
- Remove some animations in web gui which where rendered slow


## [4.57.4]
### Fixed
- Parsing of variant.FORMAT "DR" key in parse variant file

## [4.57.3]
### Fixed
- Export of STR verified variants
- Do not download as verified variants first verified and then reset to not validated
- Avoid duplicated lines in downloaded verified variants reflecting changes in variant validation status

## [4.57.2]
### Fixed
- Export of verified variants when variant gene has no transcripts
- HTTP 500 when visiting a the details page for a cancer variant that had been ranked with genmod

## [4.57.1]
### Fixed
- Updating/replacing a gene panel from file with a corrupted or malformed file

## [4.57]
### Added
- Display last 50 or 500 events for a user in a timeline
- Show dismiss count from other cases on matching variantS
- Save Beacon-related events in events collection
- Institute settings allow saving multiple loqusdb instances for one institute
- Display stats from multiple instances of loqusdb on variant page
- Display date and frequency of obs derived from count of local archive observations from MIP11 (requires fix in MIP)
### Changed
- Prior ACMG classifications view is no longer limited by pathogenicity
### Fixed
- Visibility of Sanger ordered badge on case page, light mode
- Some of the DataTables tables (Phenotypes and Diagnoses pages) got a bit dark in dark mode
- Remove all redundancies when displaying timeline events (some events are saved both as case-related and variant-related)
- Missing link in saved MatchMaker-related events
- Genes with mixed case gene symbols missing in PanelApp panels
- Alignment of elements on the Beacon submission modal window
- Locus info links from STR variantS page open in new browser tabs

## [4.56]
### Added
- Test for PanelApp panels loading
- `panel-umi` tag option when loading cancer analyses
### Changed
- Black text to make comments more visible in dark mode
- Loading PanelApp panels replaces pre-existing panels with same version
- Removed sidebar from Causatives page - navigation is available on the top bar for now
- Create ClinVar submissions from pinned variants list in case page
- Select which pinned variants will be included in ClinVar submission documents
### Fixed
- Remove a:visited css style from all buttons
- Update of HPO terms via command line
- Background color of `MIXED` and `PANEL-UMI` sequencing types on cases page
- Fixed regex error when searching for cases with query ending with `\ `
- Gene symbols on Causatives page lighter in dark mode
- SpliceAI tooltip of multigene variants

## [4.55]
### Changed
- Represent different tumor samples as vials in cases page
- Option to force-update the OMIM panel
### Fixed
- Low tumor purity badge alignment in cancer samples table on cancer case view
- VariantS comment popovers reactivate on hover
- Updating database genes in build 37
- ACMG classification summary hidden by sticky navbar
- Logo backgrounds fixed to white on welcome page
- Visited links turn purple again
- Style of link buttons and dropdown menus
- Update KUH and GMS logos
- Link color for Managed variants

## [4.54]
### Added
- Dark mode, using browser/OS media preference
- Allow marking case as solved without defining causative variants
- Admin users can create missing beacon datasets from the institute's settings page
- GenCC links on gene and variant pages
- Deprecation warnings when launching the app using a .yaml config file or loading cases using .ped files
### Changed
- Improved HTML syntax in case report template
- Modified message displayed when variant rank stats could not be calculated
- Expanded instructions on how to test on CG development server (cg-vm1)
- Added more somatic variant callers (Balsamic v9 SNV, develop SV)
### Fixed
- Remove load demo case command from docker-compose.yml
- Text elements being split across pages in PDF reports
- Made login password field of type `password` in LDAP login form
- Gene panels HTML select in institute's settings page
- Bootstrap upgraded to version 5
- Fix some Sourcery and SonarCloud suggestions
- Escape special characters in case search on institute and dashboard pages
- Broken case PDF reports when no Madeline pedigree image can be created
- Removed text-white links style that were invisible in new pages style
- Variants pagination after pressing "Filter variants" or "Clinical filter"
- Layout of buttons Matchmaker submission panel (case page)
- Removing cases from Matchmaker (simplified code and fixed functionality)
- Reintroduce check for missing alignment files purged from server

## [4.53]
### Added
### Changed
- Point Alamut API key docs link to new API version
- Parse dbSNP id from ID only if it says "rs", else use VEP CSQ fields
- Removed MarkupSafe from the dependencies
### Fixed
- Reintroduced loading of SVs for demo case 643595
- Successful parse of FOUND_IN should avoid GATK caller default
- All vulnerabilities flagged by SonarCloud

## [4.52]
### Added
- Demo cancer case gets loaded together with demo RD case in demo instance
- Parse REVEL_score alongside REVEL_rankscore from csq field and display it on SNV variant page
- Rank score results now show the ranking range
- cDNA and protein changes displayed on institute causatives pages
- Optional SESSION_TIMEOUT_MINUTES configuration in app config files
- Script to convert old OMIM case format (list of integers) to new format (list of dictionaries)
- Additional check for user logged in status before serving alignment files
- Download .cgh files from cancer samples table on cancer case page
- Number of documents and date of last update on genes page
### Changed
- Verify user before redirecting to IGV alignments and sashimi plots
- Build case IGV tracks starting from case and variant objects instead of passing all params in a form
- Unfreeze Werkzeug lib since Flask_login v.0.6 with bugfix has been released
- Sort gene panels by name (panelS and variant page)
- Removed unused `server.blueprints.alignviewers.unindexed_remote_static` endpoint
- User sessions to check files served by `server.blueprints.alignviewers.remote_static` endpoint
- Moved Beacon-related functions to a dedicated app extension
- Audit Filter now also loads filter displaying the variants for it
### Fixed
- Handle `attachment_filename` parameter renamed to `download_name` when Flask 2.2 will be released
- Removed cursor timeout param in cases find adapter function to avoid many code warnings
- Removed stream argument deprecation warning in tests
- Handle `no intervals found` warning in load_region test
- Beacon remove variants
- Protect remote_cors function in alignviewers view from Server-Side Request Forgery (SSRF)
- Check creation date of last document in gene collection to display when genes collection was updated last

## [4.51]
### Added
- Config file containing codecov settings for pull requests
- Add an IGV.js direct link button from case page
- Security policy file
- Hide/shade compound variants based on rank score on variantS from filter
- Chromograph legend documentation direct link
### Changed
- Updated deprecated Codecov GitHub action to v.2
- Simplified code of scout/adapter/mongo/variant
- Update IGV.js to v2.11.2
- Show summary number of variant gene panels on general report if more than 3
### Fixed
- Marrvel link for variants in genome build 38 (using liftover to build 37)
- Remove flags from codecov config file
- Fixed filter bug with high negative SPIDEX scores
- Renamed IARC TP53 button to to `TP53 Database`, modified also link since IARC has been moved to the US NCI: `https://tp53.isb-cgc.org/`
- Parsing new format of OMIM case info when exporting patients to Matchmaker
- Remove flask-debugtoolbar lib dependency that is using deprecated code and causes app to crash after new release of Jinja2 (3.1)
- Variant page crashing for cases with old OMIM terms structure (a list of integers instead of dictionary)
- Variant page crashing when creating MARRVEL link for cases with no genome build
- SpliceAI documentation link
- Fix deprecated `safe_str_cmp` import from `werkzeug.security` by freezing Werkzeug lib to v2.0 until Flask_login v.0.6 with bugfix is released
- List gene names densely in general report for SVs that contain more than 3 genes
- Show transcript ids on refseq genes on hg19 in IGV.js, using refgene source
- Display correct number of genes in general report for SVs that contain more than 32 genes
- Broken Google login after new major release of `lepture/authlib`
- Fix frequency and callers display on case general report

## [4.50.1]
### Fixed
- Show matching causative STR_repid for legacy str variants (pre Stranger hgnc_id)

## [4.50]
### Added
- Individual-specific OMIM terms
- OMIM disease descriptions in ClinVar submission form
- Add a toggle for melter rerun monitoring of cases
- Add a config option to show the rerun monitoring toggle
- Add a cli option to export cases with rerun monitoring enabled
- Add a link to STRipy for STR variants; shallow for ARX and HOXA13
- Hide by default variants only present in unaffected individuals in variants filters
- OMIM terms in general case report
- Individual-level info on OMIM and HPO terms in general case report
- PanelApp gene link among the external links on variant page
- Dashboard case filters fields help
- Filter cases by OMIM terms in cases and dashboard pages
### Fixed
- A malformed panel id request would crash with exception: now gives user warning flash with redirect
- Link to HPO resource file hosted on `http://purl.obolibrary.org`
- Gene search form when gene exists only in build 38
- Fixed odd redirect error and poor error message on missing column for gene panel csv upload
- Typo in parse variant transcripts function
- Modified keys name used to parse local observations (archived) frequencies to reflect change in MIP keys naming
- Better error handling for partly broken/timed out chanjo reports
- Broken javascript code when case Chromograph data is malformed
- Broader space for case synopsis in general report
- Show partial causatives on causatives and matching causatives panels
- Partial causative assignment in cases with no OMIM or HPO terms
- Partial causative OMIM select options in variant page
### Changed
- Slightly smaller and improved layout of content in case PDF report
- Relabel more cancer variant pages somatic for navigation
- Unify caseS nav links
- Removed unused `add_compounds` param from variant controllers function
- Changed default hg19 genome for IGV.js to legacy hg19_1kg_decoy to fix a few problematic loci
- Reduce code complexity (parse/ensembl.py)
- Silence certain fields in ClinVar export if prioritised ones exist (chrom-start-end if hgvs exist)
- Made phenotype non-mandatory when marking a variant as partial causative
- Only one phenotype condition type (OMIM or HPO) per variant is used in ClinVar submissions
- ClinVar submission variant condition prefers OMIM over HPO if available
- Use lighter version of gene objects in Omim MongoDB adapter, panels controllers, panels views and institute controllers
- Gene-variants table size is now adaptive
- Remove unused file upload on gene-variants page

## [4.49]
### Fixed
- Pydantic model types for genome_build, madeline_info, peddy_ped_check and peddy_sex_check, rank_model_version and sv_rank_model_version
- Replace `MatchMaker` with `Matchmaker` in all places visible by a user
- Save diagnosis labels along with OMIM terms in Matchmaker Exchange submission objects
- `libegl-mesa0_21.0.3-0ubuntu0.3~20.04.5_amd64.deb` lib not found by GitHub actions Docker build
- Remove unused `chromograph_image_files` and `chromograph_prefixes` keys saved when creating or updating an RD case
- Search managed variants by description and with ignore case
### Changed
- Introduced page margins on exported PDF reports
- Smaller gene fonts in downloaded HPO genes PDF reports
- Reintroduced gene coverage data in the PDF-exported general report of rare-disease cases
- Check for existence of case report files before creating sidebar links
- Better description of HPO and OMIM terms for patients submitted to Matchmaker Exchange
- Remove null non-mandatory key/values when updating a case
- Freeze WTForms<3 due to several form input rendering changes

## [4.48.1]
### Fixed
- General case PDF report for recent cases with no pedigree

## [4.48]
### Added
- Option to cancel a request for research variants in case page
### Changed
- Update igv.js to v2.10.5
- Updated example of a case delivery report
- Unfreeze cyvcf2
- Builder images used in Scout Dockerfiles
- Crash report email subject gives host name
- Export general case report to PDF using PDFKit instead of WeasyPrint
- Do not include coverage report in PDF case report since they might have different orientation
- Export cancer cases's "Coverage and QC report" to PDF using PDFKit instead of Weasyprint
- Updated cancer "Coverage and QC report" example
- Keep portrait orientation in PDF delivery report
- Export delivery report to PDF using PDFKit instead of Weasyprint
- PDF export of clinical and research HPO panels using PDFKit instead of Weasyprint
- Export gene panel report to PDF using PDFKit
- Removed WeasyPrint lib dependency

### Fixed
- Reintroduced missing links to Swegen and Beacon and dbSNP in RD variant page, summary section
- Demo delivery report orientation to fit new columns
- Missing delivery report in demo case
- Cast MNVs to SNV for test
- Export verified variants from all institutes when user is admin
- Cancer coverage and QC report not found for demo cancer case
- Pull request template instructions on how to deploy to test server
- PDF Delivery report not showing Swedac logo
- Fix code typos
- Disable codefactor raised by ESLint for javascript functions located on another file
- Loading spinner stuck after downloading a PDF gene panel report
- IGV browser crashing when file system with alignment files is not mounted

## [4.47]
### Added
- Added CADD, GnomAD and genotype calls to variantS export
### Changed
- Pull request template, to illustrate how to deploy pull request branches on cg-vm1 stage server
### Fixed
- Compiled Docker image contains a patched version (v4.9) of chanjo-report

## [4.46.1]
### Fixed
- Downloading of files generated within the app container (MT-report, verified variants, pedigrees, ..)

## [4.46]
### Added
- Created a Dockefile to be used to serve the dockerized app in production
- Modified the code to collect database params specified as env vars
- Created a GitHub action that pushes the Dockerfile-server image to Docker Hub (scout-server-stage) every time a PR is opened
- Created a GitHub action that pushes the Dockerfile-server image to Docker Hub (scout-server) every time a new release is created
- Reassign MatchMaker Exchange submission to another user when a Scout user is deleted
- Expose public API JSON gene panels endpoint, primarily to enable automated rerun checking for updates
- Add utils for dictionary type
- Filter institute cases using multiple HPO terms
- Vulture GitHub action to identify and remove unused variables and imports
### Changed
- Updated the python config file documentation in admin guide
- Case configuration parsing now uses Pydantic for improved typechecking and config handling
- Removed test matrices to speed up automatic testing of PRs
- Switch from Coveralls to Codecov to handle CI test coverage
- Speed-up CI tests by caching installation of libs and splitting tests into randomized groups using pytest-test-groups
- Improved LDAP login documentation
- Use lib flask-ldapconn instead of flask_ldap3_login> to handle ldap authentication
- Updated Managed variant documentation in user guide
- Fix and simplify creating and editing of gene panels
- Simplified gene variants search code
- Increased the height of the genes track in the IGV viewer
### Fixed
- Validate uploaded managed variant file lines, warning the user.
- Exporting validated variants with missing "genes" database key
- No results returned when searching for gene variants using a phenotype term
- Variants filtering by gene symbols file
- Make gene HGNC symbols field mandatory in gene variants page and run search only on form submit
- Make sure collaborator gene variants are still visible, even if HPO filter is used

## [4.45]
### Added
### Changed
- Start Scout also when loqusdbapi is not reachable
- Clearer definition of manual standard and custom inheritance models in gene panels
- Allow searching multiple chromosomes in filters
### Fixed
- Gene panel crashing on edit action

## [4.44]
### Added
### Changed
- Display Gene track beneath each sample track when displaying splice junctions in igv browser
- Check outdated gene symbols and update with aliases for both RD and cancer variantS
### Fixed
- Added query input check and fixed the Genes API endpoint to return a json formatted error when request is malformed
- Typo in ACMG BP6 tooltip

## [4.43.1]
### Added
- Added database index for OMIM disease term genes
### Changed
### Fixed
- Do not drop HPO terms collection when updating HPO terms via the command line
- Do not drop disease (OMIM) terms collection when updating diseases via the command line

## [4.43]
### Added
- Specify which collection(s) update/build indexes for
### Fixed
- Do not drop genes and transcripts collections when updating genes via the command line

## [4.42.1]
### Added
### Changed
### Fixed
- Freeze PyMongo lib to version<4.0 to keep supporting previous MongoDB versions
- Speed up gene panels creation and update by collecting only light gene info from database
- Avoid case page crash on Phenomizer queries timeout

## [4.42]
### Added
- Choose custom pinned variants to submit to MatchMaker Exchange
- Submit structural variant as genes to the MatchMaker Exchange
- Added function for maintainers and admins to remove gene panels
- Admins can restore deleted gene panels
- A development docker-compose file illustrating the scout/chanjo-report integration
- Show AD on variants view for cancer SV (tumor and normal)
- Cancer SV variants filter AD, AF (tumor and normal)
- Hiding the variants score column also from cancer SVs, as for the SNVs
### Changed
- Enforce same case _id and display_name when updating a case
- Enforce same individual ids, display names and affected status when updating a case
- Improved documentation for connecting to loqusdb instances (including loqusdbapi)
- Display and download HPO gene panels' gene symbols in italics
- A faster-built and lighter Docker image
- Reduce complexity of `panels` endpoint moving some code to the panels controllers
- Update requirements to use flask-ldap3-login>=0.9.17 instead of freezing WTForm
### Fixed
- Use of deprecated TextField after the upgrade of WTF to v3.0
- Freeze to WTForms to version < 3
- Remove the extra files (bed files and madeline.svg) introduced by mistake
- Cli command loading demo data in docker-compose when case custom images exist and is None
- Increased MongoDB connection serverSelectionTimeoutMS parameter to 30K (default value according to MongoDB documentation)
- Better differentiate old obs counts 0 vs N/A
- Broken cancer variants page when default gene panel was deleted
- Typo in tx_overview function in variant controllers file
- Fixed loqusdbapi SV search URL
- SV variants filtering using Decipher criterion
- Removing old gene panels that don't contain the `maintainer` key.

## [4.41.1]
### Fixed
- General reports crash for variant annotations with same variant on other cases

## [4.41]
### Added
- Extended the instructions for running the Scout Docker image (web app and cli).
- Enabled inclusion of custom images to STR variant view
### Fixed
- General case report sorting comments for variants with None genetic models
- Do not crash but redirect to variants page with error when a variant is not found for a case
- UCSC links coordinates for SV variants with start chromosome different than end chromosome
- Human readable variants name in case page for variants having start chromosome different from end chromosome
- Avoid always loading all transcripts when checking gene symbol: introduce gene captions
- Slow queries for evaluated variants on e.g. case page - use events instead
### Changed
- Rearrange variant page again, moving severity predictions down.
- More reactive layout width steps on variant page

## [4.40.1]
### Added
### Fixed
- Variants dismissed with inconsistent inheritance pattern can again be shown in general case report
- General report page for variants with genes=None
- General report crashing when variants have no panels
- Added other missing keys to case and variant dictionaries passed to general report
### Changed

## [4.40]
### Added
- A .cff citation file
- Phenotype search API endpoint
- Added pagination to phenotype API
- Extend case search to include internal MongoDB id
- Support for connecting to a MongoDB replica set (.py config files)
- Support for connecting to a MongoDB replica set (.yaml config files)
### Fixed
- Command to load the OMIM gene panel (`scout load panel --omim`)
- Unify style of pinned and causative variants' badges on case page
- Removed automatic spaces after punctuation in comments
- Remove the hardcoded number of total individuals from the variant's old observations panel
- Send delete requests to a connected Beacon using the DELETE method
- Layout of the SNV and SV variant page - move frequency up
### Changed
- Stop updating database indexes after loading exons via command line
- Display validation status badge also for not Sanger-sequenced variants
- Moved Frequencies, Severity and Local observations panels up in RD variants page
- Enabled Flask CORS to communicate CORS status to js apps
- Moved the code preparing the transcripts overview to the backend
- Refactored and filtered json data used in general case report
- Changed the database used in docker-compose file to use the official MongoDB v4.4 image
- Modified the Python (3.6, 3.8) and MongoDB (3.2, 4.4, 5.0) versions used in testing matrices (GitHub actions)
- Capitalize case search terms on institute and dashboard pages


## [4.39]
### Added
- COSMIC IDs collected from CSQ field named `COSMIC`
### Fixed
- Link to other causative variants on variant page
- Allow multiple COSMIC links for a cancer variant
- Fix floating text in severity box #2808
- Fixed MitoMap and HmtVar links for hg38 cases
- Do not open new browser tabs when downloading files
- Selectable IGV tracks on variant page
- Missing splice junctions button on variant page
- Refactor variantS representative gene selection, and use it also for cancer variant summary
### Changed
- Improve Javascript performance for displaying Chromograph images
- Make ClinVar classification more evident in cancer variant page

## [4.38]
### Added
- Option to hide Alamut button in the app config file
### Fixed
- Library deprecation warning fixed (insert is deprecated. Use insert_one or insert_many instead)
- Update genes command will not trigger an update of database indices any more
- Missing resources in temporary downloading directory when updating genes using the command line
- Restore previous variant ACMG classification in a scrollable div
- Loading spinner not stopping after downloading PDF case reports and variant list export
- Add extra Alamut links higher up on variant pages
- Improve UX for phenotypes in case page
- Filter and export of STR variants
- Update look of variants page navigation buttons
### Changed

## [4.37]
### Added
- Highlight and show version number for RefSeq MANE transcripts.
- Added integration to a rerunner service for toggling reanalysis with updated pedigree information
- SpliceAI display and parsing from VEP CSQ
- Display matching tiered variants for cancer variants
- Display a loading icon (spinner) until the page loads completely
- Display filter badges in cancer variants list
- Update genes from pre-downloaded file resources
- On login, OS, browser version and screen size are saved anonymously to understand how users are using Scout
- API returning institutes data for a given user: `/api/v1/institutes`
- API returning case data for a given institute: `/api/v1/institutes/<institute_id>/cases`
- Added GMS and Lund university hospital logos to login page
- Made display of Swedac logo configurable
- Support for displaying custom images in case view
- Individual-specific HPO terms
- Optional alamut_key in institute settings for Alamut Plus software
- Case report API endpoint
- Tooltip in case explaining that genes with genome build different than case genome build will not be added to dynamic HPO panel.
- Add DeepVariant as a caller
### Fixed
- Updated IGV to v2.8.5 to solve missing gene labels on some zoom levels
- Demo cancer case config file to load somatic SNVs and SVs only.
- Expand list of refseq trancripts in ClinVar submission form
- Renamed `All SNVs and INDELs` institute sidebar element to `Search SNVs and INDELs` and fixed its style.
- Add missing parameters to case load-config documentation
- Allow creating/editing gene panels and dynamic gene panels with genes present in genome build 38
- Bugfix broken Pytests
- Bulk dismissing variants error due to key conversion from string to integer
- Fix typo in index documentation
- Fixed crash in institute settings page if "collaborators" key is not set in database
- Don't stop Scout execution if LoqusDB call fails and print stacktrace to log
- Bug when case contains custom images with value `None`
- Bug introduced when fixing another bug in Scout-LoqusDB interaction
- Loading of OMIM diagnoses in Scout demo instance
- Remove the docker-compose with chanjo integration because it doesn't work yet.
- Fixed standard docker-compose with scout demo data and database
- Clinical variant assessments not present for pinned and causative variants on case page.
- MatchMaker matching one node at the time only
- Remove link from previously tiered variants badge in cancer variants page
- Typo in gene cell on cancer variants page
- Managed variants filter form
### Changed
- Better naming for variants buttons on cancer track (somatic, germline). Also show cancer research button if available.
- Load case with missing panels in config files, but show warning.
- Changing the (Female, Male) symbols to (F/M) letters in individuals_table and case-sma.
- Print stacktrace if case load command fails
- Added sort icon and a pointer to the cursor to all tables with sortable fields
- Moved variant, gene and panel info from the basic pane to summary panel for all variants.
- Renamed `Basics` panel to `Classify` on variant page.
- Revamped `Basics` panel to a panel dedicated to classify variants
- Revamped the summary panel to be more compact.
- Added dedicated template for cancer variants
- Removed Gene models, Gene annotations and Conservation panels for cancer variants
- Reorganized the orders of panels for variant and cancer variant views
- Added dedicated variant quality panel and removed relevant panes
- A more compact case page
- Removed OMIM genes panel
- Make genes panel, pinned variants panel, causative variants panel and ClinVar panel scrollable on case page
- Update to Scilifelab's 2020 logo
- Update Gens URL to support Gens v2.0 format
- Refactor tests for parsing case configurations
- Updated links to HPO downloadable resources
- Managed variants filtering defaults to all variant categories
- Changing the (Kind) drop-down according to (Category) drop-down in Managed variant add variant
- Moved Gens button to individuals table
- Check resource files availability before starting updating OMIM diagnoses
- Fix typo in `SHOW_OBSERVED_VARIANT_ARCHIVE` config param

## [4.36]
### Added
- Parse and save splice junction tracks from case config file
- Tooltip in observations panel, explaining that case variants with no link might be old variants, not uploaded after a case rerun
### Fixed
- Warning on overwriting variants with same position was no longer shown
- Increase the height of the dropdowns to 425px
- More indices for the case table as it grows, specifically for causatives queries
- Splice junction tracks not centered over variant genes
- Total number of research variants count
- Update variants stats in case documents every time new variants are loaded
- Bug in flashing warning messages when filtering variants
### Changed
- Clearer warning messages for genes and gene/gene-panels searches in variants filters

## [4.35]
### Added
- A new index for hgnc_symbol in the hgnc_gene collection
- A Pedigree panel in STR page
- Display Tier I and II variants in case view causatives card for cancer cases
### Fixed
- Send partial file data to igv.js when visualizing sashimi plots with splice junction tracks
- Research variants filtering by gene
- Do not attempt to populate annotations for not loaded pinned/causatives
- Add max-height to all dropdowns in filters
### Changed
- Switch off non-clinical gene warnings when filtering research variants
- Don't display OMIM disease card in case view for cancer cases
- Refactored Individuals and Causative card in case view for cancer cases
- Update and style STR case report

## [4.34]
### Added
- Saved filter lock and unlock
- Filters can optionally be marked audited, logging the filter name, user and date on the case events and general report.
- Added `ClinVar hits` and `Cosmic hits` in cancer SNVs filters
- Added `ClinVar hits` to variants filter (rare disease track)
- Load cancer demo case in docker-compose files (default and demo file)
- Inclusive-language check using [woke](https://github.com/get-woke/woke) github action
- Add link to HmtVar for mitochondrial variants (if VCF is annotated with HmtNote)
- Grey background for dismissed compounds in variants list and variant page
- Pin badge for pinned compounds in variants list and variant page
- Support LoqusDB REST API queries
- Add a docker-compose-matchmaker under scout/containers/development to test matchmaker locally
- Script to investigate consequences of symbol search bug
- Added GATK to list of SV and cancer SV callers
### Fixed
- Make MitoMap link work for hg38 again
- Export Variants feature crashing when one of the variants has no primary transcripts
- Redirect to last visited variantS page when dismissing variants from variants list
- Improved matching of SVs Loqus occurrences in other cases
- Remove padding from the list inside (Matching causatives from other cases) panel
- Pass None to get_app function in CLI base since passing script_info to app factory functions was deprecated in Flask 2.0
- Fixed failing tests due to Flask update to version 2.0
- Speed up user events view
- Causative view sort out of memory error
- Use hgnc_id for gene filter query
- Typo in case controllers displaying an error every time a patient is matched against external MatchMaker nodes
- Do not crash while attempting an update for variant documents that are too big (> 16 MB)
- Old STR causatives (and other variants) may not have HGNC symbols - fix sort lambda
- Check if gene_obj has primary_transcript before trying to access it
- Warn if a gene manually searched is in a clinical panel with an outdated name when filtering variants
- ChrPos split js not needed on STR page yet
### Changed
- Remove parsing of case `genome_version`, since it's not used anywhere downstream
- Introduce deprecation warning for Loqus configs that are not dictionaries
- SV clinical filter no longer filters out sub 100 nt variants
- Count cases in LoqusDB by variant type
- Commit pulse repo badge temporarily set to weekly
- Sort ClinVar submissions objects by ascending "Last evaluated" date
- Refactored the MatchMaker integration as an extension
- Replaced some sensitive words as suggested by woke linter
- Documentation for load-configuration rewritten.
- Add styles to MatchMaker matches table
- More detailed info on the data shared in MatchMaker submission form

## [4.33.1]
### Fixed
- Include markdown for release autodeploy docs
- Use standard inheritance model in ClinVar (https://ftp.ncbi.nlm.nih.gov/pub/GTR/standard_terms/Mode_of_inheritance.txt)
- Fix issue crash with variants that have been unflagged causative not being available in other causatives
### Added
### Changed

## [4.33]
### Fixed
- Command line crashing when updating an individual not found in database
- Dashboard page crashing when filters return no data
- Cancer variants filter by chromosome
- /api/v1/genes now searches for genes in all genome builds by default
- Upgraded igv.js to version 2.8.1 (Fixed Unparsable bed record error)
### Added
- Autodeploy docs on release
- Documentation for updating case individuals tracks
- Filter cases and dashboard stats by analysis track
### Changed
- Changed from deprecated db update method
- Pre-selected fields to run queries with in dashboard page
- Do not filter by any institute when first accessing the dashboard
- Removed OMIM panel in case view for cancer cases
- Display Tier I and II variants in case view causatives panel for cancer cases
- Refactored Individuals and Causative panels in case view for cancer cases

## [4.32.1]
### Fixed
- iSort lint check only
### Changed
- Institute cases page crashing when a case has track:Null
### Added

## [4.32]
### Added
- Load and show MITOMAP associated diseases from VCF (INFO field: MitomapAssociatedDiseases, via HmtNote)
- Show variant allele frequencies for mitochondrial variants (GRCh38 cases)
- Extend "public" json API with diseases (OMIM) and phenotypes (HPO)
- HPO gene list download now has option for clinical and non-clinical genes
- Display gene splice junctions data in sashimi plots
- Update case individuals with splice junctions tracks
- Simple Docker compose for development with local build
- Make Phenomodels subpanels collapsible
- User side documentation of cytogenomics features (Gens, Chromograph, vcf2cytosure, rhocall)
- iSort GitHub Action
- Support LoqusDB REST API queries
### Fixed
- Show other causative once, even if several events point to it
- Filtering variants by mitochondrial chromosome for cases with genome build=38
- HPO gene search button triggers any warnings for clinical / non-existing genes also on first search
- Fixed a bug in variants pages caused by MT variants without alt_frequency
- Tests for CADD score parsing function
- Fixed the look of IGV settings on SNV variant page
- Cases analyzed once shown as `rerun`
- Missing case track on case re-upload
- Fixed severity rank for SO term "regulatory region ablation"
### Changed
- Refactor according to CodeFactor - mostly reuse of duplicated code
- Phenomodels language adjustment
- Open variants in a new window (from variants page)
- Open overlapping and compound variants in a new window (from variant page)
- gnomAD link points to gnomAD v.3 (build GRCh38) for mitochondrial variants.
- Display only number of affected genes for dismissed SVs in general report
- Chromosome build check when populating the variants filter chromosome selection
- Display mitochondrial and rare diseases coverage report in cases with missing 'rare' track

## [4.31.1]
### Added
### Changed
- Remove mitochondrial and coverage report from cancer cases sidebar
### Fixed
- ClinVar page when dbSNP id is None

## [4.31]
### Added
- gnomAD annotation field in admin guide
- Export also dynamic panel genes not associated to an HPO term when downloading the HPO panel
- Primary HGNC transcript info in variant export files
- Show variant quality (QUAL field from vcf) in the variant summary
- Load/update PDF gene fusion reports (clinical and research) generated with Arriba
- Support new MANE annotations from VEP (both MANE Select and MANE Plus Clinical)
- Display on case activity the event of a user resetting all dismissed variants
- Support gnomAD population frequencies for mitochondrial variants
- Anchor links in Casedata ClinVar panels to redirect after renaming individuals
### Fixed
- Replace old docs link www.clinicalgenomics.se/scout with new https://clinical-genomics.github.io/scout
- Page formatting issues whenever case and variant comments contain extremely long strings with no spaces
- Chromograph images can be one column and have scrollbar. Removed legacy code.
- Column labels for ClinVar case submission
- Page crashing looking for LoqusDB observation when variant doesn't exist
- Missing inheritance models and custom inheritance models on newly created gene panels
- Accept only numbers in managed variants filter as position and end coordinates
- SNP id format and links in Variant page, ClinVar submission form and general report
- Case groups tooltip triggered only when mouse is on the panel header
### Changed
- A more compact case groups panel
- Added landscape orientation CSS style to cancer coverage and QC demo report
- Improve user documentation to create and save new gene panels
- Removed option to use space as separator when uploading gene panels
- Separating the columns of standard and custom inheritance models in gene panels
- Improved ClinVar instructions for users using non-English Excel

## [4.30.2]
### Added
### Fixed
- Use VEP RefSeq ID if RefSeq list is empty in RefSeq transcripts overview
- Bug creating variant links for variants with no end_chrom
### Changed

## [4.30.1]
### Added
### Fixed
- Cryptography dependency fixed to use version < 3.4
### Changed

## [4.30]
### Added
- Introduced a `reset dismiss variant` verb
- Button to reset all dismissed variants for a case
- Add black border to Chromograph ideograms
- Show ClinVar annotations on variantS page
- Added integration with GENS, copy number visualization tool
- Added a VUS label to the manual classification variant tags
- Add additional information to SNV verification emails
- Tooltips documenting manual annotations from default panels
- Case groups now show bam files from all cases on align view
### Fixed
- Center initial igv view on variant start with SNV/indels
- Don't set initial igv view to negative coordinates
- Display of GQ for SV and STR
- Parsing of AD and related info for STRs
- LoqusDB field in institute settings accepts only existing Loqus instances
- Fix DECIPHER link to work after DECIPHER migrated to GRCh38
- Removed visibility window param from igv.js genes track
- Updated HPO download URL
- Patch HPO download test correctly
- Reference size on STR hover not needed (also wrong)
- Introduced genome build check (allowed values: 37, 38, "37", "38") on case load
- Improve case searching by assignee full name
- Populating the LoqusDB select in institute settings
### Changed
- Cancer variants table header (pop freq etc)
- Only admin users can modify LoqusDB instance in Institute settings
- Style of case synopsis, variants and case comments
- Switched to igv.js 2.7.5
- Do not choke if case is missing research variants when research requested
- Count cases in LoqusDB by variant type
- Introduce deprecation warning for Loqus configs that are not dictionaries
- Improve create new gene panel form validation
- Make XM- transcripts less visible if they don't overlap with transcript refseq_id in variant page
- Color of gene panels and comments panels on cases and variant pages
- Do not choke if case is missing research variants when reserch requested

## [4.29.1]
### Added
### Fixed
- Always load STR variants regardless of RankScore threshold (hotfix)
### Changed

## [4.29]
### Added
- Added a page about migrating potentially breaking changes to the documentation
- markdown_include in development requirements file
- STR variants filter
- Display source, Z-score, inheritance pattern for STR annotations from Stranger (>0.6.1) if available
- Coverage and quality report to cancer view
### Fixed
- ACMG classification page crashing when trying to visualize a classification that was removed
- Pretty print HGVS on gene variants (URL-decode VEP)
- Broken or missing link in the documentation
- Multiple gene names in ClinVar submission form
- Inheritance model select field in ClinVar submission
- IGV.js >2.7.0 has an issue with the gene track zoom levels - temp freeze at 2.7.0
- Revert CORS-anywhere and introduce a local http proxy for cloud tracks
### Changed

## [4.28]
### Added
- Chromograph integration for displaying PNGs in case-page
- Add VAF to cancer case general report, and remove some of its unused fields
- Variants filter compatible with genome browser location strings
- Support for custom public igv tracks stored on the cloud
- Add tests to increase testing coverage
- Update case variants count after deleting variants
- Update IGV.js to latest (v2.7.4)
- Bypass igv.js CORS check using `https://github.com/Rob--W/cors-anywhere`
- Documentation on default and custom IGV.js tracks (admin docs)
- Lock phenomodels so they're editable by admins only
- Small case group assessment sharing
- Tutorial and files for deploying app on containers (Kubernetes pods)
- Canonical transcript and protein change of canonical transcript in exported variants excel sheet
- Support for Font Awesome version 6
- Submit to Beacon from case page sidebar
- Hide dismissed variants in variants pages and variants export function
- Systemd service files and instruction to deploy Scout using podman
### Fixed
- Bugfix: unused `chromgraph_prefix |tojson` removed
- Freeze coloredlogs temporarily
- Marrvel link
- Don't show TP53 link for silent or synonymous changes
- OMIM gene field accepts any custom number as OMIM gene
- Fix Pytest single quote vs double quote string
- Bug in gene variants search by similar cases and no similar case is found
- Delete unused file `userpanel.py`
- Primary transcripts in variant overview and general report
- Google OAuth2 login setup in README file
- Redirect to 'missing file'-icon if configured Chromograph file is missing
- Javascript error in case page
- Fix compound matching during variant loading for hg38
- Cancer variants view containing variants dismissed with cancer-specific reasons
- Zoom to SV variant length was missing IGV contig select
- Tooltips on case page when case has no default gene panels
### Changed
- Save case variants count in case document and not in sessions
- Style of gene panels multiselect on case page
- Collapse/expand main HPO checkboxes in phenomodel preview
- Replaced GQ (Genotype quality) with VAF (Variant allele frequency) in cancer variants GT table
- Allow loading of cancer cases with no tumor_purity field
- Truncate cDNA and protein changes in case report if longer than 20 characters


## [4.27]
### Added
- Exclude one or more variant categories when running variants delete command
### Fixed
### Changed

## [4.26.1]
### Added
### Fixed
- Links with 1-letter aa codes crash on frameshift etc
### Changed

## [4.26]
### Added
- Extend the delete variants command to print analysis date, track, institute, status and research status
- Delete variants by type of analysis (wgs|wes|panel)
- Links to cBioPortal, MutanTP53, IARC TP53, OncoKB, MyCancerGenome, CIViC
### Fixed
- Deleted variants count
### Changed
- Print output of variants delete command as a tab separated table

## [4.25]
### Added
- Command line function to remove variants from one or all cases
### Fixed
- Parse SMN None calls to None rather than False

## [4.24.1]
### Fixed
- Install requirements.txt via setup file

## [4.24]
### Added
- Institute-level phenotype models with sub-panels containing HPO and OMIM terms
- Runnable Docker demo
- Docker image build and push github action
- Makefile with shortcuts to docker commands
- Parse and save synopsis, phenotype and cohort terms from config files upon case upload
### Fixed
- Update dismissed variant status when variant dismissed key is missing
- Breakpoint two IGV button now shows correct chromosome when different from bp1
- Missing font lib in Docker image causing the PDF report download page to crash
- Sentieon Manta calls lack Somaticscore - load anyway
- ClinVar submissions crashing due to pinned variants that are not loaded
- Point ExAC pLI score to new gnomad server address
- Bug uploading cases missing phenotype terms in config file
- STRs loaded but not shown on browser page
- Bug when using adapter.variant.get_causatives with case_id without causatives
- Problem with fetching "solved" from scout export cases cli
- Better serialising of datetime and bson.ObjectId
- Added `volumes` folder to .gitignore
### Changed
- Make matching causative and managed variants foldable on case page
- Remove calls to PyMongo functions marked as deprecated in backend and frontend(as of version 3.7).
- Improved `scout update individual` command
- Export dynamic phenotypes with ordered gene lists as PDF


## [4.23]
### Added
- Save custom IGV track settings
- Show a flash message with clear info about non-valid genes when gene panel creation fails
- CNV report link in cancer case side navigation
- Return to comment section after editing, deleting or submitting a comment
- Managed variants
- MT vs 14 chromosome mean coverage stats if Scout is connected to Chanjo
### Fixed
- missing `vcf_cancer_sv` and `vcf_cancer_sv_research` to manual.
- Split ClinVar multiple clnsig values (slash-separated) and strip them of underscore for annotations without accession number
- Timeout of `All SNVs and INDELs` page when no valid gene is provided in the search
- Round CADD (MIPv9)
- Missing default panel value
- Invisible other causatives lines when other causatives lack gene symbols
### Changed
- Do not freeze mkdocs-material to version 4.6.1
- Remove pre-commit dependency

## [4.22]
### Added
- Editable cases comments
- Editable variants comments
### Fixed
- Empty variant activity panel
- STRs variants popover
- Split new ClinVar multiple significance terms for a variant
- Edit the selected comment, not the latest
### Changed
- Updated RELEASE docs.
- Pinned variants card style on the case page
- Merged `scout export exons` and `scout view exons` commands


## [4.21.2]
### Added
### Fixed
- Do not pre-filter research variants by (case-default) gene panels
- Show OMIM disease tooltip reliably
### Changed

## [4.21.1]
### Added
### Fixed
- Small change to Pop Freq column in variants ang gene panels to avoid strange text shrinking on small screens
- Direct use of HPO list for Clinical HPO SNV (and cancer SNV) filtering
- PDF coverage report redirecting to login page
### Changed
- Remove the option to dismiss single variants from all variants pages
- Bulk dismiss SNVs, SVs and cancer SNVs from variants pages

## [4.21]
### Added
- Support to configure LoqusDB per institute
- Highlight causative variants in the variants list
- Add tests. Mostly regarding building internal datatypes.
- Remove leading and trailing whitespaces from panel_name and display_name when panel is created
- Mark MANE transcript in list of transcripts in "Transcript overview" on variant page
- Show default panel name in case sidebar
- Previous buttons for variants pagination
- Adds a gh action that checks that the changelog is updated
- Adds a gh action that deploys new releases automatically to pypi
- Warn users if case default panels are outdated
- Define institute-specific gene panels for filtering in institute settings
- Use institute-specific gene panels in variants filtering
- Show somatic VAF for pinned and causative variants on case page

### Fixed
- Report pages redirect to login instead of crashing when session expires
- Variants filter loading in cancer variants page
- User, Causative and Cases tables not scaling to full page
- Improved docs for an initial production setup
- Compatibility with latest version of Black
- Fixed tests for Click>7
- Clinical filter required an extra click to Filter to return variants
- Restore pagination and shrink badges in the variants page tables
- Removing a user from the command line now inactivates the case only if user is last assignee and case is active
- Bugfix, LoqusDB per institute feature crashed when institute id was empty string
- Bugfix, LoqusDB calls where missing case count
- filter removal and upload for filters deleted from another page/other user
- Visualize outdated gene panels info in a popover instead of a tooltip in case page side panel

### Changed
- Highlight color on normal STRs in the variants table from green to blue
- Display breakpoints coordinates in verification emails only for structural variants


## [4.20]
### Added
- Display number of filtered variants vs number of total variants in variants page
- Search case by HPO terms
- Dismiss variant column in the variants tables
- Black and pre-commit packages to dev requirements

### Fixed
- Bug occurring when rerun is requested twice
- Peddy info fields in the demo config file
- Added load config safety check for multiple alignment files for one individual
- Formatting of cancer variants table
- Missing Score in SV variants table

### Changed
- Updated the documentation on how to create a new software release
- Genome build-aware cytobands coordinates
- Styling update of the Matchmaker card
- Select search type in case search form


## [4.19]

### Added
- Show internal ID for case
- Add internal ID for downloaded CGH files
- Export dynamic HPO gene list from case page
- Remove users as case assignees when their account is deleted
- Keep variants filters panel expanded when filters have been used

### Fixed
- Handle the ProxyFix ModuleNotFoundError when Werkzeug installed version is >1.0
- General report formatting issues whenever case and variant comments contain extremely long strings with no spaces

### Changed
- Created an institute wrapper page that contains list of cases, causatives, SNVs & Indels, user list, shared data and institute settings
- Display case name instead of case ID on clinVar submissions
- Changed icon of sample update in clinVar submissions


## [4.18]

### Added
- Filter cancer variants on cytoband coordinates
- Show dismiss reasons in a badge with hover for clinical variants
- Show an ellipsis if 10 cases or more to display with loqusdb matches
- A new blog post for version 4.17
- Tooltip to better describe Tumor and Normal columns in cancer variants
- Filter cancer SNVs and SVs by chromosome coordinates
- Default export of `Assertion method citation` to clinVar variants submission file
- Button to export up to 500 cancer variants, filtered or not
- Rename samples of a clinVar submission file

### Fixed
- Apply default gene panel on return to cancer variantS from variant view
- Revert to certificate checking when asking for Chanjo reports
- `scout download everything` command failing while downloading HPO terms

### Changed
- Turn tumor and normal allelic fraction to decimal numbers in tumor variants page
- Moved clinVar submissions code to the institutes blueprints
- Changed name of clinVar export files to FILENAME.Variant.csv and FILENAME.CaseData.csv
- Switched Google login libraries from Flask-OAuthlib to Authlib


## [4.17.1]

### Fixed
- Load cytobands for cases with chromosome build not "37" or "38"


## [4.17]

### Added
- COSMIC badge shown in cancer variants
- Default gene-panel in non-cancer structural view in url
- Filter SNVs and SVs by cytoband coordinates
- Filter cancer SNV variants by alt allele frequency in tumor
- Correct genome build in UCSC link from structural variant page



### Fixed
- Bug in clinVar form when variant has no gene
- Bug when sharing cases with the same institute twice
- Page crashing when removing causative variant tag
- Do not default to GATK caller when no caller info is provided for cancer SNVs


## [4.16.1]

### Fixed
- Fix the fix for handling of delivery reports for rerun cases

## [4.16]

### Added
- Adds possibility to add "lims_id" to cases. Currently only stored in database, not shown anywhere
- Adds verification comment box to SVs (previously only available for small variants)
- Scrollable pedigree panel

### Fixed
- Error caused by changes in WTForm (new release 2.3.x)
- Bug in OMIM case page form, causing the page to crash when a string was provided instead of a numerical OMIM id
- Fix Alamut link to work properly on hg38
- Better handling of delivery reports for rerun cases
- Small CodeFactor style issues: matchmaker results counting, a couple of incomplete tests and safer external xml
- Fix an issue with Phenomizer introduced by CodeFactor style changes

### Changed
- Updated the version of igv.js to 2.5.4

## [4.15.1]

### Added
- Display gene names in ClinVar submissions page
- Links to Varsome in variant transcripts table

### Fixed
- Small fixes to ClinVar submission form
- Gene panel page crash when old panel has no maintainers

## [4.15]

### Added
- Clinvar CNVs IGV track
- Gene panels can have maintainers
- Keep variant actions (dismissed, manual rank, mosaic, acmg, comments) upon variant re-upload
- Keep variant actions also on full case re-upload

### Fixed
- Fix the link to Ensembl for SV variants when genome build 38.
- Arrange information in columns on variant page
- Fix so that new cosmic identifier (COSV) is also acceptable #1304
- Fixed COSMIC tag in INFO (outside of CSQ) to be parses as well with `&` splitter.
- COSMIC stub URL changed to https://cancer.sanger.ac.uk/cosmic/search?q= instead.
- Updated to a version of IGV where bigBed tracks are visualized correctly
- Clinvar submission files are named according to the content (variant_data and case_data)
- Always show causatives from other cases in case overview
- Correct disease associations for gene symbol aliases that exist as separate genes
- Re-add "custom annotations" for SV variants
- The override ClinVar P/LP add-in in the Clinical Filter failed for new CSQ strings

### Changed
- Runs all CI checks in github actions

## [4.14.1]

### Fixed
- Error when variant found in loqusdb is not loaded for other case

## [4.14]

### Added
- Use github actions to run tests
- Adds CLI command to update individual alignments path
- Update HPO terms using downloaded definitions files
- Option to use alternative flask config when running `scout serve`
- Requirement to use loqusdb >= 2.5 if integrated

### Fixed
- Do not display Pedigree panel in cancer view
- Do not rely on internet connection and services available when running CI tests
- Variant loading assumes GATK if no caller set given and GATK filter status is seen in FILTER
- Pass genome build param all the way in order to get the right gene mappings for cases with build 38
- Parse correctly variants with zero frequency values
- Continue even if there are problems to create a region vcf
- STR and cancer variant navigation back to variants pages could fail

### Changed
- Improved code that sends requests to the external APIs
- Updates ranges for user ranks to fit todays usage
- Run coveralls on github actions instead of travis
- Run pip checks on github actions instead of coveralls
- For hg38 cases, change gnomAD link to point to version 3.0 (which is hg38 based)
- Show pinned or causative STR variants a bit more human readable

## [4.13.1]

### Added
### Fixed
- Typo that caused not all clinvar conflicting interpretations to be loaded no matter what
- Parse and retrieve clinvar annotations from VEP-annotated (VEP 97+) CSQ VCF field
- Variant clinvar significance shown as `not provided` whenever is `Uncertain significance`
- Phenomizer query crashing when case has no HPO terms assigned
- Fixed a bug affecting `All SNVs and INDELs` page when variants don't have canonical transcript
- Add gene name or id in cancer variant view

### Changed
- Cancer Variant view changed "Variant:Transcript:Exon:HGVS" to "Gene:Transcript:Exon:HGVS"

## [4.13]

### Added
- ClinVar SNVs track in IGV
- Add SMA view with SMN Copy Number data
- Easier to assign OMIM diagnoses from case page
- OMIM terms and specific OMIM term page

### Fixed
- Bug when adding a new gene to a panel
- Restored missing recent delivery reports
- Fixed style and links to other reports in case side panel
- Deleting cases using display_name and institute not deleting its variants
- Fixed bug that caused coordinates filter to override other filters
- Fixed a problem with finding some INS in loqusdb
- Layout on SV page when local observations without cases are present
- Make scout compatible with the new HPO definition files from `http://compbio.charite.de/jenkins/`
- General report visualization error when SNVs display names are very long


### Changed


## [4.12.4]

### Fixed
- Layout on SV page when local observations without cases are present

## [4.12.3]

### Fixed
- Case report when causative or pinned SVs have non null allele frequencies

## [4.12.2]

### Fixed
- SV variant links now take you to the SV variant page again
- Cancer variant view has cleaner table data entries for "N/A" data
- Pinned variant case level display hotfix for cancer and str - more on this later
- Cancer variants show correct alt/ref reads mirroring alt frequency now
- Always load all clinical STR variants even if a region load is attempted - index may be missing
- Same case repetition in variant local observations

## [4.12.1]

### Fixed
- Bug in variant.gene when gene has no HGVS description


## [4.12]

### Added
- Accepts `alignment_path` in load config to pass bam/cram files
- Display all phenotypes on variant page
- Display hgvs coordinates on pinned and causatives
- Clear panel pending changes
- Adds option to setup the database with static files
- Adds cli command to download the resources from CLI that scout needs
- Adds test files for merged somatic SV and CNV; as well as merged SNV, and INDEL part of #1279
- Allows for upload of OMIM-AUTO gene panel from static files without api-key

### Fixed
- Cancer case HPO panel variants link
- Fix so that some drop downs have correct size
- First IGV button in str variants page
- Cancer case activates on SNV variants
- Cases activate when STR variants are viewed
- Always calculate code coverage
- Pinned/Classification/comments in all types of variants pages
- Null values for panel's custom_inheritance_models
- Discrepancy between the manual disease transcripts and those in database in gene-edit page
- ACMG classification not showing for some causatives
- Fix bug which caused IGV.js to use hg19 reference files for hg38 data
- Bug when multiple bam files sources with non-null values are available


### Changed
- Renamed `requests` file to `scout_requests`
- Cancer variant view shows two, instead of four, decimals for allele and normal


## [4.11.1]

### Fixed
- Institute settings page
- Link institute settings to sharing institutes choices

## [4.11.0]

### Added
- Display locus name on STR variant page
- Alternative key `GNOMADAF_popmax` for Gnomad popmax allele frequency
- Automatic suggestions on how to improve the code on Pull Requests
- Parse GERP, phastCons and phyloP annotations from vep annotated CSQ fields
- Avoid flickering comment popovers in variant list
- Parse REVEL score from vep annotated CSQ fields
- Allow users to modify general institute settings
- Optionally format code automatically on commit
- Adds command to backup vital parts `scout export database`
- Parsing and displaying cancer SV variants from Manta annotated VCF files
- Dismiss cancer snv variants with cancer-specific options
- Add IGV.js UPD, RHO and TIDDIT coverage wig tracks.


### Fixed
- Slightly darker page background
- Fixed an issued with parsed conservation values from CSQ
- Clinvar submissions accessible to all users of an institute
- Header toolbar when on Clinvar page now shows institute name correctly
- Case should not always inactivate upon update
- Show dismissed snv cancer variants as grey on the cancer variants page
- Improved style of mappability link and local observations on variant page
- Convert all the GET requests to the igv view to POST request
- Error when updating gene panels using a file containing BOM chars
- Add/replace gene radio button not working in gene panels


## [4.10.1]

### Fixed
- Fixed issue with opening research variants
- Problem with coveralls not called by Travis CI
- Handle Biomart service down in tests


## [4.10.0]

### Added
- Rank score model in causatives page
- Exportable HPO terms from phenotypes page
- AMP guideline tiers for cancer variants
- Adds scroll for the transcript tab
- Added CLI option to query cases on time since case event was added
- Shadow clinical assessments also on research variants display
- Support for CRAM alignment files
- Improved str variants view : sorting by locus, grouped by allele.
- Delivery report PDF export
- New mosaicism tag option
- Add or modify individuals' age or tissue type from case page
- Display GC and allele depth in causatives table.
- Included primary reference transcript in general report
- Included partial causative variants in general report
- Remove dependency of loqusdb by utilising the CLI

### Fixed
- Fixed update OMIM command bug due to change in the header of the genemap2 file
- Removed Mosaic Tag from Cancer variants
- Fixes issue with unaligned table headers that comes with hidden Datatables
- Layout in general report PDF export
- Fixed issue on the case statistics view. The validation bars didn't show up when all institutes were selected. Now they do.
- Fixed missing path import by importing pathlib.Path
- Handle index inconsistencies in the update index functions
- Fixed layout problems


## [4.9.0]

### Added
- Improved MatchMaker pages, including visible patient contacts email address
- New badges for the github repo
- Links to [GENEMANIA](genemania.org)
- Sort gene panel list on case view.
- More automatic tests
- Allow loading of custom annotations in VCF using the SCOUT_CUSTOM info tag.

### Fixed
- Fix error when a gene is added to an empty dynamic gene panel
- Fix crash when attempting to add genes on incorrect format to dynamic gene panel
- Manual rank variant tags could be saved in a "Select a tag"-state, a problem in the variants view.
- Same case evaluations are no longer shown as gray previous evaluations on the variants page
- Stay on research pages, even if reset, next first buttons are pressed..
- Overlapping variants will now be visible on variant page again
- Fix missing classification comments and links in evaluations page
- All prioritized cases are shown on cases page


## [4.8.3]

### Added

### Fixed
- Bug when ordering sanger
- Improved scrolling over long list of genes/transcripts


## [4.8.2]

### Added

### Fixed
- Avoid opening extra tab for coverage report
- Fixed a problem when rank model version was saved as floats and not strings
- Fixed a problem with displaying dismiss variant reasons on the general report
- Disable load and delete filter buttons if there are no saved filters
- Fix problem with missing verifications
- Remove duplicate users and merge their data and activity


## [4.8.1]

### Added

### Fixed
- Prevent login fail for users with id defined by ObjectId and not email
- Prevent the app from crashing with `AttributeError: 'NoneType' object has no attribute 'message'`


## [4.8.0]

### Added
- Updated Scout to use Bootstrap 4.3
- New looks for Scout
- Improved dashboard using Chart.js
- Ask before inactivating a case where last assigned user leaves it
- Genes can be manually added to the dynamic gene list directly on the case page
- Dynamic gene panels can optionally be used with clinical filter, instead of default gene panel
- Dynamic gene panels get link out to chanjo-report for coverage report
- Load all clinvar variants with clinvar Pathogenic, Likely Pathogenic and Conflicting pathogenic
- Show transcripts with exon numbers for structural variants
- Case sort order can now be toggled between ascending and descending.
- Variants can be marked as partial causative if phenotype is available for case.
- Show a frequency tooltip hover for SV-variants.
- Added support for LDAP login system
- Search snv and structural variants by chromosomal coordinates
- Structural variants can be marked as partial causative if phenotype is available for case.
- Show normal and pathologic limits for STRs in the STR variants view.
- Institute level persistent variant filter settings that can be retrieved and used.
- export causative variants to Excel
- Add support for ROH, WIG and chromosome PNGs in case-view

### Fixed
- Fixed missing import for variants with comments
- Instructions on how to build docs
- Keep sanger order + verification when updating/reloading variants
- Fixed and moved broken filter actions (HPO gene panel and reset filter)
- Fixed string conversion to number
- UCSC links for structural variants are now separated per breakpoint (and whole variant where applicable)
- Reintroduced missing coverage report
- Fixed a bug preventing loading samples using the command line
- Better inheritance models customization for genes in gene panels
- STR variant page back to list button now does its one job.
- Allows to setup scout without a omim api key
- Fixed error causing "favicon not found" flash messages
- Removed flask --version from base cli
- Request rerun no longer changes case status. Active or archived cases inactivate on upload.
- Fixed missing tooltip on the cancer variants page
- Fixed weird Rank cell in variants page
- Next and first buttons order swap
- Added pagination (and POST capability) to cancer variants.
- Improves loading speed for variant page
- Problem with updating variant rank when no variants
- Improved Clinvar submission form
- General report crashing when dismissed variant has no valid dismiss code
- Also show collaborative case variants on the All variants view.
- Improved phenotype search using dataTables.js on phenotypes page
- Search and delete users with `email` instead of `_id`
- Fixed css styles so that multiselect options will all fit one column


## [4.7.3]

### Added
- RankScore can be used with VCFs for vcf_cancer files

### Fixed
- Fix issue with STR view next page button not doing its one job.

### Deleted
- Removed pileup as a bam viewing option. This is replaced by IGV


## [4.7.2]

### Added
- Show earlier ACMG classification in the variant list

### Fixed
- Fixed igv search not working due to igv.js dist 2.2.17
- Fixed searches for cases with a gene with variants pinned or marked causative.
- Load variant pages faster after fixing other causatives query
- Fixed mitochondrial report bug for variants without genes

## [4.7.1]

### Added

### Fixed
- Fixed bug on genes page


## [4.7.0]

### Added
- Export genes and gene panels in build GRCh38
- Search for cases with variants pinned or marked causative in a given gene.
- Search for cases phenotypically similar to a case also from WUI.
- Case variant searches can be limited to similar cases, matching HPO-terms,
  phenogroups and cohorts.
- De-archive reruns and flag them as 'inactive' if archived
- Sort cases by analysis_date, track or status
- Display cases in the following order: prioritized, active, inactive, archived, solved
- Assign case to user when user activates it or asks for rerun
- Case becomes inactive when it has no assignees
- Fetch refseq version from entrez and use it in clinvar form
- Load and export of exons for all genes, independent on refseq
- Documentation for loading/updating exons
- Showing SV variant annotations: SV cgh frequencies, gnomad-SV, local SV frequencies
- Showing transcripts mapping score in segmental duplications
- Handle requests to Ensembl Rest API
- Handle requests to Ensembl Rest Biomart
- STR variants view now displays GT and IGV link.
- Description field for gene panels
- Export exons in build 37 and 38 using the command line

### Fixed
- Fixes of and induced by build tests
- Fixed bug affecting variant observations in other cases
- Fixed a bug that showed wrong gene coverage in general panel PDF export
- MT report only shows variants occurring in the specific individual of the excel sheet
- Disable SSL certifcate verification in requests to chanjo
- Updates how intervaltree and pymongo is used to void deprecated functions
- Increased size of IGV sample tracks
- Optimized tests


## [4.6.1]

### Added

### Fixed
- Missing 'father' and 'mother' keys when parsing single individual cases


## [4.6.0]

### Added
- Description of Scout branching model in CONTRIBUTING doc
- Causatives in alphabetical order, display ACMG classification and filter by gene.
- Added 'external' to the list of analysis type options
- Adds functionality to display "Tissue type". Passed via load config.
- Update to IGV 2.

### Fixed
- Fixed alignment visualization and vcf2cytosure availability for demo case samples
- Fixed 3 bugs affecting SV pages visualization
- Reintroduced the --version cli option
- Fixed variants query by panel (hpo panel + gene panel).
- Downloaded MT report contains excel files with individuals' display name
- Refactored code in parsing of config files.


## [4.5.1]

### Added

### Fixed
- update requirement to use PyYaml version >= 5.1
- Safer code when loading config params in cli base


## [4.5.0]

### Added
- Search for similar cases from scout view CLI
- Scout cli is now invoked from the app object and works under the app context

### Fixed
- PyYaml dependency fixed to use version >= 5.1


## [4.4.1]

### Added
- Display SV rank model version when available

### Fixed
- Fixed upload of delivery report via API


## [4.4.0]

### Added
- Displaying more info on the Causatives page and hiding those not causative at the case level
- Add a comment text field to Sanger order request form, allowing a message to be included in the email
- MatchMaker Exchange integration
- List cases with empty synopsis, missing HPO terms and phenotype groups.
- Search for cases with open research list, or a given case status (active, inactive, archived)

### Fixed
- Variant query builder split into several functions
- Fixed delivery report load bug


## [4.3.3]

### Added
- Different individual table for cancer cases

### Fixed
- Dashboard collects validated variants from verification events instead of using 'sanger' field
- Cases shared with collaborators are visible again in cases page
- Force users to select a real institute to share cases with (actionbar select fix)


## [4.3.2]

### Added
- Dashboard data can be filtered using filters available in cases page
- Causatives for each institute are displayed on a dedicated page
- SNVs and and SVs are searchable across cases by gene and rank score
- A more complete report with validated variants is downloadable from dashboard

### Fixed
- Clinsig filter is fixed so clinsig numerical values are returned
- Split multi clinsig string values in different elements of clinsig array
- Regex to search in multi clinsig string values or multi revstat string values
- It works to upload vcf files with no variants now
- Combined Pileup and IGV alignments for SVs having variant start and stop on the same chromosome


## [4.3.1]

### Added
- Show calls from all callers even if call is not available
- Instructions to install cairo and pango libs from WeasyPrint page
- Display cases with number of variants from CLI
- Only display cases with number of variants above certain treshold. (Also CLI)
- Export of verified variants by CLI or from the dashboard
- Extend case level queries with default panels, cohorts and phenotype groups.
- Slice dashboard statistics display using case level queries
- Add a view where all variants for an institute can be searched across cases, filtering on gene and rank score. Allows searching research variants for cases that have research open.

### Fixed
- Fixed code to extract variant conservation (gerp, phyloP, phastCons)
- Visualization of PDF-exported gene panels
- Reintroduced the exon/intron number in variant verification email
- Sex and affected status is correctly displayed on general report
- Force number validation in SV filter by size
- Display ensembl transcripts when no refseq exists


## [4.3.0]

### Added
- Mosaicism tag on variants
- Show and filter on SweGen frequency for SVs
- Show annotations for STR variants
- Show all transcripts in verification email
- Added mitochondrial export
- Adds alternative to search for SVs shorter that the given length
- Look for 'bcftools' in the `set` field of VCFs
- Display digenic inheritance from OMIM
- Displays what refseq transcript that is primary in hgnc

### Fixed

- Archived panels displays the correct date (not retroactive change)
- Fixed problem with waiting times in gene panel exports
- Clinvar fiter not working with human readable clinsig values

## [4.2.2]

### Fixed
- Fixed gene panel create/modify from CSV file utf-8 decoding error
- Updating genes in gene panels now supports edit comments and entry version
- Gene panel export timeout error

## [4.2.1]

### Fixed
- Re-introduced gene name(s) in verification email subject
- Better PDF rendering for excluded variants in report
- Problem to access old case when `is_default` did not exist on a panel


## [4.2.0]

### Added
- New index on variant_id for events
- Display overlapping compounds on variants view

### Fixed
- Fixed broken clinical filter


## [4.1.4]

### Added
- Download of filtered SVs

### Fixed
- Fixed broken download of filtered variants
- Fixed visualization issue in gene panel PDF export
- Fixed bug when updating gene names in variant controller


## [4.1.3]

### Fixed
- Displays all primary transcripts


## [4.1.2]

### Added
- Option add/replace when updating a panel via CSV file
- More flexible versioning of the gene panels
- Printing coverage report on the bottom of the pdf case report
- Variant verification option for SVs
- Logs uri without pwd when connecting
- Disease-causing transcripts in case report
- Thicker lines in case report
- Supports HPO search for cases, both terms or if described in synopsis
- Adds sanger information to dashboard

### Fixed
- Use db name instead of **auth** as default for authentication
- Fixes so that reports can be generated even with many variants
- Fixed sanger validation popup to show individual variants queried by user and institute.
- Fixed problem with setting up scout
- Fixes problem when exac file is not available through broad ftp
- Fetch transcripts for correct build in `adapter.hgnc_gene`

## [4.1.1]
- Fix problem with institute authentication flash message in utils
- Fix problem with comments
- Fix problem with ensembl link


## [4.1.0]

### Added
- OMIM phenotypes to case report
- Command to download all panel app gene panels `scout load panel --panel-app`
- Links to genenames.org and omim on gene page
- Popup on gene at variants page with gene information
- reset sanger status to "Not validated" for pinned variants
- highlight cases with variants to be evaluated by Sanger on the cases page
- option to point to local reference files to the genome viewer pileup.js. Documented in `docs.admin-guide.server`
- option to export single variants in `scout export variants`
- option to load a multiqc report together with a case(add line in load config)
- added a view for searching HPO terms. It is accessed from the top left corner menu
- Updates the variants view for cancer variants. Adds a small cancer specific filter for known variants
- Adds hgvs information on cancer variants page
- Adds option to update phenotype groups from CLI

### Fixed
- Improved Clinvar to submit variants from different cases. Fixed HPO terms in casedata according to feedback
- Fixed broken link to case page from Sanger modal in cases view
- Now only cases with non empty lists of causative variants are returned in `adapter.case(has_causatives=True)`
- Can handle Tumor only samples
- Long lists of HGNC symbols are now possible. This was previously difficult with manual, uploaded or by HPO search when changing filter settings due to GET request limitations. Relevant pages now use POST requests. Adds the dynamic HPO panel as a selection on the gene panel dropdown.
- Variant filter defaults to default panels also on SV and Cancer variants pages.

## [4.0.0]

### WARNING ###

This is a major version update and will require that the backend of pre releases is updated.
Run commands:

```
$scout update genes
$scout update hpo
```

- Created a Clinvar submission tool, to speed up Clinvar submission of SNVs and SVs
- Added an analysis report page (html and PDF format) containing phenotype, gene panels and variants that are relevant to solve a case.

### Fixed
- Optimized evaluated variants to speed up creation of case report
- Moved igv and pileup viewer under a common folder
- Fixed MT alignment view pileup.js
- Fixed coordinates for SVs with start chromosome different from end chromosome
- Global comments shown across cases and institutes. Case-specific variant comments are shown only for that specific case.
- Links to clinvar submitted variants at the cases level
- Adapts clinvar parsing to new format
- Fixed problem in `scout update user` when the user object had no roles
- Makes pileup.js use online genome resources when viewing alignments. Now any instance of Scout can make use of this functionality.
- Fix ensembl link for structural variants
- Works even when cases does not have `'madeline_info'`
- Parses Polyphen in correct way again
- Fix problem with parsing gnomad from VEP

### Added
- Added a PDF export function for gene panels
- Added a "Filter and export" button to export custom-filtered SNVs to CSV file
- Dismiss SVs
- Added IGV alignments viewer
- Read delivery report path from case config or CLI command
- Filter for spidex scores
- All HPO terms are now added and fetched from the correct source (https://github.com/obophenotype/human-phenotype-ontology/blob/master/hp.obo)
- New command `scout update hpo`
- New command `scout update genes` will fetch all the latest information about genes and update them
- Load **all** variants found on chromosome **MT**
- Adds choice in cases overview do show as many cases as user like

### Removed
- pileup.min.js and pileup css are imported from a remote web location now
- All source files for HPO information, this is instead fetched directly from source
- All source files for gene information, this is instead fetched directly from source

## [3.0.0]
### Fixed
- hide pedigree panel unless it exists

## [1.5.1] - 2016-07-27
### Fixed
- look for both ".bam.bai" and ".bai" extensions

## [1.4.0] - 2016-03-22
### Added
- support for local frequency through loqusdb
- bunch of other stuff

## [1.3.0] - 2016-02-19
### Fixed
- Update query-phenomizer and add username/password

### Changed
- Update the way a case is checked for rerun-status

### Added
- Add new button to mark a case as "checked"
- Link to clinical variants _without_ 1000G annotation

## [1.2.2] - 2016-02-18
### Fixed
- avoid filtering out variants lacking ExAC and 1000G annotations

## [1.1.3] - 2015-10-01
### Fixed
- persist (clinical) filter when clicking load more
- fix #154 by robustly setting clinical filter func. terms

## [1.1.2] - 2015-09-07
### Fixed
- avoid replacing coverage report with none
- update SO terms, refactored

## [1.1.1] - 2015-08-20
### Fixed
- fetch case based on collaborator status (not owner)

## [1.1.0] - 2015-05-29
### Added
- link(s) to SNPedia based on RS-numbers
- new Jinja filter to "humanize" decimal numbers
- show gene panels in variant view
- new Jinja filter for decoding URL encoding
- add indicator to variants in list that have comments
- add variant number threshold and rank score threshold to load function
- add event methods to mongo adapter
- add tests for models
- show badge "old" if comment was written for a previous analysis

### Changed
- show cDNA change in transcript summary unless variant is exonic
- moved compounds table further up the page
- show dates for case uploads in ISO format
- moved variant comments higher up on page
- updated documentation for pages
- read in coverage report as blob in database and serve directly
- change ``OmimPhenotype`` to ``PhenotypeTerm``
- reorganize models sub-package
- move events (and comments) to separate collection
- only display prev/next links for the research list
- include variant type in breadcrumbs e.g. "Clinical variants"

### Removed
- drop dependency on moment.js

### Fixed
- show the same level of detail for all frequencies on all pages
- properly decode URL encoded symbols in amino acid/cDNA change strings
- fixed issue with wipe permissions in MongoDB
- include default gene lists in "variants" link in breadcrumbs

## [1.0.2] - 2015-05-20
### Changed
- update case fetching function

### Fixed
- handle multiple cases with same id

## [1.0.1] - 2015-04-28
### Fixed
- Fix building URL parameters in cases list Vue component

## [1.0.0] - 2015-04-12
Codename: Sara Lund

![Release 1.0](artwork/releases/release-1-0.jpg)

### Added
- Add email logging for unexpected errors
- New command line tool for deleting case

### Changed
- Much improved logging overall
- Updated documentation/usage guide
- Removed non-working IGV link

### Fixed
- Show sample display name in GT call
- Various small bug fixes
- Make it easier to hover over popups

## [0.0.2-rc1] - 2015-03-04
### Added
- add protein table for each variant
- add many more external links
- add coverage reports as PDFs

### Changed
- incorporate user feedback updates
- big refactor of load scripts

## [0.0.2-rc2] - 2015-03-04
### Changes
- add gene table with gene description
- reorganize inheritance models box

### Fixed
- avoid overwriting gene list on "research" load
- fix various bugs in external links

## [0.0.2-rc3] - 2015-03-05
### Added
- Activity log feed to variant view
- Adds protein change strings to ODM and Sanger email

### Changed
- Extract activity log component to macro

### Fixes
- Make Ensembl transcript links use archive website<|MERGE_RESOLUTION|>--- conflicted
+++ resolved
@@ -6,11 +6,8 @@
 
 ## [unreleased]
 ### Added
-<<<<<<< HEAD
+- Added Balsamic keys for SweGen and loqusdb local archive frequecies, SNV and SV
 - BioNano Access server API - check projects, samples and fetch FSHD reports
-=======
-- Added Balsamic keys for SweGen and loqusdb local archive frequecies, SNV and SV
->>>>>>> fce7e2ba
 ### Fixed
 - Name of reference genome build for RNA for compatibility with IGV locus search change
 - Howto to run the Docker image on Mac computers in `admin-guide/containers/container-deploy.md`
