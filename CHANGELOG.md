# Change Log
All notable changes to this project will be documented in this file.
This project adheres to [Semantic Versioning](http://semver.org/).

About changelog [here](https://keepachangelog.com/en/1.0.0/)

## []
### Added
- Dark mode, using browser/OS media preference
### Changed
<<<<<<< HEAD
### Fixed
- Bug in gene variants page (All SNVs and INDELs) when gene is not found any more
- Gene panels HTML select in institute's settings page
=======
- Improved HTML syntax in case report template
- Modified message displayed when variant rank stats could not be calculated
### Fixed
- Remove load demo case command from docker-compose.yml
- Text elements being split across pages in PDF reports
- Made login password field of type `password` in LDAP login form
- Gene panels HTML select in institute's settings page
- Bootstrap upgraded to version 5
- Fix some Sourcery and SonarCloud suggestions
- Escape special characters in case search on institute and dashboard pages
>>>>>>> d5f7b516

## [4.53]
### Added
### Changed
- Point Alamut API key docs link to new API version
- Parse dbSNP id from ID only if it says "rs", else use VEP CSQ fields
- Removed MarkupSafe from the dependencies
### Fixed
- Reintroduced loading of SVs for demo case 643595
- Successful parse of FOUND_IN should avoid GATK caller default
- All vulnerabilities flagged by SonarCloud

## [4.52]
### Added
- Demo cancer case gets loaded together with demo RD case in demo instance
- Parse REVEL_score alongside REVEL_rankscore from csq field and display it on SNV variant page
- Rank score results now show the ranking range
- cDNA and protein changes displayed on institute causatives pages
- Optional SESSION_TIMEOUT_MINUTES configuration in app config files
- Script to convert old OMIM case format (list of integers) to new format (list of dictionaries)
- Additional check for user logged in status before serving alignment files
- Download .cgh files from cancer samples table on cancer case page
- Number of documents and date of last update on genes page
### Changed
- Verify user before redirecting to IGV alignments and sashimi plots
- Build case IGV tracks starting from case and variant objects instead of passing all params in a form
- Unfreeze Werkzeug lib since Flask_login v.0.6 with bugfix has been released
- Sort gene panels by name (panelS and variant page)
- Removed unused `server.blueprints.alignviewers.unindexed_remote_static` endpoint
- User sessions to check files served by `server.blueprints.alignviewers.remote_static` endpoint
- Moved Beacon-related functions to a dedicated app extension
- Audit Filter now also loads filter displaying the variants for it
### Fixed
- Handle `attachment_filename` parameter renamed to `download_name` when Flask 2.2 will be released
- Removed cursor timeout param in cases find adapter function to avoid many code warnings
- Removed stream argument deprecation warning in tests
- Handle `no intervals found` warning in load_region test
- Beacon remove variants
- Protect remote_cors function in alignviewers view from Server-Side Request Forgery (SSRF)
- Check creation date of last document in gene collection to display when genes collection was updated last

## [4.51]
### Added
- Config file containing codecov settings for pull requests
- Add an IGV.js direct link button from case page
- Security policy file
- Hide/shade compound variants based on rank score on variantS from filter
- Chromograph legend documentation direct link
### Changed
- Updated deprecated Codecov GitHub action to v.2
- Simplified code of scout/adapter/mongo/variant
- Update IGV.js to v2.11.2
- Show summary number of variant gene panels on general report if more than 3
### Fixed
- Marrvel link for variants in genome build 38 (using liftover to build 37)
- Remove flags from codecov config file
- Fixed filter bug with high negative SPIDEX scores
- Renamed IARC TP53 button to to `TP53 Database`, modified also link since IARC has been moved to the US NCI: `https://tp53.isb-cgc.org/`
- Parsing new format of OMIM case info when exporting patients to Matchmaker
- Remove flask-debugtoolbar lib dependency that is using deprecated code and causes app to crash after new release of Jinja2 (3.1)
- Variant page crashing for cases with old OMIM terms structure (a list of integers instead of dictionary)
- Variant page crashing when creating MARRVEL link for cases with no genome build
- SpliceAI documentation link
- Fix deprecated `safe_str_cmp` import from `werkzeug.security` by freezing Werkzeug lib to v2.0 until Flask_login v.0.6 with bugfix is released
- List gene names densely in general report for SVs that contain more than 3 genes
- Show transcript ids on refseq genes on hg19 in IGV.js, using refgene source
- Display correct number of genes in general report for SVs that contain more than 32 genes
- Broken Google login after new major release of `lepture/authlib`
- Fix frequency and callers display on case general report

## [4.50.1]
### Fixed
- Show matching causative STR_repid for legacy str variants (pre Stranger hgnc_id)

## [4.50]
### Added
- Individual-specific OMIM terms
- OMIM disease descriptions in ClinVar submission form
- Add a toggle for melter rerun monitoring of cases
- Add a config option to show the rerun monitoring toggle
- Add a cli option to export cases with rerun monitoring enabled
- Add a link to STRipy for STR variants; shallow for ARX and HOXA13
- Hide by default variants only present in unaffected individuals in variants filters
- OMIM terms in general case report
- Individual-level info on OMIM and HPO terms in general case report
- PanelApp gene link among the external links on variant page
- Dashboard case filters fields help
- Filter cases by OMIM terms in cases and dashboard pages
### Fixed
- A malformed panel id request would crash with exception: now gives user warning flash with redirect
- Link to HPO resource file hosted on `http://purl.obolibrary.org`
- Gene search form when gene exists only in build 38
- Fixed odd redirect error and poor error message on missing column for gene panel csv upload
- Typo in parse variant transcripts function
- Modified keys name used to parse local observations (archived) frequencies to reflect change in MIP keys naming
- Better error handling for partly broken/timed out chanjo reports
- Broken javascript code when case Chromograph data is malformed
- Broader space for case synopsis in general report
- Show partial causatives on causatives and matching causatives panels
- Partial causative assignment in cases with no OMIM or HPO terms
- Partial causative OMIM select options in variant page
### Changed
- Slightly smaller and improved layout of content in case PDF report
- Relabel more cancer variant pages somatic for navigation
- Unify caseS nav links
- Removed unused `add_compounds` param from variant controllers function
- Changed default hg19 genome for IGV.js to legacy hg19_1kg_decoy to fix a few problematic loci
- Reduce code complexity (parse/ensembl.py)
- Silence certain fields in ClinVar export if prioritised ones exist (chrom-start-end if hgvs exist)
- Made phenotype non-mandatory when marking a variant as partial causative
- Only one phenotype condition type (OMIM or HPO) per variant is used in ClinVar submissions
- ClinVar submission variant condition prefers OMIM over HPO if available
- Use lighter version of gene objects in Omim MongoDB adapter, panels controllers, panels views and institute controllers
- Gene-variants table size is now adaptive
- Remove unused file upload on gene-variants page

## [4.49]
### Fixed
- Pydantic model types for genome_build, madeline_info, peddy_ped_check and peddy_sex_check, rank_model_version and sv_rank_model_version
- Replace `MatchMaker` with `Matchmaker` in all places visible by a user
- Save diagnosis labels along with OMIM terms in Matchmaker Exchange submission objects
- `libegl-mesa0_21.0.3-0ubuntu0.3~20.04.5_amd64.deb` lib not found by GitHub actions Docker build
- Remove unused `chromograph_image_files` and `chromograph_prefixes` keys saved when creating or updating an RD case
- Search managed variants by description and with ignore case
### Changed
- Introduced page margins on exported PDF reports
- Smaller gene fonts in downloaded HPO genes PDF reports
- Reintroduced gene coverage data in the PDF-exported general report of rare-disease cases
- Check for existence of case report files before creating sidebar links
- Better description of HPO and OMIM terms for patients submitted to Matchmaker Exchange
- Remove null non-mandatory key/values when updating a case
- Freeze WTForms<3 due to several form input rendering changes

## [4.48.1]
### Fixed
- General case PDF report for recent cases with no pedigree

## [4.48]
### Added
- Option to cancel a request for research variants in case page
### Changed
- Update igv.js to v2.10.5
- Updated example of a case delivery report
- Unfreeze cyvcf2
- Builder images used in Scout Dockerfiles
- Crash report email subject gives host name
- Export general case report to PDF using PDFKit instead of WeasyPrint
- Do not include coverage report in PDF case report since they might have different orientation
- Export cancer cases's "Coverage and QC report" to PDF using PDFKit instead of Weasyprint
- Updated cancer "Coverage and QC report" example
- Keep portrait orientation in PDF delivery report
- Export delivery report to PDF using PDFKit instead of Weasyprint
- PDF export of clinical and research HPO panels using PDFKit instead of Weasyprint
- Export gene panel report to PDF using PDFKit
- Removed WeasyPrint lib dependency

### Fixed
- Reintroduced missing links to Swegen and Beacon and dbSNP in RD variant page, summary section
- Demo delivery report orientation to fit new columns
- Missing delivery report in demo case
- Cast MNVs to SNV for test
- Export verified variants from all institutes when user is admin
- Cancer coverage and QC report not found for demo cancer case
- Pull request template instructions on how to deploy to test server
- PDF Delivery report not showing Swedac logo
- Fix code typos
- Disable codefactor raised by ESLint for javascript functions located on another file
- Loading spinner stuck after downloading a PDF gene panel report
- IGV browser crashing when file system with alignment files is not mounted

## [4.47]
### Added
- Added CADD, GnomAD and genotype calls to variantS export
### Changed
- Pull request template, to illustrate how to deploy pull request branches on cg-vm1 stage server
### Fixed
- Compiled Docker image contains a patched version (v4.9) of chanjo-report

## [4.46.1]
### Fixed
- Downloading of files generated within the app container (MT-report, verified variants, pedigrees, ..)

## [4.46]
### Added
- Created a Dockefile to be used to serve the dockerized app in production
- Modified the code to collect database params specified as env vars
- Created a GitHub action that pushes the Dockerfile-server image to Docker Hub (scout-server-stage) every time a PR is opened
- Created a GitHub action that pushes the Dockerfile-server image to Docker Hub (scout-server) every time a new release is created
- Reassign MatchMaker Exchange submission to another user when a Scout user is deleted
- Expose public API JSON gene panels endpoint, primarily to enable automated rerun checking for updates
- Add utils for dictionary type
- Filter institute cases using multiple HPO terms
- Vulture GitHub action to identify and remove unused variables and imports
### Changed
- Updated the python config file documentation in admin guide
- Case configuration parsing now uses Pydantic for improved typechecking and config handling
- Removed test matrices to speed up automatic testing of PRs
- Switch from Coveralls to Codecov to handle CI test coverage
- Speed-up CI tests by caching installation of libs and splitting tests into randomized groups using pytest-test-groups
- Improved LDAP login documentation
- Use lib flask-ldapconn instead of flask_ldap3_login> to handle ldap authentication
- Updated Managed variant documentation in user guide
- Fix and simplify creating and editing of gene panels
- Simplified gene variants search code
- Increased the height of the genes track in the IGV viewer
### Fixed
- Validate uploaded managed variant file lines, warning the user.
- Exporting validated variants with missing "genes" database key
- No results returned when searching for gene variants using a phenotype term
- Variants filtering by gene symbols file
- Make gene HGNC symbols field mandatory in gene variants page and run search only on form submit
- Make sure collaborator gene variants are still visible, even if HPO filter is used

## [4.45]
### Added
### Changed
- Start Scout also when loqusdbapi is not reachable
- Clearer definition of manual standard and custom inheritance models in gene panels
- Allow searching multiple chromosomes in filters
### Fixed
- Gene panel crashing on edit action

## [4.44]
### Added
### Changed
- Display Gene track beneath each sample track when displaying splice junctions in igv browser
- Check outdated gene symbols and update with aliases for both RD and cancer variantS
### Fixed
- Added query input check and fixed the Genes API endpoint to return a json formatted error when request is malformed
- Typo in ACMG BP6 tooltip

## [4.43.1]
### Added
- Added database index for OMIM disease term genes
### Changed
### Fixed
- Do not drop HPO terms collection when updating HPO terms via the command line
- Do not drop disease (OMIM) terms collection when updating diseases via the command line

## [4.43]
### Added
- Specify which collection(s) update/build indexes for
### Fixed
- Do not drop genes and transcripts collections when updating genes via the command line

## [4.42.1]
### Added
### Changed
### Fixed
- Freeze PyMongo lib to version<4.0 to keep supporting previous MongoDB versions
- Speed up gene panels creation and update by collecting only light gene info from database
- Avoid case page crash on Phenomizer queries timeout

## [4.42]
### Added
- Choose custom pinned variants to submit to MatchMaker Exchange
- Submit structural variant as genes to the MatchMaker Exchange
- Added function for maintainers and admins to remove gene panels
- Admins can restore deleted gene panels
- A development docker-compose file illustrating the scout/chanjo-report integration
- Show AD on variants view for cancer SV (tumor and normal)
- Cancer SV variants filter AD, AF (tumor and normal)
- Hiding the variants score column also from cancer SVs, as for the SNVs
### Changed
- Enforce same case _id and display_name when updating a case
- Enforce same individual ids, display names and affected status when updating a case
- Improved documentation for connecting to loqusdb instances (including loqusdbapi)
- Display and download HPO gene panels' gene symbols in italics
- A faster-built and lighter Docker image
- Reduce complexity of `panels` endpoint moving some code to the panels controllers
- Update requirements to use flask-ldap3-login>=0.9.17 instead of freezing WTForm
### Fixed
- Use of deprecated TextField after the upgrade of WTF to v3.0
- Freeze to WTForms to version < 3
- Remove the extra files (bed files and madeline.svg) introduced by mistake
- Cli command loading demo data in docker-compose when case custom images exist and is None
- Increased MongoDB connection serverSelectionTimeoutMS parameter to 30K (default value according to MongoDB documentation)
- Better differentiate old obs counts 0 vs N/A
- Broken cancer variants page when default gene panel was deleted
- Typo in tx_overview function in variant controllers file
- Fixed loqusdbapi SV search URL
- SV variants filtering using Decipher criterion
- Removing old gene panels that don't contain the `maintainer` key.

## [4.41.1]
### Fixed
- General reports crash for variant annotations with same variant on other cases

## [4.41]
### Added
- Extended the instructions for running the Scout Docker image (web app and cli).
- Enabled inclusion of custom images to STR variant view
### Fixed
- General case report sorting comments for variants with None genetic models
- Do not crash but redirect to variants page with error when a variant is not found for a case
- UCSC links coordinates for SV variants with start chromosome different than end chromosome
- Human readable variants name in case page for variants having start chromosome different from end chromosome
- Avoid always loading all transcripts when checking gene symbol: introduce gene captions
- Slow queries for evaluated variants on e.g. case page - use events instead
### Changed
- Rearrange variant page again, moving severity predictions down.
- More reactive layout width steps on variant page

## [4.40.1]
### Added
### Fixed
- Variants dismissed with inconsistent inheritance pattern can again be shown in general case report
- General report page for variants with genes=None
- General report crashing when variants have no panels
- Added other missing keys to case and variant dictionaries passed to general report
### Changed

## [4.40]
### Added
- A .cff citation file
- Phenotype search API endpoint
- Added pagination to phenotype API
- Extend case search to include internal MongoDB id
- Support for connecting to a MongoDB replica set (.py config files)
- Support for connecting to a MongoDB replica set (.yaml config files)
### Fixed
- Command to load the OMIM gene panel (`scout load panel --omim`)
- Unify style of pinned and causative variants' badges on case page
- Removed automatic spaces after punctuation in comments
- Remove the hardcoded number of total individuals from the variant's old observations panel
- Send delete requests to a connected Beacon using the DELETE method
- Layout of the SNV and SV variant page - move frequency up
### Changed
- Stop updating database indexes after loading exons via command line
- Display validation status badge also for not Sanger-sequenced variants
- Moved Frequencies, Severity and Local observations panels up in RD variants page
- Enabled Flask CORS to communicate CORS status to js apps
- Moved the code preparing the transcripts overview to the backend
- Refactored and filtered json data used in general case report
- Changed the database used in docker-compose file to use the official MongoDB v4.4 image
- Modified the Python (3.6, 3.8) and MongoDB (3.2, 4.4, 5.0) versions used in testing matrices (GitHub actions)
- Capitalize case search terms on institute and dashboard pages


## [4.39]
### Added
- COSMIC IDs collected from CSQ field named `COSMIC`
### Fixed
- Link to other causative variants on variant page
- Allow multiple COSMIC links for a cancer variant
- Fix floating text in severity box #2808
- Fixed MitoMap and HmtVar links for hg38 cases
- Do not open new browser tabs when downloading files
- Selectable IGV tracks on variant page
- Missing splice junctions button on variant page
- Refactor variantS representative gene selection, and use it also for cancer variant summary
### Changed
- Improve Javascript performance for displaying Chromograph images
- Make ClinVar classification more evident in cancer variant page

## [4.38]
### Added
- Option to hide Alamut button in the app config file
### Fixed
- Library deprecation warning fixed (insert is deprecated. Use insert_one or insert_many instead)
- Update genes command will not trigger an update of database indices any more
- Missing resources in temporary downloading directory when updating genes using the command line
- Restore previous variant ACMG classification in a scrollable div
- Loading spinner not stopping after downloading PDF case reports and variant list export
- Add extra Alamut links higher up on variant pages
- Improve UX for phenotypes in case page
- Filter and export of STR variants
- Update look of variants page navigation buttons
### Changed

## [4.37]
### Added
- Highlight and show version number for RefSeq MANE transcripts.
- Added integration to a rerunner service for toggling reanalysis with updated pedigree information
- SpliceAI display and parsing from VEP CSQ
- Display matching tiered variants for cancer variants
- Display a loading icon (spinner) until the page loads completely
- Display filter badges in cancer variants list
- Update genes from pre-downloaded file resources
- On login, OS, browser version and screen size are saved anonymously to understand how users are using Scout
- API returning institutes data for a given user: `/api/v1/institutes`
- API returning case data for a given institute: `/api/v1/institutes/<institute_id>/cases`
- Added GMS and Lund university hospital logos to login page
- Made display of Swedac logo configurable
- Support for displaying custom images in case view
- Individual-specific HPO terms
- Optional alamut_key in institute settings for Alamut Plus software
- Case report API endpoint
- Tooltip in case explaining that genes with genome build different than case genome build will not be added to dynamic HPO panel.
- Add DeepVariant as a caller
### Fixed
- Updated IGV to v2.8.5 to solve missing gene labels on some zoom levels
- Demo cancer case config file to load somatic SNVs and SVs only.
- Expand list of refseq trancripts in ClinVar submission form
- Renamed `All SNVs and INDELs` institute sidebar element to `Search SNVs and INDELs` and fixed its style.
- Add missing parameters to case load-config documentation
- Allow creating/editing gene panels and dynamic gene panels with genes present in genome build 38
- Bugfix broken Pytests
- Bulk dismissing variants error due to key conversion from string to integer
- Fix typo in index documentation
- Fixed crash in institute settings page if "collaborators" key is not set in database
- Don't stop Scout execution if LoqusDB call fails and print stacktrace to log
- Bug when case contains custom images with value `None`
- Bug introduced when fixing another bug in Scout-LoqusDB interaction
- Loading of OMIM diagnoses in Scout demo instance
- Remove the docker-compose with chanjo integration because it doesn't work yet.
- Fixed standard docker-compose with scout demo data and database
- Clinical variant assessments not present for pinned and causative variants on case page.
- MatchMaker matching one node at the time only
- Remove link from previously tiered variants badge in cancer variants page
- Typo in gene cell on cancer variants page
- Managed variants filter form
### Changed
- Better naming for variants buttons on cancer track (somatic, germline). Also show cancer research button if available.
- Load case with missing panels in config files, but show warning.
- Changing the (Female, Male) symbols to (F/M) letters in individuals_table and case-sma.
- Print stacktrace if case load command fails
- Added sort icon and a pointer to the cursor to all tables with sortable fields
- Moved variant, gene and panel info from the basic pane to summary panel for all variants.
- Renamed `Basics` panel to `Classify` on variant page.
- Revamped `Basics` panel to a panel dedicated to classify variants
- Revamped the summary panel to be more compact.
- Added dedicated template for cancer variants
- Removed Gene models, Gene annotations and Conservation panels for cancer variants
- Reorganized the orders of panels for variant and cancer variant views
- Added dedicated variant quality panel and removed relevant panes
- A more compact case page
- Removed OMIM genes panel
- Make genes panel, pinned variants panel, causative variants panel and ClinVar panel scrollable on case page
- Update to Scilifelab's 2020 logo
- Update Gens URL to support Gens v2.0 format
- Refactor tests for parsing case configurations
- Updated links to HPO downloadable resources
- Managed variants filtering defaults to all variant categories
- Changing the (Kind) drop-down according to (Category) drop-down in Managed variant add variant
- Moved Gens button to individuals table
- Check resource files availability before starting updating OMIM diagnoses
- Fix typo in `SHOW_OBSERVED_VARIANT_ARCHIVE` config param

## [4.36]
### Added
- Parse and save splice junction tracks from case config file
- Tooltip in observations panel, explaining that case variants with no link might be old variants, not uploaded after a case rerun
### Fixed
- Warning on overwriting variants with same position was no longer shown
- Increase the height of the dropdowns to 425px
- More indices for the case table as it grows, specifically for causatives queries
- Splice junction tracks not centered over variant genes
- Total number of research variants count
- Update variants stats in case documents every time new variants are loaded
- Bug in flashing warning messages when filtering variants
### Changed
- Clearer warning messages for genes and gene/gene-panels searches in variants filters

## [4.35]
### Added
- A new index for hgnc_symbol in the hgnc_gene collection
- A Pedigree panel in STR page
- Display Tier I and II variants in case view causatives card for cancer cases
### Fixed
- Send partial file data to igv.js when visualizing sashimi plots with splice junction tracks
- Research variants filtering by gene
- Do not attempt to populate annotations for not loaded pinned/causatives
- Add max-height to all dropdowns in filters
### Changed
- Switch off non-clinical gene warnings when filtering research variants
- Don't display OMIM disease card in case view for cancer cases
- Refactored Individuals and Causative card in case view for cancer cases
- Update and style STR case report

## [4.34]
### Added
- Saved filter lock and unlock
- Filters can optionally be marked audited, logging the filter name, user and date on the case events and general report.
- Added `ClinVar hits` and `Cosmic hits` in cancer SNVs filters
- Added `ClinVar hits` to variants filter (rare disease track)
- Load cancer demo case in docker-compose files (default and demo file)
- Inclusive-language check using [woke](https://github.com/get-woke/woke) github action
- Add link to HmtVar for mitochondrial variants (if VCF is annotated with HmtNote)
- Grey background for dismissed compounds in variants list and variant page
- Pin badge for pinned compounds in variants list and variant page
- Support LoqusDB REST API queries
- Add a docker-compose-matchmaker under scout/containers/development to test matchmaker locally
- Script to investigate consequences of symbol search bug
- Added GATK to list of SV and cancer SV callers
### Fixed
- Make MitoMap link work for hg38 again
- Export Variants feature crashing when one of the variants has no primary transcripts
- Redirect to last visited variantS page when dismissing variants from variants list
- Improved matching of SVs Loqus occurrences in other cases
- Remove padding from the list inside (Matching causatives from other cases) panel
- Pass None to get_app function in CLI base since passing script_info to app factory functions was deprecated in Flask 2.0
- Fixed failing tests due to Flask update to version 2.0
- Speed up user events view
- Causative view sort out of memory error
- Use hgnc_id for gene filter query
- Typo in case controllers displaying an error every time a patient is matched against external MatchMaker nodes
- Do not crash while attempting an update for variant documents that are too big (> 16 MB)
- Old STR causatives (and other variants) may not have HGNC symbols - fix sort lambda
- Check if gene_obj has primary_transcript before trying to access it
- Warn if a gene manually searched is in a clinical panel with an outdated name when filtering variants
- ChrPos split js not needed on STR page yet
### Changed
- Remove parsing of case `genome_version`, since it's not used anywhere downstream
- Introduce deprecation warning for Loqus configs that are not dictionaries
- SV clinical filter no longer filters out sub 100 nt variants
- Count cases in LoqusDB by variant type
- Commit pulse repo badge temporarily set to weekly
- Sort ClinVar submissions objects by ascending "Last evaluated" date
- Refactored the MatchMaker integration as an extension
- Replaced some sensitive words as suggested by woke linter
- Documentation for load-configuration rewritten.
- Add styles to MatchMaker matches table
- More detailed info on the data shared in MatchMaker submission form

## [4.33.1]
### Fixed
- Include markdown for release autodeploy docs
- Use standard inheritance model in ClinVar (https://ftp.ncbi.nlm.nih.gov/pub/GTR/standard_terms/Mode_of_inheritance.txt)
- Fix issue crash with variants that have been unflagged causative not being available in other causatives
### Added
### Changed

## [4.33]
### Fixed
- Command line crashing when updating an individual not found in database
- Dashboard page crashing when filters return no data
- Cancer variants filter by chromosome
- /api/v1/genes now searches for genes in all genome builds by default
- Upgraded igv.js to version 2.8.1 (Fixed Unparsable bed record error)
### Added
- Autodeploy docs on release
- Documentation for updating case individuals tracks
- Filter cases and dashboard stats by analysis track
### Changed
- Changed from deprecated db update method
- Pre-selected fields to run queries with in dashboard page
- Do not filter by any institute when first accessing the dashboard
- Removed OMIM panel in case view for cancer cases
- Display Tier I and II variants in case view causatives panel for cancer cases
- Refactored Individuals and Causative panels in case view for cancer cases

## [4.32.1]
### Fixed
- iSort lint check only
### Changed
- Institute cases page crashing when a case has track:Null
### Added

## [4.32]
### Added
- Load and show MITOMAP associated diseases from VCF (INFO field: MitomapAssociatedDiseases, via HmtNote)
- Show variant allele frequencies for mitochondrial variants (GRCh38 cases)
- Extend "public" json API with diseases (OMIM) and phenotypes (HPO)
- HPO gene list download now has option for clinical and non-clinical genes
- Display gene splice junctions data in sashimi plots
- Update case individuals with splice junctions tracks
- Simple Docker compose for development with local build
- Make Phenomodels subpanels collapsible
- User side documentation of cytogenomics features (Gens, Chromograph, vcf2cytosure, rhocall)
- iSort GitHub Action
- Support LoqusDB REST API queries
### Fixed
- Show other causative once, even if several events point to it
- Filtering variants by mitochondrial chromosome for cases with genome build=38
- HPO gene search button triggers any warnings for clinical / non-existing genes also on first search
- Fixed a bug in variants pages caused by MT variants without alt_frequency
- Tests for CADD score parsing function
- Fixed the look of IGV settings on SNV variant page
- Cases analyzed once shown as `rerun`
- Missing case track on case re-upload
- Fixed severity rank for SO term "regulatory region ablation"
### Changed
- Refactor according to CodeFactor - mostly reuse of duplicated code
- Phenomodels language adjustment
- Open variants in a new window (from variants page)
- Open overlapping and compound variants in a new window (from variant page)
- gnomAD link points to gnomAD v.3 (build GRCh38) for mitochondrial variants.
- Display only number of affected genes for dismissed SVs in general report
- Chromosome build check when populating the variants filter chromosome selection
- Display mitochondrial and rare diseases coverage report in cases with missing 'rare' track

## [4.31.1]
### Added
### Changed
- Remove mitochondrial and coverage report from cancer cases sidebar
### Fixed
- ClinVar page when dbSNP id is None

## [4.31]
### Added
- gnomAD annotation field in admin guide
- Export also dynamic panel genes not associated to an HPO term when downloading the HPO panel
- Primary HGNC transcript info in variant export files
- Show variant quality (QUAL field from vcf) in the variant summary
- Load/update PDF gene fusion reports (clinical and research) generated with Arriba
- Support new MANE annotations from VEP (both MANE Select and MANE Plus Clinical)
- Display on case activity the event of a user resetting all dismissed variants
- Support gnomAD population frequencies for mitochondrial variants
- Anchor links in Casedata ClinVar panels to redirect after renaming individuals
### Fixed
- Replace old docs link www.clinicalgenomics.se/scout with new https://clinical-genomics.github.io/scout
- Page formatting issues whenever case and variant comments contain extremely long strings with no spaces
- Chromograph images can be one column and have scrollbar. Removed legacy code.
- Column labels for ClinVar case submission
- Page crashing looking for LoqusDB observation when variant doesn't exist
- Missing inheritance models and custom inheritance models on newly created gene panels
- Accept only numbers in managed variants filter as position and end coordinates
- SNP id format and links in Variant page, ClinVar submission form and general report
- Case groups tooltip triggered only when mouse is on the panel header
### Changed
- A more compact case groups panel
- Added landscape orientation CSS style to cancer coverage and QC demo report
- Improve user documentation to create and save new gene panels
- Removed option to use space as separator when uploading gene panels
- Separating the columns of standard and custom inheritance models in gene panels
- Improved ClinVar instructions for users using non-English Excel

## [4.30.2]
### Added
### Fixed
- Use VEP RefSeq ID if RefSeq list is empty in RefSeq transcripts overview
- Bug creating variant links for variants with no end_chrom
### Changed

## [4.30.1]
### Added
### Fixed
- Cryptography dependency fixed to use version < 3.4
### Changed

## [4.30]
### Added
- Introduced a `reset dismiss variant` verb
- Button to reset all dismissed variants for a case
- Add black border to Chromograph ideograms
- Show ClinVar annotations on variantS page
- Added integration with GENS, copy number visualization tool
- Added a VUS label to the manual classification variant tags
- Add additional information to SNV verification emails
- Tooltips documenting manual annotations from default panels
- Case groups now show bam files from all cases on align view
### Fixed
- Center initial igv view on variant start with SNV/indels
- Don't set initial igv view to negative coordinates
- Display of GQ for SV and STR
- Parsing of AD and related info for STRs
- LoqusDB field in institute settings accepts only existing Loqus instances
- Fix DECIPHER link to work after DECIPHER migrated to GRCh38
- Removed visibility window param from igv.js genes track
- Updated HPO download URL
- Patch HPO download test correctly
- Reference size on STR hover not needed (also wrong)
- Introduced genome build check (allowed values: 37, 38, "37", "38") on case load
- Improve case searching by assignee full name
- Populating the LoqusDB select in institute settings
### Changed
- Cancer variants table header (pop freq etc)
- Only admin users can modify LoqusDB instance in Institute settings
- Style of case synopsis, variants and case comments
- Switched to igv.js 2.7.5
- Do not choke if case is missing research variants when research requested
- Count cases in LoqusDB by variant type
- Introduce deprecation warning for Loqus configs that are not dictionaries
- Improve create new gene panel form validation
- Make XM- transcripts less visible if they don't overlap with transcript refseq_id in variant page
- Color of gene panels and comments panels on cases and variant pages
- Do not choke if case is missing research variants when reserch requested

## [4.29.1]
### Added
### Fixed
- Always load STR variants regardless of RankScore threshold (hotfix)
### Changed

## [4.29]
### Added
- Added a page about migrating potentially breaking changes to the documentation
- markdown_include in development requirements file
- STR variants filter
- Display source, Z-score, inheritance pattern for STR annotations from Stranger (>0.6.1) if available
- Coverage and quality report to cancer view
### Fixed
- ACMG classification page crashing when trying to visualize a classification that was removed
- Pretty print HGVS on gene variants (URL-decode VEP)
- Broken or missing link in the documentation
- Multiple gene names in ClinVar submission form
- Inheritance model select field in ClinVar submission
- IGV.js >2.7.0 has an issue with the gene track zoom levels - temp freeze at 2.7.0
- Revert CORS-anywhere and introduce a local http proxy for cloud tracks
### Changed

## [4.28]
### Added
- Chromograph integration for displaying PNGs in case-page
- Add VAF to cancer case general report, and remove some of its unused fields
- Variants filter compatible with genome browser location strings
- Support for custom public igv tracks stored on the cloud
- Add tests to increase testing coverage
- Update case variants count after deleting variants
- Update IGV.js to latest (v2.7.4)
- Bypass igv.js CORS check using `https://github.com/Rob--W/cors-anywhere`
- Documentation on default and custom IGV.js tracks (admin docs)
- Lock phenomodels so they're editable by admins only
- Small case group assessment sharing
- Tutorial and files for deploying app on containers (Kubernetes pods)
- Canonical transcript and protein change of canonical transcript in exported variants excel sheet
- Support for Font Awesome version 6
- Submit to Beacon from case page sidebar
- Hide dismissed variants in variants pages and variants export function
- Systemd service files and instruction to deploy Scout using podman
### Fixed
- Bugfix: unused `chromgraph_prefix |tojson` removed
- Freeze coloredlogs temporarily
- Marrvel link
- Don't show TP53 link for silent or synonymous changes
- OMIM gene field accepts any custom number as OMIM gene
- Fix Pytest single quote vs double quote string
- Bug in gene variants search by similar cases and no similar case is found
- Delete unused file `userpanel.py`
- Primary transcripts in variant overview and general report
- Google OAuth2 login setup in README file
- Redirect to 'missing file'-icon if configured Chromograph file is missing
- Javascript error in case page
- Fix compound matching during variant loading for hg38
- Cancer variants view containing variants dismissed with cancer-specific reasons
- Zoom to SV variant length was missing IGV contig select
- Tooltips on case page when case has no default gene panels
### Changed
- Save case variants count in case document and not in sessions
- Style of gene panels multiselect on case page
- Collapse/expand main HPO checkboxes in phenomodel preview
- Replaced GQ (Genotype quality) with VAF (Variant allele frequency) in cancer variants GT table
- Allow loading of cancer cases with no tumor_purity field
- Truncate cDNA and protein changes in case report if longer than 20 characters


## [4.27]
### Added
- Exclude one or more variant categories when running variants delete command
### Fixed
### Changed

## [4.26.1]
### Added
### Fixed
- Links with 1-letter aa codes crash on frameshift etc
### Changed

## [4.26]
### Added
- Extend the delete variants command to print analysis date, track, institute, status and research status
- Delete variants by type of analysis (wgs|wes|panel)
- Links to cBioPortal, MutanTP53, IARC TP53, OncoKB, MyCancerGenome, CIViC
### Fixed
- Deleted variants count
### Changed
- Print output of variants delete command as a tab separated table

## [4.25]
### Added
- Command line function to remove variants from one or all cases
### Fixed
- Parse SMN None calls to None rather than False

## [4.24.1]
### Fixed
- Install requirements.txt via setup file

## [4.24]
### Added
- Institute-level phenotype models with sub-panels containing HPO and OMIM terms
- Runnable Docker demo
- Docker image build and push github action
- Makefile with shortcuts to docker commands
- Parse and save synopsis, phenotype and cohort terms from config files upon case upload
### Fixed
- Update dismissed variant status when variant dismissed key is missing
- Breakpoint two IGV button now shows correct chromosome when different from bp1
- Missing font lib in Docker image causing the PDF report download page to crash
- Sentieon Manta calls lack Somaticscore - load anyway
- ClinVar submissions crashing due to pinned variants that are not loaded
- Point ExAC pLI score to new gnomad server address
- Bug uploading cases missing phenotype terms in config file
- STRs loaded but not shown on browser page
- Bug when using adapter.variant.get_causatives with case_id without causatives
- Problem with fetching "solved" from scout export cases cli
- Better serialising of datetime and bson.ObjectId
- Added `volumes` folder to .gitignore
### Changed
- Make matching causative and managed variants foldable on case page
- Remove calls to PyMongo functions marked as deprecated in backend and frontend(as of version 3.7).
- Improved `scout update individual` command
- Export dynamic phenotypes with ordered gene lists as PDF


## [4.23]
### Added
- Save custom IGV track settings
- Show a flash message with clear info about non-valid genes when gene panel creation fails
- CNV report link in cancer case side navigation
- Return to comment section after editing, deleting or submitting a comment
- Managed variants
- MT vs 14 chromosome mean coverage stats if Scout is connected to Chanjo
### Fixed
- missing `vcf_cancer_sv` and `vcf_cancer_sv_research` to manual.
- Split ClinVar multiple clnsig values (slash-separated) and strip them of underscore for annotations without accession number
- Timeout of `All SNVs and INDELs` page when no valid gene is provided in the search
- Round CADD (MIPv9)
- Missing default panel value
- Invisible other causatives lines when other causatives lack gene symbols
### Changed
- Do not freeze mkdocs-material to version 4.6.1
- Remove pre-commit dependency

## [4.22]
### Added
- Editable cases comments
- Editable variants comments
### Fixed
- Empty variant activity panel
- STRs variants popover
- Split new ClinVar multiple significance terms for a variant
- Edit the selected comment, not the latest
### Changed
- Updated RELEASE docs.
- Pinned variants card style on the case page
- Merged `scout export exons` and `scout view exons` commands


## [4.21.2]
### Added
### Fixed
- Do not pre-filter research variants by (case-default) gene panels
- Show OMIM disease tooltip reliably
### Changed

## [4.21.1]
### Added
### Fixed
- Small change to Pop Freq column in variants ang gene panels to avoid strange text shrinking on small screens
- Direct use of HPO list for Clinical HPO SNV (and cancer SNV) filtering
- PDF coverage report redirecting to login page
### Changed
- Remove the option to dismiss single variants from all variants pages
- Bulk dismiss SNVs, SVs and cancer SNVs from variants pages

## [4.21]
### Added
- Support to configure LoqusDB per institute
- Highlight causative variants in the variants list
- Add tests. Mostly regarding building internal datatypes.
- Remove leading and trailing whitespaces from panel_name and display_name when panel is created
- Mark MANE transcript in list of transcripts in "Transcript overview" on variant page
- Show default panel name in case sidebar
- Previous buttons for variants pagination
- Adds a gh action that checks that the changelog is updated
- Adds a gh action that deploys new releases automatically to pypi
- Warn users if case default panels are outdated
- Define institute-specific gene panels for filtering in institute settings
- Use institute-specific gene panels in variants filtering
- Show somatic VAF for pinned and causative variants on case page

### Fixed
- Report pages redirect to login instead of crashing when session expires
- Variants filter loading in cancer variants page
- User, Causative and Cases tables not scaling to full page
- Improved docs for an initial production setup
- Compatibility with latest version of Black
- Fixed tests for Click>7
- Clinical filter required an extra click to Filter to return variants
- Restore pagination and shrink badges in the variants page tables
- Removing a user from the command line now inactivates the case only if user is last assignee and case is active
- Bugfix, LoqusDB per institute feature crashed when institute id was empty string
- Bugfix, LoqusDB calls where missing case count
- filter removal and upload for filters deleted from another page/other user
- Visualize outdated gene panels info in a popover instead of a tooltip in case page side panel

### Changed
- Highlight color on normal STRs in the variants table from green to blue
- Display breakpoints coordinates in verification emails only for structural variants


## [4.20]
### Added
- Display number of filtered variants vs number of total variants in variants page
- Search case by HPO terms
- Dismiss variant column in the variants tables
- Black and pre-commit packages to dev requirements

### Fixed
- Bug occurring when rerun is requested twice
- Peddy info fields in the demo config file
- Added load config safety check for multiple alignment files for one individual
- Formatting of cancer variants table
- Missing Score in SV variants table

### Changed
- Updated the documentation on how to create a new software release
- Genome build-aware cytobands coordinates
- Styling update of the Matchmaker card
- Select search type in case search form


## [4.19]

### Added
- Show internal ID for case
- Add internal ID for downloaded CGH files
- Export dynamic HPO gene list from case page
- Remove users as case assignees when their account is deleted
- Keep variants filters panel expanded when filters have been used

### Fixed
- Handle the ProxyFix ModuleNotFoundError when Werkzeug installed version is >1.0
- General report formatting issues whenever case and variant comments contain extremely long strings with no spaces

### Changed
- Created an institute wrapper page that contains list of cases, causatives, SNVs & Indels, user list, shared data and institute settings
- Display case name instead of case ID on clinVar submissions
- Changed icon of sample update in clinVar submissions


## [4.18]

### Added
- Filter cancer variants on cytoband coordinates
- Show dismiss reasons in a badge with hover for clinical variants
- Show an ellipsis if 10 cases or more to display with loqusdb matches
- A new blog post for version 4.17
- Tooltip to better describe Tumor and Normal columns in cancer variants
- Filter cancer SNVs and SVs by chromosome coordinates
- Default export of `Assertion method citation` to clinVar variants submission file
- Button to export up to 500 cancer variants, filtered or not
- Rename samples of a clinVar submission file

### Fixed
- Apply default gene panel on return to cancer variantS from variant view
- Revert to certificate checking when asking for Chanjo reports
- `scout download everything` command failing while downloading HPO terms

### Changed
- Turn tumor and normal allelic fraction to decimal numbers in tumor variants page
- Moved clinVar submissions code to the institutes blueprints
- Changed name of clinVar export files to FILENAME.Variant.csv and FILENAME.CaseData.csv
- Switched Google login libraries from Flask-OAuthlib to Authlib


## [4.17.1]

### Fixed
- Load cytobands for cases with chromosome build not "37" or "38"


## [4.17]

### Added
- COSMIC badge shown in cancer variants
- Default gene-panel in non-cancer structural view in url
- Filter SNVs and SVs by cytoband coordinates
- Filter cancer SNV variants by alt allele frequency in tumor
- Correct genome build in UCSC link from structural variant page



### Fixed
- Bug in clinVar form when variant has no gene
- Bug when sharing cases with the same institute twice
- Page crashing when removing causative variant tag
- Do not default to GATK caller when no caller info is provided for cancer SNVs


## [4.16.1]

### Fixed
- Fix the fix for handling of delivery reports for rerun cases

## [4.16]

### Added
- Adds possibility to add "lims_id" to cases. Currently only stored in database, not shown anywhere
- Adds verification comment box to SVs (previously only available for small variants)
- Scrollable pedigree panel

### Fixed
- Error caused by changes in WTForm (new release 2.3.x)
- Bug in OMIM case page form, causing the page to crash when a string was provided instead of a numerical OMIM id
- Fix Alamut link to work properly on hg38
- Better handling of delivery reports for rerun cases
- Small CodeFactor style issues: matchmaker results counting, a couple of incomplete tests and safer external xml
- Fix an issue with Phenomizer introduced by CodeFactor style changes

### Changed
- Updated the version of igv.js to 2.5.4

## [4.15.1]

### Added
- Display gene names in ClinVar submissions page
- Links to Varsome in variant transcripts table

### Fixed
- Small fixes to ClinVar submission form
- Gene panel page crash when old panel has no maintainers

## [4.15]

### Added
- Clinvar CNVs IGV track
- Gene panels can have maintainers
- Keep variant actions (dismissed, manual rank, mosaic, acmg, comments) upon variant re-upload
- Keep variant actions also on full case re-upload

### Fixed
- Fix the link to Ensembl for SV variants when genome build 38.
- Arrange information in columns on variant page
- Fix so that new cosmic identifier (COSV) is also acceptable #1304
- Fixed COSMIC tag in INFO (outside of CSQ) to be parses as well with `&` splitter.
- COSMIC stub URL changed to https://cancer.sanger.ac.uk/cosmic/search?q= instead.
- Updated to a version of IGV where bigBed tracks are visualized correctly
- Clinvar submission files are named according to the content (variant_data and case_data)
- Always show causatives from other cases in case overview
- Correct disease associations for gene symbol aliases that exist as separate genes
- Re-add "custom annotations" for SV variants
- The override ClinVar P/LP add-in in the Clinical Filter failed for new CSQ strings

### Changed
- Runs all CI checks in github actions

## [4.14.1]

### Fixed
- Error when variant found in loqusdb is not loaded for other case

## [4.14]

### Added
- Use github actions to run tests
- Adds CLI command to update individual alignments path
- Update HPO terms using downloaded definitions files
- Option to use alternative flask config when running `scout serve`
- Requirement to use loqusdb >= 2.5 if integrated

### Fixed
- Do not display Pedigree panel in cancer view
- Do not rely on internet connection and services available when running CI tests
- Variant loading assumes GATK if no caller set given and GATK filter status is seen in FILTER
- Pass genome build param all the way in order to get the right gene mappings for cases with build 38
- Parse correctly variants with zero frequency values
- Continue even if there are problems to create a region vcf
- STR and cancer variant navigation back to variants pages could fail

### Changed
- Improved code that sends requests to the external APIs
- Updates ranges for user ranks to fit todays usage
- Run coveralls on github actions instead of travis
- Run pip checks on github actions instead of coveralls
- For hg38 cases, change gnomAD link to point to version 3.0 (which is hg38 based)
- Show pinned or causative STR variants a bit more human readable

## [4.13.1]

### Added
### Fixed
- Typo that caused not all clinvar conflicting interpretations to be loaded no matter what
- Parse and retrieve clinvar annotations from VEP-annotated (VEP 97+) CSQ VCF field
- Variant clinvar significance shown as `not provided` whenever is `Uncertain significance`
- Phenomizer query crashing when case has no HPO terms assigned
- Fixed a bug affecting `All SNVs and INDELs` page when variants don't have canonical transcript
- Add gene name or id in cancer variant view

### Changed
- Cancer Variant view changed "Variant:Transcript:Exon:HGVS" to "Gene:Transcript:Exon:HGVS"

## [4.13]

### Added
- ClinVar SNVs track in IGV
- Add SMA view with SMN Copy Number data
- Easier to assign OMIM diagnoses from case page
- OMIM terms and specific OMIM term page

### Fixed
- Bug when adding a new gene to a panel
- Restored missing recent delivery reports
- Fixed style and links to other reports in case side panel
- Deleting cases using display_name and institute not deleting its variants
- Fixed bug that caused coordinates filter to override other filters
- Fixed a problem with finding some INS in loqusdb
- Layout on SV page when local observations without cases are present
- Make scout compatible with the new HPO definition files from `http://compbio.charite.de/jenkins/`
- General report visualization error when SNVs display names are very long


### Changed


## [4.12.4]

### Fixed
- Layout on SV page when local observations without cases are present

## [4.12.3]

### Fixed
- Case report when causative or pinned SVs have non null allele frequencies

## [4.12.2]

### Fixed
- SV variant links now take you to the SV variant page again
- Cancer variant view has cleaner table data entries for "N/A" data
- Pinned variant case level display hotfix for cancer and str - more on this later
- Cancer variants show correct alt/ref reads mirroring alt frequency now
- Always load all clinical STR variants even if a region load is attempted - index may be missing
- Same case repetition in variant local observations

## [4.12.1]

### Fixed
- Bug in variant.gene when gene has no HGVS description


## [4.12]

### Added
- Accepts `alignment_path` in load config to pass bam/cram files
- Display all phenotypes on variant page
- Display hgvs coordinates on pinned and causatives
- Clear panel pending changes
- Adds option to setup the database with static files
- Adds cli command to download the resources from CLI that scout needs
- Adds test files for merged somatic SV and CNV; as well as merged SNV, and INDEL part of #1279
- Allows for upload of OMIM-AUTO gene panel from static files without api-key

### Fixed
- Cancer case HPO panel variants link
- Fix so that some drop downs have correct size
- First IGV button in str variants page
- Cancer case activates on SNV variants
- Cases activate when STR variants are viewed
- Always calculate code coverage
- Pinned/Classification/comments in all types of variants pages
- Null values for panel's custom_inheritance_models
- Discrepancy between the manual disease transcripts and those in database in gene-edit page
- ACMG classification not showing for some causatives
- Fix bug which caused IGV.js to use hg19 reference files for hg38 data
- Bug when multiple bam files sources with non-null values are available


### Changed
- Renamed `requests` file to `scout_requests`
- Cancer variant view shows two, instead of four, decimals for allele and normal


## [4.11.1]

### Fixed
- Institute settings page
- Link institute settings to sharing institutes choices

## [4.11.0]

### Added
- Display locus name on STR variant page
- Alternative key `GNOMADAF_popmax` for Gnomad popmax allele frequency
- Automatic suggestions on how to improve the code on Pull Requests
- Parse GERP, phastCons and phyloP annotations from vep annotated CSQ fields
- Avoid flickering comment popovers in variant list
- Parse REVEL score from vep annotated CSQ fields
- Allow users to modify general institute settings
- Optionally format code automatically on commit
- Adds command to backup vital parts `scout export database`
- Parsing and displaying cancer SV variants from Manta annotated VCF files
- Dismiss cancer snv variants with cancer-specific options
- Add IGV.js UPD, RHO and TIDDIT coverage wig tracks.


### Fixed
- Slightly darker page background
- Fixed an issued with parsed conservation values from CSQ
- Clinvar submissions accessible to all users of an institute
- Header toolbar when on Clinvar page now shows institute name correctly
- Case should not always inactivate upon update
- Show dismissed snv cancer variants as grey on the cancer variants page
- Improved style of mappability link and local observations on variant page
- Convert all the GET requests to the igv view to POST request
- Error when updating gene panels using a file containing BOM chars
- Add/replace gene radio button not working in gene panels


## [4.10.1]

### Fixed
- Fixed issue with opening research variants
- Problem with coveralls not called by Travis CI
- Handle Biomart service down in tests


## [4.10.0]

### Added
- Rank score model in causatives page
- Exportable HPO terms from phenotypes page
- AMP guideline tiers for cancer variants
- Adds scroll for the transcript tab
- Added CLI option to query cases on time since case event was added
- Shadow clinical assessments also on research variants display
- Support for CRAM alignment files
- Improved str variants view : sorting by locus, grouped by allele.
- Delivery report PDF export
- New mosaicism tag option
- Add or modify individuals' age or tissue type from case page
- Display GC and allele depth in causatives table.
- Included primary reference transcript in general report
- Included partial causative variants in general report
- Remove dependency of loqusdb by utilising the CLI

### Fixed
- Fixed update OMIM command bug due to change in the header of the genemap2 file
- Removed Mosaic Tag from Cancer variants
- Fixes issue with unaligned table headers that comes with hidden Datatables
- Layout in general report PDF export
- Fixed issue on the case statistics view. The validation bars didn't show up when all institutes were selected. Now they do.
- Fixed missing path import by importing pathlib.Path
- Handle index inconsistencies in the update index functions
- Fixed layout problems


## [4.9.0]

### Added
- Improved MatchMaker pages, including visible patient contacts email address
- New badges for the github repo
- Links to [GENEMANIA](genemania.org)
- Sort gene panel list on case view.
- More automatic tests
- Allow loading of custom annotations in VCF using the SCOUT_CUSTOM info tag.

### Fixed
- Fix error when a gene is added to an empty dynamic gene panel
- Fix crash when attempting to add genes on incorrect format to dynamic gene panel
- Manual rank variant tags could be saved in a "Select a tag"-state, a problem in the variants view.
- Same case evaluations are no longer shown as gray previous evaluations on the variants page
- Stay on research pages, even if reset, next first buttons are pressed..
- Overlapping variants will now be visible on variant page again
- Fix missing classification comments and links in evaluations page
- All prioritized cases are shown on cases page


## [4.8.3]

### Added

### Fixed
- Bug when ordering sanger
- Improved scrolling over long list of genes/transcripts


## [4.8.2]

### Added

### Fixed
- Avoid opening extra tab for coverage report
- Fixed a problem when rank model version was saved as floats and not strings
- Fixed a problem with displaying dismiss variant reasons on the general report
- Disable load and delete filter buttons if there are no saved filters
- Fix problem with missing verifications
- Remove duplicate users and merge their data and activity


## [4.8.1]

### Added

### Fixed
- Prevent login fail for users with id defined by ObjectId and not email
- Prevent the app from crashing with `AttributeError: 'NoneType' object has no attribute 'message'`


## [4.8.0]

### Added
- Updated Scout to use Bootstrap 4.3
- New looks for Scout
- Improved dashboard using Chart.js
- Ask before inactivating a case where last assigned user leaves it
- Genes can be manually added to the dynamic gene list directly on the case page
- Dynamic gene panels can optionally be used with clinical filter, instead of default gene panel
- Dynamic gene panels get link out to chanjo-report for coverage report
- Load all clinvar variants with clinvar Pathogenic, Likely Pathogenic and Conflicting pathogenic
- Show transcripts with exon numbers for structural variants
- Case sort order can now be toggled between ascending and descending.
- Variants can be marked as partial causative if phenotype is available for case.
- Show a frequency tooltip hover for SV-variants.
- Added support for LDAP login system
- Search snv and structural variants by chromosomal coordinates
- Structural variants can be marked as partial causative if phenotype is available for case.
- Show normal and pathologic limits for STRs in the STR variants view.
- Institute level persistent variant filter settings that can be retrieved and used.
- export causative variants to Excel
- Add support for ROH, WIG and chromosome PNGs in case-view

### Fixed
- Fixed missing import for variants with comments
- Instructions on how to build docs
- Keep sanger order + verification when updating/reloading variants
- Fixed and moved broken filter actions (HPO gene panel and reset filter)
- Fixed string conversion to number
- UCSC links for structural variants are now separated per breakpoint (and whole variant where applicable)
- Reintroduced missing coverage report
- Fixed a bug preventing loading samples using the command line
- Better inheritance models customization for genes in gene panels
- STR variant page back to list button now does its one job.
- Allows to setup scout without a omim api key
- Fixed error causing "favicon not found" flash messages
- Removed flask --version from base cli
- Request rerun no longer changes case status. Active or archived cases inactivate on upload.
- Fixed missing tooltip on the cancer variants page
- Fixed weird Rank cell in variants page
- Next and first buttons order swap
- Added pagination (and POST capability) to cancer variants.
- Improves loading speed for variant page
- Problem with updating variant rank when no variants
- Improved Clinvar submission form
- General report crashing when dismissed variant has no valid dismiss code
- Also show collaborative case variants on the All variants view.
- Improved phenotype search using dataTables.js on phenotypes page
- Search and delete users with `email` instead of `_id`
- Fixed css styles so that multiselect options will all fit one column


## [4.7.3]

### Added
- RankScore can be used with VCFs for vcf_cancer files

### Fixed
- Fix issue with STR view next page button not doing its one job.

### Deleted
- Removed pileup as a bam viewing option. This is replaced by IGV


## [4.7.2]

### Added
- Show earlier ACMG classification in the variant list

### Fixed
- Fixed igv search not working due to igv.js dist 2.2.17
- Fixed searches for cases with a gene with variants pinned or marked causative.
- Load variant pages faster after fixing other causatives query
- Fixed mitochondrial report bug for variants without genes

## [4.7.1]

### Added

### Fixed
- Fixed bug on genes page


## [4.7.0]

### Added
- Export genes and gene panels in build GRCh38
- Search for cases with variants pinned or marked causative in a given gene.
- Search for cases phenotypically similar to a case also from WUI.
- Case variant searches can be limited to similar cases, matching HPO-terms,
  phenogroups and cohorts.
- De-archive reruns and flag them as 'inactive' if archived
- Sort cases by analysis_date, track or status
- Display cases in the following order: prioritized, active, inactive, archived, solved
- Assign case to user when user activates it or asks for rerun
- Case becomes inactive when it has no assignees
- Fetch refseq version from entrez and use it in clinvar form
- Load and export of exons for all genes, independent on refseq
- Documentation for loading/updating exons
- Showing SV variant annotations: SV cgh frequencies, gnomad-SV, local SV frequencies
- Showing transcripts mapping score in segmental duplications
- Handle requests to Ensembl Rest API
- Handle requests to Ensembl Rest Biomart
- STR variants view now displays GT and IGV link.
- Description field for gene panels
- Export exons in build 37 and 38 using the command line

### Fixed
- Fixes of and induced by build tests
- Fixed bug affecting variant observations in other cases
- Fixed a bug that showed wrong gene coverage in general panel PDF export
- MT report only shows variants occurring in the specific individual of the excel sheet
- Disable SSL certifcate verification in requests to chanjo
- Updates how intervaltree and pymongo is used to void deprecated functions
- Increased size of IGV sample tracks
- Optimized tests


## [4.6.1]

### Added

### Fixed
- Missing 'father' and 'mother' keys when parsing single individual cases


## [4.6.0]

### Added
- Description of Scout branching model in CONTRIBUTING doc
- Causatives in alphabetical order, display ACMG classification and filter by gene.
- Added 'external' to the list of analysis type options
- Adds functionality to display "Tissue type". Passed via load config.
- Update to IGV 2.

### Fixed
- Fixed alignment visualization and vcf2cytosure availability for demo case samples
- Fixed 3 bugs affecting SV pages visualization
- Reintroduced the --version cli option
- Fixed variants query by panel (hpo panel + gene panel).
- Downloaded MT report contains excel files with individuals' display name
- Refactored code in parsing of config files.


## [4.5.1]

### Added

### Fixed
- update requirement to use PyYaml version >= 5.1
- Safer code when loading config params in cli base


## [4.5.0]

### Added
- Search for similar cases from scout view CLI
- Scout cli is now invoked from the app object and works under the app context

### Fixed
- PyYaml dependency fixed to use version >= 5.1


## [4.4.1]

### Added
- Display SV rank model version when available

### Fixed
- Fixed upload of delivery report via API


## [4.4.0]

### Added
- Displaying more info on the Causatives page and hiding those not causative at the case level
- Add a comment text field to Sanger order request form, allowing a message to be included in the email
- MatchMaker Exchange integration
- List cases with empty synopsis, missing HPO terms and phenotype groups.
- Search for cases with open research list, or a given case status (active, inactive, archived)

### Fixed
- Variant query builder split into several functions
- Fixed delivery report load bug


## [4.3.3]

### Added
- Different individual table for cancer cases

### Fixed
- Dashboard collects validated variants from verification events instead of using 'sanger' field
- Cases shared with collaborators are visible again in cases page
- Force users to select a real institute to share cases with (actionbar select fix)


## [4.3.2]

### Added
- Dashboard data can be filtered using filters available in cases page
- Causatives for each institute are displayed on a dedicated page
- SNVs and and SVs are searchable across cases by gene and rank score
- A more complete report with validated variants is downloadable from dashboard

### Fixed
- Clinsig filter is fixed so clinsig numerical values are returned
- Split multi clinsig string values in different elements of clinsig array
- Regex to search in multi clinsig string values or multi revstat string values
- It works to upload vcf files with no variants now
- Combined Pileup and IGV alignments for SVs having variant start and stop on the same chromosome


## [4.3.1]

### Added
- Show calls from all callers even if call is not available
- Instructions to install cairo and pango libs from WeasyPrint page
- Display cases with number of variants from CLI
- Only display cases with number of variants above certain treshold. (Also CLI)
- Export of verified variants by CLI or from the dashboard
- Extend case level queries with default panels, cohorts and phenotype groups.
- Slice dashboard statistics display using case level queries
- Add a view where all variants for an institute can be searched across cases, filtering on gene and rank score. Allows searching research variants for cases that have research open.

### Fixed
- Fixed code to extract variant conservation (gerp, phyloP, phastCons)
- Visualization of PDF-exported gene panels
- Reintroduced the exon/intron number in variant verification email
- Sex and affected status is correctly displayed on general report
- Force number validation in SV filter by size
- Display ensembl transcripts when no refseq exists


## [4.3.0]

### Added
- Mosaicism tag on variants
- Show and filter on SweGen frequency for SVs
- Show annotations for STR variants
- Show all transcripts in verification email
- Added mitochondrial export
- Adds alternative to search for SVs shorter that the given length
- Look for 'bcftools' in the `set` field of VCFs
- Display digenic inheritance from OMIM
- Displays what refseq transcript that is primary in hgnc

### Fixed

- Archived panels displays the correct date (not retroactive change)
- Fixed problem with waiting times in gene panel exports
- Clinvar fiter not working with human readable clinsig values

## [4.2.2]

### Fixed
- Fixed gene panel create/modify from CSV file utf-8 decoding error
- Updating genes in gene panels now supports edit comments and entry version
- Gene panel export timeout error

## [4.2.1]

### Fixed
- Re-introduced gene name(s) in verification email subject
- Better PDF rendering for excluded variants in report
- Problem to access old case when `is_default` did not exist on a panel


## [4.2.0]

### Added
- New index on variant_id for events
- Display overlapping compounds on variants view

### Fixed
- Fixed broken clinical filter


## [4.1.4]

### Added
- Download of filtered SVs

### Fixed
- Fixed broken download of filtered variants
- Fixed visualization issue in gene panel PDF export
- Fixed bug when updating gene names in variant controller


## [4.1.3]

### Fixed
- Displays all primary transcripts


## [4.1.2]

### Added
- Option add/replace when updating a panel via CSV file
- More flexible versioning of the gene panels
- Printing coverage report on the bottom of the pdf case report
- Variant verification option for SVs
- Logs uri without pwd when connecting
- Disease-causing transcripts in case report
- Thicker lines in case report
- Supports HPO search for cases, both terms or if described in synopsis
- Adds sanger information to dashboard

### Fixed
- Use db name instead of **auth** as default for authentication
- Fixes so that reports can be generated even with many variants
- Fixed sanger validation popup to show individual variants queried by user and institute.
- Fixed problem with setting up scout
- Fixes problem when exac file is not available through broad ftp
- Fetch transcripts for correct build in `adapter.hgnc_gene`

## [4.1.1]
- Fix problem with institute authentication flash message in utils
- Fix problem with comments
- Fix problem with ensembl link


## [4.1.0]

### Added
- OMIM phenotypes to case report
- Command to download all panel app gene panels `scout load panel --panel-app`
- Links to genenames.org and omim on gene page
- Popup on gene at variants page with gene information
- reset sanger status to "Not validated" for pinned variants
- highlight cases with variants to be evaluated by Sanger on the cases page
- option to point to local reference files to the genome viewer pileup.js. Documented in `docs.admin-guide.server`
- option to export single variants in `scout export variants`
- option to load a multiqc report together with a case(add line in load config)
- added a view for searching HPO terms. It is accessed from the top left corner menu
- Updates the variants view for cancer variants. Adds a small cancer specific filter for known variants
- Adds hgvs information on cancer variants page
- Adds option to update phenotype groups from CLI

### Fixed
- Improved Clinvar to submit variants from different cases. Fixed HPO terms in casedata according to feedback
- Fixed broken link to case page from Sanger modal in cases view
- Now only cases with non empty lists of causative variants are returned in `adapter.case(has_causatives=True)`
- Can handle Tumor only samples
- Long lists of HGNC symbols are now possible. This was previously difficult with manual, uploaded or by HPO search when changing filter settings due to GET request limitations. Relevant pages now use POST requests. Adds the dynamic HPO panel as a selection on the gene panel dropdown.
- Variant filter defaults to default panels also on SV and Cancer variants pages.

## [4.0.0]

### WARNING ###

This is a major version update and will require that the backend of pre releases is updated.
Run commands:

```
$scout update genes
$scout update hpo
```

- Created a Clinvar submission tool, to speed up Clinvar submission of SNVs and SVs
- Added an analysis report page (html and PDF format) containing phenotype, gene panels and variants that are relevant to solve a case.

### Fixed
- Optimized evaluated variants to speed up creation of case report
- Moved igv and pileup viewer under a common folder
- Fixed MT alignment view pileup.js
- Fixed coordinates for SVs with start chromosome different from end chromosome
- Global comments shown across cases and institutes. Case-specific variant comments are shown only for that specific case.
- Links to clinvar submitted variants at the cases level
- Adapts clinvar parsing to new format
- Fixed problem in `scout update user` when the user object had no roles
- Makes pileup.js use online genome resources when viewing alignments. Now any instance of Scout can make use of this functionality.
- Fix ensembl link for structural variants
- Works even when cases does not have `'madeline_info'`
- Parses Polyphen in correct way again
- Fix problem with parsing gnomad from VEP

### Added
- Added a PDF export function for gene panels
- Added a "Filter and export" button to export custom-filtered SNVs to CSV file
- Dismiss SVs
- Added IGV alignments viewer
- Read delivery report path from case config or CLI command
- Filter for spidex scores
- All HPO terms are now added and fetched from the correct source (https://github.com/obophenotype/human-phenotype-ontology/blob/master/hp.obo)
- New command `scout update hpo`
- New command `scout update genes` will fetch all the latest information about genes and update them
- Load **all** variants found on chromosome **MT**
- Adds choice in cases overview do show as many cases as user like

### Removed
- pileup.min.js and pileup css are imported from a remote web location now
- All source files for HPO information, this is instead fetched directly from source
- All source files for gene information, this is instead fetched directly from source

## [3.0.0]
### Fixed
- hide pedigree panel unless it exists

## [1.5.1] - 2016-07-27
### Fixed
- look for both ".bam.bai" and ".bai" extensions

## [1.4.0] - 2016-03-22
### Added
- support for local frequency through loqusdb
- bunch of other stuff

## [1.3.0] - 2016-02-19
### Fixed
- Update query-phenomizer and add username/password

### Changed
- Update the way a case is checked for rerun-status

### Added
- Add new button to mark a case as "checked"
- Link to clinical variants _without_ 1000G annotation

## [1.2.2] - 2016-02-18
### Fixed
- avoid filtering out variants lacking ExAC and 1000G annotations

## [1.1.3] - 2015-10-01
### Fixed
- persist (clinical) filter when clicking load more
- fix #154 by robustly setting clinical filter func. terms

## [1.1.2] - 2015-09-07
### Fixed
- avoid replacing coverage report with none
- update SO terms, refactored

## [1.1.1] - 2015-08-20
### Fixed
- fetch case based on collaborator status (not owner)

## [1.1.0] - 2015-05-29
### Added
- link(s) to SNPedia based on RS-numbers
- new Jinja filter to "humanize" decimal numbers
- show gene panels in variant view
- new Jinja filter for decoding URL encoding
- add indicator to variants in list that have comments
- add variant number threshold and rank score threshold to load function
- add event methods to mongo adapter
- add tests for models
- show badge "old" if comment was written for a previous analysis

### Changed
- show cDNA change in transcript summary unless variant is exonic
- moved compounds table further up the page
- show dates for case uploads in ISO format
- moved variant comments higher up on page
- updated documentation for pages
- read in coverage report as blob in database and serve directly
- change ``OmimPhenotype`` to ``PhenotypeTerm``
- reorganize models sub-package
- move events (and comments) to separate collection
- only display prev/next links for the research list
- include variant type in breadcrumbs e.g. "Clinical variants"

### Removed
- drop dependency on moment.js

### Fixed
- show the same level of detail for all frequencies on all pages
- properly decode URL encoded symbols in amino acid/cDNA change strings
- fixed issue with wipe permissions in MongoDB
- include default gene lists in "variants" link in breadcrumbs

## [1.0.2] - 2015-05-20
### Changed
- update case fetching function

### Fixed
- handle multiple cases with same id

## [1.0.1] - 2015-04-28
### Fixed
- Fix building URL parameters in cases list Vue component

## [1.0.0] - 2015-04-12
Codename: Sara Lund

![Release 1.0](artwork/releases/release-1-0.jpg)

### Added
- Add email logging for unexpected errors
- New command line tool for deleting case

### Changed
- Much improved logging overall
- Updated documentation/usage guide
- Removed non-working IGV link

### Fixed
- Show sample display name in GT call
- Various small bug fixes
- Make it easier to hover over popups

## [0.0.2-rc1] - 2015-03-04
### Added
- add protein table for each variant
- add many more external links
- add coverage reports as PDFs

### Changed
- incorporate user feedback updates
- big refactor of load scripts

## [0.0.2-rc2] - 2015-03-04
### Changes
- add gene table with gene description
- reorganize inheritance models box

### Fixed
- avoid overwriting gene list on "research" load
- fix various bugs in external links

## [0.0.2-rc3] - 2015-03-05
### Added
- Activity log feed to variant view
- Adds protein change strings to ODM and Sanger email

### Changed
- Extract activity log component to macro

### Fixes
- Make Ensembl transcript links use archive website<|MERGE_RESOLUTION|>--- conflicted
+++ resolved
@@ -8,11 +8,6 @@
 ### Added
 - Dark mode, using browser/OS media preference
 ### Changed
-<<<<<<< HEAD
-### Fixed
-- Bug in gene variants page (All SNVs and INDELs) when gene is not found any more
-- Gene panels HTML select in institute's settings page
-=======
 - Improved HTML syntax in case report template
 - Modified message displayed when variant rank stats could not be calculated
 ### Fixed
@@ -23,7 +18,7 @@
 - Bootstrap upgraded to version 5
 - Fix some Sourcery and SonarCloud suggestions
 - Escape special characters in case search on institute and dashboard pages
->>>>>>> d5f7b516
+- Bug in gene variants page (All SNVs and INDELs)
 
 ## [4.53]
 ### Added
