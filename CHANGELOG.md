# Change Log
All notable changes to this project will be documented in this file.
This project adheres to [Semantic Versioning](http://semver.org/).

About changelog [here](https://keepachangelog.com/en/1.0.0/)

## [x.x.x]
### Added
- Highlight and show version number for RefSeq MANE transcripts.
- Added integration to a rerunner service for toggling reanalysis with updated pedigree information
- SpliceAI display and parsing from VEP CSQ
- Display matching tiered variants for cancer variants
- Display a loading icon (spinner) until the page loads completely
### Fixed
- Updated IGV to v2.8.5 to solve missing gene labels on some zoom levels
- Demo cancer case config file to load somatic SNVs and SVs only.
- Expand list of refseq trancripts in ClinVar submission form
- Renamed `All SNVs and INDELs` institute sidebar element to `Search SNVs and INDELs` and fixed its style.
### Changed
- Better naming for variants buttons on cancer track (somatic, germline). Also show cancer research button if available.
- Load case with missing panels in config files, but show warning.
- Changing the (Female, Male) symbols to (F/M) letters in individuals_table and case-sma.
- Print stacktrace if case load command fails
- Added sort icon and a pointer to the cursor to all tables with sortable fields
- Moved variant, gene and panel info from the basic pane to summary panel for all variants.
- Renamed `Basics` panel to `Classify` on variant page.
- Revamped `Basics` panel to a panel dedicated to classify variants
- Revamped the summary panel to be more compact.
- Added dedicated template for cancer variants
- Removed Gene models, Gene annotations and Conservation panels for cancer variants
- Reorganized the orders of panels for variant and cancer variant views
- Added dedicated variant quality panel and removed relevant panes (mappability)
<<<<<<< HEAD
- Config parameter `SHOW_ARCHIVED_OBSERVATIONS` to hide archived local observations panel when set to False
=======
- A more compact case page
- Removed OMIM genes panel
- Make genes panel, pinned variants panel, causative variants panel and ClinVar panel scrollable on case page
>>>>>>> b8ef1230

## [4.36]
### Added
- Parse and save splice junction tracks from case config file
- Tooltip in observations panel, explaining that case variants with no link might be old variants, not uploaded after a case rerun
### Fixed
- Warning on overwriting variants with same position was no longer shown
- Increase the height of the dropdowns to 425px
- More indices for the case table as it grows, specifically for causatives queries
- Splice junction tracks not centered over variant genes
- Total number of research variants count
- Update variants stats in case documents every time new variants are loaded
- Bug in flashing warning messages when filtering variants
### Changed
- Clearer warning messages for genes and gene/gene-panels searches in variants filters

## [4.35]
### Added
- A new index for hgnc_symbol in the hgnc_gene collection
- A Pedigree panel in STR page
- Display Tier I and II variants in case view causatives card for cancer cases
### Fixed
- Send partial file data to igv.js when visualizing sashimi plots with splice junction tracks
- Research variants filtering by gene
- Do not attempt to populate annotations for not loaded pinned/causatives
- Add max-height to all dropdowns in filters
### Changed
- Switch off non-clinical gene warnings when filtering research variants
- Don't display OMIM disease card in case view for cancer cases
- Refactored Individuals and Causative card in case view for cancer cases
- Update and style STR case report

## [4.34]
### Added
- Saved filter lock and unlock
- Filters can optionally be marked audited, logging the filter name, user and date on the case events and general report.
- Added `ClinVar hits` and `Cosmic hits` in cancer SNVs filters
- Added `ClinVar hits` to variants filter (rare disease track)
- Load cancer demo case in docker-compose files (default and demo file)
- Inclusive-language check using [woke](https://github.com/get-woke/woke) github action
- Add link to HmtVar for mitochondrial variants (if VCF is annotated with HmtNote)
- Grey background for dismissed compounds in variants list and variant page
- Pin badge for pinned compounds in variants list and variant page
- Support LoqusDB REST API queries
- Add a docker-compose-matchmaker under scout/containers/development to test matchmaker locally
- Script to investigate consequences of symbol search bug
- Added GATK to list of SV and cancer SV callers
### Fixed
- Make MitoMap link work for hg38 again
- Export Variants feature crashing when one of the variants has no primary transcripts
- Redirect to last visited variantS page when dismissing variants from variants list
- Improved matching of SVs Loqus occurrences in other cases
- Remove padding from the list inside (Matching causatives from other cases) panel
- Pass None to get_app function in CLI base since passing script_info to app factory functions was deprecated in Flask 2.0
- Fixed failing tests due to Flask update to version 2.0
- Speed up user events view
- Causative view sort out of memory error
- Use hgnc_id for gene filter query
- Typo in case controllers displaying an error every time a patient is matched against external MatchMaker nodes
- Do not crash while attempting an update for variant documents that are too big (> 16 MB)
- Old STR causatives (and other variants) may not have HGNC symbols - fix sort lambda
- Check if gene_obj has primary_transcript before trying to access it
- Warn if a gene manually searched is in a clinical panel with an outdated name when filtering variants
- ChrPos split js not needed on STR page yet
### Changed
- Remove parsing of case `genome_version`, since it's not used anywhere downstream
- Introduce deprecation warning for Loqus configs that are not dictionaries
- SV clinical filter no longer filters out sub 100 nt variants
- Count cases in LoqusDB by variant type
- Commit pulse repo badge temporarily set to weekly
- Sort ClinVar submissions objects by ascending "Last evaluated" date
- Refactored the MatchMaker integration as an extension
- Replaced some sensitive words as suggested by woke linter
- Documentation for load-configuration rewritten.
- Add styles to MatchMaker matches table
- More detailed info on the data shared in MatchMaker submission form

## [4.33.1]
### Fixed
- Include markdown for release autodeploy docs
- Use standard inheritance model in ClinVar (https://ftp.ncbi.nlm.nih.gov/pub/GTR/standard_terms/Mode_of_inheritance.txt)
- Fix issue crash with variants that have been unflagged causative not being available in other causatives
### Added
### Changed

## [4.33]
### Fixed
- Command line crashing when updating an individual not found in database
- Dashboard page crashing when filters return no data
- Cancer variants filter by chromosome
- /api/v1/genes now searches for genes in all genome builds by default
- Upgraded igv.js to version 2.8.1 (Fixed Unparsable bed record error)
### Added
- Autodeploy docs on release
- Documentation for updating case individuals tracks
- Filter cases and dashboard stats by analysis track
### Changed
- Changed from deprecated db update method
- Pre-selected fields to run queries with in dashboard page
- Do not filter by any institute when first accessing the dashboard
- Removed OMIM panel in case view for cancer cases
- Display Tier I and II variants in case view causatives panel for cancer cases
- Refactored Individuals and Causative panels in case view for cancer cases

## [4.32.1]
### Fixed
- iSort lint check only
### Changed
- Institute cases page crashing when a case has track:Null
### Added

## [4.32]
### Added
- Load and show MITOMAP associated diseases from VCF (INFO field: MitomapAssociatedDiseases, via HmtNote)
- Show variant allele frequencies for mitochondrial variants (GRCh38 cases)
- Extend "public" json API with diseases (OMIM) and phenotypes (HPO)
- HPO gene list download now has option for clinical and non-clinical genes
- Display gene splice junctions data in sashimi plots
- Update case individuals with splice junctions tracks
- Simple Docker compose for development with local build
- Make Phenomodels subpanels collapsible
- User side documentation of cytogenomics features (Gens, Chromograph, vcf2cytosure, rhocall)
- iSort GitHub Action
- Support LoqusDB REST API queries
### Fixed
- Show other causative once, even if several events point to it
- Filtering variants by mitochondrial chromosome for cases with genome build=38
- HPO gene search button triggers any warnings for clinical / non-existing genes also on first search
- Fixed a bug in variants pages caused by MT variants without alt_frequency
- Tests for CADD score parsing function
- Fixed the look of IGV settings on SNV variant page
- Cases analyzed once shown as `rerun`
- Missing case track on case re-upload
- Fixed severity rank for SO term "regulatory region ablation"
### Changed
- Refactor according to CodeFactor - mostly reuse of duplicated code
- Phenomodels language adjustment
- Open variants in a new window (from variants page)
- Open overlapping and compound variants in a new window (from variant page)
- gnomAD link points to gnomAD v.3 (build GRCh38) for mitochondrial variants.
- Display only number of affected genes for dismissed SVs in general report
- Chromosome build check when populating the variants filter chromosome selection
- Display mitochondrial and rare diseases coverage report in cases with missing 'rare' track


## [4.31.1]
### Added
### Changed
- Remove mitochondrial and coverage report from cancer cases sidebar
### Fixed
- ClinVar page when dbSNP id is None

## [4.31]
### Added
- gnomAD annotation field in admin guide
- Export also dynamic panel genes not associated to an HPO term when downloading the HPO panel
- Primary HGNC transcript info in variant export files
- Show variant quality (QUAL field from vcf) in the variant summary
- Load/update PDF gene fusion reports (clinical and research) generated with Arriba
- Support new MANE annotations from VEP (both MANE Select and MANE Plus Clinical)
- Display on case activity the event of a user resetting all dismissed variants
- Support gnomAD population frequencies for mitochondrial variants
- Anchor links in Casedata ClinVar panels to redirect after renaming individuals
### Fixed
- Replace old docs link www.clinicalgenomics.se/scout with new https://clinical-genomics.github.io/scout
- Page formatting issues whenever case and variant comments contain extremely long strings with no spaces
- Chromograph images can be one column and have scrollbar. Removed legacy code.
- Column labels for ClinVar case submission
- Page crashing looking for LoqusDB observation when variant doesn't exist
- Missing inheritance models and custom inheritance models on newly created gene panels
- Accept only numbers in managed variants filter as position and end coordinates
- SNP id format and links in Variant page, ClinVar submission form and general report
- Case groups tooltip triggered only when mouse is on the panel header
### Changed
- A more compact case groups panel
- Added landscape orientation CSS style to cancer coverage and QC demo report
- Improve user documentation to create and save new gene panels
- Removed option to use space as separator when uploading gene panels
- Separating the columns of standard and custom inheritance models in gene panels
- Improved ClinVar instructions for users using non-English Excel

## [4.30.2]
### Added
### Fixed
- Use VEP RefSeq ID if RefSeq list is empty in RefSeq transcripts overview
- Bug creating variant links for variants with no end_chrom
### Changed

## [4.30.1]
### Added
### Fixed
- Cryptography dependency fixed to use version < 3.4
### Changed

## [4.30]
### Added
- Introduced a `reset dismiss variant` verb
- Button to reset all dismissed variants for a case
- Add black border to Chromograph ideograms
- Show ClinVar annotations on variantS page
- Added integration with GENS, copy number visualization tool
- Added a VUS label to the manual classification variant tags
- Add additional information to SNV verification emails
- Tooltips documenting manual annotations from default panels
- Case groups now show bam files from all cases on align view
### Fixed
- Center initial igv view on variant start with SNV/indels
- Don't set initial igv view to negative coordinates
- Display of GQ for SV and STR
- Parsing of AD and related info for STRs
- LoqusDB field in institute settings accepts only existing Loqus instances
- Fix DECIPHER link to work after DECIPHER migrated to GRCh38
- Removed visibility window param from igv.js genes track
- Updated HPO download URL
- Patch HPO download test correctly
- Reference size on STR hover not needed (also wrong)
- Introduced genome build check (allowed values: 37, 38, "37", "38") on case load
- Improve case searching by assignee full name
- Populating the LoqusDB select in institute settings
### Changed
- Cancer variants table header (pop freq etc)
- Only admin users can modify LoqusDB instance in Institute settings
- Style of case synopsis, variants and case comments
- Switched to igv.js 2.7.5
- Do not choke if case is missing research variants when research requested
- Count cases in LoqusDB by variant type
- Introduce deprecation warning for Loqus configs that are not dictionaries
- Improve create new gene panel form validation
- Make XM- transcripts less visible if they don't overlap with transcript refseq_id in variant page
- Color of gene panels and comments panels on cases and variant pages
- Do not choke if case is missing research variants when reserch requested

## [4.29.1]
### Added
### Fixed
- Always load STR variants regardless of RankScore threshold (hotfix)
### Changed

## [4.29]
### Added
- Added a page about migrating potentially breaking changes to the documentation
- markdown_include in development requirements file
- STR variants filter
- Display source, Z-score, inheritance pattern for STR annotations from Stranger (>0.6.1) if available
- Coverage and quality report to cancer view
### Fixed
- ACMG classification page crashing when trying to visualize a classification that was removed
- Pretty print HGVS on gene variants (URL-decode VEP)
- Broken or missing link in the documentation
- Multiple gene names in ClinVar submission form
- Inheritance model select field in ClinVar submission
- IGV.js >2.7.0 has an issue with the gene track zoom levels - temp freeze at 2.7.0
- Revert CORS-anywhere and introduce a local http proxy for cloud tracks
### Changed

## [4.28]
### Added
- Chromograph integration for displaying PNGs in case-page
- Add VAF to cancer case general report, and remove some of its unused fields
- Variants filter compatible with genome browser location strings
- Support for custom public igv tracks stored on the cloud
- Add tests to increase testing coverage
- Update case variants count after deleting variants
- Update IGV.js to latest (v2.7.4)
- Bypass igv.js CORS check using `https://github.com/Rob--W/cors-anywhere`
- Documentation on default and custom IGV.js tracks (admin docs)
- Lock phenomodels so they're editable by admins only
- Small case group assessment sharing
- Tutorial and files for deploying app on containers (Kubernetes pods)
- Canonical transcript and protein change of canonical transcript in exported variants excel sheet
- Support for Font Awesome version 6
- Submit to Beacon from case page sidebar
- Hide dismissed variants in variants pages and variants export function
- Systemd service files and instruction to deploy Scout using podman
### Fixed
- Bugfix: unused `chromgraph_prefix |tojson` removed
- Freeze coloredlogs temporarily
- Marrvel link
- Don't show TP53 link for silent or synonymous changes
- OMIM gene field accepts any custom number as OMIM gene
- Fix Pytest single quote vs double quote string
- Bug in gene variants search by similar cases and no similar case is found
- Delete unused file `userpanel.py`
- Primary transcripts in variant overview and general report
- Google OAuth2 login setup in README file
- Redirect to 'missing file'-icon if configured Chromograph file is missing
- Javascript error in case page
- Fix compound matching during variant loading for hg38
- Cancer variants view containing variants dismissed with cancer-specific reasons
- Zoom to SV variant length was missing IGV contig select
- Tooltips on case page when case has no default gene panels
### Changed
- Save case variants count in case document and not in sessions
- Style of gene panels multiselect on case page
- Collapse/expand main HPO checkboxes in phenomodel preview
- Replaced GQ (Genotype quality) with VAF (Variant allele frequency) in cancer variants GT table
- Allow loading of cancer cases with no tumor_purity field
- Truncate cDNA and protein changes in case report if longer than 20 characters


## [4.27]
### Added
- Exclude one or more variant categories when running variants delete command
### Fixed
### Changed

## [4.26.1]
### Added
### Fixed
- Links with 1-letter aa codes crash on frameshift etc
### Changed

## [4.26]
### Added
- Extend the delete variants command to print analysis date, track, institute, status and research status
- Delete variants by type of analysis (wgs|wes|panel)
- Links to cBioPortal, MutanTP53, IARC TP53, OncoKB, MyCancerGenome, CIViC
### Fixed
- Deleted variants count
### Changed
- Print output of variants delete command as a tab separated table

## [4.25]
### Added
- Command line function to remove variants from one or all cases
### Fixed
- Parse SMN None calls to None rather than False

## [4.24.1]
### Fixed
- Install requirements.txt via setup file

## [4.24]
### Added
- Institute-level phenotype models with sub-panels containing HPO and OMIM terms
- Runnable Docker demo
- Docker image build and push github action
- Makefile with shortcuts to docker commands
- Parse and save synopsis, phenotype and cohort terms from config files upon case upload
### Fixed
- Update dismissed variant status when variant dismissed key is missing
- Breakpoint two IGV button now shows correct chromosome when different from bp1
- Missing font lib in Docker image causing the PDF report download page to crash
- Sentieon Manta calls lack Somaticscore - load anyway
- ClinVar submissions crashing due to pinned variants that are not loaded
- Point ExAC pLI score to new gnomad server address
- Bug uploading cases missing phenotype terms in config file
- STRs loaded but not shown on browser page
- Bug when using adapter.variant.get_causatives with case_id without causatives
- Problem with fetching "solved" from scout export cases cli
- Better serialising of datetime and bson.ObjectId
- Added `volumes` folder to .gitignore
### Changed
- Make matching causative and managed variants foldable on case page
- Remove calls to PyMongo functions marked as deprecated in backend and frontend(as of version 3.7).
- Improved `scout update individual` command
- Export dynamic phenotypes with ordered gene lists as PDF


## [4.23]
### Added
- Save custom IGV track settings
- Show a flash message with clear info about non-valid genes when gene panel creation fails
- CNV report link in cancer case side navigation
- Return to comment section after editing, deleting or submitting a comment
- Managed variants
- MT vs 14 chromosome mean coverage stats if Scout is connected to Chanjo
### Fixed
- missing `vcf_cancer_sv` and `vcf_cancer_sv_research` to manual.
- Split ClinVar multiple clnsig values (slash-separated) and strip them of underscore for annotations without accession number
- Timeout of `All SNVs and INDELs` page when no valid gene is provided in the search
- Round CADD (MIPv9)
- Missing default panel value
- Invisible other causatives lines when other causatives lack gene symbols
### Changed
- Do not freeze mkdocs-material to version 4.6.1
- Remove pre-commit dependency

## [4.22]
### Added
- Editable cases comments
- Editable variants comments
### Fixed
- Empty variant activity panel
- STRs variants popover
- Split new ClinVar multiple significance terms for a variant
- Edit the selected comment, not the latest
### Changed
- Updated RELEASE docs.
- Pinned variants card style on the case page
- Merged `scout export exons` and `scout view exons` commands


## [4.21.2]
### Added
### Fixed
- Do not pre-filter research variants by (case-default) gene panels
- Show OMIM disease tooltip reliably
### Changed

## [4.21.1]
### Added
### Fixed
- Small change to Pop Freq column in variants ang gene panels to avoid strange text shrinking on small screens
- Direct use of HPO list for Clinical HPO SNV (and cancer SNV) filtering
- PDF coverage report redirecting to login page
### Changed
- Remove the option to dismiss single variants from all variants pages
- Bulk dismiss SNVs, SVs and cancer SNVs from variants pages

## [4.21]
### Added
- Support to configure LoqusDB per institute
- Highlight causative variants in the variants list
- Add tests. Mostly regarding building internal datatypes.
- Remove leading and trailing whitespaces from panel_name and display_name when panel is created
- Mark MANE transcript in list of transcripts in "Transcript overview" on variant page
- Show default panel name in case sidebar
- Previous buttons for variants pagination
- Adds a gh action that checks that the changelog is updated
- Adds a gh action that deploys new releases automatically to pypi
- Warn users if case default panels are outdated
- Define institute-specific gene panels for filtering in institute settings
- Use institute-specific gene panels in variants filtering
- Show somatic VAF for pinned and causative variants on case page

### Fixed
- Report pages redirect to login instead of crashing when session expires
- Variants filter loading in cancer variants page
- User, Causative and Cases tables not scaling to full page
- Improved docs for an initial production setup
- Compatibility with latest version of Black
- Fixed tests for Click>7
- Clinical filter required an extra click to Filter to return variants
- Restore pagination and shrink badges in the variants page tables
- Removing a user from the command line now inactivates the case only if user is last assignee and case is active
- Bugfix, LoqusDB per institute feature crashed when institute id was empty string
- Bugfix, LoqusDB calls where missing case count
- filter removal and upload for filters deleted from another page/other user
- Visualize outdated gene panels info in a popover instead of a tooltip in case page side panel

### Changed
- Highlight color on normal STRs in the variants table from green to blue
- Display breakpoints coordinates in verification emails only for structural variants


## [4.20]
### Added
- Display number of filtered variants vs number of total variants in variants page
- Search case by HPO terms
- Dismiss variant column in the variants tables
- Black and pre-commit packages to dev requirements

### Fixed
- Bug occurring when rerun is requested twice
- Peddy info fields in the demo config file
- Added load config safety check for multiple alignment files for one individual
- Formatting of cancer variants table
- Missing Score in SV variants table

### Changed
- Updated the documentation on how to create a new software release
- Genome build-aware cytobands coordinates
- Styling update of the Matchmaker card
- Select search type in case search form


## [4.19]

### Added
- Show internal ID for case
- Add internal ID for downloaded CGH files
- Export dynamic HPO gene list from case page
- Remove users as case assignees when their account is deleted
- Keep variants filters panel expanded when filters have been used

### Fixed
- Handle the ProxyFix ModuleNotFoundError when Werkzeug installed version is >1.0
- General report formatting issues whenever case and variant comments contain extremely long strings with no spaces

### Changed
- Created an institute wrapper page that contains list of cases, causatives, SNVs & Indels, user list, shared data and institute settings
- Display case name instead of case ID on clinVar submissions
- Changed icon of sample update in clinVar submissions


## [4.18]

### Added
- Filter cancer variants on cytoband coordinates
- Show dismiss reasons in a badge with hover for clinical variants
- Show an ellipsis if 10 cases or more to display with loqusdb matches
- A new blog post for version 4.17
- Tooltip to better describe Tumor and Normal columns in cancer variants
- Filter cancer SNVs and SVs by chromosome coordinates
- Default export of `Assertion method citation` to clinVar variants submission file
- Button to export up to 500 cancer variants, filtered or not
- Rename samples of a clinVar submission file

### Fixed
- Apply default gene panel on return to cancer variantS from variant view
- Revert to certificate checking when asking for Chanjo reports
- `scout download everything` command failing while downloading HPO terms

### Changed
- Turn tumor and normal allelic fraction to decimal numbers in tumor variants page
- Moved clinVar submissions code to the institutes blueprints
- Changed name of clinVar export files to FILENAME.Variant.csv and FILENAME.CaseData.csv
- Switched Google login libraries from Flask-OAuthlib to Authlib


## [4.17.1]

### Fixed
- Load cytobands for cases with chromosome build not "37" or "38"


## [4.17]

### Added
- COSMIC badge shown in cancer variants
- Default gene-panel in non-cancer structural view in url
- Filter SNVs and SVs by cytoband coordinates
- Filter cancer SNV variants by alt allele frequency in tumor
- Correct genome build in UCSC link from structural variant page



### Fixed
- Bug in clinVar form when variant has no gene
- Bug when sharing cases with the same institute twice
- Page crashing when removing causative variant tag
- Do not default to GATK caller when no caller info is provided for cancer SNVs


## [4.16.1]

### Fixed
- Fix the fix for handling of delivery reports for rerun cases

## [4.16]

### Added
- Adds possibility to add "lims_id" to cases. Currently only stored in database, not shown anywhere
- Adds verification comment box to SVs (previously only available for small variants)
- Scrollable pedigree panel

### Fixed
- Error caused by changes in WTForm (new release 2.3.x)
- Bug in OMIM case page form, causing the page to crash when a string was provided instead of a numerical OMIM id
- Fix Alamut link to work properly on hg38
- Better handling of delivery reports for rerun cases
- Small CodeFactor style issues: matchmaker results counting, a couple of incomplete tests and safer external xml
- Fix an issue with Phenomizer introduced by CodeFactor style changes

### Changed
- Updated the version of igv.js to 2.5.4

## [4.15.1]

### Added
- Display gene names in ClinVar submissions page
- Links to Varsome in variant transcripts table

### Fixed
- Small fixes to ClinVar submission form
- Gene panel page crash when old panel has no maintainers

## [4.15]

### Added
- Clinvar CNVs IGV track
- Gene panels can have maintainers
- Keep variant actions (dismissed, manual rank, mosaic, acmg, comments) upon variant re-upload
- Keep variant actions also on full case re-upload

### Fixed
- Fix the link to Ensembl for SV variants when genome build 38.
- Arrange information in columns on variant page
- Fix so that new cosmic identifier (COSV) is also acceptable #1304
- Fixed COSMIC tag in INFO (outside of CSQ) to be parses as well with `&` splitter.
- COSMIC stub URL changed to https://cancer.sanger.ac.uk/cosmic/search?q= instead.
- Updated to a version of IGV where bigBed tracks are visualized correctly
- Clinvar submission files are named according to the content (variant_data and case_data)
- Always show causatives from other cases in case overview
- Correct disease associations for gene symbol aliases that exist as separate genes
- Re-add "custom annotations" for SV variants
- The override ClinVar P/LP add-in in the Clinical Filter failed for new CSQ strings

### Changed
- Runs all CI checks in github actions

## [4.14.1]

### Fixed
- Error when variant found in loqusdb is not loaded for other case

## [4.14]

### Added
- Use github actions to run tests
- Adds CLI command to update individual alignments path
- Update HPO terms using downloaded definitions files
- Option to use alternative flask config when running `scout serve`
- Requirement to use loqusdb >= 2.5 if integrated

### Fixed
- Do not display Pedigree panel in cancer view
- Do not rely on internet connection and services available when running CI tests
- Variant loading assumes GATK if no caller set given and GATK filter status is seen in FILTER
- Pass genome build param all the way in order to get the right gene mappings for cases with build 38
- Parse correctly variants with zero frequency values
- Continue even if there are problems to create a region vcf
- STR and cancer variant navigation back to variants pages could fail

### Changed
- Improved code that sends requests to the external APIs
- Updates ranges for user ranks to fit todays usage
- Run coveralls on github actions instead of travis
- Run pip checks on github actions instead of coveralls
- For hg38 cases, change gnomAD link to point to version 3.0 (which is hg38 based)
- Show pinned or causative STR variants a bit more human readable

## [4.13.1]

### Added
### Fixed
- Typo that caused not all clinvar conflicting interpretations to be loaded no matter what
- Parse and retrieve clinvar annotations from VEP-annotated (VEP 97+) CSQ VCF field
- Variant clinvar significance shown as `not provided` whenever is `Uncertain significance`
- Phenomizer query crashing when case has no HPO terms assigned
- Fixed a bug affecting `All SNVs and INDELs` page when variants don't have canonical transcript
- Add gene name or id in cancer variant view

### Changed
- Cancer Variant view changed "Variant:Transcript:Exon:HGVS" to "Gene:Transcript:Exon:HGVS"

## [4.13]

### Added
- ClinVar SNVs track in IGV
- Add SMA view with SMN Copy Number data
- Easier to assign OMIM diagnoses from case page
- OMIM terms and specific OMIM term page

### Fixed
- Bug when adding a new gene to a panel
- Restored missing recent delivery reports
- Fixed style and links to other reports in case side panel
- Deleting cases using display_name and institute not deleting its variants
- Fixed bug that caused coordinates filter to override other filters
- Fixed a problem with finding some INS in loqusdb
- Layout on SV page when local observations without cases are present
- Make scout compatible with the new HPO definition files from `http://compbio.charite.de/jenkins/`
- General report visualization error when SNVs display names are very long


### Changed


## [4.12.4]

### Fixed
- Layout on SV page when local observations without cases are present

## [4.12.3]

### Fixed
- Case report when causative or pinned SVs have non null allele frequencies

## [4.12.2]

### Fixed
- SV variant links now take you to the SV variant page again
- Cancer variant view has cleaner table data entries for "N/A" data
- Pinned variant case level display hotfix for cancer and str - more on this later
- Cancer variants show correct alt/ref reads mirroring alt frequency now
- Always load all clinical STR variants even if a region load is attempted - index may be missing
- Same case repetition in variant local observations

## [4.12.1]

### Fixed
- Bug in variant.gene when gene has no HGVS description


## [4.12]

### Added
- Accepts `alignment_path` in load config to pass bam/cram files
- Display all phenotypes on variant page
- Display hgvs coordinates on pinned and causatives
- Clear panel pending changes
- Adds option to setup the database with static files
- Adds cli command to download the resources from CLI that scout needs
- Adds test files for merged somatic SV and CNV; as well as merged SNV, and INDEL part of #1279
- Allows for upload of OMIM-AUTO gene panel from static files without api-key

### Fixed
- Cancer case HPO panel variants link
- Fix so that some drop downs have correct size
- First IGV button in str variants page
- Cancer case activates on SNV variants
- Cases activate when STR variants are viewed
- Always calculate code coverage
- Pinned/Classification/comments in all types of variants pages
- Null values for panel's custom_inheritance_models
- Discrepancy between the manual disease transcripts and those in database in gene-edit page
- ACMG classification not showing for some causatives
- Fix bug which caused IGV.js to use hg19 reference files for hg38 data
- Bug when multiple bam files sources with non-null values are available


### Changed
- Renamed `requests` file to `scout_requests`
- Cancer variant view shows two, instead of four, decimals for allele and normal


## [4.11.1]

### Fixed
- Institute settings page
- Link institute settings to sharing institutes choices

## [4.11.0]

### Added
- Display locus name on STR variant page
- Alternative key `GNOMADAF_popmax` for Gnomad popmax allele frequency
- Automatic suggestions on how to improve the code on Pull Requests
- Parse GERP, phastCons and phyloP annotations from vep annotated CSQ fields
- Avoid flickering comment popovers in variant list
- Parse REVEL score from vep annotated CSQ fields
- Allow users to modify general institute settings
- Optionally format code automatically on commit
- Adds command to backup vital parts `scout export database`
- Parsing and displaying cancer SV variants from Manta annotated VCF files
- Dismiss cancer snv variants with cancer-specific options
- Add IGV.js UPD, RHO and TIDDIT coverage wig tracks.


### Fixed
- Slightly darker page background
- Fixed an issued with parsed conservation values from CSQ
- Clinvar submissions accessible to all users of an institute
- Header toolbar when on Clinvar page now shows institute name correctly
- Case should not always inactivate upon update
- Show dismissed snv cancer variants as grey on the cancer variants page
- Improved style of mappability link and local observations on variant page
- Convert all the GET requests to the igv view to POST request
- Error when updating gene panels using a file containing BOM chars
- Add/replace gene radio button not working in gene panels


## [4.10.1]

### Fixed
- Fixed issue with opening research variants
- Problem with coveralls not called by Travis CI
- Handle Biomart service down in tests


## [4.10.0]

### Added
- Rank score model in causatives page
- Exportable HPO terms from phenotypes page
- AMP guideline tiers for cancer variants
- Adds scroll for the transcript tab
- Added CLI option to query cases on time since case event was added
- Shadow clinical assessments also on research variants display
- Support for CRAM alignment files
- Improved str variants view : sorting by locus, grouped by allele.
- Delivery report PDF export
- New mosaicism tag option
- Add or modify individuals' age or tissue type from case page
- Display GC and allele depth in causatives table.
- Included primary reference transcript in general report
- Included partial causative variants in general report
- Remove dependency of loqusdb by utilising the CLI

### Fixed
- Fixed update OMIM command bug due to change in the header of the genemap2 file
- Removed Mosaic Tag from Cancer variants
- Fixes issue with unaligned table headers that comes with hidden Datatables
- Layout in general report PDF export
- Fixed issue on the case statistics view. The validation bars didn't show up when all institutes were selected. Now they do.
- Fixed missing path import by importing pathlib.Path
- Handle index inconsistencies in the update index functions
- Fixed layout problems


## [4.9.0]

### Added
- Improved MatchMaker pages, including visible patient contacts email address
- New badges for the github repo
- Links to [GENEMANIA](genemania.org)
- Sort gene panel list on case view.
- More automatic tests
- Allow loading of custom annotations in VCF using the SCOUT_CUSTOM info tag.

### Fixed
- Fix error when a gene is added to an empty dynamic gene panel
- Fix crash when attempting to add genes on incorrect format to dynamic gene panel
- Manual rank variant tags could be saved in a "Select a tag"-state, a problem in the variants view.
- Same case evaluations are no longer shown as gray previous evaluations on the variants page
- Stay on research pages, even if reset, next first buttons are pressed..
- Overlapping variants will now be visible on variant page again
- Fix missing classification comments and links in evaluations page
- All prioritized cases are shown on cases page


## [4.8.3]

### Added

### Fixed
- Bug when ordering sanger
- Improved scrolling over long list of genes/transcripts


## [4.8.2]

### Added

### Fixed
- Avoid opening extra tab for coverage report
- Fixed a problem when rank model version was saved as floats and not strings
- Fixed a problem with displaying dismiss variant reasons on the general report
- Disable load and delete filter buttons if there are no saved filters
- Fix problem with missing verifications
- Remove duplicate users and merge their data and activity


## [4.8.1]

### Added

### Fixed
- Prevent login fail for users with id defined by ObjectId and not email
- Prevent the app from crashing with `AttributeError: 'NoneType' object has no attribute 'message'`


## [4.8.0]

### Added
- Updated Scout to use Bootstrap 4.3
- New looks for Scout
- Improved dashboard using Chart.js
- Ask before inactivating a case where last assigned user leaves it
- Genes can be manually added to the dynamic gene list directly on the case page
- Dynamic gene panels can optionally be used with clinical filter, instead of default gene panel
- Dynamic gene panels get link out to chanjo-report for coverage report
- Load all clinvar variants with clinvar Pathogenic, Likely Pathogenic and Conflicting pathogenic
- Show transcripts with exon numbers for structural variants
- Case sort order can now be toggled between ascending and descending.
- Variants can be marked as partial causative if phenotype is available for case.
- Show a frequency tooltip hover for SV-variants.
- Added support for LDAP login system
- Search snv and structural variants by chromosomal coordinates
- Structural variants can be marked as partial causative if phenotype is available for case.
- Show normal and pathologic limits for STRs in the STR variants view.
- Institute level persistent variant filter settings that can be retrieved and used.
- export causative variants to Excel
- Add support for ROH, WIG and chromosome PNGs in case-view

### Fixed
- Fixed missing import for variants with comments
- Instructions on how to build docs
- Keep sanger order + verification when updating/reloading variants
- Fixed and moved broken filter actions (HPO gene panel and reset filter)
- Fixed string conversion to number
- UCSC links for structural variants are now separated per breakpoint (and whole variant where applicable)
- Reintroduced missing coverage report
- Fixed a bug preventing loading samples using the command line
- Better inheritance models customization for genes in gene panels
- STR variant page back to list button now does its one job.
- Allows to setup scout without a omim api key
- Fixed error causing "favicon not found" flash messages
- Removed flask --version from base cli
- Request rerun no longer changes case status. Active or archived cases inactivate on upload.
- Fixed missing tooltip on the cancer variants page
- Fixed weird Rank cell in variants page
- Next and first buttons order swap
- Added pagination (and POST capability) to cancer variants.
- Improves loading speed for variant page
- Problem with updating variant rank when no variants
- Improved Clinvar submission form
- General report crashing when dismissed variant has no valid dismiss code
- Also show collaborative case variants on the All variants view.
- Improved phenotype search using dataTables.js on phenotypes page
- Search and delete users with `email` instead of `_id`
- Fixed css styles so that multiselect options will all fit one column


## [4.7.3]

### Added
- RankScore can be used with VCFs for vcf_cancer files

### Fixed
- Fix issue with STR view next page button not doing its one job.

### Deleted
- Removed pileup as a bam viewing option. This is replaced by IGV


## [4.7.2]

### Added
- Show earlier ACMG classification in the variant list

### Fixed
- Fixed igv search not working due to igv.js dist 2.2.17
- Fixed searches for cases with a gene with variants pinned or marked causative.
- Load variant pages faster after fixing other causatives query
- Fixed mitochondrial report bug for variants without genes

## [4.7.1]

### Added

### Fixed
- Fixed bug on genes page


## [4.7.0]

### Added
- Export genes and gene panels in build GRCh38
- Search for cases with variants pinned or marked causative in a given gene.
- Search for cases phenotypically similar to a case also from WUI.
- Case variant searches can be limited to similar cases, matching HPO-terms,
  phenogroups and cohorts.
- De-archive reruns and flag them as 'inactive' if archived
- Sort cases by analysis_date, track or status
- Display cases in the following order: prioritized, active, inactive, archived, solved
- Assign case to user when user activates it or asks for rerun
- Case becomes inactive when it has no assignees
- Fetch refseq version from entrez and use it in clinvar form
- Load and export of exons for all genes, independent on refseq
- Documentation for loading/updating exons
- Showing SV variant annotations: SV cgh frequencies, gnomad-SV, local SV frequencies
- Showing transcripts mapping score in segmental duplications
- Handle requests to Ensembl Rest API
- Handle requests to Ensembl Rest Biomart
- STR variants view now displays GT and IGV link.
- Description field for gene panels
- Export exons in build 37 and 38 using the command line

### Fixed
- Fixes of and induced by build tests
- Fixed bug affecting variant observations in other cases
- Fixed a bug that showed wrong gene coverage in general panel PDF export
- MT report only shows variants occurring in the specific individual of the excel sheet
- Disable SSL certifcate verification in requests to chanjo
- Updates how intervaltree and pymongo is used to void deprecated functions
- Increased size of IGV sample tracks
- Optimized tests


## [4.6.1]

### Added

### Fixed
- Missing 'father' and 'mother' keys when parsing single individual cases


## [4.6.0]

### Added
- Description of Scout branching model in CONTRIBUTING doc
- Causatives in alphabetical order, display ACMG classification and filter by gene.
- Added 'external' to the list of analysis type options
- Adds functionality to display "Tissue type". Passed via load config.
- Update to IGV 2.

### Fixed
- Fixed alignment visualization and vcf2cytosure availability for demo case samples
- Fixed 3 bugs affecting SV pages visualization
- Reintroduced the --version cli option
- Fixed variants query by panel (hpo panel + gene panel).
- Downloaded MT report contains excel files with individuals' display name
- Refactored code in parsing of config files.


## [4.5.1]

### Added

### Fixed
- update requirement to use PyYaml version >= 5.1
- Safer code when loading config params in cli base


## [4.5.0]

### Added
- Search for similar cases from scout view CLI
- Scout cli is now invoked from the app object and works under the app context

### Fixed
- PyYaml dependency fixed to use version >= 5.1


## [4.4.1]

### Added
- Display SV rank model version when available

### Fixed
- Fixed upload of delivery report via API


## [4.4.0]

### Added
- Displaying more info on the Causatives page and hiding those not causative at the case level
- Add a comment text field to Sanger order request form, allowing a message to be included in the email
- MatchMaker Exchange integration
- List cases with empty synopsis, missing HPO terms and phenotype groups.
- Search for cases with open research list, or a given case status (active, inactive, archived)

### Fixed
- Variant query builder split into several functions
- Fixed delivery report load bug


## [4.3.3]

### Added
- Different individual table for cancer cases

### Fixed
- Dashboard collects validated variants from verification events instead of using 'sanger' field
- Cases shared with collaborators are visible again in cases page
- Force users to select a real institute to share cases with (actionbar select fix)


## [4.3.2]

### Added
- Dashboard data can be filtered using filters available in cases page
- Causatives for each institute are displayed on a dedicated page
- SNVs and and SVs are searchable across cases by gene and rank score
- A more complete report with validated variants is downloadable from dashboard

### Fixed
- Clinsig filter is fixed so clinsig numerical values are returned
- Split multi clinsig string values in different elements of clinsig array
- Regex to search in multi clinsig string values or multi revstat string values
- It works to upload vcf files with no variants now
- Combined Pileup and IGV alignments for SVs having variant start and stop on the same chromosome


## [4.3.1]

### Added
- Show calls from all callers even if call is not available
- Instructions to install cairo and pango libs from WeasyPrint page
- Display cases with number of variants from CLI
- Only display cases with number of variants above certain treshold. (Also CLI)
- Export of verified variants by CLI or from the dashboard
- Extend case level queries with default panels, cohorts and phenotype groups.
- Slice dashboard statistics display using case level queries
- Add a view where all variants for an institute can be searched across cases, filtering on gene and rank score. Allows searching research variants for cases that have research open.

### Fixed
- Fixed code to extract variant conservation (gerp, phyloP, phastCons)
- Visualization of PDF-exported gene panels
- Reintroduced the exon/intron number in variant verification email
- Sex and affected status is correctly displayed on general report
- Force number validation in SV filter by size
- Display ensembl transcripts when no refseq exists


## [4.3.0]

### Added
- Mosaicism tag on variants
- Show and filter on SweGen frequency for SVs
- Show annotations for STR variants
- Show all transcripts in verification email
- Added mitochondrial export
- Adds alternative to search for SVs shorter that the given length
- Look for 'bcftools' in the `set` field of VCFs
- Display digenic inheritance from OMIM
- Displays what refseq transcript that is primary in hgnc

### Fixed

- Archived panels displays the correct date (not retroactive change)
- Fixed problem with waiting times in gene panel exports
- Clinvar fiter not working with human readable clinsig values

## [4.2.2]

### Fixed
- Fixed gene panel create/modify from CSV file utf-8 decoding error
- Updating genes in gene panels now supports edit comments and entry version
- Gene panel export timeout error

## [4.2.1]

### Fixed
- Re-introduced gene name(s) in verification email subject
- Better PDF rendering for excluded variants in report
- Problem to access old case when `is_default` did not exist on a panel


## [4.2.0]

### Added
- New index on variant_id for events
- Display overlapping compounds on variants view

### Fixed
- Fixed broken clinical filter


## [4.1.4]

### Added
- Download of filtered SVs

### Fixed
- Fixed broken download of filtered variants
- Fixed visualization issue in gene panel PDF export
- Fixed bug when updating gene names in variant controller


## [4.1.3]

### Fixed
- Displays all primary transcripts


## [4.1.2]

### Added
- Option add/replace when updating a panel via CSV file
- More flexible versioning of the gene panels
- Printing coverage report on the bottom of the pdf case report
- Variant verification option for SVs
- Logs uri without pwd when connecting
- Disease-causing transcripts in case report
- Thicker lines in case report
- Supports HPO search for cases, both terms or if described in synopsis
- Adds sanger information to dashboard

### Fixed
- Use db name instead of **auth** as default for authentication
- Fixes so that reports can be generated even with many variants
- Fixed sanger validation popup to show individual variants queried by user and institute.
- Fixed problem with setting up scout
- Fixes problem when exac file is not available through broad ftp
- Fetch transcripts for correct build in `adapter.hgnc_gene`

## [4.1.1]
- Fix problem with institute authentication flash message in utils
- Fix problem with comments
- Fix problem with ensembl link


## [4.1.0]

### Added
- OMIM phenotypes to case report
- Command to download all panel app gene panels `scout load panel --panel-app`
- Links to genenames.org and omim on gene page
- Popup on gene at variants page with gene information
- reset sanger status to "Not validated" for pinned variants
- highlight cases with variants to be evaluated by Sanger on the cases page
- option to point to local reference files to the genome viewer pileup.js. Documented in `docs.admin-guide.server`
- option to export single variants in `scout export variants`
- option to load a multiqc report together with a case(add line in load config)
- added a view for searching HPO terms. It is accessed from the top left corner menu
- Updates the variants view for cancer variants. Adds a small cancer specific filter for known variants
- Adds hgvs information on cancer variants page
- Adds option to update phenotype groups from CLI

### Fixed
- Improved Clinvar to submit variants from different cases. Fixed HPO terms in casedata according to feedback
- Fixed broken link to case page from Sanger modal in cases view
- Now only cases with non empty lists of causative variants are returned in `adapter.case(has_causatives=True)`
- Can handle Tumor only samples
- Long lists of HGNC symbols are now possible. This was previously difficult with manual, uploaded or by HPO search when changing filter settings due to GET request limitations. Relevant pages now use POST requests. Adds the dynamic HPO panel as a selection on the gene panel dropdown.
- Variant filter defaults to default panels also on SV and Cancer variants pages.

## [4.0.0]

### WARNING ###

This is a major version update and will require that the backend of pre releases is updated.
Run commands:

```
$scout update genes
$scout update hpo
```

- Created a Clinvar submission tool, to speed up Clinvar submission of SNVs and SVs
- Added an analysis report page (html and PDF format) containing phenotype, gene panels and variants that are relevant to solve a case.

### Fixed
- Optimized evaluated variants to speed up creation of case report
- Moved igv and pileup viewer under a common folder
- Fixed MT alignment view pileup.js
- Fixed coordinates for SVs with start chromosome different from end chromosome
- Global comments shown across cases and institutes. Case-specific variant comments are shown only for that specific case.
- Links to clinvar submitted variants at the cases level
- Adapts clinvar parsing to new format
- Fixed problem in `scout update user` when the user object had no roles
- Makes pileup.js use online genome resources when viewing alignments. Now any instance of Scout can make use of this functionality.
- Fix ensembl link for structural variants
- Works even when cases does not have `'madeline_info'`
- Parses Polyphen in correct way again
- Fix problem with parsing gnomad from VEP

### Added
- Added a PDF export function for gene panels
- Added a "Filter and export" button to export custom-filtered SNVs to CSV file
- Dismiss SVs
- Added IGV alignments viewer
- Read delivery report path from case config or CLI command
- Filter for spidex scores
- All HPO terms are now added and fetched from the correct source (https://github.com/obophenotype/human-phenotype-ontology/blob/master/hp.obo)
- New command `scout update hpo`
- New command `scout update genes` will fetch all the latest information about genes and update them
- Load **all** variants found on chromosome **MT**
- Adds choice in cases overview do show as many cases as user like

### Removed
- pileup.min.js and pileup css are imported from a remote web location now
- All source files for HPO information, this is instead fetched directly from source
- All source files for gene information, this is instead fetched directly from source

## [3.0.0]
### Fixed
- hide pedigree panel unless it exists

## [1.5.1] - 2016-07-27
### Fixed
- look for both ".bam.bai" and ".bai" extensions

## [1.4.0] - 2016-03-22
### Added
- support for local frequency through loqusdb
- bunch of other stuff

## [1.3.0] - 2016-02-19
### Fixed
- Update query-phenomizer and add username/password

### Changed
- Update the way a case is checked for rerun-status

### Added
- Add new button to mark a case as "checked"
- Link to clinical variants _without_ 1000G annotation

## [1.2.2] - 2016-02-18
### Fixed
- avoid filtering out variants lacking ExAC and 1000G annotations

## [1.1.3] - 2015-10-01
### Fixed
- persist (clinical) filter when clicking load more
- fix #154 by robustly setting clinical filter func. terms

## [1.1.2] - 2015-09-07
### Fixed
- avoid replacing coverage report with none
- update SO terms, refactored

## [1.1.1] - 2015-08-20
### Fixed
- fetch case based on collaborator status (not owner)

## [1.1.0] - 2015-05-29
### Added
- link(s) to SNPedia based on RS-numbers
- new Jinja filter to "humanize" decimal numbers
- show gene panels in variant view
- new Jinja filter for decoding URL encoding
- add indicator to variants in list that have comments
- add variant number threshold and rank score threshold to load function
- add event methods to mongo adapter
- add tests for models
- show badge "old" if comment was written for a previous analysis

### Changed
- show cDNA change in transcript summary unless variant is exonic
- moved compounds table further up the page
- show dates for case uploads in ISO format
- moved variant comments higher up on page
- updated documentation for pages
- read in coverage report as blob in database and serve directly
- change ``OmimPhenotype`` to ``PhenotypeTerm``
- reorganize models sub-package
- move events (and comments) to separate collection
- only display prev/next links for the research list
- include variant type in breadcrumbs e.g. "Clinical variants"

### Removed
- drop dependency on moment.js

### Fixed
- show the same level of detail for all frequencies on all pages
- properly decode URL encoded symbols in amino acid/cDNA change strings
- fixed issue with wipe permissions in MongoDB
- include default gene lists in "variants" link in breadcrumbs

## [1.0.2] - 2015-05-20
### Changed
- update case fetching function

### Fixed
- handle multiple cases with same id

## [1.0.1] - 2015-04-28
### Fixed
- Fix building URL parameters in cases list Vue component

## [1.0.0] - 2015-04-12
Codename: Sara Lund

![Release 1.0](artwork/releases/release-1-0.jpg)

### Added
- Add email logging for unexpected errors
- New command line tool for deleting case

### Changed
- Much improved logging overall
- Updated documentation/usage guide
- Removed non-working IGV link

### Fixed
- Show sample display name in GT call
- Various small bug fixes
- Make it easier to hover over popups

## [0.0.2-rc1] - 2015-03-04
### Added
- add protein table for each variant
- add many more external links
- add coverage reports as PDFs

### Changed
- incorporate user feedback updates
- big refactor of load scripts

## [0.0.2-rc2] - 2015-03-04
### Changes
- add gene table with gene description
- reorganize inheritance models box

### Fixed
- avoid overwriting gene list on "research" load
- fix various bugs in external links

## [0.0.2-rc3] - 2015-03-05
### Added
- Activity log feed to variant view
- Adds protein change strings to ODM and Sanger email

### Changed
- Extract activity log component to macro

### Fixes
- Make Ensembl transcript links use archive website<|MERGE_RESOLUTION|>--- conflicted
+++ resolved
@@ -30,13 +30,10 @@
 - Removed Gene models, Gene annotations and Conservation panels for cancer variants
 - Reorganized the orders of panels for variant and cancer variant views
 - Added dedicated variant quality panel and removed relevant panes (mappability)
-<<<<<<< HEAD
-- Config parameter `SHOW_ARCHIVED_OBSERVATIONS` to hide archived local observations panel when set to False
-=======
 - A more compact case page
 - Removed OMIM genes panel
 - Make genes panel, pinned variants panel, causative variants panel and ClinVar panel scrollable on case page
->>>>>>> b8ef1230
+- Config parameter `SHOW_ARCHIVED_OBSERVATIONS` to hide archived local observations panel when set to False
 
 ## [4.36]
 ### Added
