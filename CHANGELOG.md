# Change Log
All notable changes to this project will be documented in this file.
This project adheres to [Semantic Versioning](http://semver.org/).

About changelog [here](https://keepachangelog.com/en/1.0.0/)

## [unreleased]
### Added
- Display samples' name (tooltip) and affected status directly on caseS page
- Search SVs across all cases, in given genes
- `CLINVAR_API_URL` param can be specified in app settings to override the URL used to send ClinVar submissions to. Intended for testing.
- Support for loading and storing OMICS data
- Parse DROP Fraser and Outrider TSVs
- Display omics variants - wts outliers (Fraser, Outrider)
- Parse GNOMAD `gnomad_af` and `gnomad_popmax_af` keys from variants annotated with `echtvar`
- Make removed panel optionally visible to non-admin or non maintainers
- Parse CoLoRSdb frequencies annotated in the variant INFO field with the `colorsdb_af` key
- Download -omics variants using the `Filter and export button`
- Clickable COSMIC links on IGV tracks
- Possibility to un-audit previously audited filters
<<<<<<< HEAD
- Hovertip to gene panel names with associated genes in SV variant view, when variant covers more than one gene
=======
- Reverted table style and removed font awesome style from IGV template
>>>>>>> 28aa2278
### Changed
- Updated igv.js to v3.0.1
- Alphabetically sort IGV track available for custom selection
- Updated wokeignore to avoid unfixable warning
- Update Chart.js to v4.4.3
- Use tornado library version >= 6.4.1
- Fewer variants in the MEI demo file
- Switch to FontAwesome v.6 instead of using icons v.5 + kit with icons v.6
### Fixed
- Only add expected caller keys to variant (FOUND_IN or SVDB_ORIGIN)
- Splice junction merged track height offset in IGV.js
- Splice junction initiation crash with empty variant obj
- Splice junction variant routing for cases with WTS but without outlier data
- Variant links to ExAC, now pointing to gnomAD, since the ExAC browser is no longer available


## [4.85]
### Added
- Load also genes which are missing Ensembl gene ID (72 in both builds), including immunoglobulins and fragile sites
### Changed
- Unfreeze werkzeug again
- Show "(Removed)" after removed panels in dropdown
- The REVEL score is collected as the maximum REVEL score from all of the variant's transcripts
- Parse GNOMAD POPMAX values only if they are numerical when loading variants
### Fixed
- Alphabetically sort "select default panels" dropdown menu options on case page
- Show gene panel removed status on case page
- Fixed visibility of the following buttons: remove assignee, remove pinned/causative, remove comment, remove case from group

## [4.84]
### Changed
- Clearer error message when a loqusdb query fails for an instance that initially connected
- Do not load chanjo-report module if not needed and more visible message when it fails loading
- Converted the HgncGene class into a Pydantic class
- Swap menu open and collapse indicator chevrons - down is now displayed-open, right hidden-closed
- Linters and actions now all use python 3.11
### Fixed
- Safer way to update variant genes and compounds that avoids saving temporary decorators into variants' database documents
- Link to HGNC gene report on gene page
- Case file load priority so that e.g. SNV get loaded before SV, or clinical before research, for consistent variant_id collisions

## [4.83]
### Added
- Edit ACMG classifications from variant page (only for classifications with criteria)
- Events for case CLI events (load case, update case, update individual)
- Support for loading and displaying local custom IGV tracks
- MANE IGV track to be used as a local track for igv.js (see scout demo config file)
- Optional separate MT VCFs, for `nf-core/raredisease`
### Changed
- Avoid passing verbs from CaseHandler - functions for case sample and individual in CaseEventHandler
- Hide mtDNA report and coverage report links on case sidebar for cases with WTS data only
- Modified OMIM-AUTO gene panel to include genes in both genome builds
- Moved chanjo code into a dedicated extension
- Optimise the function that collects "match-safe" genes for an institute by avoiding duplicated genes from different panels
- Users must actively select "show matching causatives/managed" on a case page to see matching numbers
- Upgraded python version from 3.8 to 3.11 in Docker images
### Fixed
- Fix several tests that relied on number of events after setup to be 0
- Removed unused load case function
- Artwork logo sync sketch with png and export svg
- Clearer exception handling on chanjo-report setup - fail early and visibly
- mtDNA report crashing when one or more samples from a case is not in the chanjo database
- Case page crashing on missing phenotype terms
- ACMG benign modifiers
- Speed up tests by caching python env correctly in Github action and adding two more test groups
- Agile issue templates were added globally to the CG-org. Adding custom issue templates to avoid exposing customers
- PanelApp panel not saving genes with empty `EnsembleGeneIds` list
- Speed up checking outdated gene panels
- Do not load research variants automatically when loading a case

## [4.82.2]
### Fixed
- Warning icon in case pages for individuals where `confirmed_sex` is false
- Show allele sizes form ExpansionHunter on STR variantS page again

## [4.82.1]
### Fixed
- Revert the installation of flask-ldapconn to use the version available on PyPI to be able to push new scout releases to PyPI

## [4.82]
### Added
- Tooltip for combined score in tables for compounds and overlapping variants
- Checkbox to filter variants by excluding genes listed in selected gene panels, files or provided as list
- STR variant information card with database links, replacing empty frequency panel
- Display paging and number of HPO terms available in the database on Phenotypes page
- On case page, typeahead hints when searching for a disease using substrings containing source ("OMIM:", "ORPHA:")
- Button to monitor the status of submissions on ClinVar Submissions page
- Option to filter cancer variants by number of observations in somatic and germline archived database
- Documentation for integrating chanjo2
- More up-to-date VEP CSQ dbNSFP frequency keys
- Parse PacBio TRGT (Tandem repeat genotyping tool) Short Tandem Repeat VCFs
### Changed
- In the case_report #panel-tables has a fixed width
- Updated IGV.js to 2.15.11
- Fusion variants in case report now contain same info as on fusion variantS page
- Block submission of somatic variants to ClinVar until we harmonise with their changed API
- Additional control on the format of conditions provided in ClinVar form
- Errors while loading managed variants from file are now displayed on the Managed Variants page
- Chanjo2 coverage button visible only when query will contain a list of HGNC gene IDs
- Use Python-Markdown directly instead of the unmaintained Flask-Markdown
- Use Markupsafe instead of long deprecated, now removed Flask Markup
- Prepare to unfreeze Werkzeug, but don't actually activate until chanjo can deal with the change
### Fixed
- Submit requests to Chanjo2 using HTML forms instead of JSON data
- `Research somatic variants` link name on caseS page
- Broken `Install the HTML 2 PDF renderer` step in a GitHub action
- Fix ClinVar form parsing to not include ":" in conditionType.id when condition conditionType.db is Orphanet
- Fix condition dropdown and pre-selection on ClinVar form for cases with associated ORPHA diagnoses
- Improved visibility of ClinVar form in dark mode
- End coordinates for indels in ClinVar form
- Diagnoses API search crashing with empty search string
- Variant's overlapping panels should show overlapping of variant genes against the latest version of the panel
- Case page crashing when case has both variants in a ClinVar submission and pinned not loaded variants
- Installation of git in second build stage of Dockerfile, allowing correct installation of libraries

## [4.81]
### Added
- Tag for somatic SV IGH-DUX4 detection samtools script
### Changed
- Upgraded Bootstrap version in reports from 4.3.1 to 5.1.3
### Fixed
- Buttons layout in HPO genes panel on case page
- Added back old variant rankscore index with different key order to help loading on demo instance
- Cancer case_report panel-table no longer contains inheritance information
- Case report pinned variants card now displays info text if all pinned variants are present in causatives
- Darkmode setting now applies to the comment-box accordion
- Typo in case report causing `cancer_rank_options is undefined` error

## [4.80]
### Added
- Support for .d4 files coverage using chanjo2 (Case page sidebar link) with test
- Link to chanjo2 coverage report and coverage gene overview on gene panel page
- Link to chanjo2 coverage report on Case page, HPO dynamic gene list
- Link to genes coverage overview report on Case page, HPO dynamic gene list
### Changed
- All links in disease table on diagnosis page now open in a new tab
- Dark mode settings applied to multi-selects on institute settings page
- Comments on case and variant pages can be viewed by expanding an accordion
- On case page information on pinned variants and variants submitted to ClinVar are displayed in the same table
- Demo case file paths are now stored as absolute paths
- Optimised indices to address slow queries
- On case page default panels are now found at the top of the table, and it can be sorted by this trait
### Fixed
- On variants page, search for variants in genes present only in build 38 returning no results
- Pin/unpin with API was not able to make event links
- A new field `Explanation for multiple conditions` is available in ClinVar for submitting variants with more than one associated condition
- Fusion genes with partners lacking gene HGNC id will still be fully loaded
- Fusion variantS export now contains fusion variant specific columns
- When Loqusdb observations count is one the table includes information on if observation was for the current or another case

## [4.79.1]
### Fixed
- Exporting variants without rank score causing page to crash
- Display custom annotations also on cancer variant page

## [4.79]
### Added
- Added tags for Sniffles and CNVpytor, two LRS SV callers
- Button on case page for displaying STR variants occurring in the dynamic HPO panel
- Display functional annotation relative to variant gene's MANE transcripts on variant summary, when available
- Links to ACMG structural variant pathogenicity classification guidelines
- Phenomodels checkboxes can now include orpha terms
- Add incidental finding to case tags
- Get an alert on caseS page when somebody validates variants you ordered Sanger sequencing for
### Changed
- In the diagnoses page genes associated with a disease are displayed using hgnc symbol instead of hgnc id
- Refactor view route to allow navigation directly to unique variant document id, improve permissions check
- Do not show MANE and MANE Plus Clinical transcripts annotated from VEP (saved in variants) but collect this info from the transcripts database collection
- Refactor view route to allow navigation directly to unique case id (in particular for gens)
- `Institutes to share cases with` on institute's settings page now displays institutes names and IDs
- View route with document id selects view template based on variant category
### Fixed
- Refactored code in cases blueprints and variant_events adapter (set diseases for partial causative variants) to use "disease" instead of "omim" to encompass also ORPHA terms
- Refactored code in `scout/parse/omim.py` and `scout/parse/disease_terms.py` to use "disease" instead of "phenotype" to differentiate from HPO terms
- Be more careful about checking access to variant on API access
- Show also ACMG VUS on general report (could be missing if not e.g. pinned)

## [4.78]
### Added
- Case status labels can be added, giving more finegrained details on a solved status (provisional, diagnostic, carrier, UPD, SMN, ...)
- New SO terms: `sequence_variant` and `coding_transcript_variant`
- More MEI specific annotation is shown on the variant page
- Parse and save MANE transcripts info when updating genes in build 38
- ClinVar submission can now be downloaded as a json file
- `Mane Select` and `Mane Plus Clinical` badges on Gene page, when available
- ClinVar submission can now be downloaded as a json file
- API endpoint to pin variant
- Display common/uncommon/rare on summary of mei variant page
### Changed
- In the ClinVar form, database and id of assertion criteria citation are now separate inputs
- Customise institute settings to be able to display all cases with a certain status on cases page (admin users)
- Renamed `Clinical Significance` to `Germline Classification` on multistep ClinVar form
- Changed the "x" in cases.utils.remove_form button text to red for better visibility in dark mode
- Update GitHub actions
- Default loglevel up to INFO, making logs with default start easier to read
- Add XTR region to PAR region definition
- Diagnoses can be searched on diagnoses page without waiting for load first
### Fixed
- Removed log info showing hgnc IDs used in variantS search
- Maintain Matchmaker Exchange and Beacon submission status when a case is re-uploaded
- Inheritance mode from ORPHA should not be confounded with the OMIM inheritance model
- Decipher link URL changes
- Refactored code in cases blueprints to use "disease" instead of "omim" to encompass also ORPHA terms

## [4.77]
### Added
- Orpha disease terms now include information on inheritance
- Case loading via .yaml config file accepts subject_id and phenotype_groups (if previously defined as constant default or added per institute)
- Possibility to submit variants associated with Orphanet conditions to ClinVar
- Option update path to .d4 files path for individuals of an existing case using the command line
- More constraint information is displayed per gene in addition to pLi: missense and LoF OE, CI (inluding LOEUF) and Z-score.
### Changed
- Introduce validation in the ClinVar multistep form to make sure users provide at least one variant-associated condition
- CLI scout update individual accepts subject_id
- Update ClinVar inheritance models to reflect changes in ClinVar submission API
- Handle variant-associated condition ID format in background when creating ClinVar submissions
- Replace the code that downloads Ensembl genes, transcripts and exons with the Schug web app
- Add more info to error log when transcript variant frequency parsing fails.
- GnomAD v4 constraint information replaces ExAC constraints (pLi).
### Fixed
- Text input of associated condition in ClinVar form now aligns to the left
- Alignment of contents in the case report has been updated
- Missing number of phenotypes and genes from case diagnoses
- Associate OMIM and/or ORPHA diagnoses with partial causatives
- Visualization of partial causatives' diagnoses on case page: style and links
- Revert style of pinned variants window on the case page
- Rename `Clinical significanc` to `Germline classification` in ClinVar submissions exported files
- Rename `Clinical significance citations` to `Classification citations` in ClinVar submissions exported files
- Rename `Comment on clinical significance` to `Comment on classification` in ClinVar submissions exported files
- Show matching partial causatives on variant page
- Matching causatives shown on case page consisting only of variant matching the default panels of the case - bug introduced since scout v4.72 (Oct 18, 2023)
- Missing somatic variant read depth leading to report division by zero

## [4.76]
### Added
- Orphacodes are visible in phenotype tables
- Pydantic validation of image paths provided in case load config file
- Info on the user which created a ClinVar submission, when available
- Associate .d4 files to case individuals when loading a case via config file
### Changed
- In diagnoses page the load of diseases are initiated by clicking a button
- Revel score, Revel rank score and SpliceAI values are also displayed in Causatives and Validated variants tables
- Remove unused functions and tests
- Analysis type and direct link from cases list for OGM cases
- Removed unused `case_obj` parameter from server/blueprints/variant/controllers/observations function
- Possibility to reset ClinVar submission ID
- Allow ClinVar submissions with custom API key for users registered as ClinVar submitters or when institute doesn't have a preset list of ClinVar submitters
- Ordered event verbs alphabetically and created ClinVar-related user events
- Removed the unused "no-variants" option from the load case command line
### Fixed
- All disease_terms have gene HGNC ids as integers when added to the scout database
- Disease_term identifiers are now prefixed with the name of the coding system
- Command line crashing with error when updating a user that doesn't exist
- Thaw coloredlogs - 15.0.1 restores errorhandler issue
- Thaw crypography - current base image and library version allow Docker builds
- Missing delete icons on phenomodels page
- Missing cryptography lib error while running Scout container on an ARM processor
- Round CADD values with many decimals on causatives and validated variants pages
- Dark-mode visibility of some fields on causatives and validated variants pages
- Clinvar submitters would be cleared when unprivileged users saved institute settings page
- Added a default empty string in cases search form to avoid None default value
- Page crashing when user tries to remove the same variant from a ClinVar submission in different browser tabs
- Update more GnomAD links to GnomAD v4 (v38 SNVs, MT vars, STRs)
- Empty cells for RNA fusion variants in Causatives and Verified variants page
- Submenu icons missing from collapsible actionbar
- The collapsible actionbar had some non-collapsing overly long entries
- Cancer observations for SVs not appearing in the variant details view
- Archived local observations not visible on cancer variantS page
- Empty Population Frequency column in the Cancer SV Variants view
- Capital letters in ClinVar events description shown on case page

## [4.75]
### Added
- Hovertip to gene panel names with associated genes in variant view, when variant covers more than one gene
- Tests for panel to genes
- Download of Orphadata en_product6 and en_product4 from CLI
- Parse and save `database_found` key/values for RNA fusion variants
- Added fusion_score, ffpm, split_reads, junction_reads and fusion_caller to the list of filters on RNA fusion variants page
- Renamed the function `get_mei_info` to `set_mei_info` to be consistent with the other functions
- Fixed removing None key/values from parsed variants
- Orphacodes are included in the database disease_terms
### Changed
- Allow use of projections when retrieving gene panels
- Do not save custom images as binary data into case and variant database documents
- Retrieve and display case and variant custom images using image's saved path
- Cases are activated by viewing FSHD and SMA reports
- Split multi-gene SNV variants into single genes when submitting to Matchmaker Exchange
- Alamut links also on the gene level, using transcript and HGVS: better for indels. Keep variant link for missing HGVS
- Thaw WTForms - explicitly coerce form decimal field entries when filters fetched from db
### Fixed
- Removed some extra characters from top of general report left over from FontAwsome fix
- Do not save fusion variants-specific key/values in other types of variants
- Alamut link for MT variants in build 38
- Convert RNA fusions variants `tool_hits` and `fusion_score` keys from string to numbers
- Fix genotype reference and alternative sequencing depths defaulting to -1 when values are 0
- DecimalFields were limited to two decimal places for several forms - lifting restrictions on AF, CADD etc.

## [4.74.1]
### Changed
- Parse and save into database also OMIM terms not associated to genes
### Fixed
- BioNano API FSHD report requests are GET in Access 1.8, were POST in 1.7
- Update more FontAwesome icons to avoid Pro icons
- Test if files still exist before attempting to load research variants
- Parsing of genotypes error, resulting in -1 values when alt or ref read depths are 0

## [4.74]
### Added
- SNVs and Indels, MEI and str variants genes have links to Decipher
- An `owner + case display name` index for cases database collection
- Test and fixtures for RNA fusion case page
- Load and display fusion variants from VCF files as the other variant types
- Option to update case document with path to mei variants (clinical and research)
### Changed
- Details on variant type and category for audit filters on case general report
- Enable Gens CN profile button also in somatic case view
- Fix case of analysis type check for Gens analysis button - only show for WGS
### Fixed
- loqusdb table no longer has empty row below each loqusid
- MatchMaker submission details page crashing because of change in date format returned by PatientMatcher
- Variant external links buttons style does not change color when visited
- Hide compounds with compounds follow filter for region or function would fail for variants in multiple genes
- Updated FontAwesome version to fix missing icons

## [4.73]
### Added
- Shortcut button for HPO panel MEI variants from case page
- Export managed variants from CLI
### Changed
- STRs visualization on case panel to emphasize abnormal repeat count and associated condition
- Removed cytoband column from STRs variant view on case report
- More long integers formatted with thin spaces, and copy to clipboard buttons added
### Fixed
- OMIM table is scrollable if higher than 700px on SV page
- Pinned variants validation badge is now red for false positives.
- Case display name defaulting to case ID when `family_name` or `display_name` are missing from case upload config file
- Expanded menu visible at screen sizes below 1000px now has background color
- The image in ClinVar howto-modal is now responsive
- Clicking on a case in case groups when case was already removed from group in another browser tab
- Page crashing when saving filters for mei variants
- Link visited color of images

## [4.72.4]
### Changed
- Automatic test mongod version increased to v7
### Fixed
- GnomAD now defaults to hg38 - change build 37 links accordingly

## [4.72.3]
### Fixed
- Somatic general case report small variant table can crash with unclassified variants

## [4.72.2]
### Changed
- A gunicorn maxrequests parameter for Docker server image - default to 1200
- STR export limit increased to 500, as for other variants
- Prevent long number wrapping and use thin spaces for separation, as per standards from SI, NIST, IUPAC, BIPM.
- Speed up case retrieval and lower memory use by projecting case queries
- Make relatedness check fails stand out a little more to new users
- Speed up case retrieval and lower memory use by projecting case queries
- Speed up variant pages by projecting only the necessary keys in disease collection query
### Fixed
- Huge memory use caused by cases and variants pages pulling complete disease documents from DB
- Do not include genes fetched from HPO terms when loading diseases
- Consider the renamed fields `Approved Symbol` -> `Approved Gene Symbol` and `Gene Symbols` -> `Gene/Locus And Other Related Symbols` when parsing OMIM terms from genemap2.txt file

## [4.72.1]
### Fixed
- Jinja filter that renders long integers
- Case cache when looking for causatives in other cases causing the server to hang

## [4.72]
### Added
- A GitHub action that checks for broken internal links in docs pages
- Link validation settings in mkdocs.yml file
- Load and display full RNA alignments on alignment viewer
- Genome build check when loading a case
- Extend event index to previous causative variants and always load them
### Fixed
- Documentation nav links for a few documents
- Slightly extended the BioNano Genomics Access integration docs
- Loading of SVs when VCF is missing the INFO.END field but has INFO.SVLEN field
- Escape protein sequence name (if available) in case general report to render special characters correctly
- CaseS HPO term searches for multiple terms works independent of order
- CaseS search regexp should not allow backslash
- CaseS cohort tags can contain whitespace and still match
- Remove diagnoses from cases even if OMIM term is not found in the database
- Parsing of disease-associated genes
- Removed an annoying warning while updating database's disease terms
- Displaying custom case images loaded with scout version <= 4.71
- Use pydantic version >=2 in requirements.txt file
### Changed
- Column width adjustment on caseS page
- Use Python 3.11 in tests
- Update some github actions
- Upgraded Pydantic to version 2
- Case validation fails on loading when associated files (alignments, VCFs and reports) are not present on disk
- Case validation fails on loading when custom images have format different then ["gif", "svg", "png", "jpg", "jpeg"]
- Custom images keys `case` and `str` in case config yaml file are renamed to `case_images` and `str_variants_images`
- Simplify and speed up case general report code
- Speed up case retrieval in case_matching_causatives
- Upgrade pymongo to version 4
- When updating disease terms, check that all terms are consistent with a DiseaseTerm model before dropping the old collection
- Better separation between modules loading HPO terms and diseases
- Deleted unused scout.build.phenotype module
- Stricter validation of mandatory genome build key when loading a case. Allowed values are ['37','38',37,38]
- Improved readability of variants length and coordinates on variantS pages

## [4.71]
### Added
- Added Balsamic keys for SweGen and loqusdb local archive frequecies, SNV and SV
- New filter option for Cancer variantS: local archive RD loqusdb
- Show annotated observations on SV variantS view, also for cancer somatic SVs
- Revel filter for variantS
- Show case default panel on caseS page
- CADD filter for Cancer Somatic SNV variantS - show score
- SpliceAI-lookup link (BROAD, shows SpliceAI and Pangolin) from variant page
- BioNano Access server API - check projects, samples and fetch FSHD reports
### Fixed
- Name of reference genome build for RNA for compatibility with IGV locus search change
- Howto to run the Docker image on Mac computers in `admin-guide/containers/container-deploy.md`
- Link to Weasyprint installation howto in README file
- Avoid filling up disk by creating a reduced VCF file for every variant that is visualized
- Remove legacy incorrectly formatted CODEOWNERS file
- Restrain variant_type requests to variantS views to "clinical" or "research"
- Visualization of cancer variants where cancer case has no affected individual
- ProteinPaint gene link (small StJude API change)
- Causative MEI variant link on causatives page
- Bionano access api settings commented out by default in Scout demo config file.
- Do not show FSHD button on freshly loaded cases without bionano_access individuals
- Truncate long variants' HGVS on causative/Clinically significant and pinned variants case panels
### Changed
- Remove function call that tracks users' browser version
- Include three more splice variant SO terms in clinical filter severe SO terms
- Drop old HPO term collection only after parsing and validation of new terms completes
- Move score to own column on Cancer Somatic SNV variantS page
- Refactored a few complex case operations, breaking out sub functionalities

## [4.70]
### Added
- Download a list of Gene Variants (max 500) resulting from SNVs and Indels search
- Variant PubMed link to search for gene symbol and any aliases
### Changed
- Clearer gnomAD values in Variants page
### Fixed
- CaseS page uniform column widths
- Include ClinVar variants into a scrollable div element on Case page
- `canonical_transcript` variable not initialized in get_hgvs function (server.blueprints.institutes.controllers.py)
- Catch and display any error while importing Phenopacket info
- Modified Docker files to use python:3.8-slim-bullseye to prevent gunicorn workers booting error

## [4.69]
### Added
- ClinVar submission howto available also on Case page
- Somatic score and filtering for somatic SV callers, if available
- Show caller as a tooltip on variantS list
### Fixed
- Crash when attempting to export phenotype from a case that had never had phenotypes
- Aesthetic fix to Causative and Pinned Variants on Case page
- Structural inconsistency for ClinVar Blueprint templates
- Updated igv.js to 2.15.8 to fix track default color bug
- Fixed release versions for actions.
- Freeze tornado below 6.3.0 for compatibility with livereload 2.6.3
- Force update variants count on case re-upload
- IGV locus search not working - add genome reference id
- Pin links to MEI variants should end up on MEI not SV variant view
- Load also matching MEI variants on forced region load
- Allow excluding MEI from case variant deletion
- Fixed the name of the assigned user when the internal user ID is different from the user email address
- Gene variantS should display gene function, region and full hgvs
### Changed
- FontAwesome integrity check fail (updated resource)
- Removed ClinVar API validation buttons in favour of direct API submission
- Improved layout of Institute settings page
- ClinVar API key and allowed submitters are set in the Institute settings page


## [4.68]
### Added
- Rare Disease Mobile Element Insertion variants view
### Changed
- Updated igv.js to 2.15.6
### Fixed
- Docker stage build pycairo.
- Restore SNV and SV rank models versions on Causatives and Verified pages
- Saving `REVEL_RANKSCORE` value in a field named `revel` in variants database documents

## [4.67]
### Added
- Prepare to filter local SV frequency
### Changed
- Speed up instituteS page loading by refactoring cases/institutes query
- Clinical Filter for SVs includes `splice_polypyrimidine_tract_variant` as a severe consequence
- Clinical Filter for SVs includes local variant frequency freeze ("old") for filtering, starting at 30 counts
- Speed up caseS page loading by adding status to index and refactoring totals count
- HPO file parsing is updated to reflect that HPO have changed a few downloadable file formats with their 230405 release.
### Fixed
- Page crashing when a user tries to edit a comment that was removed
- Warning instead of crashed page when attempting to retrieve a non-existent Phenopacket
- Fixed StJude ProteinPaint gene link (URL change)
- Freeze of werkzeug library to version<2.3 to avoid problems resulting from the consequential upgrade of the Flask lib
- Huge list of genes in case report for megabases-long structural variants.
- Fix displaying institutes without associated cases on institutes page
- Fix default panel selection on SVs in cancer case report

## [4.66]
### Changed
- Moved Phenomodels code under a dedicated blueprint
- Updated the instructions to load custom case report under admin guide
- Keep variants filter window collapsed except when user expands it to filter
### Added
- A summary table of pinned variants on the cancer case general report
- New openable matching causatives and managed variants lists for default gene panels only for convenience
### Fixed
- Gens structural variant page link individual id typo

## [4.65.2]
### Fixed
- Generating general case report with str variants containing comments

## [4.65.1]
### Fixed
- Visibility of `Gene(s)` badges on SV VariantS page
- Hide dismiss bar on SV page not working well
- Delivery report PDF download
- Saving Pipeline version file when loading a case
- Backport compatible import of importlib metadata for old python versions (<3.8)

## [4.65]
### Added
- Option to mark a ClinVar submission as submitted
- Docs on how to create/update the PanelApp green genes as a system admin
- `individual_id`-parameter to both Gens links
- Download a gene panel in TXT format from gene panel page
- Panel gene comments on variant page: genes in panels can have comments that describe the gene in a panel context
### Changed
- Always show each case category on caseS page, even if 0 cases in total or after current query
- Improved sorting of ClinVar submissions
- Pre-populate SV type select in ClinVar submission form, when possible
- Show comment badges in related comments tables on general report
- Updated version of several GitHub actions
- Migrate from deprecated `pkg_resources` lib to `importlib_resources`
- Dismiss bar on variantS pages is thinner.
- Dismiss bar on variantS pages can be toggled open or closed for the duration of a login session.
### Fixed
- Fixed Sanger order / Cancel order modal close buttons
- Visibility of SV type in ClinVar submission form
- Fixed a couple of creations where now was called twice, so updated_at and created_at could differ
- Deprecated Ubuntu version 18.04 in one GitHub action
- Panels that have been removed (hidden) should not be visible in views where overlapping gene panels for genes are shown
- Gene panel test pointing to the right function

## [4.64]
### Added
- Create/Update a gene panel containing all PanelApp green genes (`scout update panelapp-green -i <cust_id>`)
- Links for ACMG pathogenicity impact modification on the ACMG classification page
### Changed
- Open local observation matching cases in new windows
### Fixed
- Matching manual ranked variants are now shown also on the somatic variant page
- VarSome links to hg19/GRCh37
- Managed variants filter settings lost when navigating to additional pages
- Collect the right variant category after submitting filter form from research variantS page
- Beacon links are templated and support variants in genome build 38

## [4.63]
### Added
- Display data sharing info for ClinVar, Matchmaker Exchange and Beacon in a dedicated column on Cases page
- Test for `commands.download.omim.print_omim`
- Display dismissed variants comments on general case report
- Modify ACMG pathogenicity impact (most commonly PVS1, PS3) based on strength of evidence with lab director's professional judgement
- REViewer button on STR variant page
- Alamut institution parameter in institute settings for Alamut Visual Plus software
- Added Manual Ranks Risk Factor, Likely Risk Factor and Uncertain Risk Factor
- Display matching manual ranks from previous cases the user has access to on VariantS and Variant pages
- Link to gnomAD gene SVs v2.1 for SV variants with gnomAD frequency
- Support for nf-core/rnafusion reports
### Changed
- Display chrY for sex unknown
- Deprecate legacy scout_load() method API call.
- Message shown when variant tag is updated for a variant
- When all ACMG classifications are deleted from a variant, the current variant classification status is also reset.
- Refactored the functions that collect causative variants
- Removed `scripts/generate_test_data.py`
### Fixed
- Default IGV tracks (genes, ClinVar, ClinVar CNVs) showing even if user unselects them all
- Freeze Flask-Babel below v3.0 due to issue with a locale decorator
- Thaw Flask-Babel and fix according to v3 standard. Thank you @TkTech!
- Show matching causatives on somatic structural variant page
- Visibility of gene names and functional annotations on Causatives/Verified pages
- Panel version can be manually set to floating point numbers, when modified
- Causatives page showing also non-causative variants matching causatives in other cases
- ClinVar form submission for variants with no selected transcript and HGVS
- Validating and submitting ClinVar objects not containing both Variant and Casedata info

## [4.62.1]
### Fixed
- Case page crashing when adding a case to a group without providing a valid case name

## [4.62]
### Added
- Validate ClinVar submission objects using the ClinVar API
- Wrote tests for case and variant API endpoints
- Create ClinVar submissions from Scout using the ClinVar API
- Export Phenopacket for affected individual
- Import Phenopacket from JSON file or Phenopacket API backend server
- Use the new case name option for GENS requests
- Pre-validate refseq:HGVS items using VariantValidator in ClinVar submission form
### Fixed
- Fallback for empty alignment index for REViewer service
- Source link out for MIP 11.1 reference STR annotation
- Avoid duplicate causatives and pinned variants
- ClinVar clinical significance displays only the ACMG terms when user selects ACMG 2015 as assertion criteria
- Spacing between icon and text on Beacon and MatchMaker links on case page sidebar
- Truncate IDs and HGVS representations in ClinVar pages if longer than 25 characters
- Update ClinVar submission ID form
- Handle connection timeout when sending requests requests to external web services
- Validate any ClinVar submission regardless of its status
- Empty Phenopackets import crashes
- Stop Spinner on Phenopacket JSON download
### Changed
- Updated ClinVar submission instructions

## [4.61.1]
### Fixed
- Added `UMLS` as an option of `Condition ID type` in ClinVar Variant downloaded files
- Missing value for `Condition ID type` in ClinVar Variant downloaded files
- Possibility to open, close or delete a ClinVar submission even if it doesn't have an associated name
- Save SV type, ref and alt n. copies to exported ClinVar files
- Inner and outer start and stop SV coordinates not exported in ClinVar files
- ClinVar submissions page crashing when SV files don't contain breakpoint exact coordinates
- Align OMIM diagnoses with delete diagnosis button on case page
- In ClinVar form, reset condition list and customize help when condition ID changes

## [4.61]
### Added
- Filter case list by cases with variants in ClinVar submission
- Filter case list by cases containing RNA-seq data - gene_fusion_reports and sample-level tracks (splice junctions and RNA coverage)
- Additional case category `Ignored`, to be used for cases that don't fall in the existing 'inactive', 'archived', 'solved', 'prioritized' categories
- Display number of cases shown / total number of cases available for each category on Cases page
- Moved buttons to modify case status from sidebar to main case page
- Link to Mutalyzer Normalizer tool on variant's transcripts overview to retrieve official HVGS descriptions
- Option to manually load RNA MULTIQC report using the command `scout load report -t multiqc_rna`
- Load RNA MULTIQC automatically for a case if config file contains the `multiqc_rna` key/value
- Instructions in admin-guide on how to load case reports via the command line
- Possibility to filter RD variants by a specific genotype call
- Distinct colors for different inheritance models on RD Variant page
- Gene panels PDF export with case variants hits by variant type
- A couple of additional README badges for GitHub stats
- Upload and display of pipeline reference info and executable version yaml files as custom reports
- Testing CLI on hasta in PR template
### Changed
- Instructions on how to call dibs on scout-stage server in pull request template
- Deprecated CLI commands `scout load <delivery_report, gene_fusion_report, coverage_qc_report, cnv_report>` to replace them with command `scout load report -t <report type>`
- Refactored code to display and download custom case reports
- Do not export `Assertion method` and `Assertion method citation` to ClinVar submission files according to changes to ClinVar's submission spreadsheet templates.
- Simplified code to create and download ClinVar CSV files
- Colorize inheritance models badges by category on VariantS page
- `Safe variants matching` badge more visible on case page
### Fixed
- Non-admin users saving institute settings would clear loqusdb instance selection
- Layout of variant position, cytoband and type in SV variant summary
- Broken `Build Status - GitHub badge` on GitHub README page
- Visibility of text on grey badges in gene panels PDF exports
- Labels for dashboard search controls
- Dark mode visibility for ClinVar submission
- Whitespaces on outdated panel in extent report

## [4.60]
### Added
- Mitochondrial deletion signatures (mitosign) can be uploaded and shown with mtDNA report
- A `Type of analysis` column on Causatives and Validated variants pages
- List of "safe" gene panels available for matching causatives and managed variants in institute settings, to avoid secondary findings
- `svdb_origin` as a synonym for `FOUND_IN` to complement `set` for variants found by all callers
### Changed
- Hide removed gene panels by default in panels page
- Removed option for filtering cancer SVs by Tumor and Normal alt AF
- Hide links to coverage report from case dynamic HPO panel if cancer analysis
- Remove rerun emails and redirect users to the analysis order portal instead
- Updated clinical SVs igv.js track (dbVar) and added example of external track from `https://trackhubregistry.org/`
- Rewrote the ClinVar export module to simplify and add one variant at the time
- ClinVar submissions with phenotype conditions from: [OMIM, MedGen, Orphanet, MeSH, HP, MONDO]
### Fixed
- If trying to load a badly formatted .tsv file an error message is displayed.
- Avoid showing case as rerun when first attempt at case upload failed
- Dynamic autocomplete search not working on phenomodels page
- Callers added to variant when loading case
- Now possible to update managed variant from file without deleting it first
- Missing preselected chromosome when editing a managed variant
- Preselected variant type and subtype when editing a managed variant
- Typo in dbVar ClinVar track, hg19


## [4.59]
### Added
- Button to go directly to HPO SV filter variantS page from case
- `Scout-REViewer-Service` integration - show `REViewer` picture if available
- Link to HPO panel coverage overview on Case page
- Specify a confidence threshold (green|amber|red) when loading PanelApp panels
- Functional annotations in variants lists exports (all variants)
- Cancer/Normal VAFs and COSMIC ids in in variants lists exports (cancer variants)
### Changed
- Better visualization of regional annotation for long lists of genes in large SVs in Variants tables
- Order of cells in variants tables
- More evident links to gene coverage from Variant page
- Gene panels sorted by display name in the entire Case page
- Round CADD and GnomAD values in variants export files
### Fixed
- HPO filter button on SV variantS page
- Spacing between region|function cells in SVs lists
- Labels on gene panel Chanjo report
- Fixed ambiguous duplicated response headers when requesting a BAM file from /static
- Visited color link on gene coverage button (Variant page)

## [4.58.1]
### Fixed
- Case search with search strings that contain characters that can be escaped

## [4.58]
### Added
- Documentation on how to create/update PanelApp panels
- Add filter by local observations (archive) to structural variants filters
- Add more splicing consequences to SO term definitions
- Search for a specific gene in all gene panels
- Institute settings option to force show all variants on VariantS page for all cases of an institute
- Filter cases by validation pending status
- Link to The Clinical Knowledgebase (CKB) (https://ckb.jax.org/) in cancer variant's page
### Fixed
- Added a not-authorized `auto-login` fixture according to changes in Flask-Login 0.6.2
- Renamed `cache_timeout` param name of flask.send_file function to `max_age` (Flask 2.2 compliant)
- Replaced deprecated `app.config["JSON_SORT_KEYS"]` with app.json.sort_keys in app settings
- Bug in gene variants page (All SNVs and INDELs) when variant gene doesn't have a hgnc id that is found in the database
- Broken export of causatives table
- Query for genes in build 38 on `Search SNVs and INDELs` page
- Prevent typing special characters `^<>?!=\/` in case search form
- Search matching causatives also among research variants in other cases
- Links to variants in Verified variants page
- Broken filter institute cases by pinned gene
- Better visualization of long lists of genes in large SVs on Causative and Verified Variants page
- Reintroduced missing button to export Causative variants
- Better linking and display of matching causatives and managed variants
- Reduced code complexity in `scout/parse/variant/variant.py`
- Reduced complexity of code in `scout/build/variant/variant.py`

### Changed
- State that loqusdb observation is in current case if observations count is one and no cases are shown
- Better pagination and number of variants returned by queries in `Search SNVs and INDELs` page
- Refactored and simplified code used for collecting gene variants for `Search SNVs and INDELs` page
- Fix sidebar panel icons in Case view
- Fix panel spacing in Case view
- Removed unused database `sanger_ordered` and `case_id,category,rank_score` indexes (variant collection)
- Verified variants displayed in a dedicated page reachable from institute sidebar
- Unified stats in dashboard page
- Improved gene info for large SVs and cancer SVs
- Remove the unused `variant.str_variant` endpoint from variant views
- Easier editing of HPO gene panel on case page
- Assign phenotype panel less cramped on Case page
- Causatives and Verified variants pages to use the same template macro
- Allow hyphens in panel names
- Reduce resolution of example images
- Remove some animations in web gui which where rendered slow


## [4.57.4]
### Fixed
- Parsing of variant.FORMAT "DR" key in parse variant file

## [4.57.3]
### Fixed
- Export of STR verified variants
- Do not download as verified variants first verified and then reset to not validated
- Avoid duplicated lines in downloaded verified variants reflecting changes in variant validation status

## [4.57.2]
### Fixed
- Export of verified variants when variant gene has no transcripts
- HTTP 500 when visiting a the details page for a cancer variant that had been ranked with genmod

## [4.57.1]
### Fixed
- Updating/replacing a gene panel from file with a corrupted or malformed file

## [4.57]
### Added
- Display last 50 or 500 events for a user in a timeline
- Show dismiss count from other cases on matching variantS
- Save Beacon-related events in events collection
- Institute settings allow saving multiple loqusdb instances for one institute
- Display stats from multiple instances of loqusdb on variant page
- Display date and frequency of obs derived from count of local archive observations from MIP11 (requires fix in MIP)
### Changed
- Prior ACMG classifications view is no longer limited by pathogenicity
### Fixed
- Visibility of Sanger ordered badge on case page, light mode
- Some of the DataTables tables (Phenotypes and Diagnoses pages) got a bit dark in dark mode
- Remove all redundancies when displaying timeline events (some events are saved both as case-related and variant-related)
- Missing link in saved MatchMaker-related events
- Genes with mixed case gene symbols missing in PanelApp panels
- Alignment of elements on the Beacon submission modal window
- Locus info links from STR variantS page open in new browser tabs

## [4.56]
### Added
- Test for PanelApp panels loading
- `panel-umi` tag option when loading cancer analyses
### Changed
- Black text to make comments more visible in dark mode
- Loading PanelApp panels replaces pre-existing panels with same version
- Removed sidebar from Causatives page - navigation is available on the top bar for now
- Create ClinVar submissions from pinned variants list in case page
- Select which pinned variants will be included in ClinVar submission documents
### Fixed
- Remove a:visited css style from all buttons
- Update of HPO terms via command line
- Background color of `MIXED` and `PANEL-UMI` sequencing types on cases page
- Fixed regex error when searching for cases with query ending with `\ `
- Gene symbols on Causatives page lighter in dark mode
- SpliceAI tooltip of multigene variants

## [4.55]
### Changed
- Represent different tumor samples as vials in cases page
- Option to force-update the OMIM panel
### Fixed
- Low tumor purity badge alignment in cancer samples table on cancer case view
- VariantS comment popovers reactivate on hover
- Updating database genes in build 37
- ACMG classification summary hidden by sticky navbar
- Logo backgrounds fixed to white on welcome page
- Visited links turn purple again
- Style of link buttons and dropdown menus
- Update KUH and GMS logos
- Link color for Managed variants

## [4.54]
### Added
- Dark mode, using browser/OS media preference
- Allow marking case as solved without defining causative variants
- Admin users can create missing beacon datasets from the institute's settings page
- GenCC links on gene and variant pages
- Deprecation warnings when launching the app using a .yaml config file or loading cases using .ped files
### Changed
- Improved HTML syntax in case report template
- Modified message displayed when variant rank stats could not be calculated
- Expanded instructions on how to test on CG development server (cg-vm1)
- Added more somatic variant callers (Balsamic v9 SNV, develop SV)
### Fixed
- Remove load demo case command from docker-compose.yml
- Text elements being split across pages in PDF reports
- Made login password field of type `password` in LDAP login form
- Gene panels HTML select in institute's settings page
- Bootstrap upgraded to version 5
- Fix some Sourcery and SonarCloud suggestions
- Escape special characters in case search on institute and dashboard pages
- Broken case PDF reports when no Madeline pedigree image can be created
- Removed text-white links style that were invisible in new pages style
- Variants pagination after pressing "Filter variants" or "Clinical filter"
- Layout of buttons Matchmaker submission panel (case page)
- Removing cases from Matchmaker (simplified code and fixed functionality)
- Reintroduce check for missing alignment files purged from server

## [4.53]
### Added
### Changed
- Point Alamut API key docs link to new API version
- Parse dbSNP id from ID only if it says "rs", else use VEP CSQ fields
- Removed MarkupSafe from the dependencies
### Fixed
- Reintroduced loading of SVs for demo case 643595
- Successful parse of FOUND_IN should avoid GATK caller default
- All vulnerabilities flagged by SonarCloud

## [4.52]
### Added
- Demo cancer case gets loaded together with demo RD case in demo instance
- Parse REVEL_score alongside REVEL_rankscore from csq field and display it on SNV variant page
- Rank score results now show the ranking range
- cDNA and protein changes displayed on institute causatives pages
- Optional SESSION_TIMEOUT_MINUTES configuration in app config files
- Script to convert old OMIM case format (list of integers) to new format (list of dictionaries)
- Additional check for user logged in status before serving alignment files
- Download .cgh files from cancer samples table on cancer case page
- Number of documents and date of last update on genes page
### Changed
- Verify user before redirecting to IGV alignments and sashimi plots
- Build case IGV tracks starting from case and variant objects instead of passing all params in a form
- Unfreeze Werkzeug lib since Flask_login v.0.6 with bugfix has been released
- Sort gene panels by name (panelS and variant page)
- Removed unused `server.blueprints.alignviewers.unindexed_remote_static` endpoint
- User sessions to check files served by `server.blueprints.alignviewers.remote_static` endpoint
- Moved Beacon-related functions to a dedicated app extension
- Audit Filter now also loads filter displaying the variants for it
### Fixed
- Handle `attachment_filename` parameter renamed to `download_name` when Flask 2.2 will be released
- Removed cursor timeout param in cases find adapter function to avoid many code warnings
- Removed stream argument deprecation warning in tests
- Handle `no intervals found` warning in load_region test
- Beacon remove variants
- Protect remote_cors function in alignviewers view from Server-Side Request Forgery (SSRF)
- Check creation date of last document in gene collection to display when genes collection was updated last

## [4.51]
### Added
- Config file containing codecov settings for pull requests
- Add an IGV.js direct link button from case page
- Security policy file
- Hide/shade compound variants based on rank score on variantS from filter
- Chromograph legend documentation direct link
### Changed
- Updated deprecated Codecov GitHub action to v.2
- Simplified code of scout/adapter/mongo/variant
- Update IGV.js to v2.11.2
- Show summary number of variant gene panels on general report if more than 3
### Fixed
- Marrvel link for variants in genome build 38 (using liftover to build 37)
- Remove flags from codecov config file
- Fixed filter bug with high negative SPIDEX scores
- Renamed IARC TP53 button to to `TP53 Database`, modified also link since IARC has been moved to the US NCI: `https://tp53.isb-cgc.org/`
- Parsing new format of OMIM case info when exporting patients to Matchmaker
- Remove flask-debugtoolbar lib dependency that is using deprecated code and causes app to crash after new release of Jinja2 (3.1)
- Variant page crashing for cases with old OMIM terms structure (a list of integers instead of dictionary)
- Variant page crashing when creating MARRVEL link for cases with no genome build
- SpliceAI documentation link
- Fix deprecated `safe_str_cmp` import from `werkzeug.security` by freezing Werkzeug lib to v2.0 until Flask_login v.0.6 with bugfix is released
- List gene names densely in general report for SVs that contain more than 3 genes
- Show transcript ids on refseq genes on hg19 in IGV.js, using refgene source
- Display correct number of genes in general report for SVs that contain more than 32 genes
- Broken Google login after new major release of `lepture/authlib`
- Fix frequency and callers display on case general report

## [4.50.1]
### Fixed
- Show matching causative STR_repid for legacy str variants (pre Stranger hgnc_id)

## [4.50]
### Added
- Individual-specific OMIM terms
- OMIM disease descriptions in ClinVar submission form
- Add a toggle for melter rerun monitoring of cases
- Add a config option to show the rerun monitoring toggle
- Add a cli option to export cases with rerun monitoring enabled
- Add a link to STRipy for STR variants; shallow for ARX and HOXA13
- Hide by default variants only present in unaffected individuals in variants filters
- OMIM terms in general case report
- Individual-level info on OMIM and HPO terms in general case report
- PanelApp gene link among the external links on variant page
- Dashboard case filters fields help
- Filter cases by OMIM terms in cases and dashboard pages
### Fixed
- A malformed panel id request would crash with exception: now gives user warning flash with redirect
- Link to HPO resource file hosted on `http://purl.obolibrary.org`
- Gene search form when gene exists only in build 38
- Fixed odd redirect error and poor error message on missing column for gene panel csv upload
- Typo in parse variant transcripts function
- Modified keys name used to parse local observations (archived) frequencies to reflect change in MIP keys naming
- Better error handling for partly broken/timed out chanjo reports
- Broken javascript code when case Chromograph data is malformed
- Broader space for case synopsis in general report
- Show partial causatives on causatives and matching causatives panels
- Partial causative assignment in cases with no OMIM or HPO terms
- Partial causative OMIM select options in variant page
### Changed
- Slightly smaller and improved layout of content in case PDF report
- Relabel more cancer variant pages somatic for navigation
- Unify caseS nav links
- Removed unused `add_compounds` param from variant controllers function
- Changed default hg19 genome for IGV.js to legacy hg19_1kg_decoy to fix a few problematic loci
- Reduce code complexity (parse/ensembl.py)
- Silence certain fields in ClinVar export if prioritised ones exist (chrom-start-end if hgvs exist)
- Made phenotype non-mandatory when marking a variant as partial causative
- Only one phenotype condition type (OMIM or HPO) per variant is used in ClinVar submissions
- ClinVar submission variant condition prefers OMIM over HPO if available
- Use lighter version of gene objects in Omim MongoDB adapter, panels controllers, panels views and institute controllers
- Gene-variants table size is now adaptive
- Remove unused file upload on gene-variants page

## [4.49]
### Fixed
- Pydantic model types for genome_build, madeline_info, peddy_ped_check and peddy_sex_check, rank_model_version and sv_rank_model_version
- Replace `MatchMaker` with `Matchmaker` in all places visible by a user
- Save diagnosis labels along with OMIM terms in Matchmaker Exchange submission objects
- `libegl-mesa0_21.0.3-0ubuntu0.3~20.04.5_amd64.deb` lib not found by GitHub actions Docker build
- Remove unused `chromograph_image_files` and `chromograph_prefixes` keys saved when creating or updating an RD case
- Search managed variants by description and with ignore case
### Changed
- Introduced page margins on exported PDF reports
- Smaller gene fonts in downloaded HPO genes PDF reports
- Reintroduced gene coverage data in the PDF-exported general report of rare-disease cases
- Check for existence of case report files before creating sidebar links
- Better description of HPO and OMIM terms for patients submitted to Matchmaker Exchange
- Remove null non-mandatory key/values when updating a case
- Freeze WTForms<3 due to several form input rendering changes

## [4.48.1]
### Fixed
- General case PDF report for recent cases with no pedigree

## [4.48]
### Added
- Option to cancel a request for research variants in case page
### Changed
- Update igv.js to v2.10.5
- Updated example of a case delivery report
- Unfreeze cyvcf2
- Builder images used in Scout Dockerfiles
- Crash report email subject gives host name
- Export general case report to PDF using PDFKit instead of WeasyPrint
- Do not include coverage report in PDF case report since they might have different orientation
- Export cancer cases's "Coverage and QC report" to PDF using PDFKit instead of Weasyprint
- Updated cancer "Coverage and QC report" example
- Keep portrait orientation in PDF delivery report
- Export delivery report to PDF using PDFKit instead of Weasyprint
- PDF export of clinical and research HPO panels using PDFKit instead of Weasyprint
- Export gene panel report to PDF using PDFKit
- Removed WeasyPrint lib dependency

### Fixed
- Reintroduced missing links to Swegen and Beacon and dbSNP in RD variant page, summary section
- Demo delivery report orientation to fit new columns
- Missing delivery report in demo case
- Cast MNVs to SNV for test
- Export verified variants from all institutes when user is admin
- Cancer coverage and QC report not found for demo cancer case
- Pull request template instructions on how to deploy to test server
- PDF Delivery report not showing Swedac logo
- Fix code typos
- Disable codefactor raised by ESLint for javascript functions located on another file
- Loading spinner stuck after downloading a PDF gene panel report
- IGV browser crashing when file system with alignment files is not mounted

## [4.47]
### Added
- Added CADD, GnomAD and genotype calls to variantS export
### Changed
- Pull request template, to illustrate how to deploy pull request branches on cg-vm1 stage server
### Fixed
- Compiled Docker image contains a patched version (v4.9) of chanjo-report

## [4.46.1]
### Fixed
- Downloading of files generated within the app container (MT-report, verified variants, pedigrees, ..)

## [4.46]
### Added
- Created a Dockefile to be used to serve the dockerized app in production
- Modified the code to collect database params specified as env vars
- Created a GitHub action that pushes the Dockerfile-server image to Docker Hub (scout-server-stage) every time a PR is opened
- Created a GitHub action that pushes the Dockerfile-server image to Docker Hub (scout-server) every time a new release is created
- Reassign MatchMaker Exchange submission to another user when a Scout user is deleted
- Expose public API JSON gene panels endpoint, primarily to enable automated rerun checking for updates
- Add utils for dictionary type
- Filter institute cases using multiple HPO terms
- Vulture GitHub action to identify and remove unused variables and imports
### Changed
- Updated the python config file documentation in admin guide
- Case configuration parsing now uses Pydantic for improved typechecking and config handling
- Removed test matrices to speed up automatic testing of PRs
- Switch from Coveralls to Codecov to handle CI test coverage
- Speed-up CI tests by caching installation of libs and splitting tests into randomized groups using pytest-test-groups
- Improved LDAP login documentation
- Use lib flask-ldapconn instead of flask_ldap3_login> to handle ldap authentication
- Updated Managed variant documentation in user guide
- Fix and simplify creating and editing of gene panels
- Simplified gene variants search code
- Increased the height of the genes track in the IGV viewer
### Fixed
- Validate uploaded managed variant file lines, warning the user.
- Exporting validated variants with missing "genes" database key
- No results returned when searching for gene variants using a phenotype term
- Variants filtering by gene symbols file
- Make gene HGNC symbols field mandatory in gene variants page and run search only on form submit
- Make sure collaborator gene variants are still visible, even if HPO filter is used

## [4.45]
### Added
### Changed
- Start Scout also when loqusdbapi is not reachable
- Clearer definition of manual standard and custom inheritance models in gene panels
- Allow searching multiple chromosomes in filters
### Fixed
- Gene panel crashing on edit action

## [4.44]
### Added
### Changed
- Display Gene track beneath each sample track when displaying splice junctions in igv browser
- Check outdated gene symbols and update with aliases for both RD and cancer variantS
### Fixed
- Added query input check and fixed the Genes API endpoint to return a json formatted error when request is malformed
- Typo in ACMG BP6 tooltip

## [4.43.1]
### Added
- Added database index for OMIM disease term genes
### Changed
### Fixed
- Do not drop HPO terms collection when updating HPO terms via the command line
- Do not drop disease (OMIM) terms collection when updating diseases via the command line

## [4.43]
### Added
- Specify which collection(s) update/build indexes for
### Fixed
- Do not drop genes and transcripts collections when updating genes via the command line

## [4.42.1]
### Added
### Changed
### Fixed
- Freeze PyMongo lib to version<4.0 to keep supporting previous MongoDB versions
- Speed up gene panels creation and update by collecting only light gene info from database
- Avoid case page crash on Phenomizer queries timeout

## [4.42]
### Added
- Choose custom pinned variants to submit to MatchMaker Exchange
- Submit structural variant as genes to the MatchMaker Exchange
- Added function for maintainers and admins to remove gene panels
- Admins can restore deleted gene panels
- A development docker-compose file illustrating the scout/chanjo-report integration
- Show AD on variants view for cancer SV (tumor and normal)
- Cancer SV variants filter AD, AF (tumor and normal)
- Hiding the variants score column also from cancer SVs, as for the SNVs
### Changed
- Enforce same case _id and display_name when updating a case
- Enforce same individual ids, display names and affected status when updating a case
- Improved documentation for connecting to loqusdb instances (including loqusdbapi)
- Display and download HPO gene panels' gene symbols in italics
- A faster-built and lighter Docker image
- Reduce complexity of `panels` endpoint moving some code to the panels controllers
- Update requirements to use flask-ldap3-login>=0.9.17 instead of freezing WTForm
### Fixed
- Use of deprecated TextField after the upgrade of WTF to v3.0
- Freeze to WTForms to version < 3
- Remove the extra files (bed files and madeline.svg) introduced by mistake
- Cli command loading demo data in docker-compose when case custom images exist and is None
- Increased MongoDB connection serverSelectionTimeoutMS parameter to 30K (default value according to MongoDB documentation)
- Better differentiate old obs counts 0 vs N/A
- Broken cancer variants page when default gene panel was deleted
- Typo in tx_overview function in variant controllers file
- Fixed loqusdbapi SV search URL
- SV variants filtering using Decipher criterion
- Removing old gene panels that don't contain the `maintainer` key.

## [4.41.1]
### Fixed
- General reports crash for variant annotations with same variant on other cases

## [4.41]
### Added
- Extended the instructions for running the Scout Docker image (web app and cli).
- Enabled inclusion of custom images to STR variant view
### Fixed
- General case report sorting comments for variants with None genetic models
- Do not crash but redirect to variants page with error when a variant is not found for a case
- UCSC links coordinates for SV variants with start chromosome different than end chromosome
- Human readable variants name in case page for variants having start chromosome different from end chromosome
- Avoid always loading all transcripts when checking gene symbol: introduce gene captions
- Slow queries for evaluated variants on e.g. case page - use events instead
### Changed
- Rearrange variant page again, moving severity predictions down.
- More reactive layout width steps on variant page

## [4.40.1]
### Added
### Fixed
- Variants dismissed with inconsistent inheritance pattern can again be shown in general case report
- General report page for variants with genes=None
- General report crashing when variants have no panels
- Added other missing keys to case and variant dictionaries passed to general report
### Changed

## [4.40]
### Added
- A .cff citation file
- Phenotype search API endpoint
- Added pagination to phenotype API
- Extend case search to include internal MongoDB id
- Support for connecting to a MongoDB replica set (.py config files)
- Support for connecting to a MongoDB replica set (.yaml config files)
### Fixed
- Command to load the OMIM gene panel (`scout load panel --omim`)
- Unify style of pinned and causative variants' badges on case page
- Removed automatic spaces after punctuation in comments
- Remove the hardcoded number of total individuals from the variant's old observations panel
- Send delete requests to a connected Beacon using the DELETE method
- Layout of the SNV and SV variant page - move frequency up
### Changed
- Stop updating database indexes after loading exons via command line
- Display validation status badge also for not Sanger-sequenced variants
- Moved Frequencies, Severity and Local observations panels up in RD variants page
- Enabled Flask CORS to communicate CORS status to js apps
- Moved the code preparing the transcripts overview to the backend
- Refactored and filtered json data used in general case report
- Changed the database used in docker-compose file to use the official MongoDB v4.4 image
- Modified the Python (3.6, 3.8) and MongoDB (3.2, 4.4, 5.0) versions used in testing matrices (GitHub actions)
- Capitalize case search terms on institute and dashboard pages


## [4.39]
### Added
- COSMIC IDs collected from CSQ field named `COSMIC`
### Fixed
- Link to other causative variants on variant page
- Allow multiple COSMIC links for a cancer variant
- Fix floating text in severity box #2808
- Fixed MitoMap and HmtVar links for hg38 cases
- Do not open new browser tabs when downloading files
- Selectable IGV tracks on variant page
- Missing splice junctions button on variant page
- Refactor variantS representative gene selection, and use it also for cancer variant summary
### Changed
- Improve Javascript performance for displaying Chromograph images
- Make ClinVar classification more evident in cancer variant page

## [4.38]
### Added
- Option to hide Alamut button in the app config file
### Fixed
- Library deprecation warning fixed (insert is deprecated. Use insert_one or insert_many instead)
- Update genes command will not trigger an update of database indices any more
- Missing resources in temporary downloading directory when updating genes using the command line
- Restore previous variant ACMG classification in a scrollable div
- Loading spinner not stopping after downloading PDF case reports and variant list export
- Add extra Alamut links higher up on variant pages
- Improve UX for phenotypes in case page
- Filter and export of STR variants
- Update look of variants page navigation buttons
### Changed

## [4.37]
### Added
- Highlight and show version number for RefSeq MANE transcripts.
- Added integration to a rerunner service for toggling reanalysis with updated pedigree information
- SpliceAI display and parsing from VEP CSQ
- Display matching tiered variants for cancer variants
- Display a loading icon (spinner) until the page loads completely
- Display filter badges in cancer variants list
- Update genes from pre-downloaded file resources
- On login, OS, browser version and screen size are saved anonymously to understand how users are using Scout
- API returning institutes data for a given user: `/api/v1/institutes`
- API returning case data for a given institute: `/api/v1/institutes/<institute_id>/cases`
- Added GMS and Lund university hospital logos to login page
- Made display of Swedac logo configurable
- Support for displaying custom images in case view
- Individual-specific HPO terms
- Optional alamut_key in institute settings for Alamut Plus software
- Case report API endpoint
- Tooltip in case explaining that genes with genome build different than case genome build will not be added to dynamic HPO panel.
- Add DeepVariant as a caller
### Fixed
- Updated IGV to v2.8.5 to solve missing gene labels on some zoom levels
- Demo cancer case config file to load somatic SNVs and SVs only.
- Expand list of refseq trancripts in ClinVar submission form
- Renamed `All SNVs and INDELs` institute sidebar element to `Search SNVs and INDELs` and fixed its style.
- Add missing parameters to case load-config documentation
- Allow creating/editing gene panels and dynamic gene panels with genes present in genome build 38
- Bugfix broken Pytests
- Bulk dismissing variants error due to key conversion from string to integer
- Fix typo in index documentation
- Fixed crash in institute settings page if "collaborators" key is not set in database
- Don't stop Scout execution if LoqusDB call fails and print stacktrace to log
- Bug when case contains custom images with value `None`
- Bug introduced when fixing another bug in Scout-LoqusDB interaction
- Loading of OMIM diagnoses in Scout demo instance
- Remove the docker-compose with chanjo integration because it doesn't work yet.
- Fixed standard docker-compose with scout demo data and database
- Clinical variant assessments not present for pinned and causative variants on case page.
- MatchMaker matching one node at the time only
- Remove link from previously tiered variants badge in cancer variants page
- Typo in gene cell on cancer variants page
- Managed variants filter form
### Changed
- Better naming for variants buttons on cancer track (somatic, germline). Also show cancer research button if available.
- Load case with missing panels in config files, but show warning.
- Changing the (Female, Male) symbols to (F/M) letters in individuals_table and case-sma.
- Print stacktrace if case load command fails
- Added sort icon and a pointer to the cursor to all tables with sortable fields
- Moved variant, gene and panel info from the basic pane to summary panel for all variants.
- Renamed `Basics` panel to `Classify` on variant page.
- Revamped `Basics` panel to a panel dedicated to classify variants
- Revamped the summary panel to be more compact.
- Added dedicated template for cancer variants
- Removed Gene models, Gene annotations and Conservation panels for cancer variants
- Reorganized the orders of panels for variant and cancer variant views
- Added dedicated variant quality panel and removed relevant panes
- A more compact case page
- Removed OMIM genes panel
- Make genes panel, pinned variants panel, causative variants panel and ClinVar panel scrollable on case page
- Update to Scilifelab's 2020 logo
- Update Gens URL to support Gens v2.0 format
- Refactor tests for parsing case configurations
- Updated links to HPO downloadable resources
- Managed variants filtering defaults to all variant categories
- Changing the (Kind) drop-down according to (Category) drop-down in Managed variant add variant
- Moved Gens button to individuals table
- Check resource files availability before starting updating OMIM diagnoses
- Fix typo in `SHOW_OBSERVED_VARIANT_ARCHIVE` config param

## [4.36]
### Added
- Parse and save splice junction tracks from case config file
- Tooltip in observations panel, explaining that case variants with no link might be old variants, not uploaded after a case rerun
### Fixed
- Warning on overwriting variants with same position was no longer shown
- Increase the height of the dropdowns to 425px
- More indices for the case table as it grows, specifically for causatives queries
- Splice junction tracks not centered over variant genes
- Total number of research variants count
- Update variants stats in case documents every time new variants are loaded
- Bug in flashing warning messages when filtering variants
### Changed
- Clearer warning messages for genes and gene/gene-panels searches in variants filters

## [4.35]
### Added
- A new index for hgnc_symbol in the hgnc_gene collection
- A Pedigree panel in STR page
- Display Tier I and II variants in case view causatives card for cancer cases
### Fixed
- Send partial file data to igv.js when visualizing sashimi plots with splice junction tracks
- Research variants filtering by gene
- Do not attempt to populate annotations for not loaded pinned/causatives
- Add max-height to all dropdowns in filters
### Changed
- Switch off non-clinical gene warnings when filtering research variants
- Don't display OMIM disease card in case view for cancer cases
- Refactored Individuals and Causative card in case view for cancer cases
- Update and style STR case report

## [4.34]
### Added
- Saved filter lock and unlock
- Filters can optionally be marked audited, logging the filter name, user and date on the case events and general report.
- Added `ClinVar hits` and `Cosmic hits` in cancer SNVs filters
- Added `ClinVar hits` to variants filter (rare disease track)
- Load cancer demo case in docker-compose files (default and demo file)
- Inclusive-language check using [woke](https://github.com/get-woke/woke) github action
- Add link to HmtVar for mitochondrial variants (if VCF is annotated with HmtNote)
- Grey background for dismissed compounds in variants list and variant page
- Pin badge for pinned compounds in variants list and variant page
- Support LoqusDB REST API queries
- Add a docker-compose-matchmaker under scout/containers/development to test matchmaker locally
- Script to investigate consequences of symbol search bug
- Added GATK to list of SV and cancer SV callers
### Fixed
- Make MitoMap link work for hg38 again
- Export Variants feature crashing when one of the variants has no primary transcripts
- Redirect to last visited variantS page when dismissing variants from variants list
- Improved matching of SVs Loqus occurrences in other cases
- Remove padding from the list inside (Matching causatives from other cases) panel
- Pass None to get_app function in CLI base since passing script_info to app factory functions was deprecated in Flask 2.0
- Fixed failing tests due to Flask update to version 2.0
- Speed up user events view
- Causative view sort out of memory error
- Use hgnc_id for gene filter query
- Typo in case controllers displaying an error every time a patient is matched against external MatchMaker nodes
- Do not crash while attempting an update for variant documents that are too big (> 16 MB)
- Old STR causatives (and other variants) may not have HGNC symbols - fix sort lambda
- Check if gene_obj has primary_transcript before trying to access it
- Warn if a gene manually searched is in a clinical panel with an outdated name when filtering variants
- ChrPos split js not needed on STR page yet
### Changed
- Remove parsing of case `genome_version`, since it's not used anywhere downstream
- Introduce deprecation warning for Loqus configs that are not dictionaries
- SV clinical filter no longer filters out sub 100 nt variants
- Count cases in LoqusDB by variant type
- Commit pulse repo badge temporarily set to weekly
- Sort ClinVar submissions objects by ascending "Last evaluated" date
- Refactored the MatchMaker integration as an extension
- Replaced some sensitive words as suggested by woke linter
- Documentation for load-configuration rewritten.
- Add styles to MatchMaker matches table
- More detailed info on the data shared in MatchMaker submission form

## [4.33.1]
### Fixed
- Include markdown for release autodeploy docs
- Use standard inheritance model in ClinVar (https://ftp.ncbi.nlm.nih.gov/pub/GTR/standard_terms/Mode_of_inheritance.txt)
- Fix issue crash with variants that have been unflagged causative not being available in other causatives
### Added
### Changed

## [4.33]
### Fixed
- Command line crashing when updating an individual not found in database
- Dashboard page crashing when filters return no data
- Cancer variants filter by chromosome
- /api/v1/genes now searches for genes in all genome builds by default
- Upgraded igv.js to version 2.8.1 (Fixed Unparsable bed record error)
### Added
- Autodeploy docs on release
- Documentation for updating case individuals tracks
- Filter cases and dashboard stats by analysis track
### Changed
- Changed from deprecated db update method
- Pre-selected fields to run queries with in dashboard page
- Do not filter by any institute when first accessing the dashboard
- Removed OMIM panel in case view for cancer cases
- Display Tier I and II variants in case view causatives panel for cancer cases
- Refactored Individuals and Causative panels in case view for cancer cases

## [4.32.1]
### Fixed
- iSort lint check only
### Changed
- Institute cases page crashing when a case has track:Null
### Added

## [4.32]
### Added
- Load and show MITOMAP associated diseases from VCF (INFO field: MitomapAssociatedDiseases, via HmtNote)
- Show variant allele frequencies for mitochondrial variants (GRCh38 cases)
- Extend "public" json API with diseases (OMIM) and phenotypes (HPO)
- HPO gene list download now has option for clinical and non-clinical genes
- Display gene splice junctions data in sashimi plots
- Update case individuals with splice junctions tracks
- Simple Docker compose for development with local build
- Make Phenomodels subpanels collapsible
- User side documentation of cytogenomics features (Gens, Chromograph, vcf2cytosure, rhocall)
- iSort GitHub Action
- Support LoqusDB REST API queries
### Fixed
- Show other causative once, even if several events point to it
- Filtering variants by mitochondrial chromosome for cases with genome build=38
- HPO gene search button triggers any warnings for clinical / non-existing genes also on first search
- Fixed a bug in variants pages caused by MT variants without alt_frequency
- Tests for CADD score parsing function
- Fixed the look of IGV settings on SNV variant page
- Cases analyzed once shown as `rerun`
- Missing case track on case re-upload
- Fixed severity rank for SO term "regulatory region ablation"
### Changed
- Refactor according to CodeFactor - mostly reuse of duplicated code
- Phenomodels language adjustment
- Open variants in a new window (from variants page)
- Open overlapping and compound variants in a new window (from variant page)
- gnomAD link points to gnomAD v.3 (build GRCh38) for mitochondrial variants.
- Display only number of affected genes for dismissed SVs in general report
- Chromosome build check when populating the variants filter chromosome selection
- Display mitochondrial and rare diseases coverage report in cases with missing 'rare' track

## [4.31.1]
### Added
### Changed
- Remove mitochondrial and coverage report from cancer cases sidebar
### Fixed
- ClinVar page when dbSNP id is None

## [4.31]
### Added
- gnomAD annotation field in admin guide
- Export also dynamic panel genes not associated to an HPO term when downloading the HPO panel
- Primary HGNC transcript info in variant export files
- Show variant quality (QUAL field from vcf) in the variant summary
- Load/update PDF gene fusion reports (clinical and research) generated with Arriba
- Support new MANE annotations from VEP (both MANE Select and MANE Plus Clinical)
- Display on case activity the event of a user resetting all dismissed variants
- Support gnomAD population frequencies for mitochondrial variants
- Anchor links in Casedata ClinVar panels to redirect after renaming individuals
### Fixed
- Replace old docs link www.clinicalgenomics.se/scout with new https://clinical-genomics.github.io/scout
- Page formatting issues whenever case and variant comments contain extremely long strings with no spaces
- Chromograph images can be one column and have scrollbar. Removed legacy code.
- Column labels for ClinVar case submission
- Page crashing looking for LoqusDB observation when variant doesn't exist
- Missing inheritance models and custom inheritance models on newly created gene panels
- Accept only numbers in managed variants filter as position and end coordinates
- SNP id format and links in Variant page, ClinVar submission form and general report
- Case groups tooltip triggered only when mouse is on the panel header
### Changed
- A more compact case groups panel
- Added landscape orientation CSS style to cancer coverage and QC demo report
- Improve user documentation to create and save new gene panels
- Removed option to use space as separator when uploading gene panels
- Separating the columns of standard and custom inheritance models in gene panels
- Improved ClinVar instructions for users using non-English Excel

## [4.30.2]
### Added
### Fixed
- Use VEP RefSeq ID if RefSeq list is empty in RefSeq transcripts overview
- Bug creating variant links for variants with no end_chrom
### Changed

## [4.30.1]
### Added
### Fixed
- Cryptography dependency fixed to use version < 3.4
### Changed

## [4.30]
### Added
- Introduced a `reset dismiss variant` verb
- Button to reset all dismissed variants for a case
- Add black border to Chromograph ideograms
- Show ClinVar annotations on variantS page
- Added integration with GENS, copy number visualization tool
- Added a VUS label to the manual classification variant tags
- Add additional information to SNV verification emails
- Tooltips documenting manual annotations from default panels
- Case groups now show bam files from all cases on align view
### Fixed
- Center initial igv view on variant start with SNV/indels
- Don't set initial igv view to negative coordinates
- Display of GQ for SV and STR
- Parsing of AD and related info for STRs
- LoqusDB field in institute settings accepts only existing Loqus instances
- Fix DECIPHER link to work after DECIPHER migrated to GRCh38
- Removed visibility window param from igv.js genes track
- Updated HPO download URL
- Patch HPO download test correctly
- Reference size on STR hover not needed (also wrong)
- Introduced genome build check (allowed values: 37, 38, "37", "38") on case load
- Improve case searching by assignee full name
- Populating the LoqusDB select in institute settings
### Changed
- Cancer variants table header (pop freq etc)
- Only admin users can modify LoqusDB instance in Institute settings
- Style of case synopsis, variants and case comments
- Switched to igv.js 2.7.5
- Do not choke if case is missing research variants when research requested
- Count cases in LoqusDB by variant type
- Introduce deprecation warning for Loqus configs that are not dictionaries
- Improve create new gene panel form validation
- Make XM- transcripts less visible if they don't overlap with transcript refseq_id in variant page
- Color of gene panels and comments panels on cases and variant pages
- Do not choke if case is missing research variants when reserch requested

## [4.29.1]
### Added
### Fixed
- Always load STR variants regardless of RankScore threshold (hotfix)
### Changed

## [4.29]
### Added
- Added a page about migrating potentially breaking changes to the documentation
- markdown_include in development requirements file
- STR variants filter
- Display source, Z-score, inheritance pattern for STR annotations from Stranger (>0.6.1) if available
- Coverage and quality report to cancer view
### Fixed
- ACMG classification page crashing when trying to visualize a classification that was removed
- Pretty print HGVS on gene variants (URL-decode VEP)
- Broken or missing link in the documentation
- Multiple gene names in ClinVar submission form
- Inheritance model select field in ClinVar submission
- IGV.js >2.7.0 has an issue with the gene track zoom levels - temp freeze at 2.7.0
- Revert CORS-anywhere and introduce a local http proxy for cloud tracks
### Changed

## [4.28]
### Added
- Chromograph integration for displaying PNGs in case-page
- Add VAF to cancer case general report, and remove some of its unused fields
- Variants filter compatible with genome browser location strings
- Support for custom public igv tracks stored on the cloud
- Add tests to increase testing coverage
- Update case variants count after deleting variants
- Update IGV.js to latest (v2.7.4)
- Bypass igv.js CORS check using `https://github.com/Rob--W/cors-anywhere`
- Documentation on default and custom IGV.js tracks (admin docs)
- Lock phenomodels so they're editable by admins only
- Small case group assessment sharing
- Tutorial and files for deploying app on containers (Kubernetes pods)
- Canonical transcript and protein change of canonical transcript in exported variants excel sheet
- Support for Font Awesome version 6
- Submit to Beacon from case page sidebar
- Hide dismissed variants in variants pages and variants export function
- Systemd service files and instruction to deploy Scout using podman
### Fixed
- Bugfix: unused `chromgraph_prefix |tojson` removed
- Freeze coloredlogs temporarily
- Marrvel link
- Don't show TP53 link for silent or synonymous changes
- OMIM gene field accepts any custom number as OMIM gene
- Fix Pytest single quote vs double quote string
- Bug in gene variants search by similar cases and no similar case is found
- Delete unused file `userpanel.py`
- Primary transcripts in variant overview and general report
- Google OAuth2 login setup in README file
- Redirect to 'missing file'-icon if configured Chromograph file is missing
- Javascript error in case page
- Fix compound matching during variant loading for hg38
- Cancer variants view containing variants dismissed with cancer-specific reasons
- Zoom to SV variant length was missing IGV contig select
- Tooltips on case page when case has no default gene panels
### Changed
- Save case variants count in case document and not in sessions
- Style of gene panels multiselect on case page
- Collapse/expand main HPO checkboxes in phenomodel preview
- Replaced GQ (Genotype quality) with VAF (Variant allele frequency) in cancer variants GT table
- Allow loading of cancer cases with no tumor_purity field
- Truncate cDNA and protein changes in case report if longer than 20 characters


## [4.27]
### Added
- Exclude one or more variant categories when running variants delete command
### Fixed
### Changed

## [4.26.1]
### Added
### Fixed
- Links with 1-letter aa codes crash on frameshift etc
### Changed

## [4.26]
### Added
- Extend the delete variants command to print analysis date, track, institute, status and research status
- Delete variants by type of analysis (wgs|wes|panel)
- Links to cBioPortal, MutanTP53, IARC TP53, OncoKB, MyCancerGenome, CIViC
### Fixed
- Deleted variants count
### Changed
- Print output of variants delete command as a tab separated table

## [4.25]
### Added
- Command line function to remove variants from one or all cases
### Fixed
- Parse SMN None calls to None rather than False

## [4.24.1]
### Fixed
- Install requirements.txt via setup file

## [4.24]
### Added
- Institute-level phenotype models with sub-panels containing HPO and OMIM terms
- Runnable Docker demo
- Docker image build and push github action
- Makefile with shortcuts to docker commands
- Parse and save synopsis, phenotype and cohort terms from config files upon case upload
### Fixed
- Update dismissed variant status when variant dismissed key is missing
- Breakpoint two IGV button now shows correct chromosome when different from bp1
- Missing font lib in Docker image causing the PDF report download page to crash
- Sentieon Manta calls lack Somaticscore - load anyway
- ClinVar submissions crashing due to pinned variants that are not loaded
- Point ExAC pLI score to new gnomad server address
- Bug uploading cases missing phenotype terms in config file
- STRs loaded but not shown on browser page
- Bug when using adapter.variant.get_causatives with case_id without causatives
- Problem with fetching "solved" from scout export cases cli
- Better serialising of datetime and bson.ObjectId
- Added `volumes` folder to .gitignore
### Changed
- Make matching causative and managed variants foldable on case page
- Remove calls to PyMongo functions marked as deprecated in backend and frontend(as of version 3.7).
- Improved `scout update individual` command
- Export dynamic phenotypes with ordered gene lists as PDF


## [4.23]
### Added
- Save custom IGV track settings
- Show a flash message with clear info about non-valid genes when gene panel creation fails
- CNV report link in cancer case side navigation
- Return to comment section after editing, deleting or submitting a comment
- Managed variants
- MT vs 14 chromosome mean coverage stats if Scout is connected to Chanjo
### Fixed
- missing `vcf_cancer_sv` and `vcf_cancer_sv_research` to manual.
- Split ClinVar multiple clnsig values (slash-separated) and strip them of underscore for annotations without accession number
- Timeout of `All SNVs and INDELs` page when no valid gene is provided in the search
- Round CADD (MIPv9)
- Missing default panel value
- Invisible other causatives lines when other causatives lack gene symbols
### Changed
- Do not freeze mkdocs-material to version 4.6.1
- Remove pre-commit dependency

## [4.22]
### Added
- Editable cases comments
- Editable variants comments
### Fixed
- Empty variant activity panel
- STRs variants popover
- Split new ClinVar multiple significance terms for a variant
- Edit the selected comment, not the latest
### Changed
- Updated RELEASE docs.
- Pinned variants card style on the case page
- Merged `scout export exons` and `scout view exons` commands


## [4.21.2]
### Added
### Fixed
- Do not pre-filter research variants by (case-default) gene panels
- Show OMIM disease tooltip reliably
### Changed

## [4.21.1]
### Added
### Fixed
- Small change to Pop Freq column in variants ang gene panels to avoid strange text shrinking on small screens
- Direct use of HPO list for Clinical HPO SNV (and cancer SNV) filtering
- PDF coverage report redirecting to login page
### Changed
- Remove the option to dismiss single variants from all variants pages
- Bulk dismiss SNVs, SVs and cancer SNVs from variants pages

## [4.21]
### Added
- Support to configure LoqusDB per institute
- Highlight causative variants in the variants list
- Add tests. Mostly regarding building internal datatypes.
- Remove leading and trailing whitespaces from panel_name and display_name when panel is created
- Mark MANE transcript in list of transcripts in "Transcript overview" on variant page
- Show default panel name in case sidebar
- Previous buttons for variants pagination
- Adds a gh action that checks that the changelog is updated
- Adds a gh action that deploys new releases automatically to pypi
- Warn users if case default panels are outdated
- Define institute-specific gene panels for filtering in institute settings
- Use institute-specific gene panels in variants filtering
- Show somatic VAF for pinned and causative variants on case page

### Fixed
- Report pages redirect to login instead of crashing when session expires
- Variants filter loading in cancer variants page
- User, Causative and Cases tables not scaling to full page
- Improved docs for an initial production setup
- Compatibility with latest version of Black
- Fixed tests for Click>7
- Clinical filter required an extra click to Filter to return variants
- Restore pagination and shrink badges in the variants page tables
- Removing a user from the command line now inactivates the case only if user is last assignee and case is active
- Bugfix, LoqusDB per institute feature crashed when institute id was empty string
- Bugfix, LoqusDB calls where missing case count
- filter removal and upload for filters deleted from another page/other user
- Visualize outdated gene panels info in a popover instead of a tooltip in case page side panel

### Changed
- Highlight color on normal STRs in the variants table from green to blue
- Display breakpoints coordinates in verification emails only for structural variants


## [4.20]
### Added
- Display number of filtered variants vs number of total variants in variants page
- Search case by HPO terms
- Dismiss variant column in the variants tables
- Black and pre-commit packages to dev requirements

### Fixed
- Bug occurring when rerun is requested twice
- Peddy info fields in the demo config file
- Added load config safety check for multiple alignment files for one individual
- Formatting of cancer variants table
- Missing Score in SV variants table

### Changed
- Updated the documentation on how to create a new software release
- Genome build-aware cytobands coordinates
- Styling update of the Matchmaker card
- Select search type in case search form


## [4.19]

### Added
- Show internal ID for case
- Add internal ID for downloaded CGH files
- Export dynamic HPO gene list from case page
- Remove users as case assignees when their account is deleted
- Keep variants filters panel expanded when filters have been used

### Fixed
- Handle the ProxyFix ModuleNotFoundError when Werkzeug installed version is >1.0
- General report formatting issues whenever case and variant comments contain extremely long strings with no spaces

### Changed
- Created an institute wrapper page that contains list of cases, causatives, SNVs & Indels, user list, shared data and institute settings
- Display case name instead of case ID on clinVar submissions
- Changed icon of sample update in clinVar submissions


## [4.18]

### Added
- Filter cancer variants on cytoband coordinates
- Show dismiss reasons in a badge with hover for clinical variants
- Show an ellipsis if 10 cases or more to display with loqusdb matches
- A new blog post for version 4.17
- Tooltip to better describe Tumor and Normal columns in cancer variants
- Filter cancer SNVs and SVs by chromosome coordinates
- Default export of `Assertion method citation` to clinVar variants submission file
- Button to export up to 500 cancer variants, filtered or not
- Rename samples of a clinVar submission file

### Fixed
- Apply default gene panel on return to cancer variantS from variant view
- Revert to certificate checking when asking for Chanjo reports
- `scout download everything` command failing while downloading HPO terms

### Changed
- Turn tumor and normal allelic fraction to decimal numbers in tumor variants page
- Moved clinVar submissions code to the institutes blueprints
- Changed name of clinVar export files to FILENAME.Variant.csv and FILENAME.CaseData.csv
- Switched Google login libraries from Flask-OAuthlib to Authlib


## [4.17.1]

### Fixed
- Load cytobands for cases with chromosome build not "37" or "38"


## [4.17]

### Added
- COSMIC badge shown in cancer variants
- Default gene-panel in non-cancer structural view in url
- Filter SNVs and SVs by cytoband coordinates
- Filter cancer SNV variants by alt allele frequency in tumor
- Correct genome build in UCSC link from structural variant page



### Fixed
- Bug in clinVar form when variant has no gene
- Bug when sharing cases with the same institute twice
- Page crashing when removing causative variant tag
- Do not default to GATK caller when no caller info is provided for cancer SNVs


## [4.16.1]

### Fixed
- Fix the fix for handling of delivery reports for rerun cases

## [4.16]

### Added
- Adds possibility to add "lims_id" to cases. Currently only stored in database, not shown anywhere
- Adds verification comment box to SVs (previously only available for small variants)
- Scrollable pedigree panel

### Fixed
- Error caused by changes in WTForm (new release 2.3.x)
- Bug in OMIM case page form, causing the page to crash when a string was provided instead of a numerical OMIM id
- Fix Alamut link to work properly on hg38
- Better handling of delivery reports for rerun cases
- Small CodeFactor style issues: matchmaker results counting, a couple of incomplete tests and safer external xml
- Fix an issue with Phenomizer introduced by CodeFactor style changes

### Changed
- Updated the version of igv.js to 2.5.4

## [4.15.1]

### Added
- Display gene names in ClinVar submissions page
- Links to Varsome in variant transcripts table

### Fixed
- Small fixes to ClinVar submission form
- Gene panel page crash when old panel has no maintainers

## [4.15]

### Added
- Clinvar CNVs IGV track
- Gene panels can have maintainers
- Keep variant actions (dismissed, manual rank, mosaic, acmg, comments) upon variant re-upload
- Keep variant actions also on full case re-upload

### Fixed
- Fix the link to Ensembl for SV variants when genome build 38.
- Arrange information in columns on variant page
- Fix so that new cosmic identifier (COSV) is also acceptable #1304
- Fixed COSMIC tag in INFO (outside of CSQ) to be parses as well with `&` splitter.
- COSMIC stub URL changed to https://cancer.sanger.ac.uk/cosmic/search?q= instead.
- Updated to a version of IGV where bigBed tracks are visualized correctly
- Clinvar submission files are named according to the content (variant_data and case_data)
- Always show causatives from other cases in case overview
- Correct disease associations for gene symbol aliases that exist as separate genes
- Re-add "custom annotations" for SV variants
- The override ClinVar P/LP add-in in the Clinical Filter failed for new CSQ strings

### Changed
- Runs all CI checks in github actions

## [4.14.1]

### Fixed
- Error when variant found in loqusdb is not loaded for other case

## [4.14]

### Added
- Use github actions to run tests
- Adds CLI command to update individual alignments path
- Update HPO terms using downloaded definitions files
- Option to use alternative flask config when running `scout serve`
- Requirement to use loqusdb >= 2.5 if integrated

### Fixed
- Do not display Pedigree panel in cancer view
- Do not rely on internet connection and services available when running CI tests
- Variant loading assumes GATK if no caller set given and GATK filter status is seen in FILTER
- Pass genome build param all the way in order to get the right gene mappings for cases with build 38
- Parse correctly variants with zero frequency values
- Continue even if there are problems to create a region vcf
- STR and cancer variant navigation back to variants pages could fail

### Changed
- Improved code that sends requests to the external APIs
- Updates ranges for user ranks to fit todays usage
- Run coveralls on github actions instead of travis
- Run pip checks on github actions instead of coveralls
- For hg38 cases, change gnomAD link to point to version 3.0 (which is hg38 based)
- Show pinned or causative STR variants a bit more human readable

## [4.13.1]

### Added
### Fixed
- Typo that caused not all clinvar conflicting interpretations to be loaded no matter what
- Parse and retrieve clinvar annotations from VEP-annotated (VEP 97+) CSQ VCF field
- Variant clinvar significance shown as `not provided` whenever is `Uncertain significance`
- Phenomizer query crashing when case has no HPO terms assigned
- Fixed a bug affecting `All SNVs and INDELs` page when variants don't have canonical transcript
- Add gene name or id in cancer variant view

### Changed
- Cancer Variant view changed "Variant:Transcript:Exon:HGVS" to "Gene:Transcript:Exon:HGVS"

## [4.13]

### Added
- ClinVar SNVs track in IGV
- Add SMA view with SMN Copy Number data
- Easier to assign OMIM diagnoses from case page
- OMIM terms and specific OMIM term page

### Fixed
- Bug when adding a new gene to a panel
- Restored missing recent delivery reports
- Fixed style and links to other reports in case side panel
- Deleting cases using display_name and institute not deleting its variants
- Fixed bug that caused coordinates filter to override other filters
- Fixed a problem with finding some INS in loqusdb
- Layout on SV page when local observations without cases are present
- Make scout compatible with the new HPO definition files from `http://compbio.charite.de/jenkins/`
- General report visualization error when SNVs display names are very long


### Changed


## [4.12.4]

### Fixed
- Layout on SV page when local observations without cases are present

## [4.12.3]

### Fixed
- Case report when causative or pinned SVs have non null allele frequencies

## [4.12.2]

### Fixed
- SV variant links now take you to the SV variant page again
- Cancer variant view has cleaner table data entries for "N/A" data
- Pinned variant case level display hotfix for cancer and str - more on this later
- Cancer variants show correct alt/ref reads mirroring alt frequency now
- Always load all clinical STR variants even if a region load is attempted - index may be missing
- Same case repetition in variant local observations

## [4.12.1]

### Fixed
- Bug in variant.gene when gene has no HGVS description


## [4.12]

### Added
- Accepts `alignment_path` in load config to pass bam/cram files
- Display all phenotypes on variant page
- Display hgvs coordinates on pinned and causatives
- Clear panel pending changes
- Adds option to setup the database with static files
- Adds cli command to download the resources from CLI that scout needs
- Adds test files for merged somatic SV and CNV; as well as merged SNV, and INDEL part of #1279
- Allows for upload of OMIM-AUTO gene panel from static files without api-key

### Fixed
- Cancer case HPO panel variants link
- Fix so that some drop downs have correct size
- First IGV button in str variants page
- Cancer case activates on SNV variants
- Cases activate when STR variants are viewed
- Always calculate code coverage
- Pinned/Classification/comments in all types of variants pages
- Null values for panel's custom_inheritance_models
- Discrepancy between the manual disease transcripts and those in database in gene-edit page
- ACMG classification not showing for some causatives
- Fix bug which caused IGV.js to use hg19 reference files for hg38 data
- Bug when multiple bam files sources with non-null values are available


### Changed
- Renamed `requests` file to `scout_requests`
- Cancer variant view shows two, instead of four, decimals for allele and normal


## [4.11.1]

### Fixed
- Institute settings page
- Link institute settings to sharing institutes choices

## [4.11.0]

### Added
- Display locus name on STR variant page
- Alternative key `GNOMADAF_popmax` for Gnomad popmax allele frequency
- Automatic suggestions on how to improve the code on Pull Requests
- Parse GERP, phastCons and phyloP annotations from vep annotated CSQ fields
- Avoid flickering comment popovers in variant list
- Parse REVEL score from vep annotated CSQ fields
- Allow users to modify general institute settings
- Optionally format code automatically on commit
- Adds command to backup vital parts `scout export database`
- Parsing and displaying cancer SV variants from Manta annotated VCF files
- Dismiss cancer snv variants with cancer-specific options
- Add IGV.js UPD, RHO and TIDDIT coverage wig tracks.


### Fixed
- Slightly darker page background
- Fixed an issued with parsed conservation values from CSQ
- Clinvar submissions accessible to all users of an institute
- Header toolbar when on Clinvar page now shows institute name correctly
- Case should not always inactivate upon update
- Show dismissed snv cancer variants as grey on the cancer variants page
- Improved style of mappability link and local observations on variant page
- Convert all the GET requests to the igv view to POST request
- Error when updating gene panels using a file containing BOM chars
- Add/replace gene radio button not working in gene panels


## [4.10.1]

### Fixed
- Fixed issue with opening research variants
- Problem with coveralls not called by Travis CI
- Handle Biomart service down in tests


## [4.10.0]

### Added
- Rank score model in causatives page
- Exportable HPO terms from phenotypes page
- AMP guideline tiers for cancer variants
- Adds scroll for the transcript tab
- Added CLI option to query cases on time since case event was added
- Shadow clinical assessments also on research variants display
- Support for CRAM alignment files
- Improved str variants view : sorting by locus, grouped by allele.
- Delivery report PDF export
- New mosaicism tag option
- Add or modify individuals' age or tissue type from case page
- Display GC and allele depth in causatives table.
- Included primary reference transcript in general report
- Included partial causative variants in general report
- Remove dependency of loqusdb by utilising the CLI

### Fixed
- Fixed update OMIM command bug due to change in the header of the genemap2 file
- Removed Mosaic Tag from Cancer variants
- Fixes issue with unaligned table headers that comes with hidden Datatables
- Layout in general report PDF export
- Fixed issue on the case statistics view. The validation bars didn't show up when all institutes were selected. Now they do.
- Fixed missing path import by importing pathlib.Path
- Handle index inconsistencies in the update index functions
- Fixed layout problems


## [4.9.0]

### Added
- Improved MatchMaker pages, including visible patient contacts email address
- New badges for the github repo
- Links to [GENEMANIA](genemania.org)
- Sort gene panel list on case view.
- More automatic tests
- Allow loading of custom annotations in VCF using the SCOUT_CUSTOM info tag.

### Fixed
- Fix error when a gene is added to an empty dynamic gene panel
- Fix crash when attempting to add genes on incorrect format to dynamic gene panel
- Manual rank variant tags could be saved in a "Select a tag"-state, a problem in the variants view.
- Same case evaluations are no longer shown as gray previous evaluations on the variants page
- Stay on research pages, even if reset, next first buttons are pressed..
- Overlapping variants will now be visible on variant page again
- Fix missing classification comments and links in evaluations page
- All prioritized cases are shown on cases page


## [4.8.3]

### Added

### Fixed
- Bug when ordering sanger
- Improved scrolling over long list of genes/transcripts


## [4.8.2]

### Added

### Fixed
- Avoid opening extra tab for coverage report
- Fixed a problem when rank model version was saved as floats and not strings
- Fixed a problem with displaying dismiss variant reasons on the general report
- Disable load and delete filter buttons if there are no saved filters
- Fix problem with missing verifications
- Remove duplicate users and merge their data and activity


## [4.8.1]

### Added

### Fixed
- Prevent login fail for users with id defined by ObjectId and not email
- Prevent the app from crashing with `AttributeError: 'NoneType' object has no attribute 'message'`


## [4.8.0]

### Added
- Updated Scout to use Bootstrap 4.3
- New looks for Scout
- Improved dashboard using Chart.js
- Ask before inactivating a case where last assigned user leaves it
- Genes can be manually added to the dynamic gene list directly on the case page
- Dynamic gene panels can optionally be used with clinical filter, instead of default gene panel
- Dynamic gene panels get link out to chanjo-report for coverage report
- Load all clinvar variants with clinvar Pathogenic, Likely Pathogenic and Conflicting pathogenic
- Show transcripts with exon numbers for structural variants
- Case sort order can now be toggled between ascending and descending.
- Variants can be marked as partial causative if phenotype is available for case.
- Show a frequency tooltip hover for SV-variants.
- Added support for LDAP login system
- Search snv and structural variants by chromosomal coordinates
- Structural variants can be marked as partial causative if phenotype is available for case.
- Show normal and pathologic limits for STRs in the STR variants view.
- Institute level persistent variant filter settings that can be retrieved and used.
- export causative variants to Excel
- Add support for ROH, WIG and chromosome PNGs in case-view

### Fixed
- Fixed missing import for variants with comments
- Instructions on how to build docs
- Keep sanger order + verification when updating/reloading variants
- Fixed and moved broken filter actions (HPO gene panel and reset filter)
- Fixed string conversion to number
- UCSC links for structural variants are now separated per breakpoint (and whole variant where applicable)
- Reintroduced missing coverage report
- Fixed a bug preventing loading samples using the command line
- Better inheritance models customization for genes in gene panels
- STR variant page back to list button now does its one job.
- Allows to setup scout without a omim api key
- Fixed error causing "favicon not found" flash messages
- Removed flask --version from base cli
- Request rerun no longer changes case status. Active or archived cases inactivate on upload.
- Fixed missing tooltip on the cancer variants page
- Fixed weird Rank cell in variants page
- Next and first buttons order swap
- Added pagination (and POST capability) to cancer variants.
- Improves loading speed for variant page
- Problem with updating variant rank when no variants
- Improved Clinvar submission form
- General report crashing when dismissed variant has no valid dismiss code
- Also show collaborative case variants on the All variants view.
- Improved phenotype search using dataTables.js on phenotypes page
- Search and delete users with `email` instead of `_id`
- Fixed css styles so that multiselect options will all fit one column


## [4.7.3]

### Added
- RankScore can be used with VCFs for vcf_cancer files

### Fixed
- Fix issue with STR view next page button not doing its one job.

### Deleted
- Removed pileup as a bam viewing option. This is replaced by IGV


## [4.7.2]

### Added
- Show earlier ACMG classification in the variant list

### Fixed
- Fixed igv search not working due to igv.js dist 2.2.17
- Fixed searches for cases with a gene with variants pinned or marked causative.
- Load variant pages faster after fixing other causatives query
- Fixed mitochondrial report bug for variants without genes

## [4.7.1]

### Added

### Fixed
- Fixed bug on genes page


## [4.7.0]

### Added
- Export genes and gene panels in build GRCh38
- Search for cases with variants pinned or marked causative in a given gene.
- Search for cases phenotypically similar to a case also from WUI.
- Case variant searches can be limited to similar cases, matching HPO-terms,
  phenogroups and cohorts.
- De-archive reruns and flag them as 'inactive' if archived
- Sort cases by analysis_date, track or status
- Display cases in the following order: prioritized, active, inactive, archived, solved
- Assign case to user when user activates it or asks for rerun
- Case becomes inactive when it has no assignees
- Fetch refseq version from entrez and use it in clinvar form
- Load and export of exons for all genes, independent on refseq
- Documentation for loading/updating exons
- Showing SV variant annotations: SV cgh frequencies, gnomad-SV, local SV frequencies
- Showing transcripts mapping score in segmental duplications
- Handle requests to Ensembl Rest API
- Handle requests to Ensembl Rest Biomart
- STR variants view now displays GT and IGV link.
- Description field for gene panels
- Export exons in build 37 and 38 using the command line

### Fixed
- Fixes of and induced by build tests
- Fixed bug affecting variant observations in other cases
- Fixed a bug that showed wrong gene coverage in general panel PDF export
- MT report only shows variants occurring in the specific individual of the excel sheet
- Disable SSL certifcate verification in requests to chanjo
- Updates how intervaltree and pymongo is used to void deprecated functions
- Increased size of IGV sample tracks
- Optimized tests


## [4.6.1]

### Added

### Fixed
- Missing 'father' and 'mother' keys when parsing single individual cases


## [4.6.0]

### Added
- Description of Scout branching model in CONTRIBUTING doc
- Causatives in alphabetical order, display ACMG classification and filter by gene.
- Added 'external' to the list of analysis type options
- Adds functionality to display "Tissue type". Passed via load config.
- Update to IGV 2.

### Fixed
- Fixed alignment visualization and vcf2cytosure availability for demo case samples
- Fixed 3 bugs affecting SV pages visualization
- Reintroduced the --version cli option
- Fixed variants query by panel (hpo panel + gene panel).
- Downloaded MT report contains excel files with individuals' display name
- Refactored code in parsing of config files.


## [4.5.1]

### Added

### Fixed
- update requirement to use PyYaml version >= 5.1
- Safer code when loading config params in cli base


## [4.5.0]

### Added
- Search for similar cases from scout view CLI
- Scout cli is now invoked from the app object and works under the app context

### Fixed
- PyYaml dependency fixed to use version >= 5.1


## [4.4.1]

### Added
- Display SV rank model version when available

### Fixed
- Fixed upload of delivery report via API


## [4.4.0]

### Added
- Displaying more info on the Causatives page and hiding those not causative at the case level
- Add a comment text field to Sanger order request form, allowing a message to be included in the email
- MatchMaker Exchange integration
- List cases with empty synopsis, missing HPO terms and phenotype groups.
- Search for cases with open research list, or a given case status (active, inactive, archived)

### Fixed
- Variant query builder split into several functions
- Fixed delivery report load bug


## [4.3.3]

### Added
- Different individual table for cancer cases

### Fixed
- Dashboard collects validated variants from verification events instead of using 'sanger' field
- Cases shared with collaborators are visible again in cases page
- Force users to select a real institute to share cases with (actionbar select fix)


## [4.3.2]

### Added
- Dashboard data can be filtered using filters available in cases page
- Causatives for each institute are displayed on a dedicated page
- SNVs and and SVs are searchable across cases by gene and rank score
- A more complete report with validated variants is downloadable from dashboard

### Fixed
- Clinsig filter is fixed so clinsig numerical values are returned
- Split multi clinsig string values in different elements of clinsig array
- Regex to search in multi clinsig string values or multi revstat string values
- It works to upload vcf files with no variants now
- Combined Pileup and IGV alignments for SVs having variant start and stop on the same chromosome


## [4.3.1]

### Added
- Show calls from all callers even if call is not available
- Instructions to install cairo and pango libs from WeasyPrint page
- Display cases with number of variants from CLI
- Only display cases with number of variants above certain treshold. (Also CLI)
- Export of verified variants by CLI or from the dashboard
- Extend case level queries with default panels, cohorts and phenotype groups.
- Slice dashboard statistics display using case level queries
- Add a view where all variants for an institute can be searched across cases, filtering on gene and rank score. Allows searching research variants for cases that have research open.

### Fixed
- Fixed code to extract variant conservation (gerp, phyloP, phastCons)
- Visualization of PDF-exported gene panels
- Reintroduced the exon/intron number in variant verification email
- Sex and affected status is correctly displayed on general report
- Force number validation in SV filter by size
- Display ensembl transcripts when no refseq exists


## [4.3.0]

### Added
- Mosaicism tag on variants
- Show and filter on SweGen frequency for SVs
- Show annotations for STR variants
- Show all transcripts in verification email
- Added mitochondrial export
- Adds alternative to search for SVs shorter that the given length
- Look for 'bcftools' in the `set` field of VCFs
- Display digenic inheritance from OMIM
- Displays what refseq transcript that is primary in hgnc

### Fixed

- Archived panels displays the correct date (not retroactive change)
- Fixed problem with waiting times in gene panel exports
- Clinvar fiter not working with human readable clinsig values

## [4.2.2]

### Fixed
- Fixed gene panel create/modify from CSV file utf-8 decoding error
- Updating genes in gene panels now supports edit comments and entry version
- Gene panel export timeout error

## [4.2.1]

### Fixed
- Re-introduced gene name(s) in verification email subject
- Better PDF rendering for excluded variants in report
- Problem to access old case when `is_default` did not exist on a panel


## [4.2.0]

### Added
- New index on variant_id for events
- Display overlapping compounds on variants view

### Fixed
- Fixed broken clinical filter


## [4.1.4]

### Added
- Download of filtered SVs

### Fixed
- Fixed broken download of filtered variants
- Fixed visualization issue in gene panel PDF export
- Fixed bug when updating gene names in variant controller


## [4.1.3]

### Fixed
- Displays all primary transcripts


## [4.1.2]

### Added
- Option add/replace when updating a panel via CSV file
- More flexible versioning of the gene panels
- Printing coverage report on the bottom of the pdf case report
- Variant verification option for SVs
- Logs uri without pwd when connecting
- Disease-causing transcripts in case report
- Thicker lines in case report
- Supports HPO search for cases, both terms or if described in synopsis
- Adds sanger information to dashboard

### Fixed
- Use db name instead of **auth** as default for authentication
- Fixes so that reports can be generated even with many variants
- Fixed sanger validation popup to show individual variants queried by user and institute.
- Fixed problem with setting up scout
- Fixes problem when exac file is not available through broad ftp
- Fetch transcripts for correct build in `adapter.hgnc_gene`

## [4.1.1]
- Fix problem with institute authentication flash message in utils
- Fix problem with comments
- Fix problem with ensembl link


## [4.1.0]

### Added
- OMIM phenotypes to case report
- Command to download all panel app gene panels `scout load panel --panel-app`
- Links to genenames.org and omim on gene page
- Popup on gene at variants page with gene information
- reset sanger status to "Not validated" for pinned variants
- highlight cases with variants to be evaluated by Sanger on the cases page
- option to point to local reference files to the genome viewer pileup.js. Documented in `docs.admin-guide.server`
- option to export single variants in `scout export variants`
- option to load a multiqc report together with a case(add line in load config)
- added a view for searching HPO terms. It is accessed from the top left corner menu
- Updates the variants view for cancer variants. Adds a small cancer specific filter for known variants
- Adds hgvs information on cancer variants page
- Adds option to update phenotype groups from CLI

### Fixed
- Improved Clinvar to submit variants from different cases. Fixed HPO terms in casedata according to feedback
- Fixed broken link to case page from Sanger modal in cases view
- Now only cases with non empty lists of causative variants are returned in `adapter.case(has_causatives=True)`
- Can handle Tumor only samples
- Long lists of HGNC symbols are now possible. This was previously difficult with manual, uploaded or by HPO search when changing filter settings due to GET request limitations. Relevant pages now use POST requests. Adds the dynamic HPO panel as a selection on the gene panel dropdown.
- Variant filter defaults to default panels also on SV and Cancer variants pages.

## [4.0.0]

### WARNING ###

This is a major version update and will require that the backend of pre releases is updated.
Run commands:

```
$scout update genes
$scout update hpo
```

- Created a Clinvar submission tool, to speed up Clinvar submission of SNVs and SVs
- Added an analysis report page (html and PDF format) containing phenotype, gene panels and variants that are relevant to solve a case.

### Fixed
- Optimized evaluated variants to speed up creation of case report
- Moved igv and pileup viewer under a common folder
- Fixed MT alignment view pileup.js
- Fixed coordinates for SVs with start chromosome different from end chromosome
- Global comments shown across cases and institutes. Case-specific variant comments are shown only for that specific case.
- Links to clinvar submitted variants at the cases level
- Adapts clinvar parsing to new format
- Fixed problem in `scout update user` when the user object had no roles
- Makes pileup.js use online genome resources when viewing alignments. Now any instance of Scout can make use of this functionality.
- Fix ensembl link for structural variants
- Works even when cases does not have `'madeline_info'`
- Parses Polyphen in correct way again
- Fix problem with parsing gnomad from VEP

### Added
- Added a PDF export function for gene panels
- Added a "Filter and export" button to export custom-filtered SNVs to CSV file
- Dismiss SVs
- Added IGV alignments viewer
- Read delivery report path from case config or CLI command
- Filter for spidex scores
- All HPO terms are now added and fetched from the correct source (https://github.com/obophenotype/human-phenotype-ontology/blob/master/hp.obo)
- New command `scout update hpo`
- New command `scout update genes` will fetch all the latest information about genes and update them
- Load **all** variants found on chromosome **MT**
- Adds choice in cases overview do show as many cases as user like

### Removed
- pileup.min.js and pileup css are imported from a remote web location now
- All source files for HPO information, this is instead fetched directly from source
- All source files for gene information, this is instead fetched directly from source

## [3.0.0]
### Fixed
- hide pedigree panel unless it exists

## [1.5.1] - 2016-07-27
### Fixed
- look for both ".bam.bai" and ".bai" extensions

## [1.4.0] - 2016-03-22
### Added
- support for local frequency through loqusdb
- bunch of other stuff

## [1.3.0] - 2016-02-19
### Fixed
- Update query-phenomizer and add username/password

### Changed
- Update the way a case is checked for rerun-status

### Added
- Add new button to mark a case as "checked"
- Link to clinical variants _without_ 1000G annotation

## [1.2.2] - 2016-02-18
### Fixed
- avoid filtering out variants lacking ExAC and 1000G annotations

## [1.1.3] - 2015-10-01
### Fixed
- persist (clinical) filter when clicking load more
- fix #154 by robustly setting clinical filter func. terms

## [1.1.2] - 2015-09-07
### Fixed
- avoid replacing coverage report with none
- update SO terms, refactored

## [1.1.1] - 2015-08-20
### Fixed
- fetch case based on collaborator status (not owner)

## [1.1.0] - 2015-05-29
### Added
- link(s) to SNPedia based on RS-numbers
- new Jinja filter to "humanize" decimal numbers
- show gene panels in variant view
- new Jinja filter for decoding URL encoding
- add indicator to variants in list that have comments
- add variant number threshold and rank score threshold to load function
- add event methods to mongo adapter
- add tests for models
- show badge "old" if comment was written for a previous analysis

### Changed
- show cDNA change in transcript summary unless variant is exonic
- moved compounds table further up the page
- show dates for case uploads in ISO format
- moved variant comments higher up on page
- updated documentation for pages
- read in coverage report as blob in database and serve directly
- change ``OmimPhenotype`` to ``PhenotypeTerm``
- reorganize models sub-package
- move events (and comments) to separate collection
- only display prev/next links for the research list
- include variant type in breadcrumbs e.g. "Clinical variants"

### Removed
- drop dependency on moment.js

### Fixed
- show the same level of detail for all frequencies on all pages
- properly decode URL encoded symbols in amino acid/cDNA change strings
- fixed issue with wipe permissions in MongoDB
- include default gene lists in "variants" link in breadcrumbs

## [1.0.2] - 2015-05-20
### Changed
- update case fetching function

### Fixed
- handle multiple cases with same id

## [1.0.1] - 2015-04-28
### Fixed
- Fix building URL parameters in cases list Vue component

## [1.0.0] - 2015-04-12
Codename: Sara Lund

![Release 1.0](artwork/releases/release-1-0.jpg)

### Added
- Add email logging for unexpected errors
- New command line tool for deleting case

### Changed
- Much improved logging overall
- Updated documentation/usage guide
- Removed non-working IGV link

### Fixed
- Show sample display name in GT call
- Various small bug fixes
- Make it easier to hover over popups

## [0.0.2-rc1] - 2015-03-04
### Added
- add protein table for each variant
- add many more external links
- add coverage reports as PDFs

### Changed
- incorporate user feedback updates
- big refactor of load scripts

## [0.0.2-rc2] - 2015-03-04
### Changes
- add gene table with gene description
- reorganize inheritance models box

### Fixed
- avoid overwriting gene list on "research" load
- fix various bugs in external links

## [0.0.2-rc3] - 2015-03-05
### Added
- Activity log feed to variant view
- Adds protein change strings to ODM and Sanger email

### Changed
- Extract activity log component to macro

### Fixes
- Make Ensembl transcript links use archive website<|MERGE_RESOLUTION|>--- conflicted
+++ resolved
@@ -18,11 +18,8 @@
 - Download -omics variants using the `Filter and export button`
 - Clickable COSMIC links on IGV tracks
 - Possibility to un-audit previously audited filters
-<<<<<<< HEAD
+- Reverted table style and removed font awesome style from IGV template
 - Hovertip to gene panel names with associated genes in SV variant view, when variant covers more than one gene
-=======
-- Reverted table style and removed font awesome style from IGV template
->>>>>>> 28aa2278
 ### Changed
 - Updated igv.js to v3.0.1
 - Alphabetically sort IGV track available for custom selection
