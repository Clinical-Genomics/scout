# Change Log
All notable changes to this project will be documented in this file.
This project adheres to [Semantic Versioning](http://semver.org/).

About changelog [here](https://keepachangelog.com/en/1.0.0/)

## [unreleased]
### Added
- Pydantic validation of image paths provided in case load config file
- Revel score, Revel rank score and SpliceAI values are also displayed in Causatives and Validated variants tables
### Fixed
- Disease_term identifiers are now prefixed with the name of the coding system
- Command line crashing with error when updating a user that doesn't exist
- Thaw coloredlogs - 15.0.1 restores errorhandler issue
- Thaw crypography - current base image and library version allow Docker builds
- Missing delete icons on phenomodels page
- Missing cryptography lib error while running Scout container on an ARM processor
- Round CADD values with many decimals on causatives and validated variants pages
- Dark-mode visibility of some fields on causatives and validated variants pages
- Clinvar submitters would be cleared when unprivileged users saved institute settings page
- Added a default empty string in cases search form to avoid None default value
- Page crashing when user tries to remove the same variant from a ClinVar submission in different browser tabs
- Update more GnomAD links to GnomAD v4 (v38 SNVs, MT vars, STRs)
<<<<<<< HEAD
- Optimised indexes to address slow queries
=======
- Empty cells for RNA fusion variants in Causatives and Verified variants page
>>>>>>> 0bde73e7


## [4.75]
### Added
- Hovertip to gene panel names with associated genes in variant view, when variant covers more than one gene
- Tests for panel to genes
- Download of Orphadata en_product6 and en_product4 from CLI
- Parse and save `database_found` key/values for RNA fusion variants
- Added fusion_score, ffpm, split_reads, junction_reads and fusion_caller to the list of filters on RNA fusion variants page
- Renamed the function `get_mei_info` to `set_mei_info` to be consistent with the other functions
- Fixed removing None key/values from parsed variants
### Changed
- Allow use of projections when retrieving gene panels
- Do not save custom images as binary data into case and variant database documents
- Retrieve and display case and variant custom images using image's saved path
- Cases are activated by viewing FSHD and SMA reports
- Split multi-gene SNV variants into single genes when submitting to Matchmaker Exchange
- Alamut links also on the gene level, using transcript and HGVS: better for indels. Keep variant link for missing HGVS
- Thaw WTForms - explicitly coerce form decimal field entries when filters fetched from db
### Fixed
- Removed some extra characters from top of general report left over from FontAwsome fix
- Do not save fusion variants-specific key/values in other types of variants
- Alamut link for MT variants in build 38
- Convert RNA fusions variants `tool_hits` and `fusion_score` keys from string to numbers
- Fix genotype reference and alternative sequencing depths defaulting to -1 when values are 0
- DecimalFields were limited to two decimal places for several forms - lifting restrictions on AF, CADD etc.

## [4.74.1]
### Changed
- Parse and save into database also OMIM terms not associated to genes
### Fixed
- BioNano API FSHD report requests are GET in Access 1.8, were POST in 1.7
- Update more FontAwesome icons to avoid Pro icons
- Test if files still exist before attempting to load research variants
- Parsing of genotypes error, resulting in -1 values when alt or ref read depths are 0

## [4.74]
### Added
- SNVs and Indels, MEI and str variants genes have links to Decipher
- An `owner + case display name` index for cases database collection
- Test and fixtures for RNA fusion case page
- Load and display fusion variants from VCF files as the other variant types
- Option to update case document with path to mei variants (clinical and research)
### Changed
- Details on variant type and category for audit filters on case general report
- Enable Gens CN profile button also in somatic case view
- Fix case of analysis type check for Gens analysis button - only show for WGS
### Fixed
- loqusdb table no longer has empty row below each loqusid
- MatchMaker submission details page crashing because of change in date format returned by PatientMatcher
- Variant external links buttons style does not change color when visited
- Hide compounds with compounds follow filter for region or function would fail for variants in multiple genes
- Updated FontAwesome version to fix missing icons

## [4.73]
### Added
- Shortcut button for HPO panel MEI variants from case page
- Export managed variants from CLI
### Changed
- STRs visualization on case panel to emphasize abnormal repeat count and associated condition
- Removed cytoband column from STRs variant view on case report
- More long integers formatted with thin spaces, and copy to clipboard buttons added
### Fixed
- OMIM table is scrollable if higher than 700px on SV page
- Pinned variants validation badge is now red for false positives.
- Case display name defaulting to case ID when `family_name` or `display_name` are missing from case upload config file
- Expanded menu visible at screen sizes below 1000px now has background color
- The image in ClinVar howto-modal is now responsive
- Clicking on a case in case groups when case was already removed from group in another browser tab
- Page crashing when saving filters for mei variants
- Link visited color of images

## [4.72.4]
### Changed
- Automatic test mongod version increased to v7
### Fixed
- GnomAD now defaults to hg38 - change build 37 links accordingly

## [4.72.3]
### Fixed
- Somatic general case report small variant table can crash with unclassified variants

## [4.72.2]
### Changed
- A gunicorn maxrequests parameter for Docker server image - default to 1200
- STR export limit increased to 500, as for other variants
- Prevent long number wrapping and use thin spaces for separation, as per standards from SI, NIST, IUPAC, BIPM.
- Speed up case retrieval and lower memory use by projecting case queries
- Make relatedness check fails stand out a little more to new users
- Speed up case retrieval and lower memory use by projecting case queries
- Speed up variant pages by projecting only the necessary keys in disease collection query
### Fixed
- Huge memory use caused by cases and variants pages pulling complete disease documents from DB
- Do not include genes fetched from HPO terms when loading diseases
- Consider the renamed fields `Approved Symbol` -> `Approved Gene Symbol` and `Gene Symbols` -> `Gene/Locus And Other Related Symbols` when parsing OMIM terms from genemap2.txt file

## [4.72.1]
### Fixed
- Jinja filter that renders long integers
- Case cache when looking for causatives in other cases causing the server to hang

## [4.72]
### Added
- A GitHub action that checks for broken internal links in docs pages
- Link validation settings in mkdocs.yml file
- Load and display full RNA alignments on alignment viewer
- Genome build check when loading a case
- Extend event index to previous causative variants and always load them
### Fixed
- Documentation nav links for a few documents
- Slightly extended the BioNano Genomics Access integration docs
- Loading of SVs when VCF is missing the INFO.END field but has INFO.SVLEN field
- Escape protein sequence name (if available) in case general report to render special characters correctly
- CaseS HPO term searches for multiple terms works independent of order
- CaseS search regexp should not allow backslash
- CaseS cohort tags can contain whitespace and still match
- Remove diagnoses from cases even if OMIM term is not found in the database
- Parsing of disease-associated genes
- Removed an annoying warning while updating database's disease terms
- Displaying custom case images loaded with scout version <= 4.71
- Use pydantic version >=2 in requirements.txt file
### Changed
- Column width adjustment on caseS page
- Use Python 3.11 in tests
- Update some github actions
- Upgraded Pydantic to version 2
- Case validation fails on loading when associated files (alignments, VCFs and reports) are not present on disk
- Case validation fails on loading when custom images have format different then ["gif", "svg", "png", "jpg", "jpeg"]
- Custom images keys `case` and `str` in case config yaml file are renamed to `case_images` and `str_variants_images`
- Simplify and speed up case general report code
- Speed up case retrieval in case_matching_causatives
- Upgrade pymongo to version 4
- When updating disease terms, check that all terms are consistent with a DiseaseTerm model before dropping the old collection
- Better separation between modules loading HPO terms and diseases
- Deleted unused scout.build.phenotype module
- Stricter validation of mandatory genome build key when loading a case. Allowed values are ['37','38',37,38]
- Improved readability of variants length and coordinates on variantS pages

## [4.71]
### Added
- Added Balsamic keys for SweGen and loqusdb local archive frequecies, SNV and SV
- New filter option for Cancer variantS: local archive RD loqusdb
- Show annotated observations on SV variantS view, also for cancer somatic SVs
- Revel filter for variantS
- Show case default panel on caseS page
- CADD filter for Cancer Somatic SNV variantS - show score
- SpliceAI-lookup link (BROAD, shows SpliceAI and Pangolin) from variant page
- BioNano Access server API - check projects, samples and fetch FSHD reports
### Fixed
- Name of reference genome build for RNA for compatibility with IGV locus search change
- Howto to run the Docker image on Mac computers in `admin-guide/containers/container-deploy.md`
- Link to Weasyprint installation howto in README file
- Avoid filling up disk by creating a reduced VCF file for every variant that is visualized
- Remove legacy incorrectly formatted CODEOWNERS file
- Restrain variant_type requests to variantS views to "clinical" or "research"
- Visualization of cancer variants where cancer case has no affected individual
- ProteinPaint gene link (small StJude API change)
- Causative MEI variant link on causatives page
- Bionano access api settings commented out by default in Scout demo config file.
- Do not show FSHD button on freshly loaded cases without bionano_access individuals
- Truncate long variants' HGVS on causative/Clinically significant and pinned variants case panels
### Changed
- Remove function call that tracks users' browser version
- Include three more splice variant SO terms in clinical filter severe SO terms
- Drop old HPO term collection only after parsing and validation of new terms completes
- Move score to own column on Cancer Somatic SNV variantS page
- Refactored a few complex case operations, breaking out sub functionalities

## [4.70]
### Added
- Download a list of Gene Variants (max 500) resulting from SNVs and Indels search
- Variant PubMed link to search for gene symbol and any aliases
### Changed
- Clearer gnomAD values in Variants page
### Fixed
- CaseS page uniform column widths
- Include ClinVar variants into a scrollable div element on Case page
- `canonical_transcript` variable not initialized in get_hgvs function (server.blueprints.institutes.controllers.py)
- Catch and display any error while importing Phenopacket info
- Modified Docker files to use python:3.8-slim-bullseye to prevent gunicorn workers booting error

## [4.69]
### Added
- ClinVar submission howto available also on Case page
- Somatic score and filtering for somatic SV callers, if available
- Show caller as a tooltip on variantS list
### Fixed
- Crash when attempting to export phenotype from a case that had never had phenotypes
- Aesthetic fix to Causative and Pinned Variants on Case page
- Structural inconsistency for ClinVar Blueprint templates
- Updated igv.js to 2.15.8 to fix track default color bug
- Fixed release versions for actions.
- Freeze tornado below 6.3.0 for compatibility with livereload 2.6.3
- Force update variants count on case re-upload
- IGV locus search not working - add genome reference id
- Pin links to MEI variants should end up on MEI not SV variant view
- Load also matching MEI variants on forced region load
- Allow excluding MEI from case variant deletion
- Fixed the name of the assigned user when the internal user ID is different from the user email address
- Gene variantS should display gene function, region and full hgvs
### Changed
- FontAwesome integrity check fail (updated resource)
- Removed ClinVar API validation buttons in favour of direct API submission
- Improved layout of Institute settings page
- ClinVar API key and allowed submitters are set in the Institute settings page


## [4.68]
### Added
- Rare Disease Mobile Element Insertion variants view
### Changed
- Updated igv.js to 2.15.6
### Fixed
- Docker stage build pycairo.
- Restore SNV and SV rank models versions on Causatives and Verified pages
- Saving `REVEL_RANKSCORE` value in a field named `revel` in variants database documents

## [4.67]
### Added
- Prepare to filter local SV frequency
### Changed
- Speed up instituteS page loading by refactoring cases/institutes query
- Clinical Filter for SVs includes `splice_polypyrimidine_tract_variant` as a severe consequence
- Clinical Filter for SVs includes local variant frequency freeze ("old") for filtering, starting at 30 counts
- Speed up caseS page loading by adding status to index and refactoring totals count
- HPO file parsing is updated to reflect that HPO have changed a few downloadable file formats with their 230405 release.
### Fixed
- Page crashing when a user tries to edit a comment that was removed
- Warning instead of crashed page when attempting to retrieve a non-existent Phenopacket
- Fixed StJude ProteinPaint gene link (URL change)
- Freeze of werkzeug library to version<2.3 to avoid problems resulting from the consequential upgrade of the Flask lib
- Huge list of genes in case report for megabases-long structural variants.
- Fix displaying institutes without associated cases on institutes page
- Fix default panel selection on SVs in cancer case report

## [4.66]
### Changed
- Moved Phenomodels code under a dedicated blueprint
- Updated the instructions to load custom case report under admin guide
- Keep variants filter window collapsed except when user expands it to filter
### Added
- A summary table of pinned variants on the cancer case general report
- New openable matching causatives and managed variants lists for default gene panels only for convenience
### Fixed
- Gens structural variant page link individual id typo

## [4.65.2]
### Fixed
- Generating general case report with str variants containing comments

## [4.65.1]
### Fixed
- Visibility of `Gene(s)` badges on SV VariantS page
- Hide dismiss bar on SV page not working well
- Delivery report PDF download
- Saving Pipeline version file when loading a case
- Backport compatible import of importlib metadata for old python versions (<3.8)

## [4.65]
### Added
- Option to mark a ClinVar submission as submitted
- Docs on how to create/update the PanelApp green genes as a system admin
- `individual_id`-parameter to both Gens links
- Download a gene panel in TXT format from gene panel page
- Panel gene comments on variant page: genes in panels can have comments that describe the gene in a panel context
### Changed
- Always show each case category on caseS page, even if 0 cases in total or after current query
- Improved sorting of ClinVar submissions
- Pre-populate SV type select in ClinVar submission form, when possible
- Show comment badges in related comments tables on general report
- Updated version of several GitHub actions
- Migrate from deprecated `pkg_resources` lib to `importlib_resources`
- Dismiss bar on variantS pages is thinner.
- Dismiss bar on variantS pages can be toggled open or closed for the duration of a login session.
### Fixed
- Fixed Sanger order / Cancel order modal close buttons
- Visibility of SV type in ClinVar submission form
- Fixed a couple of creations where now was called twice, so updated_at and created_at could differ
- Deprecated Ubuntu version 18.04 in one GitHub action
- Panels that have been removed (hidden) should not be visible in views where overlapping gene panels for genes are shown
- Gene panel test pointing to the right function

## [4.64]
### Added
- Create/Update a gene panel containing all PanelApp green genes (`scout update panelapp-green -i <cust_id>`)
- Links for ACMG pathogenicity impact modification on the ACMG classification page
### Changed
- Open local observation matching cases in new windows
### Fixed
- Matching manual ranked variants are now shown also on the somatic variant page
- VarSome links to hg19/GRCh37
- Managed variants filter settings lost when navigating to additional pages
- Collect the right variant category after submitting filter form from research variantS page
- Beacon links are templated and support variants in genome build 38

## [4.63]
### Added
- Display data sharing info for ClinVar, Matchmaker Exchange and Beacon in a dedicated column on Cases page
- Test for `commands.download.omim.print_omim`
- Display dismissed variants comments on general case report
- Modify ACMG pathogenicity impact (most commonly PVS1, PS3) based on strength of evidence with lab director's professional judgement
- REViewer button on STR variant page
- Alamut institution parameter in institute settings for Alamut Visual Plus software
- Added Manual Ranks Risk Factor, Likely Risk Factor and Uncertain Risk Factor
- Display matching manual ranks from previous cases the user has access to on VariantS and Variant pages
- Link to gnomAD gene SVs v2.1 for SV variants with gnomAD frequency
- Support for nf-core/rnafusion reports
### Changed
- Display chrY for sex unknown
- Deprecate legacy scout_load() method API call.
- Message shown when variant tag is updated for a variant
- When all ACMG classifications are deleted from a variant, the current variant classification status is also reset.
- Refactored the functions that collect causative variants
- Removed `scripts/generate_test_data.py`
### Fixed
- Default IGV tracks (genes, ClinVar, ClinVar CNVs) showing even if user unselects them all
- Freeze Flask-Babel below v3.0 due to issue with a locale decorator
- Thaw Flask-Babel and fix according to v3 standard. Thank you @TkTech!
- Show matching causatives on somatic structural variant page
- Visibility of gene names and functional annotations on Causatives/Verified pages
- Panel version can be manually set to floating point numbers, when modified
- Causatives page showing also non-causative variants matching causatives in other cases
- ClinVar form submission for variants with no selected transcript and HGVS
- Validating and submitting ClinVar objects not containing both Variant and Casedata info

## [4.62.1]
### Fixed
- Case page crashing when adding a case to a group without providing a valid case name

## [4.62]
### Added
- Validate ClinVar submission objects using the ClinVar API
- Wrote tests for case and variant API endpoints
- Create ClinVar submissions from Scout using the ClinVar API
- Export Phenopacket for affected individual
- Import Phenopacket from JSON file or Phenopacket API backend server
- Use the new case name option for GENS requests
- Pre-validate refseq:HGVS items using VariantValidator in ClinVar submission form
### Fixed
- Fallback for empty alignment index for REViewer service
- Source link out for MIP 11.1 reference STR annotation
- Avoid duplicate causatives and pinned variants
- ClinVar clinical significance displays only the ACMG terms when user selects ACMG 2015 as assertion criteria
- Spacing between icon and text on Beacon and MatchMaker links on case page sidebar
- Truncate IDs and HGVS representations in ClinVar pages if longer than 25 characters
- Update ClinVar submission ID form
- Handle connection timeout when sending requests requests to external web services
- Validate any ClinVar submission regardless of its status
- Empty Phenopackets import crashes
- Stop Spinner on Phenopacket JSON download
### Changed
- Updated ClinVar submission instructions

## [4.61.1]
### Fixed
- Added `UMLS` as an option of `Condition ID type` in ClinVar Variant downloaded files
- Missing value for `Condition ID type` in ClinVar Variant downloaded files
- Possibility to open, close or delete a ClinVar submission even if it doesn't have an associated name
- Save SV type, ref and alt n. copies to exported ClinVar files
- Inner and outer start and stop SV coordinates not exported in ClinVar files
- ClinVar submissions page crashing when SV files don't contain breakpoint exact coordinates
- Align OMIM diagnoses with delete diagnosis button on case page
- In ClinVar form, reset condition list and customize help when condition ID changes

## [4.61]
### Added
- Filter case list by cases with variants in ClinVar submission
- Filter case list by cases containing RNA-seq data - gene_fusion_reports and sample-level tracks (splice junctions and RNA coverage)
- Additional case category `Ignored`, to be used for cases that don't fall in the existing 'inactive', 'archived', 'solved', 'prioritized' categories
- Display number of cases shown / total number of cases available for each category on Cases page
- Moved buttons to modify case status from sidebar to main case page
- Link to Mutalyzer Normalizer tool on variant's transcripts overview to retrieve official HVGS descriptions
- Option to manually load RNA MULTIQC report using the command `scout load report -t multiqc_rna`
- Load RNA MULTIQC automatically for a case if config file contains the `multiqc_rna` key/value
- Instructions in admin-guide on how to load case reports via the command line
- Possibility to filter RD variants by a specific genotype call
- Distinct colors for different inheritance models on RD Variant page
- Gene panels PDF export with case variants hits by variant type
- A couple of additional README badges for GitHub stats
- Upload and display of pipeline reference info and executable version yaml files as custom reports
- Testing CLI on hasta in PR template
### Changed
- Instructions on how to call dibs on scout-stage server in pull request template
- Deprecated CLI commands `scout load <delivery_report, gene_fusion_report, coverage_qc_report, cnv_report>` to replace them with command `scout load report -t <report type>`
- Refactored code to display and download custom case reports
- Do not export `Assertion method` and `Assertion method citation` to ClinVar submission files according to changes to ClinVar's submission spreadsheet templates.
- Simplified code to create and download ClinVar CSV files
- Colorize inheritance models badges by category on VariantS page
- `Safe variants matching` badge more visible on case page
### Fixed
- Non-admin users saving institute settings would clear loqusdb instance selection
- Layout of variant position, cytoband and type in SV variant summary
- Broken `Build Status - GitHub badge` on GitHub README page
- Visibility of text on grey badges in gene panels PDF exports
- Labels for dashboard search controls
- Dark mode visibility for ClinVar submission
- Whitespaces on outdated panel in extent report

## [4.60]
### Added
- Mitochondrial deletion signatures (mitosign) can be uploaded and shown with mtDNA report
- A `Type of analysis` column on Causatives and Validated variants pages
- List of "safe" gene panels available for matching causatives and managed variants in institute settings, to avoid secondary findings
- `svdb_origin` as a synonym for `FOUND_IN` to complement `set` for variants found by all callers
### Changed
- Hide removed gene panels by default in panels page
- Removed option for filtering cancer SVs by Tumor and Normal alt AF
- Hide links to coverage report from case dynamic HPO panel if cancer analysis
- Remove rerun emails and redirect users to the analysis order portal instead
- Updated clinical SVs igv.js track (dbVar) and added example of external track from `https://trackhubregistry.org/`
- Rewrote the ClinVar export module to simplify and add one variant at the time
- ClinVar submissions with phenotype conditions from: [OMIM, MedGen, Orphanet, MeSH, HP, MONDO]
### Fixed
- If trying to load a badly formatted .tsv file an error message is displayed.
- Avoid showing case as rerun when first attempt at case upload failed
- Dynamic autocomplete search not working on phenomodels page
- Callers added to variant when loading case
- Now possible to update managed variant from file without deleting it first
- Missing preselected chromosome when editing a managed variant
- Preselected variant type and subtype when editing a managed variant
- Typo in dbVar ClinVar track, hg19


## [4.59]
### Added
- Button to go directly to HPO SV filter variantS page from case
- `Scout-REViewer-Service` integration - show `REViewer` picture if available
- Link to HPO panel coverage overview on Case page
- Specify a confidence threshold (green|amber|red) when loading PanelApp panels
- Functional annotations in variants lists exports (all variants)
- Cancer/Normal VAFs and COSMIC ids in in variants lists exports (cancer variants)
### Changed
- Better visualization of regional annotation for long lists of genes in large SVs in Variants tables
- Order of cells in variants tables
- More evident links to gene coverage from Variant page
- Gene panels sorted by display name in the entire Case page
- Round CADD and GnomAD values in variants export files
### Fixed
- HPO filter button on SV variantS page
- Spacing between region|function cells in SVs lists
- Labels on gene panel Chanjo report
- Fixed ambiguous duplicated response headers when requesting a BAM file from /static
- Visited color link on gene coverage button (Variant page)

## [4.58.1]
### Fixed
- Case search with search strings that contain characters that can be escaped

## [4.58]
### Added
- Documentation on how to create/update PanelApp panels
- Add filter by local observations (archive) to structural variants filters
- Add more splicing consequences to SO term definitions
- Search for a specific gene in all gene panels
- Institute settings option to force show all variants on VariantS page for all cases of an institute
- Filter cases by validation pending status
- Link to The Clinical Knowledgebase (CKB) (https://ckb.jax.org/) in cancer variant's page
### Fixed
- Added a not-authorized `auto-login` fixture according to changes in Flask-Login 0.6.2
- Renamed `cache_timeout` param name of flask.send_file function to `max_age` (Flask 2.2 compliant)
- Replaced deprecated `app.config["JSON_SORT_KEYS"]` with app.json.sort_keys in app settings
- Bug in gene variants page (All SNVs and INDELs) when variant gene doesn't have a hgnc id that is found in the database
- Broken export of causatives table
- Query for genes in build 38 on `Search SNVs and INDELs` page
- Prevent typing special characters `^<>?!=\/` in case search form
- Search matching causatives also among research variants in other cases
- Links to variants in Verified variants page
- Broken filter institute cases by pinned gene
- Better visualization of long lists of genes in large SVs on Causative and Verified Variants page
- Reintroduced missing button to export Causative variants
- Better linking and display of matching causatives and managed variants
- Reduced code complexity in `scout/parse/variant/variant.py`
- Reduced complexity of code in `scout/build/variant/variant.py`

### Changed
- State that loqusdb observation is in current case if observations count is one and no cases are shown
- Better pagination and number of variants returned by queries in `Search SNVs and INDELs` page
- Refactored and simplified code used for collecting gene variants for `Search SNVs and INDELs` page
- Fix sidebar panel icons in Case view
- Fix panel spacing in Case view
- Removed unused database `sanger_ordered` and `case_id,category,rank_score` indexes (variant collection)
- Verified variants displayed in a dedicated page reachable from institute sidebar
- Unified stats in dashboard page
- Improved gene info for large SVs and cancer SVs
- Remove the unused `variant.str_variant` endpoint from variant views
- Easier editing of HPO gene panel on case page
- Assign phenotype panel less cramped on Case page
- Causatives and Verified variants pages to use the same template macro
- Allow hyphens in panel names
- Reduce resolution of example images
- Remove some animations in web gui which where rendered slow


## [4.57.4]
### Fixed
- Parsing of variant.FORMAT "DR" key in parse variant file

## [4.57.3]
### Fixed
- Export of STR verified variants
- Do not download as verified variants first verified and then reset to not validated
- Avoid duplicated lines in downloaded verified variants reflecting changes in variant validation status

## [4.57.2]
### Fixed
- Export of verified variants when variant gene has no transcripts
- HTTP 500 when visiting a the details page for a cancer variant that had been ranked with genmod

## [4.57.1]
### Fixed
- Updating/replacing a gene panel from file with a corrupted or malformed file

## [4.57]
### Added
- Display last 50 or 500 events for a user in a timeline
- Show dismiss count from other cases on matching variantS
- Save Beacon-related events in events collection
- Institute settings allow saving multiple loqusdb instances for one institute
- Display stats from multiple instances of loqusdb on variant page
- Display date and frequency of obs derived from count of local archive observations from MIP11 (requires fix in MIP)
### Changed
- Prior ACMG classifications view is no longer limited by pathogenicity
### Fixed
- Visibility of Sanger ordered badge on case page, light mode
- Some of the DataTables tables (Phenotypes and Diagnoses pages) got a bit dark in dark mode
- Remove all redundancies when displaying timeline events (some events are saved both as case-related and variant-related)
- Missing link in saved MatchMaker-related events
- Genes with mixed case gene symbols missing in PanelApp panels
- Alignment of elements on the Beacon submission modal window
- Locus info links from STR variantS page open in new browser tabs

## [4.56]
### Added
- Test for PanelApp panels loading
- `panel-umi` tag option when loading cancer analyses
### Changed
- Black text to make comments more visible in dark mode
- Loading PanelApp panels replaces pre-existing panels with same version
- Removed sidebar from Causatives page - navigation is available on the top bar for now
- Create ClinVar submissions from pinned variants list in case page
- Select which pinned variants will be included in ClinVar submission documents
### Fixed
- Remove a:visited css style from all buttons
- Update of HPO terms via command line
- Background color of `MIXED` and `PANEL-UMI` sequencing types on cases page
- Fixed regex error when searching for cases with query ending with `\ `
- Gene symbols on Causatives page lighter in dark mode
- SpliceAI tooltip of multigene variants

## [4.55]
### Changed
- Represent different tumor samples as vials in cases page
- Option to force-update the OMIM panel
### Fixed
- Low tumor purity badge alignment in cancer samples table on cancer case view
- VariantS comment popovers reactivate on hover
- Updating database genes in build 37
- ACMG classification summary hidden by sticky navbar
- Logo backgrounds fixed to white on welcome page
- Visited links turn purple again
- Style of link buttons and dropdown menus
- Update KUH and GMS logos
- Link color for Managed variants

## [4.54]
### Added
- Dark mode, using browser/OS media preference
- Allow marking case as solved without defining causative variants
- Admin users can create missing beacon datasets from the institute's settings page
- GenCC links on gene and variant pages
- Deprecation warnings when launching the app using a .yaml config file or loading cases using .ped files
### Changed
- Improved HTML syntax in case report template
- Modified message displayed when variant rank stats could not be calculated
- Expanded instructions on how to test on CG development server (cg-vm1)
- Added more somatic variant callers (Balsamic v9 SNV, develop SV)
### Fixed
- Remove load demo case command from docker-compose.yml
- Text elements being split across pages in PDF reports
- Made login password field of type `password` in LDAP login form
- Gene panels HTML select in institute's settings page
- Bootstrap upgraded to version 5
- Fix some Sourcery and SonarCloud suggestions
- Escape special characters in case search on institute and dashboard pages
- Broken case PDF reports when no Madeline pedigree image can be created
- Removed text-white links style that were invisible in new pages style
- Variants pagination after pressing "Filter variants" or "Clinical filter"
- Layout of buttons Matchmaker submission panel (case page)
- Removing cases from Matchmaker (simplified code and fixed functionality)
- Reintroduce check for missing alignment files purged from server

## [4.53]
### Added
### Changed
- Point Alamut API key docs link to new API version
- Parse dbSNP id from ID only if it says "rs", else use VEP CSQ fields
- Removed MarkupSafe from the dependencies
### Fixed
- Reintroduced loading of SVs for demo case 643595
- Successful parse of FOUND_IN should avoid GATK caller default
- All vulnerabilities flagged by SonarCloud

## [4.52]
### Added
- Demo cancer case gets loaded together with demo RD case in demo instance
- Parse REVEL_score alongside REVEL_rankscore from csq field and display it on SNV variant page
- Rank score results now show the ranking range
- cDNA and protein changes displayed on institute causatives pages
- Optional SESSION_TIMEOUT_MINUTES configuration in app config files
- Script to convert old OMIM case format (list of integers) to new format (list of dictionaries)
- Additional check for user logged in status before serving alignment files
- Download .cgh files from cancer samples table on cancer case page
- Number of documents and date of last update on genes page
### Changed
- Verify user before redirecting to IGV alignments and sashimi plots
- Build case IGV tracks starting from case and variant objects instead of passing all params in a form
- Unfreeze Werkzeug lib since Flask_login v.0.6 with bugfix has been released
- Sort gene panels by name (panelS and variant page)
- Removed unused `server.blueprints.alignviewers.unindexed_remote_static` endpoint
- User sessions to check files served by `server.blueprints.alignviewers.remote_static` endpoint
- Moved Beacon-related functions to a dedicated app extension
- Audit Filter now also loads filter displaying the variants for it
### Fixed
- Handle `attachment_filename` parameter renamed to `download_name` when Flask 2.2 will be released
- Removed cursor timeout param in cases find adapter function to avoid many code warnings
- Removed stream argument deprecation warning in tests
- Handle `no intervals found` warning in load_region test
- Beacon remove variants
- Protect remote_cors function in alignviewers view from Server-Side Request Forgery (SSRF)
- Check creation date of last document in gene collection to display when genes collection was updated last

## [4.51]
### Added
- Config file containing codecov settings for pull requests
- Add an IGV.js direct link button from case page
- Security policy file
- Hide/shade compound variants based on rank score on variantS from filter
- Chromograph legend documentation direct link
### Changed
- Updated deprecated Codecov GitHub action to v.2
- Simplified code of scout/adapter/mongo/variant
- Update IGV.js to v2.11.2
- Show summary number of variant gene panels on general report if more than 3
### Fixed
- Marrvel link for variants in genome build 38 (using liftover to build 37)
- Remove flags from codecov config file
- Fixed filter bug with high negative SPIDEX scores
- Renamed IARC TP53 button to to `TP53 Database`, modified also link since IARC has been moved to the US NCI: `https://tp53.isb-cgc.org/`
- Parsing new format of OMIM case info when exporting patients to Matchmaker
- Remove flask-debugtoolbar lib dependency that is using deprecated code and causes app to crash after new release of Jinja2 (3.1)
- Variant page crashing for cases with old OMIM terms structure (a list of integers instead of dictionary)
- Variant page crashing when creating MARRVEL link for cases with no genome build
- SpliceAI documentation link
- Fix deprecated `safe_str_cmp` import from `werkzeug.security` by freezing Werkzeug lib to v2.0 until Flask_login v.0.6 with bugfix is released
- List gene names densely in general report for SVs that contain more than 3 genes
- Show transcript ids on refseq genes on hg19 in IGV.js, using refgene source
- Display correct number of genes in general report for SVs that contain more than 32 genes
- Broken Google login after new major release of `lepture/authlib`
- Fix frequency and callers display on case general report

## [4.50.1]
### Fixed
- Show matching causative STR_repid for legacy str variants (pre Stranger hgnc_id)

## [4.50]
### Added
- Individual-specific OMIM terms
- OMIM disease descriptions in ClinVar submission form
- Add a toggle for melter rerun monitoring of cases
- Add a config option to show the rerun monitoring toggle
- Add a cli option to export cases with rerun monitoring enabled
- Add a link to STRipy for STR variants; shallow for ARX and HOXA13
- Hide by default variants only present in unaffected individuals in variants filters
- OMIM terms in general case report
- Individual-level info on OMIM and HPO terms in general case report
- PanelApp gene link among the external links on variant page
- Dashboard case filters fields help
- Filter cases by OMIM terms in cases and dashboard pages
### Fixed
- A malformed panel id request would crash with exception: now gives user warning flash with redirect
- Link to HPO resource file hosted on `http://purl.obolibrary.org`
- Gene search form when gene exists only in build 38
- Fixed odd redirect error and poor error message on missing column for gene panel csv upload
- Typo in parse variant transcripts function
- Modified keys name used to parse local observations (archived) frequencies to reflect change in MIP keys naming
- Better error handling for partly broken/timed out chanjo reports
- Broken javascript code when case Chromograph data is malformed
- Broader space for case synopsis in general report
- Show partial causatives on causatives and matching causatives panels
- Partial causative assignment in cases with no OMIM or HPO terms
- Partial causative OMIM select options in variant page
### Changed
- Slightly smaller and improved layout of content in case PDF report
- Relabel more cancer variant pages somatic for navigation
- Unify caseS nav links
- Removed unused `add_compounds` param from variant controllers function
- Changed default hg19 genome for IGV.js to legacy hg19_1kg_decoy to fix a few problematic loci
- Reduce code complexity (parse/ensembl.py)
- Silence certain fields in ClinVar export if prioritised ones exist (chrom-start-end if hgvs exist)
- Made phenotype non-mandatory when marking a variant as partial causative
- Only one phenotype condition type (OMIM or HPO) per variant is used in ClinVar submissions
- ClinVar submission variant condition prefers OMIM over HPO if available
- Use lighter version of gene objects in Omim MongoDB adapter, panels controllers, panels views and institute controllers
- Gene-variants table size is now adaptive
- Remove unused file upload on gene-variants page

## [4.49]
### Fixed
- Pydantic model types for genome_build, madeline_info, peddy_ped_check and peddy_sex_check, rank_model_version and sv_rank_model_version
- Replace `MatchMaker` with `Matchmaker` in all places visible by a user
- Save diagnosis labels along with OMIM terms in Matchmaker Exchange submission objects
- `libegl-mesa0_21.0.3-0ubuntu0.3~20.04.5_amd64.deb` lib not found by GitHub actions Docker build
- Remove unused `chromograph_image_files` and `chromograph_prefixes` keys saved when creating or updating an RD case
- Search managed variants by description and with ignore case
### Changed
- Introduced page margins on exported PDF reports
- Smaller gene fonts in downloaded HPO genes PDF reports
- Reintroduced gene coverage data in the PDF-exported general report of rare-disease cases
- Check for existence of case report files before creating sidebar links
- Better description of HPO and OMIM terms for patients submitted to Matchmaker Exchange
- Remove null non-mandatory key/values when updating a case
- Freeze WTForms<3 due to several form input rendering changes

## [4.48.1]
### Fixed
- General case PDF report for recent cases with no pedigree

## [4.48]
### Added
- Option to cancel a request for research variants in case page
### Changed
- Update igv.js to v2.10.5
- Updated example of a case delivery report
- Unfreeze cyvcf2
- Builder images used in Scout Dockerfiles
- Crash report email subject gives host name
- Export general case report to PDF using PDFKit instead of WeasyPrint
- Do not include coverage report in PDF case report since they might have different orientation
- Export cancer cases's "Coverage and QC report" to PDF using PDFKit instead of Weasyprint
- Updated cancer "Coverage and QC report" example
- Keep portrait orientation in PDF delivery report
- Export delivery report to PDF using PDFKit instead of Weasyprint
- PDF export of clinical and research HPO panels using PDFKit instead of Weasyprint
- Export gene panel report to PDF using PDFKit
- Removed WeasyPrint lib dependency

### Fixed
- Reintroduced missing links to Swegen and Beacon and dbSNP in RD variant page, summary section
- Demo delivery report orientation to fit new columns
- Missing delivery report in demo case
- Cast MNVs to SNV for test
- Export verified variants from all institutes when user is admin
- Cancer coverage and QC report not found for demo cancer case
- Pull request template instructions on how to deploy to test server
- PDF Delivery report not showing Swedac logo
- Fix code typos
- Disable codefactor raised by ESLint for javascript functions located on another file
- Loading spinner stuck after downloading a PDF gene panel report
- IGV browser crashing when file system with alignment files is not mounted

## [4.47]
### Added
- Added CADD, GnomAD and genotype calls to variantS export
### Changed
- Pull request template, to illustrate how to deploy pull request branches on cg-vm1 stage server
### Fixed
- Compiled Docker image contains a patched version (v4.9) of chanjo-report

## [4.46.1]
### Fixed
- Downloading of files generated within the app container (MT-report, verified variants, pedigrees, ..)

## [4.46]
### Added
- Created a Dockefile to be used to serve the dockerized app in production
- Modified the code to collect database params specified as env vars
- Created a GitHub action that pushes the Dockerfile-server image to Docker Hub (scout-server-stage) every time a PR is opened
- Created a GitHub action that pushes the Dockerfile-server image to Docker Hub (scout-server) every time a new release is created
- Reassign MatchMaker Exchange submission to another user when a Scout user is deleted
- Expose public API JSON gene panels endpoint, primarily to enable automated rerun checking for updates
- Add utils for dictionary type
- Filter institute cases using multiple HPO terms
- Vulture GitHub action to identify and remove unused variables and imports
### Changed
- Updated the python config file documentation in admin guide
- Case configuration parsing now uses Pydantic for improved typechecking and config handling
- Removed test matrices to speed up automatic testing of PRs
- Switch from Coveralls to Codecov to handle CI test coverage
- Speed-up CI tests by caching installation of libs and splitting tests into randomized groups using pytest-test-groups
- Improved LDAP login documentation
- Use lib flask-ldapconn instead of flask_ldap3_login> to handle ldap authentication
- Updated Managed variant documentation in user guide
- Fix and simplify creating and editing of gene panels
- Simplified gene variants search code
- Increased the height of the genes track in the IGV viewer
### Fixed
- Validate uploaded managed variant file lines, warning the user.
- Exporting validated variants with missing "genes" database key
- No results returned when searching for gene variants using a phenotype term
- Variants filtering by gene symbols file
- Make gene HGNC symbols field mandatory in gene variants page and run search only on form submit
- Make sure collaborator gene variants are still visible, even if HPO filter is used

## [4.45]
### Added
### Changed
- Start Scout also when loqusdbapi is not reachable
- Clearer definition of manual standard and custom inheritance models in gene panels
- Allow searching multiple chromosomes in filters
### Fixed
- Gene panel crashing on edit action

## [4.44]
### Added
### Changed
- Display Gene track beneath each sample track when displaying splice junctions in igv browser
- Check outdated gene symbols and update with aliases for both RD and cancer variantS
### Fixed
- Added query input check and fixed the Genes API endpoint to return a json formatted error when request is malformed
- Typo in ACMG BP6 tooltip

## [4.43.1]
### Added
- Added database index for OMIM disease term genes
### Changed
### Fixed
- Do not drop HPO terms collection when updating HPO terms via the command line
- Do not drop disease (OMIM) terms collection when updating diseases via the command line

## [4.43]
### Added
- Specify which collection(s) update/build indexes for
### Fixed
- Do not drop genes and transcripts collections when updating genes via the command line

## [4.42.1]
### Added
### Changed
### Fixed
- Freeze PyMongo lib to version<4.0 to keep supporting previous MongoDB versions
- Speed up gene panels creation and update by collecting only light gene info from database
- Avoid case page crash on Phenomizer queries timeout

## [4.42]
### Added
- Choose custom pinned variants to submit to MatchMaker Exchange
- Submit structural variant as genes to the MatchMaker Exchange
- Added function for maintainers and admins to remove gene panels
- Admins can restore deleted gene panels
- A development docker-compose file illustrating the scout/chanjo-report integration
- Show AD on variants view for cancer SV (tumor and normal)
- Cancer SV variants filter AD, AF (tumor and normal)
- Hiding the variants score column also from cancer SVs, as for the SNVs
### Changed
- Enforce same case _id and display_name when updating a case
- Enforce same individual ids, display names and affected status when updating a case
- Improved documentation for connecting to loqusdb instances (including loqusdbapi)
- Display and download HPO gene panels' gene symbols in italics
- A faster-built and lighter Docker image
- Reduce complexity of `panels` endpoint moving some code to the panels controllers
- Update requirements to use flask-ldap3-login>=0.9.17 instead of freezing WTForm
### Fixed
- Use of deprecated TextField after the upgrade of WTF to v3.0
- Freeze to WTForms to version < 3
- Remove the extra files (bed files and madeline.svg) introduced by mistake
- Cli command loading demo data in docker-compose when case custom images exist and is None
- Increased MongoDB connection serverSelectionTimeoutMS parameter to 30K (default value according to MongoDB documentation)
- Better differentiate old obs counts 0 vs N/A
- Broken cancer variants page when default gene panel was deleted
- Typo in tx_overview function in variant controllers file
- Fixed loqusdbapi SV search URL
- SV variants filtering using Decipher criterion
- Removing old gene panels that don't contain the `maintainer` key.

## [4.41.1]
### Fixed
- General reports crash for variant annotations with same variant on other cases

## [4.41]
### Added
- Extended the instructions for running the Scout Docker image (web app and cli).
- Enabled inclusion of custom images to STR variant view
### Fixed
- General case report sorting comments for variants with None genetic models
- Do not crash but redirect to variants page with error when a variant is not found for a case
- UCSC links coordinates for SV variants with start chromosome different than end chromosome
- Human readable variants name in case page for variants having start chromosome different from end chromosome
- Avoid always loading all transcripts when checking gene symbol: introduce gene captions
- Slow queries for evaluated variants on e.g. case page - use events instead
### Changed
- Rearrange variant page again, moving severity predictions down.
- More reactive layout width steps on variant page

## [4.40.1]
### Added
### Fixed
- Variants dismissed with inconsistent inheritance pattern can again be shown in general case report
- General report page for variants with genes=None
- General report crashing when variants have no panels
- Added other missing keys to case and variant dictionaries passed to general report
### Changed

## [4.40]
### Added
- A .cff citation file
- Phenotype search API endpoint
- Added pagination to phenotype API
- Extend case search to include internal MongoDB id
- Support for connecting to a MongoDB replica set (.py config files)
- Support for connecting to a MongoDB replica set (.yaml config files)
### Fixed
- Command to load the OMIM gene panel (`scout load panel --omim`)
- Unify style of pinned and causative variants' badges on case page
- Removed automatic spaces after punctuation in comments
- Remove the hardcoded number of total individuals from the variant's old observations panel
- Send delete requests to a connected Beacon using the DELETE method
- Layout of the SNV and SV variant page - move frequency up
### Changed
- Stop updating database indexes after loading exons via command line
- Display validation status badge also for not Sanger-sequenced variants
- Moved Frequencies, Severity and Local observations panels up in RD variants page
- Enabled Flask CORS to communicate CORS status to js apps
- Moved the code preparing the transcripts overview to the backend
- Refactored and filtered json data used in general case report
- Changed the database used in docker-compose file to use the official MongoDB v4.4 image
- Modified the Python (3.6, 3.8) and MongoDB (3.2, 4.4, 5.0) versions used in testing matrices (GitHub actions)
- Capitalize case search terms on institute and dashboard pages


## [4.39]
### Added
- COSMIC IDs collected from CSQ field named `COSMIC`
### Fixed
- Link to other causative variants on variant page
- Allow multiple COSMIC links for a cancer variant
- Fix floating text in severity box #2808
- Fixed MitoMap and HmtVar links for hg38 cases
- Do not open new browser tabs when downloading files
- Selectable IGV tracks on variant page
- Missing splice junctions button on variant page
- Refactor variantS representative gene selection, and use it also for cancer variant summary
### Changed
- Improve Javascript performance for displaying Chromograph images
- Make ClinVar classification more evident in cancer variant page

## [4.38]
### Added
- Option to hide Alamut button in the app config file
### Fixed
- Library deprecation warning fixed (insert is deprecated. Use insert_one or insert_many instead)
- Update genes command will not trigger an update of database indices any more
- Missing resources in temporary downloading directory when updating genes using the command line
- Restore previous variant ACMG classification in a scrollable div
- Loading spinner not stopping after downloading PDF case reports and variant list export
- Add extra Alamut links higher up on variant pages
- Improve UX for phenotypes in case page
- Filter and export of STR variants
- Update look of variants page navigation buttons
### Changed

## [4.37]
### Added
- Highlight and show version number for RefSeq MANE transcripts.
- Added integration to a rerunner service for toggling reanalysis with updated pedigree information
- SpliceAI display and parsing from VEP CSQ
- Display matching tiered variants for cancer variants
- Display a loading icon (spinner) until the page loads completely
- Display filter badges in cancer variants list
- Update genes from pre-downloaded file resources
- On login, OS, browser version and screen size are saved anonymously to understand how users are using Scout
- API returning institutes data for a given user: `/api/v1/institutes`
- API returning case data for a given institute: `/api/v1/institutes/<institute_id>/cases`
- Added GMS and Lund university hospital logos to login page
- Made display of Swedac logo configurable
- Support for displaying custom images in case view
- Individual-specific HPO terms
- Optional alamut_key in institute settings for Alamut Plus software
- Case report API endpoint
- Tooltip in case explaining that genes with genome build different than case genome build will not be added to dynamic HPO panel.
- Add DeepVariant as a caller
### Fixed
- Updated IGV to v2.8.5 to solve missing gene labels on some zoom levels
- Demo cancer case config file to load somatic SNVs and SVs only.
- Expand list of refseq trancripts in ClinVar submission form
- Renamed `All SNVs and INDELs` institute sidebar element to `Search SNVs and INDELs` and fixed its style.
- Add missing parameters to case load-config documentation
- Allow creating/editing gene panels and dynamic gene panels with genes present in genome build 38
- Bugfix broken Pytests
- Bulk dismissing variants error due to key conversion from string to integer
- Fix typo in index documentation
- Fixed crash in institute settings page if "collaborators" key is not set in database
- Don't stop Scout execution if LoqusDB call fails and print stacktrace to log
- Bug when case contains custom images with value `None`
- Bug introduced when fixing another bug in Scout-LoqusDB interaction
- Loading of OMIM diagnoses in Scout demo instance
- Remove the docker-compose with chanjo integration because it doesn't work yet.
- Fixed standard docker-compose with scout demo data and database
- Clinical variant assessments not present for pinned and causative variants on case page.
- MatchMaker matching one node at the time only
- Remove link from previously tiered variants badge in cancer variants page
- Typo in gene cell on cancer variants page
- Managed variants filter form
### Changed
- Better naming for variants buttons on cancer track (somatic, germline). Also show cancer research button if available.
- Load case with missing panels in config files, but show warning.
- Changing the (Female, Male) symbols to (F/M) letters in individuals_table and case-sma.
- Print stacktrace if case load command fails
- Added sort icon and a pointer to the cursor to all tables with sortable fields
- Moved variant, gene and panel info from the basic pane to summary panel for all variants.
- Renamed `Basics` panel to `Classify` on variant page.
- Revamped `Basics` panel to a panel dedicated to classify variants
- Revamped the summary panel to be more compact.
- Added dedicated template for cancer variants
- Removed Gene models, Gene annotations and Conservation panels for cancer variants
- Reorganized the orders of panels for variant and cancer variant views
- Added dedicated variant quality panel and removed relevant panes
- A more compact case page
- Removed OMIM genes panel
- Make genes panel, pinned variants panel, causative variants panel and ClinVar panel scrollable on case page
- Update to Scilifelab's 2020 logo
- Update Gens URL to support Gens v2.0 format
- Refactor tests for parsing case configurations
- Updated links to HPO downloadable resources
- Managed variants filtering defaults to all variant categories
- Changing the (Kind) drop-down according to (Category) drop-down in Managed variant add variant
- Moved Gens button to individuals table
- Check resource files availability before starting updating OMIM diagnoses
- Fix typo in `SHOW_OBSERVED_VARIANT_ARCHIVE` config param

## [4.36]
### Added
- Parse and save splice junction tracks from case config file
- Tooltip in observations panel, explaining that case variants with no link might be old variants, not uploaded after a case rerun
### Fixed
- Warning on overwriting variants with same position was no longer shown
- Increase the height of the dropdowns to 425px
- More indices for the case table as it grows, specifically for causatives queries
- Splice junction tracks not centered over variant genes
- Total number of research variants count
- Update variants stats in case documents every time new variants are loaded
- Bug in flashing warning messages when filtering variants
### Changed
- Clearer warning messages for genes and gene/gene-panels searches in variants filters

## [4.35]
### Added
- A new index for hgnc_symbol in the hgnc_gene collection
- A Pedigree panel in STR page
- Display Tier I and II variants in case view causatives card for cancer cases
### Fixed
- Send partial file data to igv.js when visualizing sashimi plots with splice junction tracks
- Research variants filtering by gene
- Do not attempt to populate annotations for not loaded pinned/causatives
- Add max-height to all dropdowns in filters
### Changed
- Switch off non-clinical gene warnings when filtering research variants
- Don't display OMIM disease card in case view for cancer cases
- Refactored Individuals and Causative card in case view for cancer cases
- Update and style STR case report

## [4.34]
### Added
- Saved filter lock and unlock
- Filters can optionally be marked audited, logging the filter name, user and date on the case events and general report.
- Added `ClinVar hits` and `Cosmic hits` in cancer SNVs filters
- Added `ClinVar hits` to variants filter (rare disease track)
- Load cancer demo case in docker-compose files (default and demo file)
- Inclusive-language check using [woke](https://github.com/get-woke/woke) github action
- Add link to HmtVar for mitochondrial variants (if VCF is annotated with HmtNote)
- Grey background for dismissed compounds in variants list and variant page
- Pin badge for pinned compounds in variants list and variant page
- Support LoqusDB REST API queries
- Add a docker-compose-matchmaker under scout/containers/development to test matchmaker locally
- Script to investigate consequences of symbol search bug
- Added GATK to list of SV and cancer SV callers
### Fixed
- Make MitoMap link work for hg38 again
- Export Variants feature crashing when one of the variants has no primary transcripts
- Redirect to last visited variantS page when dismissing variants from variants list
- Improved matching of SVs Loqus occurrences in other cases
- Remove padding from the list inside (Matching causatives from other cases) panel
- Pass None to get_app function in CLI base since passing script_info to app factory functions was deprecated in Flask 2.0
- Fixed failing tests due to Flask update to version 2.0
- Speed up user events view
- Causative view sort out of memory error
- Use hgnc_id for gene filter query
- Typo in case controllers displaying an error every time a patient is matched against external MatchMaker nodes
- Do not crash while attempting an update for variant documents that are too big (> 16 MB)
- Old STR causatives (and other variants) may not have HGNC symbols - fix sort lambda
- Check if gene_obj has primary_transcript before trying to access it
- Warn if a gene manually searched is in a clinical panel with an outdated name when filtering variants
- ChrPos split js not needed on STR page yet
### Changed
- Remove parsing of case `genome_version`, since it's not used anywhere downstream
- Introduce deprecation warning for Loqus configs that are not dictionaries
- SV clinical filter no longer filters out sub 100 nt variants
- Count cases in LoqusDB by variant type
- Commit pulse repo badge temporarily set to weekly
- Sort ClinVar submissions objects by ascending "Last evaluated" date
- Refactored the MatchMaker integration as an extension
- Replaced some sensitive words as suggested by woke linter
- Documentation for load-configuration rewritten.
- Add styles to MatchMaker matches table
- More detailed info on the data shared in MatchMaker submission form

## [4.33.1]
### Fixed
- Include markdown for release autodeploy docs
- Use standard inheritance model in ClinVar (https://ftp.ncbi.nlm.nih.gov/pub/GTR/standard_terms/Mode_of_inheritance.txt)
- Fix issue crash with variants that have been unflagged causative not being available in other causatives
### Added
### Changed

## [4.33]
### Fixed
- Command line crashing when updating an individual not found in database
- Dashboard page crashing when filters return no data
- Cancer variants filter by chromosome
- /api/v1/genes now searches for genes in all genome builds by default
- Upgraded igv.js to version 2.8.1 (Fixed Unparsable bed record error)
### Added
- Autodeploy docs on release
- Documentation for updating case individuals tracks
- Filter cases and dashboard stats by analysis track
### Changed
- Changed from deprecated db update method
- Pre-selected fields to run queries with in dashboard page
- Do not filter by any institute when first accessing the dashboard
- Removed OMIM panel in case view for cancer cases
- Display Tier I and II variants in case view causatives panel for cancer cases
- Refactored Individuals and Causative panels in case view for cancer cases

## [4.32.1]
### Fixed
- iSort lint check only
### Changed
- Institute cases page crashing when a case has track:Null
### Added

## [4.32]
### Added
- Load and show MITOMAP associated diseases from VCF (INFO field: MitomapAssociatedDiseases, via HmtNote)
- Show variant allele frequencies for mitochondrial variants (GRCh38 cases)
- Extend "public" json API with diseases (OMIM) and phenotypes (HPO)
- HPO gene list download now has option for clinical and non-clinical genes
- Display gene splice junctions data in sashimi plots
- Update case individuals with splice junctions tracks
- Simple Docker compose for development with local build
- Make Phenomodels subpanels collapsible
- User side documentation of cytogenomics features (Gens, Chromograph, vcf2cytosure, rhocall)
- iSort GitHub Action
- Support LoqusDB REST API queries
### Fixed
- Show other causative once, even if several events point to it
- Filtering variants by mitochondrial chromosome for cases with genome build=38
- HPO gene search button triggers any warnings for clinical / non-existing genes also on first search
- Fixed a bug in variants pages caused by MT variants without alt_frequency
- Tests for CADD score parsing function
- Fixed the look of IGV settings on SNV variant page
- Cases analyzed once shown as `rerun`
- Missing case track on case re-upload
- Fixed severity rank for SO term "regulatory region ablation"
### Changed
- Refactor according to CodeFactor - mostly reuse of duplicated code
- Phenomodels language adjustment
- Open variants in a new window (from variants page)
- Open overlapping and compound variants in a new window (from variant page)
- gnomAD link points to gnomAD v.3 (build GRCh38) for mitochondrial variants.
- Display only number of affected genes for dismissed SVs in general report
- Chromosome build check when populating the variants filter chromosome selection
- Display mitochondrial and rare diseases coverage report in cases with missing 'rare' track

## [4.31.1]
### Added
### Changed
- Remove mitochondrial and coverage report from cancer cases sidebar
### Fixed
- ClinVar page when dbSNP id is None

## [4.31]
### Added
- gnomAD annotation field in admin guide
- Export also dynamic panel genes not associated to an HPO term when downloading the HPO panel
- Primary HGNC transcript info in variant export files
- Show variant quality (QUAL field from vcf) in the variant summary
- Load/update PDF gene fusion reports (clinical and research) generated with Arriba
- Support new MANE annotations from VEP (both MANE Select and MANE Plus Clinical)
- Display on case activity the event of a user resetting all dismissed variants
- Support gnomAD population frequencies for mitochondrial variants
- Anchor links in Casedata ClinVar panels to redirect after renaming individuals
### Fixed
- Replace old docs link www.clinicalgenomics.se/scout with new https://clinical-genomics.github.io/scout
- Page formatting issues whenever case and variant comments contain extremely long strings with no spaces
- Chromograph images can be one column and have scrollbar. Removed legacy code.
- Column labels for ClinVar case submission
- Page crashing looking for LoqusDB observation when variant doesn't exist
- Missing inheritance models and custom inheritance models on newly created gene panels
- Accept only numbers in managed variants filter as position and end coordinates
- SNP id format and links in Variant page, ClinVar submission form and general report
- Case groups tooltip triggered only when mouse is on the panel header
### Changed
- A more compact case groups panel
- Added landscape orientation CSS style to cancer coverage and QC demo report
- Improve user documentation to create and save new gene panels
- Removed option to use space as separator when uploading gene panels
- Separating the columns of standard and custom inheritance models in gene panels
- Improved ClinVar instructions for users using non-English Excel

## [4.30.2]
### Added
### Fixed
- Use VEP RefSeq ID if RefSeq list is empty in RefSeq transcripts overview
- Bug creating variant links for variants with no end_chrom
### Changed

## [4.30.1]
### Added
### Fixed
- Cryptography dependency fixed to use version < 3.4
### Changed

## [4.30]
### Added
- Introduced a `reset dismiss variant` verb
- Button to reset all dismissed variants for a case
- Add black border to Chromograph ideograms
- Show ClinVar annotations on variantS page
- Added integration with GENS, copy number visualization tool
- Added a VUS label to the manual classification variant tags
- Add additional information to SNV verification emails
- Tooltips documenting manual annotations from default panels
- Case groups now show bam files from all cases on align view
### Fixed
- Center initial igv view on variant start with SNV/indels
- Don't set initial igv view to negative coordinates
- Display of GQ for SV and STR
- Parsing of AD and related info for STRs
- LoqusDB field in institute settings accepts only existing Loqus instances
- Fix DECIPHER link to work after DECIPHER migrated to GRCh38
- Removed visibility window param from igv.js genes track
- Updated HPO download URL
- Patch HPO download test correctly
- Reference size on STR hover not needed (also wrong)
- Introduced genome build check (allowed values: 37, 38, "37", "38") on case load
- Improve case searching by assignee full name
- Populating the LoqusDB select in institute settings
### Changed
- Cancer variants table header (pop freq etc)
- Only admin users can modify LoqusDB instance in Institute settings
- Style of case synopsis, variants and case comments
- Switched to igv.js 2.7.5
- Do not choke if case is missing research variants when research requested
- Count cases in LoqusDB by variant type
- Introduce deprecation warning for Loqus configs that are not dictionaries
- Improve create new gene panel form validation
- Make XM- transcripts less visible if they don't overlap with transcript refseq_id in variant page
- Color of gene panels and comments panels on cases and variant pages
- Do not choke if case is missing research variants when reserch requested

## [4.29.1]
### Added
### Fixed
- Always load STR variants regardless of RankScore threshold (hotfix)
### Changed

## [4.29]
### Added
- Added a page about migrating potentially breaking changes to the documentation
- markdown_include in development requirements file
- STR variants filter
- Display source, Z-score, inheritance pattern for STR annotations from Stranger (>0.6.1) if available
- Coverage and quality report to cancer view
### Fixed
- ACMG classification page crashing when trying to visualize a classification that was removed
- Pretty print HGVS on gene variants (URL-decode VEP)
- Broken or missing link in the documentation
- Multiple gene names in ClinVar submission form
- Inheritance model select field in ClinVar submission
- IGV.js >2.7.0 has an issue with the gene track zoom levels - temp freeze at 2.7.0
- Revert CORS-anywhere and introduce a local http proxy for cloud tracks
### Changed

## [4.28]
### Added
- Chromograph integration for displaying PNGs in case-page
- Add VAF to cancer case general report, and remove some of its unused fields
- Variants filter compatible with genome browser location strings
- Support for custom public igv tracks stored on the cloud
- Add tests to increase testing coverage
- Update case variants count after deleting variants
- Update IGV.js to latest (v2.7.4)
- Bypass igv.js CORS check using `https://github.com/Rob--W/cors-anywhere`
- Documentation on default and custom IGV.js tracks (admin docs)
- Lock phenomodels so they're editable by admins only
- Small case group assessment sharing
- Tutorial and files for deploying app on containers (Kubernetes pods)
- Canonical transcript and protein change of canonical transcript in exported variants excel sheet
- Support for Font Awesome version 6
- Submit to Beacon from case page sidebar
- Hide dismissed variants in variants pages and variants export function
- Systemd service files and instruction to deploy Scout using podman
### Fixed
- Bugfix: unused `chromgraph_prefix |tojson` removed
- Freeze coloredlogs temporarily
- Marrvel link
- Don't show TP53 link for silent or synonymous changes
- OMIM gene field accepts any custom number as OMIM gene
- Fix Pytest single quote vs double quote string
- Bug in gene variants search by similar cases and no similar case is found
- Delete unused file `userpanel.py`
- Primary transcripts in variant overview and general report
- Google OAuth2 login setup in README file
- Redirect to 'missing file'-icon if configured Chromograph file is missing
- Javascript error in case page
- Fix compound matching during variant loading for hg38
- Cancer variants view containing variants dismissed with cancer-specific reasons
- Zoom to SV variant length was missing IGV contig select
- Tooltips on case page when case has no default gene panels
### Changed
- Save case variants count in case document and not in sessions
- Style of gene panels multiselect on case page
- Collapse/expand main HPO checkboxes in phenomodel preview
- Replaced GQ (Genotype quality) with VAF (Variant allele frequency) in cancer variants GT table
- Allow loading of cancer cases with no tumor_purity field
- Truncate cDNA and protein changes in case report if longer than 20 characters


## [4.27]
### Added
- Exclude one or more variant categories when running variants delete command
### Fixed
### Changed

## [4.26.1]
### Added
### Fixed
- Links with 1-letter aa codes crash on frameshift etc
### Changed

## [4.26]
### Added
- Extend the delete variants command to print analysis date, track, institute, status and research status
- Delete variants by type of analysis (wgs|wes|panel)
- Links to cBioPortal, MutanTP53, IARC TP53, OncoKB, MyCancerGenome, CIViC
### Fixed
- Deleted variants count
### Changed
- Print output of variants delete command as a tab separated table

## [4.25]
### Added
- Command line function to remove variants from one or all cases
### Fixed
- Parse SMN None calls to None rather than False

## [4.24.1]
### Fixed
- Install requirements.txt via setup file

## [4.24]
### Added
- Institute-level phenotype models with sub-panels containing HPO and OMIM terms
- Runnable Docker demo
- Docker image build and push github action
- Makefile with shortcuts to docker commands
- Parse and save synopsis, phenotype and cohort terms from config files upon case upload
### Fixed
- Update dismissed variant status when variant dismissed key is missing
- Breakpoint two IGV button now shows correct chromosome when different from bp1
- Missing font lib in Docker image causing the PDF report download page to crash
- Sentieon Manta calls lack Somaticscore - load anyway
- ClinVar submissions crashing due to pinned variants that are not loaded
- Point ExAC pLI score to new gnomad server address
- Bug uploading cases missing phenotype terms in config file
- STRs loaded but not shown on browser page
- Bug when using adapter.variant.get_causatives with case_id without causatives
- Problem with fetching "solved" from scout export cases cli
- Better serialising of datetime and bson.ObjectId
- Added `volumes` folder to .gitignore
### Changed
- Make matching causative and managed variants foldable on case page
- Remove calls to PyMongo functions marked as deprecated in backend and frontend(as of version 3.7).
- Improved `scout update individual` command
- Export dynamic phenotypes with ordered gene lists as PDF


## [4.23]
### Added
- Save custom IGV track settings
- Show a flash message with clear info about non-valid genes when gene panel creation fails
- CNV report link in cancer case side navigation
- Return to comment section after editing, deleting or submitting a comment
- Managed variants
- MT vs 14 chromosome mean coverage stats if Scout is connected to Chanjo
### Fixed
- missing `vcf_cancer_sv` and `vcf_cancer_sv_research` to manual.
- Split ClinVar multiple clnsig values (slash-separated) and strip them of underscore for annotations without accession number
- Timeout of `All SNVs and INDELs` page when no valid gene is provided in the search
- Round CADD (MIPv9)
- Missing default panel value
- Invisible other causatives lines when other causatives lack gene symbols
### Changed
- Do not freeze mkdocs-material to version 4.6.1
- Remove pre-commit dependency

## [4.22]
### Added
- Editable cases comments
- Editable variants comments
### Fixed
- Empty variant activity panel
- STRs variants popover
- Split new ClinVar multiple significance terms for a variant
- Edit the selected comment, not the latest
### Changed
- Updated RELEASE docs.
- Pinned variants card style on the case page
- Merged `scout export exons` and `scout view exons` commands


## [4.21.2]
### Added
### Fixed
- Do not pre-filter research variants by (case-default) gene panels
- Show OMIM disease tooltip reliably
### Changed

## [4.21.1]
### Added
### Fixed
- Small change to Pop Freq column in variants ang gene panels to avoid strange text shrinking on small screens
- Direct use of HPO list for Clinical HPO SNV (and cancer SNV) filtering
- PDF coverage report redirecting to login page
### Changed
- Remove the option to dismiss single variants from all variants pages
- Bulk dismiss SNVs, SVs and cancer SNVs from variants pages

## [4.21]
### Added
- Support to configure LoqusDB per institute
- Highlight causative variants in the variants list
- Add tests. Mostly regarding building internal datatypes.
- Remove leading and trailing whitespaces from panel_name and display_name when panel is created
- Mark MANE transcript in list of transcripts in "Transcript overview" on variant page
- Show default panel name in case sidebar
- Previous buttons for variants pagination
- Adds a gh action that checks that the changelog is updated
- Adds a gh action that deploys new releases automatically to pypi
- Warn users if case default panels are outdated
- Define institute-specific gene panels for filtering in institute settings
- Use institute-specific gene panels in variants filtering
- Show somatic VAF for pinned and causative variants on case page

### Fixed
- Report pages redirect to login instead of crashing when session expires
- Variants filter loading in cancer variants page
- User, Causative and Cases tables not scaling to full page
- Improved docs for an initial production setup
- Compatibility with latest version of Black
- Fixed tests for Click>7
- Clinical filter required an extra click to Filter to return variants
- Restore pagination and shrink badges in the variants page tables
- Removing a user from the command line now inactivates the case only if user is last assignee and case is active
- Bugfix, LoqusDB per institute feature crashed when institute id was empty string
- Bugfix, LoqusDB calls where missing case count
- filter removal and upload for filters deleted from another page/other user
- Visualize outdated gene panels info in a popover instead of a tooltip in case page side panel

### Changed
- Highlight color on normal STRs in the variants table from green to blue
- Display breakpoints coordinates in verification emails only for structural variants


## [4.20]
### Added
- Display number of filtered variants vs number of total variants in variants page
- Search case by HPO terms
- Dismiss variant column in the variants tables
- Black and pre-commit packages to dev requirements

### Fixed
- Bug occurring when rerun is requested twice
- Peddy info fields in the demo config file
- Added load config safety check for multiple alignment files for one individual
- Formatting of cancer variants table
- Missing Score in SV variants table

### Changed
- Updated the documentation on how to create a new software release
- Genome build-aware cytobands coordinates
- Styling update of the Matchmaker card
- Select search type in case search form


## [4.19]

### Added
- Show internal ID for case
- Add internal ID for downloaded CGH files
- Export dynamic HPO gene list from case page
- Remove users as case assignees when their account is deleted
- Keep variants filters panel expanded when filters have been used

### Fixed
- Handle the ProxyFix ModuleNotFoundError when Werkzeug installed version is >1.0
- General report formatting issues whenever case and variant comments contain extremely long strings with no spaces

### Changed
- Created an institute wrapper page that contains list of cases, causatives, SNVs & Indels, user list, shared data and institute settings
- Display case name instead of case ID on clinVar submissions
- Changed icon of sample update in clinVar submissions


## [4.18]

### Added
- Filter cancer variants on cytoband coordinates
- Show dismiss reasons in a badge with hover for clinical variants
- Show an ellipsis if 10 cases or more to display with loqusdb matches
- A new blog post for version 4.17
- Tooltip to better describe Tumor and Normal columns in cancer variants
- Filter cancer SNVs and SVs by chromosome coordinates
- Default export of `Assertion method citation` to clinVar variants submission file
- Button to export up to 500 cancer variants, filtered or not
- Rename samples of a clinVar submission file

### Fixed
- Apply default gene panel on return to cancer variantS from variant view
- Revert to certificate checking when asking for Chanjo reports
- `scout download everything` command failing while downloading HPO terms

### Changed
- Turn tumor and normal allelic fraction to decimal numbers in tumor variants page
- Moved clinVar submissions code to the institutes blueprints
- Changed name of clinVar export files to FILENAME.Variant.csv and FILENAME.CaseData.csv
- Switched Google login libraries from Flask-OAuthlib to Authlib


## [4.17.1]

### Fixed
- Load cytobands for cases with chromosome build not "37" or "38"


## [4.17]

### Added
- COSMIC badge shown in cancer variants
- Default gene-panel in non-cancer structural view in url
- Filter SNVs and SVs by cytoband coordinates
- Filter cancer SNV variants by alt allele frequency in tumor
- Correct genome build in UCSC link from structural variant page



### Fixed
- Bug in clinVar form when variant has no gene
- Bug when sharing cases with the same institute twice
- Page crashing when removing causative variant tag
- Do not default to GATK caller when no caller info is provided for cancer SNVs


## [4.16.1]

### Fixed
- Fix the fix for handling of delivery reports for rerun cases

## [4.16]

### Added
- Adds possibility to add "lims_id" to cases. Currently only stored in database, not shown anywhere
- Adds verification comment box to SVs (previously only available for small variants)
- Scrollable pedigree panel

### Fixed
- Error caused by changes in WTForm (new release 2.3.x)
- Bug in OMIM case page form, causing the page to crash when a string was provided instead of a numerical OMIM id
- Fix Alamut link to work properly on hg38
- Better handling of delivery reports for rerun cases
- Small CodeFactor style issues: matchmaker results counting, a couple of incomplete tests and safer external xml
- Fix an issue with Phenomizer introduced by CodeFactor style changes

### Changed
- Updated the version of igv.js to 2.5.4

## [4.15.1]

### Added
- Display gene names in ClinVar submissions page
- Links to Varsome in variant transcripts table

### Fixed
- Small fixes to ClinVar submission form
- Gene panel page crash when old panel has no maintainers

## [4.15]

### Added
- Clinvar CNVs IGV track
- Gene panels can have maintainers
- Keep variant actions (dismissed, manual rank, mosaic, acmg, comments) upon variant re-upload
- Keep variant actions also on full case re-upload

### Fixed
- Fix the link to Ensembl for SV variants when genome build 38.
- Arrange information in columns on variant page
- Fix so that new cosmic identifier (COSV) is also acceptable #1304
- Fixed COSMIC tag in INFO (outside of CSQ) to be parses as well with `&` splitter.
- COSMIC stub URL changed to https://cancer.sanger.ac.uk/cosmic/search?q= instead.
- Updated to a version of IGV where bigBed tracks are visualized correctly
- Clinvar submission files are named according to the content (variant_data and case_data)
- Always show causatives from other cases in case overview
- Correct disease associations for gene symbol aliases that exist as separate genes
- Re-add "custom annotations" for SV variants
- The override ClinVar P/LP add-in in the Clinical Filter failed for new CSQ strings

### Changed
- Runs all CI checks in github actions

## [4.14.1]

### Fixed
- Error when variant found in loqusdb is not loaded for other case

## [4.14]

### Added
- Use github actions to run tests
- Adds CLI command to update individual alignments path
- Update HPO terms using downloaded definitions files
- Option to use alternative flask config when running `scout serve`
- Requirement to use loqusdb >= 2.5 if integrated

### Fixed
- Do not display Pedigree panel in cancer view
- Do not rely on internet connection and services available when running CI tests
- Variant loading assumes GATK if no caller set given and GATK filter status is seen in FILTER
- Pass genome build param all the way in order to get the right gene mappings for cases with build 38
- Parse correctly variants with zero frequency values
- Continue even if there are problems to create a region vcf
- STR and cancer variant navigation back to variants pages could fail

### Changed
- Improved code that sends requests to the external APIs
- Updates ranges for user ranks to fit todays usage
- Run coveralls on github actions instead of travis
- Run pip checks on github actions instead of coveralls
- For hg38 cases, change gnomAD link to point to version 3.0 (which is hg38 based)
- Show pinned or causative STR variants a bit more human readable

## [4.13.1]

### Added
### Fixed
- Typo that caused not all clinvar conflicting interpretations to be loaded no matter what
- Parse and retrieve clinvar annotations from VEP-annotated (VEP 97+) CSQ VCF field
- Variant clinvar significance shown as `not provided` whenever is `Uncertain significance`
- Phenomizer query crashing when case has no HPO terms assigned
- Fixed a bug affecting `All SNVs and INDELs` page when variants don't have canonical transcript
- Add gene name or id in cancer variant view

### Changed
- Cancer Variant view changed "Variant:Transcript:Exon:HGVS" to "Gene:Transcript:Exon:HGVS"

## [4.13]

### Added
- ClinVar SNVs track in IGV
- Add SMA view with SMN Copy Number data
- Easier to assign OMIM diagnoses from case page
- OMIM terms and specific OMIM term page

### Fixed
- Bug when adding a new gene to a panel
- Restored missing recent delivery reports
- Fixed style and links to other reports in case side panel
- Deleting cases using display_name and institute not deleting its variants
- Fixed bug that caused coordinates filter to override other filters
- Fixed a problem with finding some INS in loqusdb
- Layout on SV page when local observations without cases are present
- Make scout compatible with the new HPO definition files from `http://compbio.charite.de/jenkins/`
- General report visualization error when SNVs display names are very long


### Changed


## [4.12.4]

### Fixed
- Layout on SV page when local observations without cases are present

## [4.12.3]

### Fixed
- Case report when causative or pinned SVs have non null allele frequencies

## [4.12.2]

### Fixed
- SV variant links now take you to the SV variant page again
- Cancer variant view has cleaner table data entries for "N/A" data
- Pinned variant case level display hotfix for cancer and str - more on this later
- Cancer variants show correct alt/ref reads mirroring alt frequency now
- Always load all clinical STR variants even if a region load is attempted - index may be missing
- Same case repetition in variant local observations

## [4.12.1]

### Fixed
- Bug in variant.gene when gene has no HGVS description


## [4.12]

### Added
- Accepts `alignment_path` in load config to pass bam/cram files
- Display all phenotypes on variant page
- Display hgvs coordinates on pinned and causatives
- Clear panel pending changes
- Adds option to setup the database with static files
- Adds cli command to download the resources from CLI that scout needs
- Adds test files for merged somatic SV and CNV; as well as merged SNV, and INDEL part of #1279
- Allows for upload of OMIM-AUTO gene panel from static files without api-key

### Fixed
- Cancer case HPO panel variants link
- Fix so that some drop downs have correct size
- First IGV button in str variants page
- Cancer case activates on SNV variants
- Cases activate when STR variants are viewed
- Always calculate code coverage
- Pinned/Classification/comments in all types of variants pages
- Null values for panel's custom_inheritance_models
- Discrepancy between the manual disease transcripts and those in database in gene-edit page
- ACMG classification not showing for some causatives
- Fix bug which caused IGV.js to use hg19 reference files for hg38 data
- Bug when multiple bam files sources with non-null values are available


### Changed
- Renamed `requests` file to `scout_requests`
- Cancer variant view shows two, instead of four, decimals for allele and normal


## [4.11.1]

### Fixed
- Institute settings page
- Link institute settings to sharing institutes choices

## [4.11.0]

### Added
- Display locus name on STR variant page
- Alternative key `GNOMADAF_popmax` for Gnomad popmax allele frequency
- Automatic suggestions on how to improve the code on Pull Requests
- Parse GERP, phastCons and phyloP annotations from vep annotated CSQ fields
- Avoid flickering comment popovers in variant list
- Parse REVEL score from vep annotated CSQ fields
- Allow users to modify general institute settings
- Optionally format code automatically on commit
- Adds command to backup vital parts `scout export database`
- Parsing and displaying cancer SV variants from Manta annotated VCF files
- Dismiss cancer snv variants with cancer-specific options
- Add IGV.js UPD, RHO and TIDDIT coverage wig tracks.


### Fixed
- Slightly darker page background
- Fixed an issued with parsed conservation values from CSQ
- Clinvar submissions accessible to all users of an institute
- Header toolbar when on Clinvar page now shows institute name correctly
- Case should not always inactivate upon update
- Show dismissed snv cancer variants as grey on the cancer variants page
- Improved style of mappability link and local observations on variant page
- Convert all the GET requests to the igv view to POST request
- Error when updating gene panels using a file containing BOM chars
- Add/replace gene radio button not working in gene panels


## [4.10.1]

### Fixed
- Fixed issue with opening research variants
- Problem with coveralls not called by Travis CI
- Handle Biomart service down in tests


## [4.10.0]

### Added
- Rank score model in causatives page
- Exportable HPO terms from phenotypes page
- AMP guideline tiers for cancer variants
- Adds scroll for the transcript tab
- Added CLI option to query cases on time since case event was added
- Shadow clinical assessments also on research variants display
- Support for CRAM alignment files
- Improved str variants view : sorting by locus, grouped by allele.
- Delivery report PDF export
- New mosaicism tag option
- Add or modify individuals' age or tissue type from case page
- Display GC and allele depth in causatives table.
- Included primary reference transcript in general report
- Included partial causative variants in general report
- Remove dependency of loqusdb by utilising the CLI

### Fixed
- Fixed update OMIM command bug due to change in the header of the genemap2 file
- Removed Mosaic Tag from Cancer variants
- Fixes issue with unaligned table headers that comes with hidden Datatables
- Layout in general report PDF export
- Fixed issue on the case statistics view. The validation bars didn't show up when all institutes were selected. Now they do.
- Fixed missing path import by importing pathlib.Path
- Handle index inconsistencies in the update index functions
- Fixed layout problems


## [4.9.0]

### Added
- Improved MatchMaker pages, including visible patient contacts email address
- New badges for the github repo
- Links to [GENEMANIA](genemania.org)
- Sort gene panel list on case view.
- More automatic tests
- Allow loading of custom annotations in VCF using the SCOUT_CUSTOM info tag.

### Fixed
- Fix error when a gene is added to an empty dynamic gene panel
- Fix crash when attempting to add genes on incorrect format to dynamic gene panel
- Manual rank variant tags could be saved in a "Select a tag"-state, a problem in the variants view.
- Same case evaluations are no longer shown as gray previous evaluations on the variants page
- Stay on research pages, even if reset, next first buttons are pressed..
- Overlapping variants will now be visible on variant page again
- Fix missing classification comments and links in evaluations page
- All prioritized cases are shown on cases page


## [4.8.3]

### Added

### Fixed
- Bug when ordering sanger
- Improved scrolling over long list of genes/transcripts


## [4.8.2]

### Added

### Fixed
- Avoid opening extra tab for coverage report
- Fixed a problem when rank model version was saved as floats and not strings
- Fixed a problem with displaying dismiss variant reasons on the general report
- Disable load and delete filter buttons if there are no saved filters
- Fix problem with missing verifications
- Remove duplicate users and merge their data and activity


## [4.8.1]

### Added

### Fixed
- Prevent login fail for users with id defined by ObjectId and not email
- Prevent the app from crashing with `AttributeError: 'NoneType' object has no attribute 'message'`


## [4.8.0]

### Added
- Updated Scout to use Bootstrap 4.3
- New looks for Scout
- Improved dashboard using Chart.js
- Ask before inactivating a case where last assigned user leaves it
- Genes can be manually added to the dynamic gene list directly on the case page
- Dynamic gene panels can optionally be used with clinical filter, instead of default gene panel
- Dynamic gene panels get link out to chanjo-report for coverage report
- Load all clinvar variants with clinvar Pathogenic, Likely Pathogenic and Conflicting pathogenic
- Show transcripts with exon numbers for structural variants
- Case sort order can now be toggled between ascending and descending.
- Variants can be marked as partial causative if phenotype is available for case.
- Show a frequency tooltip hover for SV-variants.
- Added support for LDAP login system
- Search snv and structural variants by chromosomal coordinates
- Structural variants can be marked as partial causative if phenotype is available for case.
- Show normal and pathologic limits for STRs in the STR variants view.
- Institute level persistent variant filter settings that can be retrieved and used.
- export causative variants to Excel
- Add support for ROH, WIG and chromosome PNGs in case-view

### Fixed
- Fixed missing import for variants with comments
- Instructions on how to build docs
- Keep sanger order + verification when updating/reloading variants
- Fixed and moved broken filter actions (HPO gene panel and reset filter)
- Fixed string conversion to number
- UCSC links for structural variants are now separated per breakpoint (and whole variant where applicable)
- Reintroduced missing coverage report
- Fixed a bug preventing loading samples using the command line
- Better inheritance models customization for genes in gene panels
- STR variant page back to list button now does its one job.
- Allows to setup scout without a omim api key
- Fixed error causing "favicon not found" flash messages
- Removed flask --version from base cli
- Request rerun no longer changes case status. Active or archived cases inactivate on upload.
- Fixed missing tooltip on the cancer variants page
- Fixed weird Rank cell in variants page
- Next and first buttons order swap
- Added pagination (and POST capability) to cancer variants.
- Improves loading speed for variant page
- Problem with updating variant rank when no variants
- Improved Clinvar submission form
- General report crashing when dismissed variant has no valid dismiss code
- Also show collaborative case variants on the All variants view.
- Improved phenotype search using dataTables.js on phenotypes page
- Search and delete users with `email` instead of `_id`
- Fixed css styles so that multiselect options will all fit one column


## [4.7.3]

### Added
- RankScore can be used with VCFs for vcf_cancer files

### Fixed
- Fix issue with STR view next page button not doing its one job.

### Deleted
- Removed pileup as a bam viewing option. This is replaced by IGV


## [4.7.2]

### Added
- Show earlier ACMG classification in the variant list

### Fixed
- Fixed igv search not working due to igv.js dist 2.2.17
- Fixed searches for cases with a gene with variants pinned or marked causative.
- Load variant pages faster after fixing other causatives query
- Fixed mitochondrial report bug for variants without genes

## [4.7.1]

### Added

### Fixed
- Fixed bug on genes page


## [4.7.0]

### Added
- Export genes and gene panels in build GRCh38
- Search for cases with variants pinned or marked causative in a given gene.
- Search for cases phenotypically similar to a case also from WUI.
- Case variant searches can be limited to similar cases, matching HPO-terms,
  phenogroups and cohorts.
- De-archive reruns and flag them as 'inactive' if archived
- Sort cases by analysis_date, track or status
- Display cases in the following order: prioritized, active, inactive, archived, solved
- Assign case to user when user activates it or asks for rerun
- Case becomes inactive when it has no assignees
- Fetch refseq version from entrez and use it in clinvar form
- Load and export of exons for all genes, independent on refseq
- Documentation for loading/updating exons
- Showing SV variant annotations: SV cgh frequencies, gnomad-SV, local SV frequencies
- Showing transcripts mapping score in segmental duplications
- Handle requests to Ensembl Rest API
- Handle requests to Ensembl Rest Biomart
- STR variants view now displays GT and IGV link.
- Description field for gene panels
- Export exons in build 37 and 38 using the command line

### Fixed
- Fixes of and induced by build tests
- Fixed bug affecting variant observations in other cases
- Fixed a bug that showed wrong gene coverage in general panel PDF export
- MT report only shows variants occurring in the specific individual of the excel sheet
- Disable SSL certifcate verification in requests to chanjo
- Updates how intervaltree and pymongo is used to void deprecated functions
- Increased size of IGV sample tracks
- Optimized tests


## [4.6.1]

### Added

### Fixed
- Missing 'father' and 'mother' keys when parsing single individual cases


## [4.6.0]

### Added
- Description of Scout branching model in CONTRIBUTING doc
- Causatives in alphabetical order, display ACMG classification and filter by gene.
- Added 'external' to the list of analysis type options
- Adds functionality to display "Tissue type". Passed via load config.
- Update to IGV 2.

### Fixed
- Fixed alignment visualization and vcf2cytosure availability for demo case samples
- Fixed 3 bugs affecting SV pages visualization
- Reintroduced the --version cli option
- Fixed variants query by panel (hpo panel + gene panel).
- Downloaded MT report contains excel files with individuals' display name
- Refactored code in parsing of config files.


## [4.5.1]

### Added

### Fixed
- update requirement to use PyYaml version >= 5.1
- Safer code when loading config params in cli base


## [4.5.0]

### Added
- Search for similar cases from scout view CLI
- Scout cli is now invoked from the app object and works under the app context

### Fixed
- PyYaml dependency fixed to use version >= 5.1


## [4.4.1]

### Added
- Display SV rank model version when available

### Fixed
- Fixed upload of delivery report via API


## [4.4.0]

### Added
- Displaying more info on the Causatives page and hiding those not causative at the case level
- Add a comment text field to Sanger order request form, allowing a message to be included in the email
- MatchMaker Exchange integration
- List cases with empty synopsis, missing HPO terms and phenotype groups.
- Search for cases with open research list, or a given case status (active, inactive, archived)

### Fixed
- Variant query builder split into several functions
- Fixed delivery report load bug


## [4.3.3]

### Added
- Different individual table for cancer cases

### Fixed
- Dashboard collects validated variants from verification events instead of using 'sanger' field
- Cases shared with collaborators are visible again in cases page
- Force users to select a real institute to share cases with (actionbar select fix)


## [4.3.2]

### Added
- Dashboard data can be filtered using filters available in cases page
- Causatives for each institute are displayed on a dedicated page
- SNVs and and SVs are searchable across cases by gene and rank score
- A more complete report with validated variants is downloadable from dashboard

### Fixed
- Clinsig filter is fixed so clinsig numerical values are returned
- Split multi clinsig string values in different elements of clinsig array
- Regex to search in multi clinsig string values or multi revstat string values
- It works to upload vcf files with no variants now
- Combined Pileup and IGV alignments for SVs having variant start and stop on the same chromosome


## [4.3.1]

### Added
- Show calls from all callers even if call is not available
- Instructions to install cairo and pango libs from WeasyPrint page
- Display cases with number of variants from CLI
- Only display cases with number of variants above certain treshold. (Also CLI)
- Export of verified variants by CLI or from the dashboard
- Extend case level queries with default panels, cohorts and phenotype groups.
- Slice dashboard statistics display using case level queries
- Add a view where all variants for an institute can be searched across cases, filtering on gene and rank score. Allows searching research variants for cases that have research open.

### Fixed
- Fixed code to extract variant conservation (gerp, phyloP, phastCons)
- Visualization of PDF-exported gene panels
- Reintroduced the exon/intron number in variant verification email
- Sex and affected status is correctly displayed on general report
- Force number validation in SV filter by size
- Display ensembl transcripts when no refseq exists


## [4.3.0]

### Added
- Mosaicism tag on variants
- Show and filter on SweGen frequency for SVs
- Show annotations for STR variants
- Show all transcripts in verification email
- Added mitochondrial export
- Adds alternative to search for SVs shorter that the given length
- Look for 'bcftools' in the `set` field of VCFs
- Display digenic inheritance from OMIM
- Displays what refseq transcript that is primary in hgnc

### Fixed

- Archived panels displays the correct date (not retroactive change)
- Fixed problem with waiting times in gene panel exports
- Clinvar fiter not working with human readable clinsig values

## [4.2.2]

### Fixed
- Fixed gene panel create/modify from CSV file utf-8 decoding error
- Updating genes in gene panels now supports edit comments and entry version
- Gene panel export timeout error

## [4.2.1]

### Fixed
- Re-introduced gene name(s) in verification email subject
- Better PDF rendering for excluded variants in report
- Problem to access old case when `is_default` did not exist on a panel


## [4.2.0]

### Added
- New index on variant_id for events
- Display overlapping compounds on variants view

### Fixed
- Fixed broken clinical filter


## [4.1.4]

### Added
- Download of filtered SVs

### Fixed
- Fixed broken download of filtered variants
- Fixed visualization issue in gene panel PDF export
- Fixed bug when updating gene names in variant controller


## [4.1.3]

### Fixed
- Displays all primary transcripts


## [4.1.2]

### Added
- Option add/replace when updating a panel via CSV file
- More flexible versioning of the gene panels
- Printing coverage report on the bottom of the pdf case report
- Variant verification option for SVs
- Logs uri without pwd when connecting
- Disease-causing transcripts in case report
- Thicker lines in case report
- Supports HPO search for cases, both terms or if described in synopsis
- Adds sanger information to dashboard

### Fixed
- Use db name instead of **auth** as default for authentication
- Fixes so that reports can be generated even with many variants
- Fixed sanger validation popup to show individual variants queried by user and institute.
- Fixed problem with setting up scout
- Fixes problem when exac file is not available through broad ftp
- Fetch transcripts for correct build in `adapter.hgnc_gene`

## [4.1.1]
- Fix problem with institute authentication flash message in utils
- Fix problem with comments
- Fix problem with ensembl link


## [4.1.0]

### Added
- OMIM phenotypes to case report
- Command to download all panel app gene panels `scout load panel --panel-app`
- Links to genenames.org and omim on gene page
- Popup on gene at variants page with gene information
- reset sanger status to "Not validated" for pinned variants
- highlight cases with variants to be evaluated by Sanger on the cases page
- option to point to local reference files to the genome viewer pileup.js. Documented in `docs.admin-guide.server`
- option to export single variants in `scout export variants`
- option to load a multiqc report together with a case(add line in load config)
- added a view for searching HPO terms. It is accessed from the top left corner menu
- Updates the variants view for cancer variants. Adds a small cancer specific filter for known variants
- Adds hgvs information on cancer variants page
- Adds option to update phenotype groups from CLI

### Fixed
- Improved Clinvar to submit variants from different cases. Fixed HPO terms in casedata according to feedback
- Fixed broken link to case page from Sanger modal in cases view
- Now only cases with non empty lists of causative variants are returned in `adapter.case(has_causatives=True)`
- Can handle Tumor only samples
- Long lists of HGNC symbols are now possible. This was previously difficult with manual, uploaded or by HPO search when changing filter settings due to GET request limitations. Relevant pages now use POST requests. Adds the dynamic HPO panel as a selection on the gene panel dropdown.
- Variant filter defaults to default panels also on SV and Cancer variants pages.

## [4.0.0]

### WARNING ###

This is a major version update and will require that the backend of pre releases is updated.
Run commands:

```
$scout update genes
$scout update hpo
```

- Created a Clinvar submission tool, to speed up Clinvar submission of SNVs and SVs
- Added an analysis report page (html and PDF format) containing phenotype, gene panels and variants that are relevant to solve a case.

### Fixed
- Optimized evaluated variants to speed up creation of case report
- Moved igv and pileup viewer under a common folder
- Fixed MT alignment view pileup.js
- Fixed coordinates for SVs with start chromosome different from end chromosome
- Global comments shown across cases and institutes. Case-specific variant comments are shown only for that specific case.
- Links to clinvar submitted variants at the cases level
- Adapts clinvar parsing to new format
- Fixed problem in `scout update user` when the user object had no roles
- Makes pileup.js use online genome resources when viewing alignments. Now any instance of Scout can make use of this functionality.
- Fix ensembl link for structural variants
- Works even when cases does not have `'madeline_info'`
- Parses Polyphen in correct way again
- Fix problem with parsing gnomad from VEP

### Added
- Added a PDF export function for gene panels
- Added a "Filter and export" button to export custom-filtered SNVs to CSV file
- Dismiss SVs
- Added IGV alignments viewer
- Read delivery report path from case config or CLI command
- Filter for spidex scores
- All HPO terms are now added and fetched from the correct source (https://github.com/obophenotype/human-phenotype-ontology/blob/master/hp.obo)
- New command `scout update hpo`
- New command `scout update genes` will fetch all the latest information about genes and update them
- Load **all** variants found on chromosome **MT**
- Adds choice in cases overview do show as many cases as user like

### Removed
- pileup.min.js and pileup css are imported from a remote web location now
- All source files for HPO information, this is instead fetched directly from source
- All source files for gene information, this is instead fetched directly from source

## [3.0.0]
### Fixed
- hide pedigree panel unless it exists

## [1.5.1] - 2016-07-27
### Fixed
- look for both ".bam.bai" and ".bai" extensions

## [1.4.0] - 2016-03-22
### Added
- support for local frequency through loqusdb
- bunch of other stuff

## [1.3.0] - 2016-02-19
### Fixed
- Update query-phenomizer and add username/password

### Changed
- Update the way a case is checked for rerun-status

### Added
- Add new button to mark a case as "checked"
- Link to clinical variants _without_ 1000G annotation

## [1.2.2] - 2016-02-18
### Fixed
- avoid filtering out variants lacking ExAC and 1000G annotations

## [1.1.3] - 2015-10-01
### Fixed
- persist (clinical) filter when clicking load more
- fix #154 by robustly setting clinical filter func. terms

## [1.1.2] - 2015-09-07
### Fixed
- avoid replacing coverage report with none
- update SO terms, refactored

## [1.1.1] - 2015-08-20
### Fixed
- fetch case based on collaborator status (not owner)

## [1.1.0] - 2015-05-29
### Added
- link(s) to SNPedia based on RS-numbers
- new Jinja filter to "humanize" decimal numbers
- show gene panels in variant view
- new Jinja filter for decoding URL encoding
- add indicator to variants in list that have comments
- add variant number threshold and rank score threshold to load function
- add event methods to mongo adapter
- add tests for models
- show badge "old" if comment was written for a previous analysis

### Changed
- show cDNA change in transcript summary unless variant is exonic
- moved compounds table further up the page
- show dates for case uploads in ISO format
- moved variant comments higher up on page
- updated documentation for pages
- read in coverage report as blob in database and serve directly
- change ``OmimPhenotype`` to ``PhenotypeTerm``
- reorganize models sub-package
- move events (and comments) to separate collection
- only display prev/next links for the research list
- include variant type in breadcrumbs e.g. "Clinical variants"

### Removed
- drop dependency on moment.js

### Fixed
- show the same level of detail for all frequencies on all pages
- properly decode URL encoded symbols in amino acid/cDNA change strings
- fixed issue with wipe permissions in MongoDB
- include default gene lists in "variants" link in breadcrumbs

## [1.0.2] - 2015-05-20
### Changed
- update case fetching function

### Fixed
- handle multiple cases with same id

## [1.0.1] - 2015-04-28
### Fixed
- Fix building URL parameters in cases list Vue component

## [1.0.0] - 2015-04-12
Codename: Sara Lund

![Release 1.0](artwork/releases/release-1-0.jpg)

### Added
- Add email logging for unexpected errors
- New command line tool for deleting case

### Changed
- Much improved logging overall
- Updated documentation/usage guide
- Removed non-working IGV link

### Fixed
- Show sample display name in GT call
- Various small bug fixes
- Make it easier to hover over popups

## [0.0.2-rc1] - 2015-03-04
### Added
- add protein table for each variant
- add many more external links
- add coverage reports as PDFs

### Changed
- incorporate user feedback updates
- big refactor of load scripts

## [0.0.2-rc2] - 2015-03-04
### Changes
- add gene table with gene description
- reorganize inheritance models box

### Fixed
- avoid overwriting gene list on "research" load
- fix various bugs in external links

## [0.0.2-rc3] - 2015-03-05
### Added
- Activity log feed to variant view
- Adds protein change strings to ODM and Sanger email

### Changed
- Extract activity log component to macro

### Fixes
- Make Ensembl transcript links use archive website<|MERGE_RESOLUTION|>--- conflicted
+++ resolved
@@ -21,12 +21,8 @@
 - Added a default empty string in cases search form to avoid None default value
 - Page crashing when user tries to remove the same variant from a ClinVar submission in different browser tabs
 - Update more GnomAD links to GnomAD v4 (v38 SNVs, MT vars, STRs)
-<<<<<<< HEAD
+- Empty cells for RNA fusion variants in Causatives and Verified variants page
 - Optimised indexes to address slow queries
-=======
-- Empty cells for RNA fusion variants in Causatives and Verified variants page
->>>>>>> 0bde73e7
-
 
 ## [4.75]
 ### Added
