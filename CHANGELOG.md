# Change Log
All notable changes to this project will be documented in this file.
This project adheres to [Semantic Versioning](http://semver.org/).

About changelog [here](https://keepachangelog.com/en/1.0.0/)

## [x.x.x]

### Added

### Fixed
- Stay on research pages, even if reset, next first buttons are pressed..
- Same case evaluations are no longer shown as gray previous evaluations on the variants page

## [4.8.3]

### Added

### Fixed

<<<<<<< HEAD
=======
- Manual rank variant tags could be saved in a "Select a tag"-state, a problem in the variants view.
- Same case evaluations are no longer shown as gray previous evaluations on the variants page
>>>>>>> e29944c2
- Bug when ordering sanger


## [4.8.2]

### Added

### Fixed

- Avoid opening extra tab for coverage report
- Fixed a problem when rank model version was saved as floats and not strings
- Fixed a problem with displaying dismiss variant reasons on the general report
- Disable load and delete filter buttons if there are no saved filters
- Fix problem with missing verifications
- Remove duplicate users and merge their data and activity

## [4.8.1]

### Added

### Fixed
- Prevent login fail for users with id defined by ObjectId and not email
- Prevent the app from crashing with `AttributeError: 'NoneType' object has no attribute 'message'`


## [4.8.0]

### Added
- Updated Scout to use Bootstrap 4.3
- New looks for Scout
- Improved dashboard using Chart.js
- Ask before inactivating a case where last assigned user leaves it
- Genes can be manually added to the dynamic gene list directly on the case page
- Dynamic gene panels can optionally be used with clinical filter, instead of default gene panel
- Dynamic gene panels get link out to chanjo-report for coverage report
- Load all clinvar variants with clinvar Pathogenic, Likely Pathogenic and Conflicting pathogenic
- Show transcripts with exon numbers for structural variants
- Case sort order can now be toggled between ascending and descending.
- Variants can be marked as partial causative if phenotype is available for case.
- Show a frequency tooltip hover for SV-variants.
- Added support for LDAP login system
- Search snv and structural variants by chromosomal coordinates
- Structural variants can be marked as partial causative if phenotype is available for case.
- Show normal and pathologic limits for STRs in the STR variants view.
- Institute level persistent variant filter settings that can be retrieved and used.
- export causative variants to Excel
- Add support for ROH, WIG and chromosome PNGs in case-view

### Fixed
- Fixed missing import for variants with comments
- Instructions on how to build docs
- Keep sanger order + verification when updating/reloading variants
- Fixed and moved broken filter actions (HPO gene panel and reset filter)
- Fixed string conversion to number
- UCSC links for structural variants are now separated per breakpoint (and whole variant where applicable)
- Reintroduced missing coverage report
- Fixed a bug preventing loading samples using the command line
- Better inheritance models customization for genes in gene panels
- STR variant page back to list button now does its one job.
- Allows to setup scout without a omim api key
- Fixed error causing "favicon not found" flash messages
- Removed flask --version from base cli
- Request rerun no longer changes case status. Active or archived cases inactivate on upload.
- Fixed missing tooltip on the cancer variants page
- Fixed weird Rank cell in variants page
- Next and first buttons order swap
- Added pagination (and POST capability) to cancer variants.
- Improves loading speed for variant page
- Problem with updating variant rank when no variants
- Improved Clinvar submission form
- General report crashing when dismissed variant has no valid dismiss code
- Also show collaborative case variants on the All variants view.
- Improved phenotype search using dataTables.js on phenotypes page
- Search and delete users with `email` instead of `_id`
- Fixed css styles so that multiselect options will all fit one column


## [4.7.3]

### Added
- RankScore can be used with VCFs for vcf_cancer files

### Fixed
- Fix issue with STR view next page button not doing its one job.

### Deleted
- Removed pileup as a bam viewing option. This is replaced by IGV


## [4.7.2]

### Added
- Show earlier ACMG classification in the variant list

### Fixed
- Fixed igv search not working due to igv.js dist 2.2.17
- Fixed searches for cases with a gene with variants pinned or marked causative.
- Load variant pages faster after fixing other causatives query
- Fixed mitochondrial report bug for variants without genes

## [4.7.1]

### Added

### Fixed
- Fixed bug on genes page


## [4.7.0]

### Added
- Export genes and gene panels in build GRCh38
- Search for cases with variants pinned or marked causative in a given gene.
- Search for cases phenotypically similar to a case also from WUI.
- Case variant searches can be limited to similar cases, matching HPO-terms,
  phenogroups and cohorts.
- De-archive reruns and flag them as 'inactive' if archived
- Sort cases by analysis_date, track or status
- Display cases in the following order: prioritized, active, inactive, archived, solved
- Assign case to user when user activates it or asks for rerun
- Case becomes inactive when it has no assignees
- Fetch refseq version from entrez and use it in clinvar form
- Load and export of exons for all genes, independent on refseq
- Documentation for loading/updating exons
- Showing SV variant annotations: SV cgh frequencies, gnomad-SV, local SV frequencies
- Showing transcripts mapping score in segmental duplications
- Handle requests to Ensembl Rest API  
- Handle requests to Ensembl Rest Biomart
- STR variants view now displays GT and IGV link.
- Description field for gene panels
- Export exons in build 37 and 38 using the command line

### Fixed
- Fixes of and induced by build tests
- Fixed bug affecting variant observations in other cases
- Fixed a bug that showed wrong gene coverage in general panel PDF export
- MT report only shows variants occurring in the specific individual of the excel sheet
- Disable SSL certifcate verification in requests to chanjo
- Updates how intervaltree and pymongo is used to void deprecated functions
- Increased size of IGV sample tracks
- Optimized tests


## [4.6.1]

### Added

### Fixed
- Missing 'father' and 'mother' keys when parsing single individual cases


## [4.6.0]

### Added
- Description of Scout branching model in CONTRIBUTING doc
- Causatives in alphabetical order, display ACMG classification and filter by gene.
- Added 'external' to the list of analysis type options
- Adds functionality to display "Tissue type". Passed via load config.
- Update to IGV 2.

### Fixed
- Fixed alignment visualization and vcf2cytosure availability for demo case samples
- Fixed 3 bugs affecting SV pages visualization
- Reintroduced the --version cli option
- Fixed variants query by panel (hpo panel + gene panel).
- Downloaded MT report contains excel files with individuals' display name
- Refactored code in parsing of config files.


## [4.5.1]

### Added

### Fixed
- update requirement to use PyYaml version >= 5.1
- Safer code when loading config params in cli base


## [4.5.0]

### Added
- Search for similar cases from scout view CLI
- Scout cli is now invoked from the app object and works under the app context

### Fixed
- PyYaml dependency fixed to use version >= 5.1


## [4.4.1]

### Added
- Display SV rank model version when available

### Fixed
- Fixed upload of delivery report via API


## [4.4.0]

### Added
- Displaying more info on the Causatives page and hiding those not causative at the case level
- Add a comment text field to Sanger order request form, allowing a message to be included in the email
- MatchMaker Exchange integration
- List cases with empty synopsis, missing HPO terms and phenotype groups.
- Search for cases with open research list, or a given case status (active, inactive, archived)

### Fixed
- Variant query builder split into several functions
- Fixed delivery report load bug


## [4.3.3]

### Added
- Different individual table for cancer cases

### Fixed
- Dashboard collects validated variants from verification events instead of using 'sanger' field
- Cases shared with collaborators are visible again in cases page
- Force users to select a real institute to share cases with (actionbar select fix)


## [4.3.2]

### Added
- Dashboard data can be filtered using filters available in cases page
- Causatives for each institute are displayed on a dedicated page
- SNVs and and SVs are searchable across cases by gene and rank score
- A more complete report with validated variants is downloadable from dashboard

### Fixed
- Clinsig filter is fixed so clinsig numerical values are returned
- Split multi clinsig string values in different elements of clinsig array
- Regex to search in multi clinsig string values or multi revstat string values
- It works to upload vcf files with no variants now
- Combined Pileup and IGV alignments for SVs having variant start and stop on the same chromosome


## [4.3.1]

### Added
- Show calls from all callers even if call is not available
- Instructions to install cairo and pango libs from WeasyPrint page
- Display cases with number of variants from CLI
- Only display cases with number of variants above certain treshold. (Also CLI)
- Export of verified variants by CLI or from the dashboard
- Extend case level queries with default panels, cohorts and phenotype groups.
- Slice dashboard statistics display using case level queries
- Add a view where all variants for an institute can be searched across cases, filtering on gene and rank score. Allows searching research variants for cases that have research open.

### Fixed
- Fixed code to extract variant conservation (gerp, phyloP, phastCons)
- Visualization of PDF-exported gene panels
- Reintroduced the exon/intron number in variant verification email
- Sex and affected status is correctly displayed on general report
- Force number validation in SV filter by size
- Display ensembl transcripts when no refseq exists


## [4.3.0]

### Added
- Mosaicism tag on variants
- Show and filter on SweGen frequency for SVs
- Show annotations for STR variants
- Show all transcripts in verification email
- Added mitochondrial export
- Adds alternative to search for SVs shorter that the given length
- Look for 'bcftools' in the `set` field of VCFs
- Display digenic inheritance from OMIM
- Displays what refseq transcript that is primary in hgnc

### Fixed

- Archived panels displays the correct date (not retroactive change)
- Fixed problem with waiting times in gene panel exports
- Clinvar fiter not working with human readable clinsig values

## [4.2.2]

### Fixed
- Fixed gene panel create/modify from CSV file utf-8 decoding error
- Updating genes in gene panels now supports edit comments and entry version
- Gene panel export timeout error

## [4.2.1]

### Fixed
- Re-introduced gene name(s) in verification email subject
- Better PDF rendering for excluded variants in report
- Problem to access old case when `is_default` did not exist on a panel


## [4.2.0]

### Added
- New index on variant_id for events
- Display overlapping compounds on variants view

### Fixed
- Fixed broken clinical filter


## [4.1.4]

### Added
- Download of filtered SVs

### Fixed
- Fixed broken download of filtered variants
- Fixed visualization issue in gene panel PDF export
- Fixed bug when updating gene names in variant controller


## [4.1.3]

### Fixed
- Displays all primary transcripts


## [4.1.2]

### Added
- Option add/replace when updating a panel via CSV file
- More flexible versioning of the gene panels
- Printing coverage report on the bottom of the pdf case report
- Variant verification option for SVs
- Logs uri without pwd when connecting
- Disease-causing transcripts in case report
- Thicker lines in case report
- Supports HPO search for cases, both terms or if described in synopsis
- Adds sanger information to dashboard

### Fixed
- Use db name instead of **auth** as default for authentication
- Fixes so that reports can be generated even with many variants
- Fixed sanger validation popup to show individual variants queried by user and institute.
- Fixed problem with setting up scout
- Fixes problem when exac file is not available through broad ftp
- Fetch transcripts for correct build in `adapter.hgnc_gene`

## [4.1.1]
- Fix problem with institute authentication flash message in utils
- Fix problem with comments
- Fix problem with ensembl link


## [4.1.0]

### Added
- OMIM phenotypes to case report
- Command to download all panel app gene panels `scout load panel --panel-app`
- Links to genenames.org and omim on gene page
- Popup on gene at variants page with gene information
- reset sanger status to "Not validated" for pinned variants
- highlight cases with variants to be evaluated by Sanger on the cases page
- option to point to local reference files to the genome viewer pileup.js. Documented in `docs.admin-guide.server`
- option to export single variants in `scout export variants`
- option to load a multiqc report together with a case(add line in load config)
- added a view for searching HPO terms. It is accessed from the top left corner menu
- Updates the variants view for cancer variants. Adds a small cancer specific filter for known variants
- Adds hgvs information on cancer variants page
- Adds option to update phenotype groups from CLI

### Fixed
- Improved Clinvar to submit variants from different cases. Fixed HPO terms in casedata according to feedback
- Fixed broken link to case page from Sanger modal in cases view
- Now only cases with non empty lists of causative variants are returned in `adapter.case(has_causatives=True)`
- Can handle Tumor only samples
- Long lists of HGNC symbols are now possible. This was previously difficult with manual, uploaded or by HPO search when changing filter settings due to GET request limitations. Relevant pages now use POST requests. Adds the dynamic HPO panel as a selection on the gene panel dropdown.
- Variant filter defaults to default panels also on SV and Cancer variants pages.

## [4.0.0]

### WARNING ###

This is a major version update and will require that the backend of pre releases is updated.
Run commands:

```
$scout update genes
$scout update hpo
```

- Created a Clinvar submission tool, to speed up Clinvar submission of SNVs and SVs
- Added an analysis report page (html and PDF format) containing phenotype, gene panels and variants that are relevant to solve a case.

### Fixed
- Optimized evaluated variants to speed up creation of case report
- Moved igv and pileup viewer under a common folder
- Fixed MT alignment view pileup.js
- Fixed coordinates for SVs with start chromosome different from end chromosome
- Global comments shown across cases and institutes. Case-specific variant comments are shown only for that specific case.
- Links to clinvar submitted variants at the cases level
- Adapts clinvar parsing to new format
- Fixed problem in `scout update user` when the user object had no roles
- Makes pileup.js use online genome resources when viewing alignments. Now any instance of Scout can make use of this functionality.
- Fix ensembl link for structural variants
- Works even when cases does not have `'madeline_info'`
- Parses Polyphen in correct way again
- Fix problem with parsing gnomad from VEP

### Added
- Added a PDF export function for gene panels
- Added a "Filter and export" button to export custom-filtered SNVs to CSV file
- Dismiss SVs
- Added IGV alignments viewer
- Read delivery report path from case config or CLI command
- Filter for spidex scores
- All HPO terms are now added and fetched from the correct source (https://github.com/obophenotype/human-phenotype-ontology/blob/master/hp.obo)
- New command `scout update hpo`
- New command `scout update genes` will fetch all the latest information about genes and update them
- Load **all** variants found on chromosome **MT**
- Adds choice in cases overview do show as many cases as user like

### Removed
- pileup.min.js and pileup css are imported from a remote web location now
- All source files for HPO information, this is instead fetched directly from source
- All source files for gene information, this is instead fetched directly from source

## [3.0.0]
### Fixed
- hide pedigree panel unless it exists

## [1.5.1] - 2016-07-27
### Fixed
- look for both ".bam.bai" and ".bai" extensions

## [1.4.0] - 2016-03-22
### Added
- support for local frequency through loqusdb
- bunch of other stuff

## [1.3.0] - 2016-02-19
### Fixed
- Update query-phenomizer and add username/password

### Changed
- Update the way a case is checked for rerun-status

### Added
- Add new button to mark a case as "checked"
- Link to clinical variants _without_ 1000G annotation

## [1.2.2] - 2016-02-18
### Fixed
- avoid filtering out variants lacking ExAC and 1000G annotations

## [1.1.3] - 2015-10-01
### Fixed
- persist (clinical) filter when clicking load more
- fix #154 by robustly setting clinical filter func. terms

## [1.1.2] - 2015-09-07
### Fixed
- avoid replacing coverage report with none
- update SO terms, refactored

## [1.1.1] - 2015-08-20
### Fixed
- fetch case based on collaborator status (not owner)

## [1.1.0] - 2015-05-29
### Added
- link(s) to SNPedia based on RS-numbers
- new Jinja filter to "humanize" decimal numbers
- show gene panels in variant view
- new Jinja filter for decoding URL encoding
- add indicator to variants in list that have comments
- add variant number threshold and rank score threshold to load function
- add event methods to mongo adapter
- add tests for models
- show badge "old" if comment was written for a previous analysis

### Changed
- show cDNA change in transcript summary unless variant is exonic
- moved compounds table further up the page
- show dates for case uploads in ISO format
- moved variant comments higher up on page
- updated documentation for pages
- read in coverage report as blob in database and serve directly
- change ``OmimPhenotype`` to ``PhenotypeTerm``
- reorganize models sub-package
- move events (and comments) to separate collection
- only display prev/next links for the research list
- include variant type in breadcrumbs e.g. "Clinical variants"

### Removed
- drop dependency on moment.js

### Fixed
- show the same level of detail for all frequencies on all pages
- properly decode URL encoded symbols in amino acid/cDNA change strings
- fixed issue with wipe permissions in MongoDB
- include default gene lists in "variants" link in breadcrumbs

## [1.0.2] - 2015-05-20
### Changed
- update case fetching function

### Fixed
- handle multiple cases with same id

## [1.0.1] - 2015-04-28
### Fixed
- Fix building URL parameters in cases list Vue component

## [1.0.0] - 2015-04-12
Codename: Sara Lund

![Release 1.0](artwork/releases/release-1-0.jpg)

### Added
- Add email logging for unexpected errors
- New command line tool for deleting case

### Changed
- Much improved logging overall
- Updated documentation/usage guide
- Removed non-working IGV link

### Fixed
- Show sample display name in GT call
- Various small bug fixes
- Make it easier to hover over popups

## [0.0.2-rc1] - 2015-03-04
### Added
- add protein table for each variant
- add many more external links
- add coverage reports as PDFs

### Changed
- incorporate user feedback updates
- big refactor of load scripts

## [0.0.2-rc2] - 2015-03-04
### Changes
- add gene table with gene description
- reorganize inheritance models box

### Fixed
- avoid overwriting gene list on "research" load
- fix various bugs in external links

## [0.0.2-rc3] - 2015-03-05
### Added
- Activity log feed to variant view
- Adds protein change strings to ODM and Sanger email

### Changed
- Extract activity log component to macro

### Fixes
- Make Ensembl transcript links use archive website<|MERGE_RESOLUTION|>--- conflicted
+++ resolved
@@ -9,20 +9,17 @@
 ### Added
 
 ### Fixed
+
 - Stay on research pages, even if reset, next first buttons are pressed..
-- Same case evaluations are no longer shown as gray previous evaluations on the variants page
-
-## [4.8.3]
-
-### Added
-
-### Fixed
-
-<<<<<<< HEAD
-=======
 - Manual rank variant tags could be saved in a "Select a tag"-state, a problem in the variants view.
 - Same case evaluations are no longer shown as gray previous evaluations on the variants page
->>>>>>> e29944c2
+
+## [4.8.3]
+
+### Added
+
+### Fixed
+
 - Bug when ordering sanger
 
 
