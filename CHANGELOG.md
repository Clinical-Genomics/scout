--- conflicted
+++ resolved
@@ -6,14 +6,10 @@
 
 ## [x.x.x]
 ### Added
-<<<<<<< HEAD
-- Variants filter compatible with genome browser location strings
-- Support for custom public igv tracks stored on the cloud
-=======
 - Chromograph integration for displaying PNGs in case-page
 - Add VAF to cancer case general report, and remove some of its unused fields
 - Variants filter compatible with genome browser location strings
->>>>>>> db53e4f3
+- Support for custom public igv tracks stored on the cloud
 ### Fixed
 - Freeze coloredlogs temporarily
 - Marrvel link
