--- conflicted
+++ resolved
@@ -10,11 +10,8 @@
 - Button to reset all dismissed variants for a case
 - Add black border to ideograms
 - Show ClinVar annotations on variantS page
-<<<<<<< HEAD
+- Added integration with GENS, copy number visualization tool
 - Load/update gene fusion reports generated with Arriba
-=======
-- Added integration with GENS, copy number visualization tool
->>>>>>> 08df324e
 ### Fixed
 - Center initial igv view on variant start with SNV/indels
 - Don't set initial igv view to negative coordinates
