# Change Log
All notable changes to this project will be documented in this file.
This project adheres to [Semantic Versioning](http://semver.org/).

About changelog [here](https://keepachangelog.com/en/1.0.0/)

## [unreleased]
### Added
<<<<<<< HEAD
- Support for loading and storing OMICS data
- Parse DROP Fraser and Outrider TSVs
- Display omics variants - wts outliers (Fraser, Outrider)
=======
- Load also genes which are missing Ensembl gene ID (72 in both builds), including immunoglobulins and fragile sites
>>>>>>> 590a0155
### Changed
- Unfreeze werkzeug again
- Show "(Removed)" after removed panels in dropdown
- The REVEL score is collected as the maximum REVEL score from all of the variant's transcripts
- Parse GNOMAD POPMAX values only if they are numerical when loading variants
### Fixed
- Sort "select default panels" dropdown menu options on case page
- Show gene panel removed status on case page

## [4.84]
### Changed
- Clearer error message when a loqusdb query fails for an instance that initially connected
- Do not load chanjo-report module if not needed and more visible message when it fails loading
- Converted the HgncGene class into a Pydantic class
- Swap menu open and collapse indicator chevrons - down is now displayed-open, right hidden-closed
- Linters and actions now all use python 3.11
### Fixed
- Safer way to update variant genes and compounds that avoids saving temporary decorators into variants' database documents
- Link to HGNC gene report on gene page
- Case file load priority so that e.g. SNV get loaded before SV, or clinical before research, for consistent variant_id collisions

## [4.83]
### Added
- Edit ACMG classifications from variant page (only for classifications with criteria)
- Events for case CLI events (load case, update case, update individual)
- Support for loading and displaying local custom IGV tracks
- MANE IGV track to be used as a local track for igv.js (see scout demo config file)
- Optional separate MT VCFs, for `nf-core/raredisease`
### Changed
- Avoid passing verbs from CaseHandler - functions for case sample and individual in CaseEventHandler
- Hide mtDNA report and coverage report links on case sidebar for cases with WTS data only
- Modified OMIM-AUTO gene panel to include genes in both genome builds
- Moved chanjo code into a dedicated extension
- Optimise the function that collects "match-safe" genes for an institute by avoiding duplicated genes from different panels
- Users must actively select "show matching causatives/managed" on a case page to see matching numbers
- Upgraded python version from 3.8 to 3.11 in Docker images
### Fixed
- Fix several tests that relied on number of events after setup to be 0
- Removed unused load case function
- Artwork logo sync sketch with png and export svg
- Clearer exception handling on chanjo-report setup - fail early and visibly
- mtDNA report crashing when one or more samples from a case is not in the chanjo database
- Case page crashing on missing phenotype terms
- ACMG benign modifiers
- Speed up tests by caching python env correctly in Github action and adding two more test groups
- Agile issue templates were added globally to the CG-org. Adding custom issue templates to avoid exposing customers
- PanelApp panel not saving genes with empty `EnsembleGeneIds` list
- Speed up checking outdated gene panels
- Do not load research variants automatically when loading a case

## [4.82.2]
### Fixed
- Warning icon in case pages for individuals where `confirmed_sex` is false
- Show allele sizes form ExpansionHunter on STR variantS page again

## [4.82.1]
### Fixed
- Revert the installation of flask-ldapconn to use the version available on PyPI to be able to push new scout releases to PyPI

## [4.82]
### Added
- Tooltip for combined score in tables for compounds and overlapping variants
- Checkbox to filter variants by excluding genes listed in selected gene panels, files or provided as list
- STR variant information card with database links, replacing empty frequency panel
- Display paging and number of HPO terms available in the database on Phenotypes page
- On case page, typeahead hints when searching for a disease using substrings containing source ("OMIM:", "ORPHA:")
- Button to monitor the status of submissions on ClinVar Submissions page
- Option to filter cancer variants by number of observations in somatic and germline archived database
- Documentation for integrating chanjo2
- More up-to-date VEP CSQ dbNSFP frequency keys
- Parse PacBio TRGT (Tandem repeat genotyping tool) Short Tandem Repeat VCFs
### Changed
- In the case_report #panel-tables has a fixed width
- Updated IGV.js to 2.15.11
- Fusion variants in case report now contain same info as on fusion variantS page
- Block submission of somatic variants to ClinVar until we harmonise with their changed API
- Additional control on the format of conditions provided in ClinVar form
- Errors while loading managed variants from file are now displayed on the Managed Variants page
- Chanjo2 coverage button visible only when query will contain a list of HGNC gene IDs
- Use Python-Markdown directly instead of the unmaintained Flask-Markdown
- Use Markupsafe instead of long deprecated, now removed Flask Markup
- Prepare to unfreeze Werkzeug, but don't actually activate until chanjo can deal with the change
### Fixed
- Submit requests to Chanjo2 using HTML forms instead of JSON data
- `Research somatic variants` link name on caseS page
- Broken `Install the HTML 2 PDF renderer` step in a GitHub action
- Fix ClinVar form parsing to not include ":" in conditionType.id when condition conditionType.db is Orphanet
- Fix condition dropdown and pre-selection on ClinVar form for cases with associated ORPHA diagnoses
- Improved visibility of ClinVar form in dark mode
- End coordinates for indels in ClinVar form
- Diagnoses API search crashing with empty search string
- Variant's overlapping panels should show overlapping of variant genes against the latest version of the panel
- Case page crashing when case has both variants in a ClinVar submission and pinned not loaded variants
- Installation of git in second build stage of Dockerfile, allowing correct installation of libraries

## [4.81]
### Added
- Tag for somatic SV IGH-DUX4 detection samtools script
### Changed
- Upgraded Bootstrap version in reports from 4.3.1 to 5.1.3
### Fixed
- Buttons layout in HPO genes panel on case page
- Added back old variant rankscore index with different key order to help loading on demo instance
- Cancer case_report panel-table no longer contains inheritance information
- Case report pinned variants card now displays info text if all pinned variants are present in causatives
- Darkmode setting now applies to the comment-box accordion
- Typo in case report causing `cancer_rank_options is undefined` error

## [4.80]
### Added
- Support for .d4 files coverage using chanjo2 (Case page sidebar link) with test
- Link to chanjo2 coverage report and coverage gene overview on gene panel page
- Link to chanjo2 coverage report on Case page, HPO dynamic gene list
- Link to genes coverage overview report on Case page, HPO dynamic gene list
### Changed
- All links in disease table on diagnosis page now open in a new tab
- Dark mode settings applied to multi-selects on institute settings page
- Comments on case and variant pages can be viewed by expanding an accordion
- On case page information on pinned variants and variants submitted to ClinVar are displayed in the same table
- Demo case file paths are now stored as absolute paths
- Optimised indices to address slow queries
- On case page default panels are now found at the top of the table, and it can be sorted by this trait
### Fixed
- On variants page, search for variants in genes present only in build 38 returning no results
- Pin/unpin with API was not able to make event links
- A new field `Explanation for multiple conditions` is available in ClinVar for submitting variants with more than one associated condition
- Fusion genes with partners lacking gene HGNC id will still be fully loaded
- Fusion variantS export now contains fusion variant specific columns
- When Loqusdb observations count is one the table includes information on if observation was for the current or another case

## [4.79.1]
### Fixed
- Exporting variants without rank score causing page to crash
- Display custom annotations also on cancer variant page

## [4.79]
### Added
- Added tags for Sniffles and CNVpytor, two LRS SV callers
- Button on case page for displaying STR variants occurring in the dynamic HPO panel
- Display functional annotation relative to variant gene's MANE transcripts on variant summary, when available
- Links to ACMG structural variant pathogenicity classification guidelines
- Phenomodels checkboxes can now include orpha terms
- Add incidental finding to case tags
- Get an alert on caseS page when somebody validates variants you ordered Sanger sequencing for
### Changed
- In the diagnoses page genes associated with a disease are displayed using hgnc symbol instead of hgnc id
- Refactor view route to allow navigation directly to unique variant document id, improve permissions check
- Do not show MANE and MANE Plus Clinical transcripts annotated from VEP (saved in variants) but collect this info from the transcripts database collection
- Refactor view route to allow navigation directly to unique case id (in particular for gens)
- `Institutes to share cases with` on institute's settings page now displays institutes names and IDs
- View route with document id selects view template based on variant category
### Fixed
- Refactored code in cases blueprints and variant_events adapter (set diseases for partial causative variants) to use "disease" instead of "omim" to encompass also ORPHA terms
- Refactored code in `scout/parse/omim.py` and `scout/parse/disease_terms.py` to use "disease" instead of "phenotype" to differentiate from HPO terms
- Be more careful about checking access to variant on API access
- Show also ACMG VUS on general report (could be missing if not e.g. pinned)

## [4.78]
### Added
- Case status labels can be added, giving more finegrained details on a solved status (provisional, diagnostic, carrier, UPD, SMN, ...)
- New SO terms: `sequence_variant` and `coding_transcript_variant`
- More MEI specific annotation is shown on the variant page
- Parse and save MANE transcripts info when updating genes in build 38
- ClinVar submission can now be downloaded as a json file
- `Mane Select` and `Mane Plus Clinical` badges on Gene page, when available
- ClinVar submission can now be downloaded as a json file
- API endpoint to pin variant
- Display common/uncommon/rare on summary of mei variant page
### Changed
- In the ClinVar form, database and id of assertion criteria citation are now separate inputs
- Customise institute settings to be able to display all cases with a certain status on cases page (admin users)
- Renamed `Clinical Significance` to `Germline Classification` on multistep ClinVar form
- Changed the "x" in cases.utils.remove_form button text to red for better visibility in dark mode
- Update GitHub actions
- Default loglevel up to INFO, making logs with default start easier to read
- Add XTR region to PAR region definition
- Diagnoses can be searched on diagnoses page without waiting for load first
### Fixed
- Removed log info showing hgnc IDs used in variantS search
- Maintain Matchmaker Exchange and Beacon submission status when a case is re-uploaded
- Inheritance mode from ORPHA should not be confounded with the OMIM inheritance model
- Decipher link URL changes
- Refactored code in cases blueprints to use "disease" instead of "omim" to encompass also ORPHA terms

## [4.77]
### Added
- Orpha disease terms now include information on inheritance
- Case loading via .yaml config file accepts subject_id and phenotype_groups (if previously defined as constant default or added per institute)
- Possibility to submit variants associated with Orphanet conditions to ClinVar
- Option update path to .d4 files path for individuals of an existing case using the command line
- More constraint information is displayed per gene in addition to pLi: missense and LoF OE, CI (inluding LOEUF) and Z-score.
### Changed
- Introduce validation in the ClinVar multistep form to make sure users provide at least one variant-associated condition
- CLI scout update individual accepts subject_id
- Update ClinVar inheritance models to reflect changes in ClinVar submission API
- Handle variant-associated condition ID format in background when creating ClinVar submissions
- Replace the code that downloads Ensembl genes, transcripts and exons with the Schug web app
- Add more info to error log when transcript variant frequency parsing fails.
- GnomAD v4 constraint information replaces ExAC constraints (pLi).
### Fixed
- Text input of associated condition in ClinVar form now aligns to the left
- Alignment of contents in the case report has been updated
- Missing number of phenotypes and genes from case diagnoses
- Associate OMIM and/or ORPHA diagnoses with partial causatives
- Visualization of partial causatives' diagnoses on case page: style and links
- Revert style of pinned variants window on the case page
- Rename `Clinical significanc` to `Germline classification` in ClinVar submissions exported files
- Rename `Clinical significance citations` to `Classification citations` in ClinVar submissions exported files
- Rename `Comment on clinical significance` to `Comment on classification` in ClinVar submissions exported files
- Show matching partial causatives on variant page
- Matching causatives shown on case page consisting only of variant matching the default panels of the case - bug introduced since scout v4.72 (Oct 18, 2023)
- Missing somatic variant read depth leading to report division by zero

## [4.76]
### Added
- Orphacodes are visible in phenotype tables
- Pydantic validation of image paths provided in case load config file
- Info on the user which created a ClinVar submission, when available
- Associate .d4 files to case individuals when loading a case via config file
### Changed
- In diagnoses page the load of diseases are initiated by clicking a button
- Revel score, Revel rank score and SpliceAI values are also displayed in Causatives and Validated variants tables
- Remove unused functions and tests
- Analysis type and direct link from cases list for OGM cases
- Removed unused `case_obj` parameter from server/blueprints/variant/controllers/observations function
- Possibility to reset ClinVar submission ID
- Allow ClinVar submissions with custom API key for users registered as ClinVar submitters or when institute doesn't have a preset list of ClinVar submitters
- Ordered event verbs alphabetically and created ClinVar-related user events
- Removed the unused "no-variants" option from the load case command line
### Fixed
- All disease_terms have gene HGNC ids as integers when added to the scout database
- Disease_term identifiers are now prefixed with the name of the coding system
- Command line crashing with error when updating a user that doesn't exist
- Thaw coloredlogs - 15.0.1 restores errorhandler issue
- Thaw crypography - current base image and library version allow Docker builds
- Missing delete icons on phenomodels page
- Missing cryptography lib error while running Scout container on an ARM processor
- Round CADD values with many decimals on causatives and validated variants pages
- Dark-mode visibility of some fields on causatives and validated variants pages
- Clinvar submitters would be cleared when unprivileged users saved institute settings page
- Added a default empty string in cases search form to avoid None default value
- Page crashing when user tries to remove the same variant from a ClinVar submission in different browser tabs
- Update more GnomAD links to GnomAD v4 (v38 SNVs, MT vars, STRs)
- Empty cells for RNA fusion variants in Causatives and Verified variants page
- Submenu icons missing from collapsible actionbar
- The collapsible actionbar had some non-collapsing overly long entries
- Cancer observations for SVs not appearing in the variant details view
- Archived local observations not visible on cancer variantS page
- Empty Population Frequency column in the Cancer SV Variants view
- Capital letters in ClinVar events description shown on case page

## [4.75]
### Added
- Hovertip to gene panel names with associated genes in variant view, when variant covers more than one gene
- Tests for panel to genes
- Download of Orphadata en_product6 and en_product4 from CLI
- Parse and save `database_found` key/values for RNA fusion variants
- Added fusion_score, ffpm, split_reads, junction_reads and fusion_caller to the list of filters on RNA fusion variants page
- Renamed the function `get_mei_info` to `set_mei_info` to be consistent with the other functions
- Fixed removing None key/values from parsed variants
- Orphacodes are included in the database disease_terms
### Changed
- Allow use of projections when retrieving gene panels
- Do not save custom images as binary data into case and variant database documents
- Retrieve and display case and variant custom images using image's saved path
- Cases are activated by viewing FSHD and SMA reports
- Split multi-gene SNV variants into single genes when submitting to Matchmaker Exchange
- Alamut links also on the gene level, using transcript and HGVS: better for indels. Keep variant link for missing HGVS
- Thaw WTForms - explicitly coerce form decimal field entries when filters fetched from db
### Fixed
- Removed some extra characters from top of general report left over from FontAwsome fix
- Do not save fusion variants-specific key/values in other types of variants
- Alamut link for MT variants in build 38
- Convert RNA fusions variants `tool_hits` and `fusion_score` keys from string to numbers
- Fix genotype reference and alternative sequencing depths defaulting to -1 when values are 0
- DecimalFields were limited to two decimal places for several forms - lifting restrictions on AF, CADD etc.

## [4.74.1]
### Changed
- Parse and save into database also OMIM terms not associated to genes
### Fixed
- BioNano API FSHD report requests are GET in Access 1.8, were POST in 1.7
- Update more FontAwesome icons to avoid Pro icons
- Test if files still exist before attempting to load research variants
- Parsing of genotypes error, resulting in -1 values when alt or ref read depths are 0

## [4.74]
### Added
- SNVs and Indels, MEI and str variants genes have links to Decipher
- An `owner + case display name` index for cases database collection
- Test and fixtures for RNA fusion case page
- Load and display fusion variants from VCF files as the other variant types
- Option to update case document with path to mei variants (clinical and research)
### Changed
- Details on variant type and category for audit filters on case general report
- Enable Gens CN profile button also in somatic case view
- Fix case of analysis type check for Gens analysis button - only show for WGS
### Fixed
- loqusdb table no longer has empty row below each loqusid
- MatchMaker submission details page crashing because of change in date format returned by PatientMatcher
- Variant external links buttons style does not change color when visited
- Hide compounds with compounds follow filter for region or function would fail for variants in multiple genes
- Updated FontAwesome version to fix missing icons

## [4.73]
### Added
- Shortcut button for HPO panel MEI variants from case page
- Export managed variants from CLI
### Changed
- STRs visualization on case panel to emphasize abnormal repeat count and associated condition
- Removed cytoband column from STRs variant view on case report
- More long integers formatted with thin spaces, and copy to clipboard buttons added
### Fixed
- OMIM table is scrollable if higher than 700px on SV page
- Pinned variants validation badge is now red for false positives.
- Case display name defaulting to case ID when `family_name` or `display_name` are missing from case upload config file
- Expanded menu visible at screen sizes below 1000px now has background color
- The image in ClinVar howto-modal is now responsive
- Clicking on a case in case groups when case was already removed from group in another browser tab
- Page crashing when saving filters for mei variants
- Link visited color of images

## [4.72.4]
### Changed
- Automatic test mongod version increased to v7
### Fixed
- GnomAD now defaults to hg38 - change build 37 links accordingly

## [4.72.3]
### Fixed
- Somatic general case report small variant table can crash with unclassified variants

## [4.72.2]
### Changed
- A gunicorn maxrequests parameter for Docker server image - default to 1200
- STR export limit increased to 500, as for other variants
- Prevent long number wrapping and use thin spaces for separation, as per standards from SI, NIST, IUPAC, BIPM.
- Speed up case retrieval and lower memory use by projecting case queries
- Make relatedness check fails stand out a little more to new users
- Speed up case retrieval and lower memory use by projecting case queries
- Speed up variant pages by projecting only the necessary keys in disease collection query
### Fixed
- Huge memory use caused by cases and variants pages pulling complete disease documents from DB
- Do not include genes fetched from HPO terms when loading diseases
- Consider the renamed fields `Approved Symbol` -> `Approved Gene Symbol` and `Gene Symbols` -> `Gene/Locus And Other Related Symbols` when parsing OMIM terms from genemap2.txt file

## [4.72.1]
### Fixed
- Jinja filter that renders long integers
- Case cache when looking for causatives in other cases causing the server to hang

## [4.72]
### Added
- A GitHub action that checks for broken internal links in docs pages
- Link validation settings in mkdocs.yml file
- Load and display full RNA alignments on alignment viewer
- Genome build check when loading a case
- Extend event index to previous causative variants and always load them
### Fixed
- Documentation nav links for a few documents
- Slightly extended the BioNano Genomics Access integration docs
- Loading of SVs when VCF is missing the INFO.END field but has INFO.SVLEN field
- Escape protein sequence name (if available) in case general report to render special characters correctly
- CaseS HPO term searches for multiple terms works independent of order
- CaseS search regexp should not allow backslash
- CaseS cohort tags can contain whitespace and still match
- Remove diagnoses from cases even if OMIM term is not found in the database
- Parsing of disease-associated genes
- Removed an annoying warning while updating database's disease terms
- Displaying custom case images loaded with scout version <= 4.71
- Use pydantic version >=2 in requirements.txt file
### Changed
- Column width adjustment on caseS page
- Use Python 3.11 in tests
- Update some github actions
- Upgraded Pydantic to version 2
- Case validation fails on loading when associated files (alignments, VCFs and reports) are not present on disk
- Case validation fails on loading when custom images have format different then ["gif", "svg", "png", "jpg", "jpeg"]
- Custom images keys `case` and `str` in case config yaml file are renamed to `case_images` and `str_variants_images`
- Simplify and speed up case general report code
- Speed up case retrieval in case_matching_causatives
- Upgrade pymongo to version 4
- When updating disease terms, check that all terms are consistent with a DiseaseTerm model before dropping the old collection
- Better separation between modules loading HPO terms and diseases
- Deleted unused scout.build.phenotype module
- Stricter validation of mandatory genome build key when loading a case. Allowed values are ['37','38',37,38]
- Improved readability of variants length and coordinates on variantS pages

## [4.71]
### Added
- Added Balsamic keys for SweGen and loqusdb local archive frequecies, SNV and SV
- New filter option for Cancer variantS: local archive RD loqusdb
- Show annotated observations on SV variantS view, also for cancer somatic SVs
- Revel filter for variantS
- Show case default panel on caseS page
- CADD filter for Cancer Somatic SNV variantS - show score
- SpliceAI-lookup link (BROAD, shows SpliceAI and Pangolin) from variant page
- BioNano Access server API - check projects, samples and fetch FSHD reports
### Fixed
- Name of reference genome build for RNA for compatibility with IGV locus search change
- Howto to run the Docker image on Mac computers in `admin-guide/containers/container-deploy.md`
- Link to Weasyprint installation howto in README file
- Avoid filling up disk by creating a reduced VCF file for every variant that is visualized
- Remove legacy incorrectly formatted CODEOWNERS file
- Restrain variant_type requests to variantS views to "clinical" or "research"
- Visualization of cancer variants where cancer case has no affected individual
- ProteinPaint gene link (small StJude API change)
- Causative MEI variant link on causatives page
- Bionano access api settings commented out by default in Scout demo config file.
- Do not show FSHD button on freshly loaded cases without bionano_access individuals
- Truncate long variants' HGVS on causative/Clinically significant and pinned variants case panels
### Changed
- Remove function call that tracks users' browser version
- Include three more splice variant SO terms in clinical filter severe SO terms
- Drop old HPO term collection only after parsing and validation of new terms completes
- Move score to own column on Cancer Somatic SNV variantS page
- Refactored a few complex case operations, breaking out sub functionalities

## [4.70]
### Added
- Download a list of Gene Variants (max 500) resulting from SNVs and Indels search
- Variant PubMed link to search for gene symbol and any aliases
### Changed
- Clearer gnomAD values in Variants page
### Fixed
- CaseS page uniform column widths
- Include ClinVar variants into a scrollable div element on Case page
- `canonical_transcript` variable not initialized in get_hgvs function (server.blueprints.institutes.controllers.py)
- Catch and display any error while importing Phenopacket info
- Modified Docker files to use python:3.8-slim-bullseye to prevent gunicorn workers booting error

## [4.69]
### Added
- ClinVar submission howto available also on Case page
- Somatic score and filtering for somatic SV callers, if available
- Show caller as a tooltip on variantS list
### Fixed
- Crash when attempting to export phenotype from a case that had never had phenotypes
- Aesthetic fix to Causative and Pinned Variants on Case page
- Structural inconsistency for ClinVar Blueprint templates
- Updated igv.js to 2.15.8 to fix track default color bug
- Fixed release versions for actions.
- Freeze tornado below 6.3.0 for compatibility with livereload 2.6.3
- Force update variants count on case re-upload
- IGV locus search not working - add genome reference id
- Pin links to MEI variants should end up on MEI not SV variant view
- Load also matching MEI variants on forced region load
- Allow excluding MEI from case variant deletion
- Fixed the name of the assigned user when the internal user ID is different from the user email address
- Gene variantS should display gene function, region and full hgvs
### Changed
- FontAwesome integrity check fail (updated resource)
- Removed ClinVar API validation buttons in favour of direct API submission
- Improved layout of Institute settings page
- ClinVar API key and allowed submitters are set in the Institute settings page


## [4.68]
### Added
- Rare Disease Mobile Element Insertion variants view
### Changed
- Updated igv.js to 2.15.6
### Fixed
- Docker stage build pycairo.
- Restore SNV and SV rank models versions on Causatives and Verified pages
- Saving `REVEL_RANKSCORE` value in a field named `revel` in variants database documents

## [4.67]
### Added
- Prepare to filter local SV frequency
### Changed
- Speed up instituteS page loading by refactoring cases/institutes query
- Clinical Filter for SVs includes `splice_polypyrimidine_tract_variant` as a severe consequence
- Clinical Filter for SVs includes local variant frequency freeze ("old") for filtering, starting at 30 counts
- Speed up caseS page loading by adding status to index and refactoring totals count
- HPO file parsing is updated to reflect that HPO have changed a few downloadable file formats with their 230405 release.
### Fixed
- Page crashing when a user tries to edit a comment that was removed
- Warning instead of crashed page when attempting to retrieve a non-existent Phenopacket
- Fixed StJude ProteinPaint gene link (URL change)
- Freeze of werkzeug library to version<2.3 to avoid problems resulting from the consequential upgrade of the Flask lib
- Huge list of genes in case report for megabases-long structural variants.
- Fix displaying institutes without associated cases on institutes page
- Fix default panel selection on SVs in cancer case report

## [4.66]
### Changed
- Moved Phenomodels code under a dedicated blueprint
- Updated the instructions to load custom case report under admin guide
- Keep variants filter window collapsed except when user expands it to filter
### Added
- A summary table of pinned variants on the cancer case general report
- New openable matching causatives and managed variants lists for default gene panels only for convenience
### Fixed
- Gens structural variant page link individual id typo

## [4.65.2]
### Fixed
- Generating general case report with str variants containing comments

## [4.65.1]
### Fixed
- Visibility of `Gene(s)` badges on SV VariantS page
- Hide dismiss bar on SV page not working well
- Delivery report PDF download
- Saving Pipeline version file when loading a case
- Backport compatible import of importlib metadata for old python versions (<3.8)

## [4.65]
### Added
- Option to mark a ClinVar submission as submitted
- Docs on how to create/update the PanelApp green genes as a system admin
- `individual_id`-parameter to both Gens links
- Download a gene panel in TXT format from gene panel page
- Panel gene comments on variant page: genes in panels can have comments that describe the gene in a panel context
### Changed
- Always show each case category on caseS page, even if 0 cases in total or after current query
- Improved sorting of ClinVar submissions
- Pre-populate SV type select in ClinVar submission form, when possible
- Show comment badges in related comments tables on general report
- Updated version of several GitHub actions
- Migrate from deprecated `pkg_resources` lib to `importlib_resources`
- Dismiss bar on variantS pages is thinner.
- Dismiss bar on variantS pages can be toggled open or closed for the duration of a login session.
### Fixed
- Fixed Sanger order / Cancel order modal close buttons
- Visibility of SV type in ClinVar submission form
- Fixed a couple of creations where now was called twice, so updated_at and created_at could differ
- Deprecated Ubuntu version 18.04 in one GitHub action
- Panels that have been removed (hidden) should not be visible in views where overlapping gene panels for genes are shown
- Gene panel test pointing to the right function

## [4.64]
### Added
- Create/Update a gene panel containing all PanelApp green genes (`scout update panelapp-green -i <cust_id>`)
- Links for ACMG pathogenicity impact modification on the ACMG classification page
### Changed
- Open local observation matching cases in new windows
### Fixed
- Matching manual ranked variants are now shown also on the somatic variant page
- VarSome links to hg19/GRCh37
- Managed variants filter settings lost when navigating to additional pages
- Collect the right variant category after submitting filter form from research variantS page
- Beacon links are templated and support variants in genome build 38

## [4.63]
### Added
- Display data sharing info for ClinVar, Matchmaker Exchange and Beacon in a dedicated column on Cases page
- Test for `commands.download.omim.print_omim`
- Display dismissed variants comments on general case report
- Modify ACMG pathogenicity impact (most commonly PVS1, PS3) based on strength of evidence with lab director's professional judgement
- REViewer button on STR variant page
- Alamut institution parameter in institute settings for Alamut Visual Plus software
- Added Manual Ranks Risk Factor, Likely Risk Factor and Uncertain Risk Factor
- Display matching manual ranks from previous cases the user has access to on VariantS and Variant pages
- Link to gnomAD gene SVs v2.1 for SV variants with gnomAD frequency
- Support for nf-core/rnafusion reports
### Changed
- Display chrY for sex unknown
- Deprecate legacy scout_load() method API call.
- Message shown when variant tag is updated for a variant
- When all ACMG classifications are deleted from a variant, the current variant classification status is also reset.
- Refactored the functions that collect causative variants
- Removed `scripts/generate_test_data.py`
### Fixed
- Default IGV tracks (genes, ClinVar, ClinVar CNVs) showing even if user unselects them all
- Freeze Flask-Babel below v3.0 due to issue with a locale decorator
- Thaw Flask-Babel and fix according to v3 standard. Thank you @TkTech!
- Show matching causatives on somatic structural variant page
- Visibility of gene names and functional annotations on Causatives/Verified pages
- Panel version can be manually set to floating point numbers, when modified
- Causatives page showing also non-causative variants matching causatives in other cases
- ClinVar form submission for variants with no selected transcript and HGVS
- Validating and submitting ClinVar objects not containing both Variant and Casedata info

## [4.62.1]
### Fixed
- Case page crashing when adding a case to a group without providing a valid case name

## [4.62]
### Added
- Validate ClinVar submission objects using the ClinVar API
- Wrote tests for case and variant API endpoints
- Create ClinVar submissions from Scout using the ClinVar API
- Export Phenopacket for affected individual
- Import Phenopacket from JSON file or Phenopacket API backend server
- Use the new case name option for GENS requests
- Pre-validate refseq:HGVS items using VariantValidator in ClinVar submission form
### Fixed
- Fallback for empty alignment index for REViewer service
- Source link out for MIP 11.1 reference STR annotation
- Avoid duplicate causatives and pinned variants
- ClinVar clinical significance displays only the ACMG terms when user selects ACMG 2015 as assertion criteria
- Spacing between icon and text on Beacon and MatchMaker links on case page sidebar
- Truncate IDs and HGVS representations in ClinVar pages if longer than 25 characters
- Update ClinVar submission ID form
- Handle connection timeout when sending requests requests to external web services
- Validate any ClinVar submission regardless of its status
- Empty Phenopackets import crashes
- Stop Spinner on Phenopacket JSON download
### Changed
- Updated ClinVar submission instructions

## [4.61.1]
### Fixed
- Added `UMLS` as an option of `Condition ID type` in ClinVar Variant downloaded files
- Missing value for `Condition ID type` in ClinVar Variant downloaded files
- Possibility to open, close or delete a ClinVar submission even if it doesn't have an associated name
- Save SV type, ref and alt n. copies to exported ClinVar files
- Inner and outer start and stop SV coordinates not exported in ClinVar files
- ClinVar submissions page crashing when SV files don't contain breakpoint exact coordinates
- Align OMIM diagnoses with delete diagnosis button on case page
- In ClinVar form, reset condition list and customize help when condition ID changes

## [4.61]
### Added
- Filter case list by cases with variants in ClinVar submission
- Filter case list by cases containing RNA-seq data - gene_fusion_reports and sample-level tracks (splice junctions and RNA coverage)
- Additional case category `Ignored`, to be used for cases that don't fall in the existing 'inactive', 'archived', 'solved', 'prioritized' categories
- Display number of cases shown / total number of cases available for each category on Cases page
- Moved buttons to modify case status from sidebar to main case page
- Link to Mutalyzer Normalizer tool on variant's transcripts overview to retrieve official HVGS descriptions
- Option to manually load RNA MULTIQC report using the command `scout load report -t multiqc_rna`
- Load RNA MULTIQC automatically for a case if config file contains the `multiqc_rna` key/value
- Instructions in admin-guide on how to load case reports via the command line
- Possibility to filter RD variants by a specific genotype call
- Distinct colors for different inheritance models on RD Variant page
- Gene panels PDF export with case variants hits by variant type
- A couple of additional README badges for GitHub stats
- Upload and display of pipeline reference info and executable version yaml files as custom reports
- Testing CLI on hasta in PR template
### Changed
- Instructions on how to call dibs on scout-stage server in pull request template
- Deprecated CLI commands `scout load <delivery_report, gene_fusion_report, coverage_qc_report, cnv_report>` to replace them with command `scout load report -t <report type>`
- Refactored code to display and download custom case reports
- Do not export `Assertion method` and `Assertion method citation` to ClinVar submission files according to changes to ClinVar's submission spreadsheet templates.
- Simplified code to create and download ClinVar CSV files
- Colorize inheritance models badges by category on VariantS page
- `Safe variants matching` badge more visible on case page
### Fixed
- Non-admin users saving institute settings would clear loqusdb instance selection
- Layout of variant position, cytoband and type in SV variant summary
- Broken `Build Status - GitHub badge` on GitHub README page
- Visibility of text on grey badges in gene panels PDF exports
- Labels for dashboard search controls
- Dark mode visibility for ClinVar submission
- Whitespaces on outdated panel in extent report

## [4.60]
### Added
- Mitochondrial deletion signatures (mitosign) can be uploaded and shown with mtDNA report
- A `Type of analysis` column on Causatives and Validated variants pages
- List of "safe" gene panels available for matching causatives and managed variants in institute settings, to avoid secondary findings
- `svdb_origin` as a synonym for `FOUND_IN` to complement `set` for variants found by all callers
### Changed
- Hide removed gene panels by default in panels page
- Removed option for filtering cancer SVs by Tumor and Normal alt AF
- Hide links to coverage report from case dynamic HPO panel if cancer analysis
- Remove rerun emails and redirect users to the analysis order portal instead
- Updated clinical SVs igv.js track (dbVar) and added example of external track from `https://trackhubregistry.org/`
- Rewrote the ClinVar export module to simplify and add one variant at the time
- ClinVar submissions with phenotype conditions from: [OMIM, MedGen, Orphanet, MeSH, HP, MONDO]
### Fixed
- If trying to load a badly formatted .tsv file an error message is displayed.
- Avoid showing case as rerun when first attempt at case upload failed
- Dynamic autocomplete search not working on phenomodels page
- Callers added to variant when loading case
- Now possible to update managed variant from file without deleting it first
- Missing preselected chromosome when editing a managed variant
- Preselected variant type and subtype when editing a managed variant
- Typo in dbVar ClinVar track, hg19


## [4.59]
### Added
- Button to go directly to HPO SV filter variantS page from case
- `Scout-REViewer-Service` integration - show `REViewer` picture if available
- Link to HPO panel coverage overview on Case page
- Specify a confidence threshold (green|amber|red) when loading PanelApp panels
- Functional annotations in variants lists exports (all variants)
- Cancer/Normal VAFs and COSMIC ids in in variants lists exports (cancer variants)
### Changed
- Better visualization of regional annotation for long lists of genes in large SVs in Variants tables
- Order of cells in variants tables
- More evident links to gene coverage from Variant page
- Gene panels sorted by display name in the entire Case page
- Round CADD and GnomAD values in variants export files
### Fixed
- HPO filter button on SV variantS page
- Spacing between region|function cells in SVs lists
- Labels on gene panel Chanjo report
- Fixed ambiguous duplicated response headers when requesting a BAM file from /static
- Visited color link on gene coverage button (Variant page)

## [4.58.1]
### Fixed
- Case search with search strings that contain characters that can be escaped

## [4.58]
### Added
- Documentation on how to create/update PanelApp panels
- Add filter by local observations (archive) to structural variants filters
- Add more splicing consequences to SO term definitions
- Search for a specific gene in all gene panels
- Institute settings option to force show all variants on VariantS page for all cases of an institute
- Filter cases by validation pending status
- Link to The Clinical Knowledgebase (CKB) (https://ckb.jax.org/) in cancer variant's page
### Fixed
- Added a not-authorized `auto-login` fixture according to changes in Flask-Login 0.6.2
- Renamed `cache_timeout` param name of flask.send_file function to `max_age` (Flask 2.2 compliant)
- Replaced deprecated `app.config["JSON_SORT_KEYS"]` with app.json.sort_keys in app settings
- Bug in gene variants page (All SNVs and INDELs) when variant gene doesn't have a hgnc id that is found in the database
- Broken export of causatives table
- Query for genes in build 38 on `Search SNVs and INDELs` page
- Prevent typing special characters `^<>?!=\/` in case search form
- Search matching causatives also among research variants in other cases
- Links to variants in Verified variants page
- Broken filter institute cases by pinned gene
- Better visualization of long lists of genes in large SVs on Causative and Verified Variants page
- Reintroduced missing button to export Causative variants
- Better linking and display of matching causatives and managed variants
- Reduced code complexity in `scout/parse/variant/variant.py`
- Reduced complexity of code in `scout/build/variant/variant.py`

### Changed
- State that loqusdb observation is in current case if observations count is one and no cases are shown
- Better pagination and number of variants returned by queries in `Search SNVs and INDELs` page
- Refactored and simplified code used for collecting gene variants for `Search SNVs and INDELs` page
- Fix sidebar panel icons in Case view
- Fix panel spacing in Case view
- Removed unused database `sanger_ordered` and `case_id,category,rank_score` indexes (variant collection)
- Verified variants displayed in a dedicated page reachable from institute sidebar
- Unified stats in dashboard page
- Improved gene info for large SVs and cancer SVs
- Remove the unused `variant.str_variant` endpoint from variant views
- Easier editing of HPO gene panel on case page
- Assign phenotype panel less cramped on Case page
- Causatives and Verified variants pages to use the same template macro
- Allow hyphens in panel names
- Reduce resolution of example images
- Remove some animations in web gui which where rendered slow


## [4.57.4]
### Fixed
- Parsing of variant.FORMAT "DR" key in parse variant file

## [4.57.3]
### Fixed
- Export of STR verified variants
- Do not download as verified variants first verified and then reset to not validated
- Avoid duplicated lines in downloaded verified variants reflecting changes in variant validation status

## [4.57.2]
### Fixed
- Export of verified variants when variant gene has no transcripts
- HTTP 500 when visiting a the details page for a cancer variant that had been ranked with genmod

## [4.57.1]
### Fixed
- Updating/replacing a gene panel from file with a corrupted or malformed file

## [4.57]
### Added
- Display last 50 or 500 events for a user in a timeline
- Show dismiss count from other cases on matching variantS
- Save Beacon-related events in events collection
- Institute settings allow saving multiple loqusdb instances for one institute
- Display stats from multiple instances of loqusdb on variant page
- Display date and frequency of obs derived from count of local archive observations from MIP11 (requires fix in MIP)
### Changed
- Prior ACMG classifications view is no longer limited by pathogenicity
### Fixed
- Visibility of Sanger ordered badge on case page, light mode
- Some of the DataTables tables (Phenotypes and Diagnoses pages) got a bit dark in dark mode
- Remove all redundancies when displaying timeline events (some events are saved both as case-related and variant-related)
- Missing link in saved MatchMaker-related events
- Genes with mixed case gene symbols missing in PanelApp panels
- Alignment of elements on the Beacon submission modal window
- Locus info links from STR variantS page open in new browser tabs

## [4.56]
### Added
- Test for PanelApp panels loading
- `panel-umi` tag option when loading cancer analyses
### Changed
- Black text to make comments more visible in dark mode
- Loading PanelApp panels replaces pre-existing panels with same version
- Removed sidebar from Causatives page - navigation is available on the top bar for now
- Create ClinVar submissions from pinned variants list in case page
- Select which pinned variants will be included in ClinVar submission documents
### Fixed
- Remove a:visited css style from all buttons
- Update of HPO terms via command line
- Background color of `MIXED` and `PANEL-UMI` sequencing types on cases page
- Fixed regex error when searching for cases with query ending with `\ `
- Gene symbols on Causatives page lighter in dark mode
- SpliceAI tooltip of multigene variants

## [4.55]
### Changed
- Represent different tumor samples as vials in cases page
- Option to force-update the OMIM panel
### Fixed
- Low tumor purity badge alignment in cancer samples table on cancer case view
- VariantS comment popovers reactivate on hover
- Updating database genes in build 37
- ACMG classification summary hidden by sticky navbar
- Logo backgrounds fixed to white on welcome page
- Visited links turn purple again
- Style of link buttons and dropdown menus
- Update KUH and GMS logos
- Link color for Managed variants

## [4.54]
### Added
- Dark mode, using browser/OS media preference
- Allow marking case as solved without defining causative variants
- Admin users can create missing beacon datasets from the institute's settings page
- GenCC links on gene and variant pages
- Deprecation warnings when launching the app using a .yaml config file or loading cases using .ped files
### Changed
- Improved HTML syntax in case report template
- Modified message displayed when variant rank stats could not be calculated
- Expanded instructions on how to test on CG development server (cg-vm1)
- Added more somatic variant callers (Balsamic v9 SNV, develop SV)
### Fixed
- Remove load demo case command from docker-compose.yml
- Text elements being split across pages in PDF reports
- Made login password field of type `password` in LDAP login form
- Gene panels HTML select in institute's settings page
- Bootstrap upgraded to version 5
- Fix some Sourcery and SonarCloud suggestions
- Escape special characters in case search on institute and dashboard pages
- Broken case PDF reports when no Madeline pedigree image can be created
- Removed text-white links style that were invisible in new pages style
- Variants pagination after pressing "Filter variants" or "Clinical filter"
- Layout of buttons Matchmaker submission panel (case page)
- Removing cases from Matchmaker (simplified code and fixed functionality)
- Reintroduce check for missing alignment files purged from server

## [4.53]
### Added
### Changed
- Point Alamut API key docs link to new API version
- Parse dbSNP id from ID only if it says "rs", else use VEP CSQ fields
- Removed MarkupSafe from the dependencies
### Fixed
- Reintroduced loading of SVs for demo case 643595
- Successful parse of FOUND_IN should avoid GATK caller default
- All vulnerabilities flagged by SonarCloud

## [4.52]
### Added
- Demo cancer case gets loaded together with demo RD case in demo instance
- Parse REVEL_score alongside REVEL_rankscore from csq field and display it on SNV variant page
- Rank score results now show the ranking range
- cDNA and protein changes displayed on institute causatives pages
- Optional SESSION_TIMEOUT_MINUTES configuration in app config files
- Script to convert old OMIM case format (list of integers) to new format (list of dictionaries)
- Additional check for user logged in status before serving alignment files
- Download .cgh files from cancer samples table on cancer case page
- Number of documents and date of last update on genes page
### Changed
- Verify user before redirecting to IGV alignments and sashimi plots
- Build case IGV tracks starting from case and variant objects instead of passing all params in a form
- Unfreeze Werkzeug lib since Flask_login v.0.6 with bugfix has been released
- Sort gene panels by name (panelS and variant page)
- Removed unused `server.blueprints.alignviewers.unindexed_remote_static` endpoint
- User sessions to check files served by `server.blueprints.alignviewers.remote_static` endpoint
- Moved Beacon-related functions to a dedicated app extension
- Audit Filter now also loads filter displaying the variants for it
### Fixed
- Handle `attachment_filename` parameter renamed to `download_name` when Flask 2.2 will be released
- Removed cursor timeout param in cases find adapter function to avoid many code warnings
- Removed stream argument deprecation warning in tests
- Handle `no intervals found` warning in load_region test
- Beacon remove variants
- Protect remote_cors function in alignviewers view from Server-Side Request Forgery (SSRF)
- Check creation date of last document in gene collection to display when genes collection was updated last

## [4.51]
### Added
- Config file containing codecov settings for pull requests
- Add an IGV.js direct link button from case page
- Security policy file
- Hide/shade compound variants based on rank score on variantS from filter
- Chromograph legend documentation direct link
### Changed
- Updated deprecated Codecov GitHub action to v.2
- Simplified code of scout/adapter/mongo/variant
- Update IGV.js to v2.11.2
- Show summary number of variant gene panels on general report if more than 3
### Fixed
- Marrvel link for variants in genome build 38 (using liftover to build 37)
- Remove flags from codecov config file
- Fixed filter bug with high negative SPIDEX scores
- Renamed IARC TP53 button to to `TP53 Database`, modified also link since IARC has been moved to the US NCI: `https://tp53.isb-cgc.org/`
- Parsing new format of OMIM case info when exporting patients to Matchmaker
- Remove flask-debugtoolbar lib dependency that is using deprecated code and causes app to crash after new release of Jinja2 (3.1)
- Variant page crashing for cases with old OMIM terms structure (a list of integers instead of dictionary)
- Variant page crashing when creating MARRVEL link for cases with no genome build
- SpliceAI documentation link
- Fix deprecated `safe_str_cmp` import from `werkzeug.security` by freezing Werkzeug lib to v2.0 until Flask_login v.0.6 with bugfix is released
- List gene names densely in general report for SVs that contain more than 3 genes
- Show transcript ids on refseq genes on hg19 in IGV.js, using refgene source
- Display correct number of genes in general report for SVs that contain more than 32 genes
- Broken Google login after new major release of `lepture/authlib`
- Fix frequency and callers display on case general report

## [4.50.1]
### Fixed
- Show matching causative STR_repid for legacy str variants (pre Stranger hgnc_id)

## [4.50]
### Added
- Individual-specific OMIM terms
- OMIM disease descriptions in ClinVar submission form
- Add a toggle for melter rerun monitoring of cases
- Add a config option to show the rerun monitoring toggle
- Add a cli option to export cases with rerun monitoring enabled
- Add a link to STRipy for STR variants; shallow for ARX and HOXA13
- Hide by default variants only present in unaffected individuals in variants filters
- OMIM terms in general case report
- Individual-level info on OMIM and HPO terms in general case report
- PanelApp gene link among the external links on variant page
- Dashboard case filters fields help
- Filter cases by OMIM terms in cases and dashboard pages
### Fixed
- A malformed panel id request would crash with exception: now gives user warning flash with redirect
- Link to HPO resource file hosted on `http://purl.obolibrary.org`
- Gene search form when gene exists only in build 38
- Fixed odd redirect error and poor error message on missing column for gene panel csv upload
- Typo in parse variant transcripts function
- Modified keys name used to parse local observations (archived) frequencies to reflect change in MIP keys naming
- Better error handling for partly broken/timed out chanjo reports
- Broken javascript code when case Chromograph data is malformed
- Broader space for case synopsis in general report
- Show partial causatives on causatives and matching causatives panels
- Partial causative assignment in cases with no OMIM or HPO terms
- Partial causative OMIM select options in variant page
### Changed
- Slightly smaller and improved layout of content in case PDF report
- Relabel more cancer variant pages somatic for navigation
- Unify caseS nav links
- Removed unused `add_compounds` param from variant controllers function
- Changed default hg19 genome for IGV.js to legacy hg19_1kg_decoy to fix a few problematic loci
- Reduce code complexity (parse/ensembl.py)
- Silence certain fields in ClinVar export if prioritised ones exist (chrom-start-end if hgvs exist)
- Made phenotype non-mandatory when marking a variant as partial causative
- Only one phenotype condition type (OMIM or HPO) per variant is used in ClinVar submissions
- ClinVar submission variant condition prefers OMIM over HPO if available
- Use lighter version of gene objects in Omim MongoDB adapter, panels controllers, panels views and institute controllers
- Gene-variants table size is now adaptive
- Remove unused file upload on gene-variants page

## [4.49]
### Fixed
- Pydantic model types for genome_build, madeline_info, peddy_ped_check and peddy_sex_check, rank_model_version and sv_rank_model_version
- Replace `MatchMaker` with `Matchmaker` in all places visible by a user
- Save diagnosis labels along with OMIM terms in Matchmaker Exchange submission objects
- `libegl-mesa0_21.0.3-0ubuntu0.3~20.04.5_amd64.deb` lib not found by GitHub actions Docker build
- Remove unused `chromograph_image_files` and `chromograph_prefixes` keys saved when creating or updating an RD case
- Search managed variants by description and with ignore case
### Changed
- Introduced page margins on exported PDF reports
- Smaller gene fonts in downloaded HPO genes PDF reports
- Reintroduced gene coverage data in the PDF-exported general report of rare-disease cases
- Check for existence of case report files before creating sidebar links
- Better description of HPO and OMIM terms for patients submitted to Matchmaker Exchange
- Remove null non-mandatory key/values when updating a case
- Freeze WTForms<3 due to several form input rendering changes

## [4.48.1]
### Fixed
- General case PDF report for recent cases with no pedigree

## [4.48]
### Added
- Option to cancel a request for research variants in case page
### Changed
- Update igv.js to v2.10.5
- Updated example of a case delivery report
- Unfreeze cyvcf2
- Builder images used in Scout Dockerfiles
- Crash report email subject gives host name
- Export general case report to PDF using PDFKit instead of WeasyPrint
- Do not include coverage report in PDF case report since they might have different orientation
- Export cancer cases's "Coverage and QC report" to PDF using PDFKit instead of Weasyprint
- Updated cancer "Coverage and QC report" example
- Keep portrait orientation in PDF delivery report
- Export delivery report to PDF using PDFKit instead of Weasyprint
- PDF export of clinical and research HPO panels using PDFKit instead of Weasyprint
- Export gene panel report to PDF using PDFKit
- Removed WeasyPrint lib dependency

### Fixed
- Reintroduced missing links to Swegen and Beacon and dbSNP in RD variant page, summary section
- Demo delivery report orientation to fit new columns
- Missing delivery report in demo case
- Cast MNVs to SNV for test
- Export verified variants from all institutes when user is admin
- Cancer coverage and QC report not found for demo cancer case
- Pull request template instructions on how to deploy to test server
- PDF Delivery report not showing Swedac logo
- Fix code typos
- Disable codefactor raised by ESLint for javascript functions located on another file
- Loading spinner stuck after downloading a PDF gene panel report
- IGV browser crashing when file system with alignment files is not mounted

## [4.47]
### Added
- Added CADD, GnomAD and genotype calls to variantS export
### Changed
- Pull request template, to illustrate how to deploy pull request branches on cg-vm1 stage server
### Fixed
- Compiled Docker image contains a patched version (v4.9) of chanjo-report

## [4.46.1]
### Fixed
- Downloading of files generated within the app container (MT-report, verified variants, pedigrees, ..)

## [4.46]
### Added
- Created a Dockefile to be used to serve the dockerized app in production
- Modified the code to collect database params specified as env vars
- Created a GitHub action that pushes the Dockerfile-server image to Docker Hub (scout-server-stage) every time a PR is opened
- Created a GitHub action that pushes the Dockerfile-server image to Docker Hub (scout-server) every time a new release is created
- Reassign MatchMaker Exchange submission to another user when a Scout user is deleted
- Expose public API JSON gene panels endpoint, primarily to enable automated rerun checking for updates
- Add utils for dictionary type
- Filter institute cases using multiple HPO terms
- Vulture GitHub action to identify and remove unused variables and imports
### Changed
- Updated the python config file documentation in admin guide
- Case configuration parsing now uses Pydantic for improved typechecking and config handling
- Removed test matrices to speed up automatic testing of PRs
- Switch from Coveralls to Codecov to handle CI test coverage
- Speed-up CI tests by caching installation of libs and splitting tests into randomized groups using pytest-test-groups
- Improved LDAP login documentation
- Use lib flask-ldapconn instead of flask_ldap3_login> to handle ldap authentication
- Updated Managed variant documentation in user guide
- Fix and simplify creating and editing of gene panels
- Simplified gene variants search code
- Increased the height of the genes track in the IGV viewer
### Fixed
- Validate uploaded managed variant file lines, warning the user.
- Exporting validated variants with missing "genes" database key
- No results returned when searching for gene variants using a phenotype term
- Variants filtering by gene symbols file
- Make gene HGNC symbols field mandatory in gene variants page and run search only on form submit
- Make sure collaborator gene variants are still visible, even if HPO filter is used

## [4.45]
### Added
### Changed
- Start Scout also when loqusdbapi is not reachable
- Clearer definition of manual standard and custom inheritance models in gene panels
- Allow searching multiple chromosomes in filters
### Fixed
- Gene panel crashing on edit action

## [4.44]
### Added
### Changed
- Display Gene track beneath each sample track when displaying splice junctions in igv browser
- Check outdated gene symbols and update with aliases for both RD and cancer variantS
### Fixed
- Added query input check and fixed the Genes API endpoint to return a json formatted error when request is malformed
- Typo in ACMG BP6 tooltip

## [4.43.1]
### Added
- Added database index for OMIM disease term genes
### Changed
### Fixed
- Do not drop HPO terms collection when updating HPO terms via the command line
- Do not drop disease (OMIM) terms collection when updating diseases via the command line

## [4.43]
### Added
- Specify which collection(s) update/build indexes for
### Fixed
- Do not drop genes and transcripts collections when updating genes via the command line

## [4.42.1]
### Added
### Changed
### Fixed
- Freeze PyMongo lib to version<4.0 to keep supporting previous MongoDB versions
- Speed up gene panels creation and update by collecting only light gene info from database
- Avoid case page crash on Phenomizer queries timeout

## [4.42]
### Added
- Choose custom pinned variants to submit to MatchMaker Exchange
- Submit structural variant as genes to the MatchMaker Exchange
- Added function for maintainers and admins to remove gene panels
- Admins can restore deleted gene panels
- A development docker-compose file illustrating the scout/chanjo-report integration
- Show AD on variants view for cancer SV (tumor and normal)
- Cancer SV variants filter AD, AF (tumor and normal)
- Hiding the variants score column also from cancer SVs, as for the SNVs
### Changed
- Enforce same case _id and display_name when updating a case
- Enforce same individual ids, display names and affected status when updating a case
- Improved documentation for connecting to loqusdb instances (including loqusdbapi)
- Display and download HPO gene panels' gene symbols in italics
- A faster-built and lighter Docker image
- Reduce complexity of `panels` endpoint moving some code to the panels controllers
- Update requirements to use flask-ldap3-login>=0.9.17 instead of freezing WTForm
### Fixed
- Use of deprecated TextField after the upgrade of WTF to v3.0
- Freeze to WTForms to version < 3
- Remove the extra files (bed files and madeline.svg) introduced by mistake
- Cli command loading demo data in docker-compose when case custom images exist and is None
- Increased MongoDB connection serverSelectionTimeoutMS parameter to 30K (default value according to MongoDB documentation)
- Better differentiate old obs counts 0 vs N/A
- Broken cancer variants page when default gene panel was deleted
- Typo in tx_overview function in variant controllers file
- Fixed loqusdbapi SV search URL
- SV variants filtering using Decipher criterion
- Removing old gene panels that don't contain the `maintainer` key.

## [4.41.1]
### Fixed
- General reports crash for variant annotations with same variant on other cases

## [4.41]
### Added
- Extended the instructions for running the Scout Docker image (web app and cli).
- Enabled inclusion of custom images to STR variant view
### Fixed
- General case report sorting comments for variants with None genetic models
- Do not crash but redirect to variants page with error when a variant is not found for a case
- UCSC links coordinates for SV variants with start chromosome different than end chromosome
- Human readable variants name in case page for variants having start chromosome different from end chromosome
- Avoid always loading all transcripts when checking gene symbol: introduce gene captions
- Slow queries for evaluated variants on e.g. case page - use events instead
### Changed
- Rearrange variant page again, moving severity predictions down.
- More reactive layout width steps on variant page

## [4.40.1]
### Added
### Fixed
- Variants dismissed with inconsistent inheritance pattern can again be shown in general case report
- General report page for variants with genes=None
- General report crashing when variants have no panels
- Added other missing keys to case and variant dictionaries passed to general report
### Changed

## [4.40]
### Added
- A .cff citation file
- Phenotype search API endpoint
- Added pagination to phenotype API
- Extend case search to include internal MongoDB id
- Support for connecting to a MongoDB replica set (.py config files)
- Support for connecting to a MongoDB replica set (.yaml config files)
### Fixed
- Command to load the OMIM gene panel (`scout load panel --omim`)
- Unify style of pinned and causative variants' badges on case page
- Removed automatic spaces after punctuation in comments
- Remove the hardcoded number of total individuals from the variant's old observations panel
- Send delete requests to a connected Beacon using the DELETE method
- Layout of the SNV and SV variant page - move frequency up
### Changed
- Stop updating database indexes after loading exons via command line
- Display validation status badge also for not Sanger-sequenced variants
- Moved Frequencies, Severity and Local observations panels up in RD variants page
- Enabled Flask CORS to communicate CORS status to js apps
- Moved the code preparing the transcripts overview to the backend
- Refactored and filtered json data used in general case report
- Changed the database used in docker-compose file to use the official MongoDB v4.4 image
- Modified the Python (3.6, 3.8) and MongoDB (3.2, 4.4, 5.0) versions used in testing matrices (GitHub actions)
- Capitalize case search terms on institute and dashboard pages


## [4.39]
### Added
- COSMIC IDs collected from CSQ field named `COSMIC`
### Fixed
- Link to other causative variants on variant page
- Allow multiple COSMIC links for a cancer variant
- Fix floating text in severity box #2808
- Fixed MitoMap and HmtVar links for hg38 cases
- Do not open new browser tabs when downloading files
- Selectable IGV tracks on variant page
- Missing splice junctions button on variant page
- Refactor variantS representative gene selection, and use it also for cancer variant summary
### Changed
- Improve Javascript performance for displaying Chromograph images
- Make ClinVar classification more evident in cancer variant page

## [4.38]
### Added
- Option to hide Alamut button in the app config file
### Fixed
- Library deprecation warning fixed (insert is deprecated. Use insert_one or insert_many instead)
- Update genes command will not trigger an update of database indices any more
- Missing resources in temporary downloading directory when updating genes using the command line
- Restore previous variant ACMG classification in a scrollable div
- Loading spinner not stopping after downloading PDF case reports and variant list export
- Add extra Alamut links higher up on variant pages
- Improve UX for phenotypes in case page
- Filter and export of STR variants
- Update look of variants page navigation buttons
### Changed

## [4.37]
### Added
- Highlight and show version number for RefSeq MANE transcripts.
- Added integration to a rerunner service for toggling reanalysis with updated pedigree information
- SpliceAI display and parsing from VEP CSQ
- Display matching tiered variants for cancer variants
- Display a loading icon (spinner) until the page loads completely
- Display filter badges in cancer variants list
- Update genes from pre-downloaded file resources
- On login, OS, browser version and screen size are saved anonymously to understand how users are using Scout
- API returning institutes data for a given user: `/api/v1/institutes`
- API returning case data for a given institute: `/api/v1/institutes/<institute_id>/cases`
- Added GMS and Lund university hospital logos to login page
- Made display of Swedac logo configurable
- Support for displaying custom images in case view
- Individual-specific HPO terms
- Optional alamut_key in institute settings for Alamut Plus software
- Case report API endpoint
- Tooltip in case explaining that genes with genome build different than case genome build will not be added to dynamic HPO panel.
- Add DeepVariant as a caller
### Fixed
- Updated IGV to v2.8.5 to solve missing gene labels on some zoom levels
- Demo cancer case config file to load somatic SNVs and SVs only.
- Expand list of refseq trancripts in ClinVar submission form
- Renamed `All SNVs and INDELs` institute sidebar element to `Search SNVs and INDELs` and fixed its style.
- Add missing parameters to case load-config documentation
- Allow creating/editing gene panels and dynamic gene panels with genes present in genome build 38
- Bugfix broken Pytests
- Bulk dismissing variants error due to key conversion from string to integer
- Fix typo in index documentation
- Fixed crash in institute settings page if "collaborators" key is not set in database
- Don't stop Scout execution if LoqusDB call fails and print stacktrace to log
- Bug when case contains custom images with value `None`
- Bug introduced when fixing another bug in Scout-LoqusDB interaction
- Loading of OMIM diagnoses in Scout demo instance
- Remove the docker-compose with chanjo integration because it doesn't work yet.
- Fixed standard docker-compose with scout demo data and database
- Clinical variant assessments not present for pinned and causative variants on case page.
- MatchMaker matching one node at the time only
- Remove link from previously tiered variants badge in cancer variants page
- Typo in gene cell on cancer variants page
- Managed variants filter form
### Changed
- Better naming for variants buttons on cancer track (somatic, germline). Also show cancer research button if available.
- Load case with missing panels in config files, but show warning.
- Changing the (Female, Male) symbols to (F/M) letters in individuals_table and case-sma.
- Print stacktrace if case load command fails
- Added sort icon and a pointer to the cursor to all tables with sortable fields
- Moved variant, gene and panel info from the basic pane to summary panel for all variants.
- Renamed `Basics` panel to `Classify` on variant page.
- Revamped `Basics` panel to a panel dedicated to classify variants
- Revamped the summary panel to be more compact.
- Added dedicated template for cancer variants
- Removed Gene models, Gene annotations and Conservation panels for cancer variants
- Reorganized the orders of panels for variant and cancer variant views
- Added dedicated variant quality panel and removed relevant panes
- A more compact case page
- Removed OMIM genes panel
- Make genes panel, pinned variants panel, causative variants panel and ClinVar panel scrollable on case page
- Update to Scilifelab's 2020 logo
- Update Gens URL to support Gens v2.0 format
- Refactor tests for parsing case configurations
- Updated links to HPO downloadable resources
- Managed variants filtering defaults to all variant categories
- Changing the (Kind) drop-down according to (Category) drop-down in Managed variant add variant
- Moved Gens button to individuals table
- Check resource files availability before starting updating OMIM diagnoses
- Fix typo in `SHOW_OBSERVED_VARIANT_ARCHIVE` config param

## [4.36]
### Added
- Parse and save splice junction tracks from case config file
- Tooltip in observations panel, explaining that case variants with no link might be old variants, not uploaded after a case rerun
### Fixed
- Warning on overwriting variants with same position was no longer shown
- Increase the height of the dropdowns to 425px
- More indices for the case table as it grows, specifically for causatives queries
- Splice junction tracks not centered over variant genes
- Total number of research variants count
- Update variants stats in case documents every time new variants are loaded
- Bug in flashing warning messages when filtering variants
### Changed
- Clearer warning messages for genes and gene/gene-panels searches in variants filters

## [4.35]
### Added
- A new index for hgnc_symbol in the hgnc_gene collection
- A Pedigree panel in STR page
- Display Tier I and II variants in case view causatives card for cancer cases
### Fixed
- Send partial file data to igv.js when visualizing sashimi plots with splice junction tracks
- Research variants filtering by gene
- Do not attempt to populate annotations for not loaded pinned/causatives
- Add max-height to all dropdowns in filters
### Changed
- Switch off non-clinical gene warnings when filtering research variants
- Don't display OMIM disease card in case view for cancer cases
- Refactored Individuals and Causative card in case view for cancer cases
- Update and style STR case report

## [4.34]
### Added
- Saved filter lock and unlock
- Filters can optionally be marked audited, logging the filter name, user and date on the case events and general report.
- Added `ClinVar hits` and `Cosmic hits` in cancer SNVs filters
- Added `ClinVar hits` to variants filter (rare disease track)
- Load cancer demo case in docker-compose files (default and demo file)
- Inclusive-language check using [woke](https://github.com/get-woke/woke) github action
- Add link to HmtVar for mitochondrial variants (if VCF is annotated with HmtNote)
- Grey background for dismissed compounds in variants list and variant page
- Pin badge for pinned compounds in variants list and variant page
- Support LoqusDB REST API queries
- Add a docker-compose-matchmaker under scout/containers/development to test matchmaker locally
- Script to investigate consequences of symbol search bug
- Added GATK to list of SV and cancer SV callers
### Fixed
- Make MitoMap link work for hg38 again
- Export Variants feature crashing when one of the variants has no primary transcripts
- Redirect to last visited variantS page when dismissing variants from variants list
- Improved matching of SVs Loqus occurrences in other cases
- Remove padding from the list inside (Matching causatives from other cases) panel
- Pass None to get_app function in CLI base since passing script_info to app factory functions was deprecated in Flask 2.0
- Fixed failing tests due to Flask update to version 2.0
- Speed up user events view
- Causative view sort out of memory error
- Use hgnc_id for gene filter query
- Typo in case controllers displaying an error every time a patient is matched against external MatchMaker nodes
- Do not crash while attempting an update for variant documents that are too big (> 16 MB)
- Old STR causatives (and other variants) may not have HGNC symbols - fix sort lambda
- Check if gene_obj has primary_transcript before trying to access it
- Warn if a gene manually searched is in a clinical panel with an outdated name when filtering variants
- ChrPos split js not needed on STR page yet
### Changed
- Remove parsing of case `genome_version`, since it's not used anywhere downstream
- Introduce deprecation warning for Loqus configs that are not dictionaries
- SV clinical filter no longer filters out sub 100 nt variants
- Count cases in LoqusDB by variant type
- Commit pulse repo badge temporarily set to weekly
- Sort ClinVar submissions objects by ascending "Last evaluated" date
- Refactored the MatchMaker integration as an extension
- Replaced some sensitive words as suggested by woke linter
- Documentation for load-configuration rewritten.
- Add styles to MatchMaker matches table
- More detailed info on the data shared in MatchMaker submission form

## [4.33.1]
### Fixed
- Include markdown for release autodeploy docs
- Use standard inheritance model in ClinVar (https://ftp.ncbi.nlm.nih.gov/pub/GTR/standard_terms/Mode_of_inheritance.txt)
- Fix issue crash with variants that have been unflagged causative not being available in other causatives
### Added
### Changed

## [4.33]
### Fixed
- Command line crashing when updating an individual not found in database
- Dashboard page crashing when filters return no data
- Cancer variants filter by chromosome
- /api/v1/genes now searches for genes in all genome builds by default
- Upgraded igv.js to version 2.8.1 (Fixed Unparsable bed record error)
### Added
- Autodeploy docs on release
- Documentation for updating case individuals tracks
- Filter cases and dashboard stats by analysis track
### Changed
- Changed from deprecated db update method
- Pre-selected fields to run queries with in dashboard page
- Do not filter by any institute when first accessing the dashboard
- Removed OMIM panel in case view for cancer cases
- Display Tier I and II variants in case view causatives panel for cancer cases
- Refactored Individuals and Causative panels in case view for cancer cases

## [4.32.1]
### Fixed
- iSort lint check only
### Changed
- Institute cases page crashing when a case has track:Null
### Added

## [4.32]
### Added
- Load and show MITOMAP associated diseases from VCF (INFO field: MitomapAssociatedDiseases, via HmtNote)
- Show variant allele frequencies for mitochondrial variants (GRCh38 cases)
- Extend "public" json API with diseases (OMIM) and phenotypes (HPO)
- HPO gene list download now has option for clinical and non-clinical genes
- Display gene splice junctions data in sashimi plots
- Update case individuals with splice junctions tracks
- Simple Docker compose for development with local build
- Make Phenomodels subpanels collapsible
- User side documentation of cytogenomics features (Gens, Chromograph, vcf2cytosure, rhocall)
- iSort GitHub Action
- Support LoqusDB REST API queries
### Fixed
- Show other causative once, even if several events point to it
- Filtering variants by mitochondrial chromosome for cases with genome build=38
- HPO gene search button triggers any warnings for clinical / non-existing genes also on first search
- Fixed a bug in variants pages caused by MT variants without alt_frequency
- Tests for CADD score parsing function
- Fixed the look of IGV settings on SNV variant page
- Cases analyzed once shown as `rerun`
- Missing case track on case re-upload
- Fixed severity rank for SO term "regulatory region ablation"
### Changed
- Refactor according to CodeFactor - mostly reuse of duplicated code
- Phenomodels language adjustment
- Open variants in a new window (from variants page)
- Open overlapping and compound variants in a new window (from variant page)
- gnomAD link points to gnomAD v.3 (build GRCh38) for mitochondrial variants.
- Display only number of affected genes for dismissed SVs in general report
- Chromosome build check when populating the variants filter chromosome selection
- Display mitochondrial and rare diseases coverage report in cases with missing 'rare' track

## [4.31.1]
### Added
### Changed
- Remove mitochondrial and coverage report from cancer cases sidebar
### Fixed
- ClinVar page when dbSNP id is None

## [4.31]
### Added
- gnomAD annotation field in admin guide
- Export also dynamic panel genes not associated to an HPO term when downloading the HPO panel
- Primary HGNC transcript info in variant export files
- Show variant quality (QUAL field from vcf) in the variant summary
- Load/update PDF gene fusion reports (clinical and research) generated with Arriba
- Support new MANE annotations from VEP (both MANE Select and MANE Plus Clinical)
- Display on case activity the event of a user resetting all dismissed variants
- Support gnomAD population frequencies for mitochondrial variants
- Anchor links in Casedata ClinVar panels to redirect after renaming individuals
### Fixed
- Replace old docs link www.clinicalgenomics.se/scout with new https://clinical-genomics.github.io/scout
- Page formatting issues whenever case and variant comments contain extremely long strings with no spaces
- Chromograph images can be one column and have scrollbar. Removed legacy code.
- Column labels for ClinVar case submission
- Page crashing looking for LoqusDB observation when variant doesn't exist
- Missing inheritance models and custom inheritance models on newly created gene panels
- Accept only numbers in managed variants filter as position and end coordinates
- SNP id format and links in Variant page, ClinVar submission form and general report
- Case groups tooltip triggered only when mouse is on the panel header
### Changed
- A more compact case groups panel
- Added landscape orientation CSS style to cancer coverage and QC demo report
- Improve user documentation to create and save new gene panels
- Removed option to use space as separator when uploading gene panels
- Separating the columns of standard and custom inheritance models in gene panels
- Improved ClinVar instructions for users using non-English Excel

## [4.30.2]
### Added
### Fixed
- Use VEP RefSeq ID if RefSeq list is empty in RefSeq transcripts overview
- Bug creating variant links for variants with no end_chrom
### Changed

## [4.30.1]
### Added
### Fixed
- Cryptography dependency fixed to use version < 3.4
### Changed

## [4.30]
### Added
- Introduced a `reset dismiss variant` verb
- Button to reset all dismissed variants for a case
- Add black border to Chromograph ideograms
- Show ClinVar annotations on variantS page
- Added integration with GENS, copy number visualization tool
- Added a VUS label to the manual classification variant tags
- Add additional information to SNV verification emails
- Tooltips documenting manual annotations from default panels
- Case groups now show bam files from all cases on align view
### Fixed
- Center initial igv view on variant start with SNV/indels
- Don't set initial igv view to negative coordinates
- Display of GQ for SV and STR
- Parsing of AD and related info for STRs
- LoqusDB field in institute settings accepts only existing Loqus instances
- Fix DECIPHER link to work after DECIPHER migrated to GRCh38
- Removed visibility window param from igv.js genes track
- Updated HPO download URL
- Patch HPO download test correctly
- Reference size on STR hover not needed (also wrong)
- Introduced genome build check (allowed values: 37, 38, "37", "38") on case load
- Improve case searching by assignee full name
- Populating the LoqusDB select in institute settings
### Changed
- Cancer variants table header (pop freq etc)
- Only admin users can modify LoqusDB instance in Institute settings
- Style of case synopsis, variants and case comments
- Switched to igv.js 2.7.5
- Do not choke if case is missing research variants when research requested
- Count cases in LoqusDB by variant type
- Introduce deprecation warning for Loqus configs that are not dictionaries
- Improve create new gene panel form validation
- Make XM- transcripts less visible if they don't overlap with transcript refseq_id in variant page
- Color of gene panels and comments panels on cases and variant pages
- Do not choke if case is missing research variants when reserch requested

## [4.29.1]
### Added
### Fixed
- Always load STR variants regardless of RankScore threshold (hotfix)
### Changed

## [4.29]
### Added
- Added a page about migrating potentially breaking changes to the documentation
- markdown_include in development requirements file
- STR variants filter
- Display source, Z-score, inheritance pattern for STR annotations from Stranger (>0.6.1) if available
- Coverage and quality report to cancer view
### Fixed
- ACMG classification page crashing when trying to visualize a classification that was removed
- Pretty print HGVS on gene variants (URL-decode VEP)
- Broken or missing link in the documentation
- Multiple gene names in ClinVar submission form
- Inheritance model select field in ClinVar submission
- IGV.js >2.7.0 has an issue with the gene track zoom levels - temp freeze at 2.7.0
- Revert CORS-anywhere and introduce a local http proxy for cloud tracks
### Changed

## [4.28]
### Added
- Chromograph integration for displaying PNGs in case-page
- Add VAF to cancer case general report, and remove some of its unused fields
- Variants filter compatible with genome browser location strings
- Support for custom public igv tracks stored on the cloud
- Add tests to increase testing coverage
- Update case variants count after deleting variants
- Update IGV.js to latest (v2.7.4)
- Bypass igv.js CORS check using `https://github.com/Rob--W/cors-anywhere`
- Documentation on default and custom IGV.js tracks (admin docs)
- Lock phenomodels so they're editable by admins only
- Small case group assessment sharing
- Tutorial and files for deploying app on containers (Kubernetes pods)
- Canonical transcript and protein change of canonical transcript in exported variants excel sheet
- Support for Font Awesome version 6
- Submit to Beacon from case page sidebar
- Hide dismissed variants in variants pages and variants export function
- Systemd service files and instruction to deploy Scout using podman
### Fixed
- Bugfix: unused `chromgraph_prefix |tojson` removed
- Freeze coloredlogs temporarily
- Marrvel link
- Don't show TP53 link for silent or synonymous changes
- OMIM gene field accepts any custom number as OMIM gene
- Fix Pytest single quote vs double quote string
- Bug in gene variants search by similar cases and no similar case is found
- Delete unused file `userpanel.py`
- Primary transcripts in variant overview and general report
- Google OAuth2 login setup in README file
- Redirect to 'missing file'-icon if configured Chromograph file is missing
- Javascript error in case page
- Fix compound matching during variant loading for hg38
- Cancer variants view containing variants dismissed with cancer-specific reasons
- Zoom to SV variant length was missing IGV contig select
- Tooltips on case page when case has no default gene panels
### Changed
- Save case variants count in case document and not in sessions
- Style of gene panels multiselect on case page
- Collapse/expand main HPO checkboxes in phenomodel preview
- Replaced GQ (Genotype quality) with VAF (Variant allele frequency) in cancer variants GT table
- Allow loading of cancer cases with no tumor_purity field
- Truncate cDNA and protein changes in case report if longer than 20 characters


## [4.27]
### Added
- Exclude one or more variant categories when running variants delete command
### Fixed
### Changed

## [4.26.1]
### Added
### Fixed
- Links with 1-letter aa codes crash on frameshift etc
### Changed

## [4.26]
### Added
- Extend the delete variants command to print analysis date, track, institute, status and research status
- Delete variants by type of analysis (wgs|wes|panel)
- Links to cBioPortal, MutanTP53, IARC TP53, OncoKB, MyCancerGenome, CIViC
### Fixed
- Deleted variants count
### Changed
- Print output of variants delete command as a tab separated table

## [4.25]
### Added
- Command line function to remove variants from one or all cases
### Fixed
- Parse SMN None calls to None rather than False

## [4.24.1]
### Fixed
- Install requirements.txt via setup file

## [4.24]
### Added
- Institute-level phenotype models with sub-panels containing HPO and OMIM terms
- Runnable Docker demo
- Docker image build and push github action
- Makefile with shortcuts to docker commands
- Parse and save synopsis, phenotype and cohort terms from config files upon case upload
### Fixed
- Update dismissed variant status when variant dismissed key is missing
- Breakpoint two IGV button now shows correct chromosome when different from bp1
- Missing font lib in Docker image causing the PDF report download page to crash
- Sentieon Manta calls lack Somaticscore - load anyway
- ClinVar submissions crashing due to pinned variants that are not loaded
- Point ExAC pLI score to new gnomad server address
- Bug uploading cases missing phenotype terms in config file
- STRs loaded but not shown on browser page
- Bug when using adapter.variant.get_causatives with case_id without causatives
- Problem with fetching "solved" from scout export cases cli
- Better serialising of datetime and bson.ObjectId
- Added `volumes` folder to .gitignore
### Changed
- Make matching causative and managed variants foldable on case page
- Remove calls to PyMongo functions marked as deprecated in backend and frontend(as of version 3.7).
- Improved `scout update individual` command
- Export dynamic phenotypes with ordered gene lists as PDF


## [4.23]
### Added
- Save custom IGV track settings
- Show a flash message with clear info about non-valid genes when gene panel creation fails
- CNV report link in cancer case side navigation
- Return to comment section after editing, deleting or submitting a comment
- Managed variants
- MT vs 14 chromosome mean coverage stats if Scout is connected to Chanjo
### Fixed
- missing `vcf_cancer_sv` and `vcf_cancer_sv_research` to manual.
- Split ClinVar multiple clnsig values (slash-separated) and strip them of underscore for annotations without accession number
- Timeout of `All SNVs and INDELs` page when no valid gene is provided in the search
- Round CADD (MIPv9)
- Missing default panel value
- Invisible other causatives lines when other causatives lack gene symbols
### Changed
- Do not freeze mkdocs-material to version 4.6.1
- Remove pre-commit dependency

## [4.22]
### Added
- Editable cases comments
- Editable variants comments
### Fixed
- Empty variant activity panel
- STRs variants popover
- Split new ClinVar multiple significance terms for a variant
- Edit the selected comment, not the latest
### Changed
- Updated RELEASE docs.
- Pinned variants card style on the case page
- Merged `scout export exons` and `scout view exons` commands


## [4.21.2]
### Added
### Fixed
- Do not pre-filter research variants by (case-default) gene panels
- Show OMIM disease tooltip reliably
### Changed

## [4.21.1]
### Added
### Fixed
- Small change to Pop Freq column in variants ang gene panels to avoid strange text shrinking on small screens
- Direct use of HPO list for Clinical HPO SNV (and cancer SNV) filtering
- PDF coverage report redirecting to login page
### Changed
- Remove the option to dismiss single variants from all variants pages
- Bulk dismiss SNVs, SVs and cancer SNVs from variants pages

## [4.21]
### Added
- Support to configure LoqusDB per institute
- Highlight causative variants in the variants list
- Add tests. Mostly regarding building internal datatypes.
- Remove leading and trailing whitespaces from panel_name and display_name when panel is created
- Mark MANE transcript in list of transcripts in "Transcript overview" on variant page
- Show default panel name in case sidebar
- Previous buttons for variants pagination
- Adds a gh action that checks that the changelog is updated
- Adds a gh action that deploys new releases automatically to pypi
- Warn users if case default panels are outdated
- Define institute-specific gene panels for filtering in institute settings
- Use institute-specific gene panels in variants filtering
- Show somatic VAF for pinned and causative variants on case page

### Fixed
- Report pages redirect to login instead of crashing when session expires
- Variants filter loading in cancer variants page
- User, Causative and Cases tables not scaling to full page
- Improved docs for an initial production setup
- Compatibility with latest version of Black
- Fixed tests for Click>7
- Clinical filter required an extra click to Filter to return variants
- Restore pagination and shrink badges in the variants page tables
- Removing a user from the command line now inactivates the case only if user is last assignee and case is active
- Bugfix, LoqusDB per institute feature crashed when institute id was empty string
- Bugfix, LoqusDB calls where missing case count
- filter removal and upload for filters deleted from another page/other user
- Visualize outdated gene panels info in a popover instead of a tooltip in case page side panel

### Changed
- Highlight color on normal STRs in the variants table from green to blue
- Display breakpoints coordinates in verification emails only for structural variants


## [4.20]
### Added
- Display number of filtered variants vs number of total variants in variants page
- Search case by HPO terms
- Dismiss variant column in the variants tables
- Black and pre-commit packages to dev requirements

### Fixed
- Bug occurring when rerun is requested twice
- Peddy info fields in the demo config file
- Added load config safety check for multiple alignment files for one individual
- Formatting of cancer variants table
- Missing Score in SV variants table

### Changed
- Updated the documentation on how to create a new software release
- Genome build-aware cytobands coordinates
- Styling update of the Matchmaker card
- Select search type in case search form


## [4.19]

### Added
- Show internal ID for case
- Add internal ID for downloaded CGH files
- Export dynamic HPO gene list from case page
- Remove users as case assignees when their account is deleted
- Keep variants filters panel expanded when filters have been used

### Fixed
- Handle the ProxyFix ModuleNotFoundError when Werkzeug installed version is >1.0
- General report formatting issues whenever case and variant comments contain extremely long strings with no spaces

### Changed
- Created an institute wrapper page that contains list of cases, causatives, SNVs & Indels, user list, shared data and institute settings
- Display case name instead of case ID on clinVar submissions
- Changed icon of sample update in clinVar submissions


## [4.18]

### Added
- Filter cancer variants on cytoband coordinates
- Show dismiss reasons in a badge with hover for clinical variants
- Show an ellipsis if 10 cases or more to display with loqusdb matches
- A new blog post for version 4.17
- Tooltip to better describe Tumor and Normal columns in cancer variants
- Filter cancer SNVs and SVs by chromosome coordinates
- Default export of `Assertion method citation` to clinVar variants submission file
- Button to export up to 500 cancer variants, filtered or not
- Rename samples of a clinVar submission file

### Fixed
- Apply default gene panel on return to cancer variantS from variant view
- Revert to certificate checking when asking for Chanjo reports
- `scout download everything` command failing while downloading HPO terms

### Changed
- Turn tumor and normal allelic fraction to decimal numbers in tumor variants page
- Moved clinVar submissions code to the institutes blueprints
- Changed name of clinVar export files to FILENAME.Variant.csv and FILENAME.CaseData.csv
- Switched Google login libraries from Flask-OAuthlib to Authlib


## [4.17.1]

### Fixed
- Load cytobands for cases with chromosome build not "37" or "38"


## [4.17]

### Added
- COSMIC badge shown in cancer variants
- Default gene-panel in non-cancer structural view in url
- Filter SNVs and SVs by cytoband coordinates
- Filter cancer SNV variants by alt allele frequency in tumor
- Correct genome build in UCSC link from structural variant page



### Fixed
- Bug in clinVar form when variant has no gene
- Bug when sharing cases with the same institute twice
- Page crashing when removing causative variant tag
- Do not default to GATK caller when no caller info is provided for cancer SNVs


## [4.16.1]

### Fixed
- Fix the fix for handling of delivery reports for rerun cases

## [4.16]

### Added
- Adds possibility to add "lims_id" to cases. Currently only stored in database, not shown anywhere
- Adds verification comment box to SVs (previously only available for small variants)
- Scrollable pedigree panel

### Fixed
- Error caused by changes in WTForm (new release 2.3.x)
- Bug in OMIM case page form, causing the page to crash when a string was provided instead of a numerical OMIM id
- Fix Alamut link to work properly on hg38
- Better handling of delivery reports for rerun cases
- Small CodeFactor style issues: matchmaker results counting, a couple of incomplete tests and safer external xml
- Fix an issue with Phenomizer introduced by CodeFactor style changes

### Changed
- Updated the version of igv.js to 2.5.4

## [4.15.1]

### Added
- Display gene names in ClinVar submissions page
- Links to Varsome in variant transcripts table

### Fixed
- Small fixes to ClinVar submission form
- Gene panel page crash when old panel has no maintainers

## [4.15]

### Added
- Clinvar CNVs IGV track
- Gene panels can have maintainers
- Keep variant actions (dismissed, manual rank, mosaic, acmg, comments) upon variant re-upload
- Keep variant actions also on full case re-upload

### Fixed
- Fix the link to Ensembl for SV variants when genome build 38.
- Arrange information in columns on variant page
- Fix so that new cosmic identifier (COSV) is also acceptable #1304
- Fixed COSMIC tag in INFO (outside of CSQ) to be parses as well with `&` splitter.
- COSMIC stub URL changed to https://cancer.sanger.ac.uk/cosmic/search?q= instead.
- Updated to a version of IGV where bigBed tracks are visualized correctly
- Clinvar submission files are named according to the content (variant_data and case_data)
- Always show causatives from other cases in case overview
- Correct disease associations for gene symbol aliases that exist as separate genes
- Re-add "custom annotations" for SV variants
- The override ClinVar P/LP add-in in the Clinical Filter failed for new CSQ strings

### Changed
- Runs all CI checks in github actions

## [4.14.1]

### Fixed
- Error when variant found in loqusdb is not loaded for other case

## [4.14]

### Added
- Use github actions to run tests
- Adds CLI command to update individual alignments path
- Update HPO terms using downloaded definitions files
- Option to use alternative flask config when running `scout serve`
- Requirement to use loqusdb >= 2.5 if integrated

### Fixed
- Do not display Pedigree panel in cancer view
- Do not rely on internet connection and services available when running CI tests
- Variant loading assumes GATK if no caller set given and GATK filter status is seen in FILTER
- Pass genome build param all the way in order to get the right gene mappings for cases with build 38
- Parse correctly variants with zero frequency values
- Continue even if there are problems to create a region vcf
- STR and cancer variant navigation back to variants pages could fail

### Changed
- Improved code that sends requests to the external APIs
- Updates ranges for user ranks to fit todays usage
- Run coveralls on github actions instead of travis
- Run pip checks on github actions instead of coveralls
- For hg38 cases, change gnomAD link to point to version 3.0 (which is hg38 based)
- Show pinned or causative STR variants a bit more human readable

## [4.13.1]

### Added
### Fixed
- Typo that caused not all clinvar conflicting interpretations to be loaded no matter what
- Parse and retrieve clinvar annotations from VEP-annotated (VEP 97+) CSQ VCF field
- Variant clinvar significance shown as `not provided` whenever is `Uncertain significance`
- Phenomizer query crashing when case has no HPO terms assigned
- Fixed a bug affecting `All SNVs and INDELs` page when variants don't have canonical transcript
- Add gene name or id in cancer variant view

### Changed
- Cancer Variant view changed "Variant:Transcript:Exon:HGVS" to "Gene:Transcript:Exon:HGVS"

## [4.13]

### Added
- ClinVar SNVs track in IGV
- Add SMA view with SMN Copy Number data
- Easier to assign OMIM diagnoses from case page
- OMIM terms and specific OMIM term page

### Fixed
- Bug when adding a new gene to a panel
- Restored missing recent delivery reports
- Fixed style and links to other reports in case side panel
- Deleting cases using display_name and institute not deleting its variants
- Fixed bug that caused coordinates filter to override other filters
- Fixed a problem with finding some INS in loqusdb
- Layout on SV page when local observations without cases are present
- Make scout compatible with the new HPO definition files from `http://compbio.charite.de/jenkins/`
- General report visualization error when SNVs display names are very long


### Changed


## [4.12.4]

### Fixed
- Layout on SV page when local observations without cases are present

## [4.12.3]

### Fixed
- Case report when causative or pinned SVs have non null allele frequencies

## [4.12.2]

### Fixed
- SV variant links now take you to the SV variant page again
- Cancer variant view has cleaner table data entries for "N/A" data
- Pinned variant case level display hotfix for cancer and str - more on this later
- Cancer variants show correct alt/ref reads mirroring alt frequency now
- Always load all clinical STR variants even if a region load is attempted - index may be missing
- Same case repetition in variant local observations

## [4.12.1]

### Fixed
- Bug in variant.gene when gene has no HGVS description


## [4.12]

### Added
- Accepts `alignment_path` in load config to pass bam/cram files
- Display all phenotypes on variant page
- Display hgvs coordinates on pinned and causatives
- Clear panel pending changes
- Adds option to setup the database with static files
- Adds cli command to download the resources from CLI that scout needs
- Adds test files for merged somatic SV and CNV; as well as merged SNV, and INDEL part of #1279
- Allows for upload of OMIM-AUTO gene panel from static files without api-key

### Fixed
- Cancer case HPO panel variants link
- Fix so that some drop downs have correct size
- First IGV button in str variants page
- Cancer case activates on SNV variants
- Cases activate when STR variants are viewed
- Always calculate code coverage
- Pinned/Classification/comments in all types of variants pages
- Null values for panel's custom_inheritance_models
- Discrepancy between the manual disease transcripts and those in database in gene-edit page
- ACMG classification not showing for some causatives
- Fix bug which caused IGV.js to use hg19 reference files for hg38 data
- Bug when multiple bam files sources with non-null values are available


### Changed
- Renamed `requests` file to `scout_requests`
- Cancer variant view shows two, instead of four, decimals for allele and normal


## [4.11.1]

### Fixed
- Institute settings page
- Link institute settings to sharing institutes choices

## [4.11.0]

### Added
- Display locus name on STR variant page
- Alternative key `GNOMADAF_popmax` for Gnomad popmax allele frequency
- Automatic suggestions on how to improve the code on Pull Requests
- Parse GERP, phastCons and phyloP annotations from vep annotated CSQ fields
- Avoid flickering comment popovers in variant list
- Parse REVEL score from vep annotated CSQ fields
- Allow users to modify general institute settings
- Optionally format code automatically on commit
- Adds command to backup vital parts `scout export database`
- Parsing and displaying cancer SV variants from Manta annotated VCF files
- Dismiss cancer snv variants with cancer-specific options
- Add IGV.js UPD, RHO and TIDDIT coverage wig tracks.


### Fixed
- Slightly darker page background
- Fixed an issued with parsed conservation values from CSQ
- Clinvar submissions accessible to all users of an institute
- Header toolbar when on Clinvar page now shows institute name correctly
- Case should not always inactivate upon update
- Show dismissed snv cancer variants as grey on the cancer variants page
- Improved style of mappability link and local observations on variant page
- Convert all the GET requests to the igv view to POST request
- Error when updating gene panels using a file containing BOM chars
- Add/replace gene radio button not working in gene panels


## [4.10.1]

### Fixed
- Fixed issue with opening research variants
- Problem with coveralls not called by Travis CI
- Handle Biomart service down in tests


## [4.10.0]

### Added
- Rank score model in causatives page
- Exportable HPO terms from phenotypes page
- AMP guideline tiers for cancer variants
- Adds scroll for the transcript tab
- Added CLI option to query cases on time since case event was added
- Shadow clinical assessments also on research variants display
- Support for CRAM alignment files
- Improved str variants view : sorting by locus, grouped by allele.
- Delivery report PDF export
- New mosaicism tag option
- Add or modify individuals' age or tissue type from case page
- Display GC and allele depth in causatives table.
- Included primary reference transcript in general report
- Included partial causative variants in general report
- Remove dependency of loqusdb by utilising the CLI

### Fixed
- Fixed update OMIM command bug due to change in the header of the genemap2 file
- Removed Mosaic Tag from Cancer variants
- Fixes issue with unaligned table headers that comes with hidden Datatables
- Layout in general report PDF export
- Fixed issue on the case statistics view. The validation bars didn't show up when all institutes were selected. Now they do.
- Fixed missing path import by importing pathlib.Path
- Handle index inconsistencies in the update index functions
- Fixed layout problems


## [4.9.0]

### Added
- Improved MatchMaker pages, including visible patient contacts email address
- New badges for the github repo
- Links to [GENEMANIA](genemania.org)
- Sort gene panel list on case view.
- More automatic tests
- Allow loading of custom annotations in VCF using the SCOUT_CUSTOM info tag.

### Fixed
- Fix error when a gene is added to an empty dynamic gene panel
- Fix crash when attempting to add genes on incorrect format to dynamic gene panel
- Manual rank variant tags could be saved in a "Select a tag"-state, a problem in the variants view.
- Same case evaluations are no longer shown as gray previous evaluations on the variants page
- Stay on research pages, even if reset, next first buttons are pressed..
- Overlapping variants will now be visible on variant page again
- Fix missing classification comments and links in evaluations page
- All prioritized cases are shown on cases page


## [4.8.3]

### Added

### Fixed
- Bug when ordering sanger
- Improved scrolling over long list of genes/transcripts


## [4.8.2]

### Added

### Fixed
- Avoid opening extra tab for coverage report
- Fixed a problem when rank model version was saved as floats and not strings
- Fixed a problem with displaying dismiss variant reasons on the general report
- Disable load and delete filter buttons if there are no saved filters
- Fix problem with missing verifications
- Remove duplicate users and merge their data and activity


## [4.8.1]

### Added

### Fixed
- Prevent login fail for users with id defined by ObjectId and not email
- Prevent the app from crashing with `AttributeError: 'NoneType' object has no attribute 'message'`


## [4.8.0]

### Added
- Updated Scout to use Bootstrap 4.3
- New looks for Scout
- Improved dashboard using Chart.js
- Ask before inactivating a case where last assigned user leaves it
- Genes can be manually added to the dynamic gene list directly on the case page
- Dynamic gene panels can optionally be used with clinical filter, instead of default gene panel
- Dynamic gene panels get link out to chanjo-report for coverage report
- Load all clinvar variants with clinvar Pathogenic, Likely Pathogenic and Conflicting pathogenic
- Show transcripts with exon numbers for structural variants
- Case sort order can now be toggled between ascending and descending.
- Variants can be marked as partial causative if phenotype is available for case.
- Show a frequency tooltip hover for SV-variants.
- Added support for LDAP login system
- Search snv and structural variants by chromosomal coordinates
- Structural variants can be marked as partial causative if phenotype is available for case.
- Show normal and pathologic limits for STRs in the STR variants view.
- Institute level persistent variant filter settings that can be retrieved and used.
- export causative variants to Excel
- Add support for ROH, WIG and chromosome PNGs in case-view

### Fixed
- Fixed missing import for variants with comments
- Instructions on how to build docs
- Keep sanger order + verification when updating/reloading variants
- Fixed and moved broken filter actions (HPO gene panel and reset filter)
- Fixed string conversion to number
- UCSC links for structural variants are now separated per breakpoint (and whole variant where applicable)
- Reintroduced missing coverage report
- Fixed a bug preventing loading samples using the command line
- Better inheritance models customization for genes in gene panels
- STR variant page back to list button now does its one job.
- Allows to setup scout without a omim api key
- Fixed error causing "favicon not found" flash messages
- Removed flask --version from base cli
- Request rerun no longer changes case status. Active or archived cases inactivate on upload.
- Fixed missing tooltip on the cancer variants page
- Fixed weird Rank cell in variants page
- Next and first buttons order swap
- Added pagination (and POST capability) to cancer variants.
- Improves loading speed for variant page
- Problem with updating variant rank when no variants
- Improved Clinvar submission form
- General report crashing when dismissed variant has no valid dismiss code
- Also show collaborative case variants on the All variants view.
- Improved phenotype search using dataTables.js on phenotypes page
- Search and delete users with `email` instead of `_id`
- Fixed css styles so that multiselect options will all fit one column


## [4.7.3]

### Added
- RankScore can be used with VCFs for vcf_cancer files

### Fixed
- Fix issue with STR view next page button not doing its one job.

### Deleted
- Removed pileup as a bam viewing option. This is replaced by IGV


## [4.7.2]

### Added
- Show earlier ACMG classification in the variant list

### Fixed
- Fixed igv search not working due to igv.js dist 2.2.17
- Fixed searches for cases with a gene with variants pinned or marked causative.
- Load variant pages faster after fixing other causatives query
- Fixed mitochondrial report bug for variants without genes

## [4.7.1]

### Added

### Fixed
- Fixed bug on genes page


## [4.7.0]

### Added
- Export genes and gene panels in build GRCh38
- Search for cases with variants pinned or marked causative in a given gene.
- Search for cases phenotypically similar to a case also from WUI.
- Case variant searches can be limited to similar cases, matching HPO-terms,
  phenogroups and cohorts.
- De-archive reruns and flag them as 'inactive' if archived
- Sort cases by analysis_date, track or status
- Display cases in the following order: prioritized, active, inactive, archived, solved
- Assign case to user when user activates it or asks for rerun
- Case becomes inactive when it has no assignees
- Fetch refseq version from entrez and use it in clinvar form
- Load and export of exons for all genes, independent on refseq
- Documentation for loading/updating exons
- Showing SV variant annotations: SV cgh frequencies, gnomad-SV, local SV frequencies
- Showing transcripts mapping score in segmental duplications
- Handle requests to Ensembl Rest API
- Handle requests to Ensembl Rest Biomart
- STR variants view now displays GT and IGV link.
- Description field for gene panels
- Export exons in build 37 and 38 using the command line

### Fixed
- Fixes of and induced by build tests
- Fixed bug affecting variant observations in other cases
- Fixed a bug that showed wrong gene coverage in general panel PDF export
- MT report only shows variants occurring in the specific individual of the excel sheet
- Disable SSL certifcate verification in requests to chanjo
- Updates how intervaltree and pymongo is used to void deprecated functions
- Increased size of IGV sample tracks
- Optimized tests


## [4.6.1]

### Added

### Fixed
- Missing 'father' and 'mother' keys when parsing single individual cases


## [4.6.0]

### Added
- Description of Scout branching model in CONTRIBUTING doc
- Causatives in alphabetical order, display ACMG classification and filter by gene.
- Added 'external' to the list of analysis type options
- Adds functionality to display "Tissue type". Passed via load config.
- Update to IGV 2.

### Fixed
- Fixed alignment visualization and vcf2cytosure availability for demo case samples
- Fixed 3 bugs affecting SV pages visualization
- Reintroduced the --version cli option
- Fixed variants query by panel (hpo panel + gene panel).
- Downloaded MT report contains excel files with individuals' display name
- Refactored code in parsing of config files.


## [4.5.1]

### Added

### Fixed
- update requirement to use PyYaml version >= 5.1
- Safer code when loading config params in cli base


## [4.5.0]

### Added
- Search for similar cases from scout view CLI
- Scout cli is now invoked from the app object and works under the app context

### Fixed
- PyYaml dependency fixed to use version >= 5.1


## [4.4.1]

### Added
- Display SV rank model version when available

### Fixed
- Fixed upload of delivery report via API


## [4.4.0]

### Added
- Displaying more info on the Causatives page and hiding those not causative at the case level
- Add a comment text field to Sanger order request form, allowing a message to be included in the email
- MatchMaker Exchange integration
- List cases with empty synopsis, missing HPO terms and phenotype groups.
- Search for cases with open research list, or a given case status (active, inactive, archived)

### Fixed
- Variant query builder split into several functions
- Fixed delivery report load bug


## [4.3.3]

### Added
- Different individual table for cancer cases

### Fixed
- Dashboard collects validated variants from verification events instead of using 'sanger' field
- Cases shared with collaborators are visible again in cases page
- Force users to select a real institute to share cases with (actionbar select fix)


## [4.3.2]

### Added
- Dashboard data can be filtered using filters available in cases page
- Causatives for each institute are displayed on a dedicated page
- SNVs and and SVs are searchable across cases by gene and rank score
- A more complete report with validated variants is downloadable from dashboard

### Fixed
- Clinsig filter is fixed so clinsig numerical values are returned
- Split multi clinsig string values in different elements of clinsig array
- Regex to search in multi clinsig string values or multi revstat string values
- It works to upload vcf files with no variants now
- Combined Pileup and IGV alignments for SVs having variant start and stop on the same chromosome


## [4.3.1]

### Added
- Show calls from all callers even if call is not available
- Instructions to install cairo and pango libs from WeasyPrint page
- Display cases with number of variants from CLI
- Only display cases with number of variants above certain treshold. (Also CLI)
- Export of verified variants by CLI or from the dashboard
- Extend case level queries with default panels, cohorts and phenotype groups.
- Slice dashboard statistics display using case level queries
- Add a view where all variants for an institute can be searched across cases, filtering on gene and rank score. Allows searching research variants for cases that have research open.

### Fixed
- Fixed code to extract variant conservation (gerp, phyloP, phastCons)
- Visualization of PDF-exported gene panels
- Reintroduced the exon/intron number in variant verification email
- Sex and affected status is correctly displayed on general report
- Force number validation in SV filter by size
- Display ensembl transcripts when no refseq exists


## [4.3.0]

### Added
- Mosaicism tag on variants
- Show and filter on SweGen frequency for SVs
- Show annotations for STR variants
- Show all transcripts in verification email
- Added mitochondrial export
- Adds alternative to search for SVs shorter that the given length
- Look for 'bcftools' in the `set` field of VCFs
- Display digenic inheritance from OMIM
- Displays what refseq transcript that is primary in hgnc

### Fixed

- Archived panels displays the correct date (not retroactive change)
- Fixed problem with waiting times in gene panel exports
- Clinvar fiter not working with human readable clinsig values

## [4.2.2]

### Fixed
- Fixed gene panel create/modify from CSV file utf-8 decoding error
- Updating genes in gene panels now supports edit comments and entry version
- Gene panel export timeout error

## [4.2.1]

### Fixed
- Re-introduced gene name(s) in verification email subject
- Better PDF rendering for excluded variants in report
- Problem to access old case when `is_default` did not exist on a panel


## [4.2.0]

### Added
- New index on variant_id for events
- Display overlapping compounds on variants view

### Fixed
- Fixed broken clinical filter


## [4.1.4]

### Added
- Download of filtered SVs

### Fixed
- Fixed broken download of filtered variants
- Fixed visualization issue in gene panel PDF export
- Fixed bug when updating gene names in variant controller


## [4.1.3]

### Fixed
- Displays all primary transcripts


## [4.1.2]

### Added
- Option add/replace when updating a panel via CSV file
- More flexible versioning of the gene panels
- Printing coverage report on the bottom of the pdf case report
- Variant verification option for SVs
- Logs uri without pwd when connecting
- Disease-causing transcripts in case report
- Thicker lines in case report
- Supports HPO search for cases, both terms or if described in synopsis
- Adds sanger information to dashboard

### Fixed
- Use db name instead of **auth** as default for authentication
- Fixes so that reports can be generated even with many variants
- Fixed sanger validation popup to show individual variants queried by user and institute.
- Fixed problem with setting up scout
- Fixes problem when exac file is not available through broad ftp
- Fetch transcripts for correct build in `adapter.hgnc_gene`

## [4.1.1]
- Fix problem with institute authentication flash message in utils
- Fix problem with comments
- Fix problem with ensembl link


## [4.1.0]

### Added
- OMIM phenotypes to case report
- Command to download all panel app gene panels `scout load panel --panel-app`
- Links to genenames.org and omim on gene page
- Popup on gene at variants page with gene information
- reset sanger status to "Not validated" for pinned variants
- highlight cases with variants to be evaluated by Sanger on the cases page
- option to point to local reference files to the genome viewer pileup.js. Documented in `docs.admin-guide.server`
- option to export single variants in `scout export variants`
- option to load a multiqc report together with a case(add line in load config)
- added a view for searching HPO terms. It is accessed from the top left corner menu
- Updates the variants view for cancer variants. Adds a small cancer specific filter for known variants
- Adds hgvs information on cancer variants page
- Adds option to update phenotype groups from CLI

### Fixed
- Improved Clinvar to submit variants from different cases. Fixed HPO terms in casedata according to feedback
- Fixed broken link to case page from Sanger modal in cases view
- Now only cases with non empty lists of causative variants are returned in `adapter.case(has_causatives=True)`
- Can handle Tumor only samples
- Long lists of HGNC symbols are now possible. This was previously difficult with manual, uploaded or by HPO search when changing filter settings due to GET request limitations. Relevant pages now use POST requests. Adds the dynamic HPO panel as a selection on the gene panel dropdown.
- Variant filter defaults to default panels also on SV and Cancer variants pages.

## [4.0.0]

### WARNING ###

This is a major version update and will require that the backend of pre releases is updated.
Run commands:

```
$scout update genes
$scout update hpo
```

- Created a Clinvar submission tool, to speed up Clinvar submission of SNVs and SVs
- Added an analysis report page (html and PDF format) containing phenotype, gene panels and variants that are relevant to solve a case.

### Fixed
- Optimized evaluated variants to speed up creation of case report
- Moved igv and pileup viewer under a common folder
- Fixed MT alignment view pileup.js
- Fixed coordinates for SVs with start chromosome different from end chromosome
- Global comments shown across cases and institutes. Case-specific variant comments are shown only for that specific case.
- Links to clinvar submitted variants at the cases level
- Adapts clinvar parsing to new format
- Fixed problem in `scout update user` when the user object had no roles
- Makes pileup.js use online genome resources when viewing alignments. Now any instance of Scout can make use of this functionality.
- Fix ensembl link for structural variants
- Works even when cases does not have `'madeline_info'`
- Parses Polyphen in correct way again
- Fix problem with parsing gnomad from VEP

### Added
- Added a PDF export function for gene panels
- Added a "Filter and export" button to export custom-filtered SNVs to CSV file
- Dismiss SVs
- Added IGV alignments viewer
- Read delivery report path from case config or CLI command
- Filter for spidex scores
- All HPO terms are now added and fetched from the correct source (https://github.com/obophenotype/human-phenotype-ontology/blob/master/hp.obo)
- New command `scout update hpo`
- New command `scout update genes` will fetch all the latest information about genes and update them
- Load **all** variants found on chromosome **MT**
- Adds choice in cases overview do show as many cases as user like

### Removed
- pileup.min.js and pileup css are imported from a remote web location now
- All source files for HPO information, this is instead fetched directly from source
- All source files for gene information, this is instead fetched directly from source

## [3.0.0]
### Fixed
- hide pedigree panel unless it exists

## [1.5.1] - 2016-07-27
### Fixed
- look for both ".bam.bai" and ".bai" extensions

## [1.4.0] - 2016-03-22
### Added
- support for local frequency through loqusdb
- bunch of other stuff

## [1.3.0] - 2016-02-19
### Fixed
- Update query-phenomizer and add username/password

### Changed
- Update the way a case is checked for rerun-status

### Added
- Add new button to mark a case as "checked"
- Link to clinical variants _without_ 1000G annotation

## [1.2.2] - 2016-02-18
### Fixed
- avoid filtering out variants lacking ExAC and 1000G annotations

## [1.1.3] - 2015-10-01
### Fixed
- persist (clinical) filter when clicking load more
- fix #154 by robustly setting clinical filter func. terms

## [1.1.2] - 2015-09-07
### Fixed
- avoid replacing coverage report with none
- update SO terms, refactored

## [1.1.1] - 2015-08-20
### Fixed
- fetch case based on collaborator status (not owner)

## [1.1.0] - 2015-05-29
### Added
- link(s) to SNPedia based on RS-numbers
- new Jinja filter to "humanize" decimal numbers
- show gene panels in variant view
- new Jinja filter for decoding URL encoding
- add indicator to variants in list that have comments
- add variant number threshold and rank score threshold to load function
- add event methods to mongo adapter
- add tests for models
- show badge "old" if comment was written for a previous analysis

### Changed
- show cDNA change in transcript summary unless variant is exonic
- moved compounds table further up the page
- show dates for case uploads in ISO format
- moved variant comments higher up on page
- updated documentation for pages
- read in coverage report as blob in database and serve directly
- change ``OmimPhenotype`` to ``PhenotypeTerm``
- reorganize models sub-package
- move events (and comments) to separate collection
- only display prev/next links for the research list
- include variant type in breadcrumbs e.g. "Clinical variants"

### Removed
- drop dependency on moment.js

### Fixed
- show the same level of detail for all frequencies on all pages
- properly decode URL encoded symbols in amino acid/cDNA change strings
- fixed issue with wipe permissions in MongoDB
- include default gene lists in "variants" link in breadcrumbs

## [1.0.2] - 2015-05-20
### Changed
- update case fetching function

### Fixed
- handle multiple cases with same id

## [1.0.1] - 2015-04-28
### Fixed
- Fix building URL parameters in cases list Vue component

## [1.0.0] - 2015-04-12
Codename: Sara Lund

![Release 1.0](artwork/releases/release-1-0.jpg)

### Added
- Add email logging for unexpected errors
- New command line tool for deleting case

### Changed
- Much improved logging overall
- Updated documentation/usage guide
- Removed non-working IGV link

### Fixed
- Show sample display name in GT call
- Various small bug fixes
- Make it easier to hover over popups

## [0.0.2-rc1] - 2015-03-04
### Added
- add protein table for each variant
- add many more external links
- add coverage reports as PDFs

### Changed
- incorporate user feedback updates
- big refactor of load scripts

## [0.0.2-rc2] - 2015-03-04
### Changes
- add gene table with gene description
- reorganize inheritance models box

### Fixed
- avoid overwriting gene list on "research" load
- fix various bugs in external links

## [0.0.2-rc3] - 2015-03-05
### Added
- Activity log feed to variant view
- Adds protein change strings to ODM and Sanger email

### Changed
- Extract activity log component to macro

### Fixes
- Make Ensembl transcript links use archive website<|MERGE_RESOLUTION|>--- conflicted
+++ resolved
@@ -6,13 +6,10 @@
 
 ## [unreleased]
 ### Added
-<<<<<<< HEAD
+- Load also genes which are missing Ensembl gene ID (72 in both builds), including immunoglobulins and fragile sites
 - Support for loading and storing OMICS data
 - Parse DROP Fraser and Outrider TSVs
 - Display omics variants - wts outliers (Fraser, Outrider)
-=======
-- Load also genes which are missing Ensembl gene ID (72 in both builds), including immunoglobulins and fragile sites
->>>>>>> 590a0155
 ### Changed
 - Unfreeze werkzeug again
 - Show "(Removed)" after removed panels in dropdown
