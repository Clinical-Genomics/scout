# Change Log
All notable changes to this project will be documented in this file.
This project adheres to [Semantic Versioning](http://semver.org/).

About changelog [here](https://keepachangelog.com/en/1.0.0/)


## [unreleased]
### Added
### Changed
- On genes panel page and gene panel PDF export, it's more evident which genes were newly introduced into the panel
- WTS outlier position copy button
- Update IGV.js to v3.0.9
- Managed variants VCF export more verbose on SVs
- `/api/v1/hpo-terms` returns pymongo OperationFailure errors when provided query string contains problematic characters
- Prioritise caller AF if present
- Expand the submissions information section on the ClinVar submissions page to fully display long text entries
### Fixed
- Empty custom_images dicts in case load config do not crash
- Tracks missing alignment files are now properly skipped on generating IGV views
- ClinVar form to accept MedGen phenotypes
<<<<<<< HEAD
- STRs variants export
=======
- Cancer SV variantS page spinner on variant export
>>>>>>> 47d9e4be

## [4.90.1]
### Fixed
- Parsing Matchmaker Exchange's matches dates

## [4.90]
### Added
- Link to chanjo2 MANE coverage overview on case page and panel page
- More SVI recommendation links on the ACMG page
- IGV buttons for SMN CN page
- Warnings on ACMG classifications for potentially conflicting classification pairs
- ACMG Bayesian foundation point scale after Tavtigian for variant heat profile
### Changed
- Variants query backend allows rank_score filtering
- Added script to tabulate causatives clinical filter rank
- Do not display inheritance models associated to ORPHA terms on variant page
- Moved edit and delete buttons close to gene names on gene panel page and other aesthetical fixes
- SNV VariantS page functional annotation and region annotation columns merged
- VariantS pages (not cancer) gene cells show OMIM inheritance pattern badges also without hover
- STR variantS page to show STR inheritance model without hover (fallback to OMIM for non-Stranger annotation)
- VariantS page local observation badges have counts visible also without hover
- On Matchmaker page, show number of matches together with matching attempt date
- Display all custom inheritance models, both standard and non-standard, as gathered from the gene panel information on the variant page
### Fixed
- Make BA1 fully stand-alone to Benign prediction
- Modifying Benign terms to "Moderate" has no effect under Richards. Ignored completely before, will retain unmodified significance now
- Extract all fields correctly when exporting a panel to file from gene panel page
- Custom updates to a gene in a panel
- Gene panel PDF export, including gene links
- Cancer SV, Fusion, MEI and Outlier filters are shown on the Institute Filters overview
- CaseS advanced search limit
- Visibility of Matchmaker Exchange matches on dark mode
- When creating a new gene panel from file, all gene fields are saved, including comments and manual inheritance models
- Downloading on gene names from EBI
- Links to gene panels on variant page, summary panel
- Exporting gene variants when one or more variants' genes are missing HGNC symbol

## [4.89.2]
## Fixed
- If OMIM gene panel gene symbols are not mapping to hgnc_id, allow fallback use of a unique gene alias

## [4.89.1]
### Fixed
- General case report crash when encountering STR variants without `source` tags
- Coloring and SV inheritance patterns on general case report

## [4.89]
### Added
- Button on SMN CN page to search variants within SMN1 and SMN2 genes
- Options for selectively updating OMICS variants (fraser, outrider) on a case
- Log users' activity to file by specifying `USERS_ACTIVITY_LOG_PATH` parameter in app config
- `Mean MT coverage`, `Mean chrom 14 coverage` and `Estimated mtDNA copy number` on MT coverage file from chanjo2 if available
- In ClinVar multistep form, preselect ACMG criteria according to the variant's ACMG classification, if available
- Subject id search from caseS page (supporting multiple sample types e.g.) - adding indexes to speed up caseS queries
- Advanced cases search to narrow down results using more than one search parameter
- Coverage report available for any case with samples containing d4 files, even if case has no associated gene panels
- RNA delivery reports
- Two new LRS SV callers (hificnv, severus)
### Changed
- Documentation for OMICS variants and updating a case
- Include both creation and deletion dates in gene panels pages
- Moved code to collect MT copy number stats for the MT report to the chanjo extension
- On the gene panelS page, show expanded gene panel version list in one column only
- IGV.js WTS loci default to zoom to a region around a variant instead of whole gene
- Refactored logging module
- Case general report no longer shows ORPHA inheritance models. OMIM models are shown colored.
- Chromosome alias tab files used in the igv.js browser, which now contain the alias for chromosome "M"
- Renamed "Comment on clinical significance" to "Comment on classification" in ClinVar multistep form
- Enable Gens CN button also for non-wgs cancer track cases
### Fixed
- Broken heading anchors in the documentation (`admin-guide/login-system.md` and `admin-guide/setup-scout.md` files)
- Avoid open login redirect attacks by always redirecting to cases page upon user login
- Stricter check of ID of gene panels to prevent file downloading vulnerability
- Removed link to the retired SPANR service. SPIDEX scores are still parsed and displayed if available from variant annotation.
- Omics variant view test coverage
- String pattern escape warnings
- Code creating Alamut links for variant genes without canonical_transcript set
- Variant delete button in ClinVar submissions page
- Broken search cases by case similarity
- Missing caller tag for TRGT

## [4.88.1]
### Fixed
- Patch update igv.js to 3.0.5

## [4.88]
### Added
- Added CoLoRSdb frequency to Pop Freq column on variantS page
- Hovertip to gene panel names with associated genes in SV variant view, when variant covers more than one gene
- RNA sample ID can be provided in case load config if different from sample_id
### Fixed
- Broken `scout setup database` command
- Update demo VCF header, adding missing keys found on variants
- Broken upload to Codecov step in Tests & Coverage GitHub action
- Tomte DROP column names have been updated (backwards compatibility preserved for main fields)
- WTS outlierS view to display correct individual IDs for cases with multiple individuals
- WTS outlierS not displayed on WTS outlierS view

## [4.87.1]
### Fixed
- Positioning and alignment of genes cell on variantS page

## [4.87]
### Added
- Option to configure RNA build on case load (default '38')
### Changed
- Tooltip on RNA alignments now shows RNA genome build version
- Updated igv.js to v3.0.4
### Fixed
- Style of "SNVs" and "SVs" buttons on WTS Outliers page
- Chromosome alias files for igv.js
- Genes track displayed also when RNA alignments are present without splice junctions track on igv browser
- Genes track displayed again when splice junction tracks are present

## [4.86.1]
### Fixed
- Loading and updating PanelApp panels, including PanelApp green

## [4.86]
### Added
- Display samples' name (tooltip) and affected status directly on caseS page
- Search SVs across all cases, in given genes
- `CLINVAR_API_URL` param can be specified in app settings to override the URL used to send ClinVar submissions to. Intended for testing.
- Support for loading and storing OMICS data
- Parse DROP Fraser and Outrider TSVs
- Display omics variants - wts outliers (Fraser, Outrider)
- Parse GNOMAD `gnomad_af` and `gnomad_popmax_af` keys from variants annotated with `echtvar`
- Make removed panel optionally visible to non-admin or non maintainers
- Parse CoLoRSdb frequencies annotated in the variant INFO field with the `colorsdb_af` key
- Download -omics variants using the `Filter and export button`
- Clickable COSMIC links on IGV tracks
- Possibility to un-audit previously audited filters
- Reverted table style and removed font awesome style from IGV template
- Case status tags displayed on dashboard case overview
### Changed
- Updated igv.js to v3.0.1
- Alphabetically sort IGV track available for custom selection
- Updated wokeignore to avoid unfixable warning
- Update Chart.js to v4.4.3
- Use tornado library version >= 6.4.1
- Fewer variants in the MEI demo file
- Switch to FontAwesome v.6 instead of using icons v.5 + kit with icons v.6
- Show time (hours and minutes) additionally to date on comments and activity panel
### Fixed
- Only add expected caller keys to variant (FOUND_IN or SVDB_ORIGIN)
- Splice junction merged track height offset in IGV.js
- Splice junction initiation crash with empty variant obj
- Splice junction variant routing for cases with WTS but without outlier data
- Variant links to ExAC, now pointing to gnomAD, since the ExAC browser is no longer available
- Style of HPO terms assigned to a case, now one phenotype per line
- RNA sashimi view rendering should work also if the gene track is user disabled
- Respect IGV tracks chosen by user in variant IGV settings

## [4.85]
### Added
- Load also genes which are missing Ensembl gene ID (72 in both builds), including immunoglobulins and fragile sites
### Changed
- Unfreeze werkzeug again
- Show "(Removed)" after removed panels in dropdown
- The REVEL score is collected as the maximum REVEL score from all of the variant's transcripts
- Parse GNOMAD POPMAX values only if they are numerical when loading variants
### Fixed
- Alphabetically sort "select default panels" dropdown menu options on case page
- Show gene panel removed status on case page
- Fixed visibility of the following buttons: remove assignee, remove pinned/causative, remove comment, remove case from group

## [4.84]
### Changed
- Clearer error message when a loqusdb query fails for an instance that initially connected
- Do not load chanjo-report module if not needed and more visible message when it fails loading
- Converted the HgncGene class into a Pydantic class
- Swap menu open and collapse indicator chevrons - down is now displayed-open, right hidden-closed
- Linters and actions now all use python 3.11
### Fixed
- Safer way to update variant genes and compounds that avoids saving temporary decorators into variants' database documents
- Link to HGNC gene report on gene page
- Case file load priority so that e.g. SNV get loaded before SV, or clinical before research, for consistent variant_id collisions

## [4.83]
### Added
- Edit ACMG classifications from variant page (only for classifications with criteria)
- Events for case CLI events (load case, update case, update individual)
- Support for loading and displaying local custom IGV tracks
- MANE IGV track to be used as a local track for igv.js (see scout demo config file)
- Optional separate MT VCFs, for `nf-core/raredisease`
### Changed
- Avoid passing verbs from CaseHandler - functions for case sample and individual in CaseEventHandler
- Hide mtDNA report and coverage report links on case sidebar for cases with WTS data only
- Modified OMIM-AUTO gene panel to include genes in both genome builds
- Moved chanjo code into a dedicated extension
- Optimise the function that collects "match-safe" genes for an institute by avoiding duplicated genes from different panels
- Users must actively select "show matching causatives/managed" on a case page to see matching numbers
- Upgraded python version from 3.8 to 3.11 in Docker images
### Fixed
- Fix several tests that relied on number of events after setup to be 0
- Removed unused load case function
- Artwork logo sync sketch with png and export svg
- Clearer exception handling on chanjo-report setup - fail early and visibly
- mtDNA report crashing when one or more samples from a case is not in the chanjo database
- Case page crashing on missing phenotype terms
- ACMG benign modifiers
- Speed up tests by caching python env correctly in Github action and adding two more test groups
- Agile issue templates were added globally to the CG-org. Adding custom issue templates to avoid exposing customers
- PanelApp panel not saving genes with empty `EnsembleGeneIds` list
- Speed up checking outdated gene panels
- Do not load research variants automatically when loading a case

## [4.82.2]
### Fixed
- Warning icon in case pages for individuals where `confirmed_sex` is false
- Show allele sizes form ExpansionHunter on STR variantS page again

## [4.82.1]
### Fixed
- Revert the installation of flask-ldapconn to use the version available on PyPI to be able to push new scout releases to PyPI

## [4.82]
### Added
- Tooltip for combined score in tables for compounds and overlapping variants
- Checkbox to filter variants by excluding genes listed in selected gene panels, files or provided as list
- STR variant information card with database links, replacing empty frequency panel
- Display paging and number of HPO terms available in the database on Phenotypes page
- On case page, typeahead hints when searching for a disease using substrings containing source ("OMIM:", "ORPHA:")
- Button to monitor the status of submissions on ClinVar Submissions page
- Option to filter cancer variants by number of observations in somatic and germline archived database
- Documentation for integrating chanjo2
- More up-to-date VEP CSQ dbNSFP frequency keys
- Parse PacBio TRGT (Tandem repeat genotyping tool) Short Tandem Repeat VCFs
### Changed
- In the case_report #panel-tables has a fixed width
- Updated IGV.js to 2.15.11
- Fusion variants in case report now contain same info as on fusion variantS page
- Block submission of somatic variants to ClinVar until we harmonise with their changed API
- Additional control on the format of conditions provided in ClinVar form
- Errors while loading managed variants from file are now displayed on the Managed Variants page
- Chanjo2 coverage button visible only when query will contain a list of HGNC gene IDs
- Use Python-Markdown directly instead of the unmaintained Flask-Markdown
- Use Markupsafe instead of long deprecated, now removed Flask Markup
- Prepare to unfreeze Werkzeug, but don't actually activate until chanjo can deal with the change
### Fixed
- Submit requests to Chanjo2 using HTML forms instead of JSON data
- `Research somatic variants` link name on caseS page
- Broken `Install the HTML 2 PDF renderer` step in a GitHub action
- Fix ClinVar form parsing to not include ":" in conditionType.id when condition conditionType.db is Orphanet
- Fix condition dropdown and pre-selection on ClinVar form for cases with associated ORPHA diagnoses
- Improved visibility of ClinVar form in dark mode
- End coordinates for indels in ClinVar form
- Diagnoses API search crashing with empty search string
- Variant's overlapping panels should show overlapping of variant genes against the latest version of the panel
- Case page crashing when case has both variants in a ClinVar submission and pinned not loaded variants
- Installation of git in second build stage of Dockerfile, allowing correct installation of libraries

## [4.81]
### Added
- Tag for somatic SV IGH-DUX4 detection samtools script
### Changed
- Upgraded Bootstrap version in reports from 4.3.1 to 5.1.3
### Fixed
- Buttons layout in HPO genes panel on case page
- Added back old variant rankscore index with different key order to help loading on demo instance
- Cancer case_report panel-table no longer contains inheritance information
- Case report pinned variants card now displays info text if all pinned variants are present in causatives
- Darkmode setting now applies to the comment-box accordion
- Typo in case report causing `cancer_rank_options is undefined` error

## [4.80]
### Added
- Support for .d4 files coverage using chanjo2 (Case page sidebar link) with test
- Link to chanjo2 coverage report and coverage gene overview on gene panel page
- Link to chanjo2 coverage report on Case page, HPO dynamic gene list
- Link to genes coverage overview report on Case page, HPO dynamic gene list
### Changed
- All links in disease table on diagnosis page now open in a new tab
- Dark mode settings applied to multi-selects on institute settings page
- Comments on case and variant pages can be viewed by expanding an accordion
- On case page information on pinned variants and variants submitted to ClinVar are displayed in the same table
- Demo case file paths are now stored as absolute paths
- Optimised indices to address slow queries
- On case page default panels are now found at the top of the table, and it can be sorted by this trait
### Fixed
- On variants page, search for variants in genes present only in build 38 returning no results
- Pin/unpin with API was not able to make event links
- A new field `Explanation for multiple conditions` is available in ClinVar for submitting variants with more than one associated condition
- Fusion genes with partners lacking gene HGNC id will still be fully loaded
- Fusion variantS export now contains fusion variant specific columns
- When Loqusdb observations count is one the table includes information on if observation was for the current or another case

## [4.79.1]
### Fixed
- Exporting variants without rank score causing page to crash
- Display custom annotations also on cancer variant page

## [4.79]
### Added
- Added tags for Sniffles and CNVpytor, two LRS SV callers
- Button on case page for displaying STR variants occurring in the dynamic HPO panel
- Display functional annotation relative to variant gene's MANE transcripts on variant summary, when available
- Links to ACMG structural variant pathogenicity classification guidelines
- Phenomodels checkboxes can now include orpha terms
- Add incidental finding to case tags
- Get an alert on caseS page when somebody validates variants you ordered Sanger sequencing for
### Changed
- In the diagnoses page genes associated with a disease are displayed using hgnc symbol instead of hgnc id
- Refactor view route to allow navigation directly to unique variant document id, improve permissions check
- Do not show MANE and MANE Plus Clinical transcripts annotated from VEP (saved in variants) but collect this info from the transcripts database collection
- Refactor view route to allow navigation directly to unique case id (in particular for gens)
- `Institutes to share cases with` on institute's settings page now displays institutes names and IDs
- View route with document id selects view template based on variant category
### Fixed
- Refactored code in cases blueprints and variant_events adapter (set diseases for partial causative variants) to use "disease" instead of "omim" to encompass also ORPHA terms
- Refactored code in `scout/parse/omim.py` and `scout/parse/disease_terms.py` to use "disease" instead of "phenotype" to differentiate from HPO terms
- Be more careful about checking access to variant on API access
- Show also ACMG VUS on general report (could be missing if not e.g. pinned)

## [4.78]
### Added
- Case status labels can be added, giving more finegrained details on a solved status (provisional, diagnostic, carrier, UPD, SMN, ...)
- New SO terms: `sequence_variant` and `coding_transcript_variant`
- More MEI specific annotation is shown on the variant page
- Parse and save MANE transcripts info when updating genes in build 38
- ClinVar submission can now be downloaded as a json file
- `Mane Select` and `Mane Plus Clinical` badges on Gene page, when available
- ClinVar submission can now be downloaded as a json file
- API endpoint to pin variant
- Display common/uncommon/rare on summary of mei variant page
### Changed
- In the ClinVar form, database and id of assertion criteria citation are now separate inputs
- Customise institute settings to be able to display all cases with a certain status on cases page (admin users)
- Renamed `Clinical Significance` to `Germline Classification` on multistep ClinVar form
- Changed the "x" in cases.utils.remove_form button text to red for better visibility in dark mode
- Update GitHub actions
- Default loglevel up to INFO, making logs with default start easier to read
- Add XTR region to PAR region definition
- Diagnoses can be searched on diagnoses page without waiting for load first
### Fixed
- Removed log info showing hgnc IDs used in variantS search
- Maintain Matchmaker Exchange and Beacon submission status when a case is re-uploaded
- Inheritance mode from ORPHA should not be confounded with the OMIM inheritance model
- Decipher link URL changes
- Refactored code in cases blueprints to use "disease" instead of "omim" to encompass also ORPHA terms

## [4.77]
### Added
- Orpha disease terms now include information on inheritance
- Case loading via .yaml config file accepts subject_id and phenotype_groups (if previously defined as constant default or added per institute)
- Possibility to submit variants associated with Orphanet conditions to ClinVar
- Option update path to .d4 files path for individuals of an existing case using the command line
- More constraint information is displayed per gene in addition to pLi: missense and LoF OE, CI (inluding LOEUF) and Z-score.
### Changed
- Introduce validation in the ClinVar multistep form to make sure users provide at least one variant-associated condition
- CLI scout update individual accepts subject_id
- Update ClinVar inheritance models to reflect changes in ClinVar submission API
- Handle variant-associated condition ID format in background when creating ClinVar submissions
- Replace the code that downloads Ensembl genes, transcripts and exons with the Schug web app
- Add more info to error log when transcript variant frequency parsing fails.
- GnomAD v4 constraint information replaces ExAC constraints (pLi).
### Fixed
- Text input of associated condition in ClinVar form now aligns to the left
- Alignment of contents in the case report has been updated
- Missing number of phenotypes and genes from case diagnoses
- Associate OMIM and/or ORPHA diagnoses with partial causatives
- Visualization of partial causatives' diagnoses on case page: style and links
- Revert style of pinned variants window on the case page
- Rename `Clinical significanc` to `Germline classification` in ClinVar submissions exported files
- Rename `Clinical significance citations` to `Classification citations` in ClinVar submissions exported files
- Rename `Comment on clinical significance` to `Comment on classification` in ClinVar submissions exported files
- Show matching partial causatives on variant page
- Matching causatives shown on case page consisting only of variant matching the default panels of the case - bug introduced since scout v4.72 (Oct 18, 2023)
- Missing somatic variant read depth leading to report division by zero

## [4.76]
### Added
- Orphacodes are visible in phenotype tables
- Pydantic validation of image paths provided in case load config file
- Info on the user which created a ClinVar submission, when available
- Associate .d4 files to case individuals when loading a case via config file
### Changed
- In diagnoses page the load of diseases are initiated by clicking a button
- Revel score, Revel rank score and SpliceAI values are also displayed in Causatives and Validated variants tables
- Remove unused functions and tests
- Analysis type and direct link from cases list for OGM cases
- Removed unused `case_obj` parameter from server/blueprints/variant/controllers/observations function
- Possibility to reset ClinVar submission ID
- Allow ClinVar submissions with custom API key for users registered as ClinVar submitters or when institute doesn't have a preset list of ClinVar submitters
- Ordered event verbs alphabetically and created ClinVar-related user events
- Removed the unused "no-variants" option from the load case command line
### Fixed
- All disease_terms have gene HGNC ids as integers when added to the scout database
- Disease_term identifiers are now prefixed with the name of the coding system
- Command line crashing with error when updating a user that doesn't exist
- Thaw coloredlogs - 15.0.1 restores errorhandler issue
- Thaw crypography - current base image and library version allow Docker builds
- Missing delete icons on phenomodels page
- Missing cryptography lib error while running Scout container on an ARM processor
- Round CADD values with many decimals on causatives and validated variants pages
- Dark-mode visibility of some fields on causatives and validated variants pages
- Clinvar submitters would be cleared when unprivileged users saved institute settings page
- Added a default empty string in cases search form to avoid None default value
- Page crashing when user tries to remove the same variant from a ClinVar submission in different browser tabs
- Update more GnomAD links to GnomAD v4 (v38 SNVs, MT vars, STRs)
- Empty cells for RNA fusion variants in Causatives and Verified variants page
- Submenu icons missing from collapsible actionbar
- The collapsible actionbar had some non-collapsing overly long entries
- Cancer observations for SVs not appearing in the variant details view
- Archived local observations not visible on cancer variantS page
- Empty Population Frequency column in the Cancer SV Variants view
- Capital letters in ClinVar events description shown on case page

## [4.75]
### Added
- Hovertip to gene panel names with associated genes in variant view, when variant covers more than one gene
- Tests for panel to genes
- Download of Orphadata en_product6 and en_product4 from CLI
- Parse and save `database_found` key/values for RNA fusion variants
- Added fusion_score, ffpm, split_reads, junction_reads and fusion_caller to the list of filters on RNA fusion variants page
- Renamed the function `get_mei_info` to `set_mei_info` to be consistent with the other functions
- Fixed removing None key/values from parsed variants
- Orphacodes are included in the database disease_terms
### Changed
- Allow use of projections when retrieving gene panels
- Do not save custom images as binary data into case and variant database documents
- Retrieve and display case and variant custom images using image's saved path
- Cases are activated by viewing FSHD and SMA reports
- Split multi-gene SNV variants into single genes when submitting to Matchmaker Exchange
- Alamut links also on the gene level, using transcript and HGVS: better for indels. Keep variant link for missing HGVS
- Thaw WTForms - explicitly coerce form decimal field entries when filters fetched from db
### Fixed
- Removed some extra characters from top of general report left over from FontAwsome fix
- Do not save fusion variants-specific key/values in other types of variants
- Alamut link for MT variants in build 38
- Convert RNA fusions variants `tool_hits` and `fusion_score` keys from string to numbers
- Fix genotype reference and alternative sequencing depths defaulting to -1 when values are 0
- DecimalFields were limited to two decimal places for several forms - lifting restrictions on AF, CADD etc.

## [4.74.1]
### Changed
- Parse and save into database also OMIM terms not associated to genes
### Fixed
- BioNano API FSHD report requests are GET in Access 1.8, were POST in 1.7
- Update more FontAwesome icons to avoid Pro icons
- Test if files still exist before attempting to load research variants
- Parsing of genotypes error, resulting in -1 values when alt or ref read depths are 0

## [4.74]
### Added
- SNVs and Indels, MEI and str variants genes have links to Decipher
- An `owner + case display name` index for cases database collection
- Test and fixtures for RNA fusion case page
- Load and display fusion variants from VCF files as the other variant types
- Option to update case document with path to mei variants (clinical and research)
### Changed
- Details on variant type and category for audit filters on case general report
- Enable Gens CN profile button also in somatic case view
- Fix case of analysis type check for Gens analysis button - only show for WGS
### Fixed
- loqusdb table no longer has empty row below each loqusid
- MatchMaker submission details page crashing because of change in date format returned by PatientMatcher
- Variant external links buttons style does not change color when visited
- Hide compounds with compounds follow filter for region or function would fail for variants in multiple genes
- Updated FontAwesome version to fix missing icons

## [4.73]
### Added
- Shortcut button for HPO panel MEI variants from case page
- Export managed variants from CLI
### Changed
- STRs visualization on case panel to emphasize abnormal repeat count and associated condition
- Removed cytoband column from STRs variant view on case report
- More long integers formatted with thin spaces, and copy to clipboard buttons added
### Fixed
- OMIM table is scrollable if higher than 700px on SV page
- Pinned variants validation badge is now red for false positives.
- Case display name defaulting to case ID when `family_name` or `display_name` are missing from case upload config file
- Expanded menu visible at screen sizes below 1000px now has background color
- The image in ClinVar howto-modal is now responsive
- Clicking on a case in case groups when case was already removed from group in another browser tab
- Page crashing when saving filters for mei variants
- Link visited color of images

## [4.72.4]
### Changed
- Automatic test mongod version increased to v7
### Fixed
- GnomAD now defaults to hg38 - change build 37 links accordingly

## [4.72.3]
### Fixed
- Somatic general case report small variant table can crash with unclassified variants

## [4.72.2]
### Changed
- A gunicorn maxrequests parameter for Docker server image - default to 1200
- STR export limit increased to 500, as for other variants
- Prevent long number wrapping and use thin spaces for separation, as per standards from SI, NIST, IUPAC, BIPM.
- Speed up case retrieval and lower memory use by projecting case queries
- Make relatedness check fails stand out a little more to new users
- Speed up case retrieval and lower memory use by projecting case queries
- Speed up variant pages by projecting only the necessary keys in disease collection query
### Fixed
- Huge memory use caused by cases and variants pages pulling complete disease documents from DB
- Do not include genes fetched from HPO terms when loading diseases
- Consider the renamed fields `Approved Symbol` -> `Approved Gene Symbol` and `Gene Symbols` -> `Gene/Locus And Other Related Symbols` when parsing OMIM terms from genemap2.txt file

## [4.72.1]
### Fixed
- Jinja filter that renders long integers
- Case cache when looking for causatives in other cases causing the server to hang

## [4.72]
### Added
- A GitHub action that checks for broken internal links in docs pages
- Link validation settings in mkdocs.yml file
- Load and display full RNA alignments on alignment viewer
- Genome build check when loading a case
- Extend event index to previous causative variants and always load them
### Fixed
- Documentation nav links for a few documents
- Slightly extended the BioNano Genomics Access integration docs
- Loading of SVs when VCF is missing the INFO.END field but has INFO.SVLEN field
- Escape protein sequence name (if available) in case general report to render special characters correctly
- CaseS HPO term searches for multiple terms works independent of order
- CaseS search regexp should not allow backslash
- CaseS cohort tags can contain whitespace and still match
- Remove diagnoses from cases even if OMIM term is not found in the database
- Parsing of disease-associated genes
- Removed an annoying warning while updating database's disease terms
- Displaying custom case images loaded with scout version <= 4.71
- Use pydantic version >=2 in requirements.txt file
### Changed
- Column width adjustment on caseS page
- Use Python 3.11 in tests
- Update some github actions
- Upgraded Pydantic to version 2
- Case validation fails on loading when associated files (alignments, VCFs and reports) are not present on disk
- Case validation fails on loading when custom images have format different then ["gif", "svg", "png", "jpg", "jpeg"]
- Custom images keys `case` and `str` in case config yaml file are renamed to `case_images` and `str_variants_images`
- Simplify and speed up case general report code
- Speed up case retrieval in case_matching_causatives
- Upgrade pymongo to version 4
- When updating disease terms, check that all terms are consistent with a DiseaseTerm model before dropping the old collection
- Better separation between modules loading HPO terms and diseases
- Deleted unused scout.build.phenotype module
- Stricter validation of mandatory genome build key when loading a case. Allowed values are ['37','38',37,38]
- Improved readability of variants length and coordinates on variantS pages

## [4.71]
### Added
- Added Balsamic keys for SweGen and loqusdb local archive frequecies, SNV and SV
- New filter option for Cancer variantS: local archive RD loqusdb
- Show annotated observations on SV variantS view, also for cancer somatic SVs
- Revel filter for variantS
- Show case default panel on caseS page
- CADD filter for Cancer Somatic SNV variantS - show score
- SpliceAI-lookup link (BROAD, shows SpliceAI and Pangolin) from variant page
- BioNano Access server API - check projects, samples and fetch FSHD reports
### Fixed
- Name of reference genome build for RNA for compatibility with IGV locus search change
- Howto to run the Docker image on Mac computers in `admin-guide/containers/container-deploy.md`
- Link to Weasyprint installation howto in README file
- Avoid filling up disk by creating a reduced VCF file for every variant that is visualized
- Remove legacy incorrectly formatted CODEOWNERS file
- Restrain variant_type requests to variantS views to "clinical" or "research"
- Visualization of cancer variants where cancer case has no affected individual
- ProteinPaint gene link (small StJude API change)
- Causative MEI variant link on causatives page
- Bionano access api settings commented out by default in Scout demo config file.
- Do not show FSHD button on freshly loaded cases without bionano_access individuals
- Truncate long variants' HGVS on causative/Clinically significant and pinned variants case panels
### Changed
- Remove function call that tracks users' browser version
- Include three more splice variant SO terms in clinical filter severe SO terms
- Drop old HPO term collection only after parsing and validation of new terms completes
- Move score to own column on Cancer Somatic SNV variantS page
- Refactored a few complex case operations, breaking out sub functionalities

## [4.70]
### Added
- Download a list of Gene Variants (max 500) resulting from SNVs and Indels search
- Variant PubMed link to search for gene symbol and any aliases
### Changed
- Clearer gnomAD values in Variants page
### Fixed
- CaseS page uniform column widths
- Include ClinVar variants into a scrollable div element on Case page
- `canonical_transcript` variable not initialized in get_hgvs function (server.blueprints.institutes.controllers.py)
- Catch and display any error while importing Phenopacket info
- Modified Docker files to use python:3.8-slim-bullseye to prevent gunicorn workers booting error

## [4.69]
### Added
- ClinVar submission howto available also on Case page
- Somatic score and filtering for somatic SV callers, if available
- Show caller as a tooltip on variantS list
### Fixed
- Crash when attempting to export phenotype from a case that had never had phenotypes
- Aesthetic fix to Causative and Pinned Variants on Case page
- Structural inconsistency for ClinVar Blueprint templates
- Updated igv.js to 2.15.8 to fix track default color bug
- Fixed release versions for actions.
- Freeze tornado below 6.3.0 for compatibility with livereload 2.6.3
- Force update variants count on case re-upload
- IGV locus search not working - add genome reference id
- Pin links to MEI variants should end up on MEI not SV variant view
- Load also matching MEI variants on forced region load
- Allow excluding MEI from case variant deletion
- Fixed the name of the assigned user when the internal user ID is different from the user email address
- Gene variantS should display gene function, region and full hgvs
### Changed
- FontAwesome integrity check fail (updated resource)
- Removed ClinVar API validation buttons in favour of direct API submission
- Improved layout of Institute settings page
- ClinVar API key and allowed submitters are set in the Institute settings page


## [4.68]
### Added
- Rare Disease Mobile Element Insertion variants view
### Changed
- Updated igv.js to 2.15.6
### Fixed
- Docker stage build pycairo.
- Restore SNV and SV rank models versions on Causatives and Verified pages
- Saving `REVEL_RANKSCORE` value in a field named `revel` in variants database documents

## [4.67]
### Added
- Prepare to filter local SV frequency
### Changed
- Speed up instituteS page loading by refactoring cases/institutes query
- Clinical Filter for SVs includes `splice_polypyrimidine_tract_variant` as a severe consequence
- Clinical Filter for SVs includes local variant frequency freeze ("old") for filtering, starting at 30 counts
- Speed up caseS page loading by adding status to index and refactoring totals count
- HPO file parsing is updated to reflect that HPO have changed a few downloadable file formats with their 230405 release.
### Fixed
- Page crashing when a user tries to edit a comment that was removed
- Warning instead of crashed page when attempting to retrieve a non-existent Phenopacket
- Fixed StJude ProteinPaint gene link (URL change)
- Freeze of werkzeug library to version<2.3 to avoid problems resulting from the consequential upgrade of the Flask lib
- Huge list of genes in case report for megabases-long structural variants.
- Fix displaying institutes without associated cases on institutes page
- Fix default panel selection on SVs in cancer case report

## [4.66]
### Changed
- Moved Phenomodels code under a dedicated blueprint
- Updated the instructions to load custom case report under admin guide
- Keep variants filter window collapsed except when user expands it to filter
### Added
- A summary table of pinned variants on the cancer case general report
- New openable matching causatives and managed variants lists for default gene panels only for convenience
### Fixed
- Gens structural variant page link individual id typo

## [4.65.2]
### Fixed
- Generating general case report with str variants containing comments

## [4.65.1]
### Fixed
- Visibility of `Gene(s)` badges on SV VariantS page
- Hide dismiss bar on SV page not working well
- Delivery report PDF download
- Saving Pipeline version file when loading a case
- Backport compatible import of importlib metadata for old python versions (<3.8)

## [4.65]
### Added
- Option to mark a ClinVar submission as submitted
- Docs on how to create/update the PanelApp green genes as a system admin
- `individual_id`-parameter to both Gens links
- Download a gene panel in TXT format from gene panel page
- Panel gene comments on variant page: genes in panels can have comments that describe the gene in a panel context
### Changed
- Always show each case category on caseS page, even if 0 cases in total or after current query
- Improved sorting of ClinVar submissions
- Pre-populate SV type select in ClinVar submission form, when possible
- Show comment badges in related comments tables on general report
- Updated version of several GitHub actions
- Migrate from deprecated `pkg_resources` lib to `importlib_resources`
- Dismiss bar on variantS pages is thinner.
- Dismiss bar on variantS pages can be toggled open or closed for the duration of a login session.
### Fixed
- Fixed Sanger order / Cancel order modal close buttons
- Visibility of SV type in ClinVar submission form
- Fixed a couple of creations where now was called twice, so updated_at and created_at could differ
- Deprecated Ubuntu version 18.04 in one GitHub action
- Panels that have been removed (hidden) should not be visible in views where overlapping gene panels for genes are shown
- Gene panel test pointing to the right function

## [4.64]
### Added
- Create/Update a gene panel containing all PanelApp green genes (`scout update panelapp-green -i <cust_id>`)
- Links for ACMG pathogenicity impact modification on the ACMG classification page
### Changed
- Open local observation matching cases in new windows
### Fixed
- Matching manual ranked variants are now shown also on the somatic variant page
- VarSome links to hg19/GRCh37
- Managed variants filter settings lost when navigating to additional pages
- Collect the right variant category after submitting filter form from research variantS page
- Beacon links are templated and support variants in genome build 38

## [4.63]
### Added
- Display data sharing info for ClinVar, Matchmaker Exchange and Beacon in a dedicated column on Cases page
- Test for `commands.download.omim.print_omim`
- Display dismissed variants comments on general case report
- Modify ACMG pathogenicity impact (most commonly PVS1, PS3) based on strength of evidence with lab director's professional judgement
- REViewer button on STR variant page
- Alamut institution parameter in institute settings for Alamut Visual Plus software
- Added Manual Ranks Risk Factor, Likely Risk Factor and Uncertain Risk Factor
- Display matching manual ranks from previous cases the user has access to on VariantS and Variant pages
- Link to gnomAD gene SVs v2.1 for SV variants with gnomAD frequency
- Support for nf-core/rnafusion reports
### Changed
- Display chrY for sex unknown
- Deprecate legacy scout_load() method API call.
- Message shown when variant tag is updated for a variant
- When all ACMG classifications are deleted from a variant, the current variant classification status is also reset.
- Refactored the functions that collect causative variants
- Removed `scripts/generate_test_data.py`
### Fixed
- Default IGV tracks (genes, ClinVar, ClinVar CNVs) showing even if user unselects them all
- Freeze Flask-Babel below v3.0 due to issue with a locale decorator
- Thaw Flask-Babel and fix according to v3 standard. Thank you @TkTech!
- Show matching causatives on somatic structural variant page
- Visibility of gene names and functional annotations on Causatives/Verified pages
- Panel version can be manually set to floating point numbers, when modified
- Causatives page showing also non-causative variants matching causatives in other cases
- ClinVar form submission for variants with no selected transcript and HGVS
- Validating and submitting ClinVar objects not containing both Variant and Casedata info

## [4.62.1]
### Fixed
- Case page crashing when adding a case to a group without providing a valid case name

## [4.62]
### Added
- Validate ClinVar submission objects using the ClinVar API
- Wrote tests for case and variant API endpoints
- Create ClinVar submissions from Scout using the ClinVar API
- Export Phenopacket for affected individual
- Import Phenopacket from JSON file or Phenopacket API backend server
- Use the new case name option for GENS requests
- Pre-validate refseq:HGVS items using VariantValidator in ClinVar submission form
### Fixed
- Fallback for empty alignment index for REViewer service
- Source link out for MIP 11.1 reference STR annotation
- Avoid duplicate causatives and pinned variants
- ClinVar clinical significance displays only the ACMG terms when user selects ACMG 2015 as assertion criteria
- Spacing between icon and text on Beacon and MatchMaker links on case page sidebar
- Truncate IDs and HGVS representations in ClinVar pages if longer than 25 characters
- Update ClinVar submission ID form
- Handle connection timeout when sending requests requests to external web services
- Validate any ClinVar submission regardless of its status
- Empty Phenopackets import crashes
- Stop Spinner on Phenopacket JSON download
### Changed
- Updated ClinVar submission instructions

## [4.61.1]
### Fixed
- Added `UMLS` as an option of `Condition ID type` in ClinVar Variant downloaded files
- Missing value for `Condition ID type` in ClinVar Variant downloaded files
- Possibility to open, close or delete a ClinVar submission even if it doesn't have an associated name
- Save SV type, ref and alt n. copies to exported ClinVar files
- Inner and outer start and stop SV coordinates not exported in ClinVar files
- ClinVar submissions page crashing when SV files don't contain breakpoint exact coordinates
- Align OMIM diagnoses with delete diagnosis button on case page
- In ClinVar form, reset condition list and customize help when condition ID changes

## [4.61]
### Added
- Filter case list by cases with variants in ClinVar submission
- Filter case list by cases containing RNA-seq data - gene_fusion_reports and sample-level tracks (splice junctions and RNA coverage)
- Additional case category `Ignored`, to be used for cases that don't fall in the existing 'inactive', 'archived', 'solved', 'prioritized' categories
- Display number of cases shown / total number of cases available for each category on Cases page
- Moved buttons to modify case status from sidebar to main case page
- Link to Mutalyzer Normalizer tool on variant's transcripts overview to retrieve official HVGS descriptions
- Option to manually load RNA MULTIQC report using the command `scout load report -t multiqc_rna`
- Load RNA MULTIQC automatically for a case if config file contains the `multiqc_rna` key/value
- Instructions in admin-guide on how to load case reports via the command line
- Possibility to filter RD variants by a specific genotype call
- Distinct colors for different inheritance models on RD Variant page
- Gene panels PDF export with case variants hits by variant type
- A couple of additional README badges for GitHub stats
- Upload and display of pipeline reference info and executable version yaml files as custom reports
- Testing CLI on hasta in PR template
### Changed
- Instructions on how to call dibs on scout-stage server in pull request template
- Deprecated CLI commands `scout load <delivery_report, gene_fusion_report, coverage_qc_report, cnv_report>` to replace them with command `scout load report -t <report type>`
- Refactored code to display and download custom case reports
- Do not export `Assertion method` and `Assertion method citation` to ClinVar submission files according to changes to ClinVar's submission spreadsheet templates.
- Simplified code to create and download ClinVar CSV files
- Colorize inheritance models badges by category on VariantS page
- `Safe variants matching` badge more visible on case page
### Fixed
- Non-admin users saving institute settings would clear loqusdb instance selection
- Layout of variant position, cytoband and type in SV variant summary
- Broken `Build Status - GitHub badge` on GitHub README page
- Visibility of text on grey badges in gene panels PDF exports
- Labels for dashboard search controls
- Dark mode visibility for ClinVar submission
- Whitespaces on outdated panel in extent report

## [4.60]
### Added
- Mitochondrial deletion signatures (mitosign) can be uploaded and shown with mtDNA report
- A `Type of analysis` column on Causatives and Validated variants pages
- List of "safe" gene panels available for matching causatives and managed variants in institute settings, to avoid secondary findings
- `svdb_origin` as a synonym for `FOUND_IN` to complement `set` for variants found by all callers
### Changed
- Hide removed gene panels by default in panels page
- Removed option for filtering cancer SVs by Tumor and Normal alt AF
- Hide links to coverage report from case dynamic HPO panel if cancer analysis
- Remove rerun emails and redirect users to the analysis order portal instead
- Updated clinical SVs igv.js track (dbVar) and added example of external track from `https://trackhubregistry.org/`
- Rewrote the ClinVar export module to simplify and add one variant at the time
- ClinVar submissions with phenotype conditions from: [OMIM, MedGen, Orphanet, MeSH, HP, MONDO]
### Fixed
- If trying to load a badly formatted .tsv file an error message is displayed.
- Avoid showing case as rerun when first attempt at case upload failed
- Dynamic autocomplete search not working on phenomodels page
- Callers added to variant when loading case
- Now possible to update managed variant from file without deleting it first
- Missing preselected chromosome when editing a managed variant
- Preselected variant type and subtype when editing a managed variant
- Typo in dbVar ClinVar track, hg19


## [4.59]
### Added
- Button to go directly to HPO SV filter variantS page from case
- `Scout-REViewer-Service` integration - show `REViewer` picture if available
- Link to HPO panel coverage overview on Case page
- Specify a confidence threshold (green|amber|red) when loading PanelApp panels
- Functional annotations in variants lists exports (all variants)
- Cancer/Normal VAFs and COSMIC ids in in variants lists exports (cancer variants)
### Changed
- Better visualization of regional annotation for long lists of genes in large SVs in Variants tables
- Order of cells in variants tables
- More evident links to gene coverage from Variant page
- Gene panels sorted by display name in the entire Case page
- Round CADD and GnomAD values in variants export files
### Fixed
- HPO filter button on SV variantS page
- Spacing between region|function cells in SVs lists
- Labels on gene panel Chanjo report
- Fixed ambiguous duplicated response headers when requesting a BAM file from /static
- Visited color link on gene coverage button (Variant page)

## [4.58.1]
### Fixed
- Case search with search strings that contain characters that can be escaped

## [4.58]
### Added
- Documentation on how to create/update PanelApp panels
- Add filter by local observations (archive) to structural variants filters
- Add more splicing consequences to SO term definitions
- Search for a specific gene in all gene panels
- Institute settings option to force show all variants on VariantS page for all cases of an institute
- Filter cases by validation pending status
- Link to The Clinical Knowledgebase (CKB) (https://ckb.jax.org/) in cancer variant's page
### Fixed
- Added a not-authorized `auto-login` fixture according to changes in Flask-Login 0.6.2
- Renamed `cache_timeout` param name of flask.send_file function to `max_age` (Flask 2.2 compliant)
- Replaced deprecated `app.config["JSON_SORT_KEYS"]` with app.json.sort_keys in app settings
- Bug in gene variants page (All SNVs and INDELs) when variant gene doesn't have a hgnc id that is found in the database
- Broken export of causatives table
- Query for genes in build 38 on `Search SNVs and INDELs` page
- Prevent typing special characters `^<>?!=\/` in case search form
- Search matching causatives also among research variants in other cases
- Links to variants in Verified variants page
- Broken filter institute cases by pinned gene
- Better visualization of long lists of genes in large SVs on Causative and Verified Variants page
- Reintroduced missing button to export Causative variants
- Better linking and display of matching causatives and managed variants
- Reduced code complexity in `scout/parse/variant/variant.py`
- Reduced complexity of code in `scout/build/variant/variant.py`

### Changed
- State that loqusdb observation is in current case if observations count is one and no cases are shown
- Better pagination and number of variants returned by queries in `Search SNVs and INDELs` page
- Refactored and simplified code used for collecting gene variants for `Search SNVs and INDELs` page
- Fix sidebar panel icons in Case view
- Fix panel spacing in Case view
- Removed unused database `sanger_ordered` and `case_id,category,rank_score` indexes (variant collection)
- Verified variants displayed in a dedicated page reachable from institute sidebar
- Unified stats in dashboard page
- Improved gene info for large SVs and cancer SVs
- Remove the unused `variant.str_variant` endpoint from variant views
- Easier editing of HPO gene panel on case page
- Assign phenotype panel less cramped on Case page
- Causatives and Verified variants pages to use the same template macro
- Allow hyphens in panel names
- Reduce resolution of example images
- Remove some animations in web gui which where rendered slow


## [4.57.4]
### Fixed
- Parsing of variant.FORMAT "DR" key in parse variant file

## [4.57.3]
### Fixed
- Export of STR verified variants
- Do not download as verified variants first verified and then reset to not validated
- Avoid duplicated lines in downloaded verified variants reflecting changes in variant validation status

## [4.57.2]
### Fixed
- Export of verified variants when variant gene has no transcripts
- HTTP 500 when visiting a the details page for a cancer variant that had been ranked with genmod

## [4.57.1]
### Fixed
- Updating/replacing a gene panel from file with a corrupted or malformed file

## [4.57]
### Added
- Display last 50 or 500 events for a user in a timeline
- Show dismiss count from other cases on matching variantS
- Save Beacon-related events in events collection
- Institute settings allow saving multiple loqusdb instances for one institute
- Display stats from multiple instances of loqusdb on variant page
- Display date and frequency of obs derived from count of local archive observations from MIP11 (requires fix in MIP)
### Changed
- Prior ACMG classifications view is no longer limited by pathogenicity
### Fixed
- Visibility of Sanger ordered badge on case page, light mode
- Some of the DataTables tables (Phenotypes and Diagnoses pages) got a bit dark in dark mode
- Remove all redundancies when displaying timeline events (some events are saved both as case-related and variant-related)
- Missing link in saved MatchMaker-related events
- Genes with mixed case gene symbols missing in PanelApp panels
- Alignment of elements on the Beacon submission modal window
- Locus info links from STR variantS page open in new browser tabs

## [4.56]
### Added
- Test for PanelApp panels loading
- `panel-umi` tag option when loading cancer analyses
### Changed
- Black text to make comments more visible in dark mode
- Loading PanelApp panels replaces pre-existing panels with same version
- Removed sidebar from Causatives page - navigation is available on the top bar for now
- Create ClinVar submissions from pinned variants list in case page
- Select which pinned variants will be included in ClinVar submission documents
### Fixed
- Remove a:visited css style from all buttons
- Update of HPO terms via command line
- Background color of `MIXED` and `PANEL-UMI` sequencing types on cases page
- Fixed regex error when searching for cases with query ending with `\ `
- Gene symbols on Causatives page lighter in dark mode
- SpliceAI tooltip of multigene variants

## [4.55]
### Changed
- Represent different tumor samples as vials in cases page
- Option to force-update the OMIM panel
### Fixed
- Low tumor purity badge alignment in cancer samples table on cancer case view
- VariantS comment popovers reactivate on hover
- Updating database genes in build 37
- ACMG classification summary hidden by sticky navbar
- Logo backgrounds fixed to white on welcome page
- Visited links turn purple again
- Style of link buttons and dropdown menus
- Update KUH and GMS logos
- Link color for Managed variants

## [4.54]
### Added
- Dark mode, using browser/OS media preference
- Allow marking case as solved without defining causative variants
- Admin users can create missing beacon datasets from the institute's settings page
- GenCC links on gene and variant pages
- Deprecation warnings when launching the app using a .yaml config file or loading cases using .ped files
### Changed
- Improved HTML syntax in case report template
- Modified message displayed when variant rank stats could not be calculated
- Expanded instructions on how to test on CG development server (cg-vm1)
- Added more somatic variant callers (Balsamic v9 SNV, develop SV)
### Fixed
- Remove load demo case command from docker-compose.yml
- Text elements being split across pages in PDF reports
- Made login password field of type `password` in LDAP login form
- Gene panels HTML select in institute's settings page
- Bootstrap upgraded to version 5
- Fix some Sourcery and SonarCloud suggestions
- Escape special characters in case search on institute and dashboard pages
- Broken case PDF reports when no Madeline pedigree image can be created
- Removed text-white links style that were invisible in new pages style
- Variants pagination after pressing "Filter variants" or "Clinical filter"
- Layout of buttons Matchmaker submission panel (case page)
- Removing cases from Matchmaker (simplified code and fixed functionality)
- Reintroduce check for missing alignment files purged from server

## [4.53]
### Added
### Changed
- Point Alamut API key docs link to new API version
- Parse dbSNP id from ID only if it says "rs", else use VEP CSQ fields
- Removed MarkupSafe from the dependencies
### Fixed
- Reintroduced loading of SVs for demo case 643595
- Successful parse of FOUND_IN should avoid GATK caller default
- All vulnerabilities flagged by SonarCloud

## [4.52]
### Added
- Demo cancer case gets loaded together with demo RD case in demo instance
- Parse REVEL_score alongside REVEL_rankscore from csq field and display it on SNV variant page
- Rank score results now show the ranking range
- cDNA and protein changes displayed on institute causatives pages
- Optional SESSION_TIMEOUT_MINUTES configuration in app config files
- Script to convert old OMIM case format (list of integers) to new format (list of dictionaries)
- Additional check for user logged in status before serving alignment files
- Download .cgh files from cancer samples table on cancer case page
- Number of documents and date of last update on genes page
### Changed
- Verify user before redirecting to IGV alignments and sashimi plots
- Build case IGV tracks starting from case and variant objects instead of passing all params in a form
- Unfreeze Werkzeug lib since Flask_login v.0.6 with bugfix has been released
- Sort gene panels by name (panelS and variant page)
- Removed unused `server.blueprints.alignviewers.unindexed_remote_static` endpoint
- User sessions to check files served by `server.blueprints.alignviewers.remote_static` endpoint
- Moved Beacon-related functions to a dedicated app extension
- Audit Filter now also loads filter displaying the variants for it
### Fixed
- Handle `attachment_filename` parameter renamed to `download_name` when Flask 2.2 will be released
- Removed cursor timeout param in cases find adapter function to avoid many code warnings
- Removed stream argument deprecation warning in tests
- Handle `no intervals found` warning in load_region test
- Beacon remove variants
- Protect remote_cors function in alignviewers view from Server-Side Request Forgery (SSRF)
- Check creation date of last document in gene collection to display when genes collection was updated last

## [4.51]
### Added
- Config file containing codecov settings for pull requests
- Add an IGV.js direct link button from case page
- Security policy file
- Hide/shade compound variants based on rank score on variantS from filter
- Chromograph legend documentation direct link
### Changed
- Updated deprecated Codecov GitHub action to v.2
- Simplified code of scout/adapter/mongo/variant
- Update IGV.js to v2.11.2
- Show summary number of variant gene panels on general report if more than 3
### Fixed
- Marrvel link for variants in genome build 38 (using liftover to build 37)
- Remove flags from codecov config file
- Fixed filter bug with high negative SPIDEX scores
- Renamed IARC TP53 button to to `TP53 Database`, modified also link since IARC has been moved to the US NCI: `https://tp53.isb-cgc.org/`
- Parsing new format of OMIM case info when exporting patients to Matchmaker
- Remove flask-debugtoolbar lib dependency that is using deprecated code and causes app to crash after new release of Jinja2 (3.1)
- Variant page crashing for cases with old OMIM terms structure (a list of integers instead of dictionary)
- Variant page crashing when creating MARRVEL link for cases with no genome build
- SpliceAI documentation link
- Fix deprecated `safe_str_cmp` import from `werkzeug.security` by freezing Werkzeug lib to v2.0 until Flask_login v.0.6 with bugfix is released
- List gene names densely in general report for SVs that contain more than 3 genes
- Show transcript ids on refseq genes on hg19 in IGV.js, using refgene source
- Display correct number of genes in general report for SVs that contain more than 32 genes
- Broken Google login after new major release of `lepture/authlib`
- Fix frequency and callers display on case general report

## [4.50.1]
### Fixed
- Show matching causative STR_repid for legacy str variants (pre Stranger hgnc_id)

## [4.50]
### Added
- Individual-specific OMIM terms
- OMIM disease descriptions in ClinVar submission form
- Add a toggle for melter rerun monitoring of cases
- Add a config option to show the rerun monitoring toggle
- Add a cli option to export cases with rerun monitoring enabled
- Add a link to STRipy for STR variants; shallow for ARX and HOXA13
- Hide by default variants only present in unaffected individuals in variants filters
- OMIM terms in general case report
- Individual-level info on OMIM and HPO terms in general case report
- PanelApp gene link among the external links on variant page
- Dashboard case filters fields help
- Filter cases by OMIM terms in cases and dashboard pages
### Fixed
- A malformed panel id request would crash with exception: now gives user warning flash with redirect
- Link to HPO resource file hosted on `http://purl.obolibrary.org`
- Gene search form when gene exists only in build 38
- Fixed odd redirect error and poor error message on missing column for gene panel csv upload
- Typo in parse variant transcripts function
- Modified keys name used to parse local observations (archived) frequencies to reflect change in MIP keys naming
- Better error handling for partly broken/timed out chanjo reports
- Broken javascript code when case Chromograph data is malformed
- Broader space for case synopsis in general report
- Show partial causatives on causatives and matching causatives panels
- Partial causative assignment in cases with no OMIM or HPO terms
- Partial causative OMIM select options in variant page
### Changed
- Slightly smaller and improved layout of content in case PDF report
- Relabel more cancer variant pages somatic for navigation
- Unify caseS nav links
- Removed unused `add_compounds` param from variant controllers function
- Changed default hg19 genome for IGV.js to legacy hg19_1kg_decoy to fix a few problematic loci
- Reduce code complexity (parse/ensembl.py)
- Silence certain fields in ClinVar export if prioritised ones exist (chrom-start-end if hgvs exist)
- Made phenotype non-mandatory when marking a variant as partial causative
- Only one phenotype condition type (OMIM or HPO) per variant is used in ClinVar submissions
- ClinVar submission variant condition prefers OMIM over HPO if available
- Use lighter version of gene objects in Omim MongoDB adapter, panels controllers, panels views and institute controllers
- Gene-variants table size is now adaptive
- Remove unused file upload on gene-variants page

## [4.49]
### Fixed
- Pydantic model types for genome_build, madeline_info, peddy_ped_check and peddy_sex_check, rank_model_version and sv_rank_model_version
- Replace `MatchMaker` with `Matchmaker` in all places visible by a user
- Save diagnosis labels along with OMIM terms in Matchmaker Exchange submission objects
- `libegl-mesa0_21.0.3-0ubuntu0.3~20.04.5_amd64.deb` lib not found by GitHub actions Docker build
- Remove unused `chromograph_image_files` and `chromograph_prefixes` keys saved when creating or updating an RD case
- Search managed variants by description and with ignore case
### Changed
- Introduced page margins on exported PDF reports
- Smaller gene fonts in downloaded HPO genes PDF reports
- Reintroduced gene coverage data in the PDF-exported general report of rare-disease cases
- Check for existence of case report files before creating sidebar links
- Better description of HPO and OMIM terms for patients submitted to Matchmaker Exchange
- Remove null non-mandatory key/values when updating a case
- Freeze WTForms<3 due to several form input rendering changes

## [4.48.1]
### Fixed
- General case PDF report for recent cases with no pedigree

## [4.48]
### Added
- Option to cancel a request for research variants in case page
### Changed
- Update igv.js to v2.10.5
- Updated example of a case delivery report
- Unfreeze cyvcf2
- Builder images used in Scout Dockerfiles
- Crash report email subject gives host name
- Export general case report to PDF using PDFKit instead of WeasyPrint
- Do not include coverage report in PDF case report since they might have different orientation
- Export cancer cases's "Coverage and QC report" to PDF using PDFKit instead of Weasyprint
- Updated cancer "Coverage and QC report" example
- Keep portrait orientation in PDF delivery report
- Export delivery report to PDF using PDFKit instead of Weasyprint
- PDF export of clinical and research HPO panels using PDFKit instead of Weasyprint
- Export gene panel report to PDF using PDFKit
- Removed WeasyPrint lib dependency

### Fixed
- Reintroduced missing links to Swegen and Beacon and dbSNP in RD variant page, summary section
- Demo delivery report orientation to fit new columns
- Missing delivery report in demo case
- Cast MNVs to SNV for test
- Export verified variants from all institutes when user is admin
- Cancer coverage and QC report not found for demo cancer case
- Pull request template instructions on how to deploy to test server
- PDF Delivery report not showing Swedac logo
- Fix code typos
- Disable codefactor raised by ESLint for javascript functions located on another file
- Loading spinner stuck after downloading a PDF gene panel report
- IGV browser crashing when file system with alignment files is not mounted

## [4.47]
### Added
- Added CADD, GnomAD and genotype calls to variantS export
### Changed
- Pull request template, to illustrate how to deploy pull request branches on cg-vm1 stage server
### Fixed
- Compiled Docker image contains a patched version (v4.9) of chanjo-report

## [4.46.1]
### Fixed
- Downloading of files generated within the app container (MT-report, verified variants, pedigrees, ..)

## [4.46]
### Added
- Created a Dockefile to be used to serve the dockerized app in production
- Modified the code to collect database params specified as env vars
- Created a GitHub action that pushes the Dockerfile-server image to Docker Hub (scout-server-stage) every time a PR is opened
- Created a GitHub action that pushes the Dockerfile-server image to Docker Hub (scout-server) every time a new release is created
- Reassign MatchMaker Exchange submission to another user when a Scout user is deleted
- Expose public API JSON gene panels endpoint, primarily to enable automated rerun checking for updates
- Add utils for dictionary type
- Filter institute cases using multiple HPO terms
- Vulture GitHub action to identify and remove unused variables and imports
### Changed
- Updated the python config file documentation in admin guide
- Case configuration parsing now uses Pydantic for improved typechecking and config handling
- Removed test matrices to speed up automatic testing of PRs
- Switch from Coveralls to Codecov to handle CI test coverage
- Speed-up CI tests by caching installation of libs and splitting tests into randomized groups using pytest-test-groups
- Improved LDAP login documentation
- Use lib flask-ldapconn instead of flask_ldap3_login> to handle ldap authentication
- Updated Managed variant documentation in user guide
- Fix and simplify creating and editing of gene panels
- Simplified gene variants search code
- Increased the height of the genes track in the IGV viewer
### Fixed
- Validate uploaded managed variant file lines, warning the user.
- Exporting validated variants with missing "genes" database key
- No results returned when searching for gene variants using a phenotype term
- Variants filtering by gene symbols file
- Make gene HGNC symbols field mandatory in gene variants page and run search only on form submit
- Make sure collaborator gene variants are still visible, even if HPO filter is used

## [4.45]
### Added
### Changed
- Start Scout also when loqusdbapi is not reachable
- Clearer definition of manual standard and custom inheritance models in gene panels
- Allow searching multiple chromosomes in filters
### Fixed
- Gene panel crashing on edit action

## [4.44]
### Added
### Changed
- Display Gene track beneath each sample track when displaying splice junctions in igv browser
- Check outdated gene symbols and update with aliases for both RD and cancer variantS
### Fixed
- Added query input check and fixed the Genes API endpoint to return a json formatted error when request is malformed
- Typo in ACMG BP6 tooltip

## [4.43.1]
### Added
- Added database index for OMIM disease term genes
### Changed
### Fixed
- Do not drop HPO terms collection when updating HPO terms via the command line
- Do not drop disease (OMIM) terms collection when updating diseases via the command line

## [4.43]
### Added
- Specify which collection(s) update/build indexes for
### Fixed
- Do not drop genes and transcripts collections when updating genes via the command line

## [4.42.1]
### Added
### Changed
### Fixed
- Freeze PyMongo lib to version<4.0 to keep supporting previous MongoDB versions
- Speed up gene panels creation and update by collecting only light gene info from database
- Avoid case page crash on Phenomizer queries timeout

## [4.42]
### Added
- Choose custom pinned variants to submit to MatchMaker Exchange
- Submit structural variant as genes to the MatchMaker Exchange
- Added function for maintainers and admins to remove gene panels
- Admins can restore deleted gene panels
- A development docker-compose file illustrating the scout/chanjo-report integration
- Show AD on variants view for cancer SV (tumor and normal)
- Cancer SV variants filter AD, AF (tumor and normal)
- Hiding the variants score column also from cancer SVs, as for the SNVs
### Changed
- Enforce same case _id and display_name when updating a case
- Enforce same individual ids, display names and affected status when updating a case
- Improved documentation for connecting to loqusdb instances (including loqusdbapi)
- Display and download HPO gene panels' gene symbols in italics
- A faster-built and lighter Docker image
- Reduce complexity of `panels` endpoint moving some code to the panels controllers
- Update requirements to use flask-ldap3-login>=0.9.17 instead of freezing WTForm
### Fixed
- Use of deprecated TextField after the upgrade of WTF to v3.0
- Freeze to WTForms to version < 3
- Remove the extra files (bed files and madeline.svg) introduced by mistake
- Cli command loading demo data in docker-compose when case custom images exist and is None
- Increased MongoDB connection serverSelectionTimeoutMS parameter to 30K (default value according to MongoDB documentation)
- Better differentiate old obs counts 0 vs N/A
- Broken cancer variants page when default gene panel was deleted
- Typo in tx_overview function in variant controllers file
- Fixed loqusdbapi SV search URL
- SV variants filtering using Decipher criterion
- Removing old gene panels that don't contain the `maintainer` key.

## [4.41.1]
### Fixed
- General reports crash for variant annotations with same variant on other cases

## [4.41]
### Added
- Extended the instructions for running the Scout Docker image (web app and cli).
- Enabled inclusion of custom images to STR variant view
### Fixed
- General case report sorting comments for variants with None genetic models
- Do not crash but redirect to variants page with error when a variant is not found for a case
- UCSC links coordinates for SV variants with start chromosome different than end chromosome
- Human readable variants name in case page for variants having start chromosome different from end chromosome
- Avoid always loading all transcripts when checking gene symbol: introduce gene captions
- Slow queries for evaluated variants on e.g. case page - use events instead
### Changed
- Rearrange variant page again, moving severity predictions down.
- More reactive layout width steps on variant page

## [4.40.1]
### Added
### Fixed
- Variants dismissed with inconsistent inheritance pattern can again be shown in general case report
- General report page for variants with genes=None
- General report crashing when variants have no panels
- Added other missing keys to case and variant dictionaries passed to general report
### Changed

## [4.40]
### Added
- A .cff citation file
- Phenotype search API endpoint
- Added pagination to phenotype API
- Extend case search to include internal MongoDB id
- Support for connecting to a MongoDB replica set (.py config files)
- Support for connecting to a MongoDB replica set (.yaml config files)
### Fixed
- Command to load the OMIM gene panel (`scout load panel --omim`)
- Unify style of pinned and causative variants' badges on case page
- Removed automatic spaces after punctuation in comments
- Remove the hardcoded number of total individuals from the variant's old observations panel
- Send delete requests to a connected Beacon using the DELETE method
- Layout of the SNV and SV variant page - move frequency up
### Changed
- Stop updating database indexes after loading exons via command line
- Display validation status badge also for not Sanger-sequenced variants
- Moved Frequencies, Severity and Local observations panels up in RD variants page
- Enabled Flask CORS to communicate CORS status to js apps
- Moved the code preparing the transcripts overview to the backend
- Refactored and filtered json data used in general case report
- Changed the database used in docker-compose file to use the official MongoDB v4.4 image
- Modified the Python (3.6, 3.8) and MongoDB (3.2, 4.4, 5.0) versions used in testing matrices (GitHub actions)
- Capitalize case search terms on institute and dashboard pages


## [4.39]
### Added
- COSMIC IDs collected from CSQ field named `COSMIC`
### Fixed
- Link to other causative variants on variant page
- Allow multiple COSMIC links for a cancer variant
- Fix floating text in severity box #2808
- Fixed MitoMap and HmtVar links for hg38 cases
- Do not open new browser tabs when downloading files
- Selectable IGV tracks on variant page
- Missing splice junctions button on variant page
- Refactor variantS representative gene selection, and use it also for cancer variant summary
### Changed
- Improve Javascript performance for displaying Chromograph images
- Make ClinVar classification more evident in cancer variant page

## [4.38]
### Added
- Option to hide Alamut button in the app config file
### Fixed
- Library deprecation warning fixed (insert is deprecated. Use insert_one or insert_many instead)
- Update genes command will not trigger an update of database indices any more
- Missing resources in temporary downloading directory when updating genes using the command line
- Restore previous variant ACMG classification in a scrollable div
- Loading spinner not stopping after downloading PDF case reports and variant list export
- Add extra Alamut links higher up on variant pages
- Improve UX for phenotypes in case page
- Filter and export of STR variants
- Update look of variants page navigation buttons
### Changed

## [4.37]
### Added
- Highlight and show version number for RefSeq MANE transcripts.
- Added integration to a rerunner service for toggling reanalysis with updated pedigree information
- SpliceAI display and parsing from VEP CSQ
- Display matching tiered variants for cancer variants
- Display a loading icon (spinner) until the page loads completely
- Display filter badges in cancer variants list
- Update genes from pre-downloaded file resources
- On login, OS, browser version and screen size are saved anonymously to understand how users are using Scout
- API returning institutes data for a given user: `/api/v1/institutes`
- API returning case data for a given institute: `/api/v1/institutes/<institute_id>/cases`
- Added GMS and Lund university hospital logos to login page
- Made display of Swedac logo configurable
- Support for displaying custom images in case view
- Individual-specific HPO terms
- Optional alamut_key in institute settings for Alamut Plus software
- Case report API endpoint
- Tooltip in case explaining that genes with genome build different than case genome build will not be added to dynamic HPO panel.
- Add DeepVariant as a caller
### Fixed
- Updated IGV to v2.8.5 to solve missing gene labels on some zoom levels
- Demo cancer case config file to load somatic SNVs and SVs only.
- Expand list of refseq trancripts in ClinVar submission form
- Renamed `All SNVs and INDELs` institute sidebar element to `Search SNVs and INDELs` and fixed its style.
- Add missing parameters to case load-config documentation
- Allow creating/editing gene panels and dynamic gene panels with genes present in genome build 38
- Bugfix broken Pytests
- Bulk dismissing variants error due to key conversion from string to integer
- Fix typo in index documentation
- Fixed crash in institute settings page if "collaborators" key is not set in database
- Don't stop Scout execution if LoqusDB call fails and print stacktrace to log
- Bug when case contains custom images with value `None`
- Bug introduced when fixing another bug in Scout-LoqusDB interaction
- Loading of OMIM diagnoses in Scout demo instance
- Remove the docker-compose with chanjo integration because it doesn't work yet.
- Fixed standard docker-compose with scout demo data and database
- Clinical variant assessments not present for pinned and causative variants on case page.
- MatchMaker matching one node at the time only
- Remove link from previously tiered variants badge in cancer variants page
- Typo in gene cell on cancer variants page
- Managed variants filter form
### Changed
- Better naming for variants buttons on cancer track (somatic, germline). Also show cancer research button if available.
- Load case with missing panels in config files, but show warning.
- Changing the (Female, Male) symbols to (F/M) letters in individuals_table and case-sma.
- Print stacktrace if case load command fails
- Added sort icon and a pointer to the cursor to all tables with sortable fields
- Moved variant, gene and panel info from the basic pane to summary panel for all variants.
- Renamed `Basics` panel to `Classify` on variant page.
- Revamped `Basics` panel to a panel dedicated to classify variants
- Revamped the summary panel to be more compact.
- Added dedicated template for cancer variants
- Removed Gene models, Gene annotations and Conservation panels for cancer variants
- Reorganized the orders of panels for variant and cancer variant views
- Added dedicated variant quality panel and removed relevant panes
- A more compact case page
- Removed OMIM genes panel
- Make genes panel, pinned variants panel, causative variants panel and ClinVar panel scrollable on case page
- Update to Scilifelab's 2020 logo
- Update Gens URL to support Gens v2.0 format
- Refactor tests for parsing case configurations
- Updated links to HPO downloadable resources
- Managed variants filtering defaults to all variant categories
- Changing the (Kind) drop-down according to (Category) drop-down in Managed variant add variant
- Moved Gens button to individuals table
- Check resource files availability before starting updating OMIM diagnoses
- Fix typo in `SHOW_OBSERVED_VARIANT_ARCHIVE` config param

## [4.36]
### Added
- Parse and save splice junction tracks from case config file
- Tooltip in observations panel, explaining that case variants with no link might be old variants, not uploaded after a case rerun
### Fixed
- Warning on overwriting variants with same position was no longer shown
- Increase the height of the dropdowns to 425px
- More indices for the case table as it grows, specifically for causatives queries
- Splice junction tracks not centered over variant genes
- Total number of research variants count
- Update variants stats in case documents every time new variants are loaded
- Bug in flashing warning messages when filtering variants
### Changed
- Clearer warning messages for genes and gene/gene-panels searches in variants filters

## [4.35]
### Added
- A new index for hgnc_symbol in the hgnc_gene collection
- A Pedigree panel in STR page
- Display Tier I and II variants in case view causatives card for cancer cases
### Fixed
- Send partial file data to igv.js when visualizing sashimi plots with splice junction tracks
- Research variants filtering by gene
- Do not attempt to populate annotations for not loaded pinned/causatives
- Add max-height to all dropdowns in filters
### Changed
- Switch off non-clinical gene warnings when filtering research variants
- Don't display OMIM disease card in case view for cancer cases
- Refactored Individuals and Causative card in case view for cancer cases
- Update and style STR case report

## [4.34]
### Added
- Saved filter lock and unlock
- Filters can optionally be marked audited, logging the filter name, user and date on the case events and general report.
- Added `ClinVar hits` and `Cosmic hits` in cancer SNVs filters
- Added `ClinVar hits` to variants filter (rare disease track)
- Load cancer demo case in docker-compose files (default and demo file)
- Inclusive-language check using [woke](https://github.com/get-woke/woke) github action
- Add link to HmtVar for mitochondrial variants (if VCF is annotated with HmtNote)
- Grey background for dismissed compounds in variants list and variant page
- Pin badge for pinned compounds in variants list and variant page
- Support LoqusDB REST API queries
- Add a docker-compose-matchmaker under scout/containers/development to test matchmaker locally
- Script to investigate consequences of symbol search bug
- Added GATK to list of SV and cancer SV callers
### Fixed
- Make MitoMap link work for hg38 again
- Export Variants feature crashing when one of the variants has no primary transcripts
- Redirect to last visited variantS page when dismissing variants from variants list
- Improved matching of SVs Loqus occurrences in other cases
- Remove padding from the list inside (Matching causatives from other cases) panel
- Pass None to get_app function in CLI base since passing script_info to app factory functions was deprecated in Flask 2.0
- Fixed failing tests due to Flask update to version 2.0
- Speed up user events view
- Causative view sort out of memory error
- Use hgnc_id for gene filter query
- Typo in case controllers displaying an error every time a patient is matched against external MatchMaker nodes
- Do not crash while attempting an update for variant documents that are too big (> 16 MB)
- Old STR causatives (and other variants) may not have HGNC symbols - fix sort lambda
- Check if gene_obj has primary_transcript before trying to access it
- Warn if a gene manually searched is in a clinical panel with an outdated name when filtering variants
- ChrPos split js not needed on STR page yet
### Changed
- Remove parsing of case `genome_version`, since it's not used anywhere downstream
- Introduce deprecation warning for Loqus configs that are not dictionaries
- SV clinical filter no longer filters out sub 100 nt variants
- Count cases in LoqusDB by variant type
- Commit pulse repo badge temporarily set to weekly
- Sort ClinVar submissions objects by ascending "Last evaluated" date
- Refactored the MatchMaker integration as an extension
- Replaced some sensitive words as suggested by woke linter
- Documentation for load-configuration rewritten.
- Add styles to MatchMaker matches table
- More detailed info on the data shared in MatchMaker submission form

## [4.33.1]
### Fixed
- Include markdown for release autodeploy docs
- Use standard inheritance model in ClinVar (https://ftp.ncbi.nlm.nih.gov/pub/GTR/standard_terms/Mode_of_inheritance.txt)
- Fix issue crash with variants that have been unflagged causative not being available in other causatives
### Added
### Changed

## [4.33]
### Fixed
- Command line crashing when updating an individual not found in database
- Dashboard page crashing when filters return no data
- Cancer variants filter by chromosome
- /api/v1/genes now searches for genes in all genome builds by default
- Upgraded igv.js to version 2.8.1 (Fixed Unparsable bed record error)
### Added
- Autodeploy docs on release
- Documentation for updating case individuals tracks
- Filter cases and dashboard stats by analysis track
### Changed
- Changed from deprecated db update method
- Pre-selected fields to run queries with in dashboard page
- Do not filter by any institute when first accessing the dashboard
- Removed OMIM panel in case view for cancer cases
- Display Tier I and II variants in case view causatives panel for cancer cases
- Refactored Individuals and Causative panels in case view for cancer cases

## [4.32.1]
### Fixed
- iSort lint check only
### Changed
- Institute cases page crashing when a case has track:Null
### Added

## [4.32]
### Added
- Load and show MITOMAP associated diseases from VCF (INFO field: MitomapAssociatedDiseases, via HmtNote)
- Show variant allele frequencies for mitochondrial variants (GRCh38 cases)
- Extend "public" json API with diseases (OMIM) and phenotypes (HPO)
- HPO gene list download now has option for clinical and non-clinical genes
- Display gene splice junctions data in sashimi plots
- Update case individuals with splice junctions tracks
- Simple Docker compose for development with local build
- Make Phenomodels subpanels collapsible
- User side documentation of cytogenomics features (Gens, Chromograph, vcf2cytosure, rhocall)
- iSort GitHub Action
- Support LoqusDB REST API queries
### Fixed
- Show other causative once, even if several events point to it
- Filtering variants by mitochondrial chromosome for cases with genome build=38
- HPO gene search button triggers any warnings for clinical / non-existing genes also on first search
- Fixed a bug in variants pages caused by MT variants without alt_frequency
- Tests for CADD score parsing function
- Fixed the look of IGV settings on SNV variant page
- Cases analyzed once shown as `rerun`
- Missing case track on case re-upload
- Fixed severity rank for SO term "regulatory region ablation"
### Changed
- Refactor according to CodeFactor - mostly reuse of duplicated code
- Phenomodels language adjustment
- Open variants in a new window (from variants page)
- Open overlapping and compound variants in a new window (from variant page)
- gnomAD link points to gnomAD v.3 (build GRCh38) for mitochondrial variants.
- Display only number of affected genes for dismissed SVs in general report
- Chromosome build check when populating the variants filter chromosome selection
- Display mitochondrial and rare diseases coverage report in cases with missing 'rare' track

## [4.31.1]
### Added
### Changed
- Remove mitochondrial and coverage report from cancer cases sidebar
### Fixed
- ClinVar page when dbSNP id is None

## [4.31]
### Added
- gnomAD annotation field in admin guide
- Export also dynamic panel genes not associated to an HPO term when downloading the HPO panel
- Primary HGNC transcript info in variant export files
- Show variant quality (QUAL field from vcf) in the variant summary
- Load/update PDF gene fusion reports (clinical and research) generated with Arriba
- Support new MANE annotations from VEP (both MANE Select and MANE Plus Clinical)
- Display on case activity the event of a user resetting all dismissed variants
- Support gnomAD population frequencies for mitochondrial variants
- Anchor links in Casedata ClinVar panels to redirect after renaming individuals
### Fixed
- Replace old docs link www.clinicalgenomics.se/scout with new https://clinical-genomics.github.io/scout
- Page formatting issues whenever case and variant comments contain extremely long strings with no spaces
- Chromograph images can be one column and have scrollbar. Removed legacy code.
- Column labels for ClinVar case submission
- Page crashing looking for LoqusDB observation when variant doesn't exist
- Missing inheritance models and custom inheritance models on newly created gene panels
- Accept only numbers in managed variants filter as position and end coordinates
- SNP id format and links in Variant page, ClinVar submission form and general report
- Case groups tooltip triggered only when mouse is on the panel header
### Changed
- A more compact case groups panel
- Added landscape orientation CSS style to cancer coverage and QC demo report
- Improve user documentation to create and save new gene panels
- Removed option to use space as separator when uploading gene panels
- Separating the columns of standard and custom inheritance models in gene panels
- Improved ClinVar instructions for users using non-English Excel

## [4.30.2]
### Added
### Fixed
- Use VEP RefSeq ID if RefSeq list is empty in RefSeq transcripts overview
- Bug creating variant links for variants with no end_chrom
### Changed

## [4.30.1]
### Added
### Fixed
- Cryptography dependency fixed to use version < 3.4
### Changed

## [4.30]
### Added
- Introduced a `reset dismiss variant` verb
- Button to reset all dismissed variants for a case
- Add black border to Chromograph ideograms
- Show ClinVar annotations on variantS page
- Added integration with GENS, copy number visualization tool
- Added a VUS label to the manual classification variant tags
- Add additional information to SNV verification emails
- Tooltips documenting manual annotations from default panels
- Case groups now show bam files from all cases on align view
### Fixed
- Center initial igv view on variant start with SNV/indels
- Don't set initial igv view to negative coordinates
- Display of GQ for SV and STR
- Parsing of AD and related info for STRs
- LoqusDB field in institute settings accepts only existing Loqus instances
- Fix DECIPHER link to work after DECIPHER migrated to GRCh38
- Removed visibility window param from igv.js genes track
- Updated HPO download URL
- Patch HPO download test correctly
- Reference size on STR hover not needed (also wrong)
- Introduced genome build check (allowed values: 37, 38, "37", "38") on case load
- Improve case searching by assignee full name
- Populating the LoqusDB select in institute settings
### Changed
- Cancer variants table header (pop freq etc)
- Only admin users can modify LoqusDB instance in Institute settings
- Style of case synopsis, variants and case comments
- Switched to igv.js 2.7.5
- Do not choke if case is missing research variants when research requested
- Count cases in LoqusDB by variant type
- Introduce deprecation warning for Loqus configs that are not dictionaries
- Improve create new gene panel form validation
- Make XM- transcripts less visible if they don't overlap with transcript refseq_id in variant page
- Color of gene panels and comments panels on cases and variant pages
- Do not choke if case is missing research variants when reserch requested

## [4.29.1]
### Added
### Fixed
- Always load STR variants regardless of RankScore threshold (hotfix)
### Changed

## [4.29]
### Added
- Added a page about migrating potentially breaking changes to the documentation
- markdown_include in development requirements file
- STR variants filter
- Display source, Z-score, inheritance pattern for STR annotations from Stranger (>0.6.1) if available
- Coverage and quality report to cancer view
### Fixed
- ACMG classification page crashing when trying to visualize a classification that was removed
- Pretty print HGVS on gene variants (URL-decode VEP)
- Broken or missing link in the documentation
- Multiple gene names in ClinVar submission form
- Inheritance model select field in ClinVar submission
- IGV.js >2.7.0 has an issue with the gene track zoom levels - temp freeze at 2.7.0
- Revert CORS-anywhere and introduce a local http proxy for cloud tracks
### Changed

## [4.28]
### Added
- Chromograph integration for displaying PNGs in case-page
- Add VAF to cancer case general report, and remove some of its unused fields
- Variants filter compatible with genome browser location strings
- Support for custom public igv tracks stored on the cloud
- Add tests to increase testing coverage
- Update case variants count after deleting variants
- Update IGV.js to latest (v2.7.4)
- Bypass igv.js CORS check using `https://github.com/Rob--W/cors-anywhere`
- Documentation on default and custom IGV.js tracks (admin docs)
- Lock phenomodels so they're editable by admins only
- Small case group assessment sharing
- Tutorial and files for deploying app on containers (Kubernetes pods)
- Canonical transcript and protein change of canonical transcript in exported variants excel sheet
- Support for Font Awesome version 6
- Submit to Beacon from case page sidebar
- Hide dismissed variants in variants pages and variants export function
- Systemd service files and instruction to deploy Scout using podman
### Fixed
- Bugfix: unused `chromgraph_prefix |tojson` removed
- Freeze coloredlogs temporarily
- Marrvel link
- Don't show TP53 link for silent or synonymous changes
- OMIM gene field accepts any custom number as OMIM gene
- Fix Pytest single quote vs double quote string
- Bug in gene variants search by similar cases and no similar case is found
- Delete unused file `userpanel.py`
- Primary transcripts in variant overview and general report
- Google OAuth2 login setup in README file
- Redirect to 'missing file'-icon if configured Chromograph file is missing
- Javascript error in case page
- Fix compound matching during variant loading for hg38
- Cancer variants view containing variants dismissed with cancer-specific reasons
- Zoom to SV variant length was missing IGV contig select
- Tooltips on case page when case has no default gene panels
### Changed
- Save case variants count in case document and not in sessions
- Style of gene panels multiselect on case page
- Collapse/expand main HPO checkboxes in phenomodel preview
- Replaced GQ (Genotype quality) with VAF (Variant allele frequency) in cancer variants GT table
- Allow loading of cancer cases with no tumor_purity field
- Truncate cDNA and protein changes in case report if longer than 20 characters


## [4.27]
### Added
- Exclude one or more variant categories when running variants delete command
### Fixed
### Changed

## [4.26.1]
### Added
### Fixed
- Links with 1-letter aa codes crash on frameshift etc
### Changed

## [4.26]
### Added
- Extend the delete variants command to print analysis date, track, institute, status and research status
- Delete variants by type of analysis (wgs|wes|panel)
- Links to cBioPortal, MutanTP53, IARC TP53, OncoKB, MyCancerGenome, CIViC
### Fixed
- Deleted variants count
### Changed
- Print output of variants delete command as a tab separated table

## [4.25]
### Added
- Command line function to remove variants from one or all cases
### Fixed
- Parse SMN None calls to None rather than False

## [4.24.1]
### Fixed
- Install requirements.txt via setup file

## [4.24]
### Added
- Institute-level phenotype models with sub-panels containing HPO and OMIM terms
- Runnable Docker demo
- Docker image build and push github action
- Makefile with shortcuts to docker commands
- Parse and save synopsis, phenotype and cohort terms from config files upon case upload
### Fixed
- Update dismissed variant status when variant dismissed key is missing
- Breakpoint two IGV button now shows correct chromosome when different from bp1
- Missing font lib in Docker image causing the PDF report download page to crash
- Sentieon Manta calls lack Somaticscore - load anyway
- ClinVar submissions crashing due to pinned variants that are not loaded
- Point ExAC pLI score to new gnomad server address
- Bug uploading cases missing phenotype terms in config file
- STRs loaded but not shown on browser page
- Bug when using adapter.variant.get_causatives with case_id without causatives
- Problem with fetching "solved" from scout export cases cli
- Better serialising of datetime and bson.ObjectId
- Added `volumes` folder to .gitignore
### Changed
- Make matching causative and managed variants foldable on case page
- Remove calls to PyMongo functions marked as deprecated in backend and frontend(as of version 3.7).
- Improved `scout update individual` command
- Export dynamic phenotypes with ordered gene lists as PDF


## [4.23]
### Added
- Save custom IGV track settings
- Show a flash message with clear info about non-valid genes when gene panel creation fails
- CNV report link in cancer case side navigation
- Return to comment section after editing, deleting or submitting a comment
- Managed variants
- MT vs 14 chromosome mean coverage stats if Scout is connected to Chanjo
### Fixed
- missing `vcf_cancer_sv` and `vcf_cancer_sv_research` to manual.
- Split ClinVar multiple clnsig values (slash-separated) and strip them of underscore for annotations without accession number
- Timeout of `All SNVs and INDELs` page when no valid gene is provided in the search
- Round CADD (MIPv9)
- Missing default panel value
- Invisible other causatives lines when other causatives lack gene symbols
### Changed
- Do not freeze mkdocs-material to version 4.6.1
- Remove pre-commit dependency

## [4.22]
### Added
- Editable cases comments
- Editable variants comments
### Fixed
- Empty variant activity panel
- STRs variants popover
- Split new ClinVar multiple significance terms for a variant
- Edit the selected comment, not the latest
### Changed
- Updated RELEASE docs.
- Pinned variants card style on the case page
- Merged `scout export exons` and `scout view exons` commands


## [4.21.2]
### Added
### Fixed
- Do not pre-filter research variants by (case-default) gene panels
- Show OMIM disease tooltip reliably
### Changed

## [4.21.1]
### Added
### Fixed
- Small change to Pop Freq column in variants ang gene panels to avoid strange text shrinking on small screens
- Direct use of HPO list for Clinical HPO SNV (and cancer SNV) filtering
- PDF coverage report redirecting to login page
### Changed
- Remove the option to dismiss single variants from all variants pages
- Bulk dismiss SNVs, SVs and cancer SNVs from variants pages

## [4.21]
### Added
- Support to configure LoqusDB per institute
- Highlight causative variants in the variants list
- Add tests. Mostly regarding building internal datatypes.
- Remove leading and trailing whitespaces from panel_name and display_name when panel is created
- Mark MANE transcript in list of transcripts in "Transcript overview" on variant page
- Show default panel name in case sidebar
- Previous buttons for variants pagination
- Adds a gh action that checks that the changelog is updated
- Adds a gh action that deploys new releases automatically to pypi
- Warn users if case default panels are outdated
- Define institute-specific gene panels for filtering in institute settings
- Use institute-specific gene panels in variants filtering
- Show somatic VAF for pinned and causative variants on case page

### Fixed
- Report pages redirect to login instead of crashing when session expires
- Variants filter loading in cancer variants page
- User, Causative and Cases tables not scaling to full page
- Improved docs for an initial production setup
- Compatibility with latest version of Black
- Fixed tests for Click>7
- Clinical filter required an extra click to Filter to return variants
- Restore pagination and shrink badges in the variants page tables
- Removing a user from the command line now inactivates the case only if user is last assignee and case is active
- Bugfix, LoqusDB per institute feature crashed when institute id was empty string
- Bugfix, LoqusDB calls where missing case count
- filter removal and upload for filters deleted from another page/other user
- Visualize outdated gene panels info in a popover instead of a tooltip in case page side panel

### Changed
- Highlight color on normal STRs in the variants table from green to blue
- Display breakpoints coordinates in verification emails only for structural variants


## [4.20]
### Added
- Display number of filtered variants vs number of total variants in variants page
- Search case by HPO terms
- Dismiss variant column in the variants tables
- Black and pre-commit packages to dev requirements

### Fixed
- Bug occurring when rerun is requested twice
- Peddy info fields in the demo config file
- Added load config safety check for multiple alignment files for one individual
- Formatting of cancer variants table
- Missing Score in SV variants table

### Changed
- Updated the documentation on how to create a new software release
- Genome build-aware cytobands coordinates
- Styling update of the Matchmaker card
- Select search type in case search form


## [4.19]

### Added
- Show internal ID for case
- Add internal ID for downloaded CGH files
- Export dynamic HPO gene list from case page
- Remove users as case assignees when their account is deleted
- Keep variants filters panel expanded when filters have been used

### Fixed
- Handle the ProxyFix ModuleNotFoundError when Werkzeug installed version is >1.0
- General report formatting issues whenever case and variant comments contain extremely long strings with no spaces

### Changed
- Created an institute wrapper page that contains list of cases, causatives, SNVs & Indels, user list, shared data and institute settings
- Display case name instead of case ID on clinVar submissions
- Changed icon of sample update in clinVar submissions


## [4.18]

### Added
- Filter cancer variants on cytoband coordinates
- Show dismiss reasons in a badge with hover for clinical variants
- Show an ellipsis if 10 cases or more to display with loqusdb matches
- A new blog post for version 4.17
- Tooltip to better describe Tumor and Normal columns in cancer variants
- Filter cancer SNVs and SVs by chromosome coordinates
- Default export of `Assertion method citation` to clinVar variants submission file
- Button to export up to 500 cancer variants, filtered or not
- Rename samples of a clinVar submission file

### Fixed
- Apply default gene panel on return to cancer variantS from variant view
- Revert to certificate checking when asking for Chanjo reports
- `scout download everything` command failing while downloading HPO terms

### Changed
- Turn tumor and normal allelic fraction to decimal numbers in tumor variants page
- Moved clinVar submissions code to the institutes blueprints
- Changed name of clinVar export files to FILENAME.Variant.csv and FILENAME.CaseData.csv
- Switched Google login libraries from Flask-OAuthlib to Authlib


## [4.17.1]

### Fixed
- Load cytobands for cases with chromosome build not "37" or "38"


## [4.17]

### Added
- COSMIC badge shown in cancer variants
- Default gene-panel in non-cancer structural view in url
- Filter SNVs and SVs by cytoband coordinates
- Filter cancer SNV variants by alt allele frequency in tumor
- Correct genome build in UCSC link from structural variant page



### Fixed
- Bug in clinVar form when variant has no gene
- Bug when sharing cases with the same institute twice
- Page crashing when removing causative variant tag
- Do not default to GATK caller when no caller info is provided for cancer SNVs


## [4.16.1]

### Fixed
- Fix the fix for handling of delivery reports for rerun cases

## [4.16]

### Added
- Adds possibility to add "lims_id" to cases. Currently only stored in database, not shown anywhere
- Adds verification comment box to SVs (previously only available for small variants)
- Scrollable pedigree panel

### Fixed
- Error caused by changes in WTForm (new release 2.3.x)
- Bug in OMIM case page form, causing the page to crash when a string was provided instead of a numerical OMIM id
- Fix Alamut link to work properly on hg38
- Better handling of delivery reports for rerun cases
- Small CodeFactor style issues: matchmaker results counting, a couple of incomplete tests and safer external xml
- Fix an issue with Phenomizer introduced by CodeFactor style changes

### Changed
- Updated the version of igv.js to 2.5.4

## [4.15.1]

### Added
- Display gene names in ClinVar submissions page
- Links to Varsome in variant transcripts table

### Fixed
- Small fixes to ClinVar submission form
- Gene panel page crash when old panel has no maintainers

## [4.15]

### Added
- Clinvar CNVs IGV track
- Gene panels can have maintainers
- Keep variant actions (dismissed, manual rank, mosaic, acmg, comments) upon variant re-upload
- Keep variant actions also on full case re-upload

### Fixed
- Fix the link to Ensembl for SV variants when genome build 38.
- Arrange information in columns on variant page
- Fix so that new cosmic identifier (COSV) is also acceptable #1304
- Fixed COSMIC tag in INFO (outside of CSQ) to be parses as well with `&` splitter.
- COSMIC stub URL changed to https://cancer.sanger.ac.uk/cosmic/search?q= instead.
- Updated to a version of IGV where bigBed tracks are visualized correctly
- Clinvar submission files are named according to the content (variant_data and case_data)
- Always show causatives from other cases in case overview
- Correct disease associations for gene symbol aliases that exist as separate genes
- Re-add "custom annotations" for SV variants
- The override ClinVar P/LP add-in in the Clinical Filter failed for new CSQ strings

### Changed
- Runs all CI checks in github actions

## [4.14.1]

### Fixed
- Error when variant found in loqusdb is not loaded for other case

## [4.14]

### Added
- Use github actions to run tests
- Adds CLI command to update individual alignments path
- Update HPO terms using downloaded definitions files
- Option to use alternative flask config when running `scout serve`
- Requirement to use loqusdb >= 2.5 if integrated

### Fixed
- Do not display Pedigree panel in cancer view
- Do not rely on internet connection and services available when running CI tests
- Variant loading assumes GATK if no caller set given and GATK filter status is seen in FILTER
- Pass genome build param all the way in order to get the right gene mappings for cases with build 38
- Parse correctly variants with zero frequency values
- Continue even if there are problems to create a region vcf
- STR and cancer variant navigation back to variants pages could fail

### Changed
- Improved code that sends requests to the external APIs
- Updates ranges for user ranks to fit todays usage
- Run coveralls on github actions instead of travis
- Run pip checks on github actions instead of coveralls
- For hg38 cases, change gnomAD link to point to version 3.0 (which is hg38 based)
- Show pinned or causative STR variants a bit more human readable

## [4.13.1]

### Added
### Fixed
- Typo that caused not all clinvar conflicting interpretations to be loaded no matter what
- Parse and retrieve clinvar annotations from VEP-annotated (VEP 97+) CSQ VCF field
- Variant clinvar significance shown as `not provided` whenever is `Uncertain significance`
- Phenomizer query crashing when case has no HPO terms assigned
- Fixed a bug affecting `All SNVs and INDELs` page when variants don't have canonical transcript
- Add gene name or id in cancer variant view

### Changed
- Cancer Variant view changed "Variant:Transcript:Exon:HGVS" to "Gene:Transcript:Exon:HGVS"

## [4.13]

### Added
- ClinVar SNVs track in IGV
- Add SMA view with SMN Copy Number data
- Easier to assign OMIM diagnoses from case page
- OMIM terms and specific OMIM term page

### Fixed
- Bug when adding a new gene to a panel
- Restored missing recent delivery reports
- Fixed style and links to other reports in case side panel
- Deleting cases using display_name and institute not deleting its variants
- Fixed bug that caused coordinates filter to override other filters
- Fixed a problem with finding some INS in loqusdb
- Layout on SV page when local observations without cases are present
- Make scout compatible with the new HPO definition files from `http://compbio.charite.de/jenkins/`
- General report visualization error when SNVs display names are very long


### Changed


## [4.12.4]

### Fixed
- Layout on SV page when local observations without cases are present

## [4.12.3]

### Fixed
- Case report when causative or pinned SVs have non null allele frequencies

## [4.12.2]

### Fixed
- SV variant links now take you to the SV variant page again
- Cancer variant view has cleaner table data entries for "N/A" data
- Pinned variant case level display hotfix for cancer and str - more on this later
- Cancer variants show correct alt/ref reads mirroring alt frequency now
- Always load all clinical STR variants even if a region load is attempted - index may be missing
- Same case repetition in variant local observations

## [4.12.1]

### Fixed
- Bug in variant.gene when gene has no HGVS description


## [4.12]

### Added
- Accepts `alignment_path` in load config to pass bam/cram files
- Display all phenotypes on variant page
- Display hgvs coordinates on pinned and causatives
- Clear panel pending changes
- Adds option to setup the database with static files
- Adds cli command to download the resources from CLI that scout needs
- Adds test files for merged somatic SV and CNV; as well as merged SNV, and INDEL part of #1279
- Allows for upload of OMIM-AUTO gene panel from static files without api-key

### Fixed
- Cancer case HPO panel variants link
- Fix so that some drop downs have correct size
- First IGV button in str variants page
- Cancer case activates on SNV variants
- Cases activate when STR variants are viewed
- Always calculate code coverage
- Pinned/Classification/comments in all types of variants pages
- Null values for panel's custom_inheritance_models
- Discrepancy between the manual disease transcripts and those in database in gene-edit page
- ACMG classification not showing for some causatives
- Fix bug which caused IGV.js to use hg19 reference files for hg38 data
- Bug when multiple bam files sources with non-null values are available


### Changed
- Renamed `requests` file to `scout_requests`
- Cancer variant view shows two, instead of four, decimals for allele and normal


## [4.11.1]

### Fixed
- Institute settings page
- Link institute settings to sharing institutes choices

## [4.11.0]

### Added
- Display locus name on STR variant page
- Alternative key `GNOMADAF_popmax` for Gnomad popmax allele frequency
- Automatic suggestions on how to improve the code on Pull Requests
- Parse GERP, phastCons and phyloP annotations from vep annotated CSQ fields
- Avoid flickering comment popovers in variant list
- Parse REVEL score from vep annotated CSQ fields
- Allow users to modify general institute settings
- Optionally format code automatically on commit
- Adds command to backup vital parts `scout export database`
- Parsing and displaying cancer SV variants from Manta annotated VCF files
- Dismiss cancer snv variants with cancer-specific options
- Add IGV.js UPD, RHO and TIDDIT coverage wig tracks.


### Fixed
- Slightly darker page background
- Fixed an issued with parsed conservation values from CSQ
- Clinvar submissions accessible to all users of an institute
- Header toolbar when on Clinvar page now shows institute name correctly
- Case should not always inactivate upon update
- Show dismissed snv cancer variants as grey on the cancer variants page
- Improved style of mappability link and local observations on variant page
- Convert all the GET requests to the igv view to POST request
- Error when updating gene panels using a file containing BOM chars
- Add/replace gene radio button not working in gene panels


## [4.10.1]

### Fixed
- Fixed issue with opening research variants
- Problem with coveralls not called by Travis CI
- Handle Biomart service down in tests


## [4.10.0]

### Added
- Rank score model in causatives page
- Exportable HPO terms from phenotypes page
- AMP guideline tiers for cancer variants
- Adds scroll for the transcript tab
- Added CLI option to query cases on time since case event was added
- Shadow clinical assessments also on research variants display
- Support for CRAM alignment files
- Improved str variants view : sorting by locus, grouped by allele.
- Delivery report PDF export
- New mosaicism tag option
- Add or modify individuals' age or tissue type from case page
- Display GC and allele depth in causatives table.
- Included primary reference transcript in general report
- Included partial causative variants in general report
- Remove dependency of loqusdb by utilising the CLI

### Fixed
- Fixed update OMIM command bug due to change in the header of the genemap2 file
- Removed Mosaic Tag from Cancer variants
- Fixes issue with unaligned table headers that comes with hidden Datatables
- Layout in general report PDF export
- Fixed issue on the case statistics view. The validation bars didn't show up when all institutes were selected. Now they do.
- Fixed missing path import by importing pathlib.Path
- Handle index inconsistencies in the update index functions
- Fixed layout problems


## [4.9.0]

### Added
- Improved MatchMaker pages, including visible patient contacts email address
- New badges for the github repo
- Links to [GENEMANIA](genemania.org)
- Sort gene panel list on case view.
- More automatic tests
- Allow loading of custom annotations in VCF using the SCOUT_CUSTOM info tag.

### Fixed
- Fix error when a gene is added to an empty dynamic gene panel
- Fix crash when attempting to add genes on incorrect format to dynamic gene panel
- Manual rank variant tags could be saved in a "Select a tag"-state, a problem in the variants view.
- Same case evaluations are no longer shown as gray previous evaluations on the variants page
- Stay on research pages, even if reset, next first buttons are pressed..
- Overlapping variants will now be visible on variant page again
- Fix missing classification comments and links in evaluations page
- All prioritized cases are shown on cases page


## [4.8.3]

### Added

### Fixed
- Bug when ordering sanger
- Improved scrolling over long list of genes/transcripts


## [4.8.2]

### Added

### Fixed
- Avoid opening extra tab for coverage report
- Fixed a problem when rank model version was saved as floats and not strings
- Fixed a problem with displaying dismiss variant reasons on the general report
- Disable load and delete filter buttons if there are no saved filters
- Fix problem with missing verifications
- Remove duplicate users and merge their data and activity


## [4.8.1]

### Added

### Fixed
- Prevent login fail for users with id defined by ObjectId and not email
- Prevent the app from crashing with `AttributeError: 'NoneType' object has no attribute 'message'`


## [4.8.0]

### Added
- Updated Scout to use Bootstrap 4.3
- New looks for Scout
- Improved dashboard using Chart.js
- Ask before inactivating a case where last assigned user leaves it
- Genes can be manually added to the dynamic gene list directly on the case page
- Dynamic gene panels can optionally be used with clinical filter, instead of default gene panel
- Dynamic gene panels get link out to chanjo-report for coverage report
- Load all clinvar variants with clinvar Pathogenic, Likely Pathogenic and Conflicting pathogenic
- Show transcripts with exon numbers for structural variants
- Case sort order can now be toggled between ascending and descending.
- Variants can be marked as partial causative if phenotype is available for case.
- Show a frequency tooltip hover for SV-variants.
- Added support for LDAP login system
- Search snv and structural variants by chromosomal coordinates
- Structural variants can be marked as partial causative if phenotype is available for case.
- Show normal and pathologic limits for STRs in the STR variants view.
- Institute level persistent variant filter settings that can be retrieved and used.
- export causative variants to Excel
- Add support for ROH, WIG and chromosome PNGs in case-view

### Fixed
- Fixed missing import for variants with comments
- Instructions on how to build docs
- Keep sanger order + verification when updating/reloading variants
- Fixed and moved broken filter actions (HPO gene panel and reset filter)
- Fixed string conversion to number
- UCSC links for structural variants are now separated per breakpoint (and whole variant where applicable)
- Reintroduced missing coverage report
- Fixed a bug preventing loading samples using the command line
- Better inheritance models customization for genes in gene panels
- STR variant page back to list button now does its one job.
- Allows to setup scout without a omim api key
- Fixed error causing "favicon not found" flash messages
- Removed flask --version from base cli
- Request rerun no longer changes case status. Active or archived cases inactivate on upload.
- Fixed missing tooltip on the cancer variants page
- Fixed weird Rank cell in variants page
- Next and first buttons order swap
- Added pagination (and POST capability) to cancer variants.
- Improves loading speed for variant page
- Problem with updating variant rank when no variants
- Improved Clinvar submission form
- General report crashing when dismissed variant has no valid dismiss code
- Also show collaborative case variants on the All variants view.
- Improved phenotype search using dataTables.js on phenotypes page
- Search and delete users with `email` instead of `_id`
- Fixed css styles so that multiselect options will all fit one column


## [4.7.3]

### Added
- RankScore can be used with VCFs for vcf_cancer files

### Fixed
- Fix issue with STR view next page button not doing its one job.

### Deleted
- Removed pileup as a bam viewing option. This is replaced by IGV


## [4.7.2]

### Added
- Show earlier ACMG classification in the variant list

### Fixed
- Fixed igv search not working due to igv.js dist 2.2.17
- Fixed searches for cases with a gene with variants pinned or marked causative.
- Load variant pages faster after fixing other causatives query
- Fixed mitochondrial report bug for variants without genes

## [4.7.1]

### Added

### Fixed
- Fixed bug on genes page


## [4.7.0]

### Added
- Export genes and gene panels in build GRCh38
- Search for cases with variants pinned or marked causative in a given gene.
- Search for cases phenotypically similar to a case also from WUI.
- Case variant searches can be limited to similar cases, matching HPO-terms,
  phenogroups and cohorts.
- De-archive reruns and flag them as 'inactive' if archived
- Sort cases by analysis_date, track or status
- Display cases in the following order: prioritized, active, inactive, archived, solved
- Assign case to user when user activates it or asks for rerun
- Case becomes inactive when it has no assignees
- Fetch refseq version from entrez and use it in clinvar form
- Load and export of exons for all genes, independent on refseq
- Documentation for loading/updating exons
- Showing SV variant annotations: SV cgh frequencies, gnomad-SV, local SV frequencies
- Showing transcripts mapping score in segmental duplications
- Handle requests to Ensembl Rest API
- Handle requests to Ensembl Rest Biomart
- STR variants view now displays GT and IGV link.
- Description field for gene panels
- Export exons in build 37 and 38 using the command line

### Fixed
- Fixes of and induced by build tests
- Fixed bug affecting variant observations in other cases
- Fixed a bug that showed wrong gene coverage in general panel PDF export
- MT report only shows variants occurring in the specific individual of the excel sheet
- Disable SSL certifcate verification in requests to chanjo
- Updates how intervaltree and pymongo is used to void deprecated functions
- Increased size of IGV sample tracks
- Optimized tests


## [4.6.1]

### Added

### Fixed
- Missing 'father' and 'mother' keys when parsing single individual cases


## [4.6.0]

### Added
- Description of Scout branching model in CONTRIBUTING doc
- Causatives in alphabetical order, display ACMG classification and filter by gene.
- Added 'external' to the list of analysis type options
- Adds functionality to display "Tissue type". Passed via load config.
- Update to IGV 2.

### Fixed
- Fixed alignment visualization and vcf2cytosure availability for demo case samples
- Fixed 3 bugs affecting SV pages visualization
- Reintroduced the --version cli option
- Fixed variants query by panel (hpo panel + gene panel).
- Downloaded MT report contains excel files with individuals' display name
- Refactored code in parsing of config files.


## [4.5.1]

### Added

### Fixed
- update requirement to use PyYaml version >= 5.1
- Safer code when loading config params in cli base


## [4.5.0]

### Added
- Search for similar cases from scout view CLI
- Scout cli is now invoked from the app object and works under the app context

### Fixed
- PyYaml dependency fixed to use version >= 5.1


## [4.4.1]

### Added
- Display SV rank model version when available

### Fixed
- Fixed upload of delivery report via API


## [4.4.0]

### Added
- Displaying more info on the Causatives page and hiding those not causative at the case level
- Add a comment text field to Sanger order request form, allowing a message to be included in the email
- MatchMaker Exchange integration
- List cases with empty synopsis, missing HPO terms and phenotype groups.
- Search for cases with open research list, or a given case status (active, inactive, archived)

### Fixed
- Variant query builder split into several functions
- Fixed delivery report load bug


## [4.3.3]

### Added
- Different individual table for cancer cases

### Fixed
- Dashboard collects validated variants from verification events instead of using 'sanger' field
- Cases shared with collaborators are visible again in cases page
- Force users to select a real institute to share cases with (actionbar select fix)


## [4.3.2]

### Added
- Dashboard data can be filtered using filters available in cases page
- Causatives for each institute are displayed on a dedicated page
- SNVs and and SVs are searchable across cases by gene and rank score
- A more complete report with validated variants is downloadable from dashboard

### Fixed
- Clinsig filter is fixed so clinsig numerical values are returned
- Split multi clinsig string values in different elements of clinsig array
- Regex to search in multi clinsig string values or multi revstat string values
- It works to upload vcf files with no variants now
- Combined Pileup and IGV alignments for SVs having variant start and stop on the same chromosome


## [4.3.1]

### Added
- Show calls from all callers even if call is not available
- Instructions to install cairo and pango libs from WeasyPrint page
- Display cases with number of variants from CLI
- Only display cases with number of variants above certain treshold. (Also CLI)
- Export of verified variants by CLI or from the dashboard
- Extend case level queries with default panels, cohorts and phenotype groups.
- Slice dashboard statistics display using case level queries
- Add a view where all variants for an institute can be searched across cases, filtering on gene and rank score. Allows searching research variants for cases that have research open.

### Fixed
- Fixed code to extract variant conservation (gerp, phyloP, phastCons)
- Visualization of PDF-exported gene panels
- Reintroduced the exon/intron number in variant verification email
- Sex and affected status is correctly displayed on general report
- Force number validation in SV filter by size
- Display ensembl transcripts when no refseq exists


## [4.3.0]

### Added
- Mosaicism tag on variants
- Show and filter on SweGen frequency for SVs
- Show annotations for STR variants
- Show all transcripts in verification email
- Added mitochondrial export
- Adds alternative to search for SVs shorter that the given length
- Look for 'bcftools' in the `set` field of VCFs
- Display digenic inheritance from OMIM
- Displays what refseq transcript that is primary in hgnc

### Fixed

- Archived panels displays the correct date (not retroactive change)
- Fixed problem with waiting times in gene panel exports
- Clinvar fiter not working with human readable clinsig values

## [4.2.2]

### Fixed
- Fixed gene panel create/modify from CSV file utf-8 decoding error
- Updating genes in gene panels now supports edit comments and entry version
- Gene panel export timeout error

## [4.2.1]

### Fixed
- Re-introduced gene name(s) in verification email subject
- Better PDF rendering for excluded variants in report
- Problem to access old case when `is_default` did not exist on a panel


## [4.2.0]

### Added
- New index on variant_id for events
- Display overlapping compounds on variants view

### Fixed
- Fixed broken clinical filter


## [4.1.4]

### Added
- Download of filtered SVs

### Fixed
- Fixed broken download of filtered variants
- Fixed visualization issue in gene panel PDF export
- Fixed bug when updating gene names in variant controller


## [4.1.3]

### Fixed
- Displays all primary transcripts


## [4.1.2]

### Added
- Option add/replace when updating a panel via CSV file
- More flexible versioning of the gene panels
- Printing coverage report on the bottom of the pdf case report
- Variant verification option for SVs
- Logs uri without pwd when connecting
- Disease-causing transcripts in case report
- Thicker lines in case report
- Supports HPO search for cases, both terms or if described in synopsis
- Adds sanger information to dashboard

### Fixed
- Use db name instead of **auth** as default for authentication
- Fixes so that reports can be generated even with many variants
- Fixed sanger validation popup to show individual variants queried by user and institute.
- Fixed problem with setting up scout
- Fixes problem when exac file is not available through broad ftp
- Fetch transcripts for correct build in `adapter.hgnc_gene`

## [4.1.1]
- Fix problem with institute authentication flash message in utils
- Fix problem with comments
- Fix problem with ensembl link


## [4.1.0]

### Added
- OMIM phenotypes to case report
- Command to download all panel app gene panels `scout load panel --panel-app`
- Links to genenames.org and omim on gene page
- Popup on gene at variants page with gene information
- reset sanger status to "Not validated" for pinned variants
- highlight cases with variants to be evaluated by Sanger on the cases page
- option to point to local reference files to the genome viewer pileup.js. Documented in `docs.admin-guide.server`
- option to export single variants in `scout export variants`
- option to load a multiqc report together with a case(add line in load config)
- added a view for searching HPO terms. It is accessed from the top left corner menu
- Updates the variants view for cancer variants. Adds a small cancer specific filter for known variants
- Adds hgvs information on cancer variants page
- Adds option to update phenotype groups from CLI

### Fixed
- Improved Clinvar to submit variants from different cases. Fixed HPO terms in casedata according to feedback
- Fixed broken link to case page from Sanger modal in cases view
- Now only cases with non empty lists of causative variants are returned in `adapter.case(has_causatives=True)`
- Can handle Tumor only samples
- Long lists of HGNC symbols are now possible. This was previously difficult with manual, uploaded or by HPO search when changing filter settings due to GET request limitations. Relevant pages now use POST requests. Adds the dynamic HPO panel as a selection on the gene panel dropdown.
- Variant filter defaults to default panels also on SV and Cancer variants pages.

## [4.0.0]

### WARNING ###

This is a major version update and will require that the backend of pre releases is updated.
Run commands:

```
$scout update genes
$scout update hpo
```

- Created a Clinvar submission tool, to speed up Clinvar submission of SNVs and SVs
- Added an analysis report page (html and PDF format) containing phenotype, gene panels and variants that are relevant to solve a case.

### Fixed
- Optimized evaluated variants to speed up creation of case report
- Moved igv and pileup viewer under a common folder
- Fixed MT alignment view pileup.js
- Fixed coordinates for SVs with start chromosome different from end chromosome
- Global comments shown across cases and institutes. Case-specific variant comments are shown only for that specific case.
- Links to clinvar submitted variants at the cases level
- Adapts clinvar parsing to new format
- Fixed problem in `scout update user` when the user object had no roles
- Makes pileup.js use online genome resources when viewing alignments. Now any instance of Scout can make use of this functionality.
- Fix ensembl link for structural variants
- Works even when cases does not have `'madeline_info'`
- Parses Polyphen in correct way again
- Fix problem with parsing gnomad from VEP

### Added
- Added a PDF export function for gene panels
- Added a "Filter and export" button to export custom-filtered SNVs to CSV file
- Dismiss SVs
- Added IGV alignments viewer
- Read delivery report path from case config or CLI command
- Filter for spidex scores
- All HPO terms are now added and fetched from the correct source (https://github.com/obophenotype/human-phenotype-ontology/blob/master/hp.obo)
- New command `scout update hpo`
- New command `scout update genes` will fetch all the latest information about genes and update them
- Load **all** variants found on chromosome **MT**
- Adds choice in cases overview do show as many cases as user like

### Removed
- pileup.min.js and pileup css are imported from a remote web location now
- All source files for HPO information, this is instead fetched directly from source
- All source files for gene information, this is instead fetched directly from source

## [3.0.0]
### Fixed
- hide pedigree panel unless it exists

## [1.5.1] - 2016-07-27
### Fixed
- look for both ".bam.bai" and ".bai" extensions

## [1.4.0] - 2016-03-22
### Added
- support for local frequency through loqusdb
- bunch of other stuff

## [1.3.0] - 2016-02-19
### Fixed
- Update query-phenomizer and add username/password

### Changed
- Update the way a case is checked for rerun-status

### Added
- Add new button to mark a case as "checked"
- Link to clinical variants _without_ 1000G annotation

## [1.2.2] - 2016-02-18
### Fixed
- avoid filtering out variants lacking ExAC and 1000G annotations

## [1.1.3] - 2015-10-01
### Fixed
- persist (clinical) filter when clicking load more
- fix #154 by robustly setting clinical filter func. terms

## [1.1.2] - 2015-09-07
### Fixed
- avoid replacing coverage report with none
- update SO terms, refactored

## [1.1.1] - 2015-08-20
### Fixed
- fetch case based on collaborator status (not owner)

## [1.1.0] - 2015-05-29
### Added
- link(s) to SNPedia based on RS-numbers
- new Jinja filter to "humanize" decimal numbers
- show gene panels in variant view
- new Jinja filter for decoding URL encoding
- add indicator to variants in list that have comments
- add variant number threshold and rank score threshold to load function
- add event methods to mongo adapter
- add tests for models
- show badge "old" if comment was written for a previous analysis

### Changed
- show cDNA change in transcript summary unless variant is exonic
- moved compounds table further up the page
- show dates for case uploads in ISO format
- moved variant comments higher up on page
- updated documentation for pages
- read in coverage report as blob in database and serve directly
- change ``OmimPhenotype`` to ``PhenotypeTerm``
- reorganize models sub-package
- move events (and comments) to separate collection
- only display prev/next links for the research list
- include variant type in breadcrumbs e.g. "Clinical variants"

### Removed
- drop dependency on moment.js

### Fixed
- show the same level of detail for all frequencies on all pages
- properly decode URL encoded symbols in amino acid/cDNA change strings
- fixed issue with wipe permissions in MongoDB
- include default gene lists in "variants" link in breadcrumbs

## [1.0.2] - 2015-05-20
### Changed
- update case fetching function

### Fixed
- handle multiple cases with same id

## [1.0.1] - 2015-04-28
### Fixed
- Fix building URL parameters in cases list Vue component

## [1.0.0] - 2015-04-12
Codename: Sara Lund

![Release 1.0](artwork/releases/release-1-0.jpg)

### Added
- Add email logging for unexpected errors
- New command line tool for deleting case

### Changed
- Much improved logging overall
- Updated documentation/usage guide
- Removed non-working IGV link

### Fixed
- Show sample display name in GT call
- Various small bug fixes
- Make it easier to hover over popups

## [0.0.2-rc1] - 2015-03-04
### Added
- add protein table for each variant
- add many more external links
- add coverage reports as PDFs

### Changed
- incorporate user feedback updates
- big refactor of load scripts

## [0.0.2-rc2] - 2015-03-04
### Changes
- add gene table with gene description
- reorganize inheritance models box

### Fixed
- avoid overwriting gene list on "research" load
- fix various bugs in external links

## [0.0.2-rc3] - 2015-03-05
### Added
- Activity log feed to variant view
- Adds protein change strings to ODM and Sanger email

### Changed
- Extract activity log component to macro

### Fixes
- Make Ensembl transcript links use archive website<|MERGE_RESOLUTION|>--- conflicted
+++ resolved
@@ -19,11 +19,9 @@
 - Empty custom_images dicts in case load config do not crash
 - Tracks missing alignment files are now properly skipped on generating IGV views
 - ClinVar form to accept MedGen phenotypes
-<<<<<<< HEAD
+- Cancer SV variantS page spinner on variant export
 - STRs variants export
-=======
-- Cancer SV variantS page spinner on variant export
->>>>>>> 47d9e4be
+
 
 ## [4.90.1]
 ### Fixed
