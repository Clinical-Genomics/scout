--- conflicted
+++ resolved
@@ -12,11 +12,8 @@
 - Export Phenopacket for affected individual
 - Import Phenopacket from JSON file or Phenopacket API backend server
 - Use the new case name option for GENS requests
-<<<<<<< HEAD
+- Pre-validate refseq:HGVS items using VariantValidator in ClinVar submission form
 - Parallelize variant loading for each chromosome
-=======
-- Pre-validate refseq:HGVS items using VariantValidator in ClinVar submission form
->>>>>>> a00dd357
 ### Fixed
 - Fallback for empty alignment index for REViewer service
 - Source link out for MIP 11.1 reference STR annotation
