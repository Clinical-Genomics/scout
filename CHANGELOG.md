# Change Log
All notable changes to this project will be documented in this file.
This project adheres to [Semantic Versioning](http://semver.org/).

About changelog [here](https://keepachangelog.com/en/1.0.0/)

## [unreleased]
<<<<<<< HEAD
### Changed
- Rewrote the ClinVar export module to simplify and add one variant at the time
=======
## Changed
- Hide removed gene panels by default in panels page
>>>>>>> 53f36b42

## [4.59]
### Added
- Button to go directly to HPO SV filter variantS page from case
- `Scout-REViewer-Service` integration - show `REViewer` picture if available
- Link to HPO panel coverage overview on Case page
- Specify a confidence threshold (green|amber|red) when loading PanelApp panels
- Functional annotations in variants lists exports (all variants)
- Cancer/Normal VAFs and COSMIC ids in in variants lists exports (cancer variants)
### Changed
- Better visualization of regional annotation for long lists of genes in large SVs in Variants tables
- Order of cells in variants tables
- More evident links to gene coverage from Variant page
- Gene panels sorted by display name in the entire Case page
- Round CADD and GnomAD values in variants export files
### Fixed
- HPO filter button on SV variantS page
- Spacing between region|function cells in SVs lists
- Labels on gene panel Chanjo report
- Fixed ambiguous duplicated response headers when requesting a BAM file from /static
- Visited color link on gene coverage button (Variant page)

## [4.58.1]
### Fixed
- Case search with search strings that contain characters that can be escaped

## [4.58]
### Added
- Documentation on how to create/update PanelApp panels
- Add filter by local observations (archive) to structural variants filters
- Add more splicing consequences to SO term definitions
- Search for a specific gene in all gene panels
- Institute settings option to force show all variants on VariantS page for all cases of an institute
- Filter cases by validation pending status
- Link to The Clinical Knowledgebase (CKB) (https://ckb.jax.org/) in cancer variant's page

### Fixed
- Added a not-authorized `auto-login` fixture according to changes in Flask-Login 0.6.2
- Renamed `cache_timeout` param name of flask.send_file function to `max_age` (Flask 2.2 compliant)
- Replaced deprecated `app.config["JSON_SORT_KEYS"]` with app.json.sort_keys in app settings
- Bug in gene variants page (All SNVs and INDELs) when variant gene doesn't have a hgnc id that is found in the database
- Broken export of causatives table
- Query for genes in build 38 on `Search SNVs and INDELs` page
- Prevent typing special characters `^<>?!=\/` in case search form
- Search matching causatives also among research variants in other cases
- Links to variants in Verified variants page
- Broken filter institute cases by pinned gene
- Better visualization of long lists of genes in large SVs on Causative and Verified Variants page
- Reintroduced missing button to export Causative variants
- Better linking and display of matching causatives and managed variants
### Changed
- State that loqusdb observation is in current case if observations count is one and no cases are shown
- Better pagination and number of variants returned by queries in `Search SNVs and INDELs` page
- Refactored and simplified code used for collecting gene variants for `Search SNVs and INDELs` page
- Fix sidebar panel icons in Case view
- Fix panel spacing in Case view
- Removed unused database `sanger_ordered` and `case_id,category,rank_score` indexes (variant collection)
- Verified variants displayed in a dedicated page reachable from institute sidebar
- Unified stats in dashboard page
- Improved gene info for large SVs and cancer SVs
- Remove the unused `variant.str_variant` endpoint from variant views
- Easier editing of HPO gene panel on case page
- Assign phenotype panel less cramped on Case page
- Causatives and Verified variants pages to use the same template macro
- Allow hyphens in panel names

## [4.57.4]
### Fixed
- Parsing of variant.FORMAT "DR" key in parse variant file
- Reduced code complexity in `scout/parse/variant/variant.py`
- Reduced complexity of code in `scout/build/variant/variant.py`

## [4.57.3]
### Fixed
- Export of STR verified variants
- Do not download as verified variants first verified and then reset to not validated
- Avoid duplicated lines in downloaded verified variants reflecting changes in variant validation status

## [4.57.2]
### Fixed
- Export of verified variants when variant gene has no transcripts
- HTTP 500 when visiting a the details page for a cancer variant that had been ranked with genmod

## [4.57.1]
### Fixed
- Updating/replacing a gene panel from file with a corrupted or malformed file

## [4.57]
### Added
- Display last 50 or 500 events for a user in a timeline
- Show dismiss count from other cases on matching variantS
- Save Beacon-related events in events collection
- Institute settings allow saving multiple loqusdb instances for one institute
- Display stats from multiple instances of loqusdb on variant page
- Display date and frequency of obs derived from count of local archive observations from MIP11 (requires fix in MIP)
### Changed
- Prior ACMG classifications view is no longer limited by pathogenicity
### Fixed
- Visibility of Sanger ordered badge on case page, light mode
- Some of the DataTables tables (Phenotypes and Diagnoses pages) got a bit dark in dark mode
- Remove all redundancies when displaying timeline events (some events are saved both as case-related and variant-related)
- Missing link in saved MatchMaker-related events
- Genes with mixed case gene symbols missing in PanelApp panels
- Alignment of elements on the Beacon submission modal window
- Locus info links from STR variantS page open in new browser tabs

## [4.56]
### Added
- Test for PanelApp panels loading
- `panel-umi` tag option when loading cancer analyses
### Changed
- Black text to make comments more visible in dark mode
- Loading PanelApp panels replaces pre-existing panels with same version
- Removed sidebar from Causatives page - navigation is available on the top bar for now
- Create ClinVar submissions from pinned variants list in case page
- Select which pinned variants will be included in ClinVar submission documents
### Fixed
- Remove a:visited css style from all buttons
- Update of HPO terms via command line
- Background color of `MIXED` and `PANEL-UMI` sequencing types on cases page
- Fixed regex error when searching for cases with query ending with `\ `
- Gene symbols on Causatives page lighter in dark mode
- SpliceAI tooltip of multigene variants

## [4.55]
### Changed
- Represent different tumor samples as vials in cases page
- Option to force-update the OMIM panel
### Fixed
- Low tumor purity badge alignment in cancer samples table on cancer case view
- VariantS comment popovers reactivate on hover
- Updating database genes in build 37
- ACMG classification summary hidden by sticky navbar
- Logo backgrounds fixed to white on welcome page
- Visited links turn purple again
- Style of link buttons and dropdown menus
- Update KUH and GMS logos
- Link color for Managed variants

## [4.54]
### Added
- Dark mode, using browser/OS media preference
- Allow marking case as solved without defining causative variants
- Admin users can create missing beacon datasets from the institute's settings page
- GenCC links on gene and variant pages
- Deprecation warnings when launching the app using a .yaml config file or loading cases using .ped files
### Changed
- Improved HTML syntax in case report template
- Modified message displayed when variant rank stats could not be calculated
- Expanded instructions on how to test on CG development server (cg-vm1)
- Added more somatic variant callers (Balsamic v9 SNV, develop SV)
### Fixed
- Remove load demo case command from docker-compose.yml
- Text elements being split across pages in PDF reports
- Made login password field of type `password` in LDAP login form
- Gene panels HTML select in institute's settings page
- Bootstrap upgraded to version 5
- Fix some Sourcery and SonarCloud suggestions
- Escape special characters in case search on institute and dashboard pages
- Broken case PDF reports when no Madeline pedigree image can be created
- Removed text-white links style that were invisible in new pages style
- Variants pagination after pressing "Filter variants" or "Clinical filter"
- Layout of buttons Matchmaker submission panel (case page)
- Removing cases from Matchmaker (simplified code and fixed functionality)
- Reintroduce check for missing alignment files purged from server

## [4.53]
### Added
### Changed
- Point Alamut API key docs link to new API version
- Parse dbSNP id from ID only if it says "rs", else use VEP CSQ fields
- Removed MarkupSafe from the dependencies
### Fixed
- Reintroduced loading of SVs for demo case 643595
- Successful parse of FOUND_IN should avoid GATK caller default
- All vulnerabilities flagged by SonarCloud

## [4.52]
### Added
- Demo cancer case gets loaded together with demo RD case in demo instance
- Parse REVEL_score alongside REVEL_rankscore from csq field and display it on SNV variant page
- Rank score results now show the ranking range
- cDNA and protein changes displayed on institute causatives pages
- Optional SESSION_TIMEOUT_MINUTES configuration in app config files
- Script to convert old OMIM case format (list of integers) to new format (list of dictionaries)
- Additional check for user logged in status before serving alignment files
- Download .cgh files from cancer samples table on cancer case page
- Number of documents and date of last update on genes page
### Changed
- Verify user before redirecting to IGV alignments and sashimi plots
- Build case IGV tracks starting from case and variant objects instead of passing all params in a form
- Unfreeze Werkzeug lib since Flask_login v.0.6 with bugfix has been released
- Sort gene panels by name (panelS and variant page)
- Removed unused `server.blueprints.alignviewers.unindexed_remote_static` endpoint
- User sessions to check files served by `server.blueprints.alignviewers.remote_static` endpoint
- Moved Beacon-related functions to a dedicated app extension
- Audit Filter now also loads filter displaying the variants for it
### Fixed
- Handle `attachment_filename` parameter renamed to `download_name` when Flask 2.2 will be released
- Removed cursor timeout param in cases find adapter function to avoid many code warnings
- Removed stream argument deprecation warning in tests
- Handle `no intervals found` warning in load_region test
- Beacon remove variants
- Protect remote_cors function in alignviewers view from Server-Side Request Forgery (SSRF)
- Check creation date of last document in gene collection to display when genes collection was updated last

## [4.51]
### Added
- Config file containing codecov settings for pull requests
- Add an IGV.js direct link button from case page
- Security policy file
- Hide/shade compound variants based on rank score on variantS from filter
- Chromograph legend documentation direct link
### Changed
- Updated deprecated Codecov GitHub action to v.2
- Simplified code of scout/adapter/mongo/variant
- Update IGV.js to v2.11.2
- Show summary number of variant gene panels on general report if more than 3
### Fixed
- Marrvel link for variants in genome build 38 (using liftover to build 37)
- Remove flags from codecov config file
- Fixed filter bug with high negative SPIDEX scores
- Renamed IARC TP53 button to to `TP53 Database`, modified also link since IARC has been moved to the US NCI: `https://tp53.isb-cgc.org/`
- Parsing new format of OMIM case info when exporting patients to Matchmaker
- Remove flask-debugtoolbar lib dependency that is using deprecated code and causes app to crash after new release of Jinja2 (3.1)
- Variant page crashing for cases with old OMIM terms structure (a list of integers instead of dictionary)
- Variant page crashing when creating MARRVEL link for cases with no genome build
- SpliceAI documentation link
- Fix deprecated `safe_str_cmp` import from `werkzeug.security` by freezing Werkzeug lib to v2.0 until Flask_login v.0.6 with bugfix is released
- List gene names densely in general report for SVs that contain more than 3 genes
- Show transcript ids on refseq genes on hg19 in IGV.js, using refgene source
- Display correct number of genes in general report for SVs that contain more than 32 genes
- Broken Google login after new major release of `lepture/authlib`
- Fix frequency and callers display on case general report

## [4.50.1]
### Fixed
- Show matching causative STR_repid for legacy str variants (pre Stranger hgnc_id)

## [4.50]
### Added
- Individual-specific OMIM terms
- OMIM disease descriptions in ClinVar submission form
- Add a toggle for melter rerun monitoring of cases
- Add a config option to show the rerun monitoring toggle
- Add a cli option to export cases with rerun monitoring enabled
- Add a link to STRipy for STR variants; shallow for ARX and HOXA13
- Hide by default variants only present in unaffected individuals in variants filters
- OMIM terms in general case report
- Individual-level info on OMIM and HPO terms in general case report
- PanelApp gene link among the external links on variant page
- Dashboard case filters fields help
- Filter cases by OMIM terms in cases and dashboard pages
### Fixed
- A malformed panel id request would crash with exception: now gives user warning flash with redirect
- Link to HPO resource file hosted on `http://purl.obolibrary.org`
- Gene search form when gene exists only in build 38
- Fixed odd redirect error and poor error message on missing column for gene panel csv upload
- Typo in parse variant transcripts function
- Modified keys name used to parse local observations (archived) frequencies to reflect change in MIP keys naming
- Better error handling for partly broken/timed out chanjo reports
- Broken javascript code when case Chromograph data is malformed
- Broader space for case synopsis in general report
- Show partial causatives on causatives and matching causatives panels
- Partial causative assignment in cases with no OMIM or HPO terms
- Partial causative OMIM select options in variant page
### Changed
- Slightly smaller and improved layout of content in case PDF report
- Relabel more cancer variant pages somatic for navigation
- Unify caseS nav links
- Removed unused `add_compounds` param from variant controllers function
- Changed default hg19 genome for IGV.js to legacy hg19_1kg_decoy to fix a few problematic loci
- Reduce code complexity (parse/ensembl.py)
- Silence certain fields in ClinVar export if prioritised ones exist (chrom-start-end if hgvs exist)
- Made phenotype non-mandatory when marking a variant as partial causative
- Only one phenotype condition type (OMIM or HPO) per variant is used in ClinVar submissions
- ClinVar submission variant condition prefers OMIM over HPO if available
- Use lighter version of gene objects in Omim MongoDB adapter, panels controllers, panels views and institute controllers
- Gene-variants table size is now adaptive
- Remove unused file upload on gene-variants page

## [4.49]
### Fixed
- Pydantic model types for genome_build, madeline_info, peddy_ped_check and peddy_sex_check, rank_model_version and sv_rank_model_version
- Replace `MatchMaker` with `Matchmaker` in all places visible by a user
- Save diagnosis labels along with OMIM terms in Matchmaker Exchange submission objects
- `libegl-mesa0_21.0.3-0ubuntu0.3~20.04.5_amd64.deb` lib not found by GitHub actions Docker build
- Remove unused `chromograph_image_files` and `chromograph_prefixes` keys saved when creating or updating an RD case
- Search managed variants by description and with ignore case
### Changed
- Introduced page margins on exported PDF reports
- Smaller gene fonts in downloaded HPO genes PDF reports
- Reintroduced gene coverage data in the PDF-exported general report of rare-disease cases
- Check for existence of case report files before creating sidebar links
- Better description of HPO and OMIM terms for patients submitted to Matchmaker Exchange
- Remove null non-mandatory key/values when updating a case
- Freeze WTForms<3 due to several form input rendering changes

## [4.48.1]
### Fixed
- General case PDF report for recent cases with no pedigree

## [4.48]
### Added
- Option to cancel a request for research variants in case page
### Changed
- Update igv.js to v2.10.5
- Updated example of a case delivery report
- Unfreeze cyvcf2
- Builder images used in Scout Dockerfiles
- Crash report email subject gives host name
- Export general case report to PDF using PDFKit instead of WeasyPrint
- Do not include coverage report in PDF case report since they might have different orientation
- Export cancer cases's "Coverage and QC report" to PDF using PDFKit instead of Weasyprint
- Updated cancer "Coverage and QC report" example
- Keep portrait orientation in PDF delivery report
- Export delivery report to PDF using PDFKit instead of Weasyprint
- PDF export of clinical and research HPO panels using PDFKit instead of Weasyprint
- Export gene panel report to PDF using PDFKit
- Removed WeasyPrint lib dependency

### Fixed
- Reintroduced missing links to Swegen and Beacon and dbSNP in RD variant page, summary section
- Demo delivery report orientation to fit new columns
- Missing delivery report in demo case
- Cast MNVs to SNV for test
- Export verified variants from all institutes when user is admin
- Cancer coverage and QC report not found for demo cancer case
- Pull request template instructions on how to deploy to test server
- PDF Delivery report not showing Swedac logo
- Fix code typos
- Disable codefactor raised by ESLint for javascript functions located on another file
- Loading spinner stuck after downloading a PDF gene panel report
- IGV browser crashing when file system with alignment files is not mounted

## [4.47]
### Added
- Added CADD, GnomAD and genotype calls to variantS export
### Changed
- Pull request template, to illustrate how to deploy pull request branches on cg-vm1 stage server
### Fixed
- Compiled Docker image contains a patched version (v4.9) of chanjo-report

## [4.46.1]
### Fixed
- Downloading of files generated within the app container (MT-report, verified variants, pedigrees, ..)

## [4.46]
### Added
- Created a Dockefile to be used to serve the dockerized app in production
- Modified the code to collect database params specified as env vars
- Created a GitHub action that pushes the Dockerfile-server image to Docker Hub (scout-server-stage) every time a PR is opened
- Created a GitHub action that pushes the Dockerfile-server image to Docker Hub (scout-server) every time a new release is created
- Reassign MatchMaker Exchange submission to another user when a Scout user is deleted
- Expose public API JSON gene panels endpoint, primarily to enable automated rerun checking for updates
- Add utils for dictionary type
- Filter institute cases using multiple HPO terms
- Vulture GitHub action to identify and remove unused variables and imports
### Changed
- Updated the python config file documentation in admin guide
- Case configuration parsing now uses Pydantic for improved typechecking and config handling
- Removed test matrices to speed up automatic testing of PRs
- Switch from Coveralls to Codecov to handle CI test coverage
- Speed-up CI tests by caching installation of libs and splitting tests into randomized groups using pytest-test-groups
- Improved LDAP login documentation
- Use lib flask-ldapconn instead of flask_ldap3_login> to handle ldap authentication
- Updated Managed variant documentation in user guide
- Fix and simplify creating and editing of gene panels
- Simplified gene variants search code
- Increased the height of the genes track in the IGV viewer
### Fixed
- Validate uploaded managed variant file lines, warning the user.
- Exporting validated variants with missing "genes" database key
- No results returned when searching for gene variants using a phenotype term
- Variants filtering by gene symbols file
- Make gene HGNC symbols field mandatory in gene variants page and run search only on form submit
- Make sure collaborator gene variants are still visible, even if HPO filter is used

## [4.45]
### Added
### Changed
- Start Scout also when loqusdbapi is not reachable
- Clearer definition of manual standard and custom inheritance models in gene panels
- Allow searching multiple chromosomes in filters
### Fixed
- Gene panel crashing on edit action

## [4.44]
### Added
### Changed
- Display Gene track beneath each sample track when displaying splice junctions in igv browser
- Check outdated gene symbols and update with aliases for both RD and cancer variantS
### Fixed
- Added query input check and fixed the Genes API endpoint to return a json formatted error when request is malformed
- Typo in ACMG BP6 tooltip

## [4.43.1]
### Added
- Added database index for OMIM disease term genes
### Changed
### Fixed
- Do not drop HPO terms collection when updating HPO terms via the command line
- Do not drop disease (OMIM) terms collection when updating diseases via the command line

## [4.43]
### Added
- Specify which collection(s) update/build indexes for
### Fixed
- Do not drop genes and transcripts collections when updating genes via the command line

## [4.42.1]
### Added
### Changed
### Fixed
- Freeze PyMongo lib to version<4.0 to keep supporting previous MongoDB versions
- Speed up gene panels creation and update by collecting only light gene info from database
- Avoid case page crash on Phenomizer queries timeout

## [4.42]
### Added
- Choose custom pinned variants to submit to MatchMaker Exchange
- Submit structural variant as genes to the MatchMaker Exchange
- Added function for maintainers and admins to remove gene panels
- Admins can restore deleted gene panels
- A development docker-compose file illustrating the scout/chanjo-report integration
- Show AD on variants view for cancer SV (tumor and normal)
- Cancer SV variants filter AD, AF (tumor and normal)
- Hiding the variants score column also from cancer SVs, as for the SNVs
### Changed
- Enforce same case _id and display_name when updating a case
- Enforce same individual ids, display names and affected status when updating a case
- Improved documentation for connecting to loqusdb instances (including loqusdbapi)
- Display and download HPO gene panels' gene symbols in italics
- A faster-built and lighter Docker image
- Reduce complexity of `panels` endpoint moving some code to the panels controllers
- Update requirements to use flask-ldap3-login>=0.9.17 instead of freezing WTForm
### Fixed
- Use of deprecated TextField after the upgrade of WTF to v3.0
- Freeze to WTForms to version < 3
- Remove the extra files (bed files and madeline.svg) introduced by mistake
- Cli command loading demo data in docker-compose when case custom images exist and is None
- Increased MongoDB connection serverSelectionTimeoutMS parameter to 30K (default value according to MongoDB documentation)
- Better differentiate old obs counts 0 vs N/A
- Broken cancer variants page when default gene panel was deleted
- Typo in tx_overview function in variant controllers file
- Fixed loqusdbapi SV search URL
- SV variants filtering using Decipher criterion
- Removing old gene panels that don't contain the `maintainer` key.

## [4.41.1]
### Fixed
- General reports crash for variant annotations with same variant on other cases

## [4.41]
### Added
- Extended the instructions for running the Scout Docker image (web app and cli).
- Enabled inclusion of custom images to STR variant view
### Fixed
- General case report sorting comments for variants with None genetic models
- Do not crash but redirect to variants page with error when a variant is not found for a case
- UCSC links coordinates for SV variants with start chromosome different than end chromosome
- Human readable variants name in case page for variants having start chromosome different from end chromosome
- Avoid always loading all transcripts when checking gene symbol: introduce gene captions
- Slow queries for evaluated variants on e.g. case page - use events instead
### Changed
- Rearrange variant page again, moving severity predictions down.
- More reactive layout width steps on variant page

## [4.40.1]
### Added
### Fixed
- Variants dismissed with inconsistent inheritance pattern can again be shown in general case report
- General report page for variants with genes=None
- General report crashing when variants have no panels
- Added other missing keys to case and variant dictionaries passed to general report
### Changed

## [4.40]
### Added
- A .cff citation file
- Phenotype search API endpoint
- Added pagination to phenotype API
- Extend case search to include internal MongoDB id
- Support for connecting to a MongoDB replica set (.py config files)
- Support for connecting to a MongoDB replica set (.yaml config files)
### Fixed
- Command to load the OMIM gene panel (`scout load panel --omim`)
- Unify style of pinned and causative variants' badges on case page
- Removed automatic spaces after punctuation in comments
- Remove the hardcoded number of total individuals from the variant's old observations panel
- Send delete requests to a connected Beacon using the DELETE method
- Layout of the SNV and SV variant page - move frequency up
### Changed
- Stop updating database indexes after loading exons via command line
- Display validation status badge also for not Sanger-sequenced variants
- Moved Frequencies, Severity and Local observations panels up in RD variants page
- Enabled Flask CORS to communicate CORS status to js apps
- Moved the code preparing the transcripts overview to the backend
- Refactored and filtered json data used in general case report
- Changed the database used in docker-compose file to use the official MongoDB v4.4 image
- Modified the Python (3.6, 3.8) and MongoDB (3.2, 4.4, 5.0) versions used in testing matrices (GitHub actions)
- Capitalize case search terms on institute and dashboard pages


## [4.39]
### Added
- COSMIC IDs collected from CSQ field named `COSMIC`
### Fixed
- Link to other causative variants on variant page
- Allow multiple COSMIC links for a cancer variant
- Fix floating text in severity box #2808
- Fixed MitoMap and HmtVar links for hg38 cases
- Do not open new browser tabs when downloading files
- Selectable IGV tracks on variant page
- Missing splice junctions button on variant page
- Refactor variantS representative gene selection, and use it also for cancer variant summary
### Changed
- Improve Javascript performance for displaying Chromograph images
- Make ClinVar classification more evident in cancer variant page

## [4.38]
### Added
- Option to hide Alamut button in the app config file
### Fixed
- Library deprecation warning fixed (insert is deprecated. Use insert_one or insert_many instead)
- Update genes command will not trigger an update of database indices any more
- Missing resources in temporary downloading directory when updating genes using the command line
- Restore previous variant ACMG classification in a scrollable div
- Loading spinner not stopping after downloading PDF case reports and variant list export
- Add extra Alamut links higher up on variant pages
- Improve UX for phenotypes in case page
- Filter and export of STR variants
- Update look of variants page navigation buttons
### Changed

## [4.37]
### Added
- Highlight and show version number for RefSeq MANE transcripts.
- Added integration to a rerunner service for toggling reanalysis with updated pedigree information
- SpliceAI display and parsing from VEP CSQ
- Display matching tiered variants for cancer variants
- Display a loading icon (spinner) until the page loads completely
- Display filter badges in cancer variants list
- Update genes from pre-downloaded file resources
- On login, OS, browser version and screen size are saved anonymously to understand how users are using Scout
- API returning institutes data for a given user: `/api/v1/institutes`
- API returning case data for a given institute: `/api/v1/institutes/<institute_id>/cases`
- Added GMS and Lund university hospital logos to login page
- Made display of Swedac logo configurable
- Support for displaying custom images in case view
- Individual-specific HPO terms
- Optional alamut_key in institute settings for Alamut Plus software
- Case report API endpoint
- Tooltip in case explaining that genes with genome build different than case genome build will not be added to dynamic HPO panel.
- Add DeepVariant as a caller
### Fixed
- Updated IGV to v2.8.5 to solve missing gene labels on some zoom levels
- Demo cancer case config file to load somatic SNVs and SVs only.
- Expand list of refseq trancripts in ClinVar submission form
- Renamed `All SNVs and INDELs` institute sidebar element to `Search SNVs and INDELs` and fixed its style.
- Add missing parameters to case load-config documentation
- Allow creating/editing gene panels and dynamic gene panels with genes present in genome build 38
- Bugfix broken Pytests
- Bulk dismissing variants error due to key conversion from string to integer
- Fix typo in index documentation
- Fixed crash in institute settings page if "collaborators" key is not set in database
- Don't stop Scout execution if LoqusDB call fails and print stacktrace to log
- Bug when case contains custom images with value `None`
- Bug introduced when fixing another bug in Scout-LoqusDB interaction
- Loading of OMIM diagnoses in Scout demo instance
- Remove the docker-compose with chanjo integration because it doesn't work yet.
- Fixed standard docker-compose with scout demo data and database
- Clinical variant assessments not present for pinned and causative variants on case page.
- MatchMaker matching one node at the time only
- Remove link from previously tiered variants badge in cancer variants page
- Typo in gene cell on cancer variants page
- Managed variants filter form
### Changed
- Better naming for variants buttons on cancer track (somatic, germline). Also show cancer research button if available.
- Load case with missing panels in config files, but show warning.
- Changing the (Female, Male) symbols to (F/M) letters in individuals_table and case-sma.
- Print stacktrace if case load command fails
- Added sort icon and a pointer to the cursor to all tables with sortable fields
- Moved variant, gene and panel info from the basic pane to summary panel for all variants.
- Renamed `Basics` panel to `Classify` on variant page.
- Revamped `Basics` panel to a panel dedicated to classify variants
- Revamped the summary panel to be more compact.
- Added dedicated template for cancer variants
- Removed Gene models, Gene annotations and Conservation panels for cancer variants
- Reorganized the orders of panels for variant and cancer variant views
- Added dedicated variant quality panel and removed relevant panes
- A more compact case page
- Removed OMIM genes panel
- Make genes panel, pinned variants panel, causative variants panel and ClinVar panel scrollable on case page
- Update to Scilifelab's 2020 logo
- Update Gens URL to support Gens v2.0 format
- Refactor tests for parsing case configurations
- Updated links to HPO downloadable resources
- Managed variants filtering defaults to all variant categories
- Changing the (Kind) drop-down according to (Category) drop-down in Managed variant add variant
- Moved Gens button to individuals table
- Check resource files availability before starting updating OMIM diagnoses
- Fix typo in `SHOW_OBSERVED_VARIANT_ARCHIVE` config param

## [4.36]
### Added
- Parse and save splice junction tracks from case config file
- Tooltip in observations panel, explaining that case variants with no link might be old variants, not uploaded after a case rerun
### Fixed
- Warning on overwriting variants with same position was no longer shown
- Increase the height of the dropdowns to 425px
- More indices for the case table as it grows, specifically for causatives queries
- Splice junction tracks not centered over variant genes
- Total number of research variants count
- Update variants stats in case documents every time new variants are loaded
- Bug in flashing warning messages when filtering variants
### Changed
- Clearer warning messages for genes and gene/gene-panels searches in variants filters

## [4.35]
### Added
- A new index for hgnc_symbol in the hgnc_gene collection
- A Pedigree panel in STR page
- Display Tier I and II variants in case view causatives card for cancer cases
### Fixed
- Send partial file data to igv.js when visualizing sashimi plots with splice junction tracks
- Research variants filtering by gene
- Do not attempt to populate annotations for not loaded pinned/causatives
- Add max-height to all dropdowns in filters
### Changed
- Switch off non-clinical gene warnings when filtering research variants
- Don't display OMIM disease card in case view for cancer cases
- Refactored Individuals and Causative card in case view for cancer cases
- Update and style STR case report

## [4.34]
### Added
- Saved filter lock and unlock
- Filters can optionally be marked audited, logging the filter name, user and date on the case events and general report.
- Added `ClinVar hits` and `Cosmic hits` in cancer SNVs filters
- Added `ClinVar hits` to variants filter (rare disease track)
- Load cancer demo case in docker-compose files (default and demo file)
- Inclusive-language check using [woke](https://github.com/get-woke/woke) github action
- Add link to HmtVar for mitochondrial variants (if VCF is annotated with HmtNote)
- Grey background for dismissed compounds in variants list and variant page
- Pin badge for pinned compounds in variants list and variant page
- Support LoqusDB REST API queries
- Add a docker-compose-matchmaker under scout/containers/development to test matchmaker locally
- Script to investigate consequences of symbol search bug
- Added GATK to list of SV and cancer SV callers
### Fixed
- Make MitoMap link work for hg38 again
- Export Variants feature crashing when one of the variants has no primary transcripts
- Redirect to last visited variantS page when dismissing variants from variants list
- Improved matching of SVs Loqus occurrences in other cases
- Remove padding from the list inside (Matching causatives from other cases) panel
- Pass None to get_app function in CLI base since passing script_info to app factory functions was deprecated in Flask 2.0
- Fixed failing tests due to Flask update to version 2.0
- Speed up user events view
- Causative view sort out of memory error
- Use hgnc_id for gene filter query
- Typo in case controllers displaying an error every time a patient is matched against external MatchMaker nodes
- Do not crash while attempting an update for variant documents that are too big (> 16 MB)
- Old STR causatives (and other variants) may not have HGNC symbols - fix sort lambda
- Check if gene_obj has primary_transcript before trying to access it
- Warn if a gene manually searched is in a clinical panel with an outdated name when filtering variants
- ChrPos split js not needed on STR page yet
### Changed
- Remove parsing of case `genome_version`, since it's not used anywhere downstream
- Introduce deprecation warning for Loqus configs that are not dictionaries
- SV clinical filter no longer filters out sub 100 nt variants
- Count cases in LoqusDB by variant type
- Commit pulse repo badge temporarily set to weekly
- Sort ClinVar submissions objects by ascending "Last evaluated" date
- Refactored the MatchMaker integration as an extension
- Replaced some sensitive words as suggested by woke linter
- Documentation for load-configuration rewritten.
- Add styles to MatchMaker matches table
- More detailed info on the data shared in MatchMaker submission form

## [4.33.1]
### Fixed
- Include markdown for release autodeploy docs
- Use standard inheritance model in ClinVar (https://ftp.ncbi.nlm.nih.gov/pub/GTR/standard_terms/Mode_of_inheritance.txt)
- Fix issue crash with variants that have been unflagged causative not being available in other causatives
### Added
### Changed

## [4.33]
### Fixed
- Command line crashing when updating an individual not found in database
- Dashboard page crashing when filters return no data
- Cancer variants filter by chromosome
- /api/v1/genes now searches for genes in all genome builds by default
- Upgraded igv.js to version 2.8.1 (Fixed Unparsable bed record error)
### Added
- Autodeploy docs on release
- Documentation for updating case individuals tracks
- Filter cases and dashboard stats by analysis track
### Changed
- Changed from deprecated db update method
- Pre-selected fields to run queries with in dashboard page
- Do not filter by any institute when first accessing the dashboard
- Removed OMIM panel in case view for cancer cases
- Display Tier I and II variants in case view causatives panel for cancer cases
- Refactored Individuals and Causative panels in case view for cancer cases

## [4.32.1]
### Fixed
- iSort lint check only
### Changed
- Institute cases page crashing when a case has track:Null
### Added

## [4.32]
### Added
- Load and show MITOMAP associated diseases from VCF (INFO field: MitomapAssociatedDiseases, via HmtNote)
- Show variant allele frequencies for mitochondrial variants (GRCh38 cases)
- Extend "public" json API with diseases (OMIM) and phenotypes (HPO)
- HPO gene list download now has option for clinical and non-clinical genes
- Display gene splice junctions data in sashimi plots
- Update case individuals with splice junctions tracks
- Simple Docker compose for development with local build
- Make Phenomodels subpanels collapsible
- User side documentation of cytogenomics features (Gens, Chromograph, vcf2cytosure, rhocall)
- iSort GitHub Action
- Support LoqusDB REST API queries
### Fixed
- Show other causative once, even if several events point to it
- Filtering variants by mitochondrial chromosome for cases with genome build=38
- HPO gene search button triggers any warnings for clinical / non-existing genes also on first search
- Fixed a bug in variants pages caused by MT variants without alt_frequency
- Tests for CADD score parsing function
- Fixed the look of IGV settings on SNV variant page
- Cases analyzed once shown as `rerun`
- Missing case track on case re-upload
- Fixed severity rank for SO term "regulatory region ablation"
### Changed
- Refactor according to CodeFactor - mostly reuse of duplicated code
- Phenomodels language adjustment
- Open variants in a new window (from variants page)
- Open overlapping and compound variants in a new window (from variant page)
- gnomAD link points to gnomAD v.3 (build GRCh38) for mitochondrial variants.
- Display only number of affected genes for dismissed SVs in general report
- Chromosome build check when populating the variants filter chromosome selection
- Display mitochondrial and rare diseases coverage report in cases with missing 'rare' track

## [4.31.1]
### Added
### Changed
- Remove mitochondrial and coverage report from cancer cases sidebar
### Fixed
- ClinVar page when dbSNP id is None

## [4.31]
### Added
- gnomAD annotation field in admin guide
- Export also dynamic panel genes not associated to an HPO term when downloading the HPO panel
- Primary HGNC transcript info in variant export files
- Show variant quality (QUAL field from vcf) in the variant summary
- Load/update PDF gene fusion reports (clinical and research) generated with Arriba
- Support new MANE annotations from VEP (both MANE Select and MANE Plus Clinical)
- Display on case activity the event of a user resetting all dismissed variants
- Support gnomAD population frequencies for mitochondrial variants
- Anchor links in Casedata ClinVar panels to redirect after renaming individuals
### Fixed
- Replace old docs link www.clinicalgenomics.se/scout with new https://clinical-genomics.github.io/scout
- Page formatting issues whenever case and variant comments contain extremely long strings with no spaces
- Chromograph images can be one column and have scrollbar. Removed legacy code.
- Column labels for ClinVar case submission
- Page crashing looking for LoqusDB observation when variant doesn't exist
- Missing inheritance models and custom inheritance models on newly created gene panels
- Accept only numbers in managed variants filter as position and end coordinates
- SNP id format and links in Variant page, ClinVar submission form and general report
- Case groups tooltip triggered only when mouse is on the panel header
### Changed
- A more compact case groups panel
- Added landscape orientation CSS style to cancer coverage and QC demo report
- Improve user documentation to create and save new gene panels
- Removed option to use space as separator when uploading gene panels
- Separating the columns of standard and custom inheritance models in gene panels
- Improved ClinVar instructions for users using non-English Excel

## [4.30.2]
### Added
### Fixed
- Use VEP RefSeq ID if RefSeq list is empty in RefSeq transcripts overview
- Bug creating variant links for variants with no end_chrom
### Changed

## [4.30.1]
### Added
### Fixed
- Cryptography dependency fixed to use version < 3.4
### Changed

## [4.30]
### Added
- Introduced a `reset dismiss variant` verb
- Button to reset all dismissed variants for a case
- Add black border to Chromograph ideograms
- Show ClinVar annotations on variantS page
- Added integration with GENS, copy number visualization tool
- Added a VUS label to the manual classification variant tags
- Add additional information to SNV verification emails
- Tooltips documenting manual annotations from default panels
- Case groups now show bam files from all cases on align view
### Fixed
- Center initial igv view on variant start with SNV/indels
- Don't set initial igv view to negative coordinates
- Display of GQ for SV and STR
- Parsing of AD and related info for STRs
- LoqusDB field in institute settings accepts only existing Loqus instances
- Fix DECIPHER link to work after DECIPHER migrated to GRCh38
- Removed visibility window param from igv.js genes track
- Updated HPO download URL
- Patch HPO download test correctly
- Reference size on STR hover not needed (also wrong)
- Introduced genome build check (allowed values: 37, 38, "37", "38") on case load
- Improve case searching by assignee full name
- Populating the LoqusDB select in institute settings
### Changed
- Cancer variants table header (pop freq etc)
- Only admin users can modify LoqusDB instance in Institute settings
- Style of case synopsis, variants and case comments
- Switched to igv.js 2.7.5
- Do not choke if case is missing research variants when research requested
- Count cases in LoqusDB by variant type
- Introduce deprecation warning for Loqus configs that are not dictionaries
- Improve create new gene panel form validation
- Make XM- transcripts less visible if they don't overlap with transcript refseq_id in variant page
- Color of gene panels and comments panels on cases and variant pages
- Do not choke if case is missing research variants when reserch requested

## [4.29.1]
### Added
### Fixed
- Always load STR variants regardless of RankScore threshold (hotfix)
### Changed

## [4.29]
### Added
- Added a page about migrating potentially breaking changes to the documentation
- markdown_include in development requirements file
- STR variants filter
- Display source, Z-score, inheritance pattern for STR annotations from Stranger (>0.6.1) if available
- Coverage and quality report to cancer view
### Fixed
- ACMG classification page crashing when trying to visualize a classification that was removed
- Pretty print HGVS on gene variants (URL-decode VEP)
- Broken or missing link in the documentation
- Multiple gene names in ClinVar submission form
- Inheritance model select field in ClinVar submission
- IGV.js >2.7.0 has an issue with the gene track zoom levels - temp freeze at 2.7.0
- Revert CORS-anywhere and introduce a local http proxy for cloud tracks
### Changed

## [4.28]
### Added
- Chromograph integration for displaying PNGs in case-page
- Add VAF to cancer case general report, and remove some of its unused fields
- Variants filter compatible with genome browser location strings
- Support for custom public igv tracks stored on the cloud
- Add tests to increase testing coverage
- Update case variants count after deleting variants
- Update IGV.js to latest (v2.7.4)
- Bypass igv.js CORS check using `https://github.com/Rob--W/cors-anywhere`
- Documentation on default and custom IGV.js tracks (admin docs)
- Lock phenomodels so they're editable by admins only
- Small case group assessment sharing
- Tutorial and files for deploying app on containers (Kubernetes pods)
- Canonical transcript and protein change of canonical transcript in exported variants excel sheet
- Support for Font Awesome version 6
- Submit to Beacon from case page sidebar
- Hide dismissed variants in variants pages and variants export function
- Systemd service files and instruction to deploy Scout using podman
### Fixed
- Bugfix: unused `chromgraph_prefix |tojson` removed
- Freeze coloredlogs temporarily
- Marrvel link
- Don't show TP53 link for silent or synonymous changes
- OMIM gene field accepts any custom number as OMIM gene
- Fix Pytest single quote vs double quote string
- Bug in gene variants search by similar cases and no similar case is found
- Delete unused file `userpanel.py`
- Primary transcripts in variant overview and general report
- Google OAuth2 login setup in README file
- Redirect to 'missing file'-icon if configured Chromograph file is missing
- Javascript error in case page
- Fix compound matching during variant loading for hg38
- Cancer variants view containing variants dismissed with cancer-specific reasons
- Zoom to SV variant length was missing IGV contig select
- Tooltips on case page when case has no default gene panels
### Changed
- Save case variants count in case document and not in sessions
- Style of gene panels multiselect on case page
- Collapse/expand main HPO checkboxes in phenomodel preview
- Replaced GQ (Genotype quality) with VAF (Variant allele frequency) in cancer variants GT table
- Allow loading of cancer cases with no tumor_purity field
- Truncate cDNA and protein changes in case report if longer than 20 characters


## [4.27]
### Added
- Exclude one or more variant categories when running variants delete command
### Fixed
### Changed

## [4.26.1]
### Added
### Fixed
- Links with 1-letter aa codes crash on frameshift etc
### Changed

## [4.26]
### Added
- Extend the delete variants command to print analysis date, track, institute, status and research status
- Delete variants by type of analysis (wgs|wes|panel)
- Links to cBioPortal, MutanTP53, IARC TP53, OncoKB, MyCancerGenome, CIViC
### Fixed
- Deleted variants count
### Changed
- Print output of variants delete command as a tab separated table

## [4.25]
### Added
- Command line function to remove variants from one or all cases
### Fixed
- Parse SMN None calls to None rather than False

## [4.24.1]
### Fixed
- Install requirements.txt via setup file

## [4.24]
### Added
- Institute-level phenotype models with sub-panels containing HPO and OMIM terms
- Runnable Docker demo
- Docker image build and push github action
- Makefile with shortcuts to docker commands
- Parse and save synopsis, phenotype and cohort terms from config files upon case upload
### Fixed
- Update dismissed variant status when variant dismissed key is missing
- Breakpoint two IGV button now shows correct chromosome when different from bp1
- Missing font lib in Docker image causing the PDF report download page to crash
- Sentieon Manta calls lack Somaticscore - load anyway
- ClinVar submissions crashing due to pinned variants that are not loaded
- Point ExAC pLI score to new gnomad server address
- Bug uploading cases missing phenotype terms in config file
- STRs loaded but not shown on browser page
- Bug when using adapter.variant.get_causatives with case_id without causatives
- Problem with fetching "solved" from scout export cases cli
- Better serialising of datetime and bson.ObjectId
- Added `volumes` folder to .gitignore
### Changed
- Make matching causative and managed variants foldable on case page
- Remove calls to PyMongo functions marked as deprecated in backend and frontend(as of version 3.7).
- Improved `scout update individual` command
- Export dynamic phenotypes with ordered gene lists as PDF


## [4.23]
### Added
- Save custom IGV track settings
- Show a flash message with clear info about non-valid genes when gene panel creation fails
- CNV report link in cancer case side navigation
- Return to comment section after editing, deleting or submitting a comment
- Managed variants
- MT vs 14 chromosome mean coverage stats if Scout is connected to Chanjo
### Fixed
- missing `vcf_cancer_sv` and `vcf_cancer_sv_research` to manual.
- Split ClinVar multiple clnsig values (slash-separated) and strip them of underscore for annotations without accession number
- Timeout of `All SNVs and INDELs` page when no valid gene is provided in the search
- Round CADD (MIPv9)
- Missing default panel value
- Invisible other causatives lines when other causatives lack gene symbols
### Changed
- Do not freeze mkdocs-material to version 4.6.1
- Remove pre-commit dependency

## [4.22]
### Added
- Editable cases comments
- Editable variants comments
### Fixed
- Empty variant activity panel
- STRs variants popover
- Split new ClinVar multiple significance terms for a variant
- Edit the selected comment, not the latest
### Changed
- Updated RELEASE docs.
- Pinned variants card style on the case page
- Merged `scout export exons` and `scout view exons` commands


## [4.21.2]
### Added
### Fixed
- Do not pre-filter research variants by (case-default) gene panels
- Show OMIM disease tooltip reliably
### Changed

## [4.21.1]
### Added
### Fixed
- Small change to Pop Freq column in variants ang gene panels to avoid strange text shrinking on small screens
- Direct use of HPO list for Clinical HPO SNV (and cancer SNV) filtering
- PDF coverage report redirecting to login page
### Changed
- Remove the option to dismiss single variants from all variants pages
- Bulk dismiss SNVs, SVs and cancer SNVs from variants pages

## [4.21]
### Added
- Support to configure LoqusDB per institute
- Highlight causative variants in the variants list
- Add tests. Mostly regarding building internal datatypes.
- Remove leading and trailing whitespaces from panel_name and display_name when panel is created
- Mark MANE transcript in list of transcripts in "Transcript overview" on variant page
- Show default panel name in case sidebar
- Previous buttons for variants pagination
- Adds a gh action that checks that the changelog is updated
- Adds a gh action that deploys new releases automatically to pypi
- Warn users if case default panels are outdated
- Define institute-specific gene panels for filtering in institute settings
- Use institute-specific gene panels in variants filtering
- Show somatic VAF for pinned and causative variants on case page

### Fixed
- Report pages redirect to login instead of crashing when session expires
- Variants filter loading in cancer variants page
- User, Causative and Cases tables not scaling to full page
- Improved docs for an initial production setup
- Compatibility with latest version of Black
- Fixed tests for Click>7
- Clinical filter required an extra click to Filter to return variants
- Restore pagination and shrink badges in the variants page tables
- Removing a user from the command line now inactivates the case only if user is last assignee and case is active
- Bugfix, LoqusDB per institute feature crashed when institute id was empty string
- Bugfix, LoqusDB calls where missing case count
- filter removal and upload for filters deleted from another page/other user
- Visualize outdated gene panels info in a popover instead of a tooltip in case page side panel

### Changed
- Highlight color on normal STRs in the variants table from green to blue
- Display breakpoints coordinates in verification emails only for structural variants


## [4.20]
### Added
- Display number of filtered variants vs number of total variants in variants page
- Search case by HPO terms
- Dismiss variant column in the variants tables
- Black and pre-commit packages to dev requirements

### Fixed
- Bug occurring when rerun is requested twice
- Peddy info fields in the demo config file
- Added load config safety check for multiple alignment files for one individual
- Formatting of cancer variants table
- Missing Score in SV variants table

### Changed
- Updated the documentation on how to create a new software release
- Genome build-aware cytobands coordinates
- Styling update of the Matchmaker card
- Select search type in case search form


## [4.19]

### Added
- Show internal ID for case
- Add internal ID for downloaded CGH files
- Export dynamic HPO gene list from case page
- Remove users as case assignees when their account is deleted
- Keep variants filters panel expanded when filters have been used

### Fixed
- Handle the ProxyFix ModuleNotFoundError when Werkzeug installed version is >1.0
- General report formatting issues whenever case and variant comments contain extremely long strings with no spaces

### Changed
- Created an institute wrapper page that contains list of cases, causatives, SNVs & Indels, user list, shared data and institute settings
- Display case name instead of case ID on clinVar submissions
- Changed icon of sample update in clinVar submissions


## [4.18]

### Added
- Filter cancer variants on cytoband coordinates
- Show dismiss reasons in a badge with hover for clinical variants
- Show an ellipsis if 10 cases or more to display with loqusdb matches
- A new blog post for version 4.17
- Tooltip to better describe Tumor and Normal columns in cancer variants
- Filter cancer SNVs and SVs by chromosome coordinates
- Default export of `Assertion method citation` to clinVar variants submission file
- Button to export up to 500 cancer variants, filtered or not
- Rename samples of a clinVar submission file

### Fixed
- Apply default gene panel on return to cancer variantS from variant view
- Revert to certificate checking when asking for Chanjo reports
- `scout download everything` command failing while downloading HPO terms

### Changed
- Turn tumor and normal allelic fraction to decimal numbers in tumor variants page
- Moved clinVar submissions code to the institutes blueprints
- Changed name of clinVar export files to FILENAME.Variant.csv and FILENAME.CaseData.csv
- Switched Google login libraries from Flask-OAuthlib to Authlib


## [4.17.1]

### Fixed
- Load cytobands for cases with chromosome build not "37" or "38"


## [4.17]

### Added
- COSMIC badge shown in cancer variants
- Default gene-panel in non-cancer structural view in url
- Filter SNVs and SVs by cytoband coordinates
- Filter cancer SNV variants by alt allele frequency in tumor
- Correct genome build in UCSC link from structural variant page



### Fixed
- Bug in clinVar form when variant has no gene
- Bug when sharing cases with the same institute twice
- Page crashing when removing causative variant tag
- Do not default to GATK caller when no caller info is provided for cancer SNVs


## [4.16.1]

### Fixed
- Fix the fix for handling of delivery reports for rerun cases

## [4.16]

### Added
- Adds possibility to add "lims_id" to cases. Currently only stored in database, not shown anywhere
- Adds verification comment box to SVs (previously only available for small variants)
- Scrollable pedigree panel

### Fixed
- Error caused by changes in WTForm (new release 2.3.x)
- Bug in OMIM case page form, causing the page to crash when a string was provided instead of a numerical OMIM id
- Fix Alamut link to work properly on hg38
- Better handling of delivery reports for rerun cases
- Small CodeFactor style issues: matchmaker results counting, a couple of incomplete tests and safer external xml
- Fix an issue with Phenomizer introduced by CodeFactor style changes

### Changed
- Updated the version of igv.js to 2.5.4

## [4.15.1]

### Added
- Display gene names in ClinVar submissions page
- Links to Varsome in variant transcripts table

### Fixed
- Small fixes to ClinVar submission form
- Gene panel page crash when old panel has no maintainers

## [4.15]

### Added
- Clinvar CNVs IGV track
- Gene panels can have maintainers
- Keep variant actions (dismissed, manual rank, mosaic, acmg, comments) upon variant re-upload
- Keep variant actions also on full case re-upload

### Fixed
- Fix the link to Ensembl for SV variants when genome build 38.
- Arrange information in columns on variant page
- Fix so that new cosmic identifier (COSV) is also acceptable #1304
- Fixed COSMIC tag in INFO (outside of CSQ) to be parses as well with `&` splitter.
- COSMIC stub URL changed to https://cancer.sanger.ac.uk/cosmic/search?q= instead.
- Updated to a version of IGV where bigBed tracks are visualized correctly
- Clinvar submission files are named according to the content (variant_data and case_data)
- Always show causatives from other cases in case overview
- Correct disease associations for gene symbol aliases that exist as separate genes
- Re-add "custom annotations" for SV variants
- The override ClinVar P/LP add-in in the Clinical Filter failed for new CSQ strings

### Changed
- Runs all CI checks in github actions

## [4.14.1]

### Fixed
- Error when variant found in loqusdb is not loaded for other case

## [4.14]

### Added
- Use github actions to run tests
- Adds CLI command to update individual alignments path
- Update HPO terms using downloaded definitions files
- Option to use alternative flask config when running `scout serve`
- Requirement to use loqusdb >= 2.5 if integrated

### Fixed
- Do not display Pedigree panel in cancer view
- Do not rely on internet connection and services available when running CI tests
- Variant loading assumes GATK if no caller set given and GATK filter status is seen in FILTER
- Pass genome build param all the way in order to get the right gene mappings for cases with build 38
- Parse correctly variants with zero frequency values
- Continue even if there are problems to create a region vcf
- STR and cancer variant navigation back to variants pages could fail

### Changed
- Improved code that sends requests to the external APIs
- Updates ranges for user ranks to fit todays usage
- Run coveralls on github actions instead of travis
- Run pip checks on github actions instead of coveralls
- For hg38 cases, change gnomAD link to point to version 3.0 (which is hg38 based)
- Show pinned or causative STR variants a bit more human readable

## [4.13.1]

### Added
### Fixed
- Typo that caused not all clinvar conflicting interpretations to be loaded no matter what
- Parse and retrieve clinvar annotations from VEP-annotated (VEP 97+) CSQ VCF field
- Variant clinvar significance shown as `not provided` whenever is `Uncertain significance`
- Phenomizer query crashing when case has no HPO terms assigned
- Fixed a bug affecting `All SNVs and INDELs` page when variants don't have canonical transcript
- Add gene name or id in cancer variant view

### Changed
- Cancer Variant view changed "Variant:Transcript:Exon:HGVS" to "Gene:Transcript:Exon:HGVS"

## [4.13]

### Added
- ClinVar SNVs track in IGV
- Add SMA view with SMN Copy Number data
- Easier to assign OMIM diagnoses from case page
- OMIM terms and specific OMIM term page

### Fixed
- Bug when adding a new gene to a panel
- Restored missing recent delivery reports
- Fixed style and links to other reports in case side panel
- Deleting cases using display_name and institute not deleting its variants
- Fixed bug that caused coordinates filter to override other filters
- Fixed a problem with finding some INS in loqusdb
- Layout on SV page when local observations without cases are present
- Make scout compatible with the new HPO definition files from `http://compbio.charite.de/jenkins/`
- General report visualization error when SNVs display names are very long


### Changed


## [4.12.4]

### Fixed
- Layout on SV page when local observations without cases are present

## [4.12.3]

### Fixed
- Case report when causative or pinned SVs have non null allele frequencies

## [4.12.2]

### Fixed
- SV variant links now take you to the SV variant page again
- Cancer variant view has cleaner table data entries for "N/A" data
- Pinned variant case level display hotfix for cancer and str - more on this later
- Cancer variants show correct alt/ref reads mirroring alt frequency now
- Always load all clinical STR variants even if a region load is attempted - index may be missing
- Same case repetition in variant local observations

## [4.12.1]

### Fixed
- Bug in variant.gene when gene has no HGVS description


## [4.12]

### Added
- Accepts `alignment_path` in load config to pass bam/cram files
- Display all phenotypes on variant page
- Display hgvs coordinates on pinned and causatives
- Clear panel pending changes
- Adds option to setup the database with static files
- Adds cli command to download the resources from CLI that scout needs
- Adds test files for merged somatic SV and CNV; as well as merged SNV, and INDEL part of #1279
- Allows for upload of OMIM-AUTO gene panel from static files without api-key

### Fixed
- Cancer case HPO panel variants link
- Fix so that some drop downs have correct size
- First IGV button in str variants page
- Cancer case activates on SNV variants
- Cases activate when STR variants are viewed
- Always calculate code coverage
- Pinned/Classification/comments in all types of variants pages
- Null values for panel's custom_inheritance_models
- Discrepancy between the manual disease transcripts and those in database in gene-edit page
- ACMG classification not showing for some causatives
- Fix bug which caused IGV.js to use hg19 reference files for hg38 data
- Bug when multiple bam files sources with non-null values are available


### Changed
- Renamed `requests` file to `scout_requests`
- Cancer variant view shows two, instead of four, decimals for allele and normal


## [4.11.1]

### Fixed
- Institute settings page
- Link institute settings to sharing institutes choices

## [4.11.0]

### Added
- Display locus name on STR variant page
- Alternative key `GNOMADAF_popmax` for Gnomad popmax allele frequency
- Automatic suggestions on how to improve the code on Pull Requests
- Parse GERP, phastCons and phyloP annotations from vep annotated CSQ fields
- Avoid flickering comment popovers in variant list
- Parse REVEL score from vep annotated CSQ fields
- Allow users to modify general institute settings
- Optionally format code automatically on commit
- Adds command to backup vital parts `scout export database`
- Parsing and displaying cancer SV variants from Manta annotated VCF files
- Dismiss cancer snv variants with cancer-specific options
- Add IGV.js UPD, RHO and TIDDIT coverage wig tracks.


### Fixed
- Slightly darker page background
- Fixed an issued with parsed conservation values from CSQ
- Clinvar submissions accessible to all users of an institute
- Header toolbar when on Clinvar page now shows institute name correctly
- Case should not always inactivate upon update
- Show dismissed snv cancer variants as grey on the cancer variants page
- Improved style of mappability link and local observations on variant page
- Convert all the GET requests to the igv view to POST request
- Error when updating gene panels using a file containing BOM chars
- Add/replace gene radio button not working in gene panels


## [4.10.1]

### Fixed
- Fixed issue with opening research variants
- Problem with coveralls not called by Travis CI
- Handle Biomart service down in tests


## [4.10.0]

### Added
- Rank score model in causatives page
- Exportable HPO terms from phenotypes page
- AMP guideline tiers for cancer variants
- Adds scroll for the transcript tab
- Added CLI option to query cases on time since case event was added
- Shadow clinical assessments also on research variants display
- Support for CRAM alignment files
- Improved str variants view : sorting by locus, grouped by allele.
- Delivery report PDF export
- New mosaicism tag option
- Add or modify individuals' age or tissue type from case page
- Display GC and allele depth in causatives table.
- Included primary reference transcript in general report
- Included partial causative variants in general report
- Remove dependency of loqusdb by utilising the CLI

### Fixed
- Fixed update OMIM command bug due to change in the header of the genemap2 file
- Removed Mosaic Tag from Cancer variants
- Fixes issue with unaligned table headers that comes with hidden Datatables
- Layout in general report PDF export
- Fixed issue on the case statistics view. The validation bars didn't show up when all institutes were selected. Now they do.
- Fixed missing path import by importing pathlib.Path
- Handle index inconsistencies in the update index functions
- Fixed layout problems


## [4.9.0]

### Added
- Improved MatchMaker pages, including visible patient contacts email address
- New badges for the github repo
- Links to [GENEMANIA](genemania.org)
- Sort gene panel list on case view.
- More automatic tests
- Allow loading of custom annotations in VCF using the SCOUT_CUSTOM info tag.

### Fixed
- Fix error when a gene is added to an empty dynamic gene panel
- Fix crash when attempting to add genes on incorrect format to dynamic gene panel
- Manual rank variant tags could be saved in a "Select a tag"-state, a problem in the variants view.
- Same case evaluations are no longer shown as gray previous evaluations on the variants page
- Stay on research pages, even if reset, next first buttons are pressed..
- Overlapping variants will now be visible on variant page again
- Fix missing classification comments and links in evaluations page
- All prioritized cases are shown on cases page


## [4.8.3]

### Added

### Fixed
- Bug when ordering sanger
- Improved scrolling over long list of genes/transcripts


## [4.8.2]

### Added

### Fixed
- Avoid opening extra tab for coverage report
- Fixed a problem when rank model version was saved as floats and not strings
- Fixed a problem with displaying dismiss variant reasons on the general report
- Disable load and delete filter buttons if there are no saved filters
- Fix problem with missing verifications
- Remove duplicate users and merge their data and activity


## [4.8.1]

### Added

### Fixed
- Prevent login fail for users with id defined by ObjectId and not email
- Prevent the app from crashing with `AttributeError: 'NoneType' object has no attribute 'message'`


## [4.8.0]

### Added
- Updated Scout to use Bootstrap 4.3
- New looks for Scout
- Improved dashboard using Chart.js
- Ask before inactivating a case where last assigned user leaves it
- Genes can be manually added to the dynamic gene list directly on the case page
- Dynamic gene panels can optionally be used with clinical filter, instead of default gene panel
- Dynamic gene panels get link out to chanjo-report for coverage report
- Load all clinvar variants with clinvar Pathogenic, Likely Pathogenic and Conflicting pathogenic
- Show transcripts with exon numbers for structural variants
- Case sort order can now be toggled between ascending and descending.
- Variants can be marked as partial causative if phenotype is available for case.
- Show a frequency tooltip hover for SV-variants.
- Added support for LDAP login system
- Search snv and structural variants by chromosomal coordinates
- Structural variants can be marked as partial causative if phenotype is available for case.
- Show normal and pathologic limits for STRs in the STR variants view.
- Institute level persistent variant filter settings that can be retrieved and used.
- export causative variants to Excel
- Add support for ROH, WIG and chromosome PNGs in case-view

### Fixed
- Fixed missing import for variants with comments
- Instructions on how to build docs
- Keep sanger order + verification when updating/reloading variants
- Fixed and moved broken filter actions (HPO gene panel and reset filter)
- Fixed string conversion to number
- UCSC links for structural variants are now separated per breakpoint (and whole variant where applicable)
- Reintroduced missing coverage report
- Fixed a bug preventing loading samples using the command line
- Better inheritance models customization for genes in gene panels
- STR variant page back to list button now does its one job.
- Allows to setup scout without a omim api key
- Fixed error causing "favicon not found" flash messages
- Removed flask --version from base cli
- Request rerun no longer changes case status. Active or archived cases inactivate on upload.
- Fixed missing tooltip on the cancer variants page
- Fixed weird Rank cell in variants page
- Next and first buttons order swap
- Added pagination (and POST capability) to cancer variants.
- Improves loading speed for variant page
- Problem with updating variant rank when no variants
- Improved Clinvar submission form
- General report crashing when dismissed variant has no valid dismiss code
- Also show collaborative case variants on the All variants view.
- Improved phenotype search using dataTables.js on phenotypes page
- Search and delete users with `email` instead of `_id`
- Fixed css styles so that multiselect options will all fit one column


## [4.7.3]

### Added
- RankScore can be used with VCFs for vcf_cancer files

### Fixed
- Fix issue with STR view next page button not doing its one job.

### Deleted
- Removed pileup as a bam viewing option. This is replaced by IGV


## [4.7.2]

### Added
- Show earlier ACMG classification in the variant list

### Fixed
- Fixed igv search not working due to igv.js dist 2.2.17
- Fixed searches for cases with a gene with variants pinned or marked causative.
- Load variant pages faster after fixing other causatives query
- Fixed mitochondrial report bug for variants without genes

## [4.7.1]

### Added

### Fixed
- Fixed bug on genes page


## [4.7.0]

### Added
- Export genes and gene panels in build GRCh38
- Search for cases with variants pinned or marked causative in a given gene.
- Search for cases phenotypically similar to a case also from WUI.
- Case variant searches can be limited to similar cases, matching HPO-terms,
  phenogroups and cohorts.
- De-archive reruns and flag them as 'inactive' if archived
- Sort cases by analysis_date, track or status
- Display cases in the following order: prioritized, active, inactive, archived, solved
- Assign case to user when user activates it or asks for rerun
- Case becomes inactive when it has no assignees
- Fetch refseq version from entrez and use it in clinvar form
- Load and export of exons for all genes, independent on refseq
- Documentation for loading/updating exons
- Showing SV variant annotations: SV cgh frequencies, gnomad-SV, local SV frequencies
- Showing transcripts mapping score in segmental duplications
- Handle requests to Ensembl Rest API
- Handle requests to Ensembl Rest Biomart
- STR variants view now displays GT and IGV link.
- Description field for gene panels
- Export exons in build 37 and 38 using the command line

### Fixed
- Fixes of and induced by build tests
- Fixed bug affecting variant observations in other cases
- Fixed a bug that showed wrong gene coverage in general panel PDF export
- MT report only shows variants occurring in the specific individual of the excel sheet
- Disable SSL certifcate verification in requests to chanjo
- Updates how intervaltree and pymongo is used to void deprecated functions
- Increased size of IGV sample tracks
- Optimized tests


## [4.6.1]

### Added

### Fixed
- Missing 'father' and 'mother' keys when parsing single individual cases


## [4.6.0]

### Added
- Description of Scout branching model in CONTRIBUTING doc
- Causatives in alphabetical order, display ACMG classification and filter by gene.
- Added 'external' to the list of analysis type options
- Adds functionality to display "Tissue type". Passed via load config.
- Update to IGV 2.

### Fixed
- Fixed alignment visualization and vcf2cytosure availability for demo case samples
- Fixed 3 bugs affecting SV pages visualization
- Reintroduced the --version cli option
- Fixed variants query by panel (hpo panel + gene panel).
- Downloaded MT report contains excel files with individuals' display name
- Refactored code in parsing of config files.


## [4.5.1]

### Added

### Fixed
- update requirement to use PyYaml version >= 5.1
- Safer code when loading config params in cli base


## [4.5.0]

### Added
- Search for similar cases from scout view CLI
- Scout cli is now invoked from the app object and works under the app context

### Fixed
- PyYaml dependency fixed to use version >= 5.1


## [4.4.1]

### Added
- Display SV rank model version when available

### Fixed
- Fixed upload of delivery report via API


## [4.4.0]

### Added
- Displaying more info on the Causatives page and hiding those not causative at the case level
- Add a comment text field to Sanger order request form, allowing a message to be included in the email
- MatchMaker Exchange integration
- List cases with empty synopsis, missing HPO terms and phenotype groups.
- Search for cases with open research list, or a given case status (active, inactive, archived)

### Fixed
- Variant query builder split into several functions
- Fixed delivery report load bug


## [4.3.3]

### Added
- Different individual table for cancer cases

### Fixed
- Dashboard collects validated variants from verification events instead of using 'sanger' field
- Cases shared with collaborators are visible again in cases page
- Force users to select a real institute to share cases with (actionbar select fix)


## [4.3.2]

### Added
- Dashboard data can be filtered using filters available in cases page
- Causatives for each institute are displayed on a dedicated page
- SNVs and and SVs are searchable across cases by gene and rank score
- A more complete report with validated variants is downloadable from dashboard

### Fixed
- Clinsig filter is fixed so clinsig numerical values are returned
- Split multi clinsig string values in different elements of clinsig array
- Regex to search in multi clinsig string values or multi revstat string values
- It works to upload vcf files with no variants now
- Combined Pileup and IGV alignments for SVs having variant start and stop on the same chromosome


## [4.3.1]

### Added
- Show calls from all callers even if call is not available
- Instructions to install cairo and pango libs from WeasyPrint page
- Display cases with number of variants from CLI
- Only display cases with number of variants above certain treshold. (Also CLI)
- Export of verified variants by CLI or from the dashboard
- Extend case level queries with default panels, cohorts and phenotype groups.
- Slice dashboard statistics display using case level queries
- Add a view where all variants for an institute can be searched across cases, filtering on gene and rank score. Allows searching research variants for cases that have research open.

### Fixed
- Fixed code to extract variant conservation (gerp, phyloP, phastCons)
- Visualization of PDF-exported gene panels
- Reintroduced the exon/intron number in variant verification email
- Sex and affected status is correctly displayed on general report
- Force number validation in SV filter by size
- Display ensembl transcripts when no refseq exists


## [4.3.0]

### Added
- Mosaicism tag on variants
- Show and filter on SweGen frequency for SVs
- Show annotations for STR variants
- Show all transcripts in verification email
- Added mitochondrial export
- Adds alternative to search for SVs shorter that the given length
- Look for 'bcftools' in the `set` field of VCFs
- Display digenic inheritance from OMIM
- Displays what refseq transcript that is primary in hgnc

### Fixed

- Archived panels displays the correct date (not retroactive change)
- Fixed problem with waiting times in gene panel exports
- Clinvar fiter not working with human readable clinsig values

## [4.2.2]

### Fixed
- Fixed gene panel create/modify from CSV file utf-8 decoding error
- Updating genes in gene panels now supports edit comments and entry version
- Gene panel export timeout error

## [4.2.1]

### Fixed
- Re-introduced gene name(s) in verification email subject
- Better PDF rendering for excluded variants in report
- Problem to access old case when `is_default` did not exist on a panel


## [4.2.0]

### Added
- New index on variant_id for events
- Display overlapping compounds on variants view

### Fixed
- Fixed broken clinical filter


## [4.1.4]

### Added
- Download of filtered SVs

### Fixed
- Fixed broken download of filtered variants
- Fixed visualization issue in gene panel PDF export
- Fixed bug when updating gene names in variant controller


## [4.1.3]

### Fixed
- Displays all primary transcripts


## [4.1.2]

### Added
- Option add/replace when updating a panel via CSV file
- More flexible versioning of the gene panels
- Printing coverage report on the bottom of the pdf case report
- Variant verification option for SVs
- Logs uri without pwd when connecting
- Disease-causing transcripts in case report
- Thicker lines in case report
- Supports HPO search for cases, both terms or if described in synopsis
- Adds sanger information to dashboard

### Fixed
- Use db name instead of **auth** as default for authentication
- Fixes so that reports can be generated even with many variants
- Fixed sanger validation popup to show individual variants queried by user and institute.
- Fixed problem with setting up scout
- Fixes problem when exac file is not available through broad ftp
- Fetch transcripts for correct build in `adapter.hgnc_gene`

## [4.1.1]
- Fix problem with institute authentication flash message in utils
- Fix problem with comments
- Fix problem with ensembl link


## [4.1.0]

### Added
- OMIM phenotypes to case report
- Command to download all panel app gene panels `scout load panel --panel-app`
- Links to genenames.org and omim on gene page
- Popup on gene at variants page with gene information
- reset sanger status to "Not validated" for pinned variants
- highlight cases with variants to be evaluated by Sanger on the cases page
- option to point to local reference files to the genome viewer pileup.js. Documented in `docs.admin-guide.server`
- option to export single variants in `scout export variants`
- option to load a multiqc report together with a case(add line in load config)
- added a view for searching HPO terms. It is accessed from the top left corner menu
- Updates the variants view for cancer variants. Adds a small cancer specific filter for known variants
- Adds hgvs information on cancer variants page
- Adds option to update phenotype groups from CLI

### Fixed
- Improved Clinvar to submit variants from different cases. Fixed HPO terms in casedata according to feedback
- Fixed broken link to case page from Sanger modal in cases view
- Now only cases with non empty lists of causative variants are returned in `adapter.case(has_causatives=True)`
- Can handle Tumor only samples
- Long lists of HGNC symbols are now possible. This was previously difficult with manual, uploaded or by HPO search when changing filter settings due to GET request limitations. Relevant pages now use POST requests. Adds the dynamic HPO panel as a selection on the gene panel dropdown.
- Variant filter defaults to default panels also on SV and Cancer variants pages.

## [4.0.0]

### WARNING ###

This is a major version update and will require that the backend of pre releases is updated.
Run commands:

```
$scout update genes
$scout update hpo
```

- Created a Clinvar submission tool, to speed up Clinvar submission of SNVs and SVs
- Added an analysis report page (html and PDF format) containing phenotype, gene panels and variants that are relevant to solve a case.

### Fixed
- Optimized evaluated variants to speed up creation of case report
- Moved igv and pileup viewer under a common folder
- Fixed MT alignment view pileup.js
- Fixed coordinates for SVs with start chromosome different from end chromosome
- Global comments shown across cases and institutes. Case-specific variant comments are shown only for that specific case.
- Links to clinvar submitted variants at the cases level
- Adapts clinvar parsing to new format
- Fixed problem in `scout update user` when the user object had no roles
- Makes pileup.js use online genome resources when viewing alignments. Now any instance of Scout can make use of this functionality.
- Fix ensembl link for structural variants
- Works even when cases does not have `'madeline_info'`
- Parses Polyphen in correct way again
- Fix problem with parsing gnomad from VEP

### Added
- Added a PDF export function for gene panels
- Added a "Filter and export" button to export custom-filtered SNVs to CSV file
- Dismiss SVs
- Added IGV alignments viewer
- Read delivery report path from case config or CLI command
- Filter for spidex scores
- All HPO terms are now added and fetched from the correct source (https://github.com/obophenotype/human-phenotype-ontology/blob/master/hp.obo)
- New command `scout update hpo`
- New command `scout update genes` will fetch all the latest information about genes and update them
- Load **all** variants found on chromosome **MT**
- Adds choice in cases overview do show as many cases as user like

### Removed
- pileup.min.js and pileup css are imported from a remote web location now
- All source files for HPO information, this is instead fetched directly from source
- All source files for gene information, this is instead fetched directly from source

## [3.0.0]
### Fixed
- hide pedigree panel unless it exists

## [1.5.1] - 2016-07-27
### Fixed
- look for both ".bam.bai" and ".bai" extensions

## [1.4.0] - 2016-03-22
### Added
- support for local frequency through loqusdb
- bunch of other stuff

## [1.3.0] - 2016-02-19
### Fixed
- Update query-phenomizer and add username/password

### Changed
- Update the way a case is checked for rerun-status

### Added
- Add new button to mark a case as "checked"
- Link to clinical variants _without_ 1000G annotation

## [1.2.2] - 2016-02-18
### Fixed
- avoid filtering out variants lacking ExAC and 1000G annotations

## [1.1.3] - 2015-10-01
### Fixed
- persist (clinical) filter when clicking load more
- fix #154 by robustly setting clinical filter func. terms

## [1.1.2] - 2015-09-07
### Fixed
- avoid replacing coverage report with none
- update SO terms, refactored

## [1.1.1] - 2015-08-20
### Fixed
- fetch case based on collaborator status (not owner)

## [1.1.0] - 2015-05-29
### Added
- link(s) to SNPedia based on RS-numbers
- new Jinja filter to "humanize" decimal numbers
- show gene panels in variant view
- new Jinja filter for decoding URL encoding
- add indicator to variants in list that have comments
- add variant number threshold and rank score threshold to load function
- add event methods to mongo adapter
- add tests for models
- show badge "old" if comment was written for a previous analysis

### Changed
- show cDNA change in transcript summary unless variant is exonic
- moved compounds table further up the page
- show dates for case uploads in ISO format
- moved variant comments higher up on page
- updated documentation for pages
- read in coverage report as blob in database and serve directly
- change ``OmimPhenotype`` to ``PhenotypeTerm``
- reorganize models sub-package
- move events (and comments) to separate collection
- only display prev/next links for the research list
- include variant type in breadcrumbs e.g. "Clinical variants"

### Removed
- drop dependency on moment.js

### Fixed
- show the same level of detail for all frequencies on all pages
- properly decode URL encoded symbols in amino acid/cDNA change strings
- fixed issue with wipe permissions in MongoDB
- include default gene lists in "variants" link in breadcrumbs

## [1.0.2] - 2015-05-20
### Changed
- update case fetching function

### Fixed
- handle multiple cases with same id

## [1.0.1] - 2015-04-28
### Fixed
- Fix building URL parameters in cases list Vue component

## [1.0.0] - 2015-04-12
Codename: Sara Lund

![Release 1.0](artwork/releases/release-1-0.jpg)

### Added
- Add email logging for unexpected errors
- New command line tool for deleting case

### Changed
- Much improved logging overall
- Updated documentation/usage guide
- Removed non-working IGV link

### Fixed
- Show sample display name in GT call
- Various small bug fixes
- Make it easier to hover over popups

## [0.0.2-rc1] - 2015-03-04
### Added
- add protein table for each variant
- add many more external links
- add coverage reports as PDFs

### Changed
- incorporate user feedback updates
- big refactor of load scripts

## [0.0.2-rc2] - 2015-03-04
### Changes
- add gene table with gene description
- reorganize inheritance models box

### Fixed
- avoid overwriting gene list on "research" load
- fix various bugs in external links

## [0.0.2-rc3] - 2015-03-05
### Added
- Activity log feed to variant view
- Adds protein change strings to ODM and Sanger email

### Changed
- Extract activity log component to macro

### Fixes
- Make Ensembl transcript links use archive website<|MERGE_RESOLUTION|>--- conflicted
+++ resolved
@@ -5,13 +5,9 @@
 About changelog [here](https://keepachangelog.com/en/1.0.0/)
 
 ## [unreleased]
-<<<<<<< HEAD
-### Changed
+### Changed
+- Hide removed gene panels by default in panels page
 - Rewrote the ClinVar export module to simplify and add one variant at the time
-=======
-## Changed
-- Hide removed gene panels by default in panels page
->>>>>>> 53f36b42
 
 ## [4.59]
 ### Added
