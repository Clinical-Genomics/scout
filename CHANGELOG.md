--- conflicted
+++ resolved
@@ -4,14 +4,14 @@
 
 About changelog [here](https://keepachangelog.com/en/1.0.0/)
 
-<<<<<<< HEAD
+
 ## [Unreleased]
-=======
+### Changed
+- Enable Gens CN profile button also in somatic case view
+
 
 ## [4.72.4]
->>>>>>> 3d599a81
-### Changed
-- Enable Gens CN profile button also in somatic case view
+### Changed
 - Automatic test mongod version increased to v7
 ### Fixed
 - GnomAD now defaults to hg38 - change build 37 links accordingly
