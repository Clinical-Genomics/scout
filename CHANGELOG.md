--- conflicted
+++ resolved
@@ -15,11 +15,8 @@
 - Include both creation and last modification dates in gene panels pages
 - Moved code to collect MT copy number stats for the MT report to the chanjo extension
 - On the gene panelS page, show expanded gene panel version list in one column only
-<<<<<<< HEAD
+- IGV.js WTS loci default to zoom to a region around a variant instead of whole gene
 - Refactored logging module
-=======
-- IGV.js WTS loci default to zoom to a region around a variant instead of whole gene
->>>>>>> 44aaa309
 ### Fixed
 - Broken heading anchors in the documentation (`admin-guide/login-system.md` and `admin-guide/setup-scout.md` files)
 - Avoid open login redirect attacks by always redirecting to cases page upon user login
