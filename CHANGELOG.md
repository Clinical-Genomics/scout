# Change Log
All notable changes to this project will be documented in this file.
This project adheres to [Semantic Versioning](http://semver.org/).

About changelog [here](https://keepachangelog.com/en/1.0.0/)

## [unreleased]
### Added
- ClinVar submission howto available also on Case page
### Fixed
- Crash when attempting to export phenotype from a case that had never had phenotypes
- Aesthetic fix to Causative and Pinned Variants on Case page
- Structural inconsistency for ClinVar Blueprint templates
- Updated igv.js to 2.15.8 to fix track default color bug
<<<<<<< HEAD
### Changed
- Removed ClinVar API validation buttons in favour of direct API submission
=======
- Fixed release versions for actions.
>>>>>>> dd706fba

## [4.68]
### Added
- Rare Disease Mobile Element Insertion variants view
### Changed
- Updated igv.js to 2.15.6
### Fixed
- Docker stage build pycairo.
- Restore SNV and SV rank models versions on Causatives and Verified pages
- Saving `REVEL_RANKSCORE` value in a field named `revel` in variants database documents

## [4.67]
### Added
- Prepare to filter local SV frequency
### Changed
- Speed up instituteS page loading by refactoring cases/institutes query
- Clinical Filter for SVs includes `splice_polypyrimidine_tract_variant` as a severe consequence
- Clinical Filter for SVs includes local variant frequency freeze ("old") for filtering, starting at 30 counts
- Speed up caseS page loading by adding status to index and refactoring totals count
- HPO file parsing is updated to reflect that HPO have changed a few downloadable file formats with their 230405 release.
### Fixed
- Page crashing when a user tries to edit a comment that was removed
- Warning instead of crashed page when attempting to retrieve a non-existent Phenopacket
- Fixed StJude ProteinPaint gene link (URL change)
- Freeze of werkzeug library to version<2.3 to avoid problems resulting from the consequential upgrade of the Flask lib
- Huge list of genes in case report for megabases-long structural variants.
- Fix displaying institutes without associated cases on institutes page
- Fix default panel selection on SVs in cancer case report


## [4.66]
### Changed
- Moved Phenomodels code under a dedicated blueprint
- Updated the instructions to load custom case report under admin guide
- Keep variants filter window collapsed except when user expands it to filter
### Added
- A summary table of pinned variants on the cancer case general report
- New openable matching causatives and managed variants lists for default gene panels only for convenience
### Fixed
- Gens structural variant page link individual id typo

## [4.65.2]
### Fixed
- Generating general case report with str variants containing comments

## [4.65.1]
### Fixed
- Visibility of `Gene(s)` badges on SV VariantS page
- Hide dismiss bar on SV page not working well
- Delivery report PDF download
- Saving Pipeline version file when loading a case
- Backport compatible import of importlib metadata for old python versions (<3.8)

## [4.65]
### Added
- Option to mark a ClinVar submission as submitted
- Docs on how to create/update the PanelApp green genes as a system admin
- `individual_id`-parameter to both Gens links
- Download a gene panel in TXT format from gene panel page
- Panel gene comments on variant page: genes in panels can have comments that describe the gene in a panel context
### Changed
- Always show each case category on caseS page, even if 0 cases in total or after current query
- Improved sorting of ClinVar submissions
- Pre-populate SV type select in ClinVar submission form, when possible
- Show comment badges in related comments tables on general report
- Updated version of several GitHub actions
- Migrate from deprecated `pkg_resources` lib to `importlib_resources`
- Dismiss bar on variantS pages is thinner.
- Dismiss bar on variantS pages can be toggled open or closed for the duration of a login session.
### Fixed
- Fixed Sanger order / Cancel order modal close buttons
- Visibility of SV type in ClinVar submission form
- Fixed a couple of creations where now was called twice, so updated_at and created_at could differ
- Deprecated Ubuntu version 18.04 in one GitHub action
- Panels that have been removed (hidden) should not be visible in views where overlapping gene panels for genes are shown
- Gene panel test pointing to the right function

## [4.64]
### Added
- Create/Update a gene panel containing all PanelApp green genes (`scout update panelapp-green -i <cust_id>`)
- Links for ACMG pathogenicity impact modification on the ACMG classification page
### Changed
- Open local observation matching cases in new windows
### Fixed
- Matching manual ranked variants are now shown also on the somatic variant page
- VarSome links to hg19/GRCh37
- Managed variants filter settings lost when navigating to additional pages
- Collect the right variant category after submitting filter form from research variantS page
- Beacon links are templated and support variants in genome build 38

## [4.63]
### Added
- Display data sharing info for ClinVar, Matchmaker Exchange and Beacon in a dedicated column on Cases page
- Test for `commands.download.omim.print_omim`
- Display dismissed variants comments on general case report
- Modify ACMG pathogenicity impact (most commonly PVS1, PS3) based on strength of evidence with lab director's professional judgement
- REViewer button on STR variant page
- Alamut institution parameter in institute settings for Alamut Visual Plus software
- Added Manual Ranks Risk Factor, Likely Risk Factor and Uncertain Risk Factor
- Display matching manual ranks from previous cases the user has access to on VariantS and Variant pages
- Link to gnomAD gene SVs v2.1 for SV variants with gnomAD frequency
- Support for nf-core/rnafusion reports
### Changed
- Display chrY for sex unknown
- Deprecate legacy scout_load() method API call.
- Message shown when variant tag is updated for a variant
- When all ACMG classifications are deleted from a variant, the current variant classification status is also reset.
- Refactored the functions that collect causative variants
- Removed `scripts/generate_test_data.py`
### Fixed
- Default IGV tracks (genes, ClinVar, ClinVar CNVs) showing even if user unselects them all
- Freeze Flask-Babel below v3.0 due to issue with a locale decorator
- Thaw Flask-Babel and fix according to v3 standard. Thank you @TkTech!
- Show matching causatives on somatic structural variant page
- Visibility of gene names and functional annotations on Causatives/Verified pages
- Panel version can be manually set to floating point numbers, when modified
- Causatives page showing also non-causative variants matching causatives in other cases
- ClinVar form submission for variants with no selected transcript and HGVS
- Validating and submitting ClinVar objects not containing both Variant and Casedata info

## [4.62.1]
### Fixed
- Case page crashing when adding a case to a group without providing a valid case name

## [4.62]
### Added
- Validate ClinVar submission objects using the ClinVar API
- Wrote tests for case and variant API endpoints
- Create ClinVar submissions from Scout using the ClinVar API
- Export Phenopacket for affected individual
- Import Phenopacket from JSON file or Phenopacket API backend server
- Use the new case name option for GENS requests
- Pre-validate refseq:HGVS items using VariantValidator in ClinVar submission form
### Fixed
- Fallback for empty alignment index for REViewer service
- Source link out for MIP 11.1 reference STR annotation
- Avoid duplicate causatives and pinned variants
- ClinVar clinical significance displays only the ACMG terms when user selects ACMG 2015 as assertion criteria
- Spacing between icon and text on Beacon and MatchMaker links on case page sidebar
- Truncate IDs and HGVS representations in ClinVar pages if longer than 25 characters
- Update ClinVar submission ID form
- Handle connection timeout when sending requests requests to external web services
- Validate any ClinVar submission regardless of its status
- Empty Phenopackets import crashes
- Stop Spinner on Phenopacket JSON download
### Changed
- Updated ClinVar submission instructions

## [4.61.1]
### Fixed
- Added `UMLS` as an option of `Condition ID type` in ClinVar Variant downloaded files
- Missing value for `Condition ID type` in ClinVar Variant downloaded files
- Possibility to open, close or delete a ClinVar submission even if it doesn't have an associated name
- Save SV type, ref and alt n. copies to exported ClinVar files
- Inner and outer start and stop SV coordinates not exported in ClinVar files
- ClinVar submissions page crashing when SV files don't contain breakpoint exact coordinates
- Align OMIM diagnoses with delete diagnosis button on case page
- In ClinVar form, reset condition list and customize help when condition ID changes

## [4.61]
### Added
- Filter case list by cases with variants in ClinVar submission
- Filter case list by cases containing RNA-seq data - gene_fusion_reports and sample-level tracks (splice junctions and RNA coverage)
- Additional case category `Ignored`, to be used for cases that don't fall in the existing 'inactive', 'archived', 'solved', 'prioritized' categories
- Display number of cases shown / total number of cases available for each category on Cases page
- Moved buttons to modify case status from sidebar to main case page
- Link to Mutalyzer Normalizer tool on variant's transcripts overview to retrieve official HVGS descriptions
- Option to manually load RNA MULTIQC report using the command `scout load report -t multiqc_rna`
- Load RNA MULTIQC automatically for a case if config file contains the `multiqc_rna` key/value
- Instructions in admin-guide on how to load case reports via the command line
- Possibility to filter RD variants by a specific genotype call
- Distinct colors for different inheritance models on RD Variant page
- Gene panels PDF export with case variants hits by variant type
- A couple of additional README badges for GitHub stats
- Upload and display of pipeline reference info and executable version yaml files as custom reports
- Testing CLI on hasta in PR template
### Changed
- Instructions on how to call dibs on scout-stage server in pull request template
- Deprecated CLI commands `scout load <delivery_report, gene_fusion_report, coverage_qc_report, cnv_report>` to replace them with command `scout load report -t <report type>`
- Refactored code to display and download custom case reports
- Do not export `Assertion method` and `Assertion method citation` to ClinVar submission files according to changes to ClinVar's submission spreadsheet templates.
- Simplified code to create and download ClinVar CSV files
- Colorize inheritance models badges by category on VariantS page
- `Safe variants matching` badge more visible on case page
### Fixed
- Non-admin users saving institute settings would clear loqusdb instance selection
- Layout of variant position, cytoband and type in SV variant summary
- Broken `Build Status - GitHub badge` on GitHub README page
- Visibility of text on grey badges in gene panels PDF exports
- Labels for dashboard search controls
- Dark mode visibility for ClinVar submission
- Whitespaces on outdated panel in extent report

## [4.60]
### Added
- Mitochondrial deletion signatures (mitosign) can be uploaded and shown with mtDNA report
- A `Type of analysis` column on Causatives and Validated variants pages
- List of "safe" gene panels available for matching causatives and managed variants in institute settings, to avoid secondary findings
- `svdb_origin` as a synonym for `FOUND_IN` to complement `set` for variants found by all callers
### Changed
- Hide removed gene panels by default in panels page
- Removed option for filtering cancer SVs by Tumor and Normal alt AF
- Hide links to coverage report from case dynamic HPO panel if cancer analysis
- Remove rerun emails and redirect users to the analysis order portal instead
- Updated clinical SVs igv.js track (dbVar) and added example of external track from `https://trackhubregistry.org/`
- Rewrote the ClinVar export module to simplify and add one variant at the time
- ClinVar submissions with phenotype conditions from: [OMIM, MedGen, Orphanet, MeSH, HP, MONDO]
### Fixed
- If trying to load a badly formatted .tsv file an error message is displayed.
- Avoid showing case as rerun when first attempt at case upload failed
- Dynamic autocomplete search not working on phenomodels page
- Callers added to variant when loading case
- Now possible to update managed variant from file without deleting it first
- Missing preselected chromosome when editing a managed variant
- Preselected variant type and subtype when editing a managed variant
- Typo in dbVar ClinVar track, hg19


## [4.59]
### Added
- Button to go directly to HPO SV filter variantS page from case
- `Scout-REViewer-Service` integration - show `REViewer` picture if available
- Link to HPO panel coverage overview on Case page
- Specify a confidence threshold (green|amber|red) when loading PanelApp panels
- Functional annotations in variants lists exports (all variants)
- Cancer/Normal VAFs and COSMIC ids in in variants lists exports (cancer variants)
### Changed
- Better visualization of regional annotation for long lists of genes in large SVs in Variants tables
- Order of cells in variants tables
- More evident links to gene coverage from Variant page
- Gene panels sorted by display name in the entire Case page
- Round CADD and GnomAD values in variants export files
### Fixed
- HPO filter button on SV variantS page
- Spacing between region|function cells in SVs lists
- Labels on gene panel Chanjo report
- Fixed ambiguous duplicated response headers when requesting a BAM file from /static
- Visited color link on gene coverage button (Variant page)

## [4.58.1]
### Fixed
- Case search with search strings that contain characters that can be escaped

## [4.58]
### Added
- Documentation on how to create/update PanelApp panels
- Add filter by local observations (archive) to structural variants filters
- Add more splicing consequences to SO term definitions
- Search for a specific gene in all gene panels
- Institute settings option to force show all variants on VariantS page for all cases of an institute
- Filter cases by validation pending status
- Link to The Clinical Knowledgebase (CKB) (https://ckb.jax.org/) in cancer variant's page
### Fixed
- Added a not-authorized `auto-login` fixture according to changes in Flask-Login 0.6.2
- Renamed `cache_timeout` param name of flask.send_file function to `max_age` (Flask 2.2 compliant)
- Replaced deprecated `app.config["JSON_SORT_KEYS"]` with app.json.sort_keys in app settings
- Bug in gene variants page (All SNVs and INDELs) when variant gene doesn't have a hgnc id that is found in the database
- Broken export of causatives table
- Query for genes in build 38 on `Search SNVs and INDELs` page
- Prevent typing special characters `^<>?!=\/` in case search form
- Search matching causatives also among research variants in other cases
- Links to variants in Verified variants page
- Broken filter institute cases by pinned gene
- Better visualization of long lists of genes in large SVs on Causative and Verified Variants page
- Reintroduced missing button to export Causative variants
- Better linking and display of matching causatives and managed variants
- Reduced code complexity in `scout/parse/variant/variant.py`
- Reduced complexity of code in `scout/build/variant/variant.py`

### Changed
- State that loqusdb observation is in current case if observations count is one and no cases are shown
- Better pagination and number of variants returned by queries in `Search SNVs and INDELs` page
- Refactored and simplified code used for collecting gene variants for `Search SNVs and INDELs` page
- Fix sidebar panel icons in Case view
- Fix panel spacing in Case view
- Removed unused database `sanger_ordered` and `case_id,category,rank_score` indexes (variant collection)
- Verified variants displayed in a dedicated page reachable from institute sidebar
- Unified stats in dashboard page
- Improved gene info for large SVs and cancer SVs
- Remove the unused `variant.str_variant` endpoint from variant views
- Easier editing of HPO gene panel on case page
- Assign phenotype panel less cramped on Case page
- Causatives and Verified variants pages to use the same template macro
- Allow hyphens in panel names
- Reduce resolution of example images
- Remove some animations in web gui which where rendered slow


## [4.57.4]
### Fixed
- Parsing of variant.FORMAT "DR" key in parse variant file

## [4.57.3]
### Fixed
- Export of STR verified variants
- Do not download as verified variants first verified and then reset to not validated
- Avoid duplicated lines in downloaded verified variants reflecting changes in variant validation status

## [4.57.2]
### Fixed
- Export of verified variants when variant gene has no transcripts
- HTTP 500 when visiting a the details page for a cancer variant that had been ranked with genmod

## [4.57.1]
### Fixed
- Updating/replacing a gene panel from file with a corrupted or malformed file

## [4.57]
### Added
- Display last 50 or 500 events for a user in a timeline
- Show dismiss count from other cases on matching variantS
- Save Beacon-related events in events collection
- Institute settings allow saving multiple loqusdb instances for one institute
- Display stats from multiple instances of loqusdb on variant page
- Display date and frequency of obs derived from count of local archive observations from MIP11 (requires fix in MIP)
### Changed
- Prior ACMG classifications view is no longer limited by pathogenicity
### Fixed
- Visibility of Sanger ordered badge on case page, light mode
- Some of the DataTables tables (Phenotypes and Diagnoses pages) got a bit dark in dark mode
- Remove all redundancies when displaying timeline events (some events are saved both as case-related and variant-related)
- Missing link in saved MatchMaker-related events
- Genes with mixed case gene symbols missing in PanelApp panels
- Alignment of elements on the Beacon submission modal window
- Locus info links from STR variantS page open in new browser tabs

## [4.56]
### Added
- Test for PanelApp panels loading
- `panel-umi` tag option when loading cancer analyses
### Changed
- Black text to make comments more visible in dark mode
- Loading PanelApp panels replaces pre-existing panels with same version
- Removed sidebar from Causatives page - navigation is available on the top bar for now
- Create ClinVar submissions from pinned variants list in case page
- Select which pinned variants will be included in ClinVar submission documents
### Fixed
- Remove a:visited css style from all buttons
- Update of HPO terms via command line
- Background color of `MIXED` and `PANEL-UMI` sequencing types on cases page
- Fixed regex error when searching for cases with query ending with `\ `
- Gene symbols on Causatives page lighter in dark mode
- SpliceAI tooltip of multigene variants

## [4.55]
### Changed
- Represent different tumor samples as vials in cases page
- Option to force-update the OMIM panel
### Fixed
- Low tumor purity badge alignment in cancer samples table on cancer case view
- VariantS comment popovers reactivate on hover
- Updating database genes in build 37
- ACMG classification summary hidden by sticky navbar
- Logo backgrounds fixed to white on welcome page
- Visited links turn purple again
- Style of link buttons and dropdown menus
- Update KUH and GMS logos
- Link color for Managed variants

## [4.54]
### Added
- Dark mode, using browser/OS media preference
- Allow marking case as solved without defining causative variants
- Admin users can create missing beacon datasets from the institute's settings page
- GenCC links on gene and variant pages
- Deprecation warnings when launching the app using a .yaml config file or loading cases using .ped files
### Changed
- Improved HTML syntax in case report template
- Modified message displayed when variant rank stats could not be calculated
- Expanded instructions on how to test on CG development server (cg-vm1)
- Added more somatic variant callers (Balsamic v9 SNV, develop SV)
### Fixed
- Remove load demo case command from docker-compose.yml
- Text elements being split across pages in PDF reports
- Made login password field of type `password` in LDAP login form
- Gene panels HTML select in institute's settings page
- Bootstrap upgraded to version 5
- Fix some Sourcery and SonarCloud suggestions
- Escape special characters in case search on institute and dashboard pages
- Broken case PDF reports when no Madeline pedigree image can be created
- Removed text-white links style that were invisible in new pages style
- Variants pagination after pressing "Filter variants" or "Clinical filter"
- Layout of buttons Matchmaker submission panel (case page)
- Removing cases from Matchmaker (simplified code and fixed functionality)
- Reintroduce check for missing alignment files purged from server

## [4.53]
### Added
### Changed
- Point Alamut API key docs link to new API version
- Parse dbSNP id from ID only if it says "rs", else use VEP CSQ fields
- Removed MarkupSafe from the dependencies
### Fixed
- Reintroduced loading of SVs for demo case 643595
- Successful parse of FOUND_IN should avoid GATK caller default
- All vulnerabilities flagged by SonarCloud

## [4.52]
### Added
- Demo cancer case gets loaded together with demo RD case in demo instance
- Parse REVEL_score alongside REVEL_rankscore from csq field and display it on SNV variant page
- Rank score results now show the ranking range
- cDNA and protein changes displayed on institute causatives pages
- Optional SESSION_TIMEOUT_MINUTES configuration in app config files
- Script to convert old OMIM case format (list of integers) to new format (list of dictionaries)
- Additional check for user logged in status before serving alignment files
- Download .cgh files from cancer samples table on cancer case page
- Number of documents and date of last update on genes page
### Changed
- Verify user before redirecting to IGV alignments and sashimi plots
- Build case IGV tracks starting from case and variant objects instead of passing all params in a form
- Unfreeze Werkzeug lib since Flask_login v.0.6 with bugfix has been released
- Sort gene panels by name (panelS and variant page)
- Removed unused `server.blueprints.alignviewers.unindexed_remote_static` endpoint
- User sessions to check files served by `server.blueprints.alignviewers.remote_static` endpoint
- Moved Beacon-related functions to a dedicated app extension
- Audit Filter now also loads filter displaying the variants for it
### Fixed
- Handle `attachment_filename` parameter renamed to `download_name` when Flask 2.2 will be released
- Removed cursor timeout param in cases find adapter function to avoid many code warnings
- Removed stream argument deprecation warning in tests
- Handle `no intervals found` warning in load_region test
- Beacon remove variants
- Protect remote_cors function in alignviewers view from Server-Side Request Forgery (SSRF)
- Check creation date of last document in gene collection to display when genes collection was updated last

## [4.51]
### Added
- Config file containing codecov settings for pull requests
- Add an IGV.js direct link button from case page
- Security policy file
- Hide/shade compound variants based on rank score on variantS from filter
- Chromograph legend documentation direct link
### Changed
- Updated deprecated Codecov GitHub action to v.2
- Simplified code of scout/adapter/mongo/variant
- Update IGV.js to v2.11.2
- Show summary number of variant gene panels on general report if more than 3
### Fixed
- Marrvel link for variants in genome build 38 (using liftover to build 37)
- Remove flags from codecov config file
- Fixed filter bug with high negative SPIDEX scores
- Renamed IARC TP53 button to to `TP53 Database`, modified also link since IARC has been moved to the US NCI: `https://tp53.isb-cgc.org/`
- Parsing new format of OMIM case info when exporting patients to Matchmaker
- Remove flask-debugtoolbar lib dependency that is using deprecated code and causes app to crash after new release of Jinja2 (3.1)
- Variant page crashing for cases with old OMIM terms structure (a list of integers instead of dictionary)
- Variant page crashing when creating MARRVEL link for cases with no genome build
- SpliceAI documentation link
- Fix deprecated `safe_str_cmp` import from `werkzeug.security` by freezing Werkzeug lib to v2.0 until Flask_login v.0.6 with bugfix is released
- List gene names densely in general report for SVs that contain more than 3 genes
- Show transcript ids on refseq genes on hg19 in IGV.js, using refgene source
- Display correct number of genes in general report for SVs that contain more than 32 genes
- Broken Google login after new major release of `lepture/authlib`
- Fix frequency and callers display on case general report

## [4.50.1]
### Fixed
- Show matching causative STR_repid for legacy str variants (pre Stranger hgnc_id)

## [4.50]
### Added
- Individual-specific OMIM terms
- OMIM disease descriptions in ClinVar submission form
- Add a toggle for melter rerun monitoring of cases
- Add a config option to show the rerun monitoring toggle
- Add a cli option to export cases with rerun monitoring enabled
- Add a link to STRipy for STR variants; shallow for ARX and HOXA13
- Hide by default variants only present in unaffected individuals in variants filters
- OMIM terms in general case report
- Individual-level info on OMIM and HPO terms in general case report
- PanelApp gene link among the external links on variant page
- Dashboard case filters fields help
- Filter cases by OMIM terms in cases and dashboard pages
### Fixed
- A malformed panel id request would crash with exception: now gives user warning flash with redirect
- Link to HPO resource file hosted on `http://purl.obolibrary.org`
- Gene search form when gene exists only in build 38
- Fixed odd redirect error and poor error message on missing column for gene panel csv upload
- Typo in parse variant transcripts function
- Modified keys name used to parse local observations (archived) frequencies to reflect change in MIP keys naming
- Better error handling for partly broken/timed out chanjo reports
- Broken javascript code when case Chromograph data is malformed
- Broader space for case synopsis in general report
- Show partial causatives on causatives and matching causatives panels
- Partial causative assignment in cases with no OMIM or HPO terms
- Partial causative OMIM select options in variant page
### Changed
- Slightly smaller and improved layout of content in case PDF report
- Relabel more cancer variant pages somatic for navigation
- Unify caseS nav links
- Removed unused `add_compounds` param from variant controllers function
- Changed default hg19 genome for IGV.js to legacy hg19_1kg_decoy to fix a few problematic loci
- Reduce code complexity (parse/ensembl.py)
- Silence certain fields in ClinVar export if prioritised ones exist (chrom-start-end if hgvs exist)
- Made phenotype non-mandatory when marking a variant as partial causative
- Only one phenotype condition type (OMIM or HPO) per variant is used in ClinVar submissions
- ClinVar submission variant condition prefers OMIM over HPO if available
- Use lighter version of gene objects in Omim MongoDB adapter, panels controllers, panels views and institute controllers
- Gene-variants table size is now adaptive
- Remove unused file upload on gene-variants page

## [4.49]
### Fixed
- Pydantic model types for genome_build, madeline_info, peddy_ped_check and peddy_sex_check, rank_model_version and sv_rank_model_version
- Replace `MatchMaker` with `Matchmaker` in all places visible by a user
- Save diagnosis labels along with OMIM terms in Matchmaker Exchange submission objects
- `libegl-mesa0_21.0.3-0ubuntu0.3~20.04.5_amd64.deb` lib not found by GitHub actions Docker build
- Remove unused `chromograph_image_files` and `chromograph_prefixes` keys saved when creating or updating an RD case
- Search managed variants by description and with ignore case
### Changed
- Introduced page margins on exported PDF reports
- Smaller gene fonts in downloaded HPO genes PDF reports
- Reintroduced gene coverage data in the PDF-exported general report of rare-disease cases
- Check for existence of case report files before creating sidebar links
- Better description of HPO and OMIM terms for patients submitted to Matchmaker Exchange
- Remove null non-mandatory key/values when updating a case
- Freeze WTForms<3 due to several form input rendering changes

## [4.48.1]
### Fixed
- General case PDF report for recent cases with no pedigree

## [4.48]
### Added
- Option to cancel a request for research variants in case page
### Changed
- Update igv.js to v2.10.5
- Updated example of a case delivery report
- Unfreeze cyvcf2
- Builder images used in Scout Dockerfiles
- Crash report email subject gives host name
- Export general case report to PDF using PDFKit instead of WeasyPrint
- Do not include coverage report in PDF case report since they might have different orientation
- Export cancer cases's "Coverage and QC report" to PDF using PDFKit instead of Weasyprint
- Updated cancer "Coverage and QC report" example
- Keep portrait orientation in PDF delivery report
- Export delivery report to PDF using PDFKit instead of Weasyprint
- PDF export of clinical and research HPO panels using PDFKit instead of Weasyprint
- Export gene panel report to PDF using PDFKit
- Removed WeasyPrint lib dependency

### Fixed
- Reintroduced missing links to Swegen and Beacon and dbSNP in RD variant page, summary section
- Demo delivery report orientation to fit new columns
- Missing delivery report in demo case
- Cast MNVs to SNV for test
- Export verified variants from all institutes when user is admin
- Cancer coverage and QC report not found for demo cancer case
- Pull request template instructions on how to deploy to test server
- PDF Delivery report not showing Swedac logo
- Fix code typos
- Disable codefactor raised by ESLint for javascript functions located on another file
- Loading spinner stuck after downloading a PDF gene panel report
- IGV browser crashing when file system with alignment files is not mounted

## [4.47]
### Added
- Added CADD, GnomAD and genotype calls to variantS export
### Changed
- Pull request template, to illustrate how to deploy pull request branches on cg-vm1 stage server
### Fixed
- Compiled Docker image contains a patched version (v4.9) of chanjo-report

## [4.46.1]
### Fixed
- Downloading of files generated within the app container (MT-report, verified variants, pedigrees, ..)

## [4.46]
### Added
- Created a Dockefile to be used to serve the dockerized app in production
- Modified the code to collect database params specified as env vars
- Created a GitHub action that pushes the Dockerfile-server image to Docker Hub (scout-server-stage) every time a PR is opened
- Created a GitHub action that pushes the Dockerfile-server image to Docker Hub (scout-server) every time a new release is created
- Reassign MatchMaker Exchange submission to another user when a Scout user is deleted
- Expose public API JSON gene panels endpoint, primarily to enable automated rerun checking for updates
- Add utils for dictionary type
- Filter institute cases using multiple HPO terms
- Vulture GitHub action to identify and remove unused variables and imports
### Changed
- Updated the python config file documentation in admin guide
- Case configuration parsing now uses Pydantic for improved typechecking and config handling
- Removed test matrices to speed up automatic testing of PRs
- Switch from Coveralls to Codecov to handle CI test coverage
- Speed-up CI tests by caching installation of libs and splitting tests into randomized groups using pytest-test-groups
- Improved LDAP login documentation
- Use lib flask-ldapconn instead of flask_ldap3_login> to handle ldap authentication
- Updated Managed variant documentation in user guide
- Fix and simplify creating and editing of gene panels
- Simplified gene variants search code
- Increased the height of the genes track in the IGV viewer
### Fixed
- Validate uploaded managed variant file lines, warning the user.
- Exporting validated variants with missing "genes" database key
- No results returned when searching for gene variants using a phenotype term
- Variants filtering by gene symbols file
- Make gene HGNC symbols field mandatory in gene variants page and run search only on form submit
- Make sure collaborator gene variants are still visible, even if HPO filter is used

## [4.45]
### Added
### Changed
- Start Scout also when loqusdbapi is not reachable
- Clearer definition of manual standard and custom inheritance models in gene panels
- Allow searching multiple chromosomes in filters
### Fixed
- Gene panel crashing on edit action

## [4.44]
### Added
### Changed
- Display Gene track beneath each sample track when displaying splice junctions in igv browser
- Check outdated gene symbols and update with aliases for both RD and cancer variantS
### Fixed
- Added query input check and fixed the Genes API endpoint to return a json formatted error when request is malformed
- Typo in ACMG BP6 tooltip

## [4.43.1]
### Added
- Added database index for OMIM disease term genes
### Changed
### Fixed
- Do not drop HPO terms collection when updating HPO terms via the command line
- Do not drop disease (OMIM) terms collection when updating diseases via the command line

## [4.43]
### Added
- Specify which collection(s) update/build indexes for
### Fixed
- Do not drop genes and transcripts collections when updating genes via the command line

## [4.42.1]
### Added
### Changed
### Fixed
- Freeze PyMongo lib to version<4.0 to keep supporting previous MongoDB versions
- Speed up gene panels creation and update by collecting only light gene info from database
- Avoid case page crash on Phenomizer queries timeout

## [4.42]
### Added
- Choose custom pinned variants to submit to MatchMaker Exchange
- Submit structural variant as genes to the MatchMaker Exchange
- Added function for maintainers and admins to remove gene panels
- Admins can restore deleted gene panels
- A development docker-compose file illustrating the scout/chanjo-report integration
- Show AD on variants view for cancer SV (tumor and normal)
- Cancer SV variants filter AD, AF (tumor and normal)
- Hiding the variants score column also from cancer SVs, as for the SNVs
### Changed
- Enforce same case _id and display_name when updating a case
- Enforce same individual ids, display names and affected status when updating a case
- Improved documentation for connecting to loqusdb instances (including loqusdbapi)
- Display and download HPO gene panels' gene symbols in italics
- A faster-built and lighter Docker image
- Reduce complexity of `panels` endpoint moving some code to the panels controllers
- Update requirements to use flask-ldap3-login>=0.9.17 instead of freezing WTForm
### Fixed
- Use of deprecated TextField after the upgrade of WTF to v3.0
- Freeze to WTForms to version < 3
- Remove the extra files (bed files and madeline.svg) introduced by mistake
- Cli command loading demo data in docker-compose when case custom images exist and is None
- Increased MongoDB connection serverSelectionTimeoutMS parameter to 30K (default value according to MongoDB documentation)
- Better differentiate old obs counts 0 vs N/A
- Broken cancer variants page when default gene panel was deleted
- Typo in tx_overview function in variant controllers file
- Fixed loqusdbapi SV search URL
- SV variants filtering using Decipher criterion
- Removing old gene panels that don't contain the `maintainer` key.

## [4.41.1]
### Fixed
- General reports crash for variant annotations with same variant on other cases

## [4.41]
### Added
- Extended the instructions for running the Scout Docker image (web app and cli).
- Enabled inclusion of custom images to STR variant view
### Fixed
- General case report sorting comments for variants with None genetic models
- Do not crash but redirect to variants page with error when a variant is not found for a case
- UCSC links coordinates for SV variants with start chromosome different than end chromosome
- Human readable variants name in case page for variants having start chromosome different from end chromosome
- Avoid always loading all transcripts when checking gene symbol: introduce gene captions
- Slow queries for evaluated variants on e.g. case page - use events instead
### Changed
- Rearrange variant page again, moving severity predictions down.
- More reactive layout width steps on variant page

## [4.40.1]
### Added
### Fixed
- Variants dismissed with inconsistent inheritance pattern can again be shown in general case report
- General report page for variants with genes=None
- General report crashing when variants have no panels
- Added other missing keys to case and variant dictionaries passed to general report
### Changed

## [4.40]
### Added
- A .cff citation file
- Phenotype search API endpoint
- Added pagination to phenotype API
- Extend case search to include internal MongoDB id
- Support for connecting to a MongoDB replica set (.py config files)
- Support for connecting to a MongoDB replica set (.yaml config files)
### Fixed
- Command to load the OMIM gene panel (`scout load panel --omim`)
- Unify style of pinned and causative variants' badges on case page
- Removed automatic spaces after punctuation in comments
- Remove the hardcoded number of total individuals from the variant's old observations panel
- Send delete requests to a connected Beacon using the DELETE method
- Layout of the SNV and SV variant page - move frequency up
### Changed
- Stop updating database indexes after loading exons via command line
- Display validation status badge also for not Sanger-sequenced variants
- Moved Frequencies, Severity and Local observations panels up in RD variants page
- Enabled Flask CORS to communicate CORS status to js apps
- Moved the code preparing the transcripts overview to the backend
- Refactored and filtered json data used in general case report
- Changed the database used in docker-compose file to use the official MongoDB v4.4 image
- Modified the Python (3.6, 3.8) and MongoDB (3.2, 4.4, 5.0) versions used in testing matrices (GitHub actions)
- Capitalize case search terms on institute and dashboard pages


## [4.39]
### Added
- COSMIC IDs collected from CSQ field named `COSMIC`
### Fixed
- Link to other causative variants on variant page
- Allow multiple COSMIC links for a cancer variant
- Fix floating text in severity box #2808
- Fixed MitoMap and HmtVar links for hg38 cases
- Do not open new browser tabs when downloading files
- Selectable IGV tracks on variant page
- Missing splice junctions button on variant page
- Refactor variantS representative gene selection, and use it also for cancer variant summary
### Changed
- Improve Javascript performance for displaying Chromograph images
- Make ClinVar classification more evident in cancer variant page

## [4.38]
### Added
- Option to hide Alamut button in the app config file
### Fixed
- Library deprecation warning fixed (insert is deprecated. Use insert_one or insert_many instead)
- Update genes command will not trigger an update of database indices any more
- Missing resources in temporary downloading directory when updating genes using the command line
- Restore previous variant ACMG classification in a scrollable div
- Loading spinner not stopping after downloading PDF case reports and variant list export
- Add extra Alamut links higher up on variant pages
- Improve UX for phenotypes in case page
- Filter and export of STR variants
- Update look of variants page navigation buttons
### Changed

## [4.37]
### Added
- Highlight and show version number for RefSeq MANE transcripts.
- Added integration to a rerunner service for toggling reanalysis with updated pedigree information
- SpliceAI display and parsing from VEP CSQ
- Display matching tiered variants for cancer variants
- Display a loading icon (spinner) until the page loads completely
- Display filter badges in cancer variants list
- Update genes from pre-downloaded file resources
- On login, OS, browser version and screen size are saved anonymously to understand how users are using Scout
- API returning institutes data for a given user: `/api/v1/institutes`
- API returning case data for a given institute: `/api/v1/institutes/<institute_id>/cases`
- Added GMS and Lund university hospital logos to login page
- Made display of Swedac logo configurable
- Support for displaying custom images in case view
- Individual-specific HPO terms
- Optional alamut_key in institute settings for Alamut Plus software
- Case report API endpoint
- Tooltip in case explaining that genes with genome build different than case genome build will not be added to dynamic HPO panel.
- Add DeepVariant as a caller
### Fixed
- Updated IGV to v2.8.5 to solve missing gene labels on some zoom levels
- Demo cancer case config file to load somatic SNVs and SVs only.
- Expand list of refseq trancripts in ClinVar submission form
- Renamed `All SNVs and INDELs` institute sidebar element to `Search SNVs and INDELs` and fixed its style.
- Add missing parameters to case load-config documentation
- Allow creating/editing gene panels and dynamic gene panels with genes present in genome build 38
- Bugfix broken Pytests
- Bulk dismissing variants error due to key conversion from string to integer
- Fix typo in index documentation
- Fixed crash in institute settings page if "collaborators" key is not set in database
- Don't stop Scout execution if LoqusDB call fails and print stacktrace to log
- Bug when case contains custom images with value `None`
- Bug introduced when fixing another bug in Scout-LoqusDB interaction
- Loading of OMIM diagnoses in Scout demo instance
- Remove the docker-compose with chanjo integration because it doesn't work yet.
- Fixed standard docker-compose with scout demo data and database
- Clinical variant assessments not present for pinned and causative variants on case page.
- MatchMaker matching one node at the time only
- Remove link from previously tiered variants badge in cancer variants page
- Typo in gene cell on cancer variants page
- Managed variants filter form
### Changed
- Better naming for variants buttons on cancer track (somatic, germline). Also show cancer research button if available.
- Load case with missing panels in config files, but show warning.
- Changing the (Female, Male) symbols to (F/M) letters in individuals_table and case-sma.
- Print stacktrace if case load command fails
- Added sort icon and a pointer to the cursor to all tables with sortable fields
- Moved variant, gene and panel info from the basic pane to summary panel for all variants.
- Renamed `Basics` panel to `Classify` on variant page.
- Revamped `Basics` panel to a panel dedicated to classify variants
- Revamped the summary panel to be more compact.
- Added dedicated template for cancer variants
- Removed Gene models, Gene annotations and Conservation panels for cancer variants
- Reorganized the orders of panels for variant and cancer variant views
- Added dedicated variant quality panel and removed relevant panes
- A more compact case page
- Removed OMIM genes panel
- Make genes panel, pinned variants panel, causative variants panel and ClinVar panel scrollable on case page
- Update to Scilifelab's 2020 logo
- Update Gens URL to support Gens v2.0 format
- Refactor tests for parsing case configurations
- Updated links to HPO downloadable resources
- Managed variants filtering defaults to all variant categories
- Changing the (Kind) drop-down according to (Category) drop-down in Managed variant add variant
- Moved Gens button to individuals table
- Check resource files availability before starting updating OMIM diagnoses
- Fix typo in `SHOW_OBSERVED_VARIANT_ARCHIVE` config param

## [4.36]
### Added
- Parse and save splice junction tracks from case config file
- Tooltip in observations panel, explaining that case variants with no link might be old variants, not uploaded after a case rerun
### Fixed
- Warning on overwriting variants with same position was no longer shown
- Increase the height of the dropdowns to 425px
- More indices for the case table as it grows, specifically for causatives queries
- Splice junction tracks not centered over variant genes
- Total number of research variants count
- Update variants stats in case documents every time new variants are loaded
- Bug in flashing warning messages when filtering variants
### Changed
- Clearer warning messages for genes and gene/gene-panels searches in variants filters

## [4.35]
### Added
- A new index for hgnc_symbol in the hgnc_gene collection
- A Pedigree panel in STR page
- Display Tier I and II variants in case view causatives card for cancer cases
### Fixed
- Send partial file data to igv.js when visualizing sashimi plots with splice junction tracks
- Research variants filtering by gene
- Do not attempt to populate annotations for not loaded pinned/causatives
- Add max-height to all dropdowns in filters
### Changed
- Switch off non-clinical gene warnings when filtering research variants
- Don't display OMIM disease card in case view for cancer cases
- Refactored Individuals and Causative card in case view for cancer cases
- Update and style STR case report

## [4.34]
### Added
- Saved filter lock and unlock
- Filters can optionally be marked audited, logging the filter name, user and date on the case events and general report.
- Added `ClinVar hits` and `Cosmic hits` in cancer SNVs filters
- Added `ClinVar hits` to variants filter (rare disease track)
- Load cancer demo case in docker-compose files (default and demo file)
- Inclusive-language check using [woke](https://github.com/get-woke/woke) github action
- Add link to HmtVar for mitochondrial variants (if VCF is annotated with HmtNote)
- Grey background for dismissed compounds in variants list and variant page
- Pin badge for pinned compounds in variants list and variant page
- Support LoqusDB REST API queries
- Add a docker-compose-matchmaker under scout/containers/development to test matchmaker locally
- Script to investigate consequences of symbol search bug
- Added GATK to list of SV and cancer SV callers
### Fixed
- Make MitoMap link work for hg38 again
- Export Variants feature crashing when one of the variants has no primary transcripts
- Redirect to last visited variantS page when dismissing variants from variants list
- Improved matching of SVs Loqus occurrences in other cases
- Remove padding from the list inside (Matching causatives from other cases) panel
- Pass None to get_app function in CLI base since passing script_info to app factory functions was deprecated in Flask 2.0
- Fixed failing tests due to Flask update to version 2.0
- Speed up user events view
- Causative view sort out of memory error
- Use hgnc_id for gene filter query
- Typo in case controllers displaying an error every time a patient is matched against external MatchMaker nodes
- Do not crash while attempting an update for variant documents that are too big (> 16 MB)
- Old STR causatives (and other variants) may not have HGNC symbols - fix sort lambda
- Check if gene_obj has primary_transcript before trying to access it
- Warn if a gene manually searched is in a clinical panel with an outdated name when filtering variants
- ChrPos split js not needed on STR page yet
### Changed
- Remove parsing of case `genome_version`, since it's not used anywhere downstream
- Introduce deprecation warning for Loqus configs that are not dictionaries
- SV clinical filter no longer filters out sub 100 nt variants
- Count cases in LoqusDB by variant type
- Commit pulse repo badge temporarily set to weekly
- Sort ClinVar submissions objects by ascending "Last evaluated" date
- Refactored the MatchMaker integration as an extension
- Replaced some sensitive words as suggested by woke linter
- Documentation for load-configuration rewritten.
- Add styles to MatchMaker matches table
- More detailed info on the data shared in MatchMaker submission form

## [4.33.1]
### Fixed
- Include markdown for release autodeploy docs
- Use standard inheritance model in ClinVar (https://ftp.ncbi.nlm.nih.gov/pub/GTR/standard_terms/Mode_of_inheritance.txt)
- Fix issue crash with variants that have been unflagged causative not being available in other causatives
### Added
### Changed

## [4.33]
### Fixed
- Command line crashing when updating an individual not found in database
- Dashboard page crashing when filters return no data
- Cancer variants filter by chromosome
- /api/v1/genes now searches for genes in all genome builds by default
- Upgraded igv.js to version 2.8.1 (Fixed Unparsable bed record error)
### Added
- Autodeploy docs on release
- Documentation for updating case individuals tracks
- Filter cases and dashboard stats by analysis track
### Changed
- Changed from deprecated db update method
- Pre-selected fields to run queries with in dashboard page
- Do not filter by any institute when first accessing the dashboard
- Removed OMIM panel in case view for cancer cases
- Display Tier I and II variants in case view causatives panel for cancer cases
- Refactored Individuals and Causative panels in case view for cancer cases

## [4.32.1]
### Fixed
- iSort lint check only
### Changed
- Institute cases page crashing when a case has track:Null
### Added

## [4.32]
### Added
- Load and show MITOMAP associated diseases from VCF (INFO field: MitomapAssociatedDiseases, via HmtNote)
- Show variant allele frequencies for mitochondrial variants (GRCh38 cases)
- Extend "public" json API with diseases (OMIM) and phenotypes (HPO)
- HPO gene list download now has option for clinical and non-clinical genes
- Display gene splice junctions data in sashimi plots
- Update case individuals with splice junctions tracks
- Simple Docker compose for development with local build
- Make Phenomodels subpanels collapsible
- User side documentation of cytogenomics features (Gens, Chromograph, vcf2cytosure, rhocall)
- iSort GitHub Action
- Support LoqusDB REST API queries
### Fixed
- Show other causative once, even if several events point to it
- Filtering variants by mitochondrial chromosome for cases with genome build=38
- HPO gene search button triggers any warnings for clinical / non-existing genes also on first search
- Fixed a bug in variants pages caused by MT variants without alt_frequency
- Tests for CADD score parsing function
- Fixed the look of IGV settings on SNV variant page
- Cases analyzed once shown as `rerun`
- Missing case track on case re-upload
- Fixed severity rank for SO term "regulatory region ablation"
### Changed
- Refactor according to CodeFactor - mostly reuse of duplicated code
- Phenomodels language adjustment
- Open variants in a new window (from variants page)
- Open overlapping and compound variants in a new window (from variant page)
- gnomAD link points to gnomAD v.3 (build GRCh38) for mitochondrial variants.
- Display only number of affected genes for dismissed SVs in general report
- Chromosome build check when populating the variants filter chromosome selection
- Display mitochondrial and rare diseases coverage report in cases with missing 'rare' track

## [4.31.1]
### Added
### Changed
- Remove mitochondrial and coverage report from cancer cases sidebar
### Fixed
- ClinVar page when dbSNP id is None

## [4.31]
### Added
- gnomAD annotation field in admin guide
- Export also dynamic panel genes not associated to an HPO term when downloading the HPO panel
- Primary HGNC transcript info in variant export files
- Show variant quality (QUAL field from vcf) in the variant summary
- Load/update PDF gene fusion reports (clinical and research) generated with Arriba
- Support new MANE annotations from VEP (both MANE Select and MANE Plus Clinical)
- Display on case activity the event of a user resetting all dismissed variants
- Support gnomAD population frequencies for mitochondrial variants
- Anchor links in Casedata ClinVar panels to redirect after renaming individuals
### Fixed
- Replace old docs link www.clinicalgenomics.se/scout with new https://clinical-genomics.github.io/scout
- Page formatting issues whenever case and variant comments contain extremely long strings with no spaces
- Chromograph images can be one column and have scrollbar. Removed legacy code.
- Column labels for ClinVar case submission
- Page crashing looking for LoqusDB observation when variant doesn't exist
- Missing inheritance models and custom inheritance models on newly created gene panels
- Accept only numbers in managed variants filter as position and end coordinates
- SNP id format and links in Variant page, ClinVar submission form and general report
- Case groups tooltip triggered only when mouse is on the panel header
### Changed
- A more compact case groups panel
- Added landscape orientation CSS style to cancer coverage and QC demo report
- Improve user documentation to create and save new gene panels
- Removed option to use space as separator when uploading gene panels
- Separating the columns of standard and custom inheritance models in gene panels
- Improved ClinVar instructions for users using non-English Excel

## [4.30.2]
### Added
### Fixed
- Use VEP RefSeq ID if RefSeq list is empty in RefSeq transcripts overview
- Bug creating variant links for variants with no end_chrom
### Changed

## [4.30.1]
### Added
### Fixed
- Cryptography dependency fixed to use version < 3.4
### Changed

## [4.30]
### Added
- Introduced a `reset dismiss variant` verb
- Button to reset all dismissed variants for a case
- Add black border to Chromograph ideograms
- Show ClinVar annotations on variantS page
- Added integration with GENS, copy number visualization tool
- Added a VUS label to the manual classification variant tags
- Add additional information to SNV verification emails
- Tooltips documenting manual annotations from default panels
- Case groups now show bam files from all cases on align view
### Fixed
- Center initial igv view on variant start with SNV/indels
- Don't set initial igv view to negative coordinates
- Display of GQ for SV and STR
- Parsing of AD and related info for STRs
- LoqusDB field in institute settings accepts only existing Loqus instances
- Fix DECIPHER link to work after DECIPHER migrated to GRCh38
- Removed visibility window param from igv.js genes track
- Updated HPO download URL
- Patch HPO download test correctly
- Reference size on STR hover not needed (also wrong)
- Introduced genome build check (allowed values: 37, 38, "37", "38") on case load
- Improve case searching by assignee full name
- Populating the LoqusDB select in institute settings
### Changed
- Cancer variants table header (pop freq etc)
- Only admin users can modify LoqusDB instance in Institute settings
- Style of case synopsis, variants and case comments
- Switched to igv.js 2.7.5
- Do not choke if case is missing research variants when research requested
- Count cases in LoqusDB by variant type
- Introduce deprecation warning for Loqus configs that are not dictionaries
- Improve create new gene panel form validation
- Make XM- transcripts less visible if they don't overlap with transcript refseq_id in variant page
- Color of gene panels and comments panels on cases and variant pages
- Do not choke if case is missing research variants when reserch requested

## [4.29.1]
### Added
### Fixed
- Always load STR variants regardless of RankScore threshold (hotfix)
### Changed

## [4.29]
### Added
- Added a page about migrating potentially breaking changes to the documentation
- markdown_include in development requirements file
- STR variants filter
- Display source, Z-score, inheritance pattern for STR annotations from Stranger (>0.6.1) if available
- Coverage and quality report to cancer view
### Fixed
- ACMG classification page crashing when trying to visualize a classification that was removed
- Pretty print HGVS on gene variants (URL-decode VEP)
- Broken or missing link in the documentation
- Multiple gene names in ClinVar submission form
- Inheritance model select field in ClinVar submission
- IGV.js >2.7.0 has an issue with the gene track zoom levels - temp freeze at 2.7.0
- Revert CORS-anywhere and introduce a local http proxy for cloud tracks
### Changed

## [4.28]
### Added
- Chromograph integration for displaying PNGs in case-page
- Add VAF to cancer case general report, and remove some of its unused fields
- Variants filter compatible with genome browser location strings
- Support for custom public igv tracks stored on the cloud
- Add tests to increase testing coverage
- Update case variants count after deleting variants
- Update IGV.js to latest (v2.7.4)
- Bypass igv.js CORS check using `https://github.com/Rob--W/cors-anywhere`
- Documentation on default and custom IGV.js tracks (admin docs)
- Lock phenomodels so they're editable by admins only
- Small case group assessment sharing
- Tutorial and files for deploying app on containers (Kubernetes pods)
- Canonical transcript and protein change of canonical transcript in exported variants excel sheet
- Support for Font Awesome version 6
- Submit to Beacon from case page sidebar
- Hide dismissed variants in variants pages and variants export function
- Systemd service files and instruction to deploy Scout using podman
### Fixed
- Bugfix: unused `chromgraph_prefix |tojson` removed
- Freeze coloredlogs temporarily
- Marrvel link
- Don't show TP53 link for silent or synonymous changes
- OMIM gene field accepts any custom number as OMIM gene
- Fix Pytest single quote vs double quote string
- Bug in gene variants search by similar cases and no similar case is found
- Delete unused file `userpanel.py`
- Primary transcripts in variant overview and general report
- Google OAuth2 login setup in README file
- Redirect to 'missing file'-icon if configured Chromograph file is missing
- Javascript error in case page
- Fix compound matching during variant loading for hg38
- Cancer variants view containing variants dismissed with cancer-specific reasons
- Zoom to SV variant length was missing IGV contig select
- Tooltips on case page when case has no default gene panels
### Changed
- Save case variants count in case document and not in sessions
- Style of gene panels multiselect on case page
- Collapse/expand main HPO checkboxes in phenomodel preview
- Replaced GQ (Genotype quality) with VAF (Variant allele frequency) in cancer variants GT table
- Allow loading of cancer cases with no tumor_purity field
- Truncate cDNA and protein changes in case report if longer than 20 characters


## [4.27]
### Added
- Exclude one or more variant categories when running variants delete command
### Fixed
### Changed

## [4.26.1]
### Added
### Fixed
- Links with 1-letter aa codes crash on frameshift etc
### Changed

## [4.26]
### Added
- Extend the delete variants command to print analysis date, track, institute, status and research status
- Delete variants by type of analysis (wgs|wes|panel)
- Links to cBioPortal, MutanTP53, IARC TP53, OncoKB, MyCancerGenome, CIViC
### Fixed
- Deleted variants count
### Changed
- Print output of variants delete command as a tab separated table

## [4.25]
### Added
- Command line function to remove variants from one or all cases
### Fixed
- Parse SMN None calls to None rather than False

## [4.24.1]
### Fixed
- Install requirements.txt via setup file

## [4.24]
### Added
- Institute-level phenotype models with sub-panels containing HPO and OMIM terms
- Runnable Docker demo
- Docker image build and push github action
- Makefile with shortcuts to docker commands
- Parse and save synopsis, phenotype and cohort terms from config files upon case upload
### Fixed
- Update dismissed variant status when variant dismissed key is missing
- Breakpoint two IGV button now shows correct chromosome when different from bp1
- Missing font lib in Docker image causing the PDF report download page to crash
- Sentieon Manta calls lack Somaticscore - load anyway
- ClinVar submissions crashing due to pinned variants that are not loaded
- Point ExAC pLI score to new gnomad server address
- Bug uploading cases missing phenotype terms in config file
- STRs loaded but not shown on browser page
- Bug when using adapter.variant.get_causatives with case_id without causatives
- Problem with fetching "solved" from scout export cases cli
- Better serialising of datetime and bson.ObjectId
- Added `volumes` folder to .gitignore
### Changed
- Make matching causative and managed variants foldable on case page
- Remove calls to PyMongo functions marked as deprecated in backend and frontend(as of version 3.7).
- Improved `scout update individual` command
- Export dynamic phenotypes with ordered gene lists as PDF


## [4.23]
### Added
- Save custom IGV track settings
- Show a flash message with clear info about non-valid genes when gene panel creation fails
- CNV report link in cancer case side navigation
- Return to comment section after editing, deleting or submitting a comment
- Managed variants
- MT vs 14 chromosome mean coverage stats if Scout is connected to Chanjo
### Fixed
- missing `vcf_cancer_sv` and `vcf_cancer_sv_research` to manual.
- Split ClinVar multiple clnsig values (slash-separated) and strip them of underscore for annotations without accession number
- Timeout of `All SNVs and INDELs` page when no valid gene is provided in the search
- Round CADD (MIPv9)
- Missing default panel value
- Invisible other causatives lines when other causatives lack gene symbols
### Changed
- Do not freeze mkdocs-material to version 4.6.1
- Remove pre-commit dependency

## [4.22]
### Added
- Editable cases comments
- Editable variants comments
### Fixed
- Empty variant activity panel
- STRs variants popover
- Split new ClinVar multiple significance terms for a variant
- Edit the selected comment, not the latest
### Changed
- Updated RELEASE docs.
- Pinned variants card style on the case page
- Merged `scout export exons` and `scout view exons` commands


## [4.21.2]
### Added
### Fixed
- Do not pre-filter research variants by (case-default) gene panels
- Show OMIM disease tooltip reliably
### Changed

## [4.21.1]
### Added
### Fixed
- Small change to Pop Freq column in variants ang gene panels to avoid strange text shrinking on small screens
- Direct use of HPO list for Clinical HPO SNV (and cancer SNV) filtering
- PDF coverage report redirecting to login page
### Changed
- Remove the option to dismiss single variants from all variants pages
- Bulk dismiss SNVs, SVs and cancer SNVs from variants pages

## [4.21]
### Added
- Support to configure LoqusDB per institute
- Highlight causative variants in the variants list
- Add tests. Mostly regarding building internal datatypes.
- Remove leading and trailing whitespaces from panel_name and display_name when panel is created
- Mark MANE transcript in list of transcripts in "Transcript overview" on variant page
- Show default panel name in case sidebar
- Previous buttons for variants pagination
- Adds a gh action that checks that the changelog is updated
- Adds a gh action that deploys new releases automatically to pypi
- Warn users if case default panels are outdated
- Define institute-specific gene panels for filtering in institute settings
- Use institute-specific gene panels in variants filtering
- Show somatic VAF for pinned and causative variants on case page

### Fixed
- Report pages redirect to login instead of crashing when session expires
- Variants filter loading in cancer variants page
- User, Causative and Cases tables not scaling to full page
- Improved docs for an initial production setup
- Compatibility with latest version of Black
- Fixed tests for Click>7
- Clinical filter required an extra click to Filter to return variants
- Restore pagination and shrink badges in the variants page tables
- Removing a user from the command line now inactivates the case only if user is last assignee and case is active
- Bugfix, LoqusDB per institute feature crashed when institute id was empty string
- Bugfix, LoqusDB calls where missing case count
- filter removal and upload for filters deleted from another page/other user
- Visualize outdated gene panels info in a popover instead of a tooltip in case page side panel

### Changed
- Highlight color on normal STRs in the variants table from green to blue
- Display breakpoints coordinates in verification emails only for structural variants


## [4.20]
### Added
- Display number of filtered variants vs number of total variants in variants page
- Search case by HPO terms
- Dismiss variant column in the variants tables
- Black and pre-commit packages to dev requirements

### Fixed
- Bug occurring when rerun is requested twice
- Peddy info fields in the demo config file
- Added load config safety check for multiple alignment files for one individual
- Formatting of cancer variants table
- Missing Score in SV variants table

### Changed
- Updated the documentation on how to create a new software release
- Genome build-aware cytobands coordinates
- Styling update of the Matchmaker card
- Select search type in case search form


## [4.19]

### Added
- Show internal ID for case
- Add internal ID for downloaded CGH files
- Export dynamic HPO gene list from case page
- Remove users as case assignees when their account is deleted
- Keep variants filters panel expanded when filters have been used

### Fixed
- Handle the ProxyFix ModuleNotFoundError when Werkzeug installed version is >1.0
- General report formatting issues whenever case and variant comments contain extremely long strings with no spaces

### Changed
- Created an institute wrapper page that contains list of cases, causatives, SNVs & Indels, user list, shared data and institute settings
- Display case name instead of case ID on clinVar submissions
- Changed icon of sample update in clinVar submissions


## [4.18]

### Added
- Filter cancer variants on cytoband coordinates
- Show dismiss reasons in a badge with hover for clinical variants
- Show an ellipsis if 10 cases or more to display with loqusdb matches
- A new blog post for version 4.17
- Tooltip to better describe Tumor and Normal columns in cancer variants
- Filter cancer SNVs and SVs by chromosome coordinates
- Default export of `Assertion method citation` to clinVar variants submission file
- Button to export up to 500 cancer variants, filtered or not
- Rename samples of a clinVar submission file

### Fixed
- Apply default gene panel on return to cancer variantS from variant view
- Revert to certificate checking when asking for Chanjo reports
- `scout download everything` command failing while downloading HPO terms

### Changed
- Turn tumor and normal allelic fraction to decimal numbers in tumor variants page
- Moved clinVar submissions code to the institutes blueprints
- Changed name of clinVar export files to FILENAME.Variant.csv and FILENAME.CaseData.csv
- Switched Google login libraries from Flask-OAuthlib to Authlib


## [4.17.1]

### Fixed
- Load cytobands for cases with chromosome build not "37" or "38"


## [4.17]

### Added
- COSMIC badge shown in cancer variants
- Default gene-panel in non-cancer structural view in url
- Filter SNVs and SVs by cytoband coordinates
- Filter cancer SNV variants by alt allele frequency in tumor
- Correct genome build in UCSC link from structural variant page



### Fixed
- Bug in clinVar form when variant has no gene
- Bug when sharing cases with the same institute twice
- Page crashing when removing causative variant tag
- Do not default to GATK caller when no caller info is provided for cancer SNVs


## [4.16.1]

### Fixed
- Fix the fix for handling of delivery reports for rerun cases

## [4.16]

### Added
- Adds possibility to add "lims_id" to cases. Currently only stored in database, not shown anywhere
- Adds verification comment box to SVs (previously only available for small variants)
- Scrollable pedigree panel

### Fixed
- Error caused by changes in WTForm (new release 2.3.x)
- Bug in OMIM case page form, causing the page to crash when a string was provided instead of a numerical OMIM id
- Fix Alamut link to work properly on hg38
- Better handling of delivery reports for rerun cases
- Small CodeFactor style issues: matchmaker results counting, a couple of incomplete tests and safer external xml
- Fix an issue with Phenomizer introduced by CodeFactor style changes

### Changed
- Updated the version of igv.js to 2.5.4

## [4.15.1]

### Added
- Display gene names in ClinVar submissions page
- Links to Varsome in variant transcripts table

### Fixed
- Small fixes to ClinVar submission form
- Gene panel page crash when old panel has no maintainers

## [4.15]

### Added
- Clinvar CNVs IGV track
- Gene panels can have maintainers
- Keep variant actions (dismissed, manual rank, mosaic, acmg, comments) upon variant re-upload
- Keep variant actions also on full case re-upload

### Fixed
- Fix the link to Ensembl for SV variants when genome build 38.
- Arrange information in columns on variant page
- Fix so that new cosmic identifier (COSV) is also acceptable #1304
- Fixed COSMIC tag in INFO (outside of CSQ) to be parses as well with `&` splitter.
- COSMIC stub URL changed to https://cancer.sanger.ac.uk/cosmic/search?q= instead.
- Updated to a version of IGV where bigBed tracks are visualized correctly
- Clinvar submission files are named according to the content (variant_data and case_data)
- Always show causatives from other cases in case overview
- Correct disease associations for gene symbol aliases that exist as separate genes
- Re-add "custom annotations" for SV variants
- The override ClinVar P/LP add-in in the Clinical Filter failed for new CSQ strings

### Changed
- Runs all CI checks in github actions

## [4.14.1]

### Fixed
- Error when variant found in loqusdb is not loaded for other case

## [4.14]

### Added
- Use github actions to run tests
- Adds CLI command to update individual alignments path
- Update HPO terms using downloaded definitions files
- Option to use alternative flask config when running `scout serve`
- Requirement to use loqusdb >= 2.5 if integrated

### Fixed
- Do not display Pedigree panel in cancer view
- Do not rely on internet connection and services available when running CI tests
- Variant loading assumes GATK if no caller set given and GATK filter status is seen in FILTER
- Pass genome build param all the way in order to get the right gene mappings for cases with build 38
- Parse correctly variants with zero frequency values
- Continue even if there are problems to create a region vcf
- STR and cancer variant navigation back to variants pages could fail

### Changed
- Improved code that sends requests to the external APIs
- Updates ranges for user ranks to fit todays usage
- Run coveralls on github actions instead of travis
- Run pip checks on github actions instead of coveralls
- For hg38 cases, change gnomAD link to point to version 3.0 (which is hg38 based)
- Show pinned or causative STR variants a bit more human readable

## [4.13.1]

### Added
### Fixed
- Typo that caused not all clinvar conflicting interpretations to be loaded no matter what
- Parse and retrieve clinvar annotations from VEP-annotated (VEP 97+) CSQ VCF field
- Variant clinvar significance shown as `not provided` whenever is `Uncertain significance`
- Phenomizer query crashing when case has no HPO terms assigned
- Fixed a bug affecting `All SNVs and INDELs` page when variants don't have canonical transcript
- Add gene name or id in cancer variant view

### Changed
- Cancer Variant view changed "Variant:Transcript:Exon:HGVS" to "Gene:Transcript:Exon:HGVS"

## [4.13]

### Added
- ClinVar SNVs track in IGV
- Add SMA view with SMN Copy Number data
- Easier to assign OMIM diagnoses from case page
- OMIM terms and specific OMIM term page

### Fixed
- Bug when adding a new gene to a panel
- Restored missing recent delivery reports
- Fixed style and links to other reports in case side panel
- Deleting cases using display_name and institute not deleting its variants
- Fixed bug that caused coordinates filter to override other filters
- Fixed a problem with finding some INS in loqusdb
- Layout on SV page when local observations without cases are present
- Make scout compatible with the new HPO definition files from `http://compbio.charite.de/jenkins/`
- General report visualization error when SNVs display names are very long


### Changed


## [4.12.4]

### Fixed
- Layout on SV page when local observations without cases are present

## [4.12.3]

### Fixed
- Case report when causative or pinned SVs have non null allele frequencies

## [4.12.2]

### Fixed
- SV variant links now take you to the SV variant page again
- Cancer variant view has cleaner table data entries for "N/A" data
- Pinned variant case level display hotfix for cancer and str - more on this later
- Cancer variants show correct alt/ref reads mirroring alt frequency now
- Always load all clinical STR variants even if a region load is attempted - index may be missing
- Same case repetition in variant local observations

## [4.12.1]

### Fixed
- Bug in variant.gene when gene has no HGVS description


## [4.12]

### Added
- Accepts `alignment_path` in load config to pass bam/cram files
- Display all phenotypes on variant page
- Display hgvs coordinates on pinned and causatives
- Clear panel pending changes
- Adds option to setup the database with static files
- Adds cli command to download the resources from CLI that scout needs
- Adds test files for merged somatic SV and CNV; as well as merged SNV, and INDEL part of #1279
- Allows for upload of OMIM-AUTO gene panel from static files without api-key

### Fixed
- Cancer case HPO panel variants link
- Fix so that some drop downs have correct size
- First IGV button in str variants page
- Cancer case activates on SNV variants
- Cases activate when STR variants are viewed
- Always calculate code coverage
- Pinned/Classification/comments in all types of variants pages
- Null values for panel's custom_inheritance_models
- Discrepancy between the manual disease transcripts and those in database in gene-edit page
- ACMG classification not showing for some causatives
- Fix bug which caused IGV.js to use hg19 reference files for hg38 data
- Bug when multiple bam files sources with non-null values are available


### Changed
- Renamed `requests` file to `scout_requests`
- Cancer variant view shows two, instead of four, decimals for allele and normal


## [4.11.1]

### Fixed
- Institute settings page
- Link institute settings to sharing institutes choices

## [4.11.0]

### Added
- Display locus name on STR variant page
- Alternative key `GNOMADAF_popmax` for Gnomad popmax allele frequency
- Automatic suggestions on how to improve the code on Pull Requests
- Parse GERP, phastCons and phyloP annotations from vep annotated CSQ fields
- Avoid flickering comment popovers in variant list
- Parse REVEL score from vep annotated CSQ fields
- Allow users to modify general institute settings
- Optionally format code automatically on commit
- Adds command to backup vital parts `scout export database`
- Parsing and displaying cancer SV variants from Manta annotated VCF files
- Dismiss cancer snv variants with cancer-specific options
- Add IGV.js UPD, RHO and TIDDIT coverage wig tracks.


### Fixed
- Slightly darker page background
- Fixed an issued with parsed conservation values from CSQ
- Clinvar submissions accessible to all users of an institute
- Header toolbar when on Clinvar page now shows institute name correctly
- Case should not always inactivate upon update
- Show dismissed snv cancer variants as grey on the cancer variants page
- Improved style of mappability link and local observations on variant page
- Convert all the GET requests to the igv view to POST request
- Error when updating gene panels using a file containing BOM chars
- Add/replace gene radio button not working in gene panels


## [4.10.1]

### Fixed
- Fixed issue with opening research variants
- Problem with coveralls not called by Travis CI
- Handle Biomart service down in tests


## [4.10.0]

### Added
- Rank score model in causatives page
- Exportable HPO terms from phenotypes page
- AMP guideline tiers for cancer variants
- Adds scroll for the transcript tab
- Added CLI option to query cases on time since case event was added
- Shadow clinical assessments also on research variants display
- Support for CRAM alignment files
- Improved str variants view : sorting by locus, grouped by allele.
- Delivery report PDF export
- New mosaicism tag option
- Add or modify individuals' age or tissue type from case page
- Display GC and allele depth in causatives table.
- Included primary reference transcript in general report
- Included partial causative variants in general report
- Remove dependency of loqusdb by utilising the CLI

### Fixed
- Fixed update OMIM command bug due to change in the header of the genemap2 file
- Removed Mosaic Tag from Cancer variants
- Fixes issue with unaligned table headers that comes with hidden Datatables
- Layout in general report PDF export
- Fixed issue on the case statistics view. The validation bars didn't show up when all institutes were selected. Now they do.
- Fixed missing path import by importing pathlib.Path
- Handle index inconsistencies in the update index functions
- Fixed layout problems


## [4.9.0]

### Added
- Improved MatchMaker pages, including visible patient contacts email address
- New badges for the github repo
- Links to [GENEMANIA](genemania.org)
- Sort gene panel list on case view.
- More automatic tests
- Allow loading of custom annotations in VCF using the SCOUT_CUSTOM info tag.

### Fixed
- Fix error when a gene is added to an empty dynamic gene panel
- Fix crash when attempting to add genes on incorrect format to dynamic gene panel
- Manual rank variant tags could be saved in a "Select a tag"-state, a problem in the variants view.
- Same case evaluations are no longer shown as gray previous evaluations on the variants page
- Stay on research pages, even if reset, next first buttons are pressed..
- Overlapping variants will now be visible on variant page again
- Fix missing classification comments and links in evaluations page
- All prioritized cases are shown on cases page


## [4.8.3]

### Added

### Fixed
- Bug when ordering sanger
- Improved scrolling over long list of genes/transcripts


## [4.8.2]

### Added

### Fixed
- Avoid opening extra tab for coverage report
- Fixed a problem when rank model version was saved as floats and not strings
- Fixed a problem with displaying dismiss variant reasons on the general report
- Disable load and delete filter buttons if there are no saved filters
- Fix problem with missing verifications
- Remove duplicate users and merge their data and activity


## [4.8.1]

### Added

### Fixed
- Prevent login fail for users with id defined by ObjectId and not email
- Prevent the app from crashing with `AttributeError: 'NoneType' object has no attribute 'message'`


## [4.8.0]

### Added
- Updated Scout to use Bootstrap 4.3
- New looks for Scout
- Improved dashboard using Chart.js
- Ask before inactivating a case where last assigned user leaves it
- Genes can be manually added to the dynamic gene list directly on the case page
- Dynamic gene panels can optionally be used with clinical filter, instead of default gene panel
- Dynamic gene panels get link out to chanjo-report for coverage report
- Load all clinvar variants with clinvar Pathogenic, Likely Pathogenic and Conflicting pathogenic
- Show transcripts with exon numbers for structural variants
- Case sort order can now be toggled between ascending and descending.
- Variants can be marked as partial causative if phenotype is available for case.
- Show a frequency tooltip hover for SV-variants.
- Added support for LDAP login system
- Search snv and structural variants by chromosomal coordinates
- Structural variants can be marked as partial causative if phenotype is available for case.
- Show normal and pathologic limits for STRs in the STR variants view.
- Institute level persistent variant filter settings that can be retrieved and used.
- export causative variants to Excel
- Add support for ROH, WIG and chromosome PNGs in case-view

### Fixed
- Fixed missing import for variants with comments
- Instructions on how to build docs
- Keep sanger order + verification when updating/reloading variants
- Fixed and moved broken filter actions (HPO gene panel and reset filter)
- Fixed string conversion to number
- UCSC links for structural variants are now separated per breakpoint (and whole variant where applicable)
- Reintroduced missing coverage report
- Fixed a bug preventing loading samples using the command line
- Better inheritance models customization for genes in gene panels
- STR variant page back to list button now does its one job.
- Allows to setup scout without a omim api key
- Fixed error causing "favicon not found" flash messages
- Removed flask --version from base cli
- Request rerun no longer changes case status. Active or archived cases inactivate on upload.
- Fixed missing tooltip on the cancer variants page
- Fixed weird Rank cell in variants page
- Next and first buttons order swap
- Added pagination (and POST capability) to cancer variants.
- Improves loading speed for variant page
- Problem with updating variant rank when no variants
- Improved Clinvar submission form
- General report crashing when dismissed variant has no valid dismiss code
- Also show collaborative case variants on the All variants view.
- Improved phenotype search using dataTables.js on phenotypes page
- Search and delete users with `email` instead of `_id`
- Fixed css styles so that multiselect options will all fit one column


## [4.7.3]

### Added
- RankScore can be used with VCFs for vcf_cancer files

### Fixed
- Fix issue with STR view next page button not doing its one job.

### Deleted
- Removed pileup as a bam viewing option. This is replaced by IGV


## [4.7.2]

### Added
- Show earlier ACMG classification in the variant list

### Fixed
- Fixed igv search not working due to igv.js dist 2.2.17
- Fixed searches for cases with a gene with variants pinned or marked causative.
- Load variant pages faster after fixing other causatives query
- Fixed mitochondrial report bug for variants without genes

## [4.7.1]

### Added

### Fixed
- Fixed bug on genes page


## [4.7.0]

### Added
- Export genes and gene panels in build GRCh38
- Search for cases with variants pinned or marked causative in a given gene.
- Search for cases phenotypically similar to a case also from WUI.
- Case variant searches can be limited to similar cases, matching HPO-terms,
  phenogroups and cohorts.
- De-archive reruns and flag them as 'inactive' if archived
- Sort cases by analysis_date, track or status
- Display cases in the following order: prioritized, active, inactive, archived, solved
- Assign case to user when user activates it or asks for rerun
- Case becomes inactive when it has no assignees
- Fetch refseq version from entrez and use it in clinvar form
- Load and export of exons for all genes, independent on refseq
- Documentation for loading/updating exons
- Showing SV variant annotations: SV cgh frequencies, gnomad-SV, local SV frequencies
- Showing transcripts mapping score in segmental duplications
- Handle requests to Ensembl Rest API
- Handle requests to Ensembl Rest Biomart
- STR variants view now displays GT and IGV link.
- Description field for gene panels
- Export exons in build 37 and 38 using the command line

### Fixed
- Fixes of and induced by build tests
- Fixed bug affecting variant observations in other cases
- Fixed a bug that showed wrong gene coverage in general panel PDF export
- MT report only shows variants occurring in the specific individual of the excel sheet
- Disable SSL certifcate verification in requests to chanjo
- Updates how intervaltree and pymongo is used to void deprecated functions
- Increased size of IGV sample tracks
- Optimized tests


## [4.6.1]

### Added

### Fixed
- Missing 'father' and 'mother' keys when parsing single individual cases


## [4.6.0]

### Added
- Description of Scout branching model in CONTRIBUTING doc
- Causatives in alphabetical order, display ACMG classification and filter by gene.
- Added 'external' to the list of analysis type options
- Adds functionality to display "Tissue type". Passed via load config.
- Update to IGV 2.

### Fixed
- Fixed alignment visualization and vcf2cytosure availability for demo case samples
- Fixed 3 bugs affecting SV pages visualization
- Reintroduced the --version cli option
- Fixed variants query by panel (hpo panel + gene panel).
- Downloaded MT report contains excel files with individuals' display name
- Refactored code in parsing of config files.


## [4.5.1]

### Added

### Fixed
- update requirement to use PyYaml version >= 5.1
- Safer code when loading config params in cli base


## [4.5.0]

### Added
- Search for similar cases from scout view CLI
- Scout cli is now invoked from the app object and works under the app context

### Fixed
- PyYaml dependency fixed to use version >= 5.1


## [4.4.1]

### Added
- Display SV rank model version when available

### Fixed
- Fixed upload of delivery report via API


## [4.4.0]

### Added
- Displaying more info on the Causatives page and hiding those not causative at the case level
- Add a comment text field to Sanger order request form, allowing a message to be included in the email
- MatchMaker Exchange integration
- List cases with empty synopsis, missing HPO terms and phenotype groups.
- Search for cases with open research list, or a given case status (active, inactive, archived)

### Fixed
- Variant query builder split into several functions
- Fixed delivery report load bug


## [4.3.3]

### Added
- Different individual table for cancer cases

### Fixed
- Dashboard collects validated variants from verification events instead of using 'sanger' field
- Cases shared with collaborators are visible again in cases page
- Force users to select a real institute to share cases with (actionbar select fix)


## [4.3.2]

### Added
- Dashboard data can be filtered using filters available in cases page
- Causatives for each institute are displayed on a dedicated page
- SNVs and and SVs are searchable across cases by gene and rank score
- A more complete report with validated variants is downloadable from dashboard

### Fixed
- Clinsig filter is fixed so clinsig numerical values are returned
- Split multi clinsig string values in different elements of clinsig array
- Regex to search in multi clinsig string values or multi revstat string values
- It works to upload vcf files with no variants now
- Combined Pileup and IGV alignments for SVs having variant start and stop on the same chromosome


## [4.3.1]

### Added
- Show calls from all callers even if call is not available
- Instructions to install cairo and pango libs from WeasyPrint page
- Display cases with number of variants from CLI
- Only display cases with number of variants above certain treshold. (Also CLI)
- Export of verified variants by CLI or from the dashboard
- Extend case level queries with default panels, cohorts and phenotype groups.
- Slice dashboard statistics display using case level queries
- Add a view where all variants for an institute can be searched across cases, filtering on gene and rank score. Allows searching research variants for cases that have research open.

### Fixed
- Fixed code to extract variant conservation (gerp, phyloP, phastCons)
- Visualization of PDF-exported gene panels
- Reintroduced the exon/intron number in variant verification email
- Sex and affected status is correctly displayed on general report
- Force number validation in SV filter by size
- Display ensembl transcripts when no refseq exists


## [4.3.0]

### Added
- Mosaicism tag on variants
- Show and filter on SweGen frequency for SVs
- Show annotations for STR variants
- Show all transcripts in verification email
- Added mitochondrial export
- Adds alternative to search for SVs shorter that the given length
- Look for 'bcftools' in the `set` field of VCFs
- Display digenic inheritance from OMIM
- Displays what refseq transcript that is primary in hgnc

### Fixed

- Archived panels displays the correct date (not retroactive change)
- Fixed problem with waiting times in gene panel exports
- Clinvar fiter not working with human readable clinsig values

## [4.2.2]

### Fixed
- Fixed gene panel create/modify from CSV file utf-8 decoding error
- Updating genes in gene panels now supports edit comments and entry version
- Gene panel export timeout error

## [4.2.1]

### Fixed
- Re-introduced gene name(s) in verification email subject
- Better PDF rendering for excluded variants in report
- Problem to access old case when `is_default` did not exist on a panel


## [4.2.0]

### Added
- New index on variant_id for events
- Display overlapping compounds on variants view

### Fixed
- Fixed broken clinical filter


## [4.1.4]

### Added
- Download of filtered SVs

### Fixed
- Fixed broken download of filtered variants
- Fixed visualization issue in gene panel PDF export
- Fixed bug when updating gene names in variant controller


## [4.1.3]

### Fixed
- Displays all primary transcripts


## [4.1.2]

### Added
- Option add/replace when updating a panel via CSV file
- More flexible versioning of the gene panels
- Printing coverage report on the bottom of the pdf case report
- Variant verification option for SVs
- Logs uri without pwd when connecting
- Disease-causing transcripts in case report
- Thicker lines in case report
- Supports HPO search for cases, both terms or if described in synopsis
- Adds sanger information to dashboard

### Fixed
- Use db name instead of **auth** as default for authentication
- Fixes so that reports can be generated even with many variants
- Fixed sanger validation popup to show individual variants queried by user and institute.
- Fixed problem with setting up scout
- Fixes problem when exac file is not available through broad ftp
- Fetch transcripts for correct build in `adapter.hgnc_gene`

## [4.1.1]
- Fix problem with institute authentication flash message in utils
- Fix problem with comments
- Fix problem with ensembl link


## [4.1.0]

### Added
- OMIM phenotypes to case report
- Command to download all panel app gene panels `scout load panel --panel-app`
- Links to genenames.org and omim on gene page
- Popup on gene at variants page with gene information
- reset sanger status to "Not validated" for pinned variants
- highlight cases with variants to be evaluated by Sanger on the cases page
- option to point to local reference files to the genome viewer pileup.js. Documented in `docs.admin-guide.server`
- option to export single variants in `scout export variants`
- option to load a multiqc report together with a case(add line in load config)
- added a view for searching HPO terms. It is accessed from the top left corner menu
- Updates the variants view for cancer variants. Adds a small cancer specific filter for known variants
- Adds hgvs information on cancer variants page
- Adds option to update phenotype groups from CLI

### Fixed
- Improved Clinvar to submit variants from different cases. Fixed HPO terms in casedata according to feedback
- Fixed broken link to case page from Sanger modal in cases view
- Now only cases with non empty lists of causative variants are returned in `adapter.case(has_causatives=True)`
- Can handle Tumor only samples
- Long lists of HGNC symbols are now possible. This was previously difficult with manual, uploaded or by HPO search when changing filter settings due to GET request limitations. Relevant pages now use POST requests. Adds the dynamic HPO panel as a selection on the gene panel dropdown.
- Variant filter defaults to default panels also on SV and Cancer variants pages.

## [4.0.0]

### WARNING ###

This is a major version update and will require that the backend of pre releases is updated.
Run commands:

```
$scout update genes
$scout update hpo
```

- Created a Clinvar submission tool, to speed up Clinvar submission of SNVs and SVs
- Added an analysis report page (html and PDF format) containing phenotype, gene panels and variants that are relevant to solve a case.

### Fixed
- Optimized evaluated variants to speed up creation of case report
- Moved igv and pileup viewer under a common folder
- Fixed MT alignment view pileup.js
- Fixed coordinates for SVs with start chromosome different from end chromosome
- Global comments shown across cases and institutes. Case-specific variant comments are shown only for that specific case.
- Links to clinvar submitted variants at the cases level
- Adapts clinvar parsing to new format
- Fixed problem in `scout update user` when the user object had no roles
- Makes pileup.js use online genome resources when viewing alignments. Now any instance of Scout can make use of this functionality.
- Fix ensembl link for structural variants
- Works even when cases does not have `'madeline_info'`
- Parses Polyphen in correct way again
- Fix problem with parsing gnomad from VEP

### Added
- Added a PDF export function for gene panels
- Added a "Filter and export" button to export custom-filtered SNVs to CSV file
- Dismiss SVs
- Added IGV alignments viewer
- Read delivery report path from case config or CLI command
- Filter for spidex scores
- All HPO terms are now added and fetched from the correct source (https://github.com/obophenotype/human-phenotype-ontology/blob/master/hp.obo)
- New command `scout update hpo`
- New command `scout update genes` will fetch all the latest information about genes and update them
- Load **all** variants found on chromosome **MT**
- Adds choice in cases overview do show as many cases as user like

### Removed
- pileup.min.js and pileup css are imported from a remote web location now
- All source files for HPO information, this is instead fetched directly from source
- All source files for gene information, this is instead fetched directly from source

## [3.0.0]
### Fixed
- hide pedigree panel unless it exists

## [1.5.1] - 2016-07-27
### Fixed
- look for both ".bam.bai" and ".bai" extensions

## [1.4.0] - 2016-03-22
### Added
- support for local frequency through loqusdb
- bunch of other stuff

## [1.3.0] - 2016-02-19
### Fixed
- Update query-phenomizer and add username/password

### Changed
- Update the way a case is checked for rerun-status

### Added
- Add new button to mark a case as "checked"
- Link to clinical variants _without_ 1000G annotation

## [1.2.2] - 2016-02-18
### Fixed
- avoid filtering out variants lacking ExAC and 1000G annotations

## [1.1.3] - 2015-10-01
### Fixed
- persist (clinical) filter when clicking load more
- fix #154 by robustly setting clinical filter func. terms

## [1.1.2] - 2015-09-07
### Fixed
- avoid replacing coverage report with none
- update SO terms, refactored

## [1.1.1] - 2015-08-20
### Fixed
- fetch case based on collaborator status (not owner)

## [1.1.0] - 2015-05-29
### Added
- link(s) to SNPedia based on RS-numbers
- new Jinja filter to "humanize" decimal numbers
- show gene panels in variant view
- new Jinja filter for decoding URL encoding
- add indicator to variants in list that have comments
- add variant number threshold and rank score threshold to load function
- add event methods to mongo adapter
- add tests for models
- show badge "old" if comment was written for a previous analysis

### Changed
- show cDNA change in transcript summary unless variant is exonic
- moved compounds table further up the page
- show dates for case uploads in ISO format
- moved variant comments higher up on page
- updated documentation for pages
- read in coverage report as blob in database and serve directly
- change ``OmimPhenotype`` to ``PhenotypeTerm``
- reorganize models sub-package
- move events (and comments) to separate collection
- only display prev/next links for the research list
- include variant type in breadcrumbs e.g. "Clinical variants"

### Removed
- drop dependency on moment.js

### Fixed
- show the same level of detail for all frequencies on all pages
- properly decode URL encoded symbols in amino acid/cDNA change strings
- fixed issue with wipe permissions in MongoDB
- include default gene lists in "variants" link in breadcrumbs

## [1.0.2] - 2015-05-20
### Changed
- update case fetching function

### Fixed
- handle multiple cases with same id

## [1.0.1] - 2015-04-28
### Fixed
- Fix building URL parameters in cases list Vue component

## [1.0.0] - 2015-04-12
Codename: Sara Lund

![Release 1.0](artwork/releases/release-1-0.jpg)

### Added
- Add email logging for unexpected errors
- New command line tool for deleting case

### Changed
- Much improved logging overall
- Updated documentation/usage guide
- Removed non-working IGV link

### Fixed
- Show sample display name in GT call
- Various small bug fixes
- Make it easier to hover over popups

## [0.0.2-rc1] - 2015-03-04
### Added
- add protein table for each variant
- add many more external links
- add coverage reports as PDFs

### Changed
- incorporate user feedback updates
- big refactor of load scripts

## [0.0.2-rc2] - 2015-03-04
### Changes
- add gene table with gene description
- reorganize inheritance models box

### Fixed
- avoid overwriting gene list on "research" load
- fix various bugs in external links

## [0.0.2-rc3] - 2015-03-05
### Added
- Activity log feed to variant view
- Adds protein change strings to ODM and Sanger email

### Changed
- Extract activity log component to macro

### Fixes
- Make Ensembl transcript links use archive website<|MERGE_RESOLUTION|>--- conflicted
+++ resolved
@@ -12,12 +12,9 @@
 - Aesthetic fix to Causative and Pinned Variants on Case page
 - Structural inconsistency for ClinVar Blueprint templates
 - Updated igv.js to 2.15.8 to fix track default color bug
-<<<<<<< HEAD
-### Changed
+- Fixed release versions for actions.
 - Removed ClinVar API validation buttons in favour of direct API submission
-=======
-- Fixed release versions for actions.
->>>>>>> dd706fba
+
 
 ## [4.68]
 ### Added
