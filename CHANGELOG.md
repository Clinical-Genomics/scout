# Change Log
All notable changes to this project will be documented in this file.
This project adheres to [Semantic Versioning](http://semver.org/).

About changelog [here](https://keepachangelog.com/en/1.0.0/)

## [unreleased]
### Added
- Display samples' name (tooltip) and affected status directly on caseS page
- Search SVs across all cases, in given genes
<<<<<<< HEAD
- Make removed panel optionally visible to non-admin or non maintainers
=======
- `CLINVAR_API_URL` param can be specified in app settings to override the URL used to send ClinVar submissions to. Intended for testing.
>>>>>>> b4a28947
### Changed
- Updated igv.js to v3.0.1
- Alphabetically sort IGV track available for custom selection
### Fixed
- Only add expected caller keys to variant (FOUND_IN or SVDB_ORIGIN)

## [4.85]
### Added
- Load also genes which are missing Ensembl gene ID (72 in both builds), including immunoglobulins and fragile sites
### Changed
- Unfreeze werkzeug again
- Show "(Removed)" after removed panels in dropdown
- The REVEL score is collected as the maximum REVEL score from all of the variant's transcripts
- Parse GNOMAD POPMAX values only if they are numerical when loading variants
### Fixed
- Alphabetically sort "select default panels" dropdown menu options on case page
- Show gene panel removed status on case page
- Fixed visibility of the following buttons: remove assignee, remove pinned/causative, remove comment, remove case from group

## [4.84]
### Changed
- Clearer error message when a loqusdb query fails for an instance that initially connected
- Do not load chanjo-report module if not needed and more visible message when it fails loading
- Converted the HgncGene class into a Pydantic class
- Swap menu open and collapse indicator chevrons - down is now displayed-open, right hidden-closed
- Linters and actions now all use python 3.11
### Fixed
- Safer way to update variant genes and compounds that avoids saving temporary decorators into variants' database documents
- Link to HGNC gene report on gene page
- Case file load priority so that e.g. SNV get loaded before SV, or clinical before research, for consistent variant_id collisions

## [4.83]
### Added
- Edit ACMG classifications from variant page (only for classifications with criteria)
- Events for case CLI events (load case, update case, update individual)
- Support for loading and displaying local custom IGV tracks
- MANE IGV track to be used as a local track for igv.js (see scout demo config file)
- Optional separate MT VCFs, for `nf-core/raredisease`
### Changed
- Avoid passing verbs from CaseHandler - functions for case sample and individual in CaseEventHandler
- Hide mtDNA report and coverage report links on case sidebar for cases with WTS data only
- Modified OMIM-AUTO gene panel to include genes in both genome builds
- Moved chanjo code into a dedicated extension
- Optimise the function that collects "match-safe" genes for an institute by avoiding duplicated genes from different panels
- Users must actively select "show matching causatives/managed" on a case page to see matching numbers
- Upgraded python version from 3.8 to 3.11 in Docker images
### Fixed
- Fix several tests that relied on number of events after setup to be 0
- Removed unused load case function
- Artwork logo sync sketch with png and export svg
- Clearer exception handling on chanjo-report setup - fail early and visibly
- mtDNA report crashing when one or more samples from a case is not in the chanjo database
- Case page crashing on missing phenotype terms
- ACMG benign modifiers
- Speed up tests by caching python env correctly in Github action and adding two more test groups
- Agile issue templates were added globally to the CG-org. Adding custom issue templates to avoid exposing customers
- PanelApp panel not saving genes with empty `EnsembleGeneIds` list
- Speed up checking outdated gene panels
- Do not load research variants automatically when loading a case

## [4.82.2]
### Fixed
- Warning icon in case pages for individuals where `confirmed_sex` is false
- Show allele sizes form ExpansionHunter on STR variantS page again

## [4.82.1]
### Fixed
- Revert the installation of flask-ldapconn to use the version available on PyPI to be able to push new scout releases to PyPI

## [4.82]
### Added
- Tooltip for combined score in tables for compounds and overlapping variants
- Checkbox to filter variants by excluding genes listed in selected gene panels, files or provided as list
- STR variant information card with database links, replacing empty frequency panel
- Display paging and number of HPO terms available in the database on Phenotypes page
- On case page, typeahead hints when searching for a disease using substrings containing source ("OMIM:", "ORPHA:")
- Button to monitor the status of submissions on ClinVar Submissions page
- Option to filter cancer variants by number of observations in somatic and germline archived database
- Documentation for integrating chanjo2
- More up-to-date VEP CSQ dbNSFP frequency keys
- Parse PacBio TRGT (Tandem repeat genotyping tool) Short Tandem Repeat VCFs
### Changed
- In the case_report #panel-tables has a fixed width
- Updated IGV.js to 2.15.11
- Fusion variants in case report now contain same info as on fusion variantS page
- Block submission of somatic variants to ClinVar until we harmonise with their changed API
- Additional control on the format of conditions provided in ClinVar form
- Errors while loading managed variants from file are now displayed on the Managed Variants page
- Chanjo2 coverage button visible only when query will contain a list of HGNC gene IDs
- Use Python-Markdown directly instead of the unmaintained Flask-Markdown
- Use Markupsafe instead of long deprecated, now removed Flask Markup
- Prepare to unfreeze Werkzeug, but don't actually activate until chanjo can deal with the change
### Fixed
- Submit requests to Chanjo2 using HTML forms instead of JSON data
- `Research somatic variants` link name on caseS page
- Broken `Install the HTML 2 PDF renderer` step in a GitHub action
- Fix ClinVar form parsing to not include ":" in conditionType.id when condition conditionType.db is Orphanet
- Fix condition dropdown and pre-selection on ClinVar form for cases with associated ORPHA diagnoses
- Improved visibility of ClinVar form in dark mode
- End coordinates for indels in ClinVar form
- Diagnoses API search crashing with empty search string
- Variant's overlapping panels should show overlapping of variant genes against the latest version of the panel
- Case page crashing when case has both variants in a ClinVar submission and pinned not loaded variants
- Installation of git in second build stage of Dockerfile, allowing correct installation of libraries

## [4.81]
### Added
- Tag for somatic SV IGH-DUX4 detection samtools script
### Changed
- Upgraded Bootstrap version in reports from 4.3.1 to 5.1.3
### Fixed
- Buttons layout in HPO genes panel on case page
- Added back old variant rankscore index with different key order to help loading on demo instance
- Cancer case_report panel-table no longer contains inheritance information
- Case report pinned variants card now displays info text if all pinned variants are present in causatives
- Darkmode setting now applies to the comment-box accordion
- Typo in case report causing `cancer_rank_options is undefined` error

## [4.80]
### Added
- Support for .d4 files coverage using chanjo2 (Case page sidebar link) with test
- Link to chanjo2 coverage report and coverage gene overview on gene panel page
- Link to chanjo2 coverage report on Case page, HPO dynamic gene list
- Link to genes coverage overview report on Case page, HPO dynamic gene list
### Changed
- All links in disease table on diagnosis page now open in a new tab
- Dark mode settings applied to multi-selects on institute settings page
- Comments on case and variant pages can be viewed by expanding an accordion
- On case page information on pinned variants and variants submitted to ClinVar are displayed in the same table
- Demo case file paths are now stored as absolute paths
- Optimised indices to address slow queries
- On case page default panels are now found at the top of the table, and it can be sorted by this trait
### Fixed
- On variants page, search for variants in genes present only in build 38 returning no results
- Pin/unpin with API was not able to make event links
- A new field `Explanation for multiple conditions` is available in ClinVar for submitting variants with more than one associated condition
- Fusion genes with partners lacking gene HGNC id will still be fully loaded
- Fusion variantS export now contains fusion variant specific columns
- When Loqusdb observations count is one the table includes information on if observation was for the current or another case

## [4.79.1]
### Fixed
- Exporting variants without rank score causing page to crash
- Display custom annotations also on cancer variant page

## [4.79]
### Added
- Added tags for Sniffles and CNVpytor, two LRS SV callers
- Button on case page for displaying STR variants occurring in the dynamic HPO panel
- Display functional annotation relative to variant gene's MANE transcripts on variant summary, when available
- Links to ACMG structural variant pathogenicity classification guidelines
- Phenomodels checkboxes can now include orpha terms
- Add incidental finding to case tags
- Get an alert on caseS page when somebody validates variants you ordered Sanger sequencing for
### Changed
- In the diagnoses page genes associated with a disease are displayed using hgnc symbol instead of hgnc id
- Refactor view route to allow navigation directly to unique variant document id, improve permissions check
- Do not show MANE and MANE Plus Clinical transcripts annotated from VEP (saved in variants) but collect this info from the transcripts database collection
- Refactor view route to allow navigation directly to unique case id (in particular for gens)
- `Institutes to share cases with` on institute's settings page now displays institutes names and IDs
- View route with document id selects view template based on variant category
### Fixed
- Refactored code in cases blueprints and variant_events adapter (set diseases for partial causative variants) to use "disease" instead of "omim" to encompass also ORPHA terms
- Refactored code in `scout/parse/omim.py` and `scout/parse/disease_terms.py` to use "disease" instead of "phenotype" to differentiate from HPO terms
- Be more careful about checking access to variant on API access
- Show also ACMG VUS on general report (could be missing if not e.g. pinned)

## [4.78]
### Added
- Case status labels can be added, giving more finegrained details on a solved status (provisional, diagnostic, carrier, UPD, SMN, ...)
- New SO terms: `sequence_variant` and `coding_transcript_variant`
- More MEI specific annotation is shown on the variant page
- Parse and save MANE transcripts info when updating genes in build 38
- ClinVar submission can now be downloaded as a json file
- `Mane Select` and `Mane Plus Clinical` badges on Gene page, when available
- ClinVar submission can now be downloaded as a json file
- API endpoint to pin variant
- Display common/uncommon/rare on summary of mei variant page
### Changed
- In the ClinVar form, database and id of assertion criteria citation are now separate inputs
- Customise institute settings to be able to display all cases with a certain status on cases page (admin users)
- Renamed `Clinical Significance` to `Germline Classification` on multistep ClinVar form
- Changed the "x" in cases.utils.remove_form button text to red for better visibility in dark mode
- Update GitHub actions
- Default loglevel up to INFO, making logs with default start easier to read
- Add XTR region to PAR region definition
- Diagnoses can be searched on diagnoses page without waiting for load first
### Fixed
- Removed log info showing hgnc IDs used in variantS search
- Maintain Matchmaker Exchange and Beacon submission status when a case is re-uploaded
- Inheritance mode from ORPHA should not be confounded with the OMIM inheritance model
- Decipher link URL changes
- Refactored code in cases blueprints to use "disease" instead of "omim" to encompass also ORPHA terms

## [4.77]
### Added
- Orpha disease terms now include information on inheritance
- Case loading via .yaml config file accepts subject_id and phenotype_groups (if previously defined as constant default or added per institute)
- Possibility to submit variants associated with Orphanet conditions to ClinVar
- Option update path to .d4 files path for individuals of an existing case using the command line
- More constraint information is displayed per gene in addition to pLi: missense and LoF OE, CI (inluding LOEUF) and Z-score.
### Changed
- Introduce validation in the ClinVar multistep form to make sure users provide at least one variant-associated condition
- CLI scout update individual accepts subject_id
- Update ClinVar inheritance models to reflect changes in ClinVar submission API
- Handle variant-associated condition ID format in background when creating ClinVar submissions
- Replace the code that downloads Ensembl genes, transcripts and exons with the Schug web app
- Add more info to error log when transcript variant frequency parsing fails.
- GnomAD v4 constraint information replaces ExAC constraints (pLi).
### Fixed
- Text input of associated condition in ClinVar form now aligns to the left
- Alignment of contents in the case report has been updated
- Missing number of phenotypes and genes from case diagnoses
- Associate OMIM and/or ORPHA diagnoses with partial causatives
- Visualization of partial causatives' diagnoses on case page: style and links
- Revert style of pinned variants window on the case page
- Rename `Clinical significanc` to `Germline classification` in ClinVar submissions exported files
- Rename `Clinical significance citations` to `Classification citations` in ClinVar submissions exported files
- Rename `Comment on clinical significance` to `Comment on classification` in ClinVar submissions exported files
- Show matching partial causatives on variant page
- Matching causatives shown on case page consisting only of variant matching the default panels of the case - bug introduced since scout v4.72 (Oct 18, 2023)
- Missing somatic variant read depth leading to report division by zero

## [4.76]
### Added
- Orphacodes are visible in phenotype tables
- Pydantic validation of image paths provided in case load config file
- Info on the user which created a ClinVar submission, when available
- Associate .d4 files to case individuals when loading a case via config file
### Changed
- In diagnoses page the load of diseases are initiated by clicking a button
- Revel score, Revel rank score and SpliceAI values are also displayed in Causatives and Validated variants tables
- Remove unused functions and tests
- Analysis type and direct link from cases list for OGM cases
- Removed unused `case_obj` parameter from server/blueprints/variant/controllers/observations function
- Possibility to reset ClinVar submission ID
- Allow ClinVar submissions with custom API key for users registered as ClinVar submitters or when institute doesn't have a preset list of ClinVar submitters
- Ordered event verbs alphabetically and created ClinVar-related user events
- Removed the unused "no-variants" option from the load case command line
### Fixed
- All disease_terms have gene HGNC ids as integers when added to the scout database
- Disease_term identifiers are now prefixed with the name of the coding system
- Command line crashing with error when updating a user that doesn't exist
- Thaw coloredlogs - 15.0.1 restores errorhandler issue
- Thaw crypography - current base image and library version allow Docker builds
- Missing delete icons on phenomodels page
- Missing cryptography lib error while running Scout container on an ARM processor
- Round CADD values with many decimals on causatives and validated variants pages
- Dark-mode visibility of some fields on causatives and validated variants pages
- Clinvar submitters would be cleared when unprivileged users saved institute settings page
- Added a default empty string in cases search form to avoid None default value
- Page crashing when user tries to remove the same variant from a ClinVar submission in different browser tabs
- Update more GnomAD links to GnomAD v4 (v38 SNVs, MT vars, STRs)
- Empty cells for RNA fusion variants in Causatives and Verified variants page
- Submenu icons missing from collapsible actionbar
- The collapsible actionbar had some non-collapsing overly long entries
- Cancer observations for SVs not appearing in the variant details view
- Archived local observations not visible on cancer variantS page
- Empty Population Frequency column in the Cancer SV Variants view
- Capital letters in ClinVar events description shown on case page

## [4.75]
### Added
- Hovertip to gene panel names with associated genes in variant view, when variant covers more than one gene
- Tests for panel to genes
- Download of Orphadata en_product6 and en_product4 from CLI
- Parse and save `database_found` key/values for RNA fusion variants
- Added fusion_score, ffpm, split_reads, junction_reads and fusion_caller to the list of filters on RNA fusion variants page
- Renamed the function `get_mei_info` to `set_mei_info` to be consistent with the other functions
- Fixed removing None key/values from parsed variants
- Orphacodes are included in the database disease_terms
### Changed
- Allow use of projections when retrieving gene panels
- Do not save custom images as binary data into case and variant database documents
- Retrieve and display case and variant custom images using image's saved path
- Cases are activated by viewing FSHD and SMA reports
- Split multi-gene SNV variants into single genes when submitting to Matchmaker Exchange
- Alamut links also on the gene level, using transcript and HGVS: better for indels. Keep variant link for missing HGVS
- Thaw WTForms - explicitly coerce form decimal field entries when filters fetched from db
### Fixed
- Removed some extra characters from top of general report left over from FontAwsome fix
- Do not save fusion variants-specific key/values in other types of variants
- Alamut link for MT variants in build 38
- Convert RNA fusions variants `tool_hits` and `fusion_score` keys from string to numbers
- Fix genotype reference and alternative sequencing depths defaulting to -1 when values are 0
- DecimalFields were limited to two decimal places for several forms - lifting restrictions on AF, CADD etc.

## [4.74.1]
### Changed
- Parse and save into database also OMIM terms not associated to genes
### Fixed
- BioNano API FSHD report requests are GET in Access 1.8, were POST in 1.7
- Update more FontAwesome icons to avoid Pro icons
- Test if files still exist before attempting to load research variants
- Parsing of genotypes error, resulting in -1 values when alt or ref read depths are 0

## [4.74]
### Added
- SNVs and Indels, MEI and str variants genes have links to Decipher
- An `owner + case display name` index for cases database collection
- Test and fixtures for RNA fusion case page
- Load and display fusion variants from VCF files as the other variant types
- Option to update case document with path to mei variants (clinical and research)
### Changed
- Details on variant type and category for audit filters on case general report
- Enable Gens CN profile button also in somatic case view
- Fix case of analysis type check for Gens analysis button - only show for WGS
### Fixed
- loqusdb table no longer has empty row below each loqusid
- MatchMaker submission details page crashing because of change in date format returned by PatientMatcher
- Variant external links buttons style does not change color when visited
- Hide compounds with compounds follow filter for region or function would fail for variants in multiple genes
- Updated FontAwesome version to fix missing icons

## [4.73]
### Added
- Shortcut button for HPO panel MEI variants from case page
- Export managed variants from CLI
### Changed
- STRs visualization on case panel to emphasize abnormal repeat count and associated condition
- Removed cytoband column from STRs variant view on case report
- More long integers formatted with thin spaces, and copy to clipboard buttons added
### Fixed
- OMIM table is scrollable if higher than 700px on SV page
- Pinned variants validation badge is now red for false positives.
- Case display name defaulting to case ID when `family_name` or `display_name` are missing from case upload config file
- Expanded menu visible at screen sizes below 1000px now has background color
- The image in ClinVar howto-modal is now responsive
- Clicking on a case in case groups when case was already removed from group in another browser tab
- Page crashing when saving filters for mei variants
- Link visited color of images

## [4.72.4]
### Changed
- Automatic test mongod version increased to v7
### Fixed
- GnomAD now defaults to hg38 - change build 37 links accordingly

## [4.72.3]
### Fixed
- Somatic general case report small variant table can crash with unclassified variants

## [4.72.2]
### Changed
- A gunicorn maxrequests parameter for Docker server image - default to 1200
- STR export limit increased to 500, as for other variants
- Prevent long number wrapping and use thin spaces for separation, as per standards from SI, NIST, IUPAC, BIPM.
- Speed up case retrieval and lower memory use by projecting case queries
- Make relatedness check fails stand out a little more to new users
- Speed up case retrieval and lower memory use by projecting case queries
- Speed up variant pages by projecting only the necessary keys in disease collection query
### Fixed
- Huge memory use caused by cases and variants pages pulling complete disease documents from DB
- Do not include genes fetched from HPO terms when loading diseases
- Consider the renamed fields `Approved Symbol` -> `Approved Gene Symbol` and `Gene Symbols` -> `Gene/Locus And Other Related Symbols` when parsing OMIM terms from genemap2.txt file

## [4.72.1]
### Fixed
- Jinja filter that renders long integers
- Case cache when looking for causatives in other cases causing the server to hang

## [4.72]
### Added
- A GitHub action that checks for broken internal links in docs pages
- Link validation settings in mkdocs.yml file
- Load and display full RNA alignments on alignment viewer
- Genome build check when loading a case
- Extend event index to previous causative variants and always load them
### Fixed
- Documentation nav links for a few documents
- Slightly extended the BioNano Genomics Access integration docs
- Loading of SVs when VCF is missing the INFO.END field but has INFO.SVLEN field
- Escape protein sequence name (if available) in case general report to render special characters correctly
- CaseS HPO term searches for multiple terms works independent of order
- CaseS search regexp should not allow backslash
- CaseS cohort tags can contain whitespace and still match
- Remove diagnoses from cases even if OMIM term is not found in the database
- Parsing of disease-associated genes
- Removed an annoying warning while updating database's disease terms
- Displaying custom case images loaded with scout version <= 4.71
- Use pydantic version >=2 in requirements.txt file
### Changed
- Column width adjustment on caseS page
- Use Python 3.11 in tests
- Update some github actions
- Upgraded Pydantic to version 2
- Case validation fails on loading when associated files (alignments, VCFs and reports) are not present on disk
- Case validation fails on loading when custom images have format different then ["gif", "svg", "png", "jpg", "jpeg"]
- Custom images keys `case` and `str` in case config yaml file are renamed to `case_images` and `str_variants_images`
- Simplify and speed up case general report code
- Speed up case retrieval in case_matching_causatives
- Upgrade pymongo to version 4
- When updating disease terms, check that all terms are consistent with a DiseaseTerm model before dropping the old collection
- Better separation between modules loading HPO terms and diseases
- Deleted unused scout.build.phenotype module
- Stricter validation of mandatory genome build key when loading a case. Allowed values are ['37','38',37,38]
- Improved readability of variants length and coordinates on variantS pages

## [4.71]
### Added
- Added Balsamic keys for SweGen and loqusdb local archive frequecies, SNV and SV
- New filter option for Cancer variantS: local archive RD loqusdb
- Show annotated observations on SV variantS view, also for cancer somatic SVs
- Revel filter for variantS
- Show case default panel on caseS page
- CADD filter for Cancer Somatic SNV variantS - show score
- SpliceAI-lookup link (BROAD, shows SpliceAI and Pangolin) from variant page
- BioNano Access server API - check projects, samples and fetch FSHD reports
### Fixed
- Name of reference genome build for RNA for compatibility with IGV locus search change
- Howto to run the Docker image on Mac computers in `admin-guide/containers/container-deploy.md`
- Link to Weasyprint installation howto in README file
- Avoid filling up disk by creating a reduced VCF file for every variant that is visualized
- Remove legacy incorrectly formatted CODEOWNERS file
- Restrain variant_type requests to variantS views to "clinical" or "research"
- Visualization of cancer variants where cancer case has no affected individual
- ProteinPaint gene link (small StJude API change)
- Causative MEI variant link on causatives page
- Bionano access api settings commented out by default in Scout demo config file.
- Do not show FSHD button on freshly loaded cases without bionano_access individuals
- Truncate long variants' HGVS on causative/Clinically significant and pinned variants case panels
### Changed
- Remove function call that tracks users' browser version
- Include three more splice variant SO terms in clinical filter severe SO terms
- Drop old HPO term collection only after parsing and validation of new terms completes
- Move score to own column on Cancer Somatic SNV variantS page
- Refactored a few complex case operations, breaking out sub functionalities

## [4.70]
### Added
- Download a list of Gene Variants (max 500) resulting from SNVs and Indels search
- Variant PubMed link to search for gene symbol and any aliases
### Changed
- Clearer gnomAD values in Variants page
### Fixed
- CaseS page uniform column widths
- Include ClinVar variants into a scrollable div element on Case page
- `canonical_transcript` variable not initialized in get_hgvs function (server.blueprints.institutes.controllers.py)
- Catch and display any error while importing Phenopacket info
- Modified Docker files to use python:3.8-slim-bullseye to prevent gunicorn workers booting error

## [4.69]
### Added
- ClinVar submission howto available also on Case page
- Somatic score and filtering for somatic SV callers, if available
- Show caller as a tooltip on variantS list
### Fixed
- Crash when attempting to export phenotype from a case that had never had phenotypes
- Aesthetic fix to Causative and Pinned Variants on Case page
- Structural inconsistency for ClinVar Blueprint templates
- Updated igv.js to 2.15.8 to fix track default color bug
- Fixed release versions for actions.
- Freeze tornado below 6.3.0 for compatibility with livereload 2.6.3
- Force update variants count on case re-upload
- IGV locus search not working - add genome reference id
- Pin links to MEI variants should end up on MEI not SV variant view
- Load also matching MEI variants on forced region load
- Allow excluding MEI from case variant deletion
- Fixed the name of the assigned user when the internal user ID is different from the user email address
- Gene variantS should display gene function, region and full hgvs
### Changed
- FontAwesome integrity check fail (updated resource)
- Removed ClinVar API validation buttons in favour of direct API submission
- Improved layout of Institute settings page
- ClinVar API key and allowed submitters are set in the Institute settings page


## [4.68]
### Added
- Rare Disease Mobile Element Insertion variants view
### Changed
- Updated igv.js to 2.15.6
### Fixed
- Docker stage build pycairo.
- Restore SNV and SV rank models versions on Causatives and Verified pages
- Saving `REVEL_RANKSCORE` value in a field named `revel` in variants database documents

## [4.67]
### Added
- Prepare to filter local SV frequency
### Changed
- Speed up instituteS page loading by refactoring cases/institutes query
- Clinical Filter for SVs includes `splice_polypyrimidine_tract_variant` as a severe consequence
- Clinical Filter for SVs includes local variant frequency freeze ("old") for filtering, starting at 30 counts
- Speed up caseS page loading by adding status to index and refactoring totals count
- HPO file parsing is updated to reflect that HPO have changed a few downloadable file formats with their 230405 release.
### Fixed
- Page crashing when a user tries to edit a comment that was removed
- Warning instead of crashed page when attempting to retrieve a non-existent Phenopacket
- Fixed StJude ProteinPaint gene link (URL change)
- Freeze of werkzeug library to version<2.3 to avoid problems resulting from the consequential upgrade of the Flask lib
- Huge list of genes in case report for megabases-long structural variants.
- Fix displaying institutes without associated cases on institutes page
- Fix default panel selection on SVs in cancer case report

## [4.66]
### Changed
- Moved Phenomodels code under a dedicated blueprint
- Updated the instructions to load custom case report under admin guide
- Keep variants filter window collapsed except when user expands it to filter
### Added
- A summary table of pinned variants on the cancer case general report
- New openable matching causatives and managed variants lists for default gene panels only for convenience
### Fixed
- Gens structural variant page link individual id typo

## [4.65.2]
### Fixed
- Generating general case report with str variants containing comments

## [4.65.1]
### Fixed
- Visibility of `Gene(s)` badges on SV VariantS page
- Hide dismiss bar on SV page not working well
- Delivery report PDF download
- Saving Pipeline version file when loading a case
- Backport compatible import of importlib metadata for old python versions (<3.8)

## [4.65]
### Added
- Option to mark a ClinVar submission as submitted
- Docs on how to create/update the PanelApp green genes as a system admin
- `individual_id`-parameter to both Gens links
- Download a gene panel in TXT format from gene panel page
- Panel gene comments on variant page: genes in panels can have comments that describe the gene in a panel context
### Changed
- Always show each case category on caseS page, even if 0 cases in total or after current query
- Improved sorting of ClinVar submissions
- Pre-populate SV type select in ClinVar submission form, when possible
- Show comment badges in related comments tables on general report
- Updated version of several GitHub actions
- Migrate from deprecated `pkg_resources` lib to `importlib_resources`
- Dismiss bar on variantS pages is thinner.
- Dismiss bar on variantS pages can be toggled open or closed for the duration of a login session.
### Fixed
- Fixed Sanger order / Cancel order modal close buttons
- Visibility of SV type in ClinVar submission form
- Fixed a couple of creations where now was called twice, so updated_at and created_at could differ
- Deprecated Ubuntu version 18.04 in one GitHub action
- Panels that have been removed (hidden) should not be visible in views where overlapping gene panels for genes are shown
- Gene panel test pointing to the right function

## [4.64]
### Added
- Create/Update a gene panel containing all PanelApp green genes (`scout update panelapp-green -i <cust_id>`)
- Links for ACMG pathogenicity impact modification on the ACMG classification page
### Changed
- Open local observation matching cases in new windows
### Fixed
- Matching manual ranked variants are now shown also on the somatic variant page
- VarSome links to hg19/GRCh37
- Managed variants filter settings lost when navigating to additional pages
- Collect the right variant category after submitting filter form from research variantS page
- Beacon links are templated and support variants in genome build 38

## [4.63]
### Added
- Display data sharing info for ClinVar, Matchmaker Exchange and Beacon in a dedicated column on Cases page
- Test for `commands.download.omim.print_omim`
- Display dismissed variants comments on general case report
- Modify ACMG pathogenicity impact (most commonly PVS1, PS3) based on strength of evidence with lab director's professional judgement
- REViewer button on STR variant page
- Alamut institution parameter in institute settings for Alamut Visual Plus software
- Added Manual Ranks Risk Factor, Likely Risk Factor and Uncertain Risk Factor
- Display matching manual ranks from previous cases the user has access to on VariantS and Variant pages
- Link to gnomAD gene SVs v2.1 for SV variants with gnomAD frequency
- Support for nf-core/rnafusion reports
### Changed
- Display chrY for sex unknown
- Deprecate legacy scout_load() method API call.
- Message shown when variant tag is updated for a variant
- When all ACMG classifications are deleted from a variant, the current variant classification status is also reset.
- Refactored the functions that collect causative variants
- Removed `scripts/generate_test_data.py`
### Fixed
- Default IGV tracks (genes, ClinVar, ClinVar CNVs) showing even if user unselects them all
- Freeze Flask-Babel below v3.0 due to issue with a locale decorator
- Thaw Flask-Babel and fix according to v3 standard. Thank you @TkTech!
- Show matching causatives on somatic structural variant page
- Visibility of gene names and functional annotations on Causatives/Verified pages
- Panel version can be manually set to floating point numbers, when modified
- Causatives page showing also non-causative variants matching causatives in other cases
- ClinVar form submission for variants with no selected transcript and HGVS
- Validating and submitting ClinVar objects not containing both Variant and Casedata info

## [4.62.1]
### Fixed
- Case page crashing when adding a case to a group without providing a valid case name

## [4.62]
### Added
- Validate ClinVar submission objects using the ClinVar API
- Wrote tests for case and variant API endpoints
- Create ClinVar submissions from Scout using the ClinVar API
- Export Phenopacket for affected individual
- Import Phenopacket from JSON file or Phenopacket API backend server
- Use the new case name option for GENS requests
- Pre-validate refseq:HGVS items using VariantValidator in ClinVar submission form
### Fixed
- Fallback for empty alignment index for REViewer service
- Source link out for MIP 11.1 reference STR annotation
- Avoid duplicate causatives and pinned variants
- ClinVar clinical significance displays only the ACMG terms when user selects ACMG 2015 as assertion criteria
- Spacing between icon and text on Beacon and MatchMaker links on case page sidebar
- Truncate IDs and HGVS representations in ClinVar pages if longer than 25 characters
- Update ClinVar submission ID form
- Handle connection timeout when sending requests requests to external web services
- Validate any ClinVar submission regardless of its status
- Empty Phenopackets import crashes
- Stop Spinner on Phenopacket JSON download
### Changed
- Updated ClinVar submission instructions

## [4.61.1]
### Fixed
- Added `UMLS` as an option of `Condition ID type` in ClinVar Variant downloaded files
- Missing value for `Condition ID type` in ClinVar Variant downloaded files
- Possibility to open, close or delete a ClinVar submission even if it doesn't have an associated name
- Save SV type, ref and alt n. copies to exported ClinVar files
- Inner and outer start and stop SV coordinates not exported in ClinVar files
- ClinVar submissions page crashing when SV files don't contain breakpoint exact coordinates
- Align OMIM diagnoses with delete diagnosis button on case page
- In ClinVar form, reset condition list and customize help when condition ID changes

## [4.61]
### Added
- Filter case list by cases with variants in ClinVar submission
- Filter case list by cases containing RNA-seq data - gene_fusion_reports and sample-level tracks (splice junctions and RNA coverage)
- Additional case category `Ignored`, to be used for cases that don't fall in the existing 'inactive', 'archived', 'solved', 'prioritized' categories
- Display number of cases shown / total number of cases available for each category on Cases page
- Moved buttons to modify case status from sidebar to main case page
- Link to Mutalyzer Normalizer tool on variant's transcripts overview to retrieve official HVGS descriptions
- Option to manually load RNA MULTIQC report using the command `scout load report -t multiqc_rna`
- Load RNA MULTIQC automatically for a case if config file contains the `multiqc_rna` key/value
- Instructions in admin-guide on how to load case reports via the command line
- Possibility to filter RD variants by a specific genotype call
- Distinct colors for different inheritance models on RD Variant page
- Gene panels PDF export with case variants hits by variant type
- A couple of additional README badges for GitHub stats
- Upload and display of pipeline reference info and executable version yaml files as custom reports
- Testing CLI on hasta in PR template
### Changed
- Instructions on how to call dibs on scout-stage server in pull request template
- Deprecated CLI commands `scout load <delivery_report, gene_fusion_report, coverage_qc_report, cnv_report>` to replace them with command `scout load report -t <report type>`
- Refactored code to display and download custom case reports
- Do not export `Assertion method` and `Assertion method citation` to ClinVar submission files according to changes to ClinVar's submission spreadsheet templates.
- Simplified code to create and download ClinVar CSV files
- Colorize inheritance models badges by category on VariantS page
- `Safe variants matching` badge more visible on case page
### Fixed
- Non-admin users saving institute settings would clear loqusdb instance selection
- Layout of variant position, cytoband and type in SV variant summary
- Broken `Build Status - GitHub badge` on GitHub README page
- Visibility of text on grey badges in gene panels PDF exports
- Labels for dashboard search controls
- Dark mode visibility for ClinVar submission
- Whitespaces on outdated panel in extent report

## [4.60]
### Added
- Mitochondrial deletion signatures (mitosign) can be uploaded and shown with mtDNA report
- A `Type of analysis` column on Causatives and Validated variants pages
- List of "safe" gene panels available for matching causatives and managed variants in institute settings, to avoid secondary findings
- `svdb_origin` as a synonym for `FOUND_IN` to complement `set` for variants found by all callers
### Changed
- Hide removed gene panels by default in panels page
- Removed option for filtering cancer SVs by Tumor and Normal alt AF
- Hide links to coverage report from case dynamic HPO panel if cancer analysis
- Remove rerun emails and redirect users to the analysis order portal instead
- Updated clinical SVs igv.js track (dbVar) and added example of external track from `https://trackhubregistry.org/`
- Rewrote the ClinVar export module to simplify and add one variant at the time
- ClinVar submissions with phenotype conditions from: [OMIM, MedGen, Orphanet, MeSH, HP, MONDO]
### Fixed
- If trying to load a badly formatted .tsv file an error message is displayed.
- Avoid showing case as rerun when first attempt at case upload failed
- Dynamic autocomplete search not working on phenomodels page
- Callers added to variant when loading case
- Now possible to update managed variant from file without deleting it first
- Missing preselected chromosome when editing a managed variant
- Preselected variant type and subtype when editing a managed variant
- Typo in dbVar ClinVar track, hg19


## [4.59]
### Added
- Button to go directly to HPO SV filter variantS page from case
- `Scout-REViewer-Service` integration - show `REViewer` picture if available
- Link to HPO panel coverage overview on Case page
- Specify a confidence threshold (green|amber|red) when loading PanelApp panels
- Functional annotations in variants lists exports (all variants)
- Cancer/Normal VAFs and COSMIC ids in in variants lists exports (cancer variants)
### Changed
- Better visualization of regional annotation for long lists of genes in large SVs in Variants tables
- Order of cells in variants tables
- More evident links to gene coverage from Variant page
- Gene panels sorted by display name in the entire Case page
- Round CADD and GnomAD values in variants export files
### Fixed
- HPO filter button on SV variantS page
- Spacing between region|function cells in SVs lists
- Labels on gene panel Chanjo report
- Fixed ambiguous duplicated response headers when requesting a BAM file from /static
- Visited color link on gene coverage button (Variant page)

## [4.58.1]
### Fixed
- Case search with search strings that contain characters that can be escaped

## [4.58]
### Added
- Documentation on how to create/update PanelApp panels
- Add filter by local observations (archive) to structural variants filters
- Add more splicing consequences to SO term definitions
- Search for a specific gene in all gene panels
- Institute settings option to force show all variants on VariantS page for all cases of an institute
- Filter cases by validation pending status
- Link to The Clinical Knowledgebase (CKB) (https://ckb.jax.org/) in cancer variant's page
### Fixed
- Added a not-authorized `auto-login` fixture according to changes in Flask-Login 0.6.2
- Renamed `cache_timeout` param name of flask.send_file function to `max_age` (Flask 2.2 compliant)
- Replaced deprecated `app.config["JSON_SORT_KEYS"]` with app.json.sort_keys in app settings
- Bug in gene variants page (All SNVs and INDELs) when variant gene doesn't have a hgnc id that is found in the database
- Broken export of causatives table
- Query for genes in build 38 on `Search SNVs and INDELs` page
- Prevent typing special characters `^<>?!=\/` in case search form
- Search matching causatives also among research variants in other cases
- Links to variants in Verified variants page
- Broken filter institute cases by pinned gene
- Better visualization of long lists of genes in large SVs on Causative and Verified Variants page
- Reintroduced missing button to export Causative variants
- Better linking and display of matching causatives and managed variants
- Reduced code complexity in `scout/parse/variant/variant.py`
- Reduced complexity of code in `scout/build/variant/variant.py`

### Changed
- State that loqusdb observation is in current case if observations count is one and no cases are shown
- Better pagination and number of variants returned by queries in `Search SNVs and INDELs` page
- Refactored and simplified code used for collecting gene variants for `Search SNVs and INDELs` page
- Fix sidebar panel icons in Case view
- Fix panel spacing in Case view
- Removed unused database `sanger_ordered` and `case_id,category,rank_score` indexes (variant collection)
- Verified variants displayed in a dedicated page reachable from institute sidebar
- Unified stats in dashboard page
- Improved gene info for large SVs and cancer SVs
- Remove the unused `variant.str_variant` endpoint from variant views
- Easier editing of HPO gene panel on case page
- Assign phenotype panel less cramped on Case page
- Causatives and Verified variants pages to use the same template macro
- Allow hyphens in panel names
- Reduce resolution of example images
- Remove some animations in web gui which where rendered slow


## [4.57.4]
### Fixed
- Parsing of variant.FORMAT "DR" key in parse variant file

## [4.57.3]
### Fixed
- Export of STR verified variants
- Do not download as verified variants first verified and then reset to not validated
- Avoid duplicated lines in downloaded verified variants reflecting changes in variant validation status

## [4.57.2]
### Fixed
- Export of verified variants when variant gene has no transcripts
- HTTP 500 when visiting a the details page for a cancer variant that had been ranked with genmod

## [4.57.1]
### Fixed
- Updating/replacing a gene panel from file with a corrupted or malformed file

## [4.57]
### Added
- Display last 50 or 500 events for a user in a timeline
- Show dismiss count from other cases on matching variantS
- Save Beacon-related events in events collection
- Institute settings allow saving multiple loqusdb instances for one institute
- Display stats from multiple instances of loqusdb on variant page
- Display date and frequency of obs derived from count of local archive observations from MIP11 (requires fix in MIP)
### Changed
- Prior ACMG classifications view is no longer limited by pathogenicity
### Fixed
- Visibility of Sanger ordered badge on case page, light mode
- Some of the DataTables tables (Phenotypes and Diagnoses pages) got a bit dark in dark mode
- Remove all redundancies when displaying timeline events (some events are saved both as case-related and variant-related)
- Missing link in saved MatchMaker-related events
- Genes with mixed case gene symbols missing in PanelApp panels
- Alignment of elements on the Beacon submission modal window
- Locus info links from STR variantS page open in new browser tabs

## [4.56]
### Added
- Test for PanelApp panels loading
- `panel-umi` tag option when loading cancer analyses
### Changed
- Black text to make comments more visible in dark mode
- Loading PanelApp panels replaces pre-existing panels with same version
- Removed sidebar from Causatives page - navigation is available on the top bar for now
- Create ClinVar submissions from pinned variants list in case page
- Select which pinned variants will be included in ClinVar submission documents
### Fixed
- Remove a:visited css style from all buttons
- Update of HPO terms via command line
- Background color of `MIXED` and `PANEL-UMI` sequencing types on cases page
- Fixed regex error when searching for cases with query ending with `\ `
- Gene symbols on Causatives page lighter in dark mode
- SpliceAI tooltip of multigene variants

## [4.55]
### Changed
- Represent different tumor samples as vials in cases page
- Option to force-update the OMIM panel
### Fixed
- Low tumor purity badge alignment in cancer samples table on cancer case view
- VariantS comment popovers reactivate on hover
- Updating database genes in build 37
- ACMG classification summary hidden by sticky navbar
- Logo backgrounds fixed to white on welcome page
- Visited links turn purple again
- Style of link buttons and dropdown menus
- Update KUH and GMS logos
- Link color for Managed variants

## [4.54]
### Added
- Dark mode, using browser/OS media preference
- Allow marking case as solved without defining causative variants
- Admin users can create missing beacon datasets from the institute's settings page
- GenCC links on gene and variant pages
- Deprecation warnings when launching the app using a .yaml config file or loading cases using .ped files
### Changed
- Improved HTML syntax in case report template
- Modified message displayed when variant rank stats could not be calculated
- Expanded instructions on how to test on CG development server (cg-vm1)
- Added more somatic variant callers (Balsamic v9 SNV, develop SV)
### Fixed
- Remove load demo case command from docker-compose.yml
- Text elements being split across pages in PDF reports
- Made login password field of type `password` in LDAP login form
- Gene panels HTML select in institute's settings page
- Bootstrap upgraded to version 5
- Fix some Sourcery and SonarCloud suggestions
- Escape special characters in case search on institute and dashboard pages
- Broken case PDF reports when no Madeline pedigree image can be created
- Removed text-white links style that were invisible in new pages style
- Variants pagination after pressing "Filter variants" or "Clinical filter"
- Layout of buttons Matchmaker submission panel (case page)
- Removing cases from Matchmaker (simplified code and fixed functionality)
- Reintroduce check for missing alignment files purged from server

## [4.53]
### Added
### Changed
- Point Alamut API key docs link to new API version
- Parse dbSNP id from ID only if it says "rs", else use VEP CSQ fields
- Removed MarkupSafe from the dependencies
### Fixed
- Reintroduced loading of SVs for demo case 643595
- Successful parse of FOUND_IN should avoid GATK caller default
- All vulnerabilities flagged by SonarCloud

## [4.52]
### Added
- Demo cancer case gets loaded together with demo RD case in demo instance
- Parse REVEL_score alongside REVEL_rankscore from csq field and display it on SNV variant page
- Rank score results now show the ranking range
- cDNA and protein changes displayed on institute causatives pages
- Optional SESSION_TIMEOUT_MINUTES configuration in app config files
- Script to convert old OMIM case format (list of integers) to new format (list of dictionaries)
- Additional check for user logged in status before serving alignment files
- Download .cgh files from cancer samples table on cancer case page
- Number of documents and date of last update on genes page
### Changed
- Verify user before redirecting to IGV alignments and sashimi plots
- Build case IGV tracks starting from case and variant objects instead of passing all params in a form
- Unfreeze Werkzeug lib since Flask_login v.0.6 with bugfix has been released
- Sort gene panels by name (panelS and variant page)
- Removed unused `server.blueprints.alignviewers.unindexed_remote_static` endpoint
- User sessions to check files served by `server.blueprints.alignviewers.remote_static` endpoint
- Moved Beacon-related functions to a dedicated app extension
- Audit Filter now also loads filter displaying the variants for it
### Fixed
- Handle `attachment_filename` parameter renamed to `download_name` when Flask 2.2 will be released
- Removed cursor timeout param in cases find adapter function to avoid many code warnings
- Removed stream argument deprecation warning in tests
- Handle `no intervals found` warning in load_region test
- Beacon remove variants
- Protect remote_cors function in alignviewers view from Server-Side Request Forgery (SSRF)
- Check creation date of last document in gene collection to display when genes collection was updated last

## [4.51]
### Added
- Config file containing codecov settings for pull requests
- Add an IGV.js direct link button from case page
- Security policy file
- Hide/shade compound variants based on rank score on variantS from filter
- Chromograph legend documentation direct link
### Changed
- Updated deprecated Codecov GitHub action to v.2
- Simplified code of scout/adapter/mongo/variant
- Update IGV.js to v2.11.2
- Show summary number of variant gene panels on general report if more than 3
### Fixed
- Marrvel link for variants in genome build 38 (using liftover to build 37)
- Remove flags from codecov config file
- Fixed filter bug with high negative SPIDEX scores
- Renamed IARC TP53 button to to `TP53 Database`, modified also link since IARC has been moved to the US NCI: `https://tp53.isb-cgc.org/`
- Parsing new format of OMIM case info when exporting patients to Matchmaker
- Remove flask-debugtoolbar lib dependency that is using deprecated code and causes app to crash after new release of Jinja2 (3.1)
- Variant page crashing for cases with old OMIM terms structure (a list of integers instead of dictionary)
- Variant page crashing when creating MARRVEL link for cases with no genome build
- SpliceAI documentation link
- Fix deprecated `safe_str_cmp` import from `werkzeug.security` by freezing Werkzeug lib to v2.0 until Flask_login v.0.6 with bugfix is released
- List gene names densely in general report for SVs that contain more than 3 genes
- Show transcript ids on refseq genes on hg19 in IGV.js, using refgene source
- Display correct number of genes in general report for SVs that contain more than 32 genes
- Broken Google login after new major release of `lepture/authlib`
- Fix frequency and callers display on case general report

## [4.50.1]
### Fixed
- Show matching causative STR_repid for legacy str variants (pre Stranger hgnc_id)

## [4.50]
### Added
- Individual-specific OMIM terms
- OMIM disease descriptions in ClinVar submission form
- Add a toggle for melter rerun monitoring of cases
- Add a config option to show the rerun monitoring toggle
- Add a cli option to export cases with rerun monitoring enabled
- Add a link to STRipy for STR variants; shallow for ARX and HOXA13
- Hide by default variants only present in unaffected individuals in variants filters
- OMIM terms in general case report
- Individual-level info on OMIM and HPO terms in general case report
- PanelApp gene link among the external links on variant page
- Dashboard case filters fields help
- Filter cases by OMIM terms in cases and dashboard pages
### Fixed
- A malformed panel id request would crash with exception: now gives user warning flash with redirect
- Link to HPO resource file hosted on `http://purl.obolibrary.org`
- Gene search form when gene exists only in build 38
- Fixed odd redirect error and poor error message on missing column for gene panel csv upload
- Typo in parse variant transcripts function
- Modified keys name used to parse local observations (archived) frequencies to reflect change in MIP keys naming
- Better error handling for partly broken/timed out chanjo reports
- Broken javascript code when case Chromograph data is malformed
- Broader space for case synopsis in general report
- Show partial causatives on causatives and matching causatives panels
- Partial causative assignment in cases with no OMIM or HPO terms
- Partial causative OMIM select options in variant page
### Changed
- Slightly smaller and improved layout of content in case PDF report
- Relabel more cancer variant pages somatic for navigation
- Unify caseS nav links
- Removed unused `add_compounds` param from variant controllers function
- Changed default hg19 genome for IGV.js to legacy hg19_1kg_decoy to fix a few problematic loci
- Reduce code complexity (parse/ensembl.py)
- Silence certain fields in ClinVar export if prioritised ones exist (chrom-start-end if hgvs exist)
- Made phenotype non-mandatory when marking a variant as partial causative
- Only one phenotype condition type (OMIM or HPO) per variant is used in ClinVar submissions
- ClinVar submission variant condition prefers OMIM over HPO if available
- Use lighter version of gene objects in Omim MongoDB adapter, panels controllers, panels views and institute controllers
- Gene-variants table size is now adaptive
- Remove unused file upload on gene-variants page

## [4.49]
### Fixed
- Pydantic model types for genome_build, madeline_info, peddy_ped_check and peddy_sex_check, rank_model_version and sv_rank_model_version
- Replace `MatchMaker` with `Matchmaker` in all places visible by a user
- Save diagnosis labels along with OMIM terms in Matchmaker Exchange submission objects
- `libegl-mesa0_21.0.3-0ubuntu0.3~20.04.5_amd64.deb` lib not found by GitHub actions Docker build
- Remove unused `chromograph_image_files` and `chromograph_prefixes` keys saved when creating or updating an RD case
- Search managed variants by description and with ignore case
### Changed
- Introduced page margins on exported PDF reports
- Smaller gene fonts in downloaded HPO genes PDF reports
- Reintroduced gene coverage data in the PDF-exported general report of rare-disease cases
- Check for existence of case report files before creating sidebar links
- Better description of HPO and OMIM terms for patients submitted to Matchmaker Exchange
- Remove null non-mandatory key/values when updating a case
- Freeze WTForms<3 due to several form input rendering changes

## [4.48.1]
### Fixed
- General case PDF report for recent cases with no pedigree

## [4.48]
### Added
- Option to cancel a request for research variants in case page
### Changed
- Update igv.js to v2.10.5
- Updated example of a case delivery report
- Unfreeze cyvcf2
- Builder images used in Scout Dockerfiles
- Crash report email subject gives host name
- Export general case report to PDF using PDFKit instead of WeasyPrint
- Do not include coverage report in PDF case report since they might have different orientation
- Export cancer cases's "Coverage and QC report" to PDF using PDFKit instead of Weasyprint
- Updated cancer "Coverage and QC report" example
- Keep portrait orientation in PDF delivery report
- Export delivery report to PDF using PDFKit instead of Weasyprint
- PDF export of clinical and research HPO panels using PDFKit instead of Weasyprint
- Export gene panel report to PDF using PDFKit
- Removed WeasyPrint lib dependency

### Fixed
- Reintroduced missing links to Swegen and Beacon and dbSNP in RD variant page, summary section
- Demo delivery report orientation to fit new columns
- Missing delivery report in demo case
- Cast MNVs to SNV for test
- Export verified variants from all institutes when user is admin
- Cancer coverage and QC report not found for demo cancer case
- Pull request template instructions on how to deploy to test server
- PDF Delivery report not showing Swedac logo
- Fix code typos
- Disable codefactor raised by ESLint for javascript functions located on another file
- Loading spinner stuck after downloading a PDF gene panel report
- IGV browser crashing when file system with alignment files is not mounted

## [4.47]
### Added
- Added CADD, GnomAD and genotype calls to variantS export
### Changed
- Pull request template, to illustrate how to deploy pull request branches on cg-vm1 stage server
### Fixed
- Compiled Docker image contains a patched version (v4.9) of chanjo-report

## [4.46.1]
### Fixed
- Downloading of files generated within the app container (MT-report, verified variants, pedigrees, ..)

## [4.46]
### Added
- Created a Dockefile to be used to serve the dockerized app in production
- Modified the code to collect database params specified as env vars
- Created a GitHub action that pushes the Dockerfile-server image to Docker Hub (scout-server-stage) every time a PR is opened
- Created a GitHub action that pushes the Dockerfile-server image to Docker Hub (scout-server) every time a new release is created
- Reassign MatchMaker Exchange submission to another user when a Scout user is deleted
- Expose public API JSON gene panels endpoint, primarily to enable automated rerun checking for updates
- Add utils for dictionary type
- Filter institute cases using multiple HPO terms
- Vulture GitHub action to identify and remove unused variables and imports
### Changed
- Updated the python config file documentation in admin guide
- Case configuration parsing now uses Pydantic for improved typechecking and config handling
- Removed test matrices to speed up automatic testing of PRs
- Switch from Coveralls to Codecov to handle CI test coverage
- Speed-up CI tests by caching installation of libs and splitting tests into randomized groups using pytest-test-groups
- Improved LDAP login documentation
- Use lib flask-ldapconn instead of flask_ldap3_login> to handle ldap authentication
- Updated Managed variant documentation in user guide
- Fix and simplify creating and editing of gene panels
- Simplified gene variants search code
- Increased the height of the genes track in the IGV viewer
### Fixed
- Validate uploaded managed variant file lines, warning the user.
- Exporting validated variants with missing "genes" database key
- No results returned when searching for gene variants using a phenotype term
- Variants filtering by gene symbols file
- Make gene HGNC symbols field mandatory in gene variants page and run search only on form submit
- Make sure collaborator gene variants are still visible, even if HPO filter is used

## [4.45]
### Added
### Changed
- Start Scout also when loqusdbapi is not reachable
- Clearer definition of manual standard and custom inheritance models in gene panels
- Allow searching multiple chromosomes in filters
### Fixed
- Gene panel crashing on edit action

## [4.44]
### Added
### Changed
- Display Gene track beneath each sample track when displaying splice junctions in igv browser
- Check outdated gene symbols and update with aliases for both RD and cancer variantS
### Fixed
- Added query input check and fixed the Genes API endpoint to return a json formatted error when request is malformed
- Typo in ACMG BP6 tooltip

## [4.43.1]
### Added
- Added database index for OMIM disease term genes
### Changed
### Fixed
- Do not drop HPO terms collection when updating HPO terms via the command line
- Do not drop disease (OMIM) terms collection when updating diseases via the command line

## [4.43]
### Added
- Specify which collection(s) update/build indexes for
### Fixed
- Do not drop genes and transcripts collections when updating genes via the command line

## [4.42.1]
### Added
### Changed
### Fixed
- Freeze PyMongo lib to version<4.0 to keep supporting previous MongoDB versions
- Speed up gene panels creation and update by collecting only light gene info from database
- Avoid case page crash on Phenomizer queries timeout

## [4.42]
### Added
- Choose custom pinned variants to submit to MatchMaker Exchange
- Submit structural variant as genes to the MatchMaker Exchange
- Added function for maintainers and admins to remove gene panels
- Admins can restore deleted gene panels
- A development docker-compose file illustrating the scout/chanjo-report integration
- Show AD on variants view for cancer SV (tumor and normal)
- Cancer SV variants filter AD, AF (tumor and normal)
- Hiding the variants score column also from cancer SVs, as for the SNVs
### Changed
- Enforce same case _id and display_name when updating a case
- Enforce same individual ids, display names and affected status when updating a case
- Improved documentation for connecting to loqusdb instances (including loqusdbapi)
- Display and download HPO gene panels' gene symbols in italics
- A faster-built and lighter Docker image
- Reduce complexity of `panels` endpoint moving some code to the panels controllers
- Update requirements to use flask-ldap3-login>=0.9.17 instead of freezing WTForm
### Fixed
- Use of deprecated TextField after the upgrade of WTF to v3.0
- Freeze to WTForms to version < 3
- Remove the extra files (bed files and madeline.svg) introduced by mistake
- Cli command loading demo data in docker-compose when case custom images exist and is None
- Increased MongoDB connection serverSelectionTimeoutMS parameter to 30K (default value according to MongoDB documentation)
- Better differentiate old obs counts 0 vs N/A
- Broken cancer variants page when default gene panel was deleted
- Typo in tx_overview function in variant controllers file
- Fixed loqusdbapi SV search URL
- SV variants filtering using Decipher criterion
- Removing old gene panels that don't contain the `maintainer` key.

## [4.41.1]
### Fixed
- General reports crash for variant annotations with same variant on other cases

## [4.41]
### Added
- Extended the instructions for running the Scout Docker image (web app and cli).
- Enabled inclusion of custom images to STR variant view
### Fixed
- General case report sorting comments for variants with None genetic models
- Do not crash but redirect to variants page with error when a variant is not found for a case
- UCSC links coordinates for SV variants with start chromosome different than end chromosome
- Human readable variants name in case page for variants having start chromosome different from end chromosome
- Avoid always loading all transcripts when checking gene symbol: introduce gene captions
- Slow queries for evaluated variants on e.g. case page - use events instead
### Changed
- Rearrange variant page again, moving severity predictions down.
- More reactive layout width steps on variant page

## [4.40.1]
### Added
### Fixed
- Variants dismissed with inconsistent inheritance pattern can again be shown in general case report
- General report page for variants with genes=None
- General report crashing when variants have no panels
- Added other missing keys to case and variant dictionaries passed to general report
### Changed

## [4.40]
### Added
- A .cff citation file
- Phenotype search API endpoint
- Added pagination to phenotype API
- Extend case search to include internal MongoDB id
- Support for connecting to a MongoDB replica set (.py config files)
- Support for connecting to a MongoDB replica set (.yaml config files)
### Fixed
- Command to load the OMIM gene panel (`scout load panel --omim`)
- Unify style of pinned and causative variants' badges on case page
- Removed automatic spaces after punctuation in comments
- Remove the hardcoded number of total individuals from the variant's old observations panel
- Send delete requests to a connected Beacon using the DELETE method
- Layout of the SNV and SV variant page - move frequency up
### Changed
- Stop updating database indexes after loading exons via command line
- Display validation status badge also for not Sanger-sequenced variants
- Moved Frequencies, Severity and Local observations panels up in RD variants page
- Enabled Flask CORS to communicate CORS status to js apps
- Moved the code preparing the transcripts overview to the backend
- Refactored and filtered json data used in general case report
- Changed the database used in docker-compose file to use the official MongoDB v4.4 image
- Modified the Python (3.6, 3.8) and MongoDB (3.2, 4.4, 5.0) versions used in testing matrices (GitHub actions)
- Capitalize case search terms on institute and dashboard pages


## [4.39]
### Added
- COSMIC IDs collected from CSQ field named `COSMIC`
### Fixed
- Link to other causative variants on variant page
- Allow multiple COSMIC links for a cancer variant
- Fix floating text in severity box #2808
- Fixed MitoMap and HmtVar links for hg38 cases
- Do not open new browser tabs when downloading files
- Selectable IGV tracks on variant page
- Missing splice junctions button on variant page
- Refactor variantS representative gene selection, and use it also for cancer variant summary
### Changed
- Improve Javascript performance for displaying Chromograph images
- Make ClinVar classification more evident in cancer variant page

## [4.38]
### Added
- Option to hide Alamut button in the app config file
### Fixed
- Library deprecation warning fixed (insert is deprecated. Use insert_one or insert_many instead)
- Update genes command will not trigger an update of database indices any more
- Missing resources in temporary downloading directory when updating genes using the command line
- Restore previous variant ACMG classification in a scrollable div
- Loading spinner not stopping after downloading PDF case reports and variant list export
- Add extra Alamut links higher up on variant pages
- Improve UX for phenotypes in case page
- Filter and export of STR variants
- Update look of variants page navigation buttons
### Changed

## [4.37]
### Added
- Highlight and show version number for RefSeq MANE transcripts.
- Added integration to a rerunner service for toggling reanalysis with updated pedigree information
- SpliceAI display and parsing from VEP CSQ
- Display matching tiered variants for cancer variants
- Display a loading icon (spinner) until the page loads completely
- Display filter badges in cancer variants list
- Update genes from pre-downloaded file resources
- On login, OS, browser version and screen size are saved anonymously to understand how users are using Scout
- API returning institutes data for a given user: `/api/v1/institutes`
- API returning case data for a given institute: `/api/v1/institutes/<institute_id>/cases`
- Added GMS and Lund university hospital logos to login page
- Made display of Swedac logo configurable
- Support for displaying custom images in case view
- Individual-specific HPO terms
- Optional alamut_key in institute settings for Alamut Plus software
- Case report API endpoint
- Tooltip in case explaining that genes with genome build different than case genome build will not be added to dynamic HPO panel.
- Add DeepVariant as a caller
### Fixed
- Updated IGV to v2.8.5 to solve missing gene labels on some zoom levels
- Demo cancer case config file to load somatic SNVs and SVs only.
- Expand list of refseq trancripts in ClinVar submission form
- Renamed `All SNVs and INDELs` institute sidebar element to `Search SNVs and INDELs` and fixed its style.
- Add missing parameters to case load-config documentation
- Allow creating/editing gene panels and dynamic gene panels with genes present in genome build 38
- Bugfix broken Pytests
- Bulk dismissing variants error due to key conversion from string to integer
- Fix typo in index documentation
- Fixed crash in institute settings page if "collaborators" key is not set in database
- Don't stop Scout execution if LoqusDB call fails and print stacktrace to log
- Bug when case contains custom images with value `None`
- Bug introduced when fixing another bug in Scout-LoqusDB interaction
- Loading of OMIM diagnoses in Scout demo instance
- Remove the docker-compose with chanjo integration because it doesn't work yet.
- Fixed standard docker-compose with scout demo data and database
- Clinical variant assessments not present for pinned and causative variants on case page.
- MatchMaker matching one node at the time only
- Remove link from previously tiered variants badge in cancer variants page
- Typo in gene cell on cancer variants page
- Managed variants filter form
### Changed
- Better naming for variants buttons on cancer track (somatic, germline). Also show cancer research button if available.
- Load case with missing panels in config files, but show warning.
- Changing the (Female, Male) symbols to (F/M) letters in individuals_table and case-sma.
- Print stacktrace if case load command fails
- Added sort icon and a pointer to the cursor to all tables with sortable fields
- Moved variant, gene and panel info from the basic pane to summary panel for all variants.
- Renamed `Basics` panel to `Classify` on variant page.
- Revamped `Basics` panel to a panel dedicated to classify variants
- Revamped the summary panel to be more compact.
- Added dedicated template for cancer variants
- Removed Gene models, Gene annotations and Conservation panels for cancer variants
- Reorganized the orders of panels for variant and cancer variant views
- Added dedicated variant quality panel and removed relevant panes
- A more compact case page
- Removed OMIM genes panel
- Make genes panel, pinned variants panel, causative variants panel and ClinVar panel scrollable on case page
- Update to Scilifelab's 2020 logo
- Update Gens URL to support Gens v2.0 format
- Refactor tests for parsing case configurations
- Updated links to HPO downloadable resources
- Managed variants filtering defaults to all variant categories
- Changing the (Kind) drop-down according to (Category) drop-down in Managed variant add variant
- Moved Gens button to individuals table
- Check resource files availability before starting updating OMIM diagnoses
- Fix typo in `SHOW_OBSERVED_VARIANT_ARCHIVE` config param

## [4.36]
### Added
- Parse and save splice junction tracks from case config file
- Tooltip in observations panel, explaining that case variants with no link might be old variants, not uploaded after a case rerun
### Fixed
- Warning on overwriting variants with same position was no longer shown
- Increase the height of the dropdowns to 425px
- More indices for the case table as it grows, specifically for causatives queries
- Splice junction tracks not centered over variant genes
- Total number of research variants count
- Update variants stats in case documents every time new variants are loaded
- Bug in flashing warning messages when filtering variants
### Changed
- Clearer warning messages for genes and gene/gene-panels searches in variants filters

## [4.35]
### Added
- A new index for hgnc_symbol in the hgnc_gene collection
- A Pedigree panel in STR page
- Display Tier I and II variants in case view causatives card for cancer cases
### Fixed
- Send partial file data to igv.js when visualizing sashimi plots with splice junction tracks
- Research variants filtering by gene
- Do not attempt to populate annotations for not loaded pinned/causatives
- Add max-height to all dropdowns in filters
### Changed
- Switch off non-clinical gene warnings when filtering research variants
- Don't display OMIM disease card in case view for cancer cases
- Refactored Individuals and Causative card in case view for cancer cases
- Update and style STR case report

## [4.34]
### Added
- Saved filter lock and unlock
- Filters can optionally be marked audited, logging the filter name, user and date on the case events and general report.
- Added `ClinVar hits` and `Cosmic hits` in cancer SNVs filters
- Added `ClinVar hits` to variants filter (rare disease track)
- Load cancer demo case in docker-compose files (default and demo file)
- Inclusive-language check using [woke](https://github.com/get-woke/woke) github action
- Add link to HmtVar for mitochondrial variants (if VCF is annotated with HmtNote)
- Grey background for dismissed compounds in variants list and variant page
- Pin badge for pinned compounds in variants list and variant page
- Support LoqusDB REST API queries
- Add a docker-compose-matchmaker under scout/containers/development to test matchmaker locally
- Script to investigate consequences of symbol search bug
- Added GATK to list of SV and cancer SV callers
### Fixed
- Make MitoMap link work for hg38 again
- Export Variants feature crashing when one of the variants has no primary transcripts
- Redirect to last visited variantS page when dismissing variants from variants list
- Improved matching of SVs Loqus occurrences in other cases
- Remove padding from the list inside (Matching causatives from other cases) panel
- Pass None to get_app function in CLI base since passing script_info to app factory functions was deprecated in Flask 2.0
- Fixed failing tests due to Flask update to version 2.0
- Speed up user events view
- Causative view sort out of memory error
- Use hgnc_id for gene filter query
- Typo in case controllers displaying an error every time a patient is matched against external MatchMaker nodes
- Do not crash while attempting an update for variant documents that are too big (> 16 MB)
- Old STR causatives (and other variants) may not have HGNC symbols - fix sort lambda
- Check if gene_obj has primary_transcript before trying to access it
- Warn if a gene manually searched is in a clinical panel with an outdated name when filtering variants
- ChrPos split js not needed on STR page yet
### Changed
- Remove parsing of case `genome_version`, since it's not used anywhere downstream
- Introduce deprecation warning for Loqus configs that are not dictionaries
- SV clinical filter no longer filters out sub 100 nt variants
- Count cases in LoqusDB by variant type
- Commit pulse repo badge temporarily set to weekly
- Sort ClinVar submissions objects by ascending "Last evaluated" date
- Refactored the MatchMaker integration as an extension
- Replaced some sensitive words as suggested by woke linter
- Documentation for load-configuration rewritten.
- Add styles to MatchMaker matches table
- More detailed info on the data shared in MatchMaker submission form

## [4.33.1]
### Fixed
- Include markdown for release autodeploy docs
- Use standard inheritance model in ClinVar (https://ftp.ncbi.nlm.nih.gov/pub/GTR/standard_terms/Mode_of_inheritance.txt)
- Fix issue crash with variants that have been unflagged causative not being available in other causatives
### Added
### Changed

## [4.33]
### Fixed
- Command line crashing when updating an individual not found in database
- Dashboard page crashing when filters return no data
- Cancer variants filter by chromosome
- /api/v1/genes now searches for genes in all genome builds by default
- Upgraded igv.js to version 2.8.1 (Fixed Unparsable bed record error)
### Added
- Autodeploy docs on release
- Documentation for updating case individuals tracks
- Filter cases and dashboard stats by analysis track
### Changed
- Changed from deprecated db update method
- Pre-selected fields to run queries with in dashboard page
- Do not filter by any institute when first accessing the dashboard
- Removed OMIM panel in case view for cancer cases
- Display Tier I and II variants in case view causatives panel for cancer cases
- Refactored Individuals and Causative panels in case view for cancer cases

## [4.32.1]
### Fixed
- iSort lint check only
### Changed
- Institute cases page crashing when a case has track:Null
### Added

## [4.32]
### Added
- Load and show MITOMAP associated diseases from VCF (INFO field: MitomapAssociatedDiseases, via HmtNote)
- Show variant allele frequencies for mitochondrial variants (GRCh38 cases)
- Extend "public" json API with diseases (OMIM) and phenotypes (HPO)
- HPO gene list download now has option for clinical and non-clinical genes
- Display gene splice junctions data in sashimi plots
- Update case individuals with splice junctions tracks
- Simple Docker compose for development with local build
- Make Phenomodels subpanels collapsible
- User side documentation of cytogenomics features (Gens, Chromograph, vcf2cytosure, rhocall)
- iSort GitHub Action
- Support LoqusDB REST API queries
### Fixed
- Show other causative once, even if several events point to it
- Filtering variants by mitochondrial chromosome for cases with genome build=38
- HPO gene search button triggers any warnings for clinical / non-existing genes also on first search
- Fixed a bug in variants pages caused by MT variants without alt_frequency
- Tests for CADD score parsing function
- Fixed the look of IGV settings on SNV variant page
- Cases analyzed once shown as `rerun`
- Missing case track on case re-upload
- Fixed severity rank for SO term "regulatory region ablation"
### Changed
- Refactor according to CodeFactor - mostly reuse of duplicated code
- Phenomodels language adjustment
- Open variants in a new window (from variants page)
- Open overlapping and compound variants in a new window (from variant page)
- gnomAD link points to gnomAD v.3 (build GRCh38) for mitochondrial variants.
- Display only number of affected genes for dismissed SVs in general report
- Chromosome build check when populating the variants filter chromosome selection
- Display mitochondrial and rare diseases coverage report in cases with missing 'rare' track

## [4.31.1]
### Added
### Changed
- Remove mitochondrial and coverage report from cancer cases sidebar
### Fixed
- ClinVar page when dbSNP id is None

## [4.31]
### Added
- gnomAD annotation field in admin guide
- Export also dynamic panel genes not associated to an HPO term when downloading the HPO panel
- Primary HGNC transcript info in variant export files
- Show variant quality (QUAL field from vcf) in the variant summary
- Load/update PDF gene fusion reports (clinical and research) generated with Arriba
- Support new MANE annotations from VEP (both MANE Select and MANE Plus Clinical)
- Display on case activity the event of a user resetting all dismissed variants
- Support gnomAD population frequencies for mitochondrial variants
- Anchor links in Casedata ClinVar panels to redirect after renaming individuals
### Fixed
- Replace old docs link www.clinicalgenomics.se/scout with new https://clinical-genomics.github.io/scout
- Page formatting issues whenever case and variant comments contain extremely long strings with no spaces
- Chromograph images can be one column and have scrollbar. Removed legacy code.
- Column labels for ClinVar case submission
- Page crashing looking for LoqusDB observation when variant doesn't exist
- Missing inheritance models and custom inheritance models on newly created gene panels
- Accept only numbers in managed variants filter as position and end coordinates
- SNP id format and links in Variant page, ClinVar submission form and general report
- Case groups tooltip triggered only when mouse is on the panel header
### Changed
- A more compact case groups panel
- Added landscape orientation CSS style to cancer coverage and QC demo report
- Improve user documentation to create and save new gene panels
- Removed option to use space as separator when uploading gene panels
- Separating the columns of standard and custom inheritance models in gene panels
- Improved ClinVar instructions for users using non-English Excel

## [4.30.2]
### Added
### Fixed
- Use VEP RefSeq ID if RefSeq list is empty in RefSeq transcripts overview
- Bug creating variant links for variants with no end_chrom
### Changed

## [4.30.1]
### Added
### Fixed
- Cryptography dependency fixed to use version < 3.4
### Changed

## [4.30]
### Added
- Introduced a `reset dismiss variant` verb
- Button to reset all dismissed variants for a case
- Add black border to Chromograph ideograms
- Show ClinVar annotations on variantS page
- Added integration with GENS, copy number visualization tool
- Added a VUS label to the manual classification variant tags
- Add additional information to SNV verification emails
- Tooltips documenting manual annotations from default panels
- Case groups now show bam files from all cases on align view
### Fixed
- Center initial igv view on variant start with SNV/indels
- Don't set initial igv view to negative coordinates
- Display of GQ for SV and STR
- Parsing of AD and related info for STRs
- LoqusDB field in institute settings accepts only existing Loqus instances
- Fix DECIPHER link to work after DECIPHER migrated to GRCh38
- Removed visibility window param from igv.js genes track
- Updated HPO download URL
- Patch HPO download test correctly
- Reference size on STR hover not needed (also wrong)
- Introduced genome build check (allowed values: 37, 38, "37", "38") on case load
- Improve case searching by assignee full name
- Populating the LoqusDB select in institute settings
### Changed
- Cancer variants table header (pop freq etc)
- Only admin users can modify LoqusDB instance in Institute settings
- Style of case synopsis, variants and case comments
- Switched to igv.js 2.7.5
- Do not choke if case is missing research variants when research requested
- Count cases in LoqusDB by variant type
- Introduce deprecation warning for Loqus configs that are not dictionaries
- Improve create new gene panel form validation
- Make XM- transcripts less visible if they don't overlap with transcript refseq_id in variant page
- Color of gene panels and comments panels on cases and variant pages
- Do not choke if case is missing research variants when reserch requested

## [4.29.1]
### Added
### Fixed
- Always load STR variants regardless of RankScore threshold (hotfix)
### Changed

## [4.29]
### Added
- Added a page about migrating potentially breaking changes to the documentation
- markdown_include in development requirements file
- STR variants filter
- Display source, Z-score, inheritance pattern for STR annotations from Stranger (>0.6.1) if available
- Coverage and quality report to cancer view
### Fixed
- ACMG classification page crashing when trying to visualize a classification that was removed
- Pretty print HGVS on gene variants (URL-decode VEP)
- Broken or missing link in the documentation
- Multiple gene names in ClinVar submission form
- Inheritance model select field in ClinVar submission
- IGV.js >2.7.0 has an issue with the gene track zoom levels - temp freeze at 2.7.0
- Revert CORS-anywhere and introduce a local http proxy for cloud tracks
### Changed

## [4.28]
### Added
- Chromograph integration for displaying PNGs in case-page
- Add VAF to cancer case general report, and remove some of its unused fields
- Variants filter compatible with genome browser location strings
- Support for custom public igv tracks stored on the cloud
- Add tests to increase testing coverage
- Update case variants count after deleting variants
- Update IGV.js to latest (v2.7.4)
- Bypass igv.js CORS check using `https://github.com/Rob--W/cors-anywhere`
- Documentation on default and custom IGV.js tracks (admin docs)
- Lock phenomodels so they're editable by admins only
- Small case group assessment sharing
- Tutorial and files for deploying app on containers (Kubernetes pods)
- Canonical transcript and protein change of canonical transcript in exported variants excel sheet
- Support for Font Awesome version 6
- Submit to Beacon from case page sidebar
- Hide dismissed variants in variants pages and variants export function
- Systemd service files and instruction to deploy Scout using podman
### Fixed
- Bugfix: unused `chromgraph_prefix |tojson` removed
- Freeze coloredlogs temporarily
- Marrvel link
- Don't show TP53 link for silent or synonymous changes
- OMIM gene field accepts any custom number as OMIM gene
- Fix Pytest single quote vs double quote string
- Bug in gene variants search by similar cases and no similar case is found
- Delete unused file `userpanel.py`
- Primary transcripts in variant overview and general report
- Google OAuth2 login setup in README file
- Redirect to 'missing file'-icon if configured Chromograph file is missing
- Javascript error in case page
- Fix compound matching during variant loading for hg38
- Cancer variants view containing variants dismissed with cancer-specific reasons
- Zoom to SV variant length was missing IGV contig select
- Tooltips on case page when case has no default gene panels
### Changed
- Save case variants count in case document and not in sessions
- Style of gene panels multiselect on case page
- Collapse/expand main HPO checkboxes in phenomodel preview
- Replaced GQ (Genotype quality) with VAF (Variant allele frequency) in cancer variants GT table
- Allow loading of cancer cases with no tumor_purity field
- Truncate cDNA and protein changes in case report if longer than 20 characters


## [4.27]
### Added
- Exclude one or more variant categories when running variants delete command
### Fixed
### Changed

## [4.26.1]
### Added
### Fixed
- Links with 1-letter aa codes crash on frameshift etc
### Changed

## [4.26]
### Added
- Extend the delete variants command to print analysis date, track, institute, status and research status
- Delete variants by type of analysis (wgs|wes|panel)
- Links to cBioPortal, MutanTP53, IARC TP53, OncoKB, MyCancerGenome, CIViC
### Fixed
- Deleted variants count
### Changed
- Print output of variants delete command as a tab separated table

## [4.25]
### Added
- Command line function to remove variants from one or all cases
### Fixed
- Parse SMN None calls to None rather than False

## [4.24.1]
### Fixed
- Install requirements.txt via setup file

## [4.24]
### Added
- Institute-level phenotype models with sub-panels containing HPO and OMIM terms
- Runnable Docker demo
- Docker image build and push github action
- Makefile with shortcuts to docker commands
- Parse and save synopsis, phenotype and cohort terms from config files upon case upload
### Fixed
- Update dismissed variant status when variant dismissed key is missing
- Breakpoint two IGV button now shows correct chromosome when different from bp1
- Missing font lib in Docker image causing the PDF report download page to crash
- Sentieon Manta calls lack Somaticscore - load anyway
- ClinVar submissions crashing due to pinned variants that are not loaded
- Point ExAC pLI score to new gnomad server address
- Bug uploading cases missing phenotype terms in config file
- STRs loaded but not shown on browser page
- Bug when using adapter.variant.get_causatives with case_id without causatives
- Problem with fetching "solved" from scout export cases cli
- Better serialising of datetime and bson.ObjectId
- Added `volumes` folder to .gitignore
### Changed
- Make matching causative and managed variants foldable on case page
- Remove calls to PyMongo functions marked as deprecated in backend and frontend(as of version 3.7).
- Improved `scout update individual` command
- Export dynamic phenotypes with ordered gene lists as PDF


## [4.23]
### Added
- Save custom IGV track settings
- Show a flash message with clear info about non-valid genes when gene panel creation fails
- CNV report link in cancer case side navigation
- Return to comment section after editing, deleting or submitting a comment
- Managed variants
- MT vs 14 chromosome mean coverage stats if Scout is connected to Chanjo
### Fixed
- missing `vcf_cancer_sv` and `vcf_cancer_sv_research` to manual.
- Split ClinVar multiple clnsig values (slash-separated) and strip them of underscore for annotations without accession number
- Timeout of `All SNVs and INDELs` page when no valid gene is provided in the search
- Round CADD (MIPv9)
- Missing default panel value
- Invisible other causatives lines when other causatives lack gene symbols
### Changed
- Do not freeze mkdocs-material to version 4.6.1
- Remove pre-commit dependency

## [4.22]
### Added
- Editable cases comments
- Editable variants comments
### Fixed
- Empty variant activity panel
- STRs variants popover
- Split new ClinVar multiple significance terms for a variant
- Edit the selected comment, not the latest
### Changed
- Updated RELEASE docs.
- Pinned variants card style on the case page
- Merged `scout export exons` and `scout view exons` commands


## [4.21.2]
### Added
### Fixed
- Do not pre-filter research variants by (case-default) gene panels
- Show OMIM disease tooltip reliably
### Changed

## [4.21.1]
### Added
### Fixed
- Small change to Pop Freq column in variants ang gene panels to avoid strange text shrinking on small screens
- Direct use of HPO list for Clinical HPO SNV (and cancer SNV) filtering
- PDF coverage report redirecting to login page
### Changed
- Remove the option to dismiss single variants from all variants pages
- Bulk dismiss SNVs, SVs and cancer SNVs from variants pages

## [4.21]
### Added
- Support to configure LoqusDB per institute
- Highlight causative variants in the variants list
- Add tests. Mostly regarding building internal datatypes.
- Remove leading and trailing whitespaces from panel_name and display_name when panel is created
- Mark MANE transcript in list of transcripts in "Transcript overview" on variant page
- Show default panel name in case sidebar
- Previous buttons for variants pagination
- Adds a gh action that checks that the changelog is updated
- Adds a gh action that deploys new releases automatically to pypi
- Warn users if case default panels are outdated
- Define institute-specific gene panels for filtering in institute settings
- Use institute-specific gene panels in variants filtering
- Show somatic VAF for pinned and causative variants on case page

### Fixed
- Report pages redirect to login instead of crashing when session expires
- Variants filter loading in cancer variants page
- User, Causative and Cases tables not scaling to full page
- Improved docs for an initial production setup
- Compatibility with latest version of Black
- Fixed tests for Click>7
- Clinical filter required an extra click to Filter to return variants
- Restore pagination and shrink badges in the variants page tables
- Removing a user from the command line now inactivates the case only if user is last assignee and case is active
- Bugfix, LoqusDB per institute feature crashed when institute id was empty string
- Bugfix, LoqusDB calls where missing case count
- filter removal and upload for filters deleted from another page/other user
- Visualize outdated gene panels info in a popover instead of a tooltip in case page side panel

### Changed
- Highlight color on normal STRs in the variants table from green to blue
- Display breakpoints coordinates in verification emails only for structural variants


## [4.20]
### Added
- Display number of filtered variants vs number of total variants in variants page
- Search case by HPO terms
- Dismiss variant column in the variants tables
- Black and pre-commit packages to dev requirements

### Fixed
- Bug occurring when rerun is requested twice
- Peddy info fields in the demo config file
- Added load config safety check for multiple alignment files for one individual
- Formatting of cancer variants table
- Missing Score in SV variants table

### Changed
- Updated the documentation on how to create a new software release
- Genome build-aware cytobands coordinates
- Styling update of the Matchmaker card
- Select search type in case search form


## [4.19]

### Added
- Show internal ID for case
- Add internal ID for downloaded CGH files
- Export dynamic HPO gene list from case page
- Remove users as case assignees when their account is deleted
- Keep variants filters panel expanded when filters have been used

### Fixed
- Handle the ProxyFix ModuleNotFoundError when Werkzeug installed version is >1.0
- General report formatting issues whenever case and variant comments contain extremely long strings with no spaces

### Changed
- Created an institute wrapper page that contains list of cases, causatives, SNVs & Indels, user list, shared data and institute settings
- Display case name instead of case ID on clinVar submissions
- Changed icon of sample update in clinVar submissions


## [4.18]

### Added
- Filter cancer variants on cytoband coordinates
- Show dismiss reasons in a badge with hover for clinical variants
- Show an ellipsis if 10 cases or more to display with loqusdb matches
- A new blog post for version 4.17
- Tooltip to better describe Tumor and Normal columns in cancer variants
- Filter cancer SNVs and SVs by chromosome coordinates
- Default export of `Assertion method citation` to clinVar variants submission file
- Button to export up to 500 cancer variants, filtered or not
- Rename samples of a clinVar submission file

### Fixed
- Apply default gene panel on return to cancer variantS from variant view
- Revert to certificate checking when asking for Chanjo reports
- `scout download everything` command failing while downloading HPO terms

### Changed
- Turn tumor and normal allelic fraction to decimal numbers in tumor variants page
- Moved clinVar submissions code to the institutes blueprints
- Changed name of clinVar export files to FILENAME.Variant.csv and FILENAME.CaseData.csv
- Switched Google login libraries from Flask-OAuthlib to Authlib


## [4.17.1]

### Fixed
- Load cytobands for cases with chromosome build not "37" or "38"


## [4.17]

### Added
- COSMIC badge shown in cancer variants
- Default gene-panel in non-cancer structural view in url
- Filter SNVs and SVs by cytoband coordinates
- Filter cancer SNV variants by alt allele frequency in tumor
- Correct genome build in UCSC link from structural variant page



### Fixed
- Bug in clinVar form when variant has no gene
- Bug when sharing cases with the same institute twice
- Page crashing when removing causative variant tag
- Do not default to GATK caller when no caller info is provided for cancer SNVs


## [4.16.1]

### Fixed
- Fix the fix for handling of delivery reports for rerun cases

## [4.16]

### Added
- Adds possibility to add "lims_id" to cases. Currently only stored in database, not shown anywhere
- Adds verification comment box to SVs (previously only available for small variants)
- Scrollable pedigree panel

### Fixed
- Error caused by changes in WTForm (new release 2.3.x)
- Bug in OMIM case page form, causing the page to crash when a string was provided instead of a numerical OMIM id
- Fix Alamut link to work properly on hg38
- Better handling of delivery reports for rerun cases
- Small CodeFactor style issues: matchmaker results counting, a couple of incomplete tests and safer external xml
- Fix an issue with Phenomizer introduced by CodeFactor style changes

### Changed
- Updated the version of igv.js to 2.5.4

## [4.15.1]

### Added
- Display gene names in ClinVar submissions page
- Links to Varsome in variant transcripts table

### Fixed
- Small fixes to ClinVar submission form
- Gene panel page crash when old panel has no maintainers

## [4.15]

### Added
- Clinvar CNVs IGV track
- Gene panels can have maintainers
- Keep variant actions (dismissed, manual rank, mosaic, acmg, comments) upon variant re-upload
- Keep variant actions also on full case re-upload

### Fixed
- Fix the link to Ensembl for SV variants when genome build 38.
- Arrange information in columns on variant page
- Fix so that new cosmic identifier (COSV) is also acceptable #1304
- Fixed COSMIC tag in INFO (outside of CSQ) to be parses as well with `&` splitter.
- COSMIC stub URL changed to https://cancer.sanger.ac.uk/cosmic/search?q= instead.
- Updated to a version of IGV where bigBed tracks are visualized correctly
- Clinvar submission files are named according to the content (variant_data and case_data)
- Always show causatives from other cases in case overview
- Correct disease associations for gene symbol aliases that exist as separate genes
- Re-add "custom annotations" for SV variants
- The override ClinVar P/LP add-in in the Clinical Filter failed for new CSQ strings

### Changed
- Runs all CI checks in github actions

## [4.14.1]

### Fixed
- Error when variant found in loqusdb is not loaded for other case

## [4.14]

### Added
- Use github actions to run tests
- Adds CLI command to update individual alignments path
- Update HPO terms using downloaded definitions files
- Option to use alternative flask config when running `scout serve`
- Requirement to use loqusdb >= 2.5 if integrated

### Fixed
- Do not display Pedigree panel in cancer view
- Do not rely on internet connection and services available when running CI tests
- Variant loading assumes GATK if no caller set given and GATK filter status is seen in FILTER
- Pass genome build param all the way in order to get the right gene mappings for cases with build 38
- Parse correctly variants with zero frequency values
- Continue even if there are problems to create a region vcf
- STR and cancer variant navigation back to variants pages could fail

### Changed
- Improved code that sends requests to the external APIs
- Updates ranges for user ranks to fit todays usage
- Run coveralls on github actions instead of travis
- Run pip checks on github actions instead of coveralls
- For hg38 cases, change gnomAD link to point to version 3.0 (which is hg38 based)
- Show pinned or causative STR variants a bit more human readable

## [4.13.1]

### Added
### Fixed
- Typo that caused not all clinvar conflicting interpretations to be loaded no matter what
- Parse and retrieve clinvar annotations from VEP-annotated (VEP 97+) CSQ VCF field
- Variant clinvar significance shown as `not provided` whenever is `Uncertain significance`
- Phenomizer query crashing when case has no HPO terms assigned
- Fixed a bug affecting `All SNVs and INDELs` page when variants don't have canonical transcript
- Add gene name or id in cancer variant view

### Changed
- Cancer Variant view changed "Variant:Transcript:Exon:HGVS" to "Gene:Transcript:Exon:HGVS"

## [4.13]

### Added
- ClinVar SNVs track in IGV
- Add SMA view with SMN Copy Number data
- Easier to assign OMIM diagnoses from case page
- OMIM terms and specific OMIM term page

### Fixed
- Bug when adding a new gene to a panel
- Restored missing recent delivery reports
- Fixed style and links to other reports in case side panel
- Deleting cases using display_name and institute not deleting its variants
- Fixed bug that caused coordinates filter to override other filters
- Fixed a problem with finding some INS in loqusdb
- Layout on SV page when local observations without cases are present
- Make scout compatible with the new HPO definition files from `http://compbio.charite.de/jenkins/`
- General report visualization error when SNVs display names are very long


### Changed


## [4.12.4]

### Fixed
- Layout on SV page when local observations without cases are present

## [4.12.3]

### Fixed
- Case report when causative or pinned SVs have non null allele frequencies

## [4.12.2]

### Fixed
- SV variant links now take you to the SV variant page again
- Cancer variant view has cleaner table data entries for "N/A" data
- Pinned variant case level display hotfix for cancer and str - more on this later
- Cancer variants show correct alt/ref reads mirroring alt frequency now
- Always load all clinical STR variants even if a region load is attempted - index may be missing
- Same case repetition in variant local observations

## [4.12.1]

### Fixed
- Bug in variant.gene when gene has no HGVS description


## [4.12]

### Added
- Accepts `alignment_path` in load config to pass bam/cram files
- Display all phenotypes on variant page
- Display hgvs coordinates on pinned and causatives
- Clear panel pending changes
- Adds option to setup the database with static files
- Adds cli command to download the resources from CLI that scout needs
- Adds test files for merged somatic SV and CNV; as well as merged SNV, and INDEL part of #1279
- Allows for upload of OMIM-AUTO gene panel from static files without api-key

### Fixed
- Cancer case HPO panel variants link
- Fix so that some drop downs have correct size
- First IGV button in str variants page
- Cancer case activates on SNV variants
- Cases activate when STR variants are viewed
- Always calculate code coverage
- Pinned/Classification/comments in all types of variants pages
- Null values for panel's custom_inheritance_models
- Discrepancy between the manual disease transcripts and those in database in gene-edit page
- ACMG classification not showing for some causatives
- Fix bug which caused IGV.js to use hg19 reference files for hg38 data
- Bug when multiple bam files sources with non-null values are available


### Changed
- Renamed `requests` file to `scout_requests`
- Cancer variant view shows two, instead of four, decimals for allele and normal


## [4.11.1]

### Fixed
- Institute settings page
- Link institute settings to sharing institutes choices

## [4.11.0]

### Added
- Display locus name on STR variant page
- Alternative key `GNOMADAF_popmax` for Gnomad popmax allele frequency
- Automatic suggestions on how to improve the code on Pull Requests
- Parse GERP, phastCons and phyloP annotations from vep annotated CSQ fields
- Avoid flickering comment popovers in variant list
- Parse REVEL score from vep annotated CSQ fields
- Allow users to modify general institute settings
- Optionally format code automatically on commit
- Adds command to backup vital parts `scout export database`
- Parsing and displaying cancer SV variants from Manta annotated VCF files
- Dismiss cancer snv variants with cancer-specific options
- Add IGV.js UPD, RHO and TIDDIT coverage wig tracks.


### Fixed
- Slightly darker page background
- Fixed an issued with parsed conservation values from CSQ
- Clinvar submissions accessible to all users of an institute
- Header toolbar when on Clinvar page now shows institute name correctly
- Case should not always inactivate upon update
- Show dismissed snv cancer variants as grey on the cancer variants page
- Improved style of mappability link and local observations on variant page
- Convert all the GET requests to the igv view to POST request
- Error when updating gene panels using a file containing BOM chars
- Add/replace gene radio button not working in gene panels


## [4.10.1]

### Fixed
- Fixed issue with opening research variants
- Problem with coveralls not called by Travis CI
- Handle Biomart service down in tests


## [4.10.0]

### Added
- Rank score model in causatives page
- Exportable HPO terms from phenotypes page
- AMP guideline tiers for cancer variants
- Adds scroll for the transcript tab
- Added CLI option to query cases on time since case event was added
- Shadow clinical assessments also on research variants display
- Support for CRAM alignment files
- Improved str variants view : sorting by locus, grouped by allele.
- Delivery report PDF export
- New mosaicism tag option
- Add or modify individuals' age or tissue type from case page
- Display GC and allele depth in causatives table.
- Included primary reference transcript in general report
- Included partial causative variants in general report
- Remove dependency of loqusdb by utilising the CLI

### Fixed
- Fixed update OMIM command bug due to change in the header of the genemap2 file
- Removed Mosaic Tag from Cancer variants
- Fixes issue with unaligned table headers that comes with hidden Datatables
- Layout in general report PDF export
- Fixed issue on the case statistics view. The validation bars didn't show up when all institutes were selected. Now they do.
- Fixed missing path import by importing pathlib.Path
- Handle index inconsistencies in the update index functions
- Fixed layout problems


## [4.9.0]

### Added
- Improved MatchMaker pages, including visible patient contacts email address
- New badges for the github repo
- Links to [GENEMANIA](genemania.org)
- Sort gene panel list on case view.
- More automatic tests
- Allow loading of custom annotations in VCF using the SCOUT_CUSTOM info tag.

### Fixed
- Fix error when a gene is added to an empty dynamic gene panel
- Fix crash when attempting to add genes on incorrect format to dynamic gene panel
- Manual rank variant tags could be saved in a "Select a tag"-state, a problem in the variants view.
- Same case evaluations are no longer shown as gray previous evaluations on the variants page
- Stay on research pages, even if reset, next first buttons are pressed..
- Overlapping variants will now be visible on variant page again
- Fix missing classification comments and links in evaluations page
- All prioritized cases are shown on cases page


## [4.8.3]

### Added

### Fixed
- Bug when ordering sanger
- Improved scrolling over long list of genes/transcripts


## [4.8.2]

### Added

### Fixed
- Avoid opening extra tab for coverage report
- Fixed a problem when rank model version was saved as floats and not strings
- Fixed a problem with displaying dismiss variant reasons on the general report
- Disable load and delete filter buttons if there are no saved filters
- Fix problem with missing verifications
- Remove duplicate users and merge their data and activity


## [4.8.1]

### Added

### Fixed
- Prevent login fail for users with id defined by ObjectId and not email
- Prevent the app from crashing with `AttributeError: 'NoneType' object has no attribute 'message'`


## [4.8.0]

### Added
- Updated Scout to use Bootstrap 4.3
- New looks for Scout
- Improved dashboard using Chart.js
- Ask before inactivating a case where last assigned user leaves it
- Genes can be manually added to the dynamic gene list directly on the case page
- Dynamic gene panels can optionally be used with clinical filter, instead of default gene panel
- Dynamic gene panels get link out to chanjo-report for coverage report
- Load all clinvar variants with clinvar Pathogenic, Likely Pathogenic and Conflicting pathogenic
- Show transcripts with exon numbers for structural variants
- Case sort order can now be toggled between ascending and descending.
- Variants can be marked as partial causative if phenotype is available for case.
- Show a frequency tooltip hover for SV-variants.
- Added support for LDAP login system
- Search snv and structural variants by chromosomal coordinates
- Structural variants can be marked as partial causative if phenotype is available for case.
- Show normal and pathologic limits for STRs in the STR variants view.
- Institute level persistent variant filter settings that can be retrieved and used.
- export causative variants to Excel
- Add support for ROH, WIG and chromosome PNGs in case-view

### Fixed
- Fixed missing import for variants with comments
- Instructions on how to build docs
- Keep sanger order + verification when updating/reloading variants
- Fixed and moved broken filter actions (HPO gene panel and reset filter)
- Fixed string conversion to number
- UCSC links for structural variants are now separated per breakpoint (and whole variant where applicable)
- Reintroduced missing coverage report
- Fixed a bug preventing loading samples using the command line
- Better inheritance models customization for genes in gene panels
- STR variant page back to list button now does its one job.
- Allows to setup scout without a omim api key
- Fixed error causing "favicon not found" flash messages
- Removed flask --version from base cli
- Request rerun no longer changes case status. Active or archived cases inactivate on upload.
- Fixed missing tooltip on the cancer variants page
- Fixed weird Rank cell in variants page
- Next and first buttons order swap
- Added pagination (and POST capability) to cancer variants.
- Improves loading speed for variant page
- Problem with updating variant rank when no variants
- Improved Clinvar submission form
- General report crashing when dismissed variant has no valid dismiss code
- Also show collaborative case variants on the All variants view.
- Improved phenotype search using dataTables.js on phenotypes page
- Search and delete users with `email` instead of `_id`
- Fixed css styles so that multiselect options will all fit one column


## [4.7.3]

### Added
- RankScore can be used with VCFs for vcf_cancer files

### Fixed
- Fix issue with STR view next page button not doing its one job.

### Deleted
- Removed pileup as a bam viewing option. This is replaced by IGV


## [4.7.2]

### Added
- Show earlier ACMG classification in the variant list

### Fixed
- Fixed igv search not working due to igv.js dist 2.2.17
- Fixed searches for cases with a gene with variants pinned or marked causative.
- Load variant pages faster after fixing other causatives query
- Fixed mitochondrial report bug for variants without genes

## [4.7.1]

### Added

### Fixed
- Fixed bug on genes page


## [4.7.0]

### Added
- Export genes and gene panels in build GRCh38
- Search for cases with variants pinned or marked causative in a given gene.
- Search for cases phenotypically similar to a case also from WUI.
- Case variant searches can be limited to similar cases, matching HPO-terms,
  phenogroups and cohorts.
- De-archive reruns and flag them as 'inactive' if archived
- Sort cases by analysis_date, track or status
- Display cases in the following order: prioritized, active, inactive, archived, solved
- Assign case to user when user activates it or asks for rerun
- Case becomes inactive when it has no assignees
- Fetch refseq version from entrez and use it in clinvar form
- Load and export of exons for all genes, independent on refseq
- Documentation for loading/updating exons
- Showing SV variant annotations: SV cgh frequencies, gnomad-SV, local SV frequencies
- Showing transcripts mapping score in segmental duplications
- Handle requests to Ensembl Rest API
- Handle requests to Ensembl Rest Biomart
- STR variants view now displays GT and IGV link.
- Description field for gene panels
- Export exons in build 37 and 38 using the command line

### Fixed
- Fixes of and induced by build tests
- Fixed bug affecting variant observations in other cases
- Fixed a bug that showed wrong gene coverage in general panel PDF export
- MT report only shows variants occurring in the specific individual of the excel sheet
- Disable SSL certifcate verification in requests to chanjo
- Updates how intervaltree and pymongo is used to void deprecated functions
- Increased size of IGV sample tracks
- Optimized tests


## [4.6.1]

### Added

### Fixed
- Missing 'father' and 'mother' keys when parsing single individual cases


## [4.6.0]

### Added
- Description of Scout branching model in CONTRIBUTING doc
- Causatives in alphabetical order, display ACMG classification and filter by gene.
- Added 'external' to the list of analysis type options
- Adds functionality to display "Tissue type". Passed via load config.
- Update to IGV 2.

### Fixed
- Fixed alignment visualization and vcf2cytosure availability for demo case samples
- Fixed 3 bugs affecting SV pages visualization
- Reintroduced the --version cli option
- Fixed variants query by panel (hpo panel + gene panel).
- Downloaded MT report contains excel files with individuals' display name
- Refactored code in parsing of config files.


## [4.5.1]

### Added

### Fixed
- update requirement to use PyYaml version >= 5.1
- Safer code when loading config params in cli base


## [4.5.0]

### Added
- Search for similar cases from scout view CLI
- Scout cli is now invoked from the app object and works under the app context

### Fixed
- PyYaml dependency fixed to use version >= 5.1


## [4.4.1]

### Added
- Display SV rank model version when available

### Fixed
- Fixed upload of delivery report via API


## [4.4.0]

### Added
- Displaying more info on the Causatives page and hiding those not causative at the case level
- Add a comment text field to Sanger order request form, allowing a message to be included in the email
- MatchMaker Exchange integration
- List cases with empty synopsis, missing HPO terms and phenotype groups.
- Search for cases with open research list, or a given case status (active, inactive, archived)

### Fixed
- Variant query builder split into several functions
- Fixed delivery report load bug


## [4.3.3]

### Added
- Different individual table for cancer cases

### Fixed
- Dashboard collects validated variants from verification events instead of using 'sanger' field
- Cases shared with collaborators are visible again in cases page
- Force users to select a real institute to share cases with (actionbar select fix)


## [4.3.2]

### Added
- Dashboard data can be filtered using filters available in cases page
- Causatives for each institute are displayed on a dedicated page
- SNVs and and SVs are searchable across cases by gene and rank score
- A more complete report with validated variants is downloadable from dashboard

### Fixed
- Clinsig filter is fixed so clinsig numerical values are returned
- Split multi clinsig string values in different elements of clinsig array
- Regex to search in multi clinsig string values or multi revstat string values
- It works to upload vcf files with no variants now
- Combined Pileup and IGV alignments for SVs having variant start and stop on the same chromosome


## [4.3.1]

### Added
- Show calls from all callers even if call is not available
- Instructions to install cairo and pango libs from WeasyPrint page
- Display cases with number of variants from CLI
- Only display cases with number of variants above certain treshold. (Also CLI)
- Export of verified variants by CLI or from the dashboard
- Extend case level queries with default panels, cohorts and phenotype groups.
- Slice dashboard statistics display using case level queries
- Add a view where all variants for an institute can be searched across cases, filtering on gene and rank score. Allows searching research variants for cases that have research open.

### Fixed
- Fixed code to extract variant conservation (gerp, phyloP, phastCons)
- Visualization of PDF-exported gene panels
- Reintroduced the exon/intron number in variant verification email
- Sex and affected status is correctly displayed on general report
- Force number validation in SV filter by size
- Display ensembl transcripts when no refseq exists


## [4.3.0]

### Added
- Mosaicism tag on variants
- Show and filter on SweGen frequency for SVs
- Show annotations for STR variants
- Show all transcripts in verification email
- Added mitochondrial export
- Adds alternative to search for SVs shorter that the given length
- Look for 'bcftools' in the `set` field of VCFs
- Display digenic inheritance from OMIM
- Displays what refseq transcript that is primary in hgnc

### Fixed

- Archived panels displays the correct date (not retroactive change)
- Fixed problem with waiting times in gene panel exports
- Clinvar fiter not working with human readable clinsig values

## [4.2.2]

### Fixed
- Fixed gene panel create/modify from CSV file utf-8 decoding error
- Updating genes in gene panels now supports edit comments and entry version
- Gene panel export timeout error

## [4.2.1]

### Fixed
- Re-introduced gene name(s) in verification email subject
- Better PDF rendering for excluded variants in report
- Problem to access old case when `is_default` did not exist on a panel


## [4.2.0]

### Added
- New index on variant_id for events
- Display overlapping compounds on variants view

### Fixed
- Fixed broken clinical filter


## [4.1.4]

### Added
- Download of filtered SVs

### Fixed
- Fixed broken download of filtered variants
- Fixed visualization issue in gene panel PDF export
- Fixed bug when updating gene names in variant controller


## [4.1.3]

### Fixed
- Displays all primary transcripts


## [4.1.2]

### Added
- Option add/replace when updating a panel via CSV file
- More flexible versioning of the gene panels
- Printing coverage report on the bottom of the pdf case report
- Variant verification option for SVs
- Logs uri without pwd when connecting
- Disease-causing transcripts in case report
- Thicker lines in case report
- Supports HPO search for cases, both terms or if described in synopsis
- Adds sanger information to dashboard

### Fixed
- Use db name instead of **auth** as default for authentication
- Fixes so that reports can be generated even with many variants
- Fixed sanger validation popup to show individual variants queried by user and institute.
- Fixed problem with setting up scout
- Fixes problem when exac file is not available through broad ftp
- Fetch transcripts for correct build in `adapter.hgnc_gene`

## [4.1.1]
- Fix problem with institute authentication flash message in utils
- Fix problem with comments
- Fix problem with ensembl link


## [4.1.0]

### Added
- OMIM phenotypes to case report
- Command to download all panel app gene panels `scout load panel --panel-app`
- Links to genenames.org and omim on gene page
- Popup on gene at variants page with gene information
- reset sanger status to "Not validated" for pinned variants
- highlight cases with variants to be evaluated by Sanger on the cases page
- option to point to local reference files to the genome viewer pileup.js. Documented in `docs.admin-guide.server`
- option to export single variants in `scout export variants`
- option to load a multiqc report together with a case(add line in load config)
- added a view for searching HPO terms. It is accessed from the top left corner menu
- Updates the variants view for cancer variants. Adds a small cancer specific filter for known variants
- Adds hgvs information on cancer variants page
- Adds option to update phenotype groups from CLI

### Fixed
- Improved Clinvar to submit variants from different cases. Fixed HPO terms in casedata according to feedback
- Fixed broken link to case page from Sanger modal in cases view
- Now only cases with non empty lists of causative variants are returned in `adapter.case(has_causatives=True)`
- Can handle Tumor only samples
- Long lists of HGNC symbols are now possible. This was previously difficult with manual, uploaded or by HPO search when changing filter settings due to GET request limitations. Relevant pages now use POST requests. Adds the dynamic HPO panel as a selection on the gene panel dropdown.
- Variant filter defaults to default panels also on SV and Cancer variants pages.

## [4.0.0]

### WARNING ###

This is a major version update and will require that the backend of pre releases is updated.
Run commands:

```
$scout update genes
$scout update hpo
```

- Created a Clinvar submission tool, to speed up Clinvar submission of SNVs and SVs
- Added an analysis report page (html and PDF format) containing phenotype, gene panels and variants that are relevant to solve a case.

### Fixed
- Optimized evaluated variants to speed up creation of case report
- Moved igv and pileup viewer under a common folder
- Fixed MT alignment view pileup.js
- Fixed coordinates for SVs with start chromosome different from end chromosome
- Global comments shown across cases and institutes. Case-specific variant comments are shown only for that specific case.
- Links to clinvar submitted variants at the cases level
- Adapts clinvar parsing to new format
- Fixed problem in `scout update user` when the user object had no roles
- Makes pileup.js use online genome resources when viewing alignments. Now any instance of Scout can make use of this functionality.
- Fix ensembl link for structural variants
- Works even when cases does not have `'madeline_info'`
- Parses Polyphen in correct way again
- Fix problem with parsing gnomad from VEP

### Added
- Added a PDF export function for gene panels
- Added a "Filter and export" button to export custom-filtered SNVs to CSV file
- Dismiss SVs
- Added IGV alignments viewer
- Read delivery report path from case config or CLI command
- Filter for spidex scores
- All HPO terms are now added and fetched from the correct source (https://github.com/obophenotype/human-phenotype-ontology/blob/master/hp.obo)
- New command `scout update hpo`
- New command `scout update genes` will fetch all the latest information about genes and update them
- Load **all** variants found on chromosome **MT**
- Adds choice in cases overview do show as many cases as user like

### Removed
- pileup.min.js and pileup css are imported from a remote web location now
- All source files for HPO information, this is instead fetched directly from source
- All source files for gene information, this is instead fetched directly from source

## [3.0.0]
### Fixed
- hide pedigree panel unless it exists

## [1.5.1] - 2016-07-27
### Fixed
- look for both ".bam.bai" and ".bai" extensions

## [1.4.0] - 2016-03-22
### Added
- support for local frequency through loqusdb
- bunch of other stuff

## [1.3.0] - 2016-02-19
### Fixed
- Update query-phenomizer and add username/password

### Changed
- Update the way a case is checked for rerun-status

### Added
- Add new button to mark a case as "checked"
- Link to clinical variants _without_ 1000G annotation

## [1.2.2] - 2016-02-18
### Fixed
- avoid filtering out variants lacking ExAC and 1000G annotations

## [1.1.3] - 2015-10-01
### Fixed
- persist (clinical) filter when clicking load more
- fix #154 by robustly setting clinical filter func. terms

## [1.1.2] - 2015-09-07
### Fixed
- avoid replacing coverage report with none
- update SO terms, refactored

## [1.1.1] - 2015-08-20
### Fixed
- fetch case based on collaborator status (not owner)

## [1.1.0] - 2015-05-29
### Added
- link(s) to SNPedia based on RS-numbers
- new Jinja filter to "humanize" decimal numbers
- show gene panels in variant view
- new Jinja filter for decoding URL encoding
- add indicator to variants in list that have comments
- add variant number threshold and rank score threshold to load function
- add event methods to mongo adapter
- add tests for models
- show badge "old" if comment was written for a previous analysis

### Changed
- show cDNA change in transcript summary unless variant is exonic
- moved compounds table further up the page
- show dates for case uploads in ISO format
- moved variant comments higher up on page
- updated documentation for pages
- read in coverage report as blob in database and serve directly
- change ``OmimPhenotype`` to ``PhenotypeTerm``
- reorganize models sub-package
- move events (and comments) to separate collection
- only display prev/next links for the research list
- include variant type in breadcrumbs e.g. "Clinical variants"

### Removed
- drop dependency on moment.js

### Fixed
- show the same level of detail for all frequencies on all pages
- properly decode URL encoded symbols in amino acid/cDNA change strings
- fixed issue with wipe permissions in MongoDB
- include default gene lists in "variants" link in breadcrumbs

## [1.0.2] - 2015-05-20
### Changed
- update case fetching function

### Fixed
- handle multiple cases with same id

## [1.0.1] - 2015-04-28
### Fixed
- Fix building URL parameters in cases list Vue component

## [1.0.0] - 2015-04-12
Codename: Sara Lund

![Release 1.0](artwork/releases/release-1-0.jpg)

### Added
- Add email logging for unexpected errors
- New command line tool for deleting case

### Changed
- Much improved logging overall
- Updated documentation/usage guide
- Removed non-working IGV link

### Fixed
- Show sample display name in GT call
- Various small bug fixes
- Make it easier to hover over popups

## [0.0.2-rc1] - 2015-03-04
### Added
- add protein table for each variant
- add many more external links
- add coverage reports as PDFs

### Changed
- incorporate user feedback updates
- big refactor of load scripts

## [0.0.2-rc2] - 2015-03-04
### Changes
- add gene table with gene description
- reorganize inheritance models box

### Fixed
- avoid overwriting gene list on "research" load
- fix various bugs in external links

## [0.0.2-rc3] - 2015-03-05
### Added
- Activity log feed to variant view
- Adds protein change strings to ODM and Sanger email

### Changed
- Extract activity log component to macro

### Fixes
- Make Ensembl transcript links use archive website<|MERGE_RESOLUTION|>--- conflicted
+++ resolved
@@ -8,11 +8,8 @@
 ### Added
 - Display samples' name (tooltip) and affected status directly on caseS page
 - Search SVs across all cases, in given genes
-<<<<<<< HEAD
+- `CLINVAR_API_URL` param can be specified in app settings to override the URL used to send ClinVar submissions to. Intended for testing.
 - Make removed panel optionally visible to non-admin or non maintainers
-=======
-- `CLINVAR_API_URL` param can be specified in app settings to override the URL used to send ClinVar submissions to. Intended for testing.
->>>>>>> b4a28947
 ### Changed
 - Updated igv.js to v3.0.1
 - Alphabetically sort IGV track available for custom selection
