--- conflicted
+++ resolved
@@ -17,11 +17,9 @@
 - Fixed bug that caused coordinates filter to override other filters
 - Fixed a problem with finding some INS in loqusdb
 - Layout on SV page when local observations without cases are present
-<<<<<<< HEAD
+- Make scout compatible with the new HPO definition files from `http://compbio.charite.de/jenkins/`
 - General report visualization error when SNVs display names are very long
-=======
-- Make scout compatible with the new HPO definition files from `http://compbio.charite.de/jenkins/`
->>>>>>> 5268e539
+
 
 ### Changed
 
