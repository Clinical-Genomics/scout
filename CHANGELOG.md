--- conflicted
+++ resolved
@@ -7,11 +7,8 @@
 ## [unreleased]
 ## Added
 - Tooltip for combined score in tables for compounds and overlapping vars
-<<<<<<< HEAD
+- Option to filter variants by excluding genes listed in selected gene panels, files or provided as list
 - Parse TRGT STR VCF
-=======
-- Option to filter variants by excluding genes listed in selected gene panels, files or provided as list
->>>>>>> 6ea62e57
 ### Changed
 - In the case_report #panel-tables has a fixed width
 - Updated IGV.js to 2.15.11
