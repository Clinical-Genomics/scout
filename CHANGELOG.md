# Change Log
All notable changes to this project will be documented in this file.
This project adheres to [Semantic Versioning](http://semver.org/).

About changelog [here](https://keepachangelog.com/en/1.0.0/)

## [unreleased]
### Added
- Added tags for Sniffles and CNVpytor, two LRS SV callers
### Changed
- In the diagnoses page genes associated with a disease are displayed using hgnc symbol instead of hgnc id
- Refactor view route to allow navigation directly to unique variant document id, improve permissions check
### Fixed
- Refactored code in cases blueprints and variant_events adapter (set diseases for partial causative variants) to use "disease" instead of "omim" to encompass also ORPHA terms
<<<<<<< HEAD
- Be more careful about checking access to variant on API access
=======
- Refactored code in `scout/parse/omim.py` and `scout/parse/disease_terms.py` to use "disease" instead of "phenotype" to differentiate from HPO terms
>>>>>>> 205a7a1c

## [4.78]
### Added
- Case status labels can be added, giving more finegrained details on a solved status (provisional, diagnostic, carrier, UPD, SMN, ...)
- New SO terms: `sequence_variant` and `coding_transcript_variant`
- More MEI specific annotation is shown on the variant page
- Parse and save MANE transcripts info when updating genes in build 38
- `Mane Select` and `Mane Plus Clinical` badges on Gene page, when available
- ClinVar submission can now be downloaded as a json file
- API endpoint to pin variant
- Display common/uncommon/rare on summary of mei variant page
### Changed
- In the ClinVar form, database and id of assertion criteria citation are now separate inputs
- Customise institute settings to be able to display all cases with a certain status on cases page (admin users)
- Renamed `Clinical Significance` to `Germline Classification` on multistep ClinVar form
- Changed the "x" in cases.utils.remove_form button text to red for better visibility in dark mode
- Update GitHub actions
- Default loglevel up to INFO, making logs with default start easier to read
- Add XTR region to PAR region definition
- Diagnoses can be searched on diagnoses page without waiting for load first
### Fixed
- Removed log info showing hgnc IDs used in variantS search
- Maintain Matchmaker Exchange and Beacon submission status when a case is re-uploaded
- Inheritance mode from ORPHA should not be confounded with the OMIM inheritance model
- Decipher link URL changes
- Refactored code in cases blueprints to use "disease" instead of "omim" to encompass also ORPHA terms

## [4.77]
### Added
- Orpha disease terms now include information on inheritance
- Case loading via .yaml config file accepts subject_id and phenotype_groups (if previously defined as constant default or added per institute)
- Possibility to submit variants associated with Orphanet conditions to ClinVar
- Option update path to .d4 files path for individuals of an existing case using the command line
- More constraint information is displayed per gene in addition to pLi: missense and LoF OE, CI (inluding LOEUF) and Z-score.
### Changed
- Introduce validation in the ClinVar multistep form to make sure users provide at least one variant-associated condition
- CLI scout update individual accepts subject_id
- Update ClinVar inheritance models to reflect changes in ClinVar submission API
- Handle variant-associated condition ID format in background when creating ClinVar submissions
- Replace the code that downloads Ensembl genes, transcripts and exons with the Schug web app
- Add more info to error log when transcript variant frequency parsing fails.
- GnomAD v4 constraint information replaces ExAC constraints (pLi).
### Fixed
- Text input of associated condition in ClinVar form now aligns to the left
- Alignment of contents in the case report has been updated
- Missing number of phenotypes and genes from case diagnoses
- Associate OMIM and/or ORPHA diagnoses with partial causatives
- Visualization of partial causatives' diagnoses on case page: style and links
- Revert style of pinned variants window on the case page
- Rename `Clinical significanc` to `Germline classification` in ClinVar submissions exported files
- Rename `Clinical significance citations` to `Classification citations` in ClinVar submissions exported files
- Rename `Comment on clinical significance` to `Comment on classification` in ClinVar submissions exported files
- Show matching partial causatives on variant page
- Matching causatives shown on case page consisting only of variant matching the default panels of the case - bug introduced since scout v4.72 (Oct 18, 2023)
- Missing somatic variant read depth leading to report division by zero

## [4.76]
### Added
- Orphacodes are visible in phenotype tables
- Pydantic validation of image paths provided in case load config file
- Info on the user which created a ClinVar submission, when available
- Associate .d4 files to case individuals when loading a case via config file
### Changed
- In diagnoses page the load of diseases are initiated by clicking a button
- Revel score, Revel rank score and SpliceAI values are also displayed in Causatives and Validated variants tables
- Remove unused functions and tests
- Analysis type and direct link from cases list for OGM cases
- Removed unused `case_obj` parameter from server/blueprints/variant/controllers/observations function
- Possibility to reset ClinVar submission ID
- Allow ClinVar submissions with custom API key for users registered as ClinVar submitters or when institute doesn't have a preset list of ClinVar submitters
- Ordered event verbs alphabetically and created ClinVar-related user events
- Removed the unused "no-variants" option from the load case command line
### Fixed
- All disease_terms have gene HGNC ids as integers when added to the scout database
- Disease_term identifiers are now prefixed with the name of the coding system
- Command line crashing with error when updating a user that doesn't exist
- Thaw coloredlogs - 15.0.1 restores errorhandler issue
- Thaw crypography - current base image and library version allow Docker builds
- Missing delete icons on phenomodels page
- Missing cryptography lib error while running Scout container on an ARM processor
- Round CADD values with many decimals on causatives and validated variants pages
- Dark-mode visibility of some fields on causatives and validated variants pages
- Clinvar submitters would be cleared when unprivileged users saved institute settings page
- Added a default empty string in cases search form to avoid None default value
- Page crashing when user tries to remove the same variant from a ClinVar submission in different browser tabs
- Update more GnomAD links to GnomAD v4 (v38 SNVs, MT vars, STRs)
- Empty cells for RNA fusion variants in Causatives and Verified variants page
- Submenu icons missing from collapsible actionbar
- The collapsible actionbar had some non-collapsing overly long entries
- Cancer observations for SVs not appearing in the variant details view
- Archived local observations not visible on cancer variantS page
- Empty Population Frequency column in the Cancer SV Variants view
- Capital letters in ClinVar events description shown on case page

## [4.75]
### Added
- Hovertip to gene panel names with associated genes in variant view, when variant covers more than one gene
- Tests for panel to genes
- Download of Orphadata en_product6 and en_product4 from CLI
- Parse and save `database_found` key/values for RNA fusion variants
- Added fusion_score, ffpm, split_reads, junction_reads and fusion_caller to the list of filters on RNA fusion variants page
- Renamed the function `get_mei_info` to `set_mei_info` to be consistent with the other functions
- Fixed removing None key/values from parsed variants
- Orphacodes are included in the database disease_terms
### Changed
- Allow use of projections when retrieving gene panels
- Do not save custom images as binary data into case and variant database documents
- Retrieve and display case and variant custom images using image's saved path
- Cases are activated by viewing FSHD and SMA reports
- Split multi-gene SNV variants into single genes when submitting to Matchmaker Exchange
- Alamut links also on the gene level, using transcript and HGVS: better for indels. Keep variant link for missing HGVS
- Thaw WTForms - explicitly coerce form decimal field entries when filters fetched from db
### Fixed
- Removed some extra characters from top of general report left over from FontAwsome fix
- Do not save fusion variants-specific key/values in other types of variants
- Alamut link for MT variants in build 38
- Convert RNA fusions variants `tool_hits` and `fusion_score` keys from string to numbers
- Fix genotype reference and alternative sequencing depths defaulting to -1 when values are 0
- DecimalFields were limited to two decimal places for several forms - lifting restrictions on AF, CADD etc.

## [4.74.1]
### Changed
- Parse and save into database also OMIM terms not associated to genes
### Fixed
- BioNano API FSHD report requests are GET in Access 1.8, were POST in 1.7
- Update more FontAwesome icons to avoid Pro icons
- Test if files still exist before attempting to load research variants
- Parsing of genotypes error, resulting in -1 values when alt or ref read depths are 0

## [4.74]
### Added
- SNVs and Indels, MEI and str variants genes have links to Decipher
- An `owner + case display name` index for cases database collection
- Test and fixtures for RNA fusion case page
- Load and display fusion variants from VCF files as the other variant types
- Option to update case document with path to mei variants (clinical and research)
### Changed
- Details on variant type and category for audit filters on case general report
- Enable Gens CN profile button also in somatic case view
- Fix case of analysis type check for Gens analysis button - only show for WGS
### Fixed
- loqusdb table no longer has empty row below each loqusid
- MatchMaker submission details page crashing because of change in date format returned by PatientMatcher
- Variant external links buttons style does not change color when visited
- Hide compounds with compounds follow filter for region or function would fail for variants in multiple genes
- Updated FontAwesome version to fix missing icons

## [4.73]
### Added
- Shortcut button for HPO panel MEI variants from case page
- Export managed variants from CLI
### Changed
- STRs visualization on case panel to emphasize abnormal repeat count and associated condition
- Removed cytoband column from STRs variant view on case report
- More long integers formatted with thin spaces, and copy to clipboard buttons added
### Fixed
- OMIM table is scrollable if higher than 700px on SV page
- Pinned variants validation badge is now red for false positives.
- Case display name defaulting to case ID when `family_name` or `display_name` are missing from case upload config file
- Expanded menu visible at screen sizes below 1000px now has background color
- The image in ClinVar howto-modal is now responsive
- Clicking on a case in case groups when case was already removed from group in another browser tab
- Page crashing when saving filters for mei variants
- Link visited color of images

## [4.72.4]
### Changed
- Automatic test mongod version increased to v7
### Fixed
- GnomAD now defaults to hg38 - change build 37 links accordingly

## [4.72.3]
### Fixed
- Somatic general case report small variant table can crash with unclassified variants

## [4.72.2]
### Changed
- A gunicorn maxrequests parameter for Docker server image - default to 1200
- STR export limit increased to 500, as for other variants
- Prevent long number wrapping and use thin spaces for separation, as per standards from SI, NIST, IUPAC, BIPM.
- Speed up case retrieval and lower memory use by projecting case queries
- Make relatedness check fails stand out a little more to new users
- Speed up case retrieval and lower memory use by projecting case queries
- Speed up variant pages by projecting only the necessary keys in disease collection query
### Fixed
- Huge memory use caused by cases and variants pages pulling complete disease documents from DB
- Do not include genes fetched from HPO terms when loading diseases
- Consider the renamed fields `Approved Symbol` -> `Approved Gene Symbol` and `Gene Symbols` -> `Gene/Locus And Other Related Symbols` when parsing OMIM terms from genemap2.txt file

## [4.72.1]
### Fixed
- Jinja filter that renders long integers
- Case cache when looking for causatives in other cases causing the server to hang

## [4.72]
### Added
- A GitHub action that checks for broken internal links in docs pages
- Link validation settings in mkdocs.yml file
- Load and display full RNA alignments on alignment viewer
- Genome build check when loading a case
- Extend event index to previous causative variants and always load them
### Fixed
- Documentation nav links for a few documents
- Slightly extended the BioNano Genomics Access integration docs
- Loading of SVs when VCF is missing the INFO.END field but has INFO.SVLEN field
- Escape protein sequence name (if available) in case general report to render special characters correctly
- CaseS HPO term searches for multiple terms works independent of order
- CaseS search regexp should not allow backslash
- CaseS cohort tags can contain whitespace and still match
- Remove diagnoses from cases even if OMIM term is not found in the database
- Parsing of disease-associated genes
- Removed an annoying warning while updating database's disease terms
- Displaying custom case images loaded with scout version <= 4.71
- Use pydantic version >=2 in requirements.txt file
### Changed
- Column width adjustment on caseS page
- Use Python 3.11 in tests
- Update some github actions
- Upgraded Pydantic to version 2
- Case validation fails on loading when associated files (alignments, VCFs and reports) are not present on disk
- Case validation fails on loading when custom images have format different then ["gif", "svg", "png", "jpg", "jpeg"]
- Custom images keys `case` and `str` in case config yaml file are renamed to `case_images` and `str_variants_images`
- Simplify and speed up case general report code
- Speed up case retrieval in case_matching_causatives
- Upgrade pymongo to version 4
- When updating disease terms, check that all terms are consistent with a DiseaseTerm model before dropping the old collection
- Better separation between modules loading HPO terms and diseases
- Deleted unused scout.build.phenotype module
- Stricter validation of mandatory genome build key when loading a case. Allowed values are ['37','38',37,38]
- Improved readability of variants length and coordinates on variantS pages

## [4.71]
### Added
- Added Balsamic keys for SweGen and loqusdb local archive frequecies, SNV and SV
- New filter option for Cancer variantS: local archive RD loqusdb
- Show annotated observations on SV variantS view, also for cancer somatic SVs
- Revel filter for variantS
- Show case default panel on caseS page
- CADD filter for Cancer Somatic SNV variantS - show score
- SpliceAI-lookup link (BROAD, shows SpliceAI and Pangolin) from variant page
- BioNano Access server API - check projects, samples and fetch FSHD reports
### Fixed
- Name of reference genome build for RNA for compatibility with IGV locus search change
- Howto to run the Docker image on Mac computers in `admin-guide/containers/container-deploy.md`
- Link to Weasyprint installation howto in README file
- Avoid filling up disk by creating a reduced VCF file for every variant that is visualized
- Remove legacy incorrectly formatted CODEOWNERS file
- Restrain variant_type requests to variantS views to "clinical" or "research"
- Visualization of cancer variants where cancer case has no affected individual
- ProteinPaint gene link (small StJude API change)
- Causative MEI variant link on causatives page
- Bionano access api settings commented out by default in Scout demo config file.
- Do not show FSHD button on freshly loaded cases without bionano_access individuals
- Truncate long variants' HGVS on causative/Clinically significant and pinned variants case panels
### Changed
- Remove function call that tracks users' browser version
- Include three more splice variant SO terms in clinical filter severe SO terms
- Drop old HPO term collection only after parsing and validation of new terms completes
- Move score to own column on Cancer Somatic SNV variantS page
- Refactored a few complex case operations, breaking out sub functionalities

## [4.70]
### Added
- Download a list of Gene Variants (max 500) resulting from SNVs and Indels search
- Variant PubMed link to search for gene symbol and any aliases
### Changed
- Clearer gnomAD values in Variants page
### Fixed
- CaseS page uniform column widths
- Include ClinVar variants into a scrollable div element on Case page
- `canonical_transcript` variable not initialized in get_hgvs function (server.blueprints.institutes.controllers.py)
- Catch and display any error while importing Phenopacket info
- Modified Docker files to use python:3.8-slim-bullseye to prevent gunicorn workers booting error

## [4.69]
### Added
- ClinVar submission howto available also on Case page
- Somatic score and filtering for somatic SV callers, if available
- Show caller as a tooltip on variantS list
### Fixed
- Crash when attempting to export phenotype from a case that had never had phenotypes
- Aesthetic fix to Causative and Pinned Variants on Case page
- Structural inconsistency for ClinVar Blueprint templates
- Updated igv.js to 2.15.8 to fix track default color bug
- Fixed release versions for actions.
- Freeze tornado below 6.3.0 for compatibility with livereload 2.6.3
- Force update variants count on case re-upload
- IGV locus search not working - add genome reference id
- Pin links to MEI variants should end up on MEI not SV variant view
- Load also matching MEI variants on forced region load
- Allow excluding MEI from case variant deletion
- Fixed the name of the assigned user when the internal user ID is different from the user email address
- Gene variantS should display gene function, region and full hgvs
### Changed
- FontAwesome integrity check fail (updated resource)
- Removed ClinVar API validation buttons in favour of direct API submission
- Improved layout of Institute settings page
- ClinVar API key and allowed submitters are set in the Institute settings page


## [4.68]
### Added
- Rare Disease Mobile Element Insertion variants view
### Changed
- Updated igv.js to 2.15.6
### Fixed
- Docker stage build pycairo.
- Restore SNV and SV rank models versions on Causatives and Verified pages
- Saving `REVEL_RANKSCORE` value in a field named `revel` in variants database documents

## [4.67]
### Added
- Prepare to filter local SV frequency
### Changed
- Speed up instituteS page loading by refactoring cases/institutes query
- Clinical Filter for SVs includes `splice_polypyrimidine_tract_variant` as a severe consequence
- Clinical Filter for SVs includes local variant frequency freeze ("old") for filtering, starting at 30 counts
- Speed up caseS page loading by adding status to index and refactoring totals count
- HPO file parsing is updated to reflect that HPO have changed a few downloadable file formats with their 230405 release.
### Fixed
- Page crashing when a user tries to edit a comment that was removed
- Warning instead of crashed page when attempting to retrieve a non-existent Phenopacket
- Fixed StJude ProteinPaint gene link (URL change)
- Freeze of werkzeug library to version<2.3 to avoid problems resulting from the consequential upgrade of the Flask lib
- Huge list of genes in case report for megabases-long structural variants.
- Fix displaying institutes without associated cases on institutes page
- Fix default panel selection on SVs in cancer case report

## [4.66]
### Changed
- Moved Phenomodels code under a dedicated blueprint
- Updated the instructions to load custom case report under admin guide
- Keep variants filter window collapsed except when user expands it to filter
### Added
- A summary table of pinned variants on the cancer case general report
- New openable matching causatives and managed variants lists for default gene panels only for convenience
### Fixed
- Gens structural variant page link individual id typo

## [4.65.2]
### Fixed
- Generating general case report with str variants containing comments

## [4.65.1]
### Fixed
- Visibility of `Gene(s)` badges on SV VariantS page
- Hide dismiss bar on SV page not working well
- Delivery report PDF download
- Saving Pipeline version file when loading a case
- Backport compatible import of importlib metadata for old python versions (<3.8)

## [4.65]
### Added
- Option to mark a ClinVar submission as submitted
- Docs on how to create/update the PanelApp green genes as a system admin
- `individual_id`-parameter to both Gens links
- Download a gene panel in TXT format from gene panel page
- Panel gene comments on variant page: genes in panels can have comments that describe the gene in a panel context
### Changed
- Always show each case category on caseS page, even if 0 cases in total or after current query
- Improved sorting of ClinVar submissions
- Pre-populate SV type select in ClinVar submission form, when possible
- Show comment badges in related comments tables on general report
- Updated version of several GitHub actions
- Migrate from deprecated `pkg_resources` lib to `importlib_resources`
- Dismiss bar on variantS pages is thinner.
- Dismiss bar on variantS pages can be toggled open or closed for the duration of a login session.
### Fixed
- Fixed Sanger order / Cancel order modal close buttons
- Visibility of SV type in ClinVar submission form
- Fixed a couple of creations where now was called twice, so updated_at and created_at could differ
- Deprecated Ubuntu version 18.04 in one GitHub action
- Panels that have been removed (hidden) should not be visible in views where overlapping gene panels for genes are shown
- Gene panel test pointing to the right function

## [4.64]
### Added
- Create/Update a gene panel containing all PanelApp green genes (`scout update panelapp-green -i <cust_id>`)
- Links for ACMG pathogenicity impact modification on the ACMG classification page
### Changed
- Open local observation matching cases in new windows
### Fixed
- Matching manual ranked variants are now shown also on the somatic variant page
- VarSome links to hg19/GRCh37
- Managed variants filter settings lost when navigating to additional pages
- Collect the right variant category after submitting filter form from research variantS page
- Beacon links are templated and support variants in genome build 38

## [4.63]
### Added
- Display data sharing info for ClinVar, Matchmaker Exchange and Beacon in a dedicated column on Cases page
- Test for `commands.download.omim.print_omim`
- Display dismissed variants comments on general case report
- Modify ACMG pathogenicity impact (most commonly PVS1, PS3) based on strength of evidence with lab director's professional judgement
- REViewer button on STR variant page
- Alamut institution parameter in institute settings for Alamut Visual Plus software
- Added Manual Ranks Risk Factor, Likely Risk Factor and Uncertain Risk Factor
- Display matching manual ranks from previous cases the user has access to on VariantS and Variant pages
- Link to gnomAD gene SVs v2.1 for SV variants with gnomAD frequency
- Support for nf-core/rnafusion reports
### Changed
- Display chrY for sex unknown
- Deprecate legacy scout_load() method API call.
- Message shown when variant tag is updated for a variant
- When all ACMG classifications are deleted from a variant, the current variant classification status is also reset.
- Refactored the functions that collect causative variants
- Removed `scripts/generate_test_data.py`
### Fixed
- Default IGV tracks (genes, ClinVar, ClinVar CNVs) showing even if user unselects them all
- Freeze Flask-Babel below v3.0 due to issue with a locale decorator
- Thaw Flask-Babel and fix according to v3 standard. Thank you @TkTech!
- Show matching causatives on somatic structural variant page
- Visibility of gene names and functional annotations on Causatives/Verified pages
- Panel version can be manually set to floating point numbers, when modified
- Causatives page showing also non-causative variants matching causatives in other cases
- ClinVar form submission for variants with no selected transcript and HGVS
- Validating and submitting ClinVar objects not containing both Variant and Casedata info

## [4.62.1]
### Fixed
- Case page crashing when adding a case to a group without providing a valid case name

## [4.62]
### Added
- Validate ClinVar submission objects using the ClinVar API
- Wrote tests for case and variant API endpoints
- Create ClinVar submissions from Scout using the ClinVar API
- Export Phenopacket for affected individual
- Import Phenopacket from JSON file or Phenopacket API backend server
- Use the new case name option for GENS requests
- Pre-validate refseq:HGVS items using VariantValidator in ClinVar submission form
### Fixed
- Fallback for empty alignment index for REViewer service
- Source link out for MIP 11.1 reference STR annotation
- Avoid duplicate causatives and pinned variants
- ClinVar clinical significance displays only the ACMG terms when user selects ACMG 2015 as assertion criteria
- Spacing between icon and text on Beacon and MatchMaker links on case page sidebar
- Truncate IDs and HGVS representations in ClinVar pages if longer than 25 characters
- Update ClinVar submission ID form
- Handle connection timeout when sending requests requests to external web services
- Validate any ClinVar submission regardless of its status
- Empty Phenopackets import crashes
- Stop Spinner on Phenopacket JSON download
### Changed
- Updated ClinVar submission instructions

## [4.61.1]
### Fixed
- Added `UMLS` as an option of `Condition ID type` in ClinVar Variant downloaded files
- Missing value for `Condition ID type` in ClinVar Variant downloaded files
- Possibility to open, close or delete a ClinVar submission even if it doesn't have an associated name
- Save SV type, ref and alt n. copies to exported ClinVar files
- Inner and outer start and stop SV coordinates not exported in ClinVar files
- ClinVar submissions page crashing when SV files don't contain breakpoint exact coordinates
- Align OMIM diagnoses with delete diagnosis button on case page
- In ClinVar form, reset condition list and customize help when condition ID changes

## [4.61]
### Added
- Filter case list by cases with variants in ClinVar submission
- Filter case list by cases containing RNA-seq data - gene_fusion_reports and sample-level tracks (splice junctions and RNA coverage)
- Additional case category `Ignored`, to be used for cases that don't fall in the existing 'inactive', 'archived', 'solved', 'prioritized' categories
- Display number of cases shown / total number of cases available for each category on Cases page
- Moved buttons to modify case status from sidebar to main case page
- Link to Mutalyzer Normalizer tool on variant's transcripts overview to retrieve official HVGS descriptions
- Option to manually load RNA MULTIQC report using the command `scout load report -t multiqc_rna`
- Load RNA MULTIQC automatically for a case if config file contains the `multiqc_rna` key/value
- Instructions in admin-guide on how to load case reports via the command line
- Possibility to filter RD variants by a specific genotype call
- Distinct colors for different inheritance models on RD Variant page
- Gene panels PDF export with case variants hits by variant type
- A couple of additional README badges for GitHub stats
- Upload and display of pipeline reference info and executable version yaml files as custom reports
- Testing CLI on hasta in PR template
### Changed
- Instructions on how to call dibs on scout-stage server in pull request template
- Deprecated CLI commands `scout load <delivery_report, gene_fusion_report, coverage_qc_report, cnv_report>` to replace them with command `scout load report -t <report type>`
- Refactored code to display and download custom case reports
- Do not export `Assertion method` and `Assertion method citation` to ClinVar submission files according to changes to ClinVar's submission spreadsheet templates.
- Simplified code to create and download ClinVar CSV files
- Colorize inheritance models badges by category on VariantS page
- `Safe variants matching` badge more visible on case page
### Fixed
- Non-admin users saving institute settings would clear loqusdb instance selection
- Layout of variant position, cytoband and type in SV variant summary
- Broken `Build Status - GitHub badge` on GitHub README page
- Visibility of text on grey badges in gene panels PDF exports
- Labels for dashboard search controls
- Dark mode visibility for ClinVar submission
- Whitespaces on outdated panel in extent report

## [4.60]
### Added
- Mitochondrial deletion signatures (mitosign) can be uploaded and shown with mtDNA report
- A `Type of analysis` column on Causatives and Validated variants pages
- List of "safe" gene panels available for matching causatives and managed variants in institute settings, to avoid secondary findings
- `svdb_origin` as a synonym for `FOUND_IN` to complement `set` for variants found by all callers
### Changed
- Hide removed gene panels by default in panels page
- Removed option for filtering cancer SVs by Tumor and Normal alt AF
- Hide links to coverage report from case dynamic HPO panel if cancer analysis
- Remove rerun emails and redirect users to the analysis order portal instead
- Updated clinical SVs igv.js track (dbVar) and added example of external track from `https://trackhubregistry.org/`
- Rewrote the ClinVar export module to simplify and add one variant at the time
- ClinVar submissions with phenotype conditions from: [OMIM, MedGen, Orphanet, MeSH, HP, MONDO]
### Fixed
- If trying to load a badly formatted .tsv file an error message is displayed.
- Avoid showing case as rerun when first attempt at case upload failed
- Dynamic autocomplete search not working on phenomodels page
- Callers added to variant when loading case
- Now possible to update managed variant from file without deleting it first
- Missing preselected chromosome when editing a managed variant
- Preselected variant type and subtype when editing a managed variant
- Typo in dbVar ClinVar track, hg19


## [4.59]
### Added
- Button to go directly to HPO SV filter variantS page from case
- `Scout-REViewer-Service` integration - show `REViewer` picture if available
- Link to HPO panel coverage overview on Case page
- Specify a confidence threshold (green|amber|red) when loading PanelApp panels
- Functional annotations in variants lists exports (all variants)
- Cancer/Normal VAFs and COSMIC ids in in variants lists exports (cancer variants)
### Changed
- Better visualization of regional annotation for long lists of genes in large SVs in Variants tables
- Order of cells in variants tables
- More evident links to gene coverage from Variant page
- Gene panels sorted by display name in the entire Case page
- Round CADD and GnomAD values in variants export files
### Fixed
- HPO filter button on SV variantS page
- Spacing between region|function cells in SVs lists
- Labels on gene panel Chanjo report
- Fixed ambiguous duplicated response headers when requesting a BAM file from /static
- Visited color link on gene coverage button (Variant page)

## [4.58.1]
### Fixed
- Case search with search strings that contain characters that can be escaped

## [4.58]
### Added
- Documentation on how to create/update PanelApp panels
- Add filter by local observations (archive) to structural variants filters
- Add more splicing consequences to SO term definitions
- Search for a specific gene in all gene panels
- Institute settings option to force show all variants on VariantS page for all cases of an institute
- Filter cases by validation pending status
- Link to The Clinical Knowledgebase (CKB) (https://ckb.jax.org/) in cancer variant's page
### Fixed
- Added a not-authorized `auto-login` fixture according to changes in Flask-Login 0.6.2
- Renamed `cache_timeout` param name of flask.send_file function to `max_age` (Flask 2.2 compliant)
- Replaced deprecated `app.config["JSON_SORT_KEYS"]` with app.json.sort_keys in app settings
- Bug in gene variants page (All SNVs and INDELs) when variant gene doesn't have a hgnc id that is found in the database
- Broken export of causatives table
- Query for genes in build 38 on `Search SNVs and INDELs` page
- Prevent typing special characters `^<>?!=\/` in case search form
- Search matching causatives also among research variants in other cases
- Links to variants in Verified variants page
- Broken filter institute cases by pinned gene
- Better visualization of long lists of genes in large SVs on Causative and Verified Variants page
- Reintroduced missing button to export Causative variants
- Better linking and display of matching causatives and managed variants
- Reduced code complexity in `scout/parse/variant/variant.py`
- Reduced complexity of code in `scout/build/variant/variant.py`

### Changed
- State that loqusdb observation is in current case if observations count is one and no cases are shown
- Better pagination and number of variants returned by queries in `Search SNVs and INDELs` page
- Refactored and simplified code used for collecting gene variants for `Search SNVs and INDELs` page
- Fix sidebar panel icons in Case view
- Fix panel spacing in Case view
- Removed unused database `sanger_ordered` and `case_id,category,rank_score` indexes (variant collection)
- Verified variants displayed in a dedicated page reachable from institute sidebar
- Unified stats in dashboard page
- Improved gene info for large SVs and cancer SVs
- Remove the unused `variant.str_variant` endpoint from variant views
- Easier editing of HPO gene panel on case page
- Assign phenotype panel less cramped on Case page
- Causatives and Verified variants pages to use the same template macro
- Allow hyphens in panel names
- Reduce resolution of example images
- Remove some animations in web gui which where rendered slow


## [4.57.4]
### Fixed
- Parsing of variant.FORMAT "DR" key in parse variant file

## [4.57.3]
### Fixed
- Export of STR verified variants
- Do not download as verified variants first verified and then reset to not validated
- Avoid duplicated lines in downloaded verified variants reflecting changes in variant validation status

## [4.57.2]
### Fixed
- Export of verified variants when variant gene has no transcripts
- HTTP 500 when visiting a the details page for a cancer variant that had been ranked with genmod

## [4.57.1]
### Fixed
- Updating/replacing a gene panel from file with a corrupted or malformed file

## [4.57]
### Added
- Display last 50 or 500 events for a user in a timeline
- Show dismiss count from other cases on matching variantS
- Save Beacon-related events in events collection
- Institute settings allow saving multiple loqusdb instances for one institute
- Display stats from multiple instances of loqusdb on variant page
- Display date and frequency of obs derived from count of local archive observations from MIP11 (requires fix in MIP)
### Changed
- Prior ACMG classifications view is no longer limited by pathogenicity
### Fixed
- Visibility of Sanger ordered badge on case page, light mode
- Some of the DataTables tables (Phenotypes and Diagnoses pages) got a bit dark in dark mode
- Remove all redundancies when displaying timeline events (some events are saved both as case-related and variant-related)
- Missing link in saved MatchMaker-related events
- Genes with mixed case gene symbols missing in PanelApp panels
- Alignment of elements on the Beacon submission modal window
- Locus info links from STR variantS page open in new browser tabs

## [4.56]
### Added
- Test for PanelApp panels loading
- `panel-umi` tag option when loading cancer analyses
### Changed
- Black text to make comments more visible in dark mode
- Loading PanelApp panels replaces pre-existing panels with same version
- Removed sidebar from Causatives page - navigation is available on the top bar for now
- Create ClinVar submissions from pinned variants list in case page
- Select which pinned variants will be included in ClinVar submission documents
### Fixed
- Remove a:visited css style from all buttons
- Update of HPO terms via command line
- Background color of `MIXED` and `PANEL-UMI` sequencing types on cases page
- Fixed regex error when searching for cases with query ending with `\ `
- Gene symbols on Causatives page lighter in dark mode
- SpliceAI tooltip of multigene variants

## [4.55]
### Changed
- Represent different tumor samples as vials in cases page
- Option to force-update the OMIM panel
### Fixed
- Low tumor purity badge alignment in cancer samples table on cancer case view
- VariantS comment popovers reactivate on hover
- Updating database genes in build 37
- ACMG classification summary hidden by sticky navbar
- Logo backgrounds fixed to white on welcome page
- Visited links turn purple again
- Style of link buttons and dropdown menus
- Update KUH and GMS logos
- Link color for Managed variants

## [4.54]
### Added
- Dark mode, using browser/OS media preference
- Allow marking case as solved without defining causative variants
- Admin users can create missing beacon datasets from the institute's settings page
- GenCC links on gene and variant pages
- Deprecation warnings when launching the app using a .yaml config file or loading cases using .ped files
### Changed
- Improved HTML syntax in case report template
- Modified message displayed when variant rank stats could not be calculated
- Expanded instructions on how to test on CG development server (cg-vm1)
- Added more somatic variant callers (Balsamic v9 SNV, develop SV)
### Fixed
- Remove load demo case command from docker-compose.yml
- Text elements being split across pages in PDF reports
- Made login password field of type `password` in LDAP login form
- Gene panels HTML select in institute's settings page
- Bootstrap upgraded to version 5
- Fix some Sourcery and SonarCloud suggestions
- Escape special characters in case search on institute and dashboard pages
- Broken case PDF reports when no Madeline pedigree image can be created
- Removed text-white links style that were invisible in new pages style
- Variants pagination after pressing "Filter variants" or "Clinical filter"
- Layout of buttons Matchmaker submission panel (case page)
- Removing cases from Matchmaker (simplified code and fixed functionality)
- Reintroduce check for missing alignment files purged from server

## [4.53]
### Added
### Changed
- Point Alamut API key docs link to new API version
- Parse dbSNP id from ID only if it says "rs", else use VEP CSQ fields
- Removed MarkupSafe from the dependencies
### Fixed
- Reintroduced loading of SVs for demo case 643595
- Successful parse of FOUND_IN should avoid GATK caller default
- All vulnerabilities flagged by SonarCloud

## [4.52]
### Added
- Demo cancer case gets loaded together with demo RD case in demo instance
- Parse REVEL_score alongside REVEL_rankscore from csq field and display it on SNV variant page
- Rank score results now show the ranking range
- cDNA and protein changes displayed on institute causatives pages
- Optional SESSION_TIMEOUT_MINUTES configuration in app config files
- Script to convert old OMIM case format (list of integers) to new format (list of dictionaries)
- Additional check for user logged in status before serving alignment files
- Download .cgh files from cancer samples table on cancer case page
- Number of documents and date of last update on genes page
### Changed
- Verify user before redirecting to IGV alignments and sashimi plots
- Build case IGV tracks starting from case and variant objects instead of passing all params in a form
- Unfreeze Werkzeug lib since Flask_login v.0.6 with bugfix has been released
- Sort gene panels by name (panelS and variant page)
- Removed unused `server.blueprints.alignviewers.unindexed_remote_static` endpoint
- User sessions to check files served by `server.blueprints.alignviewers.remote_static` endpoint
- Moved Beacon-related functions to a dedicated app extension
- Audit Filter now also loads filter displaying the variants for it
### Fixed
- Handle `attachment_filename` parameter renamed to `download_name` when Flask 2.2 will be released
- Removed cursor timeout param in cases find adapter function to avoid many code warnings
- Removed stream argument deprecation warning in tests
- Handle `no intervals found` warning in load_region test
- Beacon remove variants
- Protect remote_cors function in alignviewers view from Server-Side Request Forgery (SSRF)
- Check creation date of last document in gene collection to display when genes collection was updated last

## [4.51]
### Added
- Config file containing codecov settings for pull requests
- Add an IGV.js direct link button from case page
- Security policy file
- Hide/shade compound variants based on rank score on variantS from filter
- Chromograph legend documentation direct link
### Changed
- Updated deprecated Codecov GitHub action to v.2
- Simplified code of scout/adapter/mongo/variant
- Update IGV.js to v2.11.2
- Show summary number of variant gene panels on general report if more than 3
### Fixed
- Marrvel link for variants in genome build 38 (using liftover to build 37)
- Remove flags from codecov config file
- Fixed filter bug with high negative SPIDEX scores
- Renamed IARC TP53 button to to `TP53 Database`, modified also link since IARC has been moved to the US NCI: `https://tp53.isb-cgc.org/`
- Parsing new format of OMIM case info when exporting patients to Matchmaker
- Remove flask-debugtoolbar lib dependency that is using deprecated code and causes app to crash after new release of Jinja2 (3.1)
- Variant page crashing for cases with old OMIM terms structure (a list of integers instead of dictionary)
- Variant page crashing when creating MARRVEL link for cases with no genome build
- SpliceAI documentation link
- Fix deprecated `safe_str_cmp` import from `werkzeug.security` by freezing Werkzeug lib to v2.0 until Flask_login v.0.6 with bugfix is released
- List gene names densely in general report for SVs that contain more than 3 genes
- Show transcript ids on refseq genes on hg19 in IGV.js, using refgene source
- Display correct number of genes in general report for SVs that contain more than 32 genes
- Broken Google login after new major release of `lepture/authlib`
- Fix frequency and callers display on case general report

## [4.50.1]
### Fixed
- Show matching causative STR_repid for legacy str variants (pre Stranger hgnc_id)

## [4.50]
### Added
- Individual-specific OMIM terms
- OMIM disease descriptions in ClinVar submission form
- Add a toggle for melter rerun monitoring of cases
- Add a config option to show the rerun monitoring toggle
- Add a cli option to export cases with rerun monitoring enabled
- Add a link to STRipy for STR variants; shallow for ARX and HOXA13
- Hide by default variants only present in unaffected individuals in variants filters
- OMIM terms in general case report
- Individual-level info on OMIM and HPO terms in general case report
- PanelApp gene link among the external links on variant page
- Dashboard case filters fields help
- Filter cases by OMIM terms in cases and dashboard pages
### Fixed
- A malformed panel id request would crash with exception: now gives user warning flash with redirect
- Link to HPO resource file hosted on `http://purl.obolibrary.org`
- Gene search form when gene exists only in build 38
- Fixed odd redirect error and poor error message on missing column for gene panel csv upload
- Typo in parse variant transcripts function
- Modified keys name used to parse local observations (archived) frequencies to reflect change in MIP keys naming
- Better error handling for partly broken/timed out chanjo reports
- Broken javascript code when case Chromograph data is malformed
- Broader space for case synopsis in general report
- Show partial causatives on causatives and matching causatives panels
- Partial causative assignment in cases with no OMIM or HPO terms
- Partial causative OMIM select options in variant page
### Changed
- Slightly smaller and improved layout of content in case PDF report
- Relabel more cancer variant pages somatic for navigation
- Unify caseS nav links
- Removed unused `add_compounds` param from variant controllers function
- Changed default hg19 genome for IGV.js to legacy hg19_1kg_decoy to fix a few problematic loci
- Reduce code complexity (parse/ensembl.py)
- Silence certain fields in ClinVar export if prioritised ones exist (chrom-start-end if hgvs exist)
- Made phenotype non-mandatory when marking a variant as partial causative
- Only one phenotype condition type (OMIM or HPO) per variant is used in ClinVar submissions
- ClinVar submission variant condition prefers OMIM over HPO if available
- Use lighter version of gene objects in Omim MongoDB adapter, panels controllers, panels views and institute controllers
- Gene-variants table size is now adaptive
- Remove unused file upload on gene-variants page

## [4.49]
### Fixed
- Pydantic model types for genome_build, madeline_info, peddy_ped_check and peddy_sex_check, rank_model_version and sv_rank_model_version
- Replace `MatchMaker` with `Matchmaker` in all places visible by a user
- Save diagnosis labels along with OMIM terms in Matchmaker Exchange submission objects
- `libegl-mesa0_21.0.3-0ubuntu0.3~20.04.5_amd64.deb` lib not found by GitHub actions Docker build
- Remove unused `chromograph_image_files` and `chromograph_prefixes` keys saved when creating or updating an RD case
- Search managed variants by description and with ignore case
### Changed
- Introduced page margins on exported PDF reports
- Smaller gene fonts in downloaded HPO genes PDF reports
- Reintroduced gene coverage data in the PDF-exported general report of rare-disease cases
- Check for existence of case report files before creating sidebar links
- Better description of HPO and OMIM terms for patients submitted to Matchmaker Exchange
- Remove null non-mandatory key/values when updating a case
- Freeze WTForms<3 due to several form input rendering changes

## [4.48.1]
### Fixed
- General case PDF report for recent cases with no pedigree

## [4.48]
### Added
- Option to cancel a request for research variants in case page
### Changed
- Update igv.js to v2.10.5
- Updated example of a case delivery report
- Unfreeze cyvcf2
- Builder images used in Scout Dockerfiles
- Crash report email subject gives host name
- Export general case report to PDF using PDFKit instead of WeasyPrint
- Do not include coverage report in PDF case report since they might have different orientation
- Export cancer cases's "Coverage and QC report" to PDF using PDFKit instead of Weasyprint
- Updated cancer "Coverage and QC report" example
- Keep portrait orientation in PDF delivery report
- Export delivery report to PDF using PDFKit instead of Weasyprint
- PDF export of clinical and research HPO panels using PDFKit instead of Weasyprint
- Export gene panel report to PDF using PDFKit
- Removed WeasyPrint lib dependency

### Fixed
- Reintroduced missing links to Swegen and Beacon and dbSNP in RD variant page, summary section
- Demo delivery report orientation to fit new columns
- Missing delivery report in demo case
- Cast MNVs to SNV for test
- Export verified variants from all institutes when user is admin
- Cancer coverage and QC report not found for demo cancer case
- Pull request template instructions on how to deploy to test server
- PDF Delivery report not showing Swedac logo
- Fix code typos
- Disable codefactor raised by ESLint for javascript functions located on another file
- Loading spinner stuck after downloading a PDF gene panel report
- IGV browser crashing when file system with alignment files is not mounted

## [4.47]
### Added
- Added CADD, GnomAD and genotype calls to variantS export
### Changed
- Pull request template, to illustrate how to deploy pull request branches on cg-vm1 stage server
### Fixed
- Compiled Docker image contains a patched version (v4.9) of chanjo-report

## [4.46.1]
### Fixed
- Downloading of files generated within the app container (MT-report, verified variants, pedigrees, ..)

## [4.46]
### Added
- Created a Dockefile to be used to serve the dockerized app in production
- Modified the code to collect database params specified as env vars
- Created a GitHub action that pushes the Dockerfile-server image to Docker Hub (scout-server-stage) every time a PR is opened
- Created a GitHub action that pushes the Dockerfile-server image to Docker Hub (scout-server) every time a new release is created
- Reassign MatchMaker Exchange submission to another user when a Scout user is deleted
- Expose public API JSON gene panels endpoint, primarily to enable automated rerun checking for updates
- Add utils for dictionary type
- Filter institute cases using multiple HPO terms
- Vulture GitHub action to identify and remove unused variables and imports
### Changed
- Updated the python config file documentation in admin guide
- Case configuration parsing now uses Pydantic for improved typechecking and config handling
- Removed test matrices to speed up automatic testing of PRs
- Switch from Coveralls to Codecov to handle CI test coverage
- Speed-up CI tests by caching installation of libs and splitting tests into randomized groups using pytest-test-groups
- Improved LDAP login documentation
- Use lib flask-ldapconn instead of flask_ldap3_login> to handle ldap authentication
- Updated Managed variant documentation in user guide
- Fix and simplify creating and editing of gene panels
- Simplified gene variants search code
- Increased the height of the genes track in the IGV viewer
### Fixed
- Validate uploaded managed variant file lines, warning the user.
- Exporting validated variants with missing "genes" database key
- No results returned when searching for gene variants using a phenotype term
- Variants filtering by gene symbols file
- Make gene HGNC symbols field mandatory in gene variants page and run search only on form submit
- Make sure collaborator gene variants are still visible, even if HPO filter is used

## [4.45]
### Added
### Changed
- Start Scout also when loqusdbapi is not reachable
- Clearer definition of manual standard and custom inheritance models in gene panels
- Allow searching multiple chromosomes in filters
### Fixed
- Gene panel crashing on edit action

## [4.44]
### Added
### Changed
- Display Gene track beneath each sample track when displaying splice junctions in igv browser
- Check outdated gene symbols and update with aliases for both RD and cancer variantS
### Fixed
- Added query input check and fixed the Genes API endpoint to return a json formatted error when request is malformed
- Typo in ACMG BP6 tooltip

## [4.43.1]
### Added
- Added database index for OMIM disease term genes
### Changed
### Fixed
- Do not drop HPO terms collection when updating HPO terms via the command line
- Do not drop disease (OMIM) terms collection when updating diseases via the command line

## [4.43]
### Added
- Specify which collection(s) update/build indexes for
### Fixed
- Do not drop genes and transcripts collections when updating genes via the command line

## [4.42.1]
### Added
### Changed
### Fixed
- Freeze PyMongo lib to version<4.0 to keep supporting previous MongoDB versions
- Speed up gene panels creation and update by collecting only light gene info from database
- Avoid case page crash on Phenomizer queries timeout

## [4.42]
### Added
- Choose custom pinned variants to submit to MatchMaker Exchange
- Submit structural variant as genes to the MatchMaker Exchange
- Added function for maintainers and admins to remove gene panels
- Admins can restore deleted gene panels
- A development docker-compose file illustrating the scout/chanjo-report integration
- Show AD on variants view for cancer SV (tumor and normal)
- Cancer SV variants filter AD, AF (tumor and normal)
- Hiding the variants score column also from cancer SVs, as for the SNVs
### Changed
- Enforce same case _id and display_name when updating a case
- Enforce same individual ids, display names and affected status when updating a case
- Improved documentation for connecting to loqusdb instances (including loqusdbapi)
- Display and download HPO gene panels' gene symbols in italics
- A faster-built and lighter Docker image
- Reduce complexity of `panels` endpoint moving some code to the panels controllers
- Update requirements to use flask-ldap3-login>=0.9.17 instead of freezing WTForm
### Fixed
- Use of deprecated TextField after the upgrade of WTF to v3.0
- Freeze to WTForms to version < 3
- Remove the extra files (bed files and madeline.svg) introduced by mistake
- Cli command loading demo data in docker-compose when case custom images exist and is None
- Increased MongoDB connection serverSelectionTimeoutMS parameter to 30K (default value according to MongoDB documentation)
- Better differentiate old obs counts 0 vs N/A
- Broken cancer variants page when default gene panel was deleted
- Typo in tx_overview function in variant controllers file
- Fixed loqusdbapi SV search URL
- SV variants filtering using Decipher criterion
- Removing old gene panels that don't contain the `maintainer` key.

## [4.41.1]
### Fixed
- General reports crash for variant annotations with same variant on other cases

## [4.41]
### Added
- Extended the instructions for running the Scout Docker image (web app and cli).
- Enabled inclusion of custom images to STR variant view
### Fixed
- General case report sorting comments for variants with None genetic models
- Do not crash but redirect to variants page with error when a variant is not found for a case
- UCSC links coordinates for SV variants with start chromosome different than end chromosome
- Human readable variants name in case page for variants having start chromosome different from end chromosome
- Avoid always loading all transcripts when checking gene symbol: introduce gene captions
- Slow queries for evaluated variants on e.g. case page - use events instead
### Changed
- Rearrange variant page again, moving severity predictions down.
- More reactive layout width steps on variant page

## [4.40.1]
### Added
### Fixed
- Variants dismissed with inconsistent inheritance pattern can again be shown in general case report
- General report page for variants with genes=None
- General report crashing when variants have no panels
- Added other missing keys to case and variant dictionaries passed to general report
### Changed

## [4.40]
### Added
- A .cff citation file
- Phenotype search API endpoint
- Added pagination to phenotype API
- Extend case search to include internal MongoDB id
- Support for connecting to a MongoDB replica set (.py config files)
- Support for connecting to a MongoDB replica set (.yaml config files)
### Fixed
- Command to load the OMIM gene panel (`scout load panel --omim`)
- Unify style of pinned and causative variants' badges on case page
- Removed automatic spaces after punctuation in comments
- Remove the hardcoded number of total individuals from the variant's old observations panel
- Send delete requests to a connected Beacon using the DELETE method
- Layout of the SNV and SV variant page - move frequency up
### Changed
- Stop updating database indexes after loading exons via command line
- Display validation status badge also for not Sanger-sequenced variants
- Moved Frequencies, Severity and Local observations panels up in RD variants page
- Enabled Flask CORS to communicate CORS status to js apps
- Moved the code preparing the transcripts overview to the backend
- Refactored and filtered json data used in general case report
- Changed the database used in docker-compose file to use the official MongoDB v4.4 image
- Modified the Python (3.6, 3.8) and MongoDB (3.2, 4.4, 5.0) versions used in testing matrices (GitHub actions)
- Capitalize case search terms on institute and dashboard pages


## [4.39]
### Added
- COSMIC IDs collected from CSQ field named `COSMIC`
### Fixed
- Link to other causative variants on variant page
- Allow multiple COSMIC links for a cancer variant
- Fix floating text in severity box #2808
- Fixed MitoMap and HmtVar links for hg38 cases
- Do not open new browser tabs when downloading files
- Selectable IGV tracks on variant page
- Missing splice junctions button on variant page
- Refactor variantS representative gene selection, and use it also for cancer variant summary
### Changed
- Improve Javascript performance for displaying Chromograph images
- Make ClinVar classification more evident in cancer variant page

## [4.38]
### Added
- Option to hide Alamut button in the app config file
### Fixed
- Library deprecation warning fixed (insert is deprecated. Use insert_one or insert_many instead)
- Update genes command will not trigger an update of database indices any more
- Missing resources in temporary downloading directory when updating genes using the command line
- Restore previous variant ACMG classification in a scrollable div
- Loading spinner not stopping after downloading PDF case reports and variant list export
- Add extra Alamut links higher up on variant pages
- Improve UX for phenotypes in case page
- Filter and export of STR variants
- Update look of variants page navigation buttons
### Changed

## [4.37]
### Added
- Highlight and show version number for RefSeq MANE transcripts.
- Added integration to a rerunner service for toggling reanalysis with updated pedigree information
- SpliceAI display and parsing from VEP CSQ
- Display matching tiered variants for cancer variants
- Display a loading icon (spinner) until the page loads completely
- Display filter badges in cancer variants list
- Update genes from pre-downloaded file resources
- On login, OS, browser version and screen size are saved anonymously to understand how users are using Scout
- API returning institutes data for a given user: `/api/v1/institutes`
- API returning case data for a given institute: `/api/v1/institutes/<institute_id>/cases`
- Added GMS and Lund university hospital logos to login page
- Made display of Swedac logo configurable
- Support for displaying custom images in case view
- Individual-specific HPO terms
- Optional alamut_key in institute settings for Alamut Plus software
- Case report API endpoint
- Tooltip in case explaining that genes with genome build different than case genome build will not be added to dynamic HPO panel.
- Add DeepVariant as a caller
### Fixed
- Updated IGV to v2.8.5 to solve missing gene labels on some zoom levels
- Demo cancer case config file to load somatic SNVs and SVs only.
- Expand list of refseq trancripts in ClinVar submission form
- Renamed `All SNVs and INDELs` institute sidebar element to `Search SNVs and INDELs` and fixed its style.
- Add missing parameters to case load-config documentation
- Allow creating/editing gene panels and dynamic gene panels with genes present in genome build 38
- Bugfix broken Pytests
- Bulk dismissing variants error due to key conversion from string to integer
- Fix typo in index documentation
- Fixed crash in institute settings page if "collaborators" key is not set in database
- Don't stop Scout execution if LoqusDB call fails and print stacktrace to log
- Bug when case contains custom images with value `None`
- Bug introduced when fixing another bug in Scout-LoqusDB interaction
- Loading of OMIM diagnoses in Scout demo instance
- Remove the docker-compose with chanjo integration because it doesn't work yet.
- Fixed standard docker-compose with scout demo data and database
- Clinical variant assessments not present for pinned and causative variants on case page.
- MatchMaker matching one node at the time only
- Remove link from previously tiered variants badge in cancer variants page
- Typo in gene cell on cancer variants page
- Managed variants filter form
### Changed
- Better naming for variants buttons on cancer track (somatic, germline). Also show cancer research button if available.
- Load case with missing panels in config files, but show warning.
- Changing the (Female, Male) symbols to (F/M) letters in individuals_table and case-sma.
- Print stacktrace if case load command fails
- Added sort icon and a pointer to the cursor to all tables with sortable fields
- Moved variant, gene and panel info from the basic pane to summary panel for all variants.
- Renamed `Basics` panel to `Classify` on variant page.
- Revamped `Basics` panel to a panel dedicated to classify variants
- Revamped the summary panel to be more compact.
- Added dedicated template for cancer variants
- Removed Gene models, Gene annotations and Conservation panels for cancer variants
- Reorganized the orders of panels for variant and cancer variant views
- Added dedicated variant quality panel and removed relevant panes
- A more compact case page
- Removed OMIM genes panel
- Make genes panel, pinned variants panel, causative variants panel and ClinVar panel scrollable on case page
- Update to Scilifelab's 2020 logo
- Update Gens URL to support Gens v2.0 format
- Refactor tests for parsing case configurations
- Updated links to HPO downloadable resources
- Managed variants filtering defaults to all variant categories
- Changing the (Kind) drop-down according to (Category) drop-down in Managed variant add variant
- Moved Gens button to individuals table
- Check resource files availability before starting updating OMIM diagnoses
- Fix typo in `SHOW_OBSERVED_VARIANT_ARCHIVE` config param

## [4.36]
### Added
- Parse and save splice junction tracks from case config file
- Tooltip in observations panel, explaining that case variants with no link might be old variants, not uploaded after a case rerun
### Fixed
- Warning on overwriting variants with same position was no longer shown
- Increase the height of the dropdowns to 425px
- More indices for the case table as it grows, specifically for causatives queries
- Splice junction tracks not centered over variant genes
- Total number of research variants count
- Update variants stats in case documents every time new variants are loaded
- Bug in flashing warning messages when filtering variants
### Changed
- Clearer warning messages for genes and gene/gene-panels searches in variants filters

## [4.35]
### Added
- A new index for hgnc_symbol in the hgnc_gene collection
- A Pedigree panel in STR page
- Display Tier I and II variants in case view causatives card for cancer cases
### Fixed
- Send partial file data to igv.js when visualizing sashimi plots with splice junction tracks
- Research variants filtering by gene
- Do not attempt to populate annotations for not loaded pinned/causatives
- Add max-height to all dropdowns in filters
### Changed
- Switch off non-clinical gene warnings when filtering research variants
- Don't display OMIM disease card in case view for cancer cases
- Refactored Individuals and Causative card in case view for cancer cases
- Update and style STR case report

## [4.34]
### Added
- Saved filter lock and unlock
- Filters can optionally be marked audited, logging the filter name, user and date on the case events and general report.
- Added `ClinVar hits` and `Cosmic hits` in cancer SNVs filters
- Added `ClinVar hits` to variants filter (rare disease track)
- Load cancer demo case in docker-compose files (default and demo file)
- Inclusive-language check using [woke](https://github.com/get-woke/woke) github action
- Add link to HmtVar for mitochondrial variants (if VCF is annotated with HmtNote)
- Grey background for dismissed compounds in variants list and variant page
- Pin badge for pinned compounds in variants list and variant page
- Support LoqusDB REST API queries
- Add a docker-compose-matchmaker under scout/containers/development to test matchmaker locally
- Script to investigate consequences of symbol search bug
- Added GATK to list of SV and cancer SV callers
### Fixed
- Make MitoMap link work for hg38 again
- Export Variants feature crashing when one of the variants has no primary transcripts
- Redirect to last visited variantS page when dismissing variants from variants list
- Improved matching of SVs Loqus occurrences in other cases
- Remove padding from the list inside (Matching causatives from other cases) panel
- Pass None to get_app function in CLI base since passing script_info to app factory functions was deprecated in Flask 2.0
- Fixed failing tests due to Flask update to version 2.0
- Speed up user events view
- Causative view sort out of memory error
- Use hgnc_id for gene filter query
- Typo in case controllers displaying an error every time a patient is matched against external MatchMaker nodes
- Do not crash while attempting an update for variant documents that are too big (> 16 MB)
- Old STR causatives (and other variants) may not have HGNC symbols - fix sort lambda
- Check if gene_obj has primary_transcript before trying to access it
- Warn if a gene manually searched is in a clinical panel with an outdated name when filtering variants
- ChrPos split js not needed on STR page yet
### Changed
- Remove parsing of case `genome_version`, since it's not used anywhere downstream
- Introduce deprecation warning for Loqus configs that are not dictionaries
- SV clinical filter no longer filters out sub 100 nt variants
- Count cases in LoqusDB by variant type
- Commit pulse repo badge temporarily set to weekly
- Sort ClinVar submissions objects by ascending "Last evaluated" date
- Refactored the MatchMaker integration as an extension
- Replaced some sensitive words as suggested by woke linter
- Documentation for load-configuration rewritten.
- Add styles to MatchMaker matches table
- More detailed info on the data shared in MatchMaker submission form

## [4.33.1]
### Fixed
- Include markdown for release autodeploy docs
- Use standard inheritance model in ClinVar (https://ftp.ncbi.nlm.nih.gov/pub/GTR/standard_terms/Mode_of_inheritance.txt)
- Fix issue crash with variants that have been unflagged causative not being available in other causatives
### Added
### Changed

## [4.33]
### Fixed
- Command line crashing when updating an individual not found in database
- Dashboard page crashing when filters return no data
- Cancer variants filter by chromosome
- /api/v1/genes now searches for genes in all genome builds by default
- Upgraded igv.js to version 2.8.1 (Fixed Unparsable bed record error)
### Added
- Autodeploy docs on release
- Documentation for updating case individuals tracks
- Filter cases and dashboard stats by analysis track
### Changed
- Changed from deprecated db update method
- Pre-selected fields to run queries with in dashboard page
- Do not filter by any institute when first accessing the dashboard
- Removed OMIM panel in case view for cancer cases
- Display Tier I and II variants in case view causatives panel for cancer cases
- Refactored Individuals and Causative panels in case view for cancer cases

## [4.32.1]
### Fixed
- iSort lint check only
### Changed
- Institute cases page crashing when a case has track:Null
### Added

## [4.32]
### Added
- Load and show MITOMAP associated diseases from VCF (INFO field: MitomapAssociatedDiseases, via HmtNote)
- Show variant allele frequencies for mitochondrial variants (GRCh38 cases)
- Extend "public" json API with diseases (OMIM) and phenotypes (HPO)
- HPO gene list download now has option for clinical and non-clinical genes
- Display gene splice junctions data in sashimi plots
- Update case individuals with splice junctions tracks
- Simple Docker compose for development with local build
- Make Phenomodels subpanels collapsible
- User side documentation of cytogenomics features (Gens, Chromograph, vcf2cytosure, rhocall)
- iSort GitHub Action
- Support LoqusDB REST API queries
### Fixed
- Show other causative once, even if several events point to it
- Filtering variants by mitochondrial chromosome for cases with genome build=38
- HPO gene search button triggers any warnings for clinical / non-existing genes also on first search
- Fixed a bug in variants pages caused by MT variants without alt_frequency
- Tests for CADD score parsing function
- Fixed the look of IGV settings on SNV variant page
- Cases analyzed once shown as `rerun`
- Missing case track on case re-upload
- Fixed severity rank for SO term "regulatory region ablation"
### Changed
- Refactor according to CodeFactor - mostly reuse of duplicated code
- Phenomodels language adjustment
- Open variants in a new window (from variants page)
- Open overlapping and compound variants in a new window (from variant page)
- gnomAD link points to gnomAD v.3 (build GRCh38) for mitochondrial variants.
- Display only number of affected genes for dismissed SVs in general report
- Chromosome build check when populating the variants filter chromosome selection
- Display mitochondrial and rare diseases coverage report in cases with missing 'rare' track

## [4.31.1]
### Added
### Changed
- Remove mitochondrial and coverage report from cancer cases sidebar
### Fixed
- ClinVar page when dbSNP id is None

## [4.31]
### Added
- gnomAD annotation field in admin guide
- Export also dynamic panel genes not associated to an HPO term when downloading the HPO panel
- Primary HGNC transcript info in variant export files
- Show variant quality (QUAL field from vcf) in the variant summary
- Load/update PDF gene fusion reports (clinical and research) generated with Arriba
- Support new MANE annotations from VEP (both MANE Select and MANE Plus Clinical)
- Display on case activity the event of a user resetting all dismissed variants
- Support gnomAD population frequencies for mitochondrial variants
- Anchor links in Casedata ClinVar panels to redirect after renaming individuals
### Fixed
- Replace old docs link www.clinicalgenomics.se/scout with new https://clinical-genomics.github.io/scout
- Page formatting issues whenever case and variant comments contain extremely long strings with no spaces
- Chromograph images can be one column and have scrollbar. Removed legacy code.
- Column labels for ClinVar case submission
- Page crashing looking for LoqusDB observation when variant doesn't exist
- Missing inheritance models and custom inheritance models on newly created gene panels
- Accept only numbers in managed variants filter as position and end coordinates
- SNP id format and links in Variant page, ClinVar submission form and general report
- Case groups tooltip triggered only when mouse is on the panel header
### Changed
- A more compact case groups panel
- Added landscape orientation CSS style to cancer coverage and QC demo report
- Improve user documentation to create and save new gene panels
- Removed option to use space as separator when uploading gene panels
- Separating the columns of standard and custom inheritance models in gene panels
- Improved ClinVar instructions for users using non-English Excel

## [4.30.2]
### Added
### Fixed
- Use VEP RefSeq ID if RefSeq list is empty in RefSeq transcripts overview
- Bug creating variant links for variants with no end_chrom
### Changed

## [4.30.1]
### Added
### Fixed
- Cryptography dependency fixed to use version < 3.4
### Changed

## [4.30]
### Added
- Introduced a `reset dismiss variant` verb
- Button to reset all dismissed variants for a case
- Add black border to Chromograph ideograms
- Show ClinVar annotations on variantS page
- Added integration with GENS, copy number visualization tool
- Added a VUS label to the manual classification variant tags
- Add additional information to SNV verification emails
- Tooltips documenting manual annotations from default panels
- Case groups now show bam files from all cases on align view
### Fixed
- Center initial igv view on variant start with SNV/indels
- Don't set initial igv view to negative coordinates
- Display of GQ for SV and STR
- Parsing of AD and related info for STRs
- LoqusDB field in institute settings accepts only existing Loqus instances
- Fix DECIPHER link to work after DECIPHER migrated to GRCh38
- Removed visibility window param from igv.js genes track
- Updated HPO download URL
- Patch HPO download test correctly
- Reference size on STR hover not needed (also wrong)
- Introduced genome build check (allowed values: 37, 38, "37", "38") on case load
- Improve case searching by assignee full name
- Populating the LoqusDB select in institute settings
### Changed
- Cancer variants table header (pop freq etc)
- Only admin users can modify LoqusDB instance in Institute settings
- Style of case synopsis, variants and case comments
- Switched to igv.js 2.7.5
- Do not choke if case is missing research variants when research requested
- Count cases in LoqusDB by variant type
- Introduce deprecation warning for Loqus configs that are not dictionaries
- Improve create new gene panel form validation
- Make XM- transcripts less visible if they don't overlap with transcript refseq_id in variant page
- Color of gene panels and comments panels on cases and variant pages
- Do not choke if case is missing research variants when reserch requested

## [4.29.1]
### Added
### Fixed
- Always load STR variants regardless of RankScore threshold (hotfix)
### Changed

## [4.29]
### Added
- Added a page about migrating potentially breaking changes to the documentation
- markdown_include in development requirements file
- STR variants filter
- Display source, Z-score, inheritance pattern for STR annotations from Stranger (>0.6.1) if available
- Coverage and quality report to cancer view
### Fixed
- ACMG classification page crashing when trying to visualize a classification that was removed
- Pretty print HGVS on gene variants (URL-decode VEP)
- Broken or missing link in the documentation
- Multiple gene names in ClinVar submission form
- Inheritance model select field in ClinVar submission
- IGV.js >2.7.0 has an issue with the gene track zoom levels - temp freeze at 2.7.0
- Revert CORS-anywhere and introduce a local http proxy for cloud tracks
### Changed

## [4.28]
### Added
- Chromograph integration for displaying PNGs in case-page
- Add VAF to cancer case general report, and remove some of its unused fields
- Variants filter compatible with genome browser location strings
- Support for custom public igv tracks stored on the cloud
- Add tests to increase testing coverage
- Update case variants count after deleting variants
- Update IGV.js to latest (v2.7.4)
- Bypass igv.js CORS check using `https://github.com/Rob--W/cors-anywhere`
- Documentation on default and custom IGV.js tracks (admin docs)
- Lock phenomodels so they're editable by admins only
- Small case group assessment sharing
- Tutorial and files for deploying app on containers (Kubernetes pods)
- Canonical transcript and protein change of canonical transcript in exported variants excel sheet
- Support for Font Awesome version 6
- Submit to Beacon from case page sidebar
- Hide dismissed variants in variants pages and variants export function
- Systemd service files and instruction to deploy Scout using podman
### Fixed
- Bugfix: unused `chromgraph_prefix |tojson` removed
- Freeze coloredlogs temporarily
- Marrvel link
- Don't show TP53 link for silent or synonymous changes
- OMIM gene field accepts any custom number as OMIM gene
- Fix Pytest single quote vs double quote string
- Bug in gene variants search by similar cases and no similar case is found
- Delete unused file `userpanel.py`
- Primary transcripts in variant overview and general report
- Google OAuth2 login setup in README file
- Redirect to 'missing file'-icon if configured Chromograph file is missing
- Javascript error in case page
- Fix compound matching during variant loading for hg38
- Cancer variants view containing variants dismissed with cancer-specific reasons
- Zoom to SV variant length was missing IGV contig select
- Tooltips on case page when case has no default gene panels
### Changed
- Save case variants count in case document and not in sessions
- Style of gene panels multiselect on case page
- Collapse/expand main HPO checkboxes in phenomodel preview
- Replaced GQ (Genotype quality) with VAF (Variant allele frequency) in cancer variants GT table
- Allow loading of cancer cases with no tumor_purity field
- Truncate cDNA and protein changes in case report if longer than 20 characters


## [4.27]
### Added
- Exclude one or more variant categories when running variants delete command
### Fixed
### Changed

## [4.26.1]
### Added
### Fixed
- Links with 1-letter aa codes crash on frameshift etc
### Changed

## [4.26]
### Added
- Extend the delete variants command to print analysis date, track, institute, status and research status
- Delete variants by type of analysis (wgs|wes|panel)
- Links to cBioPortal, MutanTP53, IARC TP53, OncoKB, MyCancerGenome, CIViC
### Fixed
- Deleted variants count
### Changed
- Print output of variants delete command as a tab separated table

## [4.25]
### Added
- Command line function to remove variants from one or all cases
### Fixed
- Parse SMN None calls to None rather than False

## [4.24.1]
### Fixed
- Install requirements.txt via setup file

## [4.24]
### Added
- Institute-level phenotype models with sub-panels containing HPO and OMIM terms
- Runnable Docker demo
- Docker image build and push github action
- Makefile with shortcuts to docker commands
- Parse and save synopsis, phenotype and cohort terms from config files upon case upload
### Fixed
- Update dismissed variant status when variant dismissed key is missing
- Breakpoint two IGV button now shows correct chromosome when different from bp1
- Missing font lib in Docker image causing the PDF report download page to crash
- Sentieon Manta calls lack Somaticscore - load anyway
- ClinVar submissions crashing due to pinned variants that are not loaded
- Point ExAC pLI score to new gnomad server address
- Bug uploading cases missing phenotype terms in config file
- STRs loaded but not shown on browser page
- Bug when using adapter.variant.get_causatives with case_id without causatives
- Problem with fetching "solved" from scout export cases cli
- Better serialising of datetime and bson.ObjectId
- Added `volumes` folder to .gitignore
### Changed
- Make matching causative and managed variants foldable on case page
- Remove calls to PyMongo functions marked as deprecated in backend and frontend(as of version 3.7).
- Improved `scout update individual` command
- Export dynamic phenotypes with ordered gene lists as PDF


## [4.23]
### Added
- Save custom IGV track settings
- Show a flash message with clear info about non-valid genes when gene panel creation fails
- CNV report link in cancer case side navigation
- Return to comment section after editing, deleting or submitting a comment
- Managed variants
- MT vs 14 chromosome mean coverage stats if Scout is connected to Chanjo
### Fixed
- missing `vcf_cancer_sv` and `vcf_cancer_sv_research` to manual.
- Split ClinVar multiple clnsig values (slash-separated) and strip them of underscore for annotations without accession number
- Timeout of `All SNVs and INDELs` page when no valid gene is provided in the search
- Round CADD (MIPv9)
- Missing default panel value
- Invisible other causatives lines when other causatives lack gene symbols
### Changed
- Do not freeze mkdocs-material to version 4.6.1
- Remove pre-commit dependency

## [4.22]
### Added
- Editable cases comments
- Editable variants comments
### Fixed
- Empty variant activity panel
- STRs variants popover
- Split new ClinVar multiple significance terms for a variant
- Edit the selected comment, not the latest
### Changed
- Updated RELEASE docs.
- Pinned variants card style on the case page
- Merged `scout export exons` and `scout view exons` commands


## [4.21.2]
### Added
### Fixed
- Do not pre-filter research variants by (case-default) gene panels
- Show OMIM disease tooltip reliably
### Changed

## [4.21.1]
### Added
### Fixed
- Small change to Pop Freq column in variants ang gene panels to avoid strange text shrinking on small screens
- Direct use of HPO list for Clinical HPO SNV (and cancer SNV) filtering
- PDF coverage report redirecting to login page
### Changed
- Remove the option to dismiss single variants from all variants pages
- Bulk dismiss SNVs, SVs and cancer SNVs from variants pages

## [4.21]
### Added
- Support to configure LoqusDB per institute
- Highlight causative variants in the variants list
- Add tests. Mostly regarding building internal datatypes.
- Remove leading and trailing whitespaces from panel_name and display_name when panel is created
- Mark MANE transcript in list of transcripts in "Transcript overview" on variant page
- Show default panel name in case sidebar
- Previous buttons for variants pagination
- Adds a gh action that checks that the changelog is updated
- Adds a gh action that deploys new releases automatically to pypi
- Warn users if case default panels are outdated
- Define institute-specific gene panels for filtering in institute settings
- Use institute-specific gene panels in variants filtering
- Show somatic VAF for pinned and causative variants on case page

### Fixed
- Report pages redirect to login instead of crashing when session expires
- Variants filter loading in cancer variants page
- User, Causative and Cases tables not scaling to full page
- Improved docs for an initial production setup
- Compatibility with latest version of Black
- Fixed tests for Click>7
- Clinical filter required an extra click to Filter to return variants
- Restore pagination and shrink badges in the variants page tables
- Removing a user from the command line now inactivates the case only if user is last assignee and case is active
- Bugfix, LoqusDB per institute feature crashed when institute id was empty string
- Bugfix, LoqusDB calls where missing case count
- filter removal and upload for filters deleted from another page/other user
- Visualize outdated gene panels info in a popover instead of a tooltip in case page side panel

### Changed
- Highlight color on normal STRs in the variants table from green to blue
- Display breakpoints coordinates in verification emails only for structural variants


## [4.20]
### Added
- Display number of filtered variants vs number of total variants in variants page
- Search case by HPO terms
- Dismiss variant column in the variants tables
- Black and pre-commit packages to dev requirements

### Fixed
- Bug occurring when rerun is requested twice
- Peddy info fields in the demo config file
- Added load config safety check for multiple alignment files for one individual
- Formatting of cancer variants table
- Missing Score in SV variants table

### Changed
- Updated the documentation on how to create a new software release
- Genome build-aware cytobands coordinates
- Styling update of the Matchmaker card
- Select search type in case search form


## [4.19]

### Added
- Show internal ID for case
- Add internal ID for downloaded CGH files
- Export dynamic HPO gene list from case page
- Remove users as case assignees when their account is deleted
- Keep variants filters panel expanded when filters have been used

### Fixed
- Handle the ProxyFix ModuleNotFoundError when Werkzeug installed version is >1.0
- General report formatting issues whenever case and variant comments contain extremely long strings with no spaces

### Changed
- Created an institute wrapper page that contains list of cases, causatives, SNVs & Indels, user list, shared data and institute settings
- Display case name instead of case ID on clinVar submissions
- Changed icon of sample update in clinVar submissions


## [4.18]

### Added
- Filter cancer variants on cytoband coordinates
- Show dismiss reasons in a badge with hover for clinical variants
- Show an ellipsis if 10 cases or more to display with loqusdb matches
- A new blog post for version 4.17
- Tooltip to better describe Tumor and Normal columns in cancer variants
- Filter cancer SNVs and SVs by chromosome coordinates
- Default export of `Assertion method citation` to clinVar variants submission file
- Button to export up to 500 cancer variants, filtered or not
- Rename samples of a clinVar submission file

### Fixed
- Apply default gene panel on return to cancer variantS from variant view
- Revert to certificate checking when asking for Chanjo reports
- `scout download everything` command failing while downloading HPO terms

### Changed
- Turn tumor and normal allelic fraction to decimal numbers in tumor variants page
- Moved clinVar submissions code to the institutes blueprints
- Changed name of clinVar export files to FILENAME.Variant.csv and FILENAME.CaseData.csv
- Switched Google login libraries from Flask-OAuthlib to Authlib


## [4.17.1]

### Fixed
- Load cytobands for cases with chromosome build not "37" or "38"


## [4.17]

### Added
- COSMIC badge shown in cancer variants
- Default gene-panel in non-cancer structural view in url
- Filter SNVs and SVs by cytoband coordinates
- Filter cancer SNV variants by alt allele frequency in tumor
- Correct genome build in UCSC link from structural variant page



### Fixed
- Bug in clinVar form when variant has no gene
- Bug when sharing cases with the same institute twice
- Page crashing when removing causative variant tag
- Do not default to GATK caller when no caller info is provided for cancer SNVs


## [4.16.1]

### Fixed
- Fix the fix for handling of delivery reports for rerun cases

## [4.16]

### Added
- Adds possibility to add "lims_id" to cases. Currently only stored in database, not shown anywhere
- Adds verification comment box to SVs (previously only available for small variants)
- Scrollable pedigree panel

### Fixed
- Error caused by changes in WTForm (new release 2.3.x)
- Bug in OMIM case page form, causing the page to crash when a string was provided instead of a numerical OMIM id
- Fix Alamut link to work properly on hg38
- Better handling of delivery reports for rerun cases
- Small CodeFactor style issues: matchmaker results counting, a couple of incomplete tests and safer external xml
- Fix an issue with Phenomizer introduced by CodeFactor style changes

### Changed
- Updated the version of igv.js to 2.5.4

## [4.15.1]

### Added
- Display gene names in ClinVar submissions page
- Links to Varsome in variant transcripts table

### Fixed
- Small fixes to ClinVar submission form
- Gene panel page crash when old panel has no maintainers

## [4.15]

### Added
- Clinvar CNVs IGV track
- Gene panels can have maintainers
- Keep variant actions (dismissed, manual rank, mosaic, acmg, comments) upon variant re-upload
- Keep variant actions also on full case re-upload

### Fixed
- Fix the link to Ensembl for SV variants when genome build 38.
- Arrange information in columns on variant page
- Fix so that new cosmic identifier (COSV) is also acceptable #1304
- Fixed COSMIC tag in INFO (outside of CSQ) to be parses as well with `&` splitter.
- COSMIC stub URL changed to https://cancer.sanger.ac.uk/cosmic/search?q= instead.
- Updated to a version of IGV where bigBed tracks are visualized correctly
- Clinvar submission files are named according to the content (variant_data and case_data)
- Always show causatives from other cases in case overview
- Correct disease associations for gene symbol aliases that exist as separate genes
- Re-add "custom annotations" for SV variants
- The override ClinVar P/LP add-in in the Clinical Filter failed for new CSQ strings

### Changed
- Runs all CI checks in github actions

## [4.14.1]

### Fixed
- Error when variant found in loqusdb is not loaded for other case

## [4.14]

### Added
- Use github actions to run tests
- Adds CLI command to update individual alignments path
- Update HPO terms using downloaded definitions files
- Option to use alternative flask config when running `scout serve`
- Requirement to use loqusdb >= 2.5 if integrated

### Fixed
- Do not display Pedigree panel in cancer view
- Do not rely on internet connection and services available when running CI tests
- Variant loading assumes GATK if no caller set given and GATK filter status is seen in FILTER
- Pass genome build param all the way in order to get the right gene mappings for cases with build 38
- Parse correctly variants with zero frequency values
- Continue even if there are problems to create a region vcf
- STR and cancer variant navigation back to variants pages could fail

### Changed
- Improved code that sends requests to the external APIs
- Updates ranges for user ranks to fit todays usage
- Run coveralls on github actions instead of travis
- Run pip checks on github actions instead of coveralls
- For hg38 cases, change gnomAD link to point to version 3.0 (which is hg38 based)
- Show pinned or causative STR variants a bit more human readable

## [4.13.1]

### Added
### Fixed
- Typo that caused not all clinvar conflicting interpretations to be loaded no matter what
- Parse and retrieve clinvar annotations from VEP-annotated (VEP 97+) CSQ VCF field
- Variant clinvar significance shown as `not provided` whenever is `Uncertain significance`
- Phenomizer query crashing when case has no HPO terms assigned
- Fixed a bug affecting `All SNVs and INDELs` page when variants don't have canonical transcript
- Add gene name or id in cancer variant view

### Changed
- Cancer Variant view changed "Variant:Transcript:Exon:HGVS" to "Gene:Transcript:Exon:HGVS"

## [4.13]

### Added
- ClinVar SNVs track in IGV
- Add SMA view with SMN Copy Number data
- Easier to assign OMIM diagnoses from case page
- OMIM terms and specific OMIM term page

### Fixed
- Bug when adding a new gene to a panel
- Restored missing recent delivery reports
- Fixed style and links to other reports in case side panel
- Deleting cases using display_name and institute not deleting its variants
- Fixed bug that caused coordinates filter to override other filters
- Fixed a problem with finding some INS in loqusdb
- Layout on SV page when local observations without cases are present
- Make scout compatible with the new HPO definition files from `http://compbio.charite.de/jenkins/`
- General report visualization error when SNVs display names are very long


### Changed


## [4.12.4]

### Fixed
- Layout on SV page when local observations without cases are present

## [4.12.3]

### Fixed
- Case report when causative or pinned SVs have non null allele frequencies

## [4.12.2]

### Fixed
- SV variant links now take you to the SV variant page again
- Cancer variant view has cleaner table data entries for "N/A" data
- Pinned variant case level display hotfix for cancer and str - more on this later
- Cancer variants show correct alt/ref reads mirroring alt frequency now
- Always load all clinical STR variants even if a region load is attempted - index may be missing
- Same case repetition in variant local observations

## [4.12.1]

### Fixed
- Bug in variant.gene when gene has no HGVS description


## [4.12]

### Added
- Accepts `alignment_path` in load config to pass bam/cram files
- Display all phenotypes on variant page
- Display hgvs coordinates on pinned and causatives
- Clear panel pending changes
- Adds option to setup the database with static files
- Adds cli command to download the resources from CLI that scout needs
- Adds test files for merged somatic SV and CNV; as well as merged SNV, and INDEL part of #1279
- Allows for upload of OMIM-AUTO gene panel from static files without api-key

### Fixed
- Cancer case HPO panel variants link
- Fix so that some drop downs have correct size
- First IGV button in str variants page
- Cancer case activates on SNV variants
- Cases activate when STR variants are viewed
- Always calculate code coverage
- Pinned/Classification/comments in all types of variants pages
- Null values for panel's custom_inheritance_models
- Discrepancy between the manual disease transcripts and those in database in gene-edit page
- ACMG classification not showing for some causatives
- Fix bug which caused IGV.js to use hg19 reference files for hg38 data
- Bug when multiple bam files sources with non-null values are available


### Changed
- Renamed `requests` file to `scout_requests`
- Cancer variant view shows two, instead of four, decimals for allele and normal


## [4.11.1]

### Fixed
- Institute settings page
- Link institute settings to sharing institutes choices

## [4.11.0]

### Added
- Display locus name on STR variant page
- Alternative key `GNOMADAF_popmax` for Gnomad popmax allele frequency
- Automatic suggestions on how to improve the code on Pull Requests
- Parse GERP, phastCons and phyloP annotations from vep annotated CSQ fields
- Avoid flickering comment popovers in variant list
- Parse REVEL score from vep annotated CSQ fields
- Allow users to modify general institute settings
- Optionally format code automatically on commit
- Adds command to backup vital parts `scout export database`
- Parsing and displaying cancer SV variants from Manta annotated VCF files
- Dismiss cancer snv variants with cancer-specific options
- Add IGV.js UPD, RHO and TIDDIT coverage wig tracks.


### Fixed
- Slightly darker page background
- Fixed an issued with parsed conservation values from CSQ
- Clinvar submissions accessible to all users of an institute
- Header toolbar when on Clinvar page now shows institute name correctly
- Case should not always inactivate upon update
- Show dismissed snv cancer variants as grey on the cancer variants page
- Improved style of mappability link and local observations on variant page
- Convert all the GET requests to the igv view to POST request
- Error when updating gene panels using a file containing BOM chars
- Add/replace gene radio button not working in gene panels


## [4.10.1]

### Fixed
- Fixed issue with opening research variants
- Problem with coveralls not called by Travis CI
- Handle Biomart service down in tests


## [4.10.0]

### Added
- Rank score model in causatives page
- Exportable HPO terms from phenotypes page
- AMP guideline tiers for cancer variants
- Adds scroll for the transcript tab
- Added CLI option to query cases on time since case event was added
- Shadow clinical assessments also on research variants display
- Support for CRAM alignment files
- Improved str variants view : sorting by locus, grouped by allele.
- Delivery report PDF export
- New mosaicism tag option
- Add or modify individuals' age or tissue type from case page
- Display GC and allele depth in causatives table.
- Included primary reference transcript in general report
- Included partial causative variants in general report
- Remove dependency of loqusdb by utilising the CLI

### Fixed
- Fixed update OMIM command bug due to change in the header of the genemap2 file
- Removed Mosaic Tag from Cancer variants
- Fixes issue with unaligned table headers that comes with hidden Datatables
- Layout in general report PDF export
- Fixed issue on the case statistics view. The validation bars didn't show up when all institutes were selected. Now they do.
- Fixed missing path import by importing pathlib.Path
- Handle index inconsistencies in the update index functions
- Fixed layout problems


## [4.9.0]

### Added
- Improved MatchMaker pages, including visible patient contacts email address
- New badges for the github repo
- Links to [GENEMANIA](genemania.org)
- Sort gene panel list on case view.
- More automatic tests
- Allow loading of custom annotations in VCF using the SCOUT_CUSTOM info tag.

### Fixed
- Fix error when a gene is added to an empty dynamic gene panel
- Fix crash when attempting to add genes on incorrect format to dynamic gene panel
- Manual rank variant tags could be saved in a "Select a tag"-state, a problem in the variants view.
- Same case evaluations are no longer shown as gray previous evaluations on the variants page
- Stay on research pages, even if reset, next first buttons are pressed..
- Overlapping variants will now be visible on variant page again
- Fix missing classification comments and links in evaluations page
- All prioritized cases are shown on cases page


## [4.8.3]

### Added

### Fixed
- Bug when ordering sanger
- Improved scrolling over long list of genes/transcripts


## [4.8.2]

### Added

### Fixed
- Avoid opening extra tab for coverage report
- Fixed a problem when rank model version was saved as floats and not strings
- Fixed a problem with displaying dismiss variant reasons on the general report
- Disable load and delete filter buttons if there are no saved filters
- Fix problem with missing verifications
- Remove duplicate users and merge their data and activity


## [4.8.1]

### Added

### Fixed
- Prevent login fail for users with id defined by ObjectId and not email
- Prevent the app from crashing with `AttributeError: 'NoneType' object has no attribute 'message'`


## [4.8.0]

### Added
- Updated Scout to use Bootstrap 4.3
- New looks for Scout
- Improved dashboard using Chart.js
- Ask before inactivating a case where last assigned user leaves it
- Genes can be manually added to the dynamic gene list directly on the case page
- Dynamic gene panels can optionally be used with clinical filter, instead of default gene panel
- Dynamic gene panels get link out to chanjo-report for coverage report
- Load all clinvar variants with clinvar Pathogenic, Likely Pathogenic and Conflicting pathogenic
- Show transcripts with exon numbers for structural variants
- Case sort order can now be toggled between ascending and descending.
- Variants can be marked as partial causative if phenotype is available for case.
- Show a frequency tooltip hover for SV-variants.
- Added support for LDAP login system
- Search snv and structural variants by chromosomal coordinates
- Structural variants can be marked as partial causative if phenotype is available for case.
- Show normal and pathologic limits for STRs in the STR variants view.
- Institute level persistent variant filter settings that can be retrieved and used.
- export causative variants to Excel
- Add support for ROH, WIG and chromosome PNGs in case-view

### Fixed
- Fixed missing import for variants with comments
- Instructions on how to build docs
- Keep sanger order + verification when updating/reloading variants
- Fixed and moved broken filter actions (HPO gene panel and reset filter)
- Fixed string conversion to number
- UCSC links for structural variants are now separated per breakpoint (and whole variant where applicable)
- Reintroduced missing coverage report
- Fixed a bug preventing loading samples using the command line
- Better inheritance models customization for genes in gene panels
- STR variant page back to list button now does its one job.
- Allows to setup scout without a omim api key
- Fixed error causing "favicon not found" flash messages
- Removed flask --version from base cli
- Request rerun no longer changes case status. Active or archived cases inactivate on upload.
- Fixed missing tooltip on the cancer variants page
- Fixed weird Rank cell in variants page
- Next and first buttons order swap
- Added pagination (and POST capability) to cancer variants.
- Improves loading speed for variant page
- Problem with updating variant rank when no variants
- Improved Clinvar submission form
- General report crashing when dismissed variant has no valid dismiss code
- Also show collaborative case variants on the All variants view.
- Improved phenotype search using dataTables.js on phenotypes page
- Search and delete users with `email` instead of `_id`
- Fixed css styles so that multiselect options will all fit one column


## [4.7.3]

### Added
- RankScore can be used with VCFs for vcf_cancer files

### Fixed
- Fix issue with STR view next page button not doing its one job.

### Deleted
- Removed pileup as a bam viewing option. This is replaced by IGV


## [4.7.2]

### Added
- Show earlier ACMG classification in the variant list

### Fixed
- Fixed igv search not working due to igv.js dist 2.2.17
- Fixed searches for cases with a gene with variants pinned or marked causative.
- Load variant pages faster after fixing other causatives query
- Fixed mitochondrial report bug for variants without genes

## [4.7.1]

### Added

### Fixed
- Fixed bug on genes page


## [4.7.0]

### Added
- Export genes and gene panels in build GRCh38
- Search for cases with variants pinned or marked causative in a given gene.
- Search for cases phenotypically similar to a case also from WUI.
- Case variant searches can be limited to similar cases, matching HPO-terms,
  phenogroups and cohorts.
- De-archive reruns and flag them as 'inactive' if archived
- Sort cases by analysis_date, track or status
- Display cases in the following order: prioritized, active, inactive, archived, solved
- Assign case to user when user activates it or asks for rerun
- Case becomes inactive when it has no assignees
- Fetch refseq version from entrez and use it in clinvar form
- Load and export of exons for all genes, independent on refseq
- Documentation for loading/updating exons
- Showing SV variant annotations: SV cgh frequencies, gnomad-SV, local SV frequencies
- Showing transcripts mapping score in segmental duplications
- Handle requests to Ensembl Rest API
- Handle requests to Ensembl Rest Biomart
- STR variants view now displays GT and IGV link.
- Description field for gene panels
- Export exons in build 37 and 38 using the command line

### Fixed
- Fixes of and induced by build tests
- Fixed bug affecting variant observations in other cases
- Fixed a bug that showed wrong gene coverage in general panel PDF export
- MT report only shows variants occurring in the specific individual of the excel sheet
- Disable SSL certifcate verification in requests to chanjo
- Updates how intervaltree and pymongo is used to void deprecated functions
- Increased size of IGV sample tracks
- Optimized tests


## [4.6.1]

### Added

### Fixed
- Missing 'father' and 'mother' keys when parsing single individual cases


## [4.6.0]

### Added
- Description of Scout branching model in CONTRIBUTING doc
- Causatives in alphabetical order, display ACMG classification and filter by gene.
- Added 'external' to the list of analysis type options
- Adds functionality to display "Tissue type". Passed via load config.
- Update to IGV 2.

### Fixed
- Fixed alignment visualization and vcf2cytosure availability for demo case samples
- Fixed 3 bugs affecting SV pages visualization
- Reintroduced the --version cli option
- Fixed variants query by panel (hpo panel + gene panel).
- Downloaded MT report contains excel files with individuals' display name
- Refactored code in parsing of config files.


## [4.5.1]

### Added

### Fixed
- update requirement to use PyYaml version >= 5.1
- Safer code when loading config params in cli base


## [4.5.0]

### Added
- Search for similar cases from scout view CLI
- Scout cli is now invoked from the app object and works under the app context

### Fixed
- PyYaml dependency fixed to use version >= 5.1


## [4.4.1]

### Added
- Display SV rank model version when available

### Fixed
- Fixed upload of delivery report via API


## [4.4.0]

### Added
- Displaying more info on the Causatives page and hiding those not causative at the case level
- Add a comment text field to Sanger order request form, allowing a message to be included in the email
- MatchMaker Exchange integration
- List cases with empty synopsis, missing HPO terms and phenotype groups.
- Search for cases with open research list, or a given case status (active, inactive, archived)

### Fixed
- Variant query builder split into several functions
- Fixed delivery report load bug


## [4.3.3]

### Added
- Different individual table for cancer cases

### Fixed
- Dashboard collects validated variants from verification events instead of using 'sanger' field
- Cases shared with collaborators are visible again in cases page
- Force users to select a real institute to share cases with (actionbar select fix)


## [4.3.2]

### Added
- Dashboard data can be filtered using filters available in cases page
- Causatives for each institute are displayed on a dedicated page
- SNVs and and SVs are searchable across cases by gene and rank score
- A more complete report with validated variants is downloadable from dashboard

### Fixed
- Clinsig filter is fixed so clinsig numerical values are returned
- Split multi clinsig string values in different elements of clinsig array
- Regex to search in multi clinsig string values or multi revstat string values
- It works to upload vcf files with no variants now
- Combined Pileup and IGV alignments for SVs having variant start and stop on the same chromosome


## [4.3.1]

### Added
- Show calls from all callers even if call is not available
- Instructions to install cairo and pango libs from WeasyPrint page
- Display cases with number of variants from CLI
- Only display cases with number of variants above certain treshold. (Also CLI)
- Export of verified variants by CLI or from the dashboard
- Extend case level queries with default panels, cohorts and phenotype groups.
- Slice dashboard statistics display using case level queries
- Add a view where all variants for an institute can be searched across cases, filtering on gene and rank score. Allows searching research variants for cases that have research open.

### Fixed
- Fixed code to extract variant conservation (gerp, phyloP, phastCons)
- Visualization of PDF-exported gene panels
- Reintroduced the exon/intron number in variant verification email
- Sex and affected status is correctly displayed on general report
- Force number validation in SV filter by size
- Display ensembl transcripts when no refseq exists


## [4.3.0]

### Added
- Mosaicism tag on variants
- Show and filter on SweGen frequency for SVs
- Show annotations for STR variants
- Show all transcripts in verification email
- Added mitochondrial export
- Adds alternative to search for SVs shorter that the given length
- Look for 'bcftools' in the `set` field of VCFs
- Display digenic inheritance from OMIM
- Displays what refseq transcript that is primary in hgnc

### Fixed

- Archived panels displays the correct date (not retroactive change)
- Fixed problem with waiting times in gene panel exports
- Clinvar fiter not working with human readable clinsig values

## [4.2.2]

### Fixed
- Fixed gene panel create/modify from CSV file utf-8 decoding error
- Updating genes in gene panels now supports edit comments and entry version
- Gene panel export timeout error

## [4.2.1]

### Fixed
- Re-introduced gene name(s) in verification email subject
- Better PDF rendering for excluded variants in report
- Problem to access old case when `is_default` did not exist on a panel


## [4.2.0]

### Added
- New index on variant_id for events
- Display overlapping compounds on variants view

### Fixed
- Fixed broken clinical filter


## [4.1.4]

### Added
- Download of filtered SVs

### Fixed
- Fixed broken download of filtered variants
- Fixed visualization issue in gene panel PDF export
- Fixed bug when updating gene names in variant controller


## [4.1.3]

### Fixed
- Displays all primary transcripts


## [4.1.2]

### Added
- Option add/replace when updating a panel via CSV file
- More flexible versioning of the gene panels
- Printing coverage report on the bottom of the pdf case report
- Variant verification option for SVs
- Logs uri without pwd when connecting
- Disease-causing transcripts in case report
- Thicker lines in case report
- Supports HPO search for cases, both terms or if described in synopsis
- Adds sanger information to dashboard

### Fixed
- Use db name instead of **auth** as default for authentication
- Fixes so that reports can be generated even with many variants
- Fixed sanger validation popup to show individual variants queried by user and institute.
- Fixed problem with setting up scout
- Fixes problem when exac file is not available through broad ftp
- Fetch transcripts for correct build in `adapter.hgnc_gene`

## [4.1.1]
- Fix problem with institute authentication flash message in utils
- Fix problem with comments
- Fix problem with ensembl link


## [4.1.0]

### Added
- OMIM phenotypes to case report
- Command to download all panel app gene panels `scout load panel --panel-app`
- Links to genenames.org and omim on gene page
- Popup on gene at variants page with gene information
- reset sanger status to "Not validated" for pinned variants
- highlight cases with variants to be evaluated by Sanger on the cases page
- option to point to local reference files to the genome viewer pileup.js. Documented in `docs.admin-guide.server`
- option to export single variants in `scout export variants`
- option to load a multiqc report together with a case(add line in load config)
- added a view for searching HPO terms. It is accessed from the top left corner menu
- Updates the variants view for cancer variants. Adds a small cancer specific filter for known variants
- Adds hgvs information on cancer variants page
- Adds option to update phenotype groups from CLI

### Fixed
- Improved Clinvar to submit variants from different cases. Fixed HPO terms in casedata according to feedback
- Fixed broken link to case page from Sanger modal in cases view
- Now only cases with non empty lists of causative variants are returned in `adapter.case(has_causatives=True)`
- Can handle Tumor only samples
- Long lists of HGNC symbols are now possible. This was previously difficult with manual, uploaded or by HPO search when changing filter settings due to GET request limitations. Relevant pages now use POST requests. Adds the dynamic HPO panel as a selection on the gene panel dropdown.
- Variant filter defaults to default panels also on SV and Cancer variants pages.

## [4.0.0]

### WARNING ###

This is a major version update and will require that the backend of pre releases is updated.
Run commands:

```
$scout update genes
$scout update hpo
```

- Created a Clinvar submission tool, to speed up Clinvar submission of SNVs and SVs
- Added an analysis report page (html and PDF format) containing phenotype, gene panels and variants that are relevant to solve a case.

### Fixed
- Optimized evaluated variants to speed up creation of case report
- Moved igv and pileup viewer under a common folder
- Fixed MT alignment view pileup.js
- Fixed coordinates for SVs with start chromosome different from end chromosome
- Global comments shown across cases and institutes. Case-specific variant comments are shown only for that specific case.
- Links to clinvar submitted variants at the cases level
- Adapts clinvar parsing to new format
- Fixed problem in `scout update user` when the user object had no roles
- Makes pileup.js use online genome resources when viewing alignments. Now any instance of Scout can make use of this functionality.
- Fix ensembl link for structural variants
- Works even when cases does not have `'madeline_info'`
- Parses Polyphen in correct way again
- Fix problem with parsing gnomad from VEP

### Added
- Added a PDF export function for gene panels
- Added a "Filter and export" button to export custom-filtered SNVs to CSV file
- Dismiss SVs
- Added IGV alignments viewer
- Read delivery report path from case config or CLI command
- Filter for spidex scores
- All HPO terms are now added and fetched from the correct source (https://github.com/obophenotype/human-phenotype-ontology/blob/master/hp.obo)
- New command `scout update hpo`
- New command `scout update genes` will fetch all the latest information about genes and update them
- Load **all** variants found on chromosome **MT**
- Adds choice in cases overview do show as many cases as user like

### Removed
- pileup.min.js and pileup css are imported from a remote web location now
- All source files for HPO information, this is instead fetched directly from source
- All source files for gene information, this is instead fetched directly from source

## [3.0.0]
### Fixed
- hide pedigree panel unless it exists

## [1.5.1] - 2016-07-27
### Fixed
- look for both ".bam.bai" and ".bai" extensions

## [1.4.0] - 2016-03-22
### Added
- support for local frequency through loqusdb
- bunch of other stuff

## [1.3.0] - 2016-02-19
### Fixed
- Update query-phenomizer and add username/password

### Changed
- Update the way a case is checked for rerun-status

### Added
- Add new button to mark a case as "checked"
- Link to clinical variants _without_ 1000G annotation

## [1.2.2] - 2016-02-18
### Fixed
- avoid filtering out variants lacking ExAC and 1000G annotations

## [1.1.3] - 2015-10-01
### Fixed
- persist (clinical) filter when clicking load more
- fix #154 by robustly setting clinical filter func. terms

## [1.1.2] - 2015-09-07
### Fixed
- avoid replacing coverage report with none
- update SO terms, refactored

## [1.1.1] - 2015-08-20
### Fixed
- fetch case based on collaborator status (not owner)

## [1.1.0] - 2015-05-29
### Added
- link(s) to SNPedia based on RS-numbers
- new Jinja filter to "humanize" decimal numbers
- show gene panels in variant view
- new Jinja filter for decoding URL encoding
- add indicator to variants in list that have comments
- add variant number threshold and rank score threshold to load function
- add event methods to mongo adapter
- add tests for models
- show badge "old" if comment was written for a previous analysis

### Changed
- show cDNA change in transcript summary unless variant is exonic
- moved compounds table further up the page
- show dates for case uploads in ISO format
- moved variant comments higher up on page
- updated documentation for pages
- read in coverage report as blob in database and serve directly
- change ``OmimPhenotype`` to ``PhenotypeTerm``
- reorganize models sub-package
- move events (and comments) to separate collection
- only display prev/next links for the research list
- include variant type in breadcrumbs e.g. "Clinical variants"

### Removed
- drop dependency on moment.js

### Fixed
- show the same level of detail for all frequencies on all pages
- properly decode URL encoded symbols in amino acid/cDNA change strings
- fixed issue with wipe permissions in MongoDB
- include default gene lists in "variants" link in breadcrumbs

## [1.0.2] - 2015-05-20
### Changed
- update case fetching function

### Fixed
- handle multiple cases with same id

## [1.0.1] - 2015-04-28
### Fixed
- Fix building URL parameters in cases list Vue component

## [1.0.0] - 2015-04-12
Codename: Sara Lund

![Release 1.0](artwork/releases/release-1-0.jpg)

### Added
- Add email logging for unexpected errors
- New command line tool for deleting case

### Changed
- Much improved logging overall
- Updated documentation/usage guide
- Removed non-working IGV link

### Fixed
- Show sample display name in GT call
- Various small bug fixes
- Make it easier to hover over popups

## [0.0.2-rc1] - 2015-03-04
### Added
- add protein table for each variant
- add many more external links
- add coverage reports as PDFs

### Changed
- incorporate user feedback updates
- big refactor of load scripts

## [0.0.2-rc2] - 2015-03-04
### Changes
- add gene table with gene description
- reorganize inheritance models box

### Fixed
- avoid overwriting gene list on "research" load
- fix various bugs in external links

## [0.0.2-rc3] - 2015-03-05
### Added
- Activity log feed to variant view
- Adds protein change strings to ODM and Sanger email

### Changed
- Extract activity log component to macro

### Fixes
- Make Ensembl transcript links use archive website<|MERGE_RESOLUTION|>--- conflicted
+++ resolved
@@ -12,11 +12,8 @@
 - Refactor view route to allow navigation directly to unique variant document id, improve permissions check
 ### Fixed
 - Refactored code in cases blueprints and variant_events adapter (set diseases for partial causative variants) to use "disease" instead of "omim" to encompass also ORPHA terms
-<<<<<<< HEAD
+- Refactored code in `scout/parse/omim.py` and `scout/parse/disease_terms.py` to use "disease" instead of "phenotype" to differentiate from HPO terms
 - Be more careful about checking access to variant on API access
-=======
-- Refactored code in `scout/parse/omim.py` and `scout/parse/disease_terms.py` to use "disease" instead of "phenotype" to differentiate from HPO terms
->>>>>>> 205a7a1c
 
 ## [4.78]
 ### Added
