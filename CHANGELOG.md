--- conflicted
+++ resolved
@@ -13,11 +13,8 @@
 - New exome CNV caller GATK CNV (#5557)
 - Automatic ClinVar oncogenicity submissions via ClinVar API (#5510)
 - Parse and show normalized rank scores (`RankScoreNormalized`) on SNVs (RD & cancer) and SVs (RD) pages (#5554)
-<<<<<<< HEAD
+- Add MuTect2 SNV caller (used in nf-core/raredisease MT calling) (#5558)
 - Code for refreshing access token, if needed. To be used for authenticated requests to chanjo2 (#5532)
-=======
-- Add MuTect2 SNV caller (used in nf-core/raredisease MT calling) (#5558)
->>>>>>> a589a472
 ### Changed
 - Improved test that checks code collecting other categories of variants overlapping a variant (#5521)
 - Enable insertion/deletion size display on IGV.js alignment tracks (#5547)
