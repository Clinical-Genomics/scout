--- conflicted
+++ resolved
@@ -19,12 +19,9 @@
 ### Fixed
 - Slightly darker page background
 - Fixed an issued with parsed conservation values from CSQ
-<<<<<<< HEAD
+- Coverage calculated on Pull Request commits instead of last push commit
 - Clinvar submissions accessible to all users of an institute
 
-=======
-- Coverage calculated on Pull Request commits instead of last push commit
->>>>>>> 8a3fa62e
 
 ## [4.10.1]
 
