--- conflicted
+++ resolved
@@ -7,12 +7,10 @@
 ## [unreleased]
 ### Added
 - Software version and link to the relative release on GitHub on the top left dropdown menu
-<<<<<<< HEAD
 - Display pLI score on rare diseases and cancer SNV pages
-=======
 ### Fixed
 - Don't save any "-1", "." or "0" frequency values for SNVs - same as for SVs
->>>>>>> 4e409802
+
 
 ## [4.96]
 ### Added
