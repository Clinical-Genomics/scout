# Change Log
All notable changes to this project will be documented in this file.
This project adheres to [Semantic Versioning](http://semver.org/).

About changelog [here](https://keepachangelog.com/en/1.0.0/)

## [x.x.x]

### Added
- ClinVar SNVs track in IGV
<<<<<<< HEAD
- Option to use alternative flask config when running `scout serve`
=======
- Add SMA view with SMN Copy Number data
>>>>>>> 22956d07

### Fixed
- Bug when adding a new gene to a panel
- Restored missing recent delivery reports
- Fixed style and links to other reports in case side panel
- Deleting cases using display_name and institute not deleting its variants
- Fixed bug that caused coordinates filter to override other filters
- Fixed a problem with finding some INS in loqusdb
- Layout on SV page when local observations without cases are present
- Make scout compatible with the new HPO definition files from `http://compbio.charite.de/jenkins/`

### Changed

## [4.12.4]

### Fixed
- Layout on SV page when local observations without cases are present

## [4.12.3]

### Fixed
- Case report when causative or pinned SVs have non null allele frequencies

## [4.12.2]

### Fixed
- SV variant links now take you to the SV variant page again
- Cancer variant view has cleaner table data entries for "N/A" data
- Pinned variant case level display hotfix for cancer and str - more on this later
- Cancer variants show correct alt/ref reads mirroring alt frequency now
- Always load all clinical STR variants even if a region load is attempted - index may be missing
- Same case repetition in variant local observations

## [4.12.1]

### Fixed
- Bug in variant.gene when gene has no HGVS description


## [4.12]

### Added
- Accepts `alignment_path` in load config to pass bam/cram files
- Display all phenotypes on variant page
- Display hgvs coordinates on pinned and causatives
- Clear panel pending changes
- Adds option to setup the database with static files
- Adds cli command to download the resources from CLI that scout needs
- Adds dummy files for merged somatic SV and CNV; as well as merged SNV, and INDEL part of #1279
- Allows for upload of OMIM-AUTO gene panel from static files without api-key

### Fixed
- Cancer case HPO panel variants link
- Fix so that some drop downs have correct size
- First IGV button in str variants page
- Cancer case activates on SNV variants
- Cases activate when STR variants are viewed
- Always calculate code coverage
- Pinned/Classification/comments in all types of variants pages
- Null values for panel's custom_inheritance_models
- Discrepancy between the manual disease transcripts and those in database in gene-edit page
- ACMG classification not showing for some causatives
- Fix bug which caused IGV.js to use hg19 reference files for hg38 data
- Bug when multiple bam files sources with non-null values are available


### Changed
- Renamed `requests` file to `scout_requests`
- Cancer variant view shows two, instead of four, decimals for allele and normal


## [4.11.1]

### Fixed
- Institute settings page
- Link institute settings to sharing institutes choices

## [4.11.0]

### Added
- Display locus name on STR variant page
- Alternative key `GNOMADAF_popmax` for Gnomad popmax allele frequency
- Automatic suggestions on how to improve the code on Pull Requests
- Parse GERP, phastCons and phyloP annotations from vep annotated CSQ fields
- Avoid flickering comment popovers in variant list
- Parse REVEL score from vep annotated CSQ fields
- Allow users to modify general institute settings
- Optionally format code automatically on commit
- Adds command to backup vital parts `scout export database`
- Parsing and displaying cancer SV variants from Manta annotated VCF files
- Dismiss cancer snv variants with cancer-specific options
- Add IGV.js UPD, RHO and TIDDIT coverage wig tracks.


### Fixed
- Slightly darker page background
- Fixed an issued with parsed conservation values from CSQ
- Clinvar submissions accessible to all users of an institute
- Header toolbar when on Clinvar page now shows institute name correctly
- Case should not always inactivate upon update
- Show dismissed snv cancer variants as grey on the cancer variants page
- Improved style of mappability link and local observations on variant page
- Convert all the GET requests to the igv view to POST request
- Error when updating gene panels using a file containing BOM chars
- Add/replace gene radio button not working in gene panels


## [4.10.1]

### Fixed
- Fixed issue with opening research variants
- Problem with coveralls not called by Travis CI
- Handle Biomart service down in tests


## [4.10.0]

### Added
- Rank score model in causatives page
- Exportable HPO terms from phenotypes page
- AMP guideline tiers for cancer variants
- Adds scroll for the transcript tab
- Added CLI option to query cases on time since case event was added
- Shadow clinical assessments also on research variants display
- Support for CRAM alignment files
- Improved str variants view : sorting by locus, grouped by allele.
- Delivery report PDF export
- New mosaicism tag option
- Add or modify individuals' age or tissue type from case page
- Display GC and allele depth in causatives table.
- Included primary reference transcript in general report
- Included partial causative variants in general report
- Remove dependency of loqusdb by utilising the CLI

### Fixed
- Fixed update OMIM command bug due to change in the header of the genemap2 file
- Removed Mosaic Tag from Cancer variants
- Fixes issue with unaligned table headers that comes with hidden Datatables
- Layout in general report PDF export
- Fixed issue on the case statistics view. The validation bars didn't show up when all institutes were selected. Now they do.
- Fixed missing path import by importing pathlib.Path
- Handle index inconsistencies in the update index functions
- Fixed layout problems


## [4.9.0]

### Added
- Improved MatchMaker pages, including visible patient contacts email address
- New badges for the github repo
- Links to [GENEMANIA](genemania.org)
- Sort gene panel list on case view.
- More automatic tests
- Allow loading of custom annotations in VCF using the SCOUT_CUSTOM info tag.

### Fixed
- Fix error when a gene is added to an empty dynamic gene panel
- Fix crash when attempting to add genes on incorrect format to dynamic gene panel
- Manual rank variant tags could be saved in a "Select a tag"-state, a problem in the variants view.
- Same case evaluations are no longer shown as gray previous evaluations on the variants page
- Stay on research pages, even if reset, next first buttons are pressed..
- Overlapping variants will now be visible on variant page again
- Fix missing classification comments and links in evaluations page
- All prioritized cases are shown on cases page


## [4.8.3]

### Added

### Fixed
- Bug when ordering sanger
- Improved scrolling over long list of genes/transcripts


## [4.8.2]

### Added

### Fixed
- Avoid opening extra tab for coverage report
- Fixed a problem when rank model version was saved as floats and not strings
- Fixed a problem with displaying dismiss variant reasons on the general report
- Disable load and delete filter buttons if there are no saved filters
- Fix problem with missing verifications
- Remove duplicate users and merge their data and activity


## [4.8.1]

### Added

### Fixed
- Prevent login fail for users with id defined by ObjectId and not email
- Prevent the app from crashing with `AttributeError: 'NoneType' object has no attribute 'message'`


## [4.8.0]

### Added
- Updated Scout to use Bootstrap 4.3
- New looks for Scout
- Improved dashboard using Chart.js
- Ask before inactivating a case where last assigned user leaves it
- Genes can be manually added to the dynamic gene list directly on the case page
- Dynamic gene panels can optionally be used with clinical filter, instead of default gene panel
- Dynamic gene panels get link out to chanjo-report for coverage report
- Load all clinvar variants with clinvar Pathogenic, Likely Pathogenic and Conflicting pathogenic
- Show transcripts with exon numbers for structural variants
- Case sort order can now be toggled between ascending and descending.
- Variants can be marked as partial causative if phenotype is available for case.
- Show a frequency tooltip hover for SV-variants.
- Added support for LDAP login system
- Search snv and structural variants by chromosomal coordinates
- Structural variants can be marked as partial causative if phenotype is available for case.
- Show normal and pathologic limits for STRs in the STR variants view.
- Institute level persistent variant filter settings that can be retrieved and used.
- export causative variants to Excel
- Add support for ROH, WIG and chromosome PNGs in case-view

### Fixed
- Fixed missing import for variants with comments
- Instructions on how to build docs
- Keep sanger order + verification when updating/reloading variants
- Fixed and moved broken filter actions (HPO gene panel and reset filter)
- Fixed string conversion to number
- UCSC links for structural variants are now separated per breakpoint (and whole variant where applicable)
- Reintroduced missing coverage report
- Fixed a bug preventing loading samples using the command line
- Better inheritance models customization for genes in gene panels
- STR variant page back to list button now does its one job.
- Allows to setup scout without a omim api key
- Fixed error causing "favicon not found" flash messages
- Removed flask --version from base cli
- Request rerun no longer changes case status. Active or archived cases inactivate on upload.
- Fixed missing tooltip on the cancer variants page
- Fixed weird Rank cell in variants page
- Next and first buttons order swap
- Added pagination (and POST capability) to cancer variants.
- Improves loading speed for variant page
- Problem with updating variant rank when no variants
- Improved Clinvar submission form
- General report crashing when dismissed variant has no valid dismiss code
- Also show collaborative case variants on the All variants view.
- Improved phenotype search using dataTables.js on phenotypes page
- Search and delete users with `email` instead of `_id`
- Fixed css styles so that multiselect options will all fit one column


## [4.7.3]

### Added
- RankScore can be used with VCFs for vcf_cancer files

### Fixed
- Fix issue with STR view next page button not doing its one job.

### Deleted
- Removed pileup as a bam viewing option. This is replaced by IGV


## [4.7.2]

### Added
- Show earlier ACMG classification in the variant list

### Fixed
- Fixed igv search not working due to igv.js dist 2.2.17
- Fixed searches for cases with a gene with variants pinned or marked causative.
- Load variant pages faster after fixing other causatives query
- Fixed mitochondrial report bug for variants without genes

## [4.7.1]

### Added

### Fixed
- Fixed bug on genes page


## [4.7.0]

### Added
- Export genes and gene panels in build GRCh38
- Search for cases with variants pinned or marked causative in a given gene.
- Search for cases phenotypically similar to a case also from WUI.
- Case variant searches can be limited to similar cases, matching HPO-terms,
  phenogroups and cohorts.
- De-archive reruns and flag them as 'inactive' if archived
- Sort cases by analysis_date, track or status
- Display cases in the following order: prioritized, active, inactive, archived, solved
- Assign case to user when user activates it or asks for rerun
- Case becomes inactive when it has no assignees
- Fetch refseq version from entrez and use it in clinvar form
- Load and export of exons for all genes, independent on refseq
- Documentation for loading/updating exons
- Showing SV variant annotations: SV cgh frequencies, gnomad-SV, local SV frequencies
- Showing transcripts mapping score in segmental duplications
- Handle requests to Ensembl Rest API
- Handle requests to Ensembl Rest Biomart
- STR variants view now displays GT and IGV link.
- Description field for gene panels
- Export exons in build 37 and 38 using the command line

### Fixed
- Fixes of and induced by build tests
- Fixed bug affecting variant observations in other cases
- Fixed a bug that showed wrong gene coverage in general panel PDF export
- MT report only shows variants occurring in the specific individual of the excel sheet
- Disable SSL certifcate verification in requests to chanjo
- Updates how intervaltree and pymongo is used to void deprecated functions
- Increased size of IGV sample tracks
- Optimized tests


## [4.6.1]

### Added

### Fixed
- Missing 'father' and 'mother' keys when parsing single individual cases


## [4.6.0]

### Added
- Description of Scout branching model in CONTRIBUTING doc
- Causatives in alphabetical order, display ACMG classification and filter by gene.
- Added 'external' to the list of analysis type options
- Adds functionality to display "Tissue type". Passed via load config.
- Update to IGV 2.

### Fixed
- Fixed alignment visualization and vcf2cytosure availability for demo case samples
- Fixed 3 bugs affecting SV pages visualization
- Reintroduced the --version cli option
- Fixed variants query by panel (hpo panel + gene panel).
- Downloaded MT report contains excel files with individuals' display name
- Refactored code in parsing of config files.


## [4.5.1]

### Added

### Fixed
- update requirement to use PyYaml version >= 5.1
- Safer code when loading config params in cli base


## [4.5.0]

### Added
- Search for similar cases from scout view CLI
- Scout cli is now invoked from the app object and works under the app context

### Fixed
- PyYaml dependency fixed to use version >= 5.1


## [4.4.1]

### Added
- Display SV rank model version when available

### Fixed
- Fixed upload of delivery report via API


## [4.4.0]

### Added
- Displaying more info on the Causatives page and hiding those not causative at the case level
- Add a comment text field to Sanger order request form, allowing a message to be included in the email
- MatchMaker Exchange integration
- List cases with empty synopsis, missing HPO terms and phenotype groups.
- Search for cases with open research list, or a given case status (active, inactive, archived)

### Fixed
- Variant query builder split into several functions
- Fixed delivery report load bug


## [4.3.3]

### Added
- Different individual table for cancer cases

### Fixed
- Dashboard collects validated variants from verification events instead of using 'sanger' field
- Cases shared with collaborators are visible again in cases page
- Force users to select a real institute to share cases with (actionbar select fix)


## [4.3.2]

### Added
- Dashboard data can be filtered using filters available in cases page
- Causatives for each institute are displayed on a dedicated page
- SNVs and and SVs are searchable across cases by gene and rank score
- A more complete report with validated variants is downloadable from dashboard

### Fixed
- Clinsig filter is fixed so clinsig numerical values are returned
- Split multi clinsig string values in different elements of clinsig array
- Regex to search in multi clinsig string values or multi revstat string values
- It works to upload vcf files with no variants now
- Combined Pileup and IGV alignments for SVs having variant start and stop on the same chromosome


## [4.3.1]

### Added
- Show calls from all callers even if call is not available
- Instructions to install cairo and pango libs from WeasyPrint page
- Display cases with number of variants from CLI
- Only display cases with number of variants above certain treshold. (Also CLI)
- Export of verified variants by CLI or from the dashboard
- Extend case level queries with default panels, cohorts and phenotype groups.
- Slice dashboard statistics display using case level queries
- Add a view where all variants for an institute can be searched across cases, filtering on gene and rank score. Allows searching research variants for cases that have research open.

### Fixed
- Fixed code to extract variant conservation (gerp, phyloP, phastCons)
- Visualization of PDF-exported gene panels
- Reintroduced the exon/intron number in variant verification email
- Sex and affected status is correctly displayed on general report
- Force number validation in SV filter by size
- Display ensembl transcripts when no refseq exists


## [4.3.0]

### Added
- Mosaicism tag on variants
- Show and filter on SweGen frequency for SVs
- Show annotations for STR variants
- Show all transcripts in verification email
- Added mitochondrial export
- Adds alternative to search for SVs shorter that the given length
- Look for 'bcftools' in the `set` field of VCFs
- Display digenic inheritance from OMIM
- Displays what refseq transcript that is primary in hgnc

### Fixed

- Archived panels displays the correct date (not retroactive change)
- Fixed problem with waiting times in gene panel exports
- Clinvar fiter not working with human readable clinsig values

## [4.2.2]

### Fixed
- Fixed gene panel create/modify from CSV file utf-8 decoding error
- Updating genes in gene panels now supports edit comments and entry version
- Gene panel export timeout error

## [4.2.1]

### Fixed
- Re-introduced gene name(s) in verification email subject
- Better PDF rendering for excluded variants in report
- Problem to access old case when `is_default` did not exist on a panel


## [4.2.0]

### Added
- New index on variant_id for events
- Display overlapping compounds on variants view

### Fixed
- Fixed broken clinical filter


## [4.1.4]

### Added
- Download of filtered SVs

### Fixed
- Fixed broken download of filtered variants
- Fixed visualization issue in gene panel PDF export
- Fixed bug when updating gene names in variant controller


## [4.1.3]

### Fixed
- Displays all primary transcripts


## [4.1.2]

### Added
- Option add/replace when updating a panel via CSV file
- More flexible versioning of the gene panels
- Printing coverage report on the bottom of the pdf case report
- Variant verification option for SVs
- Logs uri without pwd when connecting
- Disease-causing transcripts in case report
- Thicker lines in case report
- Supports HPO search for cases, both terms or if described in synopsis
- Adds sanger information to dashboard

### Fixed
- Use db name instead of **auth** as default for authentication
- Fixes so that reports can be generated even with many variants
- Fixed sanger validation popup to show individual variants queried by user and institute.
- Fixed problem with setting up scout
- Fixes problem when exac file is not available through broad ftp
- Fetch transcripts for correct build in `adapter.hgnc_gene`

## [4.1.1]
- Fix problem with institute authentication flash message in utils
- Fix problem with comments
- Fix problem with ensembl link


## [4.1.0]

### Added
- OMIM phenotypes to case report
- Command to download all panel app gene panels `scout load panel --panel-app`
- Links to genenames.org and omim on gene page
- Popup on gene at variants page with gene information
- reset sanger status to "Not validated" for pinned variants
- highlight cases with variants to be evaluated by Sanger on the cases page
- option to point to local reference files to the genome viewer pileup.js. Documented in `docs.admin-guide.server`
- option to export single variants in `scout export variants`
- option to load a multiqc report together with a case(add line in load config)
- added a view for searching HPO terms. It is accessed from the top left corner menu
- Updates the variants view for cancer variants. Adds a small cancer specific filter for known variants
- Adds hgvs information on cancer variants page
- Adds option to update phenotype groups from CLI

### Fixed
- Improved Clinvar to submit variants from different cases. Fixed HPO terms in casedata according to feedback
- Fixed broken link to case page from Sanger modal in cases view
- Now only cases with non empty lists of causative variants are returned in `adapter.case(has_causatives=True)`
- Can handle Tumor only samples
- Long lists of HGNC symbols are now possible. This was previously difficult with manual, uploaded or by HPO search when changing filter settings due to GET request limitations. Relevant pages now use POST requests. Adds the dynamic HPO panel as a selection on the gene panel dropdown.
- Variant filter defaults to default panels also on SV and Cancer variants pages.

## [4.0.0]

### WARNING ###

This is a major version update and will require that the backend of pre releases is updated.
Run commands:

```
$scout update genes
$scout update hpo
```

- Created a Clinvar submission tool, to speed up Clinvar submission of SNVs and SVs
- Added an analysis report page (html and PDF format) containing phenotype, gene panels and variants that are relevant to solve a case.

### Fixed
- Optimized evaluated variants to speed up creation of case report
- Moved igv and pileup viewer under a common folder
- Fixed MT alignment view pileup.js
- Fixed coordinates for SVs with start chromosome different from end chromosome
- Global comments shown across cases and institutes. Case-specific variant comments are shown only for that specific case.
- Links to clinvar submitted variants at the cases level
- Adapts clinvar parsing to new format
- Fixed problem in `scout update user` when the user object had no roles
- Makes pileup.js use online genome resources when viewing alignments. Now any instance of Scout can make use of this functionality.
- Fix ensembl link for structural variants
- Works even when cases does not have `'madeline_info'`
- Parses Polyphen in correct way again
- Fix problem with parsing gnomad from VEP

### Added
- Added a PDF export function for gene panels
- Added a "Filter and export" button to export custom-filtered SNVs to CSV file
- Dismiss SVs
- Added IGV alignments viewer
- Read delivery report path from case config or CLI command
- Filter for spidex scores
- All HPO terms are now added and fetched from the correct source (https://github.com/obophenotype/human-phenotype-ontology/blob/master/hp.obo)
- New command `scout update hpo`
- New command `scout update genes` will fetch all the latest information about genes and update them
- Load **all** variants found on chromosome **MT**
- Adds choice in cases overview do show as many cases as user like

### Removed
- pileup.min.js and pileup css are imported from a remote web location now
- All source files for HPO information, this is instead fetched directly from source
- All source files for gene information, this is instead fetched directly from source

## [3.0.0]
### Fixed
- hide pedigree panel unless it exists

## [1.5.1] - 2016-07-27
### Fixed
- look for both ".bam.bai" and ".bai" extensions

## [1.4.0] - 2016-03-22
### Added
- support for local frequency through loqusdb
- bunch of other stuff

## [1.3.0] - 2016-02-19
### Fixed
- Update query-phenomizer and add username/password

### Changed
- Update the way a case is checked for rerun-status

### Added
- Add new button to mark a case as "checked"
- Link to clinical variants _without_ 1000G annotation

## [1.2.2] - 2016-02-18
### Fixed
- avoid filtering out variants lacking ExAC and 1000G annotations

## [1.1.3] - 2015-10-01
### Fixed
- persist (clinical) filter when clicking load more
- fix #154 by robustly setting clinical filter func. terms

## [1.1.2] - 2015-09-07
### Fixed
- avoid replacing coverage report with none
- update SO terms, refactored

## [1.1.1] - 2015-08-20
### Fixed
- fetch case based on collaborator status (not owner)

## [1.1.0] - 2015-05-29
### Added
- link(s) to SNPedia based on RS-numbers
- new Jinja filter to "humanize" decimal numbers
- show gene panels in variant view
- new Jinja filter for decoding URL encoding
- add indicator to variants in list that have comments
- add variant number threshold and rank score threshold to load function
- add event methods to mongo adapter
- add tests for models
- show badge "old" if comment was written for a previous analysis

### Changed
- show cDNA change in transcript summary unless variant is exonic
- moved compounds table further up the page
- show dates for case uploads in ISO format
- moved variant comments higher up on page
- updated documentation for pages
- read in coverage report as blob in database and serve directly
- change ``OmimPhenotype`` to ``PhenotypeTerm``
- reorganize models sub-package
- move events (and comments) to separate collection
- only display prev/next links for the research list
- include variant type in breadcrumbs e.g. "Clinical variants"

### Removed
- drop dependency on moment.js

### Fixed
- show the same level of detail for all frequencies on all pages
- properly decode URL encoded symbols in amino acid/cDNA change strings
- fixed issue with wipe permissions in MongoDB
- include default gene lists in "variants" link in breadcrumbs

## [1.0.2] - 2015-05-20
### Changed
- update case fetching function

### Fixed
- handle multiple cases with same id

## [1.0.1] - 2015-04-28
### Fixed
- Fix building URL parameters in cases list Vue component

## [1.0.0] - 2015-04-12
Codename: Sara Lund

![Release 1.0](artwork/releases/release-1-0.jpg)

### Added
- Add email logging for unexpected errors
- New command line tool for deleting case

### Changed
- Much improved logging overall
- Updated documentation/usage guide
- Removed non-working IGV link

### Fixed
- Show sample display name in GT call
- Various small bug fixes
- Make it easier to hover over popups

## [0.0.2-rc1] - 2015-03-04
### Added
- add protein table for each variant
- add many more external links
- add coverage reports as PDFs

### Changed
- incorporate user feedback updates
- big refactor of load scripts

## [0.0.2-rc2] - 2015-03-04
### Changes
- add gene table with gene description
- reorganize inheritance models box

### Fixed
- avoid overwriting gene list on "research" load
- fix various bugs in external links

## [0.0.2-rc3] - 2015-03-05
### Added
- Activity log feed to variant view
- Adds protein change strings to ODM and Sanger email

### Changed
- Extract activity log component to macro

### Fixes
- Make Ensembl transcript links use archive website<|MERGE_RESOLUTION|>--- conflicted
+++ resolved
@@ -8,11 +8,8 @@
 
 ### Added
 - ClinVar SNVs track in IGV
-<<<<<<< HEAD
+- Add SMA view with SMN Copy Number data
 - Option to use alternative flask config when running `scout serve`
-=======
-- Add SMA view with SMN Copy Number data
->>>>>>> 22956d07
 
 ### Fixed
 - Bug when adding a new gene to a panel
