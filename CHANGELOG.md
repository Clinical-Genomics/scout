--- conflicted
+++ resolved
@@ -11,11 +11,8 @@
 - Add black border to ideograms
 - Show ClinVar annotations on variantS page
 - Added integration with GENS, copy number visualization tool
-<<<<<<< HEAD
+- Add additional information to SNV verification emails
 - Added integration to a rerunner service for toggling reanalysis with updated pedigree information
-=======
-- Add additional information to SNV verification emails
->>>>>>> 63a67953
 ### Fixed
 - Center initial igv view on variant start with SNV/indels
 - Don't set initial igv view to negative coordinates
