# Change Log
All notable changes to this project will be documented in this file.
This project adheres to [Semantic Versioning](http://semver.org/).

About changelog [here](https://keepachangelog.com/en/1.0.0/)

## [x.x.x]
### Added
- Chromograph integration for displaying PNGs in case-page
- Add VAF to cancer case general report, and remove some of its unused fields
- Variants filter compatible with genome browser location strings
- Support for custom public igv tracks stored on the cloud
- Add tests to increase testing coverage
- Update case variants count after deleting variants
- Update IGV.js to latest (v2.7.4)
- Bypass igv.js CORS check using `https://github.com/Rob--W/cors-anywhere`
- Documentation on default and custom IGV.js tracks (admin docs)
- Lock phenomodels so they're editable by admins only
- Small case group assessment sharing
- Tutorial and files for deploying app on containers (Kubernetes pods)
- Canonical transcript and protein change of canonical transcript in exported variants excel sheet
- Support for Font Awesome version 6
- Submit to Beacon from case page sidebar
- Hide dismissed variants in variants pages and variants export function
<<<<<<< HEAD
- Button to reset all dismissed variants for a case
=======
- Systemd service files and instruction to deploy Scout using podman
>>>>>>> 66998930
### Fixed
- Bugfix: unused `chromgraph_prefix |tojson` removed
- Freeze coloredlogs temporarily
- Marrvel link
- Don't show TP53 link for silent changes
- OMIM gene field accepts any custom number as OMIM gene
- Fix Pytest single quote vs double quote string
- Bug in gene variants search when providing similar case display name
- Delete unused file `userpanel.py`
- Primary transcripts in variant overview and general report
- Google OAuth2 login setup in README file
- Redirect to 'missing file'-icon if configured file is missing
- Javascript error in case page
- Fix compound matching during variant loading for hg38
- Cancer variants view containing variants dismissed with cancer-specific reasons
- Zoom to SV variant length was missing IGV contig select
- Tooltips on case page when case has no default gene panels
### Changed
- Save case variants count in case document and not in sessions
- Style of gene panels multiselect on case page
- Collapse/expand main HPO checkboxes in phenomodel preview
- Replaced GQ (Genotype quality) with VAF (Variant allele frequency) in cancer variants GT table
- Allow loading of cancer cases with no tumor_purity field


## [4.27]
### Added
- Exclude one or more variant categories when running variants delete command
### Fixed
### Changed

## [4.26.1]
### Added
### Fixed
- Links with 1-letter aa codes crash on frameshift etc
### Changed

## [4.26]
### Added
- Extend the delete variants command to print analysis date, track, institute, status and research status
- Delete variants by type of analysis (wgs|wes|panel)
- Links to cBioPortal, MutanTP53, IARC TP53, OncoKB, MyCancerGenome, CIViC
### Fixed
- Deleted variants count
### Changed
- Print output of variants delete command as a tab separated table

## [4.25]
### Added
- Command line function to remove variants from one or all cases
### Fixed
- Parse SMN None calls to None rather than False

## [4.24.1]
### Fixed
- Install requirements.txt via setup file

## [4.24]
### Added
- Institute-level phenotype models with sub-panels containing HPO and OMIM terms
- Runnable Docker demo
- Docker image build and push github action
- Makefile with shortcuts to docker commands
- Parse and save synopsis, phenotype and cohort terms from config files upon case upload
### Fixed
- Update dismissed variant status when variant dismissed key is missing
- Breakpoint two IGV button now shows correct chromosome when different from bp1
- Missing font lib in Docker image causing the PDF report download page to crash
- Sentieon Manta calls lack Somaticscore - load anyway
- ClinVar submissions crashing due to pinned variants that are not loaded
- Point ExAC pLI score to new gnomad server address
- Bug uploading cases missing phenotype terms in config file
- STRs loaded but not shown on browser page
- Bug when using adapter.variant.get_causatives with case_id without causatives
- Problem with fetching "solved" from scout export cases cli
- Better serialising of datetime and bson.ObjectId
- Added `volumes` folder to .gitignore
### Changed
- Make matching causative and managed variants foldable on case page
- Remove calls to PyMongo functions marked as deprecated in backend and frontend(as of version 3.7).
- Improved `scout update individual` command
- Export dynamic phenotypes with ordered gene lists as PDF

## [4.23]
### Added
- Save custom IGV track settings
- Show a flash message with clear info about non-valid genes when gene panel creation fails
- CNV report link in cancer case side navigation
- Return to comment section after editing, deleting or submitting a comment
- Managed variants
- MT vs 14 chromosome mean coverage stats if Scout is connected to Chanjo
### Fixed
- missing `vcf_cancer_sv` and `vcf_cancer_sv_research` to manual.
- Split ClinVar multiple clnsig values (slash-separated) and strip them of underscore for annotations without accession number
- Timeout of `All SNVs and INDELs` page when no valid gene is provided in the search
- Round CADD (MIPv9)
- Missing default panel value
- Invisible other causatives lines when other causatives lack gene symbols
### Changed
- Do not freeze mkdocs-material to version 4.6.1
- Remove pre-commit dependency

## [4.22]
### Added
- Editable cases comments
- Editable variants comments
### Fixed
- Empty variant activity panel
- STRs variants popover
- Split new ClinVar multiple significance terms for a variant
- Edit the selected comment, not the latest
### Changed
- Updated RELEASE docs.
- Pinned variants card style on the case page
- Merged `scout export exons` and `scout view exons` commands


## [4.21.2]
### Added
### Fixed
- Do not pre-filter research variants by (case-default) gene panels
- Show OMIM disease tooltip reliably
### Changed

## [4.21.1]
### Added
### Fixed
- Small change to Pop Freq column in variants ang gene panels to avoid strange text shrinking on small screens
- Direct use of HPO list for Clinical HPO SNV (and cancer SNV) filtering
- PDF coverage report redirecting to login page
### Changed
- Remove the option to dismiss single variants from all variants pages
- Bulk dismiss SNVs, SVs and cancer SNVs from variants pages

## [4.21]
### Added
- Support to configure LoqusDB per institute
- Highlight causative variants in the variants list
- Add tests. Mostly regarding building internal datatypes.
- Remove leading and trailing whitespaces from panel_name and display_name when panel is created
- Mark MANE transcript in list of transcripts in "Transcript overview" on variant page
- Show default panel name in case sidebar
- Previous buttons for variants pagination
- Adds a gh action that checks that the changelog is updated
- Adds a gh action that deploys new releases automatically to pypi
- Warn users if case default panels are outdated
- Define institute-specific gene panels for filtering in institute settings
- Use institute-specific gene panels in variants filtering
- Show somatic VAF for pinned and causative variants on case page

### Fixed
- Report pages redirect to login instead of crashing when session expires
- Variants filter loading in cancer variants page
- User, Causative and Cases tables not scaling to full page
- Improved docs for an initial production setup
- Compatibility with latest version of Black
- Fixed tests for Click>7
- Clinical filter required an extra click to Filter to return variants
- Restore pagination and shrink badges in the variants page tables
- Removing a user from the command line now inactivates the case only if user is last assignee and case is active
- Bugfix, LoqusDB per institute feature crashed when institute id was empty string
- Bugfix, LoqusDB calls where missing case count
- filter removal and upload for filters deleted from another page/other user
- Visualize outdated gene panels info in a popover instead of a tooltip in case page side panel

### Changed
- Highlight color on normal STRs in the variants table from green to blue
- Display breakpoints coordinates in verification emails only for structural variants


## [4.20]
### Added
- Display number of filtered variants vs number of total variants in variants page
- Search case by HPO terms
- Dismiss variant column in the variants tables
- Black and pre-commit packages to dev requirements

### Fixed
- Bug occurring when rerun is requested twice
- Peddy info fields in the demo config file
- Added load config safety check for multiple alignment files for one individual
- Formatting of cancer variants table
- Missing Score in SV variants table

### Changed
- Updated the documentation on how to create a new software release
- Genome build-aware cytobands coordinates
- Styling update of the Matchmaker card
- Select search type in case search form


## [4.19]

### Added
- Show internal ID for case
- Add internal ID for downloaded CGH files
- Export dynamic HPO gene list from case page
- Remove users as case assignees when their account is deleted
- Keep variants filters panel expanded when filters have been used

### Fixed
- Handle the ProxyFix ModuleNotFoundError when Werkzeug installed version is >1.0
- General report formatting issues whenever case and variant comments contain extremely long strings with no spaces

### Changed
- Created an institute wrapper page that contains list of cases, causatives, SNVs & Indels, user list, shared data and institute settings
- Display case name instead of case ID on clinVar submissions
- Changed icon of sample update in clinVar submissions


## [4.18]

### Added
- Filter cancer variants on cytoband coordinates
- Show dismiss reasons in a badge with hover for clinical variants
- Show an ellipsis if 10 cases or more to display with loqusdb matches
- A new blog post for version 4.17
- Tooltip to better describe Tumor and Normal columns in cancer variants
- Filter cancer SNVs and SVs by chromosome coordinates
- Default export of `Assertion method citation` to clinVar variants submission file
- Button to export up to 500 cancer variants, filtered or not
- Rename samples of a clinVar submission file

### Fixed
- Apply default gene panel on return to cancer variantS from variant view
- Revert to certificate checking when asking for Chanjo reports
- `scout download everything` command failing while downloading HPO terms

### Changed
- Turn tumor and normal allelic fraction to decimal numbers in tumor variants page
- Moved clinVar submissions code to the institutes blueprints
- Changed name of clinVar export files to FILENAME.Variant.csv and FILENAME.CaseData.csv
- Switched Google login libraries from Flask-OAuthlib to Authlib


## [4.17.1]

### Fixed
- Load cytobands for cases with chromosome build not "37" or "38"


## [4.17]

### Added
- COSMIC badge shown in cancer variants
- Default gene-panel in non-cancer structural view in url
- Filter SNVs and SVs by cytoband coordinates
- Filter cancer SNV variants by alt allele frequency in tumor
- Correct genome build in UCSC link from structural variant page



### Fixed
- Bug in clinVar form when variant has no gene
- Bug when sharing cases with the same institute twice
- Page crashing when removing causative variant tag
- Do not default to GATK caller when no caller info is provided for cancer SNVs


## [4.16.1]

### Fixed
- Fix the fix for handling of delivery reports for rerun cases

## [4.16]

### Added
- Adds possibility to add "lims_id" to cases. Currently only stored in database, not shown anywhere
- Adds verification comment box to SVs (previously only available for small variants)
- Scrollable pedigree panel

### Fixed
- Error caused by changes in WTForm (new release 2.3.x)
- Bug in OMIM case page form, causing the page to crash when a string was provided instead of a numerical OMIM id
- Fix Alamut link to work properly on hg38
- Better handling of delivery reports for rerun cases
- Small CodeFactor style issues: matchmaker results counting, a couple of incomplete tests and safer external xml
- Fix an issue with Phenomizer introduced by CodeFactor style changes

### Changed
- Updated the version of igv.js to 2.5.4

## [4.15.1]

### Added
- Display gene names in ClinVar submissions page
- Links to Varsome in variant transcripts table

### Fixed
- Small fixes to ClinVar submission form
- Gene panel page crash when old panel has no maintainers

## [4.15]

### Added
- Clinvar CNVs IGV track
- Gene panels can have maintainers
- Keep variant actions (dismissed, manual rank, mosaic, acmg, comments) upon variant re-upload
- Keep variant actions also on full case re-upload

### Fixed
- Fix the link to Ensembl for SV variants when genome build 38.
- Arrange information in columns on variant page
- Fix so that new cosmic identifier (COSV) is also acceptable #1304
- Fixed COSMIC tag in INFO (outside of CSQ) to be parses as well with `&` splitter.
- COSMIC stub URL changed to https://cancer.sanger.ac.uk/cosmic/search?q= instead.
- Updated to a version of IGV where bigBed tracks are visualized correctly
- Clinvar submission files are named according to the content (variant_data and case_data)
- Always show causatives from other cases in case overview
- Correct disease associations for gene symbol aliases that exist as separate genes
- Re-add "custom annotations" for SV variants
- The override ClinVar P/LP add-in in the Clinical Filter failed for new CSQ strings

### Changed
- Runs all CI checks in github actions

## [4.14.1]

### Fixed
- Error when variant found in loqusdb is not loaded for other case

## [4.14]

### Added
- Use github actions to run tests
- Adds CLI command to update individual alignments path
- Update HPO terms using downloaded definitions files
- Option to use alternative flask config when running `scout serve`
- Requirement to use loqusdb >= 2.5 if integrated

### Fixed
- Do not display Pedigree panel in cancer view
- Do not rely on internet connection and services available when running CI tests
- Variant loading assumes GATK if no caller set given and GATK filter status is seen in FILTER
- Pass genome build param all the way in order to get the right gene mappings for cases with build 38
- Parse correctly variants with zero frequency values
- Continue even if there are problems to create a region vcf
- STR and cancer variant navigation back to variants pages could fail

### Changed
- Improved code that sends requests to the external APIs
- Updates ranges for user ranks to fit todays usage
- Run coveralls on github actions instead of travis
- Run pip checks on github actions instead of coveralls
- For hg38 cases, change gnomAD link to point to version 3.0 (which is hg38 based)
- Show pinned or causative STR variants a bit more human readable

## [4.13.1]

### Added
### Fixed
- Typo that caused not all clinvar conflicting interpretations to be loaded no matter what
- Parse and retrieve clinvar annotations from VEP-annotated (VEP 97+) CSQ VCF field
- Variant clinvar significance shown as `not provided` whenever is `Uncertain significance`
- Phenomizer query crashing when case has no HPO terms assigned
- Fixed a bug affecting `All SNVs and INDELs` page when variants don't have canonical transcript
- Add gene name or id in cancer variant view

### Changed
- Cancer Variant view changed "Variant:Transcript:Exon:HGVS" to "Gene:Transcript:Exon:HGVS"

## [4.13]

### Added
- ClinVar SNVs track in IGV
- Add SMA view with SMN Copy Number data
- Easier to assign OMIM diagnoses from case page
- OMIM terms and specific OMIM term page

### Fixed
- Bug when adding a new gene to a panel
- Restored missing recent delivery reports
- Fixed style and links to other reports in case side panel
- Deleting cases using display_name and institute not deleting its variants
- Fixed bug that caused coordinates filter to override other filters
- Fixed a problem with finding some INS in loqusdb
- Layout on SV page when local observations without cases are present
- Make scout compatible with the new HPO definition files from `http://compbio.charite.de/jenkins/`
- General report visualization error when SNVs display names are very long


### Changed


## [4.12.4]

### Fixed
- Layout on SV page when local observations without cases are present

## [4.12.3]

### Fixed
- Case report when causative or pinned SVs have non null allele frequencies

## [4.12.2]

### Fixed
- SV variant links now take you to the SV variant page again
- Cancer variant view has cleaner table data entries for "N/A" data
- Pinned variant case level display hotfix for cancer and str - more on this later
- Cancer variants show correct alt/ref reads mirroring alt frequency now
- Always load all clinical STR variants even if a region load is attempted - index may be missing
- Same case repetition in variant local observations

## [4.12.1]

### Fixed
- Bug in variant.gene when gene has no HGVS description


## [4.12]

### Added
- Accepts `alignment_path` in load config to pass bam/cram files
- Display all phenotypes on variant page
- Display hgvs coordinates on pinned and causatives
- Clear panel pending changes
- Adds option to setup the database with static files
- Adds cli command to download the resources from CLI that scout needs
- Adds dummy files for merged somatic SV and CNV; as well as merged SNV, and INDEL part of #1279
- Allows for upload of OMIM-AUTO gene panel from static files without api-key

### Fixed
- Cancer case HPO panel variants link
- Fix so that some drop downs have correct size
- First IGV button in str variants page
- Cancer case activates on SNV variants
- Cases activate when STR variants are viewed
- Always calculate code coverage
- Pinned/Classification/comments in all types of variants pages
- Null values for panel's custom_inheritance_models
- Discrepancy between the manual disease transcripts and those in database in gene-edit page
- ACMG classification not showing for some causatives
- Fix bug which caused IGV.js to use hg19 reference files for hg38 data
- Bug when multiple bam files sources with non-null values are available


### Changed
- Renamed `requests` file to `scout_requests`
- Cancer variant view shows two, instead of four, decimals for allele and normal


## [4.11.1]

### Fixed
- Institute settings page
- Link institute settings to sharing institutes choices

## [4.11.0]

### Added
- Display locus name on STR variant page
- Alternative key `GNOMADAF_popmax` for Gnomad popmax allele frequency
- Automatic suggestions on how to improve the code on Pull Requests
- Parse GERP, phastCons and phyloP annotations from vep annotated CSQ fields
- Avoid flickering comment popovers in variant list
- Parse REVEL score from vep annotated CSQ fields
- Allow users to modify general institute settings
- Optionally format code automatically on commit
- Adds command to backup vital parts `scout export database`
- Parsing and displaying cancer SV variants from Manta annotated VCF files
- Dismiss cancer snv variants with cancer-specific options
- Add IGV.js UPD, RHO and TIDDIT coverage wig tracks.


### Fixed
- Slightly darker page background
- Fixed an issued with parsed conservation values from CSQ
- Clinvar submissions accessible to all users of an institute
- Header toolbar when on Clinvar page now shows institute name correctly
- Case should not always inactivate upon update
- Show dismissed snv cancer variants as grey on the cancer variants page
- Improved style of mappability link and local observations on variant page
- Convert all the GET requests to the igv view to POST request
- Error when updating gene panels using a file containing BOM chars
- Add/replace gene radio button not working in gene panels


## [4.10.1]

### Fixed
- Fixed issue with opening research variants
- Problem with coveralls not called by Travis CI
- Handle Biomart service down in tests


## [4.10.0]

### Added
- Rank score model in causatives page
- Exportable HPO terms from phenotypes page
- AMP guideline tiers for cancer variants
- Adds scroll for the transcript tab
- Added CLI option to query cases on time since case event was added
- Shadow clinical assessments also on research variants display
- Support for CRAM alignment files
- Improved str variants view : sorting by locus, grouped by allele.
- Delivery report PDF export
- New mosaicism tag option
- Add or modify individuals' age or tissue type from case page
- Display GC and allele depth in causatives table.
- Included primary reference transcript in general report
- Included partial causative variants in general report
- Remove dependency of loqusdb by utilising the CLI

### Fixed
- Fixed update OMIM command bug due to change in the header of the genemap2 file
- Removed Mosaic Tag from Cancer variants
- Fixes issue with unaligned table headers that comes with hidden Datatables
- Layout in general report PDF export
- Fixed issue on the case statistics view. The validation bars didn't show up when all institutes were selected. Now they do.
- Fixed missing path import by importing pathlib.Path
- Handle index inconsistencies in the update index functions
- Fixed layout problems


## [4.9.0]

### Added
- Improved MatchMaker pages, including visible patient contacts email address
- New badges for the github repo
- Links to [GENEMANIA](genemania.org)
- Sort gene panel list on case view.
- More automatic tests
- Allow loading of custom annotations in VCF using the SCOUT_CUSTOM info tag.

### Fixed
- Fix error when a gene is added to an empty dynamic gene panel
- Fix crash when attempting to add genes on incorrect format to dynamic gene panel
- Manual rank variant tags could be saved in a "Select a tag"-state, a problem in the variants view.
- Same case evaluations are no longer shown as gray previous evaluations on the variants page
- Stay on research pages, even if reset, next first buttons are pressed..
- Overlapping variants will now be visible on variant page again
- Fix missing classification comments and links in evaluations page
- All prioritized cases are shown on cases page


## [4.8.3]

### Added

### Fixed
- Bug when ordering sanger
- Improved scrolling over long list of genes/transcripts


## [4.8.2]

### Added

### Fixed
- Avoid opening extra tab for coverage report
- Fixed a problem when rank model version was saved as floats and not strings
- Fixed a problem with displaying dismiss variant reasons on the general report
- Disable load and delete filter buttons if there are no saved filters
- Fix problem with missing verifications
- Remove duplicate users and merge their data and activity


## [4.8.1]

### Added

### Fixed
- Prevent login fail for users with id defined by ObjectId and not email
- Prevent the app from crashing with `AttributeError: 'NoneType' object has no attribute 'message'`


## [4.8.0]

### Added
- Updated Scout to use Bootstrap 4.3
- New looks for Scout
- Improved dashboard using Chart.js
- Ask before inactivating a case where last assigned user leaves it
- Genes can be manually added to the dynamic gene list directly on the case page
- Dynamic gene panels can optionally be used with clinical filter, instead of default gene panel
- Dynamic gene panels get link out to chanjo-report for coverage report
- Load all clinvar variants with clinvar Pathogenic, Likely Pathogenic and Conflicting pathogenic
- Show transcripts with exon numbers for structural variants
- Case sort order can now be toggled between ascending and descending.
- Variants can be marked as partial causative if phenotype is available for case.
- Show a frequency tooltip hover for SV-variants.
- Added support for LDAP login system
- Search snv and structural variants by chromosomal coordinates
- Structural variants can be marked as partial causative if phenotype is available for case.
- Show normal and pathologic limits for STRs in the STR variants view.
- Institute level persistent variant filter settings that can be retrieved and used.
- export causative variants to Excel
- Add support for ROH, WIG and chromosome PNGs in case-view

### Fixed
- Fixed missing import for variants with comments
- Instructions on how to build docs
- Keep sanger order + verification when updating/reloading variants
- Fixed and moved broken filter actions (HPO gene panel and reset filter)
- Fixed string conversion to number
- UCSC links for structural variants are now separated per breakpoint (and whole variant where applicable)
- Reintroduced missing coverage report
- Fixed a bug preventing loading samples using the command line
- Better inheritance models customization for genes in gene panels
- STR variant page back to list button now does its one job.
- Allows to setup scout without a omim api key
- Fixed error causing "favicon not found" flash messages
- Removed flask --version from base cli
- Request rerun no longer changes case status. Active or archived cases inactivate on upload.
- Fixed missing tooltip on the cancer variants page
- Fixed weird Rank cell in variants page
- Next and first buttons order swap
- Added pagination (and POST capability) to cancer variants.
- Improves loading speed for variant page
- Problem with updating variant rank when no variants
- Improved Clinvar submission form
- General report crashing when dismissed variant has no valid dismiss code
- Also show collaborative case variants on the All variants view.
- Improved phenotype search using dataTables.js on phenotypes page
- Search and delete users with `email` instead of `_id`
- Fixed css styles so that multiselect options will all fit one column


## [4.7.3]

### Added
- RankScore can be used with VCFs for vcf_cancer files

### Fixed
- Fix issue with STR view next page button not doing its one job.

### Deleted
- Removed pileup as a bam viewing option. This is replaced by IGV


## [4.7.2]

### Added
- Show earlier ACMG classification in the variant list

### Fixed
- Fixed igv search not working due to igv.js dist 2.2.17
- Fixed searches for cases with a gene with variants pinned or marked causative.
- Load variant pages faster after fixing other causatives query
- Fixed mitochondrial report bug for variants without genes

## [4.7.1]

### Added

### Fixed
- Fixed bug on genes page


## [4.7.0]

### Added
- Export genes and gene panels in build GRCh38
- Search for cases with variants pinned or marked causative in a given gene.
- Search for cases phenotypically similar to a case also from WUI.
- Case variant searches can be limited to similar cases, matching HPO-terms,
  phenogroups and cohorts.
- De-archive reruns and flag them as 'inactive' if archived
- Sort cases by analysis_date, track or status
- Display cases in the following order: prioritized, active, inactive, archived, solved
- Assign case to user when user activates it or asks for rerun
- Case becomes inactive when it has no assignees
- Fetch refseq version from entrez and use it in clinvar form
- Load and export of exons for all genes, independent on refseq
- Documentation for loading/updating exons
- Showing SV variant annotations: SV cgh frequencies, gnomad-SV, local SV frequencies
- Showing transcripts mapping score in segmental duplications
- Handle requests to Ensembl Rest API
- Handle requests to Ensembl Rest Biomart
- STR variants view now displays GT and IGV link.
- Description field for gene panels
- Export exons in build 37 and 38 using the command line

### Fixed
- Fixes of and induced by build tests
- Fixed bug affecting variant observations in other cases
- Fixed a bug that showed wrong gene coverage in general panel PDF export
- MT report only shows variants occurring in the specific individual of the excel sheet
- Disable SSL certifcate verification in requests to chanjo
- Updates how intervaltree and pymongo is used to void deprecated functions
- Increased size of IGV sample tracks
- Optimized tests


## [4.6.1]

### Added

### Fixed
- Missing 'father' and 'mother' keys when parsing single individual cases


## [4.6.0]

### Added
- Description of Scout branching model in CONTRIBUTING doc
- Causatives in alphabetical order, display ACMG classification and filter by gene.
- Added 'external' to the list of analysis type options
- Adds functionality to display "Tissue type". Passed via load config.
- Update to IGV 2.

### Fixed
- Fixed alignment visualization and vcf2cytosure availability for demo case samples
- Fixed 3 bugs affecting SV pages visualization
- Reintroduced the --version cli option
- Fixed variants query by panel (hpo panel + gene panel).
- Downloaded MT report contains excel files with individuals' display name
- Refactored code in parsing of config files.


## [4.5.1]

### Added

### Fixed
- update requirement to use PyYaml version >= 5.1
- Safer code when loading config params in cli base


## [4.5.0]

### Added
- Search for similar cases from scout view CLI
- Scout cli is now invoked from the app object and works under the app context

### Fixed
- PyYaml dependency fixed to use version >= 5.1


## [4.4.1]

### Added
- Display SV rank model version when available

### Fixed
- Fixed upload of delivery report via API


## [4.4.0]

### Added
- Displaying more info on the Causatives page and hiding those not causative at the case level
- Add a comment text field to Sanger order request form, allowing a message to be included in the email
- MatchMaker Exchange integration
- List cases with empty synopsis, missing HPO terms and phenotype groups.
- Search for cases with open research list, or a given case status (active, inactive, archived)

### Fixed
- Variant query builder split into several functions
- Fixed delivery report load bug


## [4.3.3]

### Added
- Different individual table for cancer cases

### Fixed
- Dashboard collects validated variants from verification events instead of using 'sanger' field
- Cases shared with collaborators are visible again in cases page
- Force users to select a real institute to share cases with (actionbar select fix)


## [4.3.2]

### Added
- Dashboard data can be filtered using filters available in cases page
- Causatives for each institute are displayed on a dedicated page
- SNVs and and SVs are searchable across cases by gene and rank score
- A more complete report with validated variants is downloadable from dashboard

### Fixed
- Clinsig filter is fixed so clinsig numerical values are returned
- Split multi clinsig string values in different elements of clinsig array
- Regex to search in multi clinsig string values or multi revstat string values
- It works to upload vcf files with no variants now
- Combined Pileup and IGV alignments for SVs having variant start and stop on the same chromosome


## [4.3.1]

### Added
- Show calls from all callers even if call is not available
- Instructions to install cairo and pango libs from WeasyPrint page
- Display cases with number of variants from CLI
- Only display cases with number of variants above certain treshold. (Also CLI)
- Export of verified variants by CLI or from the dashboard
- Extend case level queries with default panels, cohorts and phenotype groups.
- Slice dashboard statistics display using case level queries
- Add a view where all variants for an institute can be searched across cases, filtering on gene and rank score. Allows searching research variants for cases that have research open.

### Fixed
- Fixed code to extract variant conservation (gerp, phyloP, phastCons)
- Visualization of PDF-exported gene panels
- Reintroduced the exon/intron number in variant verification email
- Sex and affected status is correctly displayed on general report
- Force number validation in SV filter by size
- Display ensembl transcripts when no refseq exists


## [4.3.0]

### Added
- Mosaicism tag on variants
- Show and filter on SweGen frequency for SVs
- Show annotations for STR variants
- Show all transcripts in verification email
- Added mitochondrial export
- Adds alternative to search for SVs shorter that the given length
- Look for 'bcftools' in the `set` field of VCFs
- Display digenic inheritance from OMIM
- Displays what refseq transcript that is primary in hgnc

### Fixed

- Archived panels displays the correct date (not retroactive change)
- Fixed problem with waiting times in gene panel exports
- Clinvar fiter not working with human readable clinsig values

## [4.2.2]

### Fixed
- Fixed gene panel create/modify from CSV file utf-8 decoding error
- Updating genes in gene panels now supports edit comments and entry version
- Gene panel export timeout error

## [4.2.1]

### Fixed
- Re-introduced gene name(s) in verification email subject
- Better PDF rendering for excluded variants in report
- Problem to access old case when `is_default` did not exist on a panel


## [4.2.0]

### Added
- New index on variant_id for events
- Display overlapping compounds on variants view

### Fixed
- Fixed broken clinical filter


## [4.1.4]

### Added
- Download of filtered SVs

### Fixed
- Fixed broken download of filtered variants
- Fixed visualization issue in gene panel PDF export
- Fixed bug when updating gene names in variant controller


## [4.1.3]

### Fixed
- Displays all primary transcripts


## [4.1.2]

### Added
- Option add/replace when updating a panel via CSV file
- More flexible versioning of the gene panels
- Printing coverage report on the bottom of the pdf case report
- Variant verification option for SVs
- Logs uri without pwd when connecting
- Disease-causing transcripts in case report
- Thicker lines in case report
- Supports HPO search for cases, both terms or if described in synopsis
- Adds sanger information to dashboard

### Fixed
- Use db name instead of **auth** as default for authentication
- Fixes so that reports can be generated even with many variants
- Fixed sanger validation popup to show individual variants queried by user and institute.
- Fixed problem with setting up scout
- Fixes problem when exac file is not available through broad ftp
- Fetch transcripts for correct build in `adapter.hgnc_gene`

## [4.1.1]
- Fix problem with institute authentication flash message in utils
- Fix problem with comments
- Fix problem with ensembl link


## [4.1.0]

### Added
- OMIM phenotypes to case report
- Command to download all panel app gene panels `scout load panel --panel-app`
- Links to genenames.org and omim on gene page
- Popup on gene at variants page with gene information
- reset sanger status to "Not validated" for pinned variants
- highlight cases with variants to be evaluated by Sanger on the cases page
- option to point to local reference files to the genome viewer pileup.js. Documented in `docs.admin-guide.server`
- option to export single variants in `scout export variants`
- option to load a multiqc report together with a case(add line in load config)
- added a view for searching HPO terms. It is accessed from the top left corner menu
- Updates the variants view for cancer variants. Adds a small cancer specific filter for known variants
- Adds hgvs information on cancer variants page
- Adds option to update phenotype groups from CLI

### Fixed
- Improved Clinvar to submit variants from different cases. Fixed HPO terms in casedata according to feedback
- Fixed broken link to case page from Sanger modal in cases view
- Now only cases with non empty lists of causative variants are returned in `adapter.case(has_causatives=True)`
- Can handle Tumor only samples
- Long lists of HGNC symbols are now possible. This was previously difficult with manual, uploaded or by HPO search when changing filter settings due to GET request limitations. Relevant pages now use POST requests. Adds the dynamic HPO panel as a selection on the gene panel dropdown.
- Variant filter defaults to default panels also on SV and Cancer variants pages.

## [4.0.0]

### WARNING ###

This is a major version update and will require that the backend of pre releases is updated.
Run commands:

```
$scout update genes
$scout update hpo
```

- Created a Clinvar submission tool, to speed up Clinvar submission of SNVs and SVs
- Added an analysis report page (html and PDF format) containing phenotype, gene panels and variants that are relevant to solve a case.

### Fixed
- Optimized evaluated variants to speed up creation of case report
- Moved igv and pileup viewer under a common folder
- Fixed MT alignment view pileup.js
- Fixed coordinates for SVs with start chromosome different from end chromosome
- Global comments shown across cases and institutes. Case-specific variant comments are shown only for that specific case.
- Links to clinvar submitted variants at the cases level
- Adapts clinvar parsing to new format
- Fixed problem in `scout update user` when the user object had no roles
- Makes pileup.js use online genome resources when viewing alignments. Now any instance of Scout can make use of this functionality.
- Fix ensembl link for structural variants
- Works even when cases does not have `'madeline_info'`
- Parses Polyphen in correct way again
- Fix problem with parsing gnomad from VEP

### Added
- Added a PDF export function for gene panels
- Added a "Filter and export" button to export custom-filtered SNVs to CSV file
- Dismiss SVs
- Added IGV alignments viewer
- Read delivery report path from case config or CLI command
- Filter for spidex scores
- All HPO terms are now added and fetched from the correct source (https://github.com/obophenotype/human-phenotype-ontology/blob/master/hp.obo)
- New command `scout update hpo`
- New command `scout update genes` will fetch all the latest information about genes and update them
- Load **all** variants found on chromosome **MT**
- Adds choice in cases overview do show as many cases as user like

### Removed
- pileup.min.js and pileup css are imported from a remote web location now
- All source files for HPO information, this is instead fetched directly from source
- All source files for gene information, this is instead fetched directly from source

## [3.0.0]
### Fixed
- hide pedigree panel unless it exists

## [1.5.1] - 2016-07-27
### Fixed
- look for both ".bam.bai" and ".bai" extensions

## [1.4.0] - 2016-03-22
### Added
- support for local frequency through loqusdb
- bunch of other stuff

## [1.3.0] - 2016-02-19
### Fixed
- Update query-phenomizer and add username/password

### Changed
- Update the way a case is checked for rerun-status

### Added
- Add new button to mark a case as "checked"
- Link to clinical variants _without_ 1000G annotation

## [1.2.2] - 2016-02-18
### Fixed
- avoid filtering out variants lacking ExAC and 1000G annotations

## [1.1.3] - 2015-10-01
### Fixed
- persist (clinical) filter when clicking load more
- fix #154 by robustly setting clinical filter func. terms

## [1.1.2] - 2015-09-07
### Fixed
- avoid replacing coverage report with none
- update SO terms, refactored

## [1.1.1] - 2015-08-20
### Fixed
- fetch case based on collaborator status (not owner)

## [1.1.0] - 2015-05-29
### Added
- link(s) to SNPedia based on RS-numbers
- new Jinja filter to "humanize" decimal numbers
- show gene panels in variant view
- new Jinja filter for decoding URL encoding
- add indicator to variants in list that have comments
- add variant number threshold and rank score threshold to load function
- add event methods to mongo adapter
- add tests for models
- show badge "old" if comment was written for a previous analysis

### Changed
- show cDNA change in transcript summary unless variant is exonic
- moved compounds table further up the page
- show dates for case uploads in ISO format
- moved variant comments higher up on page
- updated documentation for pages
- read in coverage report as blob in database and serve directly
- change ``OmimPhenotype`` to ``PhenotypeTerm``
- reorganize models sub-package
- move events (and comments) to separate collection
- only display prev/next links for the research list
- include variant type in breadcrumbs e.g. "Clinical variants"

### Removed
- drop dependency on moment.js

### Fixed
- show the same level of detail for all frequencies on all pages
- properly decode URL encoded symbols in amino acid/cDNA change strings
- fixed issue with wipe permissions in MongoDB
- include default gene lists in "variants" link in breadcrumbs

## [1.0.2] - 2015-05-20
### Changed
- update case fetching function

### Fixed
- handle multiple cases with same id

## [1.0.1] - 2015-04-28
### Fixed
- Fix building URL parameters in cases list Vue component

## [1.0.0] - 2015-04-12
Codename: Sara Lund

![Release 1.0](artwork/releases/release-1-0.jpg)

### Added
- Add email logging for unexpected errors
- New command line tool for deleting case

### Changed
- Much improved logging overall
- Updated documentation/usage guide
- Removed non-working IGV link

### Fixed
- Show sample display name in GT call
- Various small bug fixes
- Make it easier to hover over popups

## [0.0.2-rc1] - 2015-03-04
### Added
- add protein table for each variant
- add many more external links
- add coverage reports as PDFs

### Changed
- incorporate user feedback updates
- big refactor of load scripts

## [0.0.2-rc2] - 2015-03-04
### Changes
- add gene table with gene description
- reorganize inheritance models box

### Fixed
- avoid overwriting gene list on "research" load
- fix various bugs in external links

## [0.0.2-rc3] - 2015-03-05
### Added
- Activity log feed to variant view
- Adds protein change strings to ODM and Sanger email

### Changed
- Extract activity log component to macro

### Fixes
- Make Ensembl transcript links use archive website<|MERGE_RESOLUTION|>--- conflicted
+++ resolved
@@ -22,11 +22,8 @@
 - Support for Font Awesome version 6
 - Submit to Beacon from case page sidebar
 - Hide dismissed variants in variants pages and variants export function
-<<<<<<< HEAD
+- Systemd service files and instruction to deploy Scout using podman
 - Button to reset all dismissed variants for a case
-=======
-- Systemd service files and instruction to deploy Scout using podman
->>>>>>> 66998930
 ### Fixed
 - Bugfix: unused `chromgraph_prefix |tojson` removed
 - Freeze coloredlogs temporarily
