# Change Log
All notable changes to this project will be documented in this file.
This project adheres to [Semantic Versioning](http://semver.org/).

About changelog [here](https://keepachangelog.com/en/1.0.0/)

## [unreleased]
### Added
- Bulk dismiss STR variants from variantS page (#5774)
- Delete flag for update individual command (#5793)
- Update report command, with a delete flag (#5793)
- Display phase blocks gtf - new key on individuals, parsed from case load config or updated via CLI (#5822)
### Changed
- Refactored variantS pages to share an intermediate template (#5774)
- Removed ClinVar submissions instructions from case pages - it's still present on the ClinVar submissions page (#5806)
- Render the case report's pedigree SVG to a temporary file without Cairo when exporting it to PDF (#5791)
- Deprecate python 3.9 which has reached its EOL, default build to 3.14 (#5818)
- Don't build in editable mode for Docker images (#5819)
- Restored installation of chanjo-report from PyPI (#5820)
- Export of managed variants to VCF is subject to validation. Variants failing validation will raise a warning instead of being included in the VCF file (#5813)
### Fixed
- Filter `f` hotkey not working on cancer variantS pages (#5788)
- IGV.js updated to v3.5.4 (#5790)
- Broken ClinVar germline submission page when submission contains SVs (#5805)
- Missing size_selector in old filters containing a size criterion, causing the variantS page to crash (#5817)
- Avoid backslash in f-strings, to preserve backwards compatibility with old python (#5818)
- GnomAD links for the STR variant page (#5823)
- `get_gene_complete_coverage` breaking for genes with no intervals on chanjo2, which is returning 'NA' instead of numerical stats (#5830)
- Cleaner managed variant VCF export and detailed error messages for variants which are not included (#5813)
- Chromosome order for hg38 in IGV.js view (#5838)
<<<<<<< HEAD
- Keep any active page filters alive when removing managed variants (#5836)
=======
- Clinical filter for outlier variants (#5832)
- Decipher query was treated as a primary - now secondary again (#5832)
>>>>>>> adf79c33

## [4.105.2]
### Fixed
- Downgrade igv.js to 3.5.0 to restore alignment track popupData (#5783)
- CN profile button not to dim for visited links (#5787)
- Saving an SNV variant in a germline ClinVar submission object without specifying HGVS and transcript (#5804)

## [4.105.1]
### Fixed
- uv lockfile update (#5780)

## [4.105]
### Added
- Support for variants annotated with an unmodified ClinVar VCF (#5691)
- Parse and display copy number on SV page, genotype table (#5692)
- Bootstrap-based pagination on variantS pages (#5697)
- More transcript insights on variant summary for SV variants hitting max 5 genes (#5706)
- Button to export ACMG classifications to PDF (#5715)
- CLINSIG table on SV variant page (#5718)
- Search genes at breakpoint for larger SVs (#5722)
- Code for refreshing id token, if needed. To be used for authenticated requests to chanjo2 (#5532)
- Genotypes on `Search SNVs & SVs` page (#5737)
- Display the number of fusion variants on the variantS page, just like the other variant types (#5754)
- Keyboard shortcuts on the variantS pages - see the updated user guide for details (#5768)
### Changed
- Better access to ALT allele for SVs (#5694)
- Remove unused `variant_count` parameter from several functions involved with variant queries (#5700)
- Consolidated and simplified case handling tests (#5708)
- Authorize access to IGV.js track files at endpoint, instead of by session cookie. Allows huge case groups and many open IGV.js sessions. (#5712)
- On the variant page, the corresponding button opens the ACMG and CCV classification tools in a new tab (#5723)
- Fix CLI parameter typo --rank-treshold with backward-compatible alias and deprecation warning (#5720)
- Safer redirect to previous page for all views and controllers still using `redirect(request.referrer)`(#5721)
- Default paraphase igv.js track settings: color by YC, squish, extend visibility window, auto-height and place last in view. (#5724)
- Chanjo2 requests are sent with OIDC id token, if available (#5532)
- Refactored and simplified SV, cancer SV and MEI variants views (#5701)
- Replaced deprecated `flask-ldapconn` library with `flask-ldap3-login`. Modified LDAP login module accordingly (#5719)
- Update IGV.js to v3.5.3 (#5757)
- Specify in the MT report that Chanjo2 stats are based on full chromosomes MT and 14, not transcript intervals. (#5771)
### Fixed
- Typo in PR template (#5682)
- Highlight affected individuals/samples on `GT call` tables (#5683)
- Refactored and simplified the LoqusDB archived observations table. -1 is no longer shown for missing observations (#5680)
- Fix a parsing issue with VEP annotations done with `--check_existing` where the `CSQ` key `CLIN_SIG` would be prioritised over `CLINVAR` (#5691)
- Display variant rank score 0 (#5699)
- Show only IGV link to breakpoint1 for SVs of sub-category INS (#5694)
- Allow updating case owner on `scout load case -u` (#5681)
- Missing query results on STR variantS page (#5713)
- Links to variants with missing rank scores from Causatives and Verified pages (#5715)
- Clinical filter button on research variants, wrongly redirecting to respective clinical variants pages (#5725)
- Pagination to handle empty search results (#5727)
- Gene variants page to return all resulting variants again (#5727)
- Gene panel parsing if gene doesn't contain an identifier (#5733)
- Include both chanjo and chanjo2 stats on MT report (#5686)
- Institute cases filtering with Has ClinVar submissions checkbox (#5735)
- Display plain variant rank score also if norm rank score is missing (#5738)
- Missing cairo runtime dependency (#5750)
- Fix pagination for somatic SVs (#5746)
- Fix display of STR MC for cases with GT "./0" calls (#5749)
- Build full HGNC genes for STR variants with HGNCId on load (#5751)
- Use proper end position for large SVs when looking up edge genes (#5755)
- Fixed crash on the Gene Panel page when changes to the same panel version were applied from multiple browser tabs (#5762 and #5765)
- Sort STRs primarily by HGNC symbol, if available (#5763)
- Refresh login token on stale case pages before submitting chanjo2 forms (#5772)
- Safer code in gene panel parsing (#5778)

## [4.104]
### Added
- Parsing variant's`local_obs_cancer_somatic_panel_old` and `local_obs_cancer_somatic_panel_old_freq`from `Cancer_Somatic_Panel_Obs` and `Cancer_Somatic_Panel_Frq` INFO keys respectively (#5594)
- Filter cancer variants by archived number of cancer somatic panel observations (#5598)
- Export Managed Variants: CLI now supports `--category` to filter by one or more categories (snv, sv, cancer_snv, cancer_sv). Defaults to all. (#5608)
- New form to create/edit users on the general users page (visible to admin users only) (#5610 and #5613)
- Scout-Reviewer-Service endpoint to visualise PacBio trgt called expansions (#5611)
- Updated the documentation with instructions on how, as an admin, to add/edit/remove users from the main users page (#5625)
- Button to remove users from the main users page (visible to admins only) (#5612)
- New `"P-value`, `abs log₂FC` and `abs ΔΨ` WTS filters options (#5639)
- ESCAT tiers for cancer SNVs (#5660)
### Changed
- Avoid `utcnow()` deprecated code by installing Flask-Login from its main branch (#5592)
- Compute chanjo2 coverage on exons only when at least case individual has analysis_type=panel (#5601)
- Display conservation scores for PHAST, GERP and phyloP alongside "Conserved" or "NotConserved" (#5593)
- Exporting managed variants from the command line with the `--collaborator` option will return variants from the specified institute plus those not assigned to any institute (#5607)
- Safer redirect to previous page for variants views (#5599)
- Make whole caseS row clickable link for case page (#5620)
- Make whole variantS row clickable link for variant page (#5618)
- Refined the filtering logic for Clinical WTS variants. The clinical filter now selects variants with either `padjust` < 0.05 or (`p_adjust_gene` < 0.1 and abs(`delta_psi`) > 0.1), for OUTRIDER expression variants and FRASER splicing variants respectively (#5630)
- Removing git installers when building Docker images (#5644)
- Refactored the parsing of the app config file so there exists only one centralized loader for both cli and web app (#5638)
- Restrict gene-overlapping variants (DNA and WTS outliers) search to variants found in affected individuals (#5623, #5659)
- Update command: `scout export variants` now `scout export causatives` (backward-compatible) (#5654)
- Show estimated VAF% also for panel and WES SNVs, much as for MT variants (#5658)
### Fixed
- Treat -1 values as None values when parsing archived LoqusDB frequencies - works retroactively on variantS page, not on variant page yet (#5591)
- Links to SNVs and SVs from SMN CN page (#5600)
- Consistent panel display on variants pages for unselected "All" panels (#5600)
- Bump tj-actions-branch-names GitHub action to v9 (#5605)
- Missing variant key `tool_hits` causing fusion variants page to crash (#5614)
- Add/fix conflicts between ClinGen-CGC-VICC classification criteria to fix discrepancies to Horak et al (#5629)
- Fix display of gene symbols for TRGT loci on variantS page (#5634)
- Parse and store also SpliceAI, CADD scores where all scores are 0. (#5637)
- Git missing from docker bookworm slim image (#5642)
- Matching cancer_snv managed variants failure (#5647)
- Parsing of database name when provided on a .yaml config file (#5663)
- Export causatives command crashing on variants that have been removed (#5665)
- Don't follow row link for checkboxes or other input elements (#5668)
- Parse error on REViewer.trgt case load entries (#5672)
- Fix SpliceAI 0.0 score display (#5675)

## [4.103.3]
### Changed
- Sort institute multiselect alphabetically by display name on 'Search SNVs & SVs' page (#5584)
- Always display STRs sorted by ascending gene symbol (#5580)
### Fixed
- App filter `format_variant_canonical_transcripts` (used on `Search SNVs and SVs` page) crashing when a gene has no canonical transcript (#5582)
- STRs not displaying a repeat locus (#5587)

## [4.103.2]
### Changed
- Display number of available/displayed variants on variantS pages without having to expand search filters (#5571) with collapsing chevron (#5572)
- Update to IGV.js v3.4.1 (#5573)
- Allow autoscaling on IGV tracks, but group alignment scale (#5574)
### Fixed
- Fixed panel filename sanitization in download panel function (#5577)

## [4.103.1]
### Fixed
- Rounding of SV VQ with undefined value (#5568)

## [4.103]
### Added
- Add cancer SNVs to Oncogenicity ClinVar submissions (downloadable json document) (#5449)
- Fold changes values alongside Log2 fold changes values (l2fc) on WTS outliers page (#5536)
- REVEL and SpliceAI scores are now displayed as multi-colored, labeled badges on the variant and report pages (#5537, #5538)
- Filter results in `Search SNVs & SVs` page by one or more institutes (#5539)
- New exome CNV caller GATK CNV (#5557)
- Automatic ClinVar oncogenicity submissions via ClinVar API (#5510)
- Parse and show normalized rank scores (`RankScoreNormalized`) on SNVs (RD & cancer) and SVs (RD) pages (#5554)
- Add MuTect2 SNV caller (used in nf-core/raredisease MT calling) (#5558)
- Option to remove any role assigned to a user, not only the admin role (#5523)
### Changed
- Improved test that checks code collecting other categories of variants overlapping a variant (#5521)
- Enable insertion/deletion size display on IGV.js alignment tracks (#5547)
- LRS STR variant read support (TRGT SD) stored and displayed on variant as ref/alt depth (#5552)
- On `Search SNVs and SVs` page, display multiple HGVS descriptors when variant has more than one gene (#5513)
- Deprecated the `--remove-admin` flag in the update user command line (#5523)
### Fixed
- Instance badge class and config option documentation (#5500)
- Fix incorrect reference to non-existent pymongo.synchronous (#5517)
- More clearly dim cases for empty queries (#5507)
- Case search form enforces numeric input for number of results returned (`Limit` field) (#5519)
- Parsing of canonical transcript in variants genes when variant is outside the coding sequence (#5515)
- Download of a ClinVar submission's json file when observation data is no longer present in the database (#5520)
- Removed extra warnings for missing file types on case loading (#5525)
- Matchmaker Exchange submissions page crashing when one or more cases have no synopsis(#5534)
- Loading PathologicStruc from Stranger annotated TRGT STR files (#5542)
- Badge color for missing REVEL and SpliceAI scores (#5546)
- Truncate long STR RepeatUnit names, from loci missing formal RU just showing ref allele (#5551)
- Do not reorder Sanger sequencing for variants when case is re-uploaded. Just assign Sanger status = ordered to them. (#5504)
- Do not create new variant-associated events, when re-uploading a case. New variant inherits key/values from old evaluated variants (#5507)
- Increased bottom margin in ClinVar submission option on institute's sidebar (#5561)
- `Search SNVs & SVs` for cases which have been removed (#5563)
- SpliceAI label color when variant hits multiple genes (#5565)

## [4.102]
### Added
- ClinVar data with link to ClinVar for variants present on the general case report (#5478)
- Customise Scout instance color and name, by adding INSTANCE_NAME and INSTANCE_COLOR parameters in the app config file (#5479)
- Display local archived frequencies on general case report (#5492)
### Changed
- Refactored and simplified code that fetches case's genome build (#5443)
- On caseS page, dim cases only included from the always display cases with status option (#5464)
- Reuse the variant frequencies table from variant page on case reports (#5478)
- Loading of outliers files (Fraser and Outrider) do not raise error when path to these files is missing or wrong, just a warning (#5486)
- Updated libraries on uv lock file (#5495)
### Fixed
- Fix long STR variant pinned display on case page (#5455)
- Variant page crashing when Loqusdb instance is chosen on institute settings but is not found at the given URL (#5447)
- Show assignees in case list when user ID is different from email (#5460)
- When removing a germline variant from a ClinVar submission, make sure to remove also its associated observations from the database (#5463)
- Chanjo2 genes full coverage check when variant has no genes (#5468)
- Full Flask user logout blocked by session clear (#5470)
- SV page UCSC link for breakpoints did not detect genome build 38 (#5489)
- HPO term deep link URL updated to a working one (#5488)
- Add `str_trid` as a sorting criterion when selecting STRs. This fixes the sort order problem of STRs from cases with genome build 38 (#5491)
- Always use GitHub original for igv.js genomes.json config - it is intended as official backup URL already (#5496)
- Update igv.js to v3.3.0 (#5496)
- Introduced a function that checks redirect URLs to avoid redirection to external sites (#5458)
- Loading of missing outliers files should also not raise error if key exists but is unset (#5497)
- Do not add null references to HPO-associated genes when parsing errors occur (#5472)
- Possibility to change user immediately after logging out from Google Oauth or Keycloak (#5493)
- Trust hgnc_id for unique aliases for HPO-associated genes (#5498)

## [4.101]
### Changed
- Institutes are now sorted by ID on gene panels page (#5436)
- Simplified visualization of previous ACMG and CCV classifications for a variant on variantS page (#5439 & #5440)
- On ClinVar multistep submission form, skip fetching transcript versions for build 38 transcripts which are not MANE Select or MANE Plus Clinical (#5426)
### Fixed
- Malformatted table cell for analysis date on caseS page (#5438)
- Remove "Add to ClinVar submission" button for pinned MEI variants as submission is not supported at the moment (#5442)
- Clinical variant files could once again be read in arbitrary order on load (#5452)
- Fix test_sanger_validation test to be run with a mock app instantiated (#5453)

## [4.100.2]
### Fixed
- Keyerror 'ensembl_transcript_id' when loading transcripts from a pre-downloaded Ensembl transcripts file (#5435)

## [4.100.1]
### Fixed
- Removed an extra `x` from compounds functional annotation cells (#5432)

## [4.100]
### Added
- Button with link to cancerhotspots.org on variant page for cancer cases (#5359)
- Link to ClinGen ACMG CSPEC Criteria Specification Registry from ACMG classification page (#5364)
- Documentation on how to export data from the scout database using the command line (#5373)
- Filter cancer SNVs by ClinVar oncogenicity. OBS: since annotations are still sparse in ClinVar, relying solely on them could be too restrictive (#5367)
- Include eventual gene-matching WTS outliers on variantS page (Overlap column) and variant page (Gene overlapping non-SNVs table) (#5371)
- Minor Allele Frequency (HiFiCNV) IGV.js track for Nallo cases (#5401)
- A page showing all cases submitted to the Matchmaker Exchange, accessible from the institute's sidebar (#5378)
- Variants' loader progress bar (#5411)
### Changed
- Allow matching compounded subcategories from SV callers e.g. DUP:INV (#5360)
- Adjust the link to the chanjo2 gene coverage report to reflect the type of analyses used for the samples (#5368)
- Gene panels open in new tabs from case panels and display case name on the top of the page (#5369)
- When uploading research variants, use rank threshold defined in case settings, if available, otherwise use the default threshold of 8 (#5370)
- Display genome build version on case general report (#5381)
- On pull request template, fixed instructions on how to deploy a branch to the development server (#5382)
- On case general report, when a variant is classified (ACMG or CCV), tagged, commented and also dismissed, will only be displayed among the dismissed variants (#5377)
- If case is re-runned/re-uploaded with the `--keep-actions` tag, remember also previously assigned diseases, HPO terms, phenotype groups and HPO panels (#5365)
- Case load config alias and updated track label for TIDDIT coverage tracks to accommodate HiFiCNV dito (#5401)
- On variants page, compounds popup table, truncate the display name of compound variants with display name that exceeds 20 characters (#5404)
- Update dataTables js (#5407)
- Load variants command prints more clearly which categories of variants are being loaded (#5409)
- Tooltips instead of popovers (no click needed) for matching indicators on variantS page (#5419)
- Call chanjo2 coverage completeness indicator via API after window loading completes (#5366)
- On ClinVar multistep submission form, silence warnings coming from missing HGVS version using Entrez Eutils (#5424)
### Fixed
- Style of Alamut button on variant page (#5358)
- Scope of overlapping functions (#5385)
- Tests involving the variants controllers, which failed when not run in a specific order (#5391)
- Option to return to the previous step in each of the steps of the ClinVar submission form (#5393)
- chanjo2 MT report for cases in build 38 (#5397)
- Fixed some variantS view tests accessing database out of app context (#5415)
- Display of matching manual rank on the SV variant page (#5419)
- Broken `scout setup database` command (#5422)
- Collecting submission data for cases which have been removed (#5421)
- Speed up query for gene overlapping variants (#5413)
- Removing submission data for cases which have been removed (#5430)

## [4.99]
### Added
- De novo assembly alignment file load and display (#5284)
- Paraphase bam-let alignment file load and display (#5284)
- Parsing and showing ClinVar somatic oncogenicity anontations, when available (#5304)
- Gene overlapping variants (superset of compounds) for SVs (#5332)
- Gene overlapping variants for MEIs (#5332)
- Gene overlapping variants for cancer (and cancer_sv) (#5332)
- Tests for the Google login functionality (#5335)
- Support for login using Keycloak (#5337)
- Documentation on Keycloak login system integration (#5342)
- Integrity check for genes/transcripts/exons files downloaded from Ensembl (#5353)
- Options for custom ID/display name for PanelApp Green updates (#5355)
### Changed
- Allow ACMG criteria strength modification to Very strong/Stand-alone (#5297)
- Mocked the Ensembl liftover service in igv tracks tests (#5319)
- Refactored the login function into smaller functions, handling respectively: user consent, LDAP login, Google login, database login and user validation (#5331)
- Allow loading of mixed analysis type cases where some individuals are fully WTS and do not appear in DNA VCFs (#5327)
- Documentation available in dark mode, and expanded installation instructions (#5343)
### Fixed
- Re-enable display of case and individual specific tracks (pre-computed coverage, UPD, zygosity) (#5300)
- Disable 2-color mode in IGV.js by default, since it obscures variant proportion of reads. Can be manually enabled (#5311)
- Institute settings reset (#5309)
- Updated color scheme for variant assessment badges that were hard to see in light mode, notably Risk Factor (#5318)
- Avoid page timeout by skipping HGVS validations in ClinVar multistep submission for non-MANE transcripts from variants in build 38 (#5302)
- Sashimi view page displaying an error message when Ensembl REST API (LiftOver) is not available (#5322)
- Refactored the liftover functionality to avoid using the old Ensembl REST API (#5326)
- Downloading of Ensembl resources by fixing the URL to the schug server, pointing to the production instance instead of the staging one (#5348)
- Missing MT genes from the IGV track (#5339)
- Paraphase and de novo assembly tracks could mismatch alignment sample labels - refactor to case specific tracks (#5357)

## [4.98]
### Added
- Documentation on how to delete variants for one or more cases
- Document the option to collect green genes from any panel when updating the PanelApp green genes panel
- On the institute's filters page, display also any soft filters applied to institute's variants
### Fixed
- Case page patch for research cases without WTS outliers

## [4.97]
### Added
- Software version and link to the relative release on GitHub on the top left dropdown menu
- Option to sort WTS outliers by p_value, Δψ, ψ value, zscore or l2fc
- Display pLI score and LOEUF on rare diseases and cancer SNV pages
- Preselect MANE SELECT transcripts in the multi-step ClinVar variant add to submission process
- Allow updating case with WTS Fraser and Outrider research files
- Load research WTS outliers using the `scout load variants --outliers-research` command
- Chanjo2 gene coverage completeness indicator and report from variant page, summary card
- Enhanced SNV and SV filtering for cancer and rare disease cases, now supporting size thresholds (≥ or < a specified base pair length)
- Option to exclude ClinVar significance status in SNVs filters form
- Made HRD a config parameter and display it for cancer cases.
- Preset institute-level soft filters for variants (filtering based on "filters" values on variant documents). Settings editable by admins on the institute's settings page. Allows e.g. hiding tumor `in_normal` and `germline_risk` filter status variants.
- Load pedigree and sex check from Somalier, provided by e.g. the Nallo pipeline
- Expand the command line to remove more types of variants. Now supports: `cancer`, `cancer_sv`, `fusion`, `mei`, `outlier`, `snv`, `str`, and `sv`.
- New `prioritise_clinvar` checkbox on rare diseases cases, SNVs page, used by clinical filter or for expanding the search to always return variants that match the selected ClinVar conditions
- ClinVar CLNSIG Exclude option on cancer variantS filters
### Changed
- Do not show overlapping gene panels badge on variants from cases runned without gene panels
- Set case as research case if it contains any type of research variants
- Update igv.js to 3.2.0
- IGV DNA alignment track defaults to group by tag:HP and color by methylation (useful for LRS), and show soft-clips
- Update gnomAD constraint to v4.1
- HG38 genes track in igv.js browser, to correctly display gene names
- Refactored code for prioritizing the order of variant loading
- Modified the web pages body style to adapt content to smaller screens
- Refactored filters to filter variants by ClinVar significance, CLINSIG Confident and ClinVar hits at the same time
- Improved tooltips for ClinVar filter in SNVs filter form
- `showSoftClips` parameter in igv.js is set to false by default for WES and PANEL samples
- Updated dependencies in uv.lock file
### Fixed
- Don't save any "-1", "." or "0" frequency values for SNVs - same as for SVs
- Downloading and parsing of genes from Ensembl (including MT-TP)
- Don't parse SV frequencies for SNVs even if the name matches. Also accept "." as missing value for SV frequencies.
- HPO search on WTS Outliers page
- Stop using dynamic gene panel (HPO generated list) for clinical filter when the last gene is removed from the dynamic gene panel
- Return only variants with ClinVar annotation when `ClinVar hits` checkbox is checked on variants search form
- Legacy variant filter option `clinsig_confident_always_returned` on saved filters is remapped as `prioritised_clivar` and `clinvar_trusted_revstat`
- Variants queries excluding ClinVar tags without `prioritise_clinvar` checkbox checked
- Pedigree QC Somalier loading demo ancestry file and operator priority

## [4.96]
### Added
- Support case status assignment upon loading (by providing case status in the case config file)
- Severity predictions on general case report for SNVs and cancer SNVs
- Variant functional annotation on general case report for SNVs and cancer SNVs
- Version of Scout used when the case was loaded is displayed on case page and general report
### Removed
- Discontinue ClinVar submissions via CSV files and support only submission via API: removed buttons for downloading ClinVar submission objects as CSV files
### Changed
- Display STR variant filter status on corresponding variantS page
- Warning and reference to Biesecker et al when using PP1/BS4 and PP4 together in ACMG classifications
- Warning to not use PP4 criterion together with PS2/PM6 in ACMG classifications with reference to the SVI Recommendation for _de novo_ Criteria (PS2 & PM6)
- Button to directly remove accepted submissions from ClinVar
- Upgraded libs in uv.lock file
### Fixed
- Release docs to include instructions for upgrading dependencies
- Truncated long HGVS descriptions on cancer SNV and SNVs pages
- Avoid recurrent error by removing variant ranking settings in unranked demo case
- Actually re-raise exception after load aborts and has rolled back variant insertion

## [4.95]
### Added
- CCV score / temperature on case reports
- ACMG SNV classification form also accessible from SV variant page
- Simplify updating of the PanelApp Green panel from all source types in the command line interactive session
### Changed
- Clearer link to `Richards 2015` on ACMG classification section on SVs and cancer SVs variants pages
- Parse HGNC Ids directly from PanelApp when updating/downloading PanelApp panels
- Skip variant genotype matching check and just return True when matching causative is found in a case with only one individual/sample
- Reduced number of research MEI variants present in the demo case from 17K to 145 to speed up automatic tests
### Fixed
- ACMG temperature on case general report should respect term modifiers
- Missing inheritance, constraint info for genes with symbols matching other genes previous aliases with some lower case letters
- Loading of all PanelApp panels from command line
- Saving gene inheritance models when loading/updating specific/all PanelApp panels (doesn't apply to the `PanelApp Green Genes panel`)
- Save also complete penetrance status (in addition to incomplete) if available when loading specific/all PanelApp panels (does not apply to the `PanelApp Green Genes panel`)
- Variants and managed variants query by coordinates, which was returning all variants in the chromosome if start position was 0
- Compound loading matches also "chr"-containing compound variant names

## [4.94.1]
### Fixed
- Temporary directory generation for MT reports and pedigree file for case general report

## [4.94]
### Added
- Max-level provenance and Software Bill Of Materials (SBOM) to the Docker images pushed to Docker Hub
- ACMG VUS Bayesian score / temperature on case reports
- Button to filter and download case individuals/samples from institute's caseS page
### Changed
- On variant page, RefSeq transcripts panel, truncate very long protein change descriptions
- Build system changed to uv/hatchling, remove setuptools, version file, add project toml and associated files
- On variantS pages, display chromosome directly on start and end chromosome if different
- On cancer variantS pages, display allele counts and frequency the same way for SNVs and SVs (refactor macro)
- Stricter coordinate check in BND variants queries (affecting search results on SV variants page)
### Fixed
- UCSC hg38 links are updated
- Variants page tooltip errors
- Cancer variantS page had poor visibility of VAF and chromosome coordinate on causatives (green background)

## [4.93.1]
### Fixed
- Updated PyPi build GitHub action to explicitly include setuptools (for Python 3.12 distro)

## [4.93]
### Added
- ClinGen-CGC-VICC oncogenicity classification for cancer SNVs
- A warning to not to post sensitive or personal info when opening an issue
### Changed
- "Show more/less" button to toggle showing 50 (instead of 10) observed cases in LoqusDB observation panel
- Show customer id on share and revoke sharing case collapsible sidebar dialog
- Switch to python v.3.12 in Dockerfiles and automatic tests
### Fixed
- Limit the size of custom images displayed on case and variant pages and add a link to display them in full size in a new tab
- Classified variants not showing on case report when collaborator adds classification
- On variantS page, when a variant has more than one gene, then the gene panel badge reflect the panels each gene is actually in
- Updating genes on a gene panel using a file
- Link out to Horak 2020 from CCV classify page opens in new tab

## [4.92]
### Added
- PanelApp link on gene page and on gene panels description
- Add more filters to the delete variants command (institute ID and text file with list of case IDs)
### Changed
- Use the `clinicalgenomics/python3.11-venv:1.0` image everywhere in the Dockerfiles
### Fixed
- list/List typing issue on PanelApp extension module

## [4.91.2]
### Fixed
- Stranger TRGT parsing of `.` in `FORMAT.MC`
- Parse ClinVar low-penetrance info and display it alongside Pathogenic and likely pathogenic on SNVs pages
- Gene panel indexes to reflect the indexes used in production database
- Panel version check while editing the genes of a panel
- Display unknown filter tags as "danger" marked badges
- Open WTS variantS SNVs and SVs in new tabs
- PanelApp panels update documentation to reflect the latest changes in the command line
- Display panel IDs alongside panel display names on gene panels page
- Just one `Hide removed panels` checkbox for all panels on gene panels page
- Variant filters redecoration from multiple classifications crash on general case report

## [4.91.1]
### Fixed
- Update IGV.js to v3.1.0
- Columns/headings on SV variantS shifted

## [4.91]
### Added
- Variant link to Franklin in database buttons (different depending on rare or cancer track)
- MANE badges on list of variant's Genes/Transcripts/Proteins table, this way also SVs will display MANE annotations
- Export variant type and callers-related info fields when exporting variants from variantS pages
- Cases advanced search on the dashboard page
- Possibility to use only signed off panels when building the PanelApp GREEN panel
### Changed
- On genes panel page and gene panel PDF export, it's more evident which genes were newly introduced into the panel
- WTS outlier position copy button on WTS outliers page
- Update IGV.js to v3.0.9
- Managed variants VCF export more verbose on SVs
- `/api/v1/hpo-terms` returns pymongo OperationFailure errors when provided query string contains problematic characters
- When parsing variants, prioritise caller AF if set in FORMAT over recalculation from AD
- Expand the submissions information section on the ClinVar submissions page to fully display long text entries
- Jarvik et al for PP1 added to ACMG modification guidelines
- Display institute `_id` + display name on dashboard filters
- ClinVar category 8 has changed to "Conflicting classifications of pathogenicity" instead of "interpretations"
- Simplify always loading ClinVar `CLNSIG` P, LP and conflicting annotations slightly
- Increased visibility of variant callers's "Pass" or "Filtered" on the following pages: SNV variants (cancer cases), SV variants (both RD and cancer cases)
- Names on IGV buttons, including an overview level IGV MT button
- Cases query no longer accepts strings for the `name_query` parameter, only ImmutableMultiDict (form data)
- Refactor the loading of PanelApp panels to use the maintained API - Customised PanelApp GREEN panels
- Better layout for Consequence cell on cancer SNVs page
- Merged `Qual` and `Callers` cell on cancer SNVs page
### Fixed
- Empty custom_images dicts in case load config do not crash
- Tracks missing alignment files are skipped on generating IGV views
- ClinVar form to accept MedGen phenotypes
- Cancer SV variantS page spinner on variant export
- STRs variants export (do not allow null estimated variant size and repeat locus ID)
- STRs variants page when one or more variants have SweGen mean frequency but lack Short Tandem Repeat motif count
- ClinVar submission enquiry status for all submissions after the latest
- CLI scout update type hint error when running commands using Python 3.9
- Missing alignment files but present index files could crash the function creating alignment tracks for IGV display
- Fix missing "Repeat locus" info on STRs export

## [4.90.1]
### Fixed
- Parsing Matchmaker Exchange's matches dates

## [4.90]
### Added
- Link to chanjo2 MANE coverage overview on case page and panel page
- More SVI recommendation links on the ACMG page
- IGV buttons for SMN CN page
- Warnings on ACMG classifications for potentially conflicting classification pairs
- ACMG Bayesian foundation point scale after Tavtigian for variant heat profile
### Changed
- Variants query backend allows rank_score filtering
- Added script to tabulate causatives clinical filter rank
- Do not display inheritance models associated to ORPHA terms on variant page
- Moved edit and delete buttons close to gene names on gene panel page and other aesthetical fixes
- SNV VariantS page functional annotation and region annotation columns merged
- VariantS pages (not cancer) gene cells show OMIM inheritance pattern badges also without hover
- STR variantS page to show STR inheritance model without hover (fallback to OMIM for non-Stranger annotation)
- VariantS page local observation badges have counts visible also without hover
- On Matchmaker page, show number of matches together with matching attempt date
- Display all custom inheritance models, both standard and non-standard, as gathered from the gene panel information on the variant page
- Moved PanelApp-related code to distinct modules/extension
### Fixed
- Make BA1 fully stand-alone to Benign prediction
- Modifying Benign terms to "Moderate" has no effect under Richards. Ignored completely before, will retain unmodified significance now
- Extract all fields correctly when exporting a panel to file from gene panel page
- Custom updates to a gene in a panel
- Gene panel PDF export, including gene links
- Cancer SV, Fusion, MEI and Outlier filters are shown on the Institute Filters overview
- CaseS advanced search limit
- Visibility of Matchmaker Exchange matches on dark mode
- When creating a new gene panel from file, all gene fields are saved, including comments and manual inheritance models
- Downloading on gene names from EBI
- Links to gene panels on variant page, summary panel
- Exporting gene variants when one or more variants' genes are missing HGNC symbol

## [4.89.2]
## Fixed
- If OMIM gene panel gene symbols are not mapping to hgnc_id, allow fallback use of a unique gene alias

## [4.89.1]
### Fixed
- General case report crash when encountering STR variants without `source` tags
- Coloring and SV inheritance patterns on general case report

## [4.89]
### Added
- Button on SMN CN page to search variants within SMN1 and SMN2 genes
- Options for selectively updating OMICS variants (fraser, outrider) on a case
- Log users' activity to file by specifying `USERS_ACTIVITY_LOG_PATH` parameter in app config
- `Mean MT coverage`, `Mean chrom 14 coverage` and `Estimated mtDNA copy number` on MT coverage file from chanjo2 if available
- In ClinVar multistep form, preselect ACMG criteria according to the variant's ACMG classification, if available
- Subject id search from caseS page (supporting multiple sample types e.g.) - adding indexes to speed up caseS queries
- Advanced cases search to narrow down results using more than one search parameter
- Coverage report available for any case with samples containing d4 files, even if case has no associated gene panels
- RNA delivery reports
- Two new LRS SV callers (hificnv, severus)
### Changed
- Documentation for OMICS variants and updating a case
- Include both creation and deletion dates in gene panels pages
- Moved code to collect MT copy number stats for the MT report to the chanjo extension
- On the gene panelS page, show expanded gene panel version list in one column only
- IGV.js WTS loci default to zoom to a region around a variant instead of whole gene
- Refactored logging module
- Case general report no longer shows ORPHA inheritance models. OMIM models are shown colored.
- Chromosome alias tab files used in the igv.js browser, which now contain the alias for chromosome "M"
- Renamed "Comment on clinical significance" to "Comment on classification" in ClinVar multistep form
- Enable Gens CN button also for non-wgs cancer track cases
### Fixed
- Broken heading anchors in the documentation (`admin-guide/login-system.md` and `admin-guide/setup-scout.md` files)
- Avoid open login redirect attacks by always redirecting to cases page upon user login
- Stricter check of ID of gene panels to prevent file downloading vulnerability
- Removed link to the retired SPANR service. SPIDEX scores are still parsed and displayed if available from variant annotation.
- Omics variant view test coverage
- String pattern escape warnings
- Code creating Alamut links for variant genes without canonical_transcript set
- Variant delete button in ClinVar submissions page
- Broken search cases by case similarity
- Missing caller tag for TRGT

## [4.88.1]
### Fixed
- Patch update igv.js to 3.0.5

## [4.88]
### Added
- Added CoLoRSdb frequency to Pop Freq column on variantS page
- Hovertip to gene panel names with associated genes in SV variant view, when variant covers more than one gene
- RNA sample ID can be provided in case load config if different from sample_id
### Fixed
- Broken `scout setup database` command
- Update demo VCF header, adding missing keys found on variants
- Broken upload to Codecov step in Tests & Coverage GitHub action
- Tomte DROP column names have been updated (backwards compatibility preserved for main fields)
- WTS outlierS view to display correct individual IDs for cases with multiple individuals
- WTS outlierS not displayed on WTS outlierS view

## [4.87.1]
### Fixed
- Positioning and alignment of genes cell on variantS page

## [4.87]
### Added
- Option to configure RNA build on case load (default '38')
### Changed
- Tooltip on RNA alignments now shows RNA genome build version
- Updated igv.js to v3.0.4
### Fixed
- Style of "SNVs" and "SVs" buttons on WTS Outliers page
- Chromosome alias files for igv.js
- Genes track displayed also when RNA alignments are present without splice junctions track on igv browser
- Genes track displayed again when splice junction tracks are present

## [4.86.1]
### Fixed
- Loading and updating PanelApp panels, including PanelApp green

## [4.86]
### Added
- Display samples' name (tooltip) and affected status directly on caseS page
- Search SVs across all cases, in given genes
- `CLINVAR_API_URL` param can be specified in app settings to override the URL used to send ClinVar submissions to. Intended for testing.
- Support for loading and storing OMICS data
- Parse DROP Fraser and Outrider TSVs
- Display omics variants - wts outliers (Fraser, Outrider)
- Parse GNOMAD `gnomad_af` and `gnomad_popmax_af` keys from variants annotated with `echtvar`
- Make removed panel optionally visible to non-admin or non maintainers
- Parse CoLoRSdb frequencies annotated in the variant INFO field with the `colorsdb_af` key
- Download -omics variants using the `Filter and export button`
- Clickable COSMIC links on IGV tracks
- Possibility to un-audit previously audited filters
- Reverted table style and removed font awesome style from IGV template
- Case status tags displayed on dashboard case overview
### Changed
- Updated igv.js to v3.0.1
- Alphabetically sort IGV track available for custom selection
- Updated wokeignore to avoid unfixable warning
- Update Chart.js to v4.4.3
- Use tornado library version >= 6.4.1
- Fewer variants in the MEI demo file
- Switch to FontAwesome v.6 instead of using icons v.5 + kit with icons v.6
- Show time (hours and minutes) additionally to date on comments and activity panel
### Fixed
- Only add expected caller keys to variant (FOUND_IN or SVDB_ORIGIN)
- Splice junction merged track height offset in IGV.js
- Splice junction initiation crash with empty variant obj
- Splice junction variant routing for cases with WTS but without outlier data
- Variant links to ExAC, now pointing to gnomAD, since the ExAC browser is no longer available
- Style of HPO terms assigned to a case, now one phenotype per line
- RNA sashimi view rendering should work also if the gene track is user disabled
- Respect IGV tracks chosen by user in variant IGV settings

## [4.85]
### Added
- Load also genes which are missing Ensembl gene ID (72 in both builds), including immunoglobulins and fragile sites
### Changed
- Unfreeze werkzeug again
- Show "(Removed)" after removed panels in dropdown
- The REVEL score is collected as the maximum REVEL score from all of the variant's transcripts
- Parse GNOMAD POPMAX values only if they are numerical when loading variants
### Fixed
- Alphabetically sort "select default panels" dropdown menu options on case page
- Show gene panel removed status on case page
- Fixed visibility of the following buttons: remove assignee, remove pinned/causative, remove comment, remove case from group

## [4.84]
### Changed
- Clearer error message when a loqusdb query fails for an instance that initially connected
- Do not load chanjo-report module if not needed and more visible message when it fails loading
- Converted the HgncGene class into a Pydantic class
- Swap menu open and collapse indicator chevrons - down is now displayed-open, right hidden-closed
- Linters and actions now all use python 3.11
### Fixed
- Safer way to update variant genes and compounds that avoids saving temporary decorators into variants' database documents
- Link to HGNC gene report on gene page
- Case file load priority so that e.g. SNV get loaded before SV, or clinical before research, for consistent variant_id collisions

## [4.83]
### Added
- Edit ACMG classifications from variant page (only for classifications with criteria)
- Events for case CLI events (load case, update case, update individual)
- Support for loading and displaying local custom IGV tracks
- MANE IGV track to be used as a local track for igv.js (see scout demo config file)
- Optional separate MT VCFs, for `nf-core/raredisease`
### Changed
- Avoid passing verbs from CaseHandler - functions for case sample and individual in CaseEventHandler
- Hide mtDNA report and coverage report links on case sidebar for cases with WTS data only
- Modified OMIM-AUTO gene panel to include genes in both genome builds
- Moved chanjo code into a dedicated extension
- Optimise the function that collects "match-safe" genes for an institute by avoiding duplicated genes from different panels
- Users must actively select "show matching causatives/managed" on a case page to see matching numbers
- Upgraded python version from 3.8 to 3.11 in Docker images
### Fixed
- Fix several tests that relied on number of events after setup to be 0
- Removed unused load case function
- Artwork logo sync sketch with png and export svg
- Clearer exception handling on chanjo-report setup - fail early and visibly
- mtDNA report crashing when one or more samples from a case is not in the chanjo database
- Case page crashing on missing phenotype terms
- ACMG benign modifiers
- Speed up tests by caching python env correctly in Github action and adding two more test groups
- Agile issue templates were added globally to the CG-org. Adding custom issue templates to avoid exposing customers
- PanelApp panel not saving genes with empty `EnsembleGeneIds` list
- Speed up checking outdated gene panels
- Do not load research variants automatically when loading a case

## [4.82.2]
### Fixed
- Warning icon in case pages for individuals where `confirmed_sex` is false
- Show allele sizes form ExpansionHunter on STR variantS page again

## [4.82.1]
### Fixed
- Revert the installation of flask-ldapconn to use the version available on PyPI to be able to push new scout releases to PyPI

## [4.82]
### Added
- Tooltip for combined score in tables for compounds and overlapping variants
- Checkbox to filter variants by excluding genes listed in selected gene panels, files or provided as list
- STR variant information card with database links, replacing empty frequency panel
- Display paging and number of HPO terms available in the database on Phenotypes page
- On case page, typeahead hints when searching for a disease using substrings containing source ("OMIM:", "ORPHA:")
- Button to monitor the status of submissions on ClinVar Submissions page
- Option to filter cancer variants by number of observations in somatic and germline archived database
- Documentation for integrating chanjo2
- More up-to-date VEP CSQ dbNSFP frequency keys
- Parse PacBio TRGT (Tandem repeat genotyping tool) Short Tandem Repeat VCFs
### Changed
- In the case_report #panel-tables has a fixed width
- Updated IGV.js to 2.15.11
- Fusion variants in case report now contain same info as on fusion variantS page
- Block submission of somatic variants to ClinVar until we harmonise with their changed API
- Additional control on the format of conditions provided in ClinVar form
- Errors while loading managed variants from file are now displayed on the Managed Variants page
- Chanjo2 coverage button visible only when query will contain a list of HGNC gene IDs
- Use Python-Markdown directly instead of the unmaintained Flask-Markdown
- Use Markupsafe instead of long deprecated, now removed Flask Markup
- Prepare to unfreeze Werkzeug, but don't actually activate until chanjo can deal with the change
### Fixed
- Submit requests to Chanjo2 using HTML forms instead of JSON data
- `Research somatic variants` link name on caseS page
- Broken `Install the HTML 2 PDF renderer` step in a GitHub action
- Fix ClinVar form parsing to not include ":" in conditionType.id when condition conditionType.db is Orphanet
- Fix condition dropdown and pre-selection on ClinVar form for cases with associated ORPHA diagnoses
- Improved visibility of ClinVar form in dark mode
- End coordinates for indels in ClinVar form
- Diagnoses API search crashing with empty search string
- Variant's overlapping panels should show overlapping of variant genes against the latest version of the panel
- Case page crashing when case has both variants in a ClinVar submission and pinned not loaded variants
- Installation of git in second build stage of Dockerfile, allowing correct installation of libraries

## [4.81]
### Added
- Tag for somatic SV IGH-DUX4 detection samtools script
### Changed
- Upgraded Bootstrap version in reports from 4.3.1 to 5.1.3
### Fixed
- Buttons layout in HPO genes panel on case page
- Added back old variant rankscore index with different key order to help loading on demo instance
- Cancer case_report panel-table no longer contains inheritance information
- Case report pinned variants card now displays info text if all pinned variants are present in causatives
- Darkmode setting now applies to the comment-box accordion
- Typo in case report causing `cancer_rank_options is undefined` error

## [4.80]
### Added
- Support for .d4 files coverage using chanjo2 (Case page sidebar link) with test
- Link to chanjo2 coverage report and coverage gene overview on gene panel page
- Link to chanjo2 coverage report on Case page, HPO dynamic gene list
- Link to genes coverage overview report on Case page, HPO dynamic gene list
### Changed
- All links in disease table on diagnosis page now open in a new tab
- Dark mode settings applied to multi-selects on institute settings page
- Comments on case and variant pages can be viewed by expanding an accordion
- On case page information on pinned variants and variants submitted to ClinVar are displayed in the same table
- Demo case file paths are now stored as absolute paths
- Optimised indices to address slow queries
- On case page default panels are now found at the top of the table, and it can be sorted by this trait
### Fixed
- On variants page, search for variants in genes present only in build 38 returning no results
- Pin/unpin with API was not able to make event links
- A new field `Explanation for multiple conditions` is available in ClinVar for submitting variants with more than one associated condition
- Fusion genes with partners lacking gene HGNC id will still be fully loaded
- Fusion variantS export now contains fusion variant specific columns
- When Loqusdb observations count is one the table includes information on if observation was for the current or another case

## [4.79.1]
### Fixed
- Exporting variants without rank score causing page to crash
- Display custom annotations also on cancer variant page

## [4.79]
### Added
- Added tags for Sniffles and CNVpytor, two LRS SV callers
- Button on case page for displaying STR variants occurring in the dynamic HPO panel
- Display functional annotation relative to variant gene's MANE transcripts on variant summary, when available
- Links to ACMG structural variant pathogenicity classification guidelines
- Phenomodels checkboxes can now include orpha terms
- Add incidental finding to case tags
- Get an alert on caseS page when somebody validates variants you ordered Sanger sequencing for
### Changed
- In the diagnoses page genes associated with a disease are displayed using hgnc symbol instead of hgnc id
- Refactor view route to allow navigation directly to unique variant document id, improve permissions check
- Do not show MANE and MANE Plus Clinical transcripts annotated from VEP (saved in variants) but collect this info from the transcripts database collection
- Refactor view route to allow navigation directly to unique case id (in particular for gens)
- `Institutes to share cases with` on institute's settings page now displays institutes names and IDs
- View route with document id selects view template based on variant category
### Fixed
- Refactored code in cases blueprints and variant_events adapter (set diseases for partial causative variants) to use "disease" instead of "omim" to encompass also ORPHA terms
- Refactored code in `scout/parse/omim.py` and `scout/parse/disease_terms.py` to use "disease" instead of "phenotype" to differentiate from HPO terms
- Be more careful about checking access to variant on API access
- Show also ACMG VUS on general report (could be missing if not e.g. pinned)

## [4.78]
### Added
- Case status labels can be added, giving more finegrained details on a solved status (provisional, diagnostic, carrier, UPD, SMN, ...)
- New SO terms: `sequence_variant` and `coding_transcript_variant`
- More MEI specific annotation is shown on the variant page
- Parse and save MANE transcripts info when updating genes in build 38
- ClinVar submission can now be downloaded as a json file
- `Mane Select` and `Mane Plus Clinical` badges on Gene page, when available
- ClinVar submission can now be downloaded as a json file
- API endpoint to pin variant
- Display common/uncommon/rare on summary of mei variant page
### Changed
- In the ClinVar form, database and id of assertion criteria citation are now separate inputs
- Customise institute settings to be able to display all cases with a certain status on cases page (admin users)
- Renamed `Clinical Significance` to `Germline Classification` on multistep ClinVar form
- Changed the "x" in cases.utils.remove_form button text to red for better visibility in dark mode
- Update GitHub actions
- Default loglevel up to INFO, making logs with default start easier to read
- Add XTR region to PAR region definition
- Diagnoses can be searched on diagnoses page without waiting for load first
### Fixed
- Removed log info showing hgnc IDs used in variantS search
- Maintain Matchmaker Exchange and Beacon submission status when a case is re-uploaded
- Inheritance mode from ORPHA should not be confounded with the OMIM inheritance model
- Decipher link URL changes
- Refactored code in cases blueprints to use "disease" instead of "omim" to encompass also ORPHA terms

## [4.77]
### Added
- Orpha disease terms now include information on inheritance
- Case loading via .yaml config file accepts subject_id and phenotype_groups (if previously defined as constant default or added per institute)
- Possibility to submit variants associated with Orphanet conditions to ClinVar
- Option update path to .d4 files path for individuals of an existing case using the command line
- More constraint information is displayed per gene in addition to pLi: missense and LoF OE, CI (inluding LOEUF) and Z-score.
### Changed
- Introduce validation in the ClinVar multistep form to make sure users provide at least one variant-associated condition
- CLI scout update individual accepts subject_id
- Update ClinVar inheritance models to reflect changes in ClinVar submission API
- Handle variant-associated condition ID format in background when creating ClinVar submissions
- Replace the code that downloads Ensembl genes, transcripts and exons with the Schug web app
- Add more info to error log when transcript variant frequency parsing fails.
- GnomAD v4 constraint information replaces ExAC constraints (pLi).
### Fixed
- Text input of associated condition in ClinVar form now aligns to the left
- Alignment of contents in the case report has been updated
- Missing number of phenotypes and genes from case diagnoses
- Associate OMIM and/or ORPHA diagnoses with partial causatives
- Visualization of partial causatives' diagnoses on case page: style and links
- Revert style of pinned variants window on the case page
- Rename `Clinical significanc` to `Germline classification` in ClinVar submissions exported files
- Rename `Clinical significance citations` to `Classification citations` in ClinVar submissions exported files
- Rename `Comment on clinical significance` to `Comment on classification` in ClinVar submissions exported files
- Show matching partial causatives on variant page
- Matching causatives shown on case page consisting only of variant matching the default panels of the case - bug introduced since scout v4.72 (Oct 18, 2023)
- Missing somatic variant read depth leading to report division by zero

## [4.76]
### Added
- Orphacodes are visible in phenotype tables
- Pydantic validation of image paths provided in case load config file
- Info on the user which created a ClinVar submission, when available
- Associate .d4 files to case individuals when loading a case via config file
### Changed
- In diagnoses page the load of diseases are initiated by clicking a button
- Revel score, Revel rank score and SpliceAI values are also displayed in Causatives and Validated variants tables
- Remove unused functions and tests
- Analysis type and direct link from cases list for OGM cases
- Removed unused `case_obj` parameter from server/blueprints/variant/controllers/observations function
- Possibility to reset ClinVar submission ID
- Allow ClinVar submissions with custom API key for users registered as ClinVar submitters or when institute doesn't have a preset list of ClinVar submitters
- Ordered event verbs alphabetically and created ClinVar-related user events
- Removed the unused "no-variants" option from the load case command line
### Fixed
- All disease_terms have gene HGNC ids as integers when added to the scout database
- Disease_term identifiers are now prefixed with the name of the coding system
- Command line crashing with error when updating a user that doesn't exist
- Thaw coloredlogs - 15.0.1 restores errorhandler issue
- Thaw crypography - current base image and library version allow Docker builds
- Missing delete icons on phenomodels page
- Missing cryptography lib error while running Scout container on an ARM processor
- Round CADD values with many decimals on causatives and validated variants pages
- Dark-mode visibility of some fields on causatives and validated variants pages
- Clinvar submitters would be cleared when unprivileged users saved institute settings page
- Added a default empty string in cases search form to avoid None default value
- Page crashing when user tries to remove the same variant from a ClinVar submission in different browser tabs
- Update more GnomAD links to GnomAD v4 (v38 SNVs, MT vars, STRs)
- Empty cells for RNA fusion variants in Causatives and Verified variants page
- Submenu icons missing from collapsible actionbar
- The collapsible actionbar had some non-collapsing overly long entries
- Cancer observations for SVs not appearing in the variant details view
- Archived local observations not visible on cancer variantS page
- Empty Population Frequency column in the Cancer SV Variants view
- Capital letters in ClinVar events description shown on case page

## [4.75]
### Added
- Hovertip to gene panel names with associated genes in variant view, when variant covers more than one gene
- Tests for panel to genes
- Download of Orphadata en_product6 and en_product4 from CLI
- Parse and save `database_found` key/values for RNA fusion variants
- Added fusion_score, ffpm, split_reads, junction_reads and fusion_caller to the list of filters on RNA fusion variants page
- Renamed the function `get_mei_info` to `set_mei_info` to be consistent with the other functions
- Fixed removing None key/values from parsed variants
- Orphacodes are included in the database disease_terms
### Changed
- Allow use of projections when retrieving gene panels
- Do not save custom images as binary data into case and variant database documents
- Retrieve and display case and variant custom images using image's saved path
- Cases are activated by viewing FSHD and SMA reports
- Split multi-gene SNV variants into single genes when submitting to Matchmaker Exchange
- Alamut links also on the gene level, using transcript and HGVS: better for indels. Keep variant link for missing HGVS
- Thaw WTForms - explicitly coerce form decimal field entries when filters fetched from db
### Fixed
- Removed some extra characters from top of general report left over from FontAwsome fix
- Do not save fusion variants-specific key/values in other types of variants
- Alamut link for MT variants in build 38
- Convert RNA fusions variants `tool_hits` and `fusion_score` keys from string to numbers
- Fix genotype reference and alternative sequencing depths defaulting to -1 when values are 0
- DecimalFields were limited to two decimal places for several forms - lifting restrictions on AF, CADD etc.

## [4.74.1]
### Changed
- Parse and save into database also OMIM terms not associated to genes
### Fixed
- BioNano API FSHD report requests are GET in Access 1.8, were POST in 1.7
- Update more FontAwesome icons to avoid Pro icons
- Test if files still exist before attempting to load research variants
- Parsing of genotypes error, resulting in -1 values when alt or ref read depths are 0

## [4.74]
### Added
- SNVs and Indels, MEI and str variants genes have links to Decipher
- An `owner + case display name` index for cases database collection
- Test and fixtures for RNA fusion case page
- Load and display fusion variants from VCF files as the other variant types
- Option to update case document with path to mei variants (clinical and research)
### Changed
- Details on variant type and category for audit filters on case general report
- Enable Gens CN profile button also in somatic case view
- Fix case of analysis type check for Gens analysis button - only show for WGS
### Fixed
- loqusdb table no longer has empty row below each loqusid
- MatchMaker submission details page crashing because of change in date format returned by PatientMatcher
- Variant external links buttons style does not change color when visited
- Hide compounds with compounds follow filter for region or function would fail for variants in multiple genes
- Updated FontAwesome version to fix missing icons

## [4.73]
### Added
- Shortcut button for HPO panel MEI variants from case page
- Export managed variants from CLI
### Changed
- STRs visualization on case panel to emphasize abnormal repeat count and associated condition
- Removed cytoband column from STRs variant view on case report
- More long integers formatted with thin spaces, and copy to clipboard buttons added
### Fixed
- OMIM table is scrollable if higher than 700px on SV page
- Pinned variants validation badge is now red for false positives.
- Case display name defaulting to case ID when `family_name` or `display_name` are missing from case upload config file
- Expanded menu visible at screen sizes below 1000px now has background color
- The image in ClinVar howto-modal is now responsive
- Clicking on a case in case groups when case was already removed from group in another browser tab
- Page crashing when saving filters for mei variants
- Link visited color of images

## [4.72.4]
### Changed
- Automatic test mongod version increased to v7
### Fixed
- GnomAD now defaults to hg38 - change build 37 links accordingly

## [4.72.3]
### Fixed
- Somatic general case report small variant table can crash with unclassified variants

## [4.72.2]
### Changed
- A gunicorn maxrequests parameter for Docker server image - default to 1200
- STR export limit increased to 500, as for other variants
- Prevent long number wrapping and use thin spaces for separation, as per standards from SI, NIST, IUPAC, BIPM.
- Speed up case retrieval and lower memory use by projecting case queries
- Make relatedness check fails stand out a little more to new users
- Speed up case retrieval and lower memory use by projecting case queries
- Speed up variant pages by projecting only the necessary keys in disease collection query
### Fixed
- Huge memory use caused by cases and variants pages pulling complete disease documents from DB
- Do not include genes fetched from HPO terms when loading diseases
- Consider the renamed fields `Approved Symbol` -> `Approved Gene Symbol` and `Gene Symbols` -> `Gene/Locus And Other Related Symbols` when parsing OMIM terms from genemap2.txt file

## [4.72.1]
### Fixed
- Jinja filter that renders long integers
- Case cache when looking for causatives in other cases causing the server to hang

## [4.72]
### Added
- A GitHub action that checks for broken internal links in docs pages
- Link validation settings in mkdocs.yml file
- Load and display full RNA alignments on alignment viewer
- Genome build check when loading a case
- Extend event index to previous causative variants and always load them
### Fixed
- Documentation nav links for a few documents
- Slightly extended the BioNano Genomics Access integration docs
- Loading of SVs when VCF is missing the INFO.END field but has INFO.SVLEN field
- Escape protein sequence name (if available) in case general report to render special characters correctly
- CaseS HPO term searches for multiple terms works independent of order
- CaseS search regexp should not allow backslash
- CaseS cohort tags can contain whitespace and still match
- Remove diagnoses from cases even if OMIM term is not found in the database
- Parsing of disease-associated genes
- Removed an annoying warning while updating database's disease terms
- Displaying custom case images loaded with scout version <= 4.71
- Use pydantic version >=2 in requirements.txt file
### Changed
- Column width adjustment on caseS page
- Use Python 3.11 in tests
- Update some github actions
- Upgraded Pydantic to version 2
- Case validation fails on loading when associated files (alignments, VCFs and reports) are not present on disk
- Case validation fails on loading when custom images have format different then ["gif", "svg", "png", "jpg", "jpeg"]
- Custom images keys `case` and `str` in case config yaml file are renamed to `case_images` and `str_variants_images`
- Simplify and speed up case general report code
- Speed up case retrieval in case_matching_causatives
- Upgrade pymongo to version 4
- When updating disease terms, check that all terms are consistent with a DiseaseTerm model before dropping the old collection
- Better separation between modules loading HPO terms and diseases
- Deleted unused scout.build.phenotype module
- Stricter validation of mandatory genome build key when loading a case. Allowed values are ['37','38',37,38]
- Improved readability of variants length and coordinates on variantS pages

## [4.71]
### Added
- Added Balsamic keys for SweGen and loqusdb local archive frequecies, SNV and SV
- New filter option for Cancer variantS: local archive RD loqusdb
- Show annotated observations on SV variantS view, also for cancer somatic SVs
- Revel filter for variantS
- Show case default panel on caseS page
- CADD filter for Cancer Somatic SNV variantS - show score
- SpliceAI-lookup link (BROAD, shows SpliceAI and Pangolin) from variant page
- BioNano Access server API - check projects, samples and fetch FSHD reports
### Fixed
- Name of reference genome build for RNA for compatibility with IGV locus search change
- Howto to run the Docker image on Mac computers in `admin-guide/containers/container-deploy.md`
- Link to Weasyprint installation howto in README file
- Avoid filling up disk by creating a reduced VCF file for every variant that is visualized
- Remove legacy incorrectly formatted CODEOWNERS file
- Restrain variant_type requests to variantS views to "clinical" or "research"
- Visualization of cancer variants where cancer case has no affected individual
- ProteinPaint gene link (small StJude API change)
- Causative MEI variant link on causatives page
- Bionano access api settings commented out by default in Scout demo config file.
- Do not show FSHD button on freshly loaded cases without bionano_access individuals
- Truncate long variants' HGVS on causative/Clinically significant and pinned variants case panels
### Changed
- Remove function call that tracks users' browser version
- Include three more splice variant SO terms in clinical filter severe SO terms
- Drop old HPO term collection only after parsing and validation of new terms completes
- Move score to own column on Cancer Somatic SNV variantS page
- Refactored a few complex case operations, breaking out sub functionalities

## [4.70]
### Added
- Download a list of Gene Variants (max 500) resulting from SNVs and Indels search
- Variant PubMed link to search for gene symbol and any aliases
### Changed
- Clearer gnomAD values in Variants page
### Fixed
- CaseS page uniform column widths
- Include ClinVar variants into a scrollable div element on Case page
- `canonical_transcript` variable not initialized in get_hgvs function (server.blueprints.institutes.controllers.py)
- Catch and display any error while importing Phenopacket info
- Modified Docker files to use python:3.8-slim-bullseye to prevent gunicorn workers booting error

## [4.69]
### Added
- ClinVar submission howto available also on Case page
- Somatic score and filtering for somatic SV callers, if available
- Show caller as a tooltip on variantS list
### Fixed
- Crash when attempting to export phenotype from a case that had never had phenotypes
- Aesthetic fix to Causative and Pinned Variants on Case page
- Structural inconsistency for ClinVar Blueprint templates
- Updated igv.js to 2.15.8 to fix track default color bug
- Fixed release versions for actions.
- Freeze tornado below 6.3.0 for compatibility with livereload 2.6.3
- Force update variants count on case re-upload
- IGV locus search not working - add genome reference id
- Pin links to MEI variants should end up on MEI not SV variant view
- Load also matching MEI variants on forced region load
- Allow excluding MEI from case variant deletion
- Fixed the name of the assigned user when the internal user ID is different from the user email address
- Gene variantS should display gene function, region and full hgvs
### Changed
- FontAwesome integrity check fail (updated resource)
- Removed ClinVar API validation buttons in favour of direct API submission
- Improved layout of Institute settings page
- ClinVar API key and allowed submitters are set in the Institute settings page


## [4.68]
### Added
- Rare Disease Mobile Element Insertion variants view
### Changed
- Updated igv.js to 2.15.6
### Fixed
- Docker stage build pycairo.
- Restore SNV and SV rank models versions on Causatives and Verified pages
- Saving `REVEL_RANKSCORE` value in a field named `revel` in variants database documents

## [4.67]
### Added
- Prepare to filter local SV frequency
### Changed
- Speed up instituteS page loading by refactoring cases/institutes query
- Clinical Filter for SVs includes `splice_polypyrimidine_tract_variant` as a severe consequence
- Clinical Filter for SVs includes local variant frequency freeze ("old") for filtering, starting at 30 counts
- Speed up caseS page loading by adding status to index and refactoring totals count
- HPO file parsing is updated to reflect that HPO have changed a few downloadable file formats with their 230405 release.
### Fixed
- Page crashing when a user tries to edit a comment that was removed
- Warning instead of crashed page when attempting to retrieve a non-existent Phenopacket
- Fixed StJude ProteinPaint gene link (URL change)
- Freeze of werkzeug library to version<2.3 to avoid problems resulting from the consequential upgrade of the Flask lib
- Huge list of genes in case report for megabases-long structural variants.
- Fix displaying institutes without associated cases on institutes page
- Fix default panel selection on SVs in cancer case report

## [4.66]
### Changed
- Moved Phenomodels code under a dedicated blueprint
- Updated the instructions to load custom case report under admin guide
- Keep variants filter window collapsed except when user expands it to filter
### Added
- A summary table of pinned variants on the cancer case general report
- New openable matching causatives and managed variants lists for default gene panels only for convenience
### Fixed
- Gens structural variant page link individual id typo

## [4.65.2]
### Fixed
- Generating general case report with str variants containing comments

## [4.65.1]
### Fixed
- Visibility of `Gene(s)` badges on SV VariantS page
- Hide dismiss bar on SV page not working well
- Delivery report PDF download
- Saving Pipeline version file when loading a case
- Backport compatible import of importlib metadata for old python versions (<3.8)

## [4.65]
### Added
- Option to mark a ClinVar submission as submitted
- Docs on how to create/update the PanelApp green genes as a system admin
- `individual_id`-parameter to both Gens links
- Download a gene panel in TXT format from gene panel page
- Panel gene comments on variant page: genes in panels can have comments that describe the gene in a panel context
### Changed
- Always show each case category on caseS page, even if 0 cases in total or after current query
- Improved sorting of ClinVar submissions
- Pre-populate SV type select in ClinVar submission form, when possible
- Show comment badges in related comments tables on general report
- Updated version of several GitHub actions
- Migrate from deprecated `pkg_resources` lib to `importlib_resources`
- Dismiss bar on variantS pages is thinner.
- Dismiss bar on variantS pages can be toggled open or closed for the duration of a login session.
### Fixed
- Fixed Sanger order / Cancel order modal close buttons
- Visibility of SV type in ClinVar submission form
- Fixed a couple of creations where now was called twice, so updated_at and created_at could differ
- Deprecated Ubuntu version 18.04 in one GitHub action
- Panels that have been removed (hidden) should not be visible in views where overlapping gene panels for genes are shown
- Gene panel test pointing to the right function

## [4.64]
### Added
- Create/Update a gene panel containing all PanelApp green genes (`scout update panelapp-green -i <cust_id>`)
- Links for ACMG pathogenicity impact modification on the ACMG classification page
### Changed
- Open local observation matching cases in new windows
### Fixed
- Matching manual ranked variants are now shown also on the somatic variant page
- VarSome links to hg19/GRCh37
- Managed variants filter settings lost when navigating to additional pages
- Collect the right variant category after submitting filter form from research variantS page
- Beacon links are templated and support variants in genome build 38

## [4.63]
### Added
- Display data sharing info for ClinVar, Matchmaker Exchange and Beacon in a dedicated column on Cases page
- Test for `commands.download.omim.print_omim`
- Display dismissed variants comments on general case report
- Modify ACMG pathogenicity impact (most commonly PVS1, PS3) based on strength of evidence with lab director's professional judgement
- REViewer button on STR variant page
- Alamut institution parameter in institute settings for Alamut Visual Plus software
- Added Manual Ranks Risk Factor, Likely Risk Factor and Uncertain Risk Factor
- Display matching manual ranks from previous cases the user has access to on VariantS and Variant pages
- Link to gnomAD gene SVs v2.1 for SV variants with gnomAD frequency
- Support for nf-core/rnafusion reports
### Changed
- Display chrY for sex unknown
- Deprecate legacy scout_load() method API call.
- Message shown when variant tag is updated for a variant
- When all ACMG classifications are deleted from a variant, the current variant classification status is also reset.
- Refactored the functions that collect causative variants
- Removed `scripts/generate_test_data.py`
### Fixed
- Default IGV tracks (genes, ClinVar, ClinVar CNVs) showing even if user unselects them all
- Freeze Flask-Babel below v3.0 due to issue with a locale decorator
- Thaw Flask-Babel and fix according to v3 standard. Thank you @TkTech!
- Show matching causatives on somatic structural variant page
- Visibility of gene names and functional annotations on Causatives/Verified pages
- Panel version can be manually set to floating point numbers, when modified
- Causatives page showing also non-causative variants matching causatives in other cases
- ClinVar form submission for variants with no selected transcript and HGVS
- Validating and submitting ClinVar objects not containing both Variant and Casedata info

## [4.62.1]
### Fixed
- Case page crashing when adding a case to a group without providing a valid case name

## [4.62]
### Added
- Validate ClinVar submission objects using the ClinVar API
- Wrote tests for case and variant API endpoints
- Create ClinVar submissions from Scout using the ClinVar API
- Export Phenopacket for affected individual
- Import Phenopacket from JSON file or Phenopacket API backend server
- Use the new case name option for GENS requests
- Pre-validate refseq:HGVS items using VariantValidator in ClinVar submission form
### Fixed
- Fallback for empty alignment index for REViewer service
- Source link out for MIP 11.1 reference STR annotation
- Avoid duplicate causatives and pinned variants
- ClinVar clinical significance displays only the ACMG terms when user selects ACMG 2015 as assertion criteria
- Spacing between icon and text on Beacon and MatchMaker links on case page sidebar
- Truncate IDs and HGVS representations in ClinVar pages if longer than 25 characters
- Update ClinVar submission ID form
- Handle connection timeout when sending requests requests to external web services
- Validate any ClinVar submission regardless of its status
- Empty Phenopackets import crashes
- Stop Spinner on Phenopacket JSON download
### Changed
- Updated ClinVar submission instructions

## [4.61.1]
### Fixed
- Added `UMLS` as an option of `Condition ID type` in ClinVar Variant downloaded files
- Missing value for `Condition ID type` in ClinVar Variant downloaded files
- Possibility to open, close or delete a ClinVar submission even if it doesn't have an associated name
- Save SV type, ref and alt n. copies to exported ClinVar files
- Inner and outer start and stop SV coordinates not exported in ClinVar files
- ClinVar submissions page crashing when SV files don't contain breakpoint exact coordinates
- Align OMIM diagnoses with delete diagnosis button on case page
- In ClinVar form, reset condition list and customize help when condition ID changes

## [4.61]
### Added
- Filter case list by cases with variants in ClinVar submission
- Filter case list by cases containing RNA-seq data - gene_fusion_reports and sample-level tracks (splice junctions and RNA coverage)
- Additional case category `Ignored`, to be used for cases that don't fall in the existing 'inactive', 'archived', 'solved', 'prioritized' categories
- Display number of cases shown / total number of cases available for each category on Cases page
- Moved buttons to modify case status from sidebar to main case page
- Link to Mutalyzer Normalizer tool on variant's transcripts overview to retrieve official HVGS descriptions
- Option to manually load RNA MULTIQC report using the command `scout load report -t multiqc_rna`
- Load RNA MULTIQC automatically for a case if config file contains the `multiqc_rna` key/value
- Instructions in admin-guide on how to load case reports via the command line
- Possibility to filter RD variants by a specific genotype call
- Distinct colors for different inheritance models on RD Variant page
- Gene panels PDF export with case variants hits by variant type
- A couple of additional README badges for GitHub stats
- Upload and display of pipeline reference info and executable version yaml files as custom reports
- Testing CLI on hasta in PR template
### Changed
- Instructions on how to call dibs on scout-stage server in pull request template
- Deprecated CLI commands `scout load <delivery_report, gene_fusion_report, coverage_qc_report, cnv_report>` to replace them with command `scout load report -t <report type>`
- Refactored code to display and download custom case reports
- Do not export `Assertion method` and `Assertion method citation` to ClinVar submission files according to changes to ClinVar's submission spreadsheet templates.
- Simplified code to create and download ClinVar CSV files
- Colorize inheritance models badges by category on VariantS page
- `Safe variants matching` badge more visible on case page
### Fixed
- Non-admin users saving institute settings would clear loqusdb instance selection
- Layout of variant position, cytoband and type in SV variant summary
- Broken `Build Status - GitHub badge` on GitHub README page
- Visibility of text on grey badges in gene panels PDF exports
- Labels for dashboard search controls
- Dark mode visibility for ClinVar submission
- Whitespaces on outdated panel in extent report

## [4.60]
### Added
- Mitochondrial deletion signatures (mitosign) can be uploaded and shown with mtDNA report
- A `Type of analysis` column on Causatives and Validated variants pages
- List of "safe" gene panels available for matching causatives and managed variants in institute settings, to avoid secondary findings
- `svdb_origin` as a synonym for `FOUND_IN` to complement `set` for variants found by all callers
### Changed
- Hide removed gene panels by default in panels page
- Removed option for filtering cancer SVs by Tumor and Normal alt AF
- Hide links to coverage report from case dynamic HPO panel if cancer analysis
- Remove rerun emails and redirect users to the analysis order portal instead
- Updated clinical SVs igv.js track (dbVar) and added example of external track from `https://trackhubregistry.org/`
- Rewrote the ClinVar export module to simplify and add one variant at the time
- ClinVar submissions with phenotype conditions from: [OMIM, MedGen, Orphanet, MeSH, HP, MONDO]
### Fixed
- If trying to load a badly formatted .tsv file an error message is displayed.
- Avoid showing case as rerun when first attempt at case upload failed
- Dynamic autocomplete search not working on phenomodels page
- Callers added to variant when loading case
- Now possible to update managed variant from file without deleting it first
- Missing preselected chromosome when editing a managed variant
- Preselected variant type and subtype when editing a managed variant
- Typo in dbVar ClinVar track, hg19


## [4.59]
### Added
- Button to go directly to HPO SV filter variantS page from case
- `Scout-REViewer-Service` integration - show `REViewer` picture if available
- Link to HPO panel coverage overview on Case page
- Specify a confidence threshold (green|amber|red) when loading PanelApp panels
- Functional annotations in variants lists exports (all variants)
- Cancer/Normal VAFs and COSMIC ids in in variants lists exports (cancer variants)
### Changed
- Better visualization of regional annotation for long lists of genes in large SVs in Variants tables
- Order of cells in variants tables
- More evident links to gene coverage from Variant page
- Gene panels sorted by display name in the entire Case page
- Round CADD and GnomAD values in variants export files
### Fixed
- HPO filter button on SV variantS page
- Spacing between region|function cells in SVs lists
- Labels on gene panel Chanjo report
- Fixed ambiguous duplicated response headers when requesting a BAM file from /static
- Visited color link on gene coverage button (Variant page)

## [4.58.1]
### Fixed
- Case search with search strings that contain characters that can be escaped

## [4.58]
### Added
- Documentation on how to create/update PanelApp panels
- Add filter by local observations (archive) to structural variants filters
- Add more splicing consequences to SO term definitions
- Search for a specific gene in all gene panels
- Institute settings option to force show all variants on VariantS page for all cases of an institute
- Filter cases by validation pending status
- Link to The Clinical Knowledgebase (CKB) (https://ckb.jax.org/) in cancer variant's page
### Fixed
- Added a not-authorized `auto-login` fixture according to changes in Flask-Login 0.6.2
- Renamed `cache_timeout` param name of flask.send_file function to `max_age` (Flask 2.2 compliant)
- Replaced deprecated `app.config["JSON_SORT_KEYS"]` with app.json.sort_keys in app settings
- Bug in gene variants page (All SNVs and INDELs) when variant gene doesn't have a hgnc id that is found in the database
- Broken export of causatives table
- Query for genes in build 38 on `Search SNVs and INDELs` page
- Prevent typing special characters `^<>?!=\/` in case search form
- Search matching causatives also among research variants in other cases
- Links to variants in Verified variants page
- Broken filter institute cases by pinned gene
- Better visualization of long lists of genes in large SVs on Causative and Verified Variants page
- Reintroduced missing button to export Causative variants
- Better linking and display of matching causatives and managed variants
- Reduced code complexity in `scout/parse/variant/variant.py`
- Reduced complexity of code in `scout/build/variant/variant.py`

### Changed
- State that loqusdb observation is in current case if observations count is one and no cases are shown
- Better pagination and number of variants returned by queries in `Search SNVs and INDELs` page
- Refactored and simplified code used for collecting gene variants for `Search SNVs and INDELs` page
- Fix sidebar panel icons in Case view
- Fix panel spacing in Case view
- Removed unused database `sanger_ordered` and `case_id,category,rank_score` indexes (variant collection)
- Verified variants displayed in a dedicated page reachable from institute sidebar
- Unified stats in dashboard page
- Improved gene info for large SVs and cancer SVs
- Remove the unused `variant.str_variant` endpoint from variant views
- Easier editing of HPO gene panel on case page
- Assign phenotype panel less cramped on Case page
- Causatives and Verified variants pages to use the same template macro
- Allow hyphens in panel names
- Reduce resolution of example images
- Remove some animations in web gui which where rendered slow


## [4.57.4]
### Fixed
- Parsing of variant.FORMAT "DR" key in parse variant file

## [4.57.3]
### Fixed
- Export of STR verified variants
- Do not download as verified variants first verified and then reset to not validated
- Avoid duplicated lines in downloaded verified variants reflecting changes in variant validation status

## [4.57.2]
### Fixed
- Export of verified variants when variant gene has no transcripts
- HTTP 500 when visiting a the details page for a cancer variant that had been ranked with genmod

## [4.57.1]
### Fixed
- Updating/replacing a gene panel from file with a corrupted or malformed file

## [4.57]
### Added
- Display last 50 or 500 events for a user in a timeline
- Show dismiss count from other cases on matching variantS
- Save Beacon-related events in events collection
- Institute settings allow saving multiple loqusdb instances for one institute
- Display stats from multiple instances of loqusdb on variant page
- Display date and frequency of obs derived from count of local archive observations from MIP11 (requires fix in MIP)
### Changed
- Prior ACMG classifications view is no longer limited by pathogenicity
### Fixed
- Visibility of Sanger ordered badge on case page, light mode
- Some of the DataTables tables (Phenotypes and Diagnoses pages) got a bit dark in dark mode
- Remove all redundancies when displaying timeline events (some events are saved both as case-related and variant-related)
- Missing link in saved MatchMaker-related events
- Genes with mixed case gene symbols missing in PanelApp panels
- Alignment of elements on the Beacon submission modal window
- Locus info links from STR variantS page open in new browser tabs

## [4.56]
### Added
- Test for PanelApp panels loading
- `panel-umi` tag option when loading cancer analyses
### Changed
- Black text to make comments more visible in dark mode
- Loading PanelApp panels replaces pre-existing panels with same version
- Removed sidebar from Causatives page - navigation is available on the top bar for now
- Create ClinVar submissions from pinned variants list in case page
- Select which pinned variants will be included in ClinVar submission documents
### Fixed
- Remove a:visited css style from all buttons
- Update of HPO terms via command line
- Background color of `MIXED` and `PANEL-UMI` sequencing types on cases page
- Fixed regex error when searching for cases with query ending with `\ `
- Gene symbols on Causatives page lighter in dark mode
- SpliceAI tooltip of multigene variants

## [4.55]
### Changed
- Represent different tumor samples as vials in cases page
- Option to force-update the OMIM panel
### Fixed
- Low tumor purity badge alignment in cancer samples table on cancer case view
- VariantS comment popovers reactivate on hover
- Updating database genes in build 37
- ACMG classification summary hidden by sticky navbar
- Logo backgrounds fixed to white on welcome page
- Visited links turn purple again
- Style of link buttons and dropdown menus
- Update KUH and GMS logos
- Link color for Managed variants

## [4.54]
### Added
- Dark mode, using browser/OS media preference
- Allow marking case as solved without defining causative variants
- Admin users can create missing beacon datasets from the institute's settings page
- GenCC links on gene and variant pages
- Deprecation warnings when launching the app using a .yaml config file or loading cases using .ped files
### Changed
- Improved HTML syntax in case report template
- Modified message displayed when variant rank stats could not be calculated
- Expanded instructions on how to test on CG development server (cg-vm1)
- Added more somatic variant callers (Balsamic v9 SNV, develop SV)
### Fixed
- Remove load demo case command from docker-compose.yml
- Text elements being split across pages in PDF reports
- Made login password field of type `password` in LDAP login form
- Gene panels HTML select in institute's settings page
- Bootstrap upgraded to version 5
- Fix some Sourcery and SonarCloud suggestions
- Escape special characters in case search on institute and dashboard pages
- Broken case PDF reports when no Madeline pedigree image can be created
- Removed text-white links style that were invisible in new pages style
- Variants pagination after pressing "Filter variants" or "Clinical filter"
- Layout of buttons Matchmaker submission panel (case page)
- Removing cases from Matchmaker (simplified code and fixed functionality)
- Reintroduce check for missing alignment files purged from server

## [4.53]
### Added
### Changed
- Point Alamut API key docs link to new API version
- Parse dbSNP id from ID only if it says "rs", else use VEP CSQ fields
- Removed MarkupSafe from the dependencies
### Fixed
- Reintroduced loading of SVs for demo case 643595
- Successful parse of FOUND_IN should avoid GATK caller default
- All vulnerabilities flagged by SonarCloud

## [4.52]
### Added
- Demo cancer case gets loaded together with demo RD case in demo instance
- Parse REVEL_score alongside REVEL_rankscore from csq field and display it on SNV variant page
- Rank score results now show the ranking range
- cDNA and protein changes displayed on institute causatives pages
- Optional SESSION_TIMEOUT_MINUTES configuration in app config files
- Script to convert old OMIM case format (list of integers) to new format (list of dictionaries)
- Additional check for user logged in status before serving alignment files
- Download .cgh files from cancer samples table on cancer case page
- Number of documents and date of last update on genes page
### Changed
- Verify user before redirecting to IGV alignments and sashimi plots
- Build case IGV tracks starting from case and variant objects instead of passing all params in a form
- Unfreeze Werkzeug lib since Flask_login v.0.6 with bugfix has been released
- Sort gene panels by name (panelS and variant page)
- Removed unused `server.blueprints.alignviewers.unindexed_remote_static` endpoint
- User sessions to check files served by `server.blueprints.alignviewers.remote_static` endpoint
- Moved Beacon-related functions to a dedicated app extension
- Audit Filter now also loads filter displaying the variants for it
### Fixed
- Handle `attachment_filename` parameter renamed to `download_name` when Flask 2.2 will be released
- Removed cursor timeout param in cases find adapter function to avoid many code warnings
- Removed stream argument deprecation warning in tests
- Handle `no intervals found` warning in load_region test
- Beacon remove variants
- Protect remote_cors function in alignviewers view from Server-Side Request Forgery (SSRF)
- Check creation date of last document in gene collection to display when genes collection was updated last

## [4.51]
### Added
- Config file containing codecov settings for pull requests
- Add an IGV.js direct link button from case page
- Security policy file
- Hide/shade compound variants based on rank score on variantS from filter
- Chromograph legend documentation direct link
### Changed
- Updated deprecated Codecov GitHub action to v.2
- Simplified code of scout/adapter/mongo/variant
- Update IGV.js to v2.11.2
- Show summary number of variant gene panels on general report if more than 3
### Fixed
- Marrvel link for variants in genome build 38 (using liftover to build 37)
- Remove flags from codecov config file
- Fixed filter bug with high negative SPIDEX scores
- Renamed IARC TP53 button to to `TP53 Database`, modified also link since IARC has been moved to the US NCI: `https://tp53.isb-cgc.org/`
- Parsing new format of OMIM case info when exporting patients to Matchmaker
- Remove flask-debugtoolbar lib dependency that is using deprecated code and causes app to crash after new release of Jinja2 (3.1)
- Variant page crashing for cases with old OMIM terms structure (a list of integers instead of dictionary)
- Variant page crashing when creating MARRVEL link for cases with no genome build
- SpliceAI documentation link
- Fix deprecated `safe_str_cmp` import from `werkzeug.security` by freezing Werkzeug lib to v2.0 until Flask_login v.0.6 with bugfix is released
- List gene names densely in general report for SVs that contain more than 3 genes
- Show transcript ids on refseq genes on hg19 in IGV.js, using refgene source
- Display correct number of genes in general report for SVs that contain more than 32 genes
- Broken Google login after new major release of `lepture/authlib`
- Fix frequency and callers display on case general report

## [4.50.1]
### Fixed
- Show matching causative STR_repid for legacy str variants (pre Stranger hgnc_id)

## [4.50]
### Added
- Individual-specific OMIM terms
- OMIM disease descriptions in ClinVar submission form
- Add a toggle for melter rerun monitoring of cases
- Add a config option to show the rerun monitoring toggle
- Add a cli option to export cases with rerun monitoring enabled
- Add a link to STRipy for STR variants; shallow for ARX and HOXA13
- Hide by default variants only present in unaffected individuals in variants filters
- OMIM terms in general case report
- Individual-level info on OMIM and HPO terms in general case report
- PanelApp gene link among the external links on variant page
- Dashboard case filters fields help
- Filter cases by OMIM terms in cases and dashboard pages
### Fixed
- A malformed panel id request would crash with exception: now gives user warning flash with redirect
- Link to HPO resource file hosted on `http://purl.obolibrary.org`
- Gene search form when gene exists only in build 38
- Fixed odd redirect error and poor error message on missing column for gene panel csv upload
- Typo in parse variant transcripts function
- Modified keys name used to parse local observations (archived) frequencies to reflect change in MIP keys naming
- Better error handling for partly broken/timed out chanjo reports
- Broken javascript code when case Chromograph data is malformed
- Broader space for case synopsis in general report
- Show partial causatives on causatives and matching causatives panels
- Partial causative assignment in cases with no OMIM or HPO terms
- Partial causative OMIM select options in variant page
### Changed
- Slightly smaller and improved layout of content in case PDF report
- Relabel more cancer variant pages somatic for navigation
- Unify caseS nav links
- Removed unused `add_compounds` param from variant controllers function
- Changed default hg19 genome for IGV.js to legacy hg19_1kg_decoy to fix a few problematic loci
- Reduce code complexity (parse/ensembl.py)
- Silence certain fields in ClinVar export if prioritised ones exist (chrom-start-end if hgvs exist)
- Made phenotype non-mandatory when marking a variant as partial causative
- Only one phenotype condition type (OMIM or HPO) per variant is used in ClinVar submissions
- ClinVar submission variant condition prefers OMIM over HPO if available
- Use lighter version of gene objects in Omim MongoDB adapter, panels controllers, panels views and institute controllers
- Gene-variants table size is now adaptive
- Remove unused file upload on gene-variants page

## [4.49]
### Fixed
- Pydantic model types for genome_build, madeline_info, peddy_ped_check and peddy_sex_check, rank_model_version and sv_rank_model_version
- Replace `MatchMaker` with `Matchmaker` in all places visible by a user
- Save diagnosis labels along with OMIM terms in Matchmaker Exchange submission objects
- `libegl-mesa0_21.0.3-0ubuntu0.3~20.04.5_amd64.deb` lib not found by GitHub actions Docker build
- Remove unused `chromograph_image_files` and `chromograph_prefixes` keys saved when creating or updating an RD case
- Search managed variants by description and with ignore case
### Changed
- Introduced page margins on exported PDF reports
- Smaller gene fonts in downloaded HPO genes PDF reports
- Reintroduced gene coverage data in the PDF-exported general report of rare-disease cases
- Check for existence of case report files before creating sidebar links
- Better description of HPO and OMIM terms for patients submitted to Matchmaker Exchange
- Remove null non-mandatory key/values when updating a case
- Freeze WTForms<3 due to several form input rendering changes

## [4.48.1]
### Fixed
- General case PDF report for recent cases with no pedigree

## [4.48]
### Added
- Option to cancel a request for research variants in case page
### Changed
- Update igv.js to v2.10.5
- Updated example of a case delivery report
- Unfreeze cyvcf2
- Builder images used in Scout Dockerfiles
- Crash report email subject gives host name
- Export general case report to PDF using PDFKit instead of WeasyPrint
- Do not include coverage report in PDF case report since they might have different orientation
- Export cancer cases's "Coverage and QC report" to PDF using PDFKit instead of Weasyprint
- Updated cancer "Coverage and QC report" example
- Keep portrait orientation in PDF delivery report
- Export delivery report to PDF using PDFKit instead of Weasyprint
- PDF export of clinical and research HPO panels using PDFKit instead of Weasyprint
- Export gene panel report to PDF using PDFKit
- Removed WeasyPrint lib dependency

### Fixed
- Reintroduced missing links to Swegen and Beacon and dbSNP in RD variant page, summary section
- Demo delivery report orientation to fit new columns
- Missing delivery report in demo case
- Cast MNVs to SNV for test
- Export verified variants from all institutes when user is admin
- Cancer coverage and QC report not found for demo cancer case
- Pull request template instructions on how to deploy to test server
- PDF Delivery report not showing Swedac logo
- Fix code typos
- Disable codefactor raised by ESLint for javascript functions located on another file
- Loading spinner stuck after downloading a PDF gene panel report
- IGV browser crashing when file system with alignment files is not mounted

## [4.47]
### Added
- Added CADD, GnomAD and genotype calls to variantS export
### Changed
- Pull request template, to illustrate how to deploy pull request branches on cg-vm1 stage server
### Fixed
- Compiled Docker image contains a patched version (v4.9) of chanjo-report

## [4.46.1]
### Fixed
- Downloading of files generated within the app container (MT-report, verified variants, pedigrees, ..)

## [4.46]
### Added
- Created a Dockefile to be used to serve the dockerized app in production
- Modified the code to collect database params specified as env vars
- Created a GitHub action that pushes the Dockerfile-server image to Docker Hub (scout-server-stage) every time a PR is opened
- Created a GitHub action that pushes the Dockerfile-server image to Docker Hub (scout-server) every time a new release is created
- Reassign MatchMaker Exchange submission to another user when a Scout user is deleted
- Expose public API JSON gene panels endpoint, primarily to enable automated rerun checking for updates
- Add utils for dictionary type
- Filter institute cases using multiple HPO terms
- Vulture GitHub action to identify and remove unused variables and imports
### Changed
- Updated the python config file documentation in admin guide
- Case configuration parsing now uses Pydantic for improved typechecking and config handling
- Removed test matrices to speed up automatic testing of PRs
- Switch from Coveralls to Codecov to handle CI test coverage
- Speed-up CI tests by caching installation of libs and splitting tests into randomized groups using pytest-test-groups
- Improved LDAP login documentation
- Use lib flask-ldapconn instead of flask_ldap3_login> to handle ldap authentication
- Updated Managed variant documentation in user guide
- Fix and simplify creating and editing of gene panels
- Simplified gene variants search code
- Increased the height of the genes track in the IGV viewer
### Fixed
- Validate uploaded managed variant file lines, warning the user.
- Exporting validated variants with missing "genes" database key
- No results returned when searching for gene variants using a phenotype term
- Variants filtering by gene symbols file
- Make gene HGNC symbols field mandatory in gene variants page and run search only on form submit
- Make sure collaborator gene variants are still visible, even if HPO filter is used

## [4.45]
### Added
### Changed
- Start Scout also when loqusdbapi is not reachable
- Clearer definition of manual standard and custom inheritance models in gene panels
- Allow searching multiple chromosomes in filters
### Fixed
- Gene panel crashing on edit action

## [4.44]
### Added
### Changed
- Display Gene track beneath each sample track when displaying splice junctions in igv browser
- Check outdated gene symbols and update with aliases for both RD and cancer variantS
### Fixed
- Added query input check and fixed the Genes API endpoint to return a json formatted error when request is malformed
- Typo in ACMG BP6 tooltip

## [4.43.1]
### Added
- Added database index for OMIM disease term genes
### Changed
### Fixed
- Do not drop HPO terms collection when updating HPO terms via the command line
- Do not drop disease (OMIM) terms collection when updating diseases via the command line

## [4.43]
### Added
- Specify which collection(s) update/build indexes for
### Fixed
- Do not drop genes and transcripts collections when updating genes via the command line

## [4.42.1]
### Added
### Changed
### Fixed
- Freeze PyMongo lib to version<4.0 to keep supporting previous MongoDB versions
- Speed up gene panels creation and update by collecting only light gene info from database
- Avoid case page crash on Phenomizer queries timeout

## [4.42]
### Added
- Choose custom pinned variants to submit to MatchMaker Exchange
- Submit structural variant as genes to the MatchMaker Exchange
- Added function for maintainers and admins to remove gene panels
- Admins can restore deleted gene panels
- A development docker-compose file illustrating the scout/chanjo-report integration
- Show AD on variants view for cancer SV (tumor and normal)
- Cancer SV variants filter AD, AF (tumor and normal)
- Hiding the variants score column also from cancer SVs, as for the SNVs
### Changed
- Enforce same case _id and display_name when updating a case
- Enforce same individual ids, display names and affected status when updating a case
- Improved documentation for connecting to loqusdb instances (including loqusdbapi)
- Display and download HPO gene panels' gene symbols in italics
- A faster-built and lighter Docker image
- Reduce complexity of `panels` endpoint moving some code to the panels controllers
- Update requirements to use flask-ldap3-login>=0.9.17 instead of freezing WTForm
### Fixed
- Use of deprecated TextField after the upgrade of WTF to v3.0
- Freeze to WTForms to version < 3
- Remove the extra files (bed files and madeline.svg) introduced by mistake
- Cli command loading demo data in docker-compose when case custom images exist and is None
- Increased MongoDB connection serverSelectionTimeoutMS parameter to 30K (default value according to MongoDB documentation)
- Better differentiate old obs counts 0 vs N/A
- Broken cancer variants page when default gene panel was deleted
- Typo in tx_overview function in variant controllers file
- Fixed loqusdbapi SV search URL
- SV variants filtering using Decipher criterion
- Removing old gene panels that don't contain the `maintainer` key.

## [4.41.1]
### Fixed
- General reports crash for variant annotations with same variant on other cases

## [4.41]
### Added
- Extended the instructions for running the Scout Docker image (web app and cli).
- Enabled inclusion of custom images to STR variant view
### Fixed
- General case report sorting comments for variants with None genetic models
- Do not crash but redirect to variants page with error when a variant is not found for a case
- UCSC links coordinates for SV variants with start chromosome different than end chromosome
- Human readable variants name in case page for variants having start chromosome different from end chromosome
- Avoid always loading all transcripts when checking gene symbol: introduce gene captions
- Slow queries for evaluated variants on e.g. case page - use events instead
### Changed
- Rearrange variant page again, moving severity predictions down.
- More reactive layout width steps on variant page

## [4.40.1]
### Added
### Fixed
- Variants dismissed with inconsistent inheritance pattern can again be shown in general case report
- General report page for variants with genes=None
- General report crashing when variants have no panels
- Added other missing keys to case and variant dictionaries passed to general report
### Changed

## [4.40]
### Added
- A .cff citation file
- Phenotype search API endpoint
- Added pagination to phenotype API
- Extend case search to include internal MongoDB id
- Support for connecting to a MongoDB replica set (.py config files)
- Support for connecting to a MongoDB replica set (.yaml config files)
### Fixed
- Command to load the OMIM gene panel (`scout load panel --omim`)
- Unify style of pinned and causative variants' badges on case page
- Removed automatic spaces after punctuation in comments
- Remove the hardcoded number of total individuals from the variant's old observations panel
- Send delete requests to a connected Beacon using the DELETE method
- Layout of the SNV and SV variant page - move frequency up
### Changed
- Stop updating database indexes after loading exons via command line
- Display validation status badge also for not Sanger-sequenced variants
- Moved Frequencies, Severity and Local observations panels up in RD variants page
- Enabled Flask CORS to communicate CORS status to js apps
- Moved the code preparing the transcripts overview to the backend
- Refactored and filtered json data used in general case report
- Changed the database used in docker-compose file to use the official MongoDB v4.4 image
- Modified the Python (3.6, 3.8) and MongoDB (3.2, 4.4, 5.0) versions used in testing matrices (GitHub actions)
- Capitalize case search terms on institute and dashboard pages


## [4.39]
### Added
- COSMIC IDs collected from CSQ field named `COSMIC`
### Fixed
- Link to other causative variants on variant page
- Allow multiple COSMIC links for a cancer variant
- Fix floating text in severity box #2808
- Fixed MitoMap and HmtVar links for hg38 cases
- Do not open new browser tabs when downloading files
- Selectable IGV tracks on variant page
- Missing splice junctions button on variant page
- Refactor variantS representative gene selection, and use it also for cancer variant summary
### Changed
- Improve Javascript performance for displaying Chromograph images
- Make ClinVar classification more evident in cancer variant page

## [4.38]
### Added
- Option to hide Alamut button in the app config file
### Fixed
- Library deprecation warning fixed (insert is deprecated. Use insert_one or insert_many instead)
- Update genes command will not trigger an update of database indices any more
- Missing resources in temporary downloading directory when updating genes using the command line
- Restore previous variant ACMG classification in a scrollable div
- Loading spinner not stopping after downloading PDF case reports and variant list export
- Add extra Alamut links higher up on variant pages
- Improve UX for phenotypes in case page
- Filter and export of STR variants
- Update look of variants page navigation buttons
### Changed

## [4.37]
### Added
- Highlight and show version number for RefSeq MANE transcripts.
- Added integration to a rerunner service for toggling reanalysis with updated pedigree information
- SpliceAI display and parsing from VEP CSQ
- Display matching tiered variants for cancer variants
- Display a loading icon (spinner) until the page loads completely
- Display filter badges in cancer variants list
- Update genes from pre-downloaded file resources
- On login, OS, browser version and screen size are saved anonymously to understand how users are using Scout
- API returning institutes data for a given user: `/api/v1/institutes`
- API returning case data for a given institute: `/api/v1/institutes/<institute_id>/cases`
- Added GMS and Lund university hospital logos to login page
- Made display of Swedac logo configurable
- Support for displaying custom images in case view
- Individual-specific HPO terms
- Optional alamut_key in institute settings for Alamut Plus software
- Case report API endpoint
- Tooltip in case explaining that genes with genome build different than case genome build will not be added to dynamic HPO panel.
- Add DeepVariant as a caller
### Fixed
- Updated IGV to v2.8.5 to solve missing gene labels on some zoom levels
- Demo cancer case config file to load somatic SNVs and SVs only.
- Expand list of refseq trancripts in ClinVar submission form
- Renamed `All SNVs and INDELs` institute sidebar element to `Search SNVs and INDELs` and fixed its style.
- Add missing parameters to case load-config documentation
- Allow creating/editing gene panels and dynamic gene panels with genes present in genome build 38
- Bugfix broken Pytests
- Bulk dismissing variants error due to key conversion from string to integer
- Fix typo in index documentation
- Fixed crash in institute settings page if "collaborators" key is not set in database
- Don't stop Scout execution if LoqusDB call fails and print stacktrace to log
- Bug when case contains custom images with value `None`
- Bug introduced when fixing another bug in Scout-LoqusDB interaction
- Loading of OMIM diagnoses in Scout demo instance
- Remove the docker-compose with chanjo integration because it doesn't work yet.
- Fixed standard docker-compose with scout demo data and database
- Clinical variant assessments not present for pinned and causative variants on case page.
- MatchMaker matching one node at the time only
- Remove link from previously tiered variants badge in cancer variants page
- Typo in gene cell on cancer variants page
- Managed variants filter form
### Changed
- Better naming for variants buttons on cancer track (somatic, germline). Also show cancer research button if available.
- Load case with missing panels in config files, but show warning.
- Changing the (Female, Male) symbols to (F/M) letters in individuals_table and case-sma.
- Print stacktrace if case load command fails
- Added sort icon and a pointer to the cursor to all tables with sortable fields
- Moved variant, gene and panel info from the basic pane to summary panel for all variants.
- Renamed `Basics` panel to `Classify` on variant page.
- Revamped `Basics` panel to a panel dedicated to classify variants
- Revamped the summary panel to be more compact.
- Added dedicated template for cancer variants
- Removed Gene models, Gene annotations and Conservation panels for cancer variants
- Reorganized the orders of panels for variant and cancer variant views
- Added dedicated variant quality panel and removed relevant panes
- A more compact case page
- Removed OMIM genes panel
- Make genes panel, pinned variants panel, causative variants panel and ClinVar panel scrollable on case page
- Update to Scilifelab's 2020 logo
- Update Gens URL to support Gens v2.0 format
- Refactor tests for parsing case configurations
- Updated links to HPO downloadable resources
- Managed variants filtering defaults to all variant categories
- Changing the (Kind) drop-down according to (Category) drop-down in Managed variant add variant
- Moved Gens button to individuals table
- Check resource files availability before starting updating OMIM diagnoses
- Fix typo in `SHOW_OBSERVED_VARIANT_ARCHIVE` config param

## [4.36]
### Added
- Parse and save splice junction tracks from case config file
- Tooltip in observations panel, explaining that case variants with no link might be old variants, not uploaded after a case rerun
### Fixed
- Warning on overwriting variants with same position was no longer shown
- Increase the height of the dropdowns to 425px
- More indices for the case table as it grows, specifically for causatives queries
- Splice junction tracks not centered over variant genes
- Total number of research variants count
- Update variants stats in case documents every time new variants are loaded
- Bug in flashing warning messages when filtering variants
### Changed
- Clearer warning messages for genes and gene/gene-panels searches in variants filters

## [4.35]
### Added
- A new index for hgnc_symbol in the hgnc_gene collection
- A Pedigree panel in STR page
- Display Tier I and II variants in case view causatives card for cancer cases
### Fixed
- Send partial file data to igv.js when visualizing sashimi plots with splice junction tracks
- Research variants filtering by gene
- Do not attempt to populate annotations for not loaded pinned/causatives
- Add max-height to all dropdowns in filters
### Changed
- Switch off non-clinical gene warnings when filtering research variants
- Don't display OMIM disease card in case view for cancer cases
- Refactored Individuals and Causative card in case view for cancer cases
- Update and style STR case report

## [4.34]
### Added
- Saved filter lock and unlock
- Filters can optionally be marked audited, logging the filter name, user and date on the case events and general report.
- Added `ClinVar hits` and `Cosmic hits` in cancer SNVs filters
- Added `ClinVar hits` to variants filter (rare disease track)
- Load cancer demo case in docker-compose files (default and demo file)
- Inclusive-language check using [woke](https://github.com/get-woke/woke) github action
- Add link to HmtVar for mitochondrial variants (if VCF is annotated with HmtNote)
- Grey background for dismissed compounds in variants list and variant page
- Pin badge for pinned compounds in variants list and variant page
- Support LoqusDB REST API queries
- Add a docker-compose-matchmaker under scout/containers/development to test matchmaker locally
- Script to investigate consequences of symbol search bug
- Added GATK to list of SV and cancer SV callers
### Fixed
- Make MitoMap link work for hg38 again
- Export Variants feature crashing when one of the variants has no primary transcripts
- Redirect to last visited variantS page when dismissing variants from variants list
- Improved matching of SVs Loqus occurrences in other cases
- Remove padding from the list inside (Matching causatives from other cases) panel
- Pass None to get_app function in CLI base since passing script_info to app factory functions was deprecated in Flask 2.0
- Fixed failing tests due to Flask update to version 2.0
- Speed up user events view
- Causative view sort out of memory error
- Use hgnc_id for gene filter query
- Typo in case controllers displaying an error every time a patient is matched against external MatchMaker nodes
- Do not crash while attempting an update for variant documents that are too big (> 16 MB)
- Old STR causatives (and other variants) may not have HGNC symbols - fix sort lambda
- Check if gene_obj has primary_transcript before trying to access it
- Warn if a gene manually searched is in a clinical panel with an outdated name when filtering variants
- ChrPos split js not needed on STR page yet
### Changed
- Remove parsing of case `genome_version`, since it's not used anywhere downstream
- Introduce deprecation warning for Loqus configs that are not dictionaries
- SV clinical filter no longer filters out sub 100 nt variants
- Count cases in LoqusDB by variant type
- Commit pulse repo badge temporarily set to weekly
- Sort ClinVar submissions objects by ascending "Last evaluated" date
- Refactored the MatchMaker integration as an extension
- Replaced some sensitive words as suggested by woke linter
- Documentation for load-configuration rewritten.
- Add styles to MatchMaker matches table
- More detailed info on the data shared in MatchMaker submission form

## [4.33.1]
### Fixed
- Include markdown for release autodeploy docs
- Use standard inheritance model in ClinVar (https://ftp.ncbi.nlm.nih.gov/pub/GTR/standard_terms/Mode_of_inheritance.txt)
- Fix issue crash with variants that have been unflagged causative not being available in other causatives
### Added
### Changed

## [4.33]
### Fixed
- Command line crashing when updating an individual not found in database
- Dashboard page crashing when filters return no data
- Cancer variants filter by chromosome
- /api/v1/genes now searches for genes in all genome builds by default
- Upgraded igv.js to version 2.8.1 (Fixed Unparsable bed record error)
### Added
- Autodeploy docs on release
- Documentation for updating case individuals tracks
- Filter cases and dashboard stats by analysis track
### Changed
- Changed from deprecated db update method
- Pre-selected fields to run queries with in dashboard page
- Do not filter by any institute when first accessing the dashboard
- Removed OMIM panel in case view for cancer cases
- Display Tier I and II variants in case view causatives panel for cancer cases
- Refactored Individuals and Causative panels in case view for cancer cases

## [4.32.1]
### Fixed
- iSort lint check only
### Changed
- Institute cases page crashing when a case has track:Null
### Added

## [4.32]
### Added
- Load and show MITOMAP associated diseases from VCF (INFO field: MitomapAssociatedDiseases, via HmtNote)
- Show variant allele frequencies for mitochondrial variants (GRCh38 cases)
- Extend "public" json API with diseases (OMIM) and phenotypes (HPO)
- HPO gene list download now has option for clinical and non-clinical genes
- Display gene splice junctions data in sashimi plots
- Update case individuals with splice junctions tracks
- Simple Docker compose for development with local build
- Make Phenomodels subpanels collapsible
- User side documentation of cytogenomics features (Gens, Chromograph, vcf2cytosure, rhocall)
- iSort GitHub Action
- Support LoqusDB REST API queries
### Fixed
- Show other causative once, even if several events point to it
- Filtering variants by mitochondrial chromosome for cases with genome build=38
- HPO gene search button triggers any warnings for clinical / non-existing genes also on first search
- Fixed a bug in variants pages caused by MT variants without alt_frequency
- Tests for CADD score parsing function
- Fixed the look of IGV settings on SNV variant page
- Cases analyzed once shown as `rerun`
- Missing case track on case re-upload
- Fixed severity rank for SO term "regulatory region ablation"
### Changed
- Refactor according to CodeFactor - mostly reuse of duplicated code
- Phenomodels language adjustment
- Open variants in a new window (from variants page)
- Open overlapping and compound variants in a new window (from variant page)
- gnomAD link points to gnomAD v.3 (build GRCh38) for mitochondrial variants.
- Display only number of affected genes for dismissed SVs in general report
- Chromosome build check when populating the variants filter chromosome selection
- Display mitochondrial and rare diseases coverage report in cases with missing 'rare' track

## [4.31.1]
### Added
### Changed
- Remove mitochondrial and coverage report from cancer cases sidebar
### Fixed
- ClinVar page when dbSNP id is None

## [4.31]
### Added
- gnomAD annotation field in admin guide
- Export also dynamic panel genes not associated to an HPO term when downloading the HPO panel
- Primary HGNC transcript info in variant export files
- Show variant quality (QUAL field from vcf) in the variant summary
- Load/update PDF gene fusion reports (clinical and research) generated with Arriba
- Support new MANE annotations from VEP (both MANE Select and MANE Plus Clinical)
- Display on case activity the event of a user resetting all dismissed variants
- Support gnomAD population frequencies for mitochondrial variants
- Anchor links in Casedata ClinVar panels to redirect after renaming individuals
### Fixed
- Replace old docs link www.clinicalgenomics.se/scout with new https://clinical-genomics.github.io/scout
- Page formatting issues whenever case and variant comments contain extremely long strings with no spaces
- Chromograph images can be one column and have scrollbar. Removed legacy code.
- Column labels for ClinVar case submission
- Page crashing looking for LoqusDB observation when variant doesn't exist
- Missing inheritance models and custom inheritance models on newly created gene panels
- Accept only numbers in managed variants filter as position and end coordinates
- SNP id format and links in Variant page, ClinVar submission form and general report
- Case groups tooltip triggered only when mouse is on the panel header
- Loadable filters displayed in alphabetical order on variants page
### Changed
- A more compact case groups panel
- Added landscape orientation CSS style to cancer coverage and QC demo report
- Improve user documentation to create and save new gene panels
- Removed option to use space as separator when uploading gene panels
- Separating the columns of standard and custom inheritance models in gene panels
- Improved ClinVar instructions for users using non-English Excel

## [4.30.2]
### Added
### Fixed
- Use VEP RefSeq ID if RefSeq list is empty in RefSeq transcripts overview
- Bug creating variant links for variants with no end_chrom
### Changed

## [4.30.1]
### Added
### Fixed
- Cryptography dependency fixed to use version < 3.4
### Changed

## [4.30]
### Added
- Introduced a `reset dismiss variant` verb
- Button to reset all dismissed variants for a case
- Add black border to Chromograph ideograms
- Show ClinVar annotations on variantS page
- Added integration with GENS, copy number visualization tool
- Added a VUS label to the manual classification variant tags
- Add additional information to SNV verification emails
- Tooltips documenting manual annotations from default panels
- Case groups now show bam files from all cases on align view
### Fixed
- Center initial igv view on variant start with SNV/indels
- Don't set initial igv view to negative coordinates
- Display of GQ for SV and STR
- Parsing of AD and related info for STRs
- LoqusDB field in institute settings accepts only existing Loqus instances
- Fix DECIPHER link to work after DECIPHER migrated to GRCh38
- Removed visibility window param from igv.js genes track
- Updated HPO download URL
- Patch HPO download test correctly
- Reference size on STR hover not needed (also wrong)
- Introduced genome build check (allowed values: 37, 38, "37", "38") on case load
- Improve case searching by assignee full name
- Populating the LoqusDB select in institute settings
### Changed
- Cancer variants table header (pop freq etc)
- Only admin users can modify LoqusDB instance in Institute settings
- Style of case synopsis, variants and case comments
- Switched to igv.js 2.7.5
- Do not choke if case is missing research variants when research requested
- Count cases in LoqusDB by variant type
- Introduce deprecation warning for Loqus configs that are not dictionaries
- Improve create new gene panel form validation
- Make XM- transcripts less visible if they don't overlap with transcript refseq_id in variant page
- Color of gene panels and comments panels on cases and variant pages
- Do not choke if case is missing research variants when reserch requested

## [4.29.1]
### Added
### Fixed
- Always load STR variants regardless of RankScore threshold (hotfix)
### Changed

## [4.29]
### Added
- Added a page about migrating potentially breaking changes to the documentation
- markdown_include in development requirements file
- STR variants filter
- Display source, Z-score, inheritance pattern for STR annotations from Stranger (>0.6.1) if available
- Coverage and quality report to cancer view
### Fixed
- ACMG classification page crashing when trying to visualize a classification that was removed
- Pretty print HGVS on gene variants (URL-decode VEP)
- Broken or missing link in the documentation
- Multiple gene names in ClinVar submission form
- Inheritance model select field in ClinVar submission
- IGV.js >2.7.0 has an issue with the gene track zoom levels - temp freeze at 2.7.0
- Revert CORS-anywhere and introduce a local http proxy for cloud tracks
### Changed

## [4.28]
### Added
- Chromograph integration for displaying PNGs in case-page
- Add VAF to cancer case general report, and remove some of its unused fields
- Variants filter compatible with genome browser location strings
- Support for custom public igv tracks stored on the cloud
- Add tests to increase testing coverage
- Update case variants count after deleting variants
- Update IGV.js to latest (v2.7.4)
- Bypass igv.js CORS check using `https://github.com/Rob--W/cors-anywhere`
- Documentation on default and custom IGV.js tracks (admin docs)
- Lock phenomodels so they're editable by admins only
- Small case group assessment sharing
- Tutorial and files for deploying app on containers (Kubernetes pods)
- Canonical transcript and protein change of canonical transcript in exported variants excel sheet
- Support for Font Awesome version 6
- Submit to Beacon from case page sidebar
- Hide dismissed variants in variants pages and variants export function
- Systemd service files and instruction to deploy Scout using podman
### Fixed
- Bugfix: unused `chromgraph_prefix |tojson` removed
- Freeze coloredlogs temporarily
- Marrvel link
- Don't show TP53 link for silent or synonymous changes
- OMIM gene field accepts any custom number as OMIM gene
- Fix Pytest single quote vs double quote string
- Bug in gene variants search by similar cases and no similar case is found
- Delete unused file `userpanel.py`
- Primary transcripts in variant overview and general report
- Google OAuth2 login setup in README file
- Redirect to 'missing file'-icon if configured Chromograph file is missing
- Javascript error in case page
- Fix compound matching during variant loading for hg38
- Cancer variants view containing variants dismissed with cancer-specific reasons
- Zoom to SV variant length was missing IGV contig select
- Tooltips on case page when case has no default gene panels
### Changed
- Save case variants count in case document and not in sessions
- Style of gene panels multiselect on case page
- Collapse/expand main HPO checkboxes in phenomodel preview
- Replaced GQ (Genotype quality) with VAF (Variant allele frequency) in cancer variants GT table
- Allow loading of cancer cases with no tumor_purity field
- Truncate cDNA and protein changes in case report if longer than 20 characters


## [4.27]
### Added
- Exclude one or more variant categories when running variants delete command
### Fixed
### Changed

## [4.26.1]
### Added
### Fixed
- Links with 1-letter aa codes crash on frameshift etc
### Changed

## [4.26]
### Added
- Extend the delete variants command to print analysis date, track, institute, status and research status
- Delete variants by type of analysis (wgs|wes|panel)
- Links to cBioPortal, MutanTP53, IARC TP53, OncoKB, MyCancerGenome, CIViC
### Fixed
- Deleted variants count
### Changed
- Print output of variants delete command as a tab separated table

## [4.25]
### Added
- Command line function to remove variants from one or all cases
### Fixed
- Parse SMN None calls to None rather than False

## [4.24.1]
### Fixed
- Install requirements.txt via setup file

## [4.24]
### Added
- Institute-level phenotype models with sub-panels containing HPO and OMIM terms
- Runnable Docker demo
- Docker image build and push github action
- Makefile with shortcuts to docker commands
- Parse and save synopsis, phenotype and cohort terms from config files upon case upload
### Fixed
- Update dismissed variant status when variant dismissed key is missing
- Breakpoint two IGV button now shows correct chromosome when different from bp1
- Missing font lib in Docker image causing the PDF report download page to crash
- Sentieon Manta calls lack Somaticscore - load anyway
- ClinVar submissions crashing due to pinned variants that are not loaded
- Point ExAC pLI score to new gnomad server address
- Bug uploading cases missing phenotype terms in config file
- STRs loaded but not shown on browser page
- Bug when using adapter.variant.get_causatives with case_id without causatives
- Problem with fetching "solved" from scout export cases cli
- Better serialising of datetime and bson.ObjectId
- Added `volumes` folder to .gitignore
### Changed
- Make matching causative and managed variants foldable on case page
- Remove calls to PyMongo functions marked as deprecated in backend and frontend(as of version 3.7).
- Improved `scout update individual` command
- Export dynamic phenotypes with ordered gene lists as PDF


## [4.23]
### Added
- Save custom IGV track settings
- Show a flash message with clear info about non-valid genes when gene panel creation fails
- CNV report link in cancer case side navigation
- Return to comment section after editing, deleting or submitting a comment
- Managed variants
- MT vs 14 chromosome mean coverage stats if Scout is connected to Chanjo
### Fixed
- missing `vcf_cancer_sv` and `vcf_cancer_sv_research` to manual.
- Split ClinVar multiple clnsig values (slash-separated) and strip them of underscore for annotations without accession number
- Timeout of `All SNVs and INDELs` page when no valid gene is provided in the search
- Round CADD (MIPv9)
- Missing default panel value
- Invisible other causatives lines when other causatives lack gene symbols
### Changed
- Do not freeze mkdocs-material to version 4.6.1
- Remove pre-commit dependency

## [4.22]
### Added
- Editable cases comments
- Editable variants comments
### Fixed
- Empty variant activity panel
- STRs variants popover
- Split new ClinVar multiple significance terms for a variant
- Edit the selected comment, not the latest
### Changed
- Updated RELEASE docs.
- Pinned variants card style on the case page
- Merged `scout export exons` and `scout view exons` commands


## [4.21.2]
### Added
### Fixed
- Do not pre-filter research variants by (case-default) gene panels
- Show OMIM disease tooltip reliably
### Changed

## [4.21.1]
### Added
### Fixed
- Small change to Pop Freq column in variants ang gene panels to avoid strange text shrinking on small screens
- Direct use of HPO list for Clinical HPO SNV (and cancer SNV) filtering
- PDF coverage report redirecting to login page
### Changed
- Remove the option to dismiss single variants from all variants pages
- Bulk dismiss SNVs, SVs and cancer SNVs from variants pages

## [4.21]
### Added
- Support to configure LoqusDB per institute
- Highlight causative variants in the variants list
- Add tests. Mostly regarding building internal datatypes.
- Remove leading and trailing whitespaces from panel_name and display_name when panel is created
- Mark MANE transcript in list of transcripts in "Transcript overview" on variant page
- Show default panel name in case sidebar
- Previous buttons for variants pagination
- Adds a gh action that checks that the changelog is updated
- Adds a gh action that deploys new releases automatically to pypi
- Warn users if case default panels are outdated
- Define institute-specific gene panels for filtering in institute settings
- Use institute-specific gene panels in variants filtering
- Show somatic VAF for pinned and causative variants on case page

### Fixed
- Report pages redirect to login instead of crashing when session expires
- Variants filter loading in cancer variants page
- User, Causative and Cases tables not scaling to full page
- Improved docs for an initial production setup
- Compatibility with latest version of Black
- Fixed tests for Click>7
- Clinical filter required an extra click to Filter to return variants
- Restore pagination and shrink badges in the variants page tables
- Removing a user from the command line now inactivates the case only if user is last assignee and case is active
- Bugfix, LoqusDB per institute feature crashed when institute id was empty string
- Bugfix, LoqusDB calls where missing case count
- filter removal and upload for filters deleted from another page/other user
- Visualize outdated gene panels info in a popover instead of a tooltip in case page side panel

### Changed
- Highlight color on normal STRs in the variants table from green to blue
- Display breakpoints coordinates in verification emails only for structural variants


## [4.20]
### Added
- Display number of filtered variants vs number of total variants in variants page
- Search case by HPO terms
- Dismiss variant column in the variants tables
- Black and pre-commit packages to dev requirements

### Fixed
- Bug occurring when rerun is requested twice
- Peddy info fields in the demo config file
- Added load config safety check for multiple alignment files for one individual
- Formatting of cancer variants table
- Missing Score in SV variants table

### Changed
- Updated the documentation on how to create a new software release
- Genome build-aware cytobands coordinates
- Styling update of the Matchmaker card
- Select search type in case search form


## [4.19]

### Added
- Show internal ID for case
- Add internal ID for downloaded CGH files
- Export dynamic HPO gene list from case page
- Remove users as case assignees when their account is deleted
- Keep variants filters panel expanded when filters have been used

### Fixed
- Handle the ProxyFix ModuleNotFoundError when Werkzeug installed version is >1.0
- General report formatting issues whenever case and variant comments contain extremely long strings with no spaces

### Changed
- Created an institute wrapper page that contains list of cases, causatives, SNVs & Indels, user list, shared data and institute settings
- Display case name instead of case ID on clinVar submissions
- Changed icon of sample update in clinVar submissions


## [4.18]

### Added
- Filter cancer variants on cytoband coordinates
- Show dismiss reasons in a badge with hover for clinical variants
- Show an ellipsis if 10 cases or more to display with loqusdb matches
- A new blog post for version 4.17
- Tooltip to better describe Tumor and Normal columns in cancer variants
- Filter cancer SNVs and SVs by chromosome coordinates
- Default export of `Assertion method citation` to clinVar variants submission file
- Button to export up to 500 cancer variants, filtered or not
- Rename samples of a clinVar submission file

### Fixed
- Apply default gene panel on return to cancer variantS from variant view
- Revert to certificate checking when asking for Chanjo reports
- `scout download everything` command failing while downloading HPO terms

### Changed
- Turn tumor and normal allelic fraction to decimal numbers in tumor variants page
- Moved clinVar submissions code to the institutes blueprints
- Changed name of clinVar export files to FILENAME.Variant.csv and FILENAME.CaseData.csv
- Switched Google login libraries from Flask-OAuthlib to Authlib


## [4.17.1]

### Fixed
- Load cytobands for cases with chromosome build not "37" or "38"


## [4.17]

### Added
- COSMIC badge shown in cancer variants
- Default gene-panel in non-cancer structural view in url
- Filter SNVs and SVs by cytoband coordinates
- Filter cancer SNV variants by alt allele frequency in tumor
- Correct genome build in UCSC link from structural variant page



### Fixed
- Bug in clinVar form when variant has no gene
- Bug when sharing cases with the same institute twice
- Page crashing when removing causative variant tag
- Do not default to GATK caller when no caller info is provided for cancer SNVs


## [4.16.1]

### Fixed
- Fix the fix for handling of delivery reports for rerun cases

## [4.16]

### Added
- Adds possibility to add "lims_id" to cases. Currently only stored in database, not shown anywhere
- Adds verification comment box to SVs (previously only available for small variants)
- Scrollable pedigree panel

### Fixed
- Error caused by changes in WTForm (new release 2.3.x)
- Bug in OMIM case page form, causing the page to crash when a string was provided instead of a numerical OMIM id
- Fix Alamut link to work properly on hg38
- Better handling of delivery reports for rerun cases
- Small CodeFactor style issues: matchmaker results counting, a couple of incomplete tests and safer external xml
- Fix an issue with Phenomizer introduced by CodeFactor style changes

### Changed
- Updated the version of igv.js to 2.5.4

## [4.15.1]

### Added
- Display gene names in ClinVar submissions page
- Links to Varsome in variant transcripts table

### Fixed
- Small fixes to ClinVar submission form
- Gene panel page crash when old panel has no maintainers

## [4.15]

### Added
- Clinvar CNVs IGV track
- Gene panels can have maintainers
- Keep variant actions (dismissed, manual rank, mosaic, acmg, comments) upon variant re-upload
- Keep variant actions also on full case re-upload

### Fixed
- Fix the link to Ensembl for SV variants when genome build 38.
- Arrange information in columns on variant page
- Fix so that new cosmic identifier (COSV) is also acceptable #1304
- Fixed COSMIC tag in INFO (outside of CSQ) to be parses as well with `&` splitter.
- COSMIC stub URL changed to https://cancer.sanger.ac.uk/cosmic/search?q= instead.
- Updated to a version of IGV where bigBed tracks are visualized correctly
- Clinvar submission files are named according to the content (variant_data and case_data)
- Always show causatives from other cases in case overview
- Correct disease associations for gene symbol aliases that exist as separate genes
- Re-add "custom annotations" for SV variants
- The override ClinVar P/LP add-in in the Clinical Filter failed for new CSQ strings

### Changed
- Runs all CI checks in github actions

## [4.14.1]

### Fixed
- Error when variant found in loqusdb is not loaded for other case

## [4.14]

### Added
- Use github actions to run tests
- Adds CLI command to update individual alignments path
- Update HPO terms using downloaded definitions files
- Option to use alternative flask config when running `scout serve`
- Requirement to use loqusdb >= 2.5 if integrated

### Fixed
- Do not display Pedigree panel in cancer view
- Do not rely on internet connection and services available when running CI tests
- Variant loading assumes GATK if no caller set given and GATK filter status is seen in FILTER
- Pass genome build param all the way in order to get the right gene mappings for cases with build 38
- Parse correctly variants with zero frequency values
- Continue even if there are problems to create a region vcf
- STR and cancer variant navigation back to variants pages could fail

### Changed
- Improved code that sends requests to the external APIs
- Updates ranges for user ranks to fit todays usage
- Run coveralls on github actions instead of travis
- Run pip checks on github actions instead of coveralls
- For hg38 cases, change gnomAD link to point to version 3.0 (which is hg38 based)
- Show pinned or causative STR variants a bit more human readable

## [4.13.1]

### Added
### Fixed
- Typo that caused not all clinvar conflicting interpretations to be loaded no matter what
- Parse and retrieve clinvar annotations from VEP-annotated (VEP 97+) CSQ VCF field
- Variant clinvar significance shown as `not provided` whenever is `Uncertain significance`
- Phenomizer query crashing when case has no HPO terms assigned
- Fixed a bug affecting `All SNVs and INDELs` page when variants don't have canonical transcript
- Add gene name or id in cancer variant view

### Changed
- Cancer Variant view changed "Variant:Transcript:Exon:HGVS" to "Gene:Transcript:Exon:HGVS"

## [4.13]

### Added
- ClinVar SNVs track in IGV
- Add SMA view with SMN Copy Number data
- Easier to assign OMIM diagnoses from case page
- OMIM terms and specific OMIM term page

### Fixed
- Bug when adding a new gene to a panel
- Restored missing recent delivery reports
- Fixed style and links to other reports in case side panel
- Deleting cases using display_name and institute not deleting its variants
- Fixed bug that caused coordinates filter to override other filters
- Fixed a problem with finding some INS in loqusdb
- Layout on SV page when local observations without cases are present
- Make scout compatible with the new HPO definition files from `http://compbio.charite.de/jenkins/`
- General report visualization error when SNVs display names are very long


### Changed


## [4.12.4]

### Fixed
- Layout on SV page when local observations without cases are present

## [4.12.3]

### Fixed
- Case report when causative or pinned SVs have non null allele frequencies

## [4.12.2]

### Fixed
- SV variant links now take you to the SV variant page again
- Cancer variant view has cleaner table data entries for "N/A" data
- Pinned variant case level display hotfix for cancer and str - more on this later
- Cancer variants show correct alt/ref reads mirroring alt frequency now
- Always load all clinical STR variants even if a region load is attempted - index may be missing
- Same case repetition in variant local observations

## [4.12.1]

### Fixed
- Bug in variant.gene when gene has no HGVS description


## [4.12]

### Added
- Accepts `alignment_path` in load config to pass bam/cram files
- Display all phenotypes on variant page
- Display hgvs coordinates on pinned and causatives
- Clear panel pending changes
- Adds option to setup the database with static files
- Adds cli command to download the resources from CLI that scout needs
- Adds test files for merged somatic SV and CNV; as well as merged SNV, and INDEL part of #1279
- Allows for upload of OMIM-AUTO gene panel from static files without api-key

### Fixed
- Cancer case HPO panel variants link
- Fix so that some drop downs have correct size
- First IGV button in str variants page
- Cancer case activates on SNV variants
- Cases activate when STR variants are viewed
- Always calculate code coverage
- Pinned/Classification/comments in all types of variants pages
- Null values for panel's custom_inheritance_models
- Discrepancy between the manual disease transcripts and those in database in gene-edit page
- ACMG classification not showing for some causatives
- Fix bug which caused IGV.js to use hg19 reference files for hg38 data
- Bug when multiple bam files sources with non-null values are available


### Changed
- Renamed `requests` file to `scout_requests`
- Cancer variant view shows two, instead of four, decimals for allele and normal


## [4.11.1]

### Fixed
- Institute settings page
- Link institute settings to sharing institutes choices

## [4.11.0]

### Added
- Display locus name on STR variant page
- Alternative key `GNOMADAF_popmax` for Gnomad popmax allele frequency
- Automatic suggestions on how to improve the code on Pull Requests
- Parse GERP, phastCons and phyloP annotations from vep annotated CSQ fields
- Avoid flickering comment popovers in variant list
- Parse REVEL score from vep annotated CSQ fields
- Allow users to modify general institute settings
- Optionally format code automatically on commit
- Adds command to backup vital parts `scout export database`
- Parsing and displaying cancer SV variants from Manta annotated VCF files
- Dismiss cancer snv variants with cancer-specific options
- Add IGV.js UPD, RHO and TIDDIT coverage wig tracks.


### Fixed
- Slightly darker page background
- Fixed an issued with parsed conservation values from CSQ
- Clinvar submissions accessible to all users of an institute
- Header toolbar when on Clinvar page now shows institute name correctly
- Case should not always inactivate upon update
- Show dismissed snv cancer variants as grey on the cancer variants page
- Improved style of mappability link and local observations on variant page
- Convert all the GET requests to the igv view to POST request
- Error when updating gene panels using a file containing BOM chars
- Add/replace gene radio button not working in gene panels


## [4.10.1]

### Fixed
- Fixed issue with opening research variants
- Problem with coveralls not called by Travis CI
- Handle Biomart service down in tests


## [4.10.0]

### Added
- Rank score model in causatives page
- Exportable HPO terms from phenotypes page
- AMP guideline tiers for cancer variants
- Adds scroll for the transcript tab
- Added CLI option to query cases on time since case event was added
- Shadow clinical assessments also on research variants display
- Support for CRAM alignment files
- Improved str variants view : sorting by locus, grouped by allele.
- Delivery report PDF export
- New mosaicism tag option
- Add or modify individuals' age or tissue type from case page
- Display GC and allele depth in causatives table.
- Included primary reference transcript in general report
- Included partial causative variants in general report
- Remove dependency of loqusdb by utilising the CLI

### Fixed
- Fixed update OMIM command bug due to change in the header of the genemap2 file
- Removed Mosaic Tag from Cancer variants
- Fixes issue with unaligned table headers that comes with hidden Datatables
- Layout in general report PDF export
- Fixed issue on the case statistics view. The validation bars didn't show up when all institutes were selected. Now they do.
- Fixed missing path import by importing pathlib.Path
- Handle index inconsistencies in the update index functions
- Fixed layout problems


## [4.9.0]

### Added
- Improved MatchMaker pages, including visible patient contacts email address
- New badges for the github repo
- Links to [GENEMANIA](genemania.org)
- Sort gene panel list on case view.
- More automatic tests
- Allow loading of custom annotations in VCF using the SCOUT_CUSTOM info tag.

### Fixed
- Fix error when a gene is added to an empty dynamic gene panel
- Fix crash when attempting to add genes on incorrect format to dynamic gene panel
- Manual rank variant tags could be saved in a "Select a tag"-state, a problem in the variants view.
- Same case evaluations are no longer shown as gray previous evaluations on the variants page
- Stay on research pages, even if reset, next first buttons are pressed..
- Overlapping variants will now be visible on variant page again
- Fix missing classification comments and links in evaluations page
- All prioritized cases are shown on cases page


## [4.8.3]

### Added

### Fixed
- Bug when ordering sanger
- Improved scrolling over long list of genes/transcripts


## [4.8.2]

### Added

### Fixed
- Avoid opening extra tab for coverage report
- Fixed a problem when rank model version was saved as floats and not strings
- Fixed a problem with displaying dismiss variant reasons on the general report
- Disable load and delete filter buttons if there are no saved filters
- Fix problem with missing verifications
- Remove duplicate users and merge their data and activity


## [4.8.1]

### Added

### Fixed
- Prevent login fail for users with id defined by ObjectId and not email
- Prevent the app from crashing with `AttributeError: 'NoneType' object has no attribute 'message'`


## [4.8.0]

### Added
- Updated Scout to use Bootstrap 4.3
- New looks for Scout
- Improved dashboard using Chart.js
- Ask before inactivating a case where last assigned user leaves it
- Genes can be manually added to the dynamic gene list directly on the case page
- Dynamic gene panels can optionally be used with clinical filter, instead of default gene panel
- Dynamic gene panels get link out to chanjo-report for coverage report
- Load all clinvar variants with clinvar Pathogenic, Likely Pathogenic and Conflicting pathogenic
- Show transcripts with exon numbers for structural variants
- Case sort order can now be toggled between ascending and descending.
- Variants can be marked as partial causative if phenotype is available for case.
- Show a frequency tooltip hover for SV-variants.
- Added support for LDAP login system
- Search snv and structural variants by chromosomal coordinates
- Structural variants can be marked as partial causative if phenotype is available for case.
- Show normal and pathologic limits for STRs in the STR variants view.
- Institute level persistent variant filter settings that can be retrieved and used.
- export causative variants to Excel
- Add support for ROH, WIG and chromosome PNGs in case-view

### Fixed
- Fixed missing import for variants with comments
- Instructions on how to build docs
- Keep sanger order + verification when updating/reloading variants
- Fixed and moved broken filter actions (HPO gene panel and reset filter)
- Fixed string conversion to number
- UCSC links for structural variants are now separated per breakpoint (and whole variant where applicable)
- Reintroduced missing coverage report
- Fixed a bug preventing loading samples using the command line
- Better inheritance models customization for genes in gene panels
- STR variant page back to list button now does its one job.
- Allows to setup scout without a omim api key
- Fixed error causing "favicon not found" flash messages
- Removed flask --version from base cli
- Request rerun no longer changes case status. Active or archived cases inactivate on upload.
- Fixed missing tooltip on the cancer variants page
- Fixed weird Rank cell in variants page
- Next and first buttons order swap
- Added pagination (and POST capability) to cancer variants.
- Improves loading speed for variant page
- Problem with updating variant rank when no variants
- Improved Clinvar submission form
- General report crashing when dismissed variant has no valid dismiss code
- Also show collaborative case variants on the All variants view.
- Improved phenotype search using dataTables.js on phenotypes page
- Search and delete users with `email` instead of `_id`
- Fixed css styles so that multiselect options will all fit one column


## [4.7.3]

### Added
- RankScore can be used with VCFs for vcf_cancer files

### Fixed
- Fix issue with STR view next page button not doing its one job.

### Deleted
- Removed pileup as a bam viewing option. This is replaced by IGV


## [4.7.2]

### Added
- Show earlier ACMG classification in the variant list

### Fixed
- Fixed igv search not working due to igv.js dist 2.2.17
- Fixed searches for cases with a gene with variants pinned or marked causative.
- Load variant pages faster after fixing other causatives query
- Fixed mitochondrial report bug for variants without genes

## [4.7.1]

### Added

### Fixed
- Fixed bug on genes page


## [4.7.0]

### Added
- Export genes and gene panels in build GRCh38
- Search for cases with variants pinned or marked causative in a given gene.
- Search for cases phenotypically similar to a case also from WUI.
- Case variant searches can be limited to similar cases, matching HPO-terms,
  phenogroups and cohorts.
- De-archive reruns and flag them as 'inactive' if archived
- Sort cases by analysis_date, track or status
- Display cases in the following order: prioritized, active, inactive, archived, solved
- Assign case to user when user activates it or asks for rerun
- Case becomes inactive when it has no assignees
- Fetch refseq version from entrez and use it in clinvar form
- Load and export of exons for all genes, independent on refseq
- Documentation for loading/updating exons
- Showing SV variant annotations: SV cgh frequencies, gnomad-SV, local SV frequencies
- Showing transcripts mapping score in segmental duplications
- Handle requests to Ensembl Rest API
- Handle requests to Ensembl Rest Biomart
- STR variants view now displays GT and IGV link.
- Description field for gene panels
- Export exons in build 37 and 38 using the command line

### Fixed
- Fixes of and induced by build tests
- Fixed bug affecting variant observations in other cases
- Fixed a bug that showed wrong gene coverage in general panel PDF export
- MT report only shows variants occurring in the specific individual of the excel sheet
- Disable SSL certifcate verification in requests to chanjo
- Updates how intervaltree and pymongo is used to void deprecated functions
- Increased size of IGV sample tracks
- Optimized tests


## [4.6.1]

### Added

### Fixed
- Missing 'father' and 'mother' keys when parsing single individual cases


## [4.6.0]

### Added
- Description of Scout branching model in CONTRIBUTING doc
- Causatives in alphabetical order, display ACMG classification and filter by gene.
- Added 'external' to the list of analysis type options
- Adds functionality to display "Tissue type". Passed via load config.
- Update to IGV 2.

### Fixed
- Fixed alignment visualization and vcf2cytosure availability for demo case samples
- Fixed 3 bugs affecting SV pages visualization
- Reintroduced the --version cli option
- Fixed variants query by panel (hpo panel + gene panel).
- Downloaded MT report contains excel files with individuals' display name
- Refactored code in parsing of config files.


## [4.5.1]

### Added

### Fixed
- update requirement to use PyYaml version >= 5.1
- Safer code when loading config params in cli base


## [4.5.0]

### Added
- Search for similar cases from scout view CLI
- Scout cli is now invoked from the app object and works under the app context

### Fixed
- PyYaml dependency fixed to use version >= 5.1


## [4.4.1]

### Added
- Display SV rank model version when available

### Fixed
- Fixed upload of delivery report via API


## [4.4.0]

### Added
- Displaying more info on the Causatives page and hiding those not causative at the case level
- Add a comment text field to Sanger order request form, allowing a message to be included in the email
- MatchMaker Exchange integration
- List cases with empty synopsis, missing HPO terms and phenotype groups.
- Search for cases with open research list, or a given case status (active, inactive, archived)

### Fixed
- Variant query builder split into several functions
- Fixed delivery report load bug


## [4.3.3]

### Added
- Different individual table for cancer cases

### Fixed
- Dashboard collects validated variants from verification events instead of using 'sanger' field
- Cases shared with collaborators are visible again in cases page
- Force users to select a real institute to share cases with (actionbar select fix)


## [4.3.2]

### Added
- Dashboard data can be filtered using filters available in cases page
- Causatives for each institute are displayed on a dedicated page
- SNVs and and SVs are searchable across cases by gene and rank score
- A more complete report with validated variants is downloadable from dashboard

### Fixed
- Clinsig filter is fixed so clinsig numerical values are returned
- Split multi clinsig string values in different elements of clinsig array
- Regex to search in multi clinsig string values or multi revstat string values
- It works to upload vcf files with no variants now
- Combined Pileup and IGV alignments for SVs having variant start and stop on the same chromosome


## [4.3.1]

### Added
- Show calls from all callers even if call is not available
- Instructions to install cairo and pango libs from WeasyPrint page
- Display cases with number of variants from CLI
- Only display cases with number of variants above certain treshold. (Also CLI)
- Export of verified variants by CLI or from the dashboard
- Extend case level queries with default panels, cohorts and phenotype groups.
- Slice dashboard statistics display using case level queries
- Add a view where all variants for an institute can be searched across cases, filtering on gene and rank score. Allows searching research variants for cases that have research open.

### Fixed
- Fixed code to extract variant conservation (gerp, phyloP, phastCons)
- Visualization of PDF-exported gene panels
- Reintroduced the exon/intron number in variant verification email
- Sex and affected status is correctly displayed on general report
- Force number validation in SV filter by size
- Display ensembl transcripts when no refseq exists


## [4.3.0]

### Added
- Mosaicism tag on variants
- Show and filter on SweGen frequency for SVs
- Show annotations for STR variants
- Show all transcripts in verification email
- Added mitochondrial export
- Adds alternative to search for SVs shorter that the given length
- Look for 'bcftools' in the `set` field of VCFs
- Display digenic inheritance from OMIM
- Displays what refseq transcript that is primary in hgnc

### Fixed

- Archived panels displays the correct date (not retroactive change)
- Fixed problem with waiting times in gene panel exports
- Clinvar fiter not working with human readable clinsig values

## [4.2.2]

### Fixed
- Fixed gene panel create/modify from CSV file utf-8 decoding error
- Updating genes in gene panels now supports edit comments and entry version
- Gene panel export timeout error

## [4.2.1]

### Fixed
- Re-introduced gene name(s) in verification email subject
- Better PDF rendering for excluded variants in report
- Problem to access old case when `is_default` did not exist on a panel


## [4.2.0]

### Added
- New index on variant_id for events
- Display overlapping compounds on variants view

### Fixed
- Fixed broken clinical filter


## [4.1.4]

### Added
- Download of filtered SVs

### Fixed
- Fixed broken download of filtered variants
- Fixed visualization issue in gene panel PDF export
- Fixed bug when updating gene names in variant controller


## [4.1.3]

### Fixed
- Displays all primary transcripts


## [4.1.2]

### Added
- Option add/replace when updating a panel via CSV file
- More flexible versioning of the gene panels
- Printing coverage report on the bottom of the pdf case report
- Variant verification option for SVs
- Logs uri without pwd when connecting
- Disease-causing transcripts in case report
- Thicker lines in case report
- Supports HPO search for cases, both terms or if described in synopsis
- Adds sanger information to dashboard

### Fixed
- Use db name instead of **auth** as default for authentication
- Fixes so that reports can be generated even with many variants
- Fixed sanger validation popup to show individual variants queried by user and institute.
- Fixed problem with setting up scout
- Fixes problem when exac file is not available through broad ftp
- Fetch transcripts for correct build in `adapter.hgnc_gene`

## [4.1.1]
- Fix problem with institute authentication flash message in utils
- Fix problem with comments
- Fix problem with ensembl link


## [4.1.0]

### Added
- OMIM phenotypes to case report
- Command to download all panel app gene panels `scout load panel --panel-app`
- Links to genenames.org and omim on gene page
- Popup on gene at variants page with gene information
- reset sanger status to "Not validated" for pinned variants
- highlight cases with variants to be evaluated by Sanger on the cases page
- option to point to local reference files to the genome viewer pileup.js. Documented in `docs.admin-guide.server`
- option to export single variants in `scout export variants`
- option to load a multiqc report together with a case(add line in load config)
- added a view for searching HPO terms. It is accessed from the top left corner menu
- Updates the variants view for cancer variants. Adds a small cancer specific filter for known variants
- Adds hgvs information on cancer variants page
- Adds option to update phenotype groups from CLI

### Fixed
- Improved Clinvar to submit variants from different cases. Fixed HPO terms in casedata according to feedback
- Fixed broken link to case page from Sanger modal in cases view
- Now only cases with non empty lists of causative variants are returned in `adapter.case(has_causatives=True)`
- Can handle Tumor only samples
- Long lists of HGNC symbols are now possible. This was previously difficult with manual, uploaded or by HPO search when changing filter settings due to GET request limitations. Relevant pages now use POST requests. Adds the dynamic HPO panel as a selection on the gene panel dropdown.
- Variant filter defaults to default panels also on SV and Cancer variants pages.

## [4.0.0]

### WARNING ###

This is a major version update and will require that the backend of pre releases is updated.
Run commands:

```
$scout update genes
$scout update hpo
```

- Created a Clinvar submission tool, to speed up Clinvar submission of SNVs and SVs
- Added an analysis report page (html and PDF format) containing phenotype, gene panels and variants that are relevant to solve a case.

### Fixed
- Optimized evaluated variants to speed up creation of case report
- Moved igv and pileup viewer under a common folder
- Fixed MT alignment view pileup.js
- Fixed coordinates for SVs with start chromosome different from end chromosome
- Global comments shown across cases and institutes. Case-specific variant comments are shown only for that specific case.
- Links to clinvar submitted variants at the cases level
- Adapts clinvar parsing to new format
- Fixed problem in `scout update user` when the user object had no roles
- Makes pileup.js use online genome resources when viewing alignments. Now any instance of Scout can make use of this functionality.
- Fix ensembl link for structural variants
- Works even when cases does not have `'madeline_info'`
- Parses Polyphen in correct way again
- Fix problem with parsing gnomad from VEP

### Added
- Added a PDF export function for gene panels
- Added a "Filter and export" button to export custom-filtered SNVs to CSV file
- Dismiss SVs
- Added IGV alignments viewer
- Read delivery report path from case config or CLI command
- Filter for spidex scores
- All HPO terms are now added and fetched from the correct source (https://github.com/obophenotype/human-phenotype-ontology/blob/master/hp.obo)
- New command `scout update hpo`
- New command `scout update genes` will fetch all the latest information about genes and update them
- Load **all** variants found on chromosome **MT**
- Adds choice in cases overview do show as many cases as user like

### Removed
- pileup.min.js and pileup css are imported from a remote web location now
- All source files for HPO information, this is instead fetched directly from source
- All source files for gene information, this is instead fetched directly from source

## [3.0.0]
### Fixed
- hide pedigree panel unless it exists

## [1.5.1] - 2016-07-27
### Fixed
- look for both ".bam.bai" and ".bai" extensions

## [1.4.0] - 2016-03-22
### Added
- support for local frequency through loqusdb
- bunch of other stuff

## [1.3.0] - 2016-02-19
### Fixed
- Update query-phenomizer and add username/password

### Changed
- Update the way a case is checked for rerun-status

### Added
- Add new button to mark a case as "checked"
- Link to clinical variants _without_ 1000G annotation

## [1.2.2] - 2016-02-18
### Fixed
- avoid filtering out variants lacking ExAC and 1000G annotations

## [1.1.3] - 2015-10-01
### Fixed
- persist (clinical) filter when clicking load more
- fix #154 by robustly setting clinical filter func. terms

## [1.1.2] - 2015-09-07
### Fixed
- avoid replacing coverage report with none
- update SO terms, refactored

## [1.1.1] - 2015-08-20
### Fixed
- fetch case based on collaborator status (not owner)

## [1.1.0] - 2015-05-29
### Added
- link(s) to SNPedia based on RS-numbers
- new Jinja filter to "humanize" decimal numbers
- show gene panels in variant view
- new Jinja filter for decoding URL encoding
- add indicator to variants in list that have comments
- add variant number threshold and rank score threshold to load function
- add event methods to mongo adapter
- add tests for models
- show badge "old" if comment was written for a previous analysis

### Changed
- show cDNA change in transcript summary unless variant is exonic
- moved compounds table further up the page
- show dates for case uploads in ISO format
- moved variant comments higher up on page
- updated documentation for pages
- read in coverage report as blob in database and serve directly
- change ``OmimPhenotype`` to ``PhenotypeTerm``
- reorganize models sub-package
- move events (and comments) to separate collection
- only display prev/next links for the research list
- include variant type in breadcrumbs e.g. "Clinical variants"

### Removed
- drop dependency on moment.js

### Fixed
- show the same level of detail for all frequencies on all pages
- properly decode URL encoded symbols in amino acid/cDNA change strings
- fixed issue with wipe permissions in MongoDB
- include default gene lists in "variants" link in breadcrumbs

## [1.0.2] - 2015-05-20
### Changed
- update case fetching function

### Fixed
- handle multiple cases with same id

## [1.0.1] - 2015-04-28
### Fixed
- Fix building URL parameters in cases list Vue component

## [1.0.0] - 2015-04-12
Codename: Sara Lund

![Release 1.0](artwork/releases/release-1-0.jpg)

### Added
- Add email logging for unexpected errors
- New command line tool for deleting case

### Changed
- Much improved logging overall
- Updated documentation/usage guide
- Removed non-working IGV link

### Fixed
- Show sample display name in GT call
- Various small bug fixes
- Make it easier to hover over popups

## [0.0.2-rc1] - 2015-03-04
### Added
- add protein table for each variant
- add many more external links
- add coverage reports as PDFs

### Changed
- incorporate user feedback updates
- big refactor of load scripts

## [0.0.2-rc2] - 2015-03-04
### Changes
- add gene table with gene description
- reorganize inheritance models box

### Fixed
- avoid overwriting gene list on "research" load
- fix various bugs in external links

## [0.0.2-rc3] - 2015-03-05
### Added
- Activity log feed to variant view
- Adds protein change strings to ODM and Sanger email

### Changed
- Extract activity log component to macro

### Fixes
- Make Ensembl transcript links use archive website<|MERGE_RESOLUTION|>--- conflicted
+++ resolved
@@ -28,12 +28,9 @@
 - `get_gene_complete_coverage` breaking for genes with no intervals on chanjo2, which is returning 'NA' instead of numerical stats (#5830)
 - Cleaner managed variant VCF export and detailed error messages for variants which are not included (#5813)
 - Chromosome order for hg38 in IGV.js view (#5838)
-<<<<<<< HEAD
-- Keep any active page filters alive when removing managed variants (#5836)
-=======
 - Clinical filter for outlier variants (#5832)
 - Decipher query was treated as a primary - now secondary again (#5832)
->>>>>>> adf79c33
+- Keep any active page filters alive when removing managed variants (#5836)
 
 ## [4.105.2]
 ### Fixed
