# Change Log
All notable changes to this project will be documented in this file.
This project adheres to [Semantic Versioning](http://semver.org/).

About changelog [here](https://keepachangelog.com/en/1.0.0/)

## [x.x.x]
### Fixed
- command line crashing when updating an individual not found in database
- Dashboard page crashing when filters return no data
### Added
- Autodeploy docs on release
- Documentation for updating case individuals tracks
- Filter cases and dashboard stats by analysis track
### Changed
- Changed from deprecated db update method
<<<<<<< HEAD
- Refactored the MatchMaker integration as an extension
=======
- Pre-selected fields to run queries with in dashboard page
- Do not filter by any institute when first accessing the dashboard
>>>>>>> 490f2fef

## [4.32.1]
### Fixed
- iSort lint check only
- Institute cases page crashing when a case has track:Null
### Added
### Changed

## [4.32]
### Added
- Load and show MITOMAP associated diseases from VCF (INFO field: MitomapAssociatedDiseases, via HmtNote)
- Show variant allele frequencies for mitochondrial variants (GRCh38 cases)
- Extend "public" json API with diseases (OMIM) and phenotypes (HPO)
- HPO gene list download now has option for clinical and non-clinical genes
- Display gene splice junctions data in sashimi plots
- Update case individuals with splice junctions tracks
- Simple Docker compose for development with local build
- Make Phenomodels subpanels collapsible
- User side documentation of cytogenomics features (Gens, Chromograph, vcf2cytosure, rhocall)
- iSort GitHub Action
### Fixed
- Show other causative once, even if several events point to it
- Filtering variants by mitochondrial chromosome for cases with genome build=38
- HPO gene search button triggers any warnings for clinical / non-existing genes also on first search
- Fixed a bug in variants pages caused by MT variants without alt_frequency
- Tests for CADD score parsing function
- Fixed the look of IGV settings on SNV variant page
- Cases analyzed once shown as `rerun`
- Missing case track on case re-upload
- Fixed severity rank for SO term "regulatory region ablation"
### Changed
- Refactor according to CodeFactor - mostly reuse of duplicated code
- Phenomodels language adjustment
- Open variants in a new window (from variants page)
- Open overlapping and compound variants in a new window (from variant page)
- gnomAD link points to gnomAD v.3 (build GRCh38) for mitochondrial variants.
- Display only number of affected genes for dismissed SVs in general report
- Chromosome build check when populating the variants filter chromosome selection
- Display mitochondrial and rare diseases coverage report in cases with missing 'rare' track

## [4.31.1]
### Added
### Changed
- Remove mitochondrial and coverage report from cancer cases sidebar
### Fixed
- ClinVar page when dbSNP id is None

## [4.31]
### Added
- gnomAD annotation field in admin guide
- Export also dynamic panel genes not associated to an HPO term when downloading the HPO panel
- Primary HGNC transcript info in variant export files
- Show variant quality (QUAL field from vcf) in the variant summary
- Load/update PDF gene fusion reports (clinical and research) generated with Arriba
- Support new MANE annotations from VEP (both MANE Select and MANE Plus Clinical)
- Display on case activity the event of a user resetting all dismissed variants
- Support gnomAD population frequencies for mitochondrial variants
- Anchor links in Casedata ClinVar panels to redirect after renaming individuals
### Fixed
- Replace old docs link www.clinicalgenomics.se/scout with new https://clinical-genomics.github.io/scout
- Page formatting issues whenever case and variant comments contain extremely long strings with no spaces
- Chromograph images can be one column and have scrollbar. Removed legacy code.
- Column labels for ClinVar case submission
- Page crashing looking for LoqusDB observation when variant doesn't exist
- Missing inheritance models and custom inheritance models on newly created gene panels
- Accept only numbers in managed variants filter as position and end coordinates
- SNP id format and links in Variant page, ClinVar submission form and general report
- Case groups tooltip triggered only when mouse is on the panel header
### Changed
- A more compact case groups panel
- Added landscape orientation CSS style to cancer coverage and QC demo report
- Improve user documentation to create and save new gene panels
- Removed option to use space as separator when uploading gene panels
- Separating the columns of standard and custom inheritance models in gene panels
- Improved ClinVar instructions for users using non-English Excel

## [4.30.2]
### Added
### Fixed
- Use VEP RefSeq ID if RefSeq list is empty in RefSeq transcripts overview
- Bug creating variant links for variants with no end_chrom
### Changed

## [4.30.1]
### Added
### Fixed
- Cryptography dependency fixed to use version < 3.4
### Changed

## [4.30]
### Added
- Introduced a `reset dismiss variant` verb
- Button to reset all dismissed variants for a case
- Add black border to Chromograph ideograms
- Show ClinVar annotations on variantS page
- Added integration with GENS, copy number visualization tool
- Added a VUS label to the manual classification variant tags
- Add additional information to SNV verification emails
- Tooltips documenting manual annotations from default panels
- Case groups now show bam files from all cases on align view
### Fixed
- Center initial igv view on variant start with SNV/indels
- Don't set initial igv view to negative coordinates
- Display of GQ for SV and STR
- Parsing of AD and related info for STRs
- LoqusDB field in institute settings accepts only existing Loqus instances
- Fix DECIPHER link to work after DECIPHER migrated to GRCh38
- Removed visibility window param from igv.js genes track
- Updated HPO download URL
- Patch HPO download test correctly
- Reference size on STR hover not needed (also wrong)
- Introduced genome build check (allowed values: 37, 38, "37", "38") on case load
- Improve case searching by assignee full name
- Populating the LoqusDB select in institute settings
### Changed
- Cancer variants table header (pop freq etc)
- Only admin users can modify LoqusDB instance in Institute settings
- Style of case synopsis, variants and case comments
- Switched to igv.js 2.7.5
- Do not choke if case is missing research variants when research requested
- Improve create new gene panel form validation
- Make XM- transcripts less visible if they don't overlap with transcript refseq_id in variant page
- Color of gene panels and comments panels on cases and variant pages

## [4.29.1]
### Added
### Fixed
- Always load STR variants regardless of RankScore threshold (hotfix)
### Changed

## [4.29]
### Added
- Added a page about migrating potentially breaking changes to the documentation
- markdown_include in development requirements file
- STR variants filter
- Display source, Z-score, inheritance pattern for STR annotations from Stranger (>0.6.1) if available
- Coverage and quality report to cancer view
### Fixed
- ACMG classification page crashing when trying to visualize a classification that was removed
- Pretty print HGVS on gene variants (URL-decode VEP)
- Broken or missing link in the documentation
- Multiple gene names in ClinVar submission form
- Inheritance model select field in ClinVar submission
- IGV.js >2.7.0 has an issue with the gene track zoom levels - temp freeze at 2.7.0
- Revert CORS-anywhere and introduce a local http proxy for cloud tracks
### Changed

## [4.28]
### Added
- Chromograph integration for displaying PNGs in case-page
- Add VAF to cancer case general report, and remove some of its unused fields
- Variants filter compatible with genome browser location strings
- Support for custom public igv tracks stored on the cloud
- Add tests to increase testing coverage
- Update case variants count after deleting variants
- Update IGV.js to latest (v2.7.4)
- Bypass igv.js CORS check using `https://github.com/Rob--W/cors-anywhere`
- Documentation on default and custom IGV.js tracks (admin docs)
- Lock phenomodels so they're editable by admins only
- Small case group assessment sharing
- Tutorial and files for deploying app on containers (Kubernetes pods)
- Canonical transcript and protein change of canonical transcript in exported variants excel sheet
- Support for Font Awesome version 6
- Submit to Beacon from case page sidebar
- Hide dismissed variants in variants pages and variants export function
- Systemd service files and instruction to deploy Scout using podman
### Fixed
- Bugfix: unused `chromgraph_prefix |tojson` removed
- Freeze coloredlogs temporarily
- Marrvel link
- Don't show TP53 link for silent or synonymous changes
- OMIM gene field accepts any custom number as OMIM gene
- Fix Pytest single quote vs double quote string
- Bug in gene variants search by similar cases and no similar case is found
- Delete unused file `userpanel.py`
- Primary transcripts in variant overview and general report
- Google OAuth2 login setup in README file
- Redirect to 'missing file'-icon if configured Chromograph file is missing
- Javascript error in case page
- Fix compound matching during variant loading for hg38
- Cancer variants view containing variants dismissed with cancer-specific reasons
- Zoom to SV variant length was missing IGV contig select
- Tooltips on case page when case has no default gene panels
### Changed
- Save case variants count in case document and not in sessions
- Style of gene panels multiselect on case page
- Collapse/expand main HPO checkboxes in phenomodel preview
- Replaced GQ (Genotype quality) with VAF (Variant allele frequency) in cancer variants GT table
- Allow loading of cancer cases with no tumor_purity field
- Truncate cDNA and protein changes in case report if longer than 20 characters


## [4.27]
### Added
- Exclude one or more variant categories when running variants delete command
### Fixed
### Changed

## [4.26.1]
### Added
### Fixed
- Links with 1-letter aa codes crash on frameshift etc
### Changed

## [4.26]
### Added
- Extend the delete variants command to print analysis date, track, institute, status and research status
- Delete variants by type of analysis (wgs|wes|panel)
- Links to cBioPortal, MutanTP53, IARC TP53, OncoKB, MyCancerGenome, CIViC
### Fixed
- Deleted variants count
### Changed
- Print output of variants delete command as a tab separated table

## [4.25]
### Added
- Command line function to remove variants from one or all cases
### Fixed
- Parse SMN None calls to None rather than False

## [4.24.1]
### Fixed
- Install requirements.txt via setup file

## [4.24]
### Added
- Institute-level phenotype models with sub-panels containing HPO and OMIM terms
- Runnable Docker demo
- Docker image build and push github action
- Makefile with shortcuts to docker commands
- Parse and save synopsis, phenotype and cohort terms from config files upon case upload
### Fixed
- Update dismissed variant status when variant dismissed key is missing
- Breakpoint two IGV button now shows correct chromosome when different from bp1
- Missing font lib in Docker image causing the PDF report download page to crash
- Sentieon Manta calls lack Somaticscore - load anyway
- ClinVar submissions crashing due to pinned variants that are not loaded
- Point ExAC pLI score to new gnomad server address
- Bug uploading cases missing phenotype terms in config file
- STRs loaded but not shown on browser page
- Bug when using adapter.variant.get_causatives with case_id without causatives
- Problem with fetching "solved" from scout export cases cli
- Better serialising of datetime and bson.ObjectId
- Added `volumes` folder to .gitignore
### Changed
- Make matching causative and managed variants foldable on case page
- Remove calls to PyMongo functions marked as deprecated in backend and frontend(as of version 3.7).
- Improved `scout update individual` command
- Export dynamic phenotypes with ordered gene lists as PDF


## [4.23]
### Added
- Save custom IGV track settings
- Show a flash message with clear info about non-valid genes when gene panel creation fails
- CNV report link in cancer case side navigation
- Return to comment section after editing, deleting or submitting a comment
- Managed variants
- MT vs 14 chromosome mean coverage stats if Scout is connected to Chanjo
### Fixed
- missing `vcf_cancer_sv` and `vcf_cancer_sv_research` to manual.
- Split ClinVar multiple clnsig values (slash-separated) and strip them of underscore for annotations without accession number
- Timeout of `All SNVs and INDELs` page when no valid gene is provided in the search
- Round CADD (MIPv9)
- Missing default panel value
- Invisible other causatives lines when other causatives lack gene symbols
### Changed
- Do not freeze mkdocs-material to version 4.6.1
- Remove pre-commit dependency

## [4.22]
### Added
- Editable cases comments
- Editable variants comments
### Fixed
- Empty variant activity panel
- STRs variants popover
- Split new ClinVar multiple significance terms for a variant
- Edit the selected comment, not the latest
### Changed
- Updated RELEASE docs.
- Pinned variants card style on the case page
- Merged `scout export exons` and `scout view exons` commands


## [4.21.2]
### Added
### Fixed
- Do not pre-filter research variants by (case-default) gene panels
- Show OMIM disease tooltip reliably
### Changed

## [4.21.1]
### Added
### Fixed
- Small change to Pop Freq column in variants ang gene panels to avoid strange text shrinking on small screens
- Direct use of HPO list for Clinical HPO SNV (and cancer SNV) filtering
- PDF coverage report redirecting to login page
### Changed
- Remove the option to dismiss single variants from all variants pages
- Bulk dismiss SNVs, SVs and cancer SNVs from variants pages

## [4.21]
### Added
- Support to configure LoqusDB per institute
- Highlight causative variants in the variants list
- Add tests. Mostly regarding building internal datatypes.
- Remove leading and trailing whitespaces from panel_name and display_name when panel is created
- Mark MANE transcript in list of transcripts in "Transcript overview" on variant page
- Show default panel name in case sidebar
- Previous buttons for variants pagination
- Adds a gh action that checks that the changelog is updated
- Adds a gh action that deploys new releases automatically to pypi
- Warn users if case default panels are outdated
- Define institute-specific gene panels for filtering in institute settings
- Use institute-specific gene panels in variants filtering
- Show somatic VAF for pinned and causative variants on case page

### Fixed
- Report pages redirect to login instead of crashing when session expires
- Variants filter loading in cancer variants page
- User, Causative and Cases tables not scaling to full page
- Improved docs for an initial production setup
- Compatibility with latest version of Black
- Fixed tests for Click>7
- Clinical filter required an extra click to Filter to return variants
- Restore pagination and shrink badges in the variants page tables
- Removing a user from the command line now inactivates the case only if user is last assignee and case is active
- Bugfix, LoqusDB per institute feature crashed when institute id was empty string
- Bugfix, LoqusDB calls where missing case count
- filter removal and upload for filters deleted from another page/other user
- Visualize outdated gene panels info in a popover instead of a tooltip in case page side panel

### Changed
- Highlight color on normal STRs in the variants table from green to blue
- Display breakpoints coordinates in verification emails only for structural variants


## [4.20]
### Added
- Display number of filtered variants vs number of total variants in variants page
- Search case by HPO terms
- Dismiss variant column in the variants tables
- Black and pre-commit packages to dev requirements

### Fixed
- Bug occurring when rerun is requested twice
- Peddy info fields in the demo config file
- Added load config safety check for multiple alignment files for one individual
- Formatting of cancer variants table
- Missing Score in SV variants table

### Changed
- Updated the documentation on how to create a new software release
- Genome build-aware cytobands coordinates
- Styling update of the Matchmaker card
- Select search type in case search form


## [4.19]

### Added
- Show internal ID for case
- Add internal ID for downloaded CGH files
- Export dynamic HPO gene list from case page
- Remove users as case assignees when their account is deleted
- Keep variants filters panel expanded when filters have been used

### Fixed
- Handle the ProxyFix ModuleNotFoundError when Werkzeug installed version is >1.0
- General report formatting issues whenever case and variant comments contain extremely long strings with no spaces

### Changed
- Created an institute wrapper page that contains list of cases, causatives, SNVs & Indels, user list, shared data and institute settings
- Display case name instead of case ID on clinVar submissions
- Changed icon of sample update in clinVar submissions


## [4.18]

### Added
- Filter cancer variants on cytoband coordinates
- Show dismiss reasons in a badge with hover for clinical variants
- Show an ellipsis if 10 cases or more to display with loqusdb matches
- A new blog post for version 4.17
- Tooltip to better describe Tumor and Normal columns in cancer variants
- Filter cancer SNVs and SVs by chromosome coordinates
- Default export of `Assertion method citation` to clinVar variants submission file
- Button to export up to 500 cancer variants, filtered or not
- Rename samples of a clinVar submission file

### Fixed
- Apply default gene panel on return to cancer variantS from variant view
- Revert to certificate checking when asking for Chanjo reports
- `scout download everything` command failing while downloading HPO terms

### Changed
- Turn tumor and normal allelic fraction to decimal numbers in tumor variants page
- Moved clinVar submissions code to the institutes blueprints
- Changed name of clinVar export files to FILENAME.Variant.csv and FILENAME.CaseData.csv
- Switched Google login libraries from Flask-OAuthlib to Authlib


## [4.17.1]

### Fixed
- Load cytobands for cases with chromosome build not "37" or "38"


## [4.17]

### Added
- COSMIC badge shown in cancer variants
- Default gene-panel in non-cancer structural view in url
- Filter SNVs and SVs by cytoband coordinates
- Filter cancer SNV variants by alt allele frequency in tumor
- Correct genome build in UCSC link from structural variant page



### Fixed
- Bug in clinVar form when variant has no gene
- Bug when sharing cases with the same institute twice
- Page crashing when removing causative variant tag
- Do not default to GATK caller when no caller info is provided for cancer SNVs


## [4.16.1]

### Fixed
- Fix the fix for handling of delivery reports for rerun cases

## [4.16]

### Added
- Adds possibility to add "lims_id" to cases. Currently only stored in database, not shown anywhere
- Adds verification comment box to SVs (previously only available for small variants)
- Scrollable pedigree panel

### Fixed
- Error caused by changes in WTForm (new release 2.3.x)
- Bug in OMIM case page form, causing the page to crash when a string was provided instead of a numerical OMIM id
- Fix Alamut link to work properly on hg38
- Better handling of delivery reports for rerun cases
- Small CodeFactor style issues: matchmaker results counting, a couple of incomplete tests and safer external xml
- Fix an issue with Phenomizer introduced by CodeFactor style changes

### Changed
- Updated the version of igv.js to 2.5.4

## [4.15.1]

### Added
- Display gene names in ClinVar submissions page
- Links to Varsome in variant transcripts table

### Fixed
- Small fixes to ClinVar submission form
- Gene panel page crash when old panel has no maintainers

## [4.15]

### Added
- Clinvar CNVs IGV track
- Gene panels can have maintainers
- Keep variant actions (dismissed, manual rank, mosaic, acmg, comments) upon variant re-upload
- Keep variant actions also on full case re-upload

### Fixed
- Fix the link to Ensembl for SV variants when genome build 38.
- Arrange information in columns on variant page
- Fix so that new cosmic identifier (COSV) is also acceptable #1304
- Fixed COSMIC tag in INFO (outside of CSQ) to be parses as well with `&` splitter.
- COSMIC stub URL changed to https://cancer.sanger.ac.uk/cosmic/search?q= instead.
- Updated to a version of IGV where bigBed tracks are visualized correctly
- Clinvar submission files are named according to the content (variant_data and case_data)
- Always show causatives from other cases in case overview
- Correct disease associations for gene symbol aliases that exist as separate genes
- Re-add "custom annotations" for SV variants
- The override ClinVar P/LP add-in in the Clinical Filter failed for new CSQ strings

### Changed
- Runs all CI checks in github actions

## [4.14.1]

### Fixed
- Error when variant found in loqusdb is not loaded for other case

## [4.14]

### Added
- Use github actions to run tests
- Adds CLI command to update individual alignments path
- Update HPO terms using downloaded definitions files
- Option to use alternative flask config when running `scout serve`
- Requirement to use loqusdb >= 2.5 if integrated

### Fixed
- Do not display Pedigree panel in cancer view
- Do not rely on internet connection and services available when running CI tests
- Variant loading assumes GATK if no caller set given and GATK filter status is seen in FILTER
- Pass genome build param all the way in order to get the right gene mappings for cases with build 38
- Parse correctly variants with zero frequency values
- Continue even if there are problems to create a region vcf
- STR and cancer variant navigation back to variants pages could fail

### Changed
- Improved code that sends requests to the external APIs
- Updates ranges for user ranks to fit todays usage
- Run coveralls on github actions instead of travis
- Run pip checks on github actions instead of coveralls
- For hg38 cases, change gnomAD link to point to version 3.0 (which is hg38 based)
- Show pinned or causative STR variants a bit more human readable

## [4.13.1]

### Added
### Fixed
- Typo that caused not all clinvar conflicting interpretations to be loaded no matter what
- Parse and retrieve clinvar annotations from VEP-annotated (VEP 97+) CSQ VCF field
- Variant clinvar significance shown as `not provided` whenever is `Uncertain significance`
- Phenomizer query crashing when case has no HPO terms assigned
- Fixed a bug affecting `All SNVs and INDELs` page when variants don't have canonical transcript
- Add gene name or id in cancer variant view

### Changed
- Cancer Variant view changed "Variant:Transcript:Exon:HGVS" to "Gene:Transcript:Exon:HGVS"

## [4.13]

### Added
- ClinVar SNVs track in IGV
- Add SMA view with SMN Copy Number data
- Easier to assign OMIM diagnoses from case page
- OMIM terms and specific OMIM term page

### Fixed
- Bug when adding a new gene to a panel
- Restored missing recent delivery reports
- Fixed style and links to other reports in case side panel
- Deleting cases using display_name and institute not deleting its variants
- Fixed bug that caused coordinates filter to override other filters
- Fixed a problem with finding some INS in loqusdb
- Layout on SV page when local observations without cases are present
- Make scout compatible with the new HPO definition files from `http://compbio.charite.de/jenkins/`
- General report visualization error when SNVs display names are very long


### Changed


## [4.12.4]

### Fixed
- Layout on SV page when local observations without cases are present

## [4.12.3]

### Fixed
- Case report when causative or pinned SVs have non null allele frequencies

## [4.12.2]

### Fixed
- SV variant links now take you to the SV variant page again
- Cancer variant view has cleaner table data entries for "N/A" data
- Pinned variant case level display hotfix for cancer and str - more on this later
- Cancer variants show correct alt/ref reads mirroring alt frequency now
- Always load all clinical STR variants even if a region load is attempted - index may be missing
- Same case repetition in variant local observations

## [4.12.1]

### Fixed
- Bug in variant.gene when gene has no HGVS description


## [4.12]

### Added
- Accepts `alignment_path` in load config to pass bam/cram files
- Display all phenotypes on variant page
- Display hgvs coordinates on pinned and causatives
- Clear panel pending changes
- Adds option to setup the database with static files
- Adds cli command to download the resources from CLI that scout needs
- Adds dummy files for merged somatic SV and CNV; as well as merged SNV, and INDEL part of #1279
- Allows for upload of OMIM-AUTO gene panel from static files without api-key

### Fixed
- Cancer case HPO panel variants link
- Fix so that some drop downs have correct size
- First IGV button in str variants page
- Cancer case activates on SNV variants
- Cases activate when STR variants are viewed
- Always calculate code coverage
- Pinned/Classification/comments in all types of variants pages
- Null values for panel's custom_inheritance_models
- Discrepancy between the manual disease transcripts and those in database in gene-edit page
- ACMG classification not showing for some causatives
- Fix bug which caused IGV.js to use hg19 reference files for hg38 data
- Bug when multiple bam files sources with non-null values are available


### Changed
- Renamed `requests` file to `scout_requests`
- Cancer variant view shows two, instead of four, decimals for allele and normal


## [4.11.1]

### Fixed
- Institute settings page
- Link institute settings to sharing institutes choices

## [4.11.0]

### Added
- Display locus name on STR variant page
- Alternative key `GNOMADAF_popmax` for Gnomad popmax allele frequency
- Automatic suggestions on how to improve the code on Pull Requests
- Parse GERP, phastCons and phyloP annotations from vep annotated CSQ fields
- Avoid flickering comment popovers in variant list
- Parse REVEL score from vep annotated CSQ fields
- Allow users to modify general institute settings
- Optionally format code automatically on commit
- Adds command to backup vital parts `scout export database`
- Parsing and displaying cancer SV variants from Manta annotated VCF files
- Dismiss cancer snv variants with cancer-specific options
- Add IGV.js UPD, RHO and TIDDIT coverage wig tracks.


### Fixed
- Slightly darker page background
- Fixed an issued with parsed conservation values from CSQ
- Clinvar submissions accessible to all users of an institute
- Header toolbar when on Clinvar page now shows institute name correctly
- Case should not always inactivate upon update
- Show dismissed snv cancer variants as grey on the cancer variants page
- Improved style of mappability link and local observations on variant page
- Convert all the GET requests to the igv view to POST request
- Error when updating gene panels using a file containing BOM chars
- Add/replace gene radio button not working in gene panels


## [4.10.1]

### Fixed
- Fixed issue with opening research variants
- Problem with coveralls not called by Travis CI
- Handle Biomart service down in tests


## [4.10.0]

### Added
- Rank score model in causatives page
- Exportable HPO terms from phenotypes page
- AMP guideline tiers for cancer variants
- Adds scroll for the transcript tab
- Added CLI option to query cases on time since case event was added
- Shadow clinical assessments also on research variants display
- Support for CRAM alignment files
- Improved str variants view : sorting by locus, grouped by allele.
- Delivery report PDF export
- New mosaicism tag option
- Add or modify individuals' age or tissue type from case page
- Display GC and allele depth in causatives table.
- Included primary reference transcript in general report
- Included partial causative variants in general report
- Remove dependency of loqusdb by utilising the CLI

### Fixed
- Fixed update OMIM command bug due to change in the header of the genemap2 file
- Removed Mosaic Tag from Cancer variants
- Fixes issue with unaligned table headers that comes with hidden Datatables
- Layout in general report PDF export
- Fixed issue on the case statistics view. The validation bars didn't show up when all institutes were selected. Now they do.
- Fixed missing path import by importing pathlib.Path
- Handle index inconsistencies in the update index functions
- Fixed layout problems


## [4.9.0]

### Added
- Improved MatchMaker pages, including visible patient contacts email address
- New badges for the github repo
- Links to [GENEMANIA](genemania.org)
- Sort gene panel list on case view.
- More automatic tests
- Allow loading of custom annotations in VCF using the SCOUT_CUSTOM info tag.

### Fixed
- Fix error when a gene is added to an empty dynamic gene panel
- Fix crash when attempting to add genes on incorrect format to dynamic gene panel
- Manual rank variant tags could be saved in a "Select a tag"-state, a problem in the variants view.
- Same case evaluations are no longer shown as gray previous evaluations on the variants page
- Stay on research pages, even if reset, next first buttons are pressed..
- Overlapping variants will now be visible on variant page again
- Fix missing classification comments and links in evaluations page
- All prioritized cases are shown on cases page


## [4.8.3]

### Added

### Fixed
- Bug when ordering sanger
- Improved scrolling over long list of genes/transcripts


## [4.8.2]

### Added

### Fixed
- Avoid opening extra tab for coverage report
- Fixed a problem when rank model version was saved as floats and not strings
- Fixed a problem with displaying dismiss variant reasons on the general report
- Disable load and delete filter buttons if there are no saved filters
- Fix problem with missing verifications
- Remove duplicate users and merge their data and activity


## [4.8.1]

### Added

### Fixed
- Prevent login fail for users with id defined by ObjectId and not email
- Prevent the app from crashing with `AttributeError: 'NoneType' object has no attribute 'message'`


## [4.8.0]

### Added
- Updated Scout to use Bootstrap 4.3
- New looks for Scout
- Improved dashboard using Chart.js
- Ask before inactivating a case where last assigned user leaves it
- Genes can be manually added to the dynamic gene list directly on the case page
- Dynamic gene panels can optionally be used with clinical filter, instead of default gene panel
- Dynamic gene panels get link out to chanjo-report for coverage report
- Load all clinvar variants with clinvar Pathogenic, Likely Pathogenic and Conflicting pathogenic
- Show transcripts with exon numbers for structural variants
- Case sort order can now be toggled between ascending and descending.
- Variants can be marked as partial causative if phenotype is available for case.
- Show a frequency tooltip hover for SV-variants.
- Added support for LDAP login system
- Search snv and structural variants by chromosomal coordinates
- Structural variants can be marked as partial causative if phenotype is available for case.
- Show normal and pathologic limits for STRs in the STR variants view.
- Institute level persistent variant filter settings that can be retrieved and used.
- export causative variants to Excel
- Add support for ROH, WIG and chromosome PNGs in case-view

### Fixed
- Fixed missing import for variants with comments
- Instructions on how to build docs
- Keep sanger order + verification when updating/reloading variants
- Fixed and moved broken filter actions (HPO gene panel and reset filter)
- Fixed string conversion to number
- UCSC links for structural variants are now separated per breakpoint (and whole variant where applicable)
- Reintroduced missing coverage report
- Fixed a bug preventing loading samples using the command line
- Better inheritance models customization for genes in gene panels
- STR variant page back to list button now does its one job.
- Allows to setup scout without a omim api key
- Fixed error causing "favicon not found" flash messages
- Removed flask --version from base cli
- Request rerun no longer changes case status. Active or archived cases inactivate on upload.
- Fixed missing tooltip on the cancer variants page
- Fixed weird Rank cell in variants page
- Next and first buttons order swap
- Added pagination (and POST capability) to cancer variants.
- Improves loading speed for variant page
- Problem with updating variant rank when no variants
- Improved Clinvar submission form
- General report crashing when dismissed variant has no valid dismiss code
- Also show collaborative case variants on the All variants view.
- Improved phenotype search using dataTables.js on phenotypes page
- Search and delete users with `email` instead of `_id`
- Fixed css styles so that multiselect options will all fit one column


## [4.7.3]

### Added
- RankScore can be used with VCFs for vcf_cancer files

### Fixed
- Fix issue with STR view next page button not doing its one job.

### Deleted
- Removed pileup as a bam viewing option. This is replaced by IGV


## [4.7.2]

### Added
- Show earlier ACMG classification in the variant list

### Fixed
- Fixed igv search not working due to igv.js dist 2.2.17
- Fixed searches for cases with a gene with variants pinned or marked causative.
- Load variant pages faster after fixing other causatives query
- Fixed mitochondrial report bug for variants without genes

## [4.7.1]

### Added

### Fixed
- Fixed bug on genes page


## [4.7.0]

### Added
- Export genes and gene panels in build GRCh38
- Search for cases with variants pinned or marked causative in a given gene.
- Search for cases phenotypically similar to a case also from WUI.
- Case variant searches can be limited to similar cases, matching HPO-terms,
  phenogroups and cohorts.
- De-archive reruns and flag them as 'inactive' if archived
- Sort cases by analysis_date, track or status
- Display cases in the following order: prioritized, active, inactive, archived, solved
- Assign case to user when user activates it or asks for rerun
- Case becomes inactive when it has no assignees
- Fetch refseq version from entrez and use it in clinvar form
- Load and export of exons for all genes, independent on refseq
- Documentation for loading/updating exons
- Showing SV variant annotations: SV cgh frequencies, gnomad-SV, local SV frequencies
- Showing transcripts mapping score in segmental duplications
- Handle requests to Ensembl Rest API
- Handle requests to Ensembl Rest Biomart
- STR variants view now displays GT and IGV link.
- Description field for gene panels
- Export exons in build 37 and 38 using the command line

### Fixed
- Fixes of and induced by build tests
- Fixed bug affecting variant observations in other cases
- Fixed a bug that showed wrong gene coverage in general panel PDF export
- MT report only shows variants occurring in the specific individual of the excel sheet
- Disable SSL certifcate verification in requests to chanjo
- Updates how intervaltree and pymongo is used to void deprecated functions
- Increased size of IGV sample tracks
- Optimized tests


## [4.6.1]

### Added

### Fixed
- Missing 'father' and 'mother' keys when parsing single individual cases


## [4.6.0]

### Added
- Description of Scout branching model in CONTRIBUTING doc
- Causatives in alphabetical order, display ACMG classification and filter by gene.
- Added 'external' to the list of analysis type options
- Adds functionality to display "Tissue type". Passed via load config.
- Update to IGV 2.

### Fixed
- Fixed alignment visualization and vcf2cytosure availability for demo case samples
- Fixed 3 bugs affecting SV pages visualization
- Reintroduced the --version cli option
- Fixed variants query by panel (hpo panel + gene panel).
- Downloaded MT report contains excel files with individuals' display name
- Refactored code in parsing of config files.


## [4.5.1]

### Added

### Fixed
- update requirement to use PyYaml version >= 5.1
- Safer code when loading config params in cli base


## [4.5.0]

### Added
- Search for similar cases from scout view CLI
- Scout cli is now invoked from the app object and works under the app context

### Fixed
- PyYaml dependency fixed to use version >= 5.1


## [4.4.1]

### Added
- Display SV rank model version when available

### Fixed
- Fixed upload of delivery report via API


## [4.4.0]

### Added
- Displaying more info on the Causatives page and hiding those not causative at the case level
- Add a comment text field to Sanger order request form, allowing a message to be included in the email
- MatchMaker Exchange integration
- List cases with empty synopsis, missing HPO terms and phenotype groups.
- Search for cases with open research list, or a given case status (active, inactive, archived)

### Fixed
- Variant query builder split into several functions
- Fixed delivery report load bug


## [4.3.3]

### Added
- Different individual table for cancer cases

### Fixed
- Dashboard collects validated variants from verification events instead of using 'sanger' field
- Cases shared with collaborators are visible again in cases page
- Force users to select a real institute to share cases with (actionbar select fix)


## [4.3.2]

### Added
- Dashboard data can be filtered using filters available in cases page
- Causatives for each institute are displayed on a dedicated page
- SNVs and and SVs are searchable across cases by gene and rank score
- A more complete report with validated variants is downloadable from dashboard

### Fixed
- Clinsig filter is fixed so clinsig numerical values are returned
- Split multi clinsig string values in different elements of clinsig array
- Regex to search in multi clinsig string values or multi revstat string values
- It works to upload vcf files with no variants now
- Combined Pileup and IGV alignments for SVs having variant start and stop on the same chromosome


## [4.3.1]

### Added
- Show calls from all callers even if call is not available
- Instructions to install cairo and pango libs from WeasyPrint page
- Display cases with number of variants from CLI
- Only display cases with number of variants above certain treshold. (Also CLI)
- Export of verified variants by CLI or from the dashboard
- Extend case level queries with default panels, cohorts and phenotype groups.
- Slice dashboard statistics display using case level queries
- Add a view where all variants for an institute can be searched across cases, filtering on gene and rank score. Allows searching research variants for cases that have research open.

### Fixed
- Fixed code to extract variant conservation (gerp, phyloP, phastCons)
- Visualization of PDF-exported gene panels
- Reintroduced the exon/intron number in variant verification email
- Sex and affected status is correctly displayed on general report
- Force number validation in SV filter by size
- Display ensembl transcripts when no refseq exists


## [4.3.0]

### Added
- Mosaicism tag on variants
- Show and filter on SweGen frequency for SVs
- Show annotations for STR variants
- Show all transcripts in verification email
- Added mitochondrial export
- Adds alternative to search for SVs shorter that the given length
- Look for 'bcftools' in the `set` field of VCFs
- Display digenic inheritance from OMIM
- Displays what refseq transcript that is primary in hgnc

### Fixed

- Archived panels displays the correct date (not retroactive change)
- Fixed problem with waiting times in gene panel exports
- Clinvar fiter not working with human readable clinsig values

## [4.2.2]

### Fixed
- Fixed gene panel create/modify from CSV file utf-8 decoding error
- Updating genes in gene panels now supports edit comments and entry version
- Gene panel export timeout error

## [4.2.1]

### Fixed
- Re-introduced gene name(s) in verification email subject
- Better PDF rendering for excluded variants in report
- Problem to access old case when `is_default` did not exist on a panel


## [4.2.0]

### Added
- New index on variant_id for events
- Display overlapping compounds on variants view

### Fixed
- Fixed broken clinical filter


## [4.1.4]

### Added
- Download of filtered SVs

### Fixed
- Fixed broken download of filtered variants
- Fixed visualization issue in gene panel PDF export
- Fixed bug when updating gene names in variant controller


## [4.1.3]

### Fixed
- Displays all primary transcripts


## [4.1.2]

### Added
- Option add/replace when updating a panel via CSV file
- More flexible versioning of the gene panels
- Printing coverage report on the bottom of the pdf case report
- Variant verification option for SVs
- Logs uri without pwd when connecting
- Disease-causing transcripts in case report
- Thicker lines in case report
- Supports HPO search for cases, both terms or if described in synopsis
- Adds sanger information to dashboard

### Fixed
- Use db name instead of **auth** as default for authentication
- Fixes so that reports can be generated even with many variants
- Fixed sanger validation popup to show individual variants queried by user and institute.
- Fixed problem with setting up scout
- Fixes problem when exac file is not available through broad ftp
- Fetch transcripts for correct build in `adapter.hgnc_gene`

## [4.1.1]
- Fix problem with institute authentication flash message in utils
- Fix problem with comments
- Fix problem with ensembl link


## [4.1.0]

### Added
- OMIM phenotypes to case report
- Command to download all panel app gene panels `scout load panel --panel-app`
- Links to genenames.org and omim on gene page
- Popup on gene at variants page with gene information
- reset sanger status to "Not validated" for pinned variants
- highlight cases with variants to be evaluated by Sanger on the cases page
- option to point to local reference files to the genome viewer pileup.js. Documented in `docs.admin-guide.server`
- option to export single variants in `scout export variants`
- option to load a multiqc report together with a case(add line in load config)
- added a view for searching HPO terms. It is accessed from the top left corner menu
- Updates the variants view for cancer variants. Adds a small cancer specific filter for known variants
- Adds hgvs information on cancer variants page
- Adds option to update phenotype groups from CLI

### Fixed
- Improved Clinvar to submit variants from different cases. Fixed HPO terms in casedata according to feedback
- Fixed broken link to case page from Sanger modal in cases view
- Now only cases with non empty lists of causative variants are returned in `adapter.case(has_causatives=True)`
- Can handle Tumor only samples
- Long lists of HGNC symbols are now possible. This was previously difficult with manual, uploaded or by HPO search when changing filter settings due to GET request limitations. Relevant pages now use POST requests. Adds the dynamic HPO panel as a selection on the gene panel dropdown.
- Variant filter defaults to default panels also on SV and Cancer variants pages.

## [4.0.0]

### WARNING ###

This is a major version update and will require that the backend of pre releases is updated.
Run commands:

```
$scout update genes
$scout update hpo
```

- Created a Clinvar submission tool, to speed up Clinvar submission of SNVs and SVs
- Added an analysis report page (html and PDF format) containing phenotype, gene panels and variants that are relevant to solve a case.

### Fixed
- Optimized evaluated variants to speed up creation of case report
- Moved igv and pileup viewer under a common folder
- Fixed MT alignment view pileup.js
- Fixed coordinates for SVs with start chromosome different from end chromosome
- Global comments shown across cases and institutes. Case-specific variant comments are shown only for that specific case.
- Links to clinvar submitted variants at the cases level
- Adapts clinvar parsing to new format
- Fixed problem in `scout update user` when the user object had no roles
- Makes pileup.js use online genome resources when viewing alignments. Now any instance of Scout can make use of this functionality.
- Fix ensembl link for structural variants
- Works even when cases does not have `'madeline_info'`
- Parses Polyphen in correct way again
- Fix problem with parsing gnomad from VEP

### Added
- Added a PDF export function for gene panels
- Added a "Filter and export" button to export custom-filtered SNVs to CSV file
- Dismiss SVs
- Added IGV alignments viewer
- Read delivery report path from case config or CLI command
- Filter for spidex scores
- All HPO terms are now added and fetched from the correct source (https://github.com/obophenotype/human-phenotype-ontology/blob/master/hp.obo)
- New command `scout update hpo`
- New command `scout update genes` will fetch all the latest information about genes and update them
- Load **all** variants found on chromosome **MT**
- Adds choice in cases overview do show as many cases as user like

### Removed
- pileup.min.js and pileup css are imported from a remote web location now
- All source files for HPO information, this is instead fetched directly from source
- All source files for gene information, this is instead fetched directly from source

## [3.0.0]
### Fixed
- hide pedigree panel unless it exists

## [1.5.1] - 2016-07-27
### Fixed
- look for both ".bam.bai" and ".bai" extensions

## [1.4.0] - 2016-03-22
### Added
- support for local frequency through loqusdb
- bunch of other stuff

## [1.3.0] - 2016-02-19
### Fixed
- Update query-phenomizer and add username/password

### Changed
- Update the way a case is checked for rerun-status

### Added
- Add new button to mark a case as "checked"
- Link to clinical variants _without_ 1000G annotation

## [1.2.2] - 2016-02-18
### Fixed
- avoid filtering out variants lacking ExAC and 1000G annotations

## [1.1.3] - 2015-10-01
### Fixed
- persist (clinical) filter when clicking load more
- fix #154 by robustly setting clinical filter func. terms

## [1.1.2] - 2015-09-07
### Fixed
- avoid replacing coverage report with none
- update SO terms, refactored

## [1.1.1] - 2015-08-20
### Fixed
- fetch case based on collaborator status (not owner)

## [1.1.0] - 2015-05-29
### Added
- link(s) to SNPedia based on RS-numbers
- new Jinja filter to "humanize" decimal numbers
- show gene panels in variant view
- new Jinja filter for decoding URL encoding
- add indicator to variants in list that have comments
- add variant number threshold and rank score threshold to load function
- add event methods to mongo adapter
- add tests for models
- show badge "old" if comment was written for a previous analysis

### Changed
- show cDNA change in transcript summary unless variant is exonic
- moved compounds table further up the page
- show dates for case uploads in ISO format
- moved variant comments higher up on page
- updated documentation for pages
- read in coverage report as blob in database and serve directly
- change ``OmimPhenotype`` to ``PhenotypeTerm``
- reorganize models sub-package
- move events (and comments) to separate collection
- only display prev/next links for the research list
- include variant type in breadcrumbs e.g. "Clinical variants"

### Removed
- drop dependency on moment.js

### Fixed
- show the same level of detail for all frequencies on all pages
- properly decode URL encoded symbols in amino acid/cDNA change strings
- fixed issue with wipe permissions in MongoDB
- include default gene lists in "variants" link in breadcrumbs

## [1.0.2] - 2015-05-20
### Changed
- update case fetching function

### Fixed
- handle multiple cases with same id

## [1.0.1] - 2015-04-28
### Fixed
- Fix building URL parameters in cases list Vue component

## [1.0.0] - 2015-04-12
Codename: Sara Lund

![Release 1.0](artwork/releases/release-1-0.jpg)

### Added
- Add email logging for unexpected errors
- New command line tool for deleting case

### Changed
- Much improved logging overall
- Updated documentation/usage guide
- Removed non-working IGV link

### Fixed
- Show sample display name in GT call
- Various small bug fixes
- Make it easier to hover over popups

## [0.0.2-rc1] - 2015-03-04
### Added
- add protein table for each variant
- add many more external links
- add coverage reports as PDFs

### Changed
- incorporate user feedback updates
- big refactor of load scripts

## [0.0.2-rc2] - 2015-03-04
### Changes
- add gene table with gene description
- reorganize inheritance models box

### Fixed
- avoid overwriting gene list on "research" load
- fix various bugs in external links

## [0.0.2-rc3] - 2015-03-05
### Added
- Activity log feed to variant view
- Adds protein change strings to ODM and Sanger email

### Changed
- Extract activity log component to macro

### Fixes
- Make Ensembl transcript links use archive website<|MERGE_RESOLUTION|>--- conflicted
+++ resolved
@@ -14,12 +14,9 @@
 - Filter cases and dashboard stats by analysis track
 ### Changed
 - Changed from deprecated db update method
-<<<<<<< HEAD
-- Refactored the MatchMaker integration as an extension
-=======
 - Pre-selected fields to run queries with in dashboard page
 - Do not filter by any institute when first accessing the dashboard
->>>>>>> 490f2fef
+- Refactored the MatchMaker integration as an extension
 
 ## [4.32.1]
 ### Fixed
