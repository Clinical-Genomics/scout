--- conflicted
+++ resolved
@@ -7,16 +7,11 @@
 ## [unreleased]
 ### Added
 - Support for .d4 files coverage using chanjo2 (Case page sidebar link) with test
-<<<<<<< HEAD
 - Link for chanjo2 coverage report on gene panel page
 - Link for chanjo2 coverage report on Case pagem HPO dynamic gene list
+- Link to genes coverage overview report on Case page, HPO dynamic gene list
 - Support for loading and displaying local custom IGV tracks
 - MANE IGV track to be used as a local track for igv.js (see scout demo config file)
-=======
-- Link to chanjo2 coverage report on gene panel page
-- Link to chanjo2 coverage report on Case page, HPO dynamic gene list
-- Link to genes coverage overview report on Case page, HPO dynamic gene list
->>>>>>> ac76b2bd
 ### Changed
 - All links in disease table on diagnosis page now open in a new tab
 - Dark mode settings applied to multiselects on institute settings
@@ -31,10 +26,6 @@
 - Fusion genes with partners lacking gene HGNC id will still be fully loaded
 - Fusion variantS export now contains fusion variant specific columns
 - When Loqusdb observations count is one the table includes information on if observation was for the current or another case
-<<<<<<< HEAD
-
-=======
->>>>>>> ac76b2bd
 
 ## [4.79.1]
 ### Fixed
