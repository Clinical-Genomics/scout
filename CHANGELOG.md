--- conflicted
+++ resolved
@@ -16,12 +16,8 @@
 - Remove a:visited css style from all buttons
 - Update of HPO terms via command line
 - Background color of `MIXED` sequencing type on cases page
-<<<<<<< HEAD
+- Fixed regex error when searching for cases with query ending with `\ `
 - Bug in gene variants page (All SNVs and INDELs) when variant gene doesn't have a hgnc_id that is found in the database
-
-=======
-- Fixed regex error when searching for cases with query ending with `\ `
->>>>>>> ff66e561
 
 ## [4.55]
 ### Changed
