--- conflicted
+++ resolved
@@ -19,11 +19,8 @@
 - Instructions on how to call dibs on scout-stage server in pull request template
 - Deprecated CLI commands `scout load <delivery_report, gene_fusion_report, coverage_qc_report, cnv_report>` to replace them with command `scout load report -t <report type>`
 - Refactored code to display and download custom case reports
-<<<<<<< HEAD
+- Do not export `Assertion method` and `Assertion method citation` to ClinVar submission files according to changes to ClinVar's submission spreadsheet templates.
 - Colorize inheritance models badges by category on VariantS page
-=======
-- Do not export `Assertion method` and `Assertion method citation` to ClinVar submission files according to changes to ClinVar's submission spreadsheet templates.
->>>>>>> c66eca2f
 ### Fixed
 - Non-admin users saving institute settings would clear loqusdb instance selection
 - Layout of variant position, cytoband and type in SV variant summary
