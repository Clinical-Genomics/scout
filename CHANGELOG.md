# Change Log
All notable changes to this project will be documented in this file.
This project adheres to [Semantic Versioning](http://semver.org/).

About changelog [here](https://keepachangelog.com/en/1.0.0/)

## [unreleased]
### Added
- Added `UMLS` as an option of `Condition ID type` in ClinVar Variant downloaded files
### Fixed
- Missing value for `Condition ID type` in ClinVar Variant downloaded files
<<<<<<< HEAD
### Changed
- Parallelize variant loading for each chromosome
=======
- Possibility to open, close or delete a ClinVar submission even if it doesn't have an associated name

>>>>>>> 9e5ea94e

## [4.61]
### Added
- Filter case list by cases with variants in ClinVar submission
- Filter case list by cases containing RNA-seq data - gene_fusion_reports and sample-level tracks (splice junctions and RNA coverage)
- Additional case category `Ignored`, to be used for cases that don't fall in the existing 'inactive', 'archived', 'solved', 'prioritized' categories
- Display number of cases shown / total number of cases available for each category on Cases page
- Moved buttons to modify case status from sidebar to main case page
- Link to Mutalyzer Normalizer tool on variant's transcripts overview to retrieve official HVGS descriptions
- Option to manually load RNA MULTIQC report using the command `scout load report -t multiqc_rna`
- Load RNA MULTIQC automatically for a case if config file contains the `multiqc_rna` key/value
- Instructions in admin-guide on how to load case reports via the command line
- Possibility to filter RD variants by a specific genotype call
- Distinct colors for different inheritance models on RD Variant page
- Gene panels PDF export with case variants hits by variant type
- A couple of additional README badges for GitHub stats
- Upload and display of pipeline reference info and executable version yaml files as custom reports
- Testing CLI on hasta in PR template
### Changed
- Instructions on how to call dibs on scout-stage server in pull request template
- Deprecated CLI commands `scout load <delivery_report, gene_fusion_report, coverage_qc_report, cnv_report>` to replace them with command `scout load report -t <report type>`
- Refactored code to display and download custom case reports
- Do not export `Assertion method` and `Assertion method citation` to ClinVar submission files according to changes to ClinVar's submission spreadsheet templates.
- Simplified code to create and download ClinVar CSV files
- Colorize inheritance models badges by category on VariantS page
- `Safe variants matching` badge more visible on case page
### Fixed
- Non-admin users saving institute settings would clear loqusdb instance selection
- Layout of variant position, cytoband and type in SV variant summary
- Broken `Build Status - GitHub badge` on GitHub README page
- Visibility of text on grey badges in gene panels PDF exports
- Labels for dashboard search controls
- Dark mode visibility for ClinVar submission
- Whitespaces on outdated panel in extent report

## [4.60]
### Added
- Mitochondrial deletion signatures (mitosign) can be uploaded and shown with mtDNA report
- A `Type of analysis` column on Causatives and Validated variants pages
- List of "safe" gene panels available for matching causatives and managed variants in institute settings, to avoid secondary findings
- `svdb_origin` as a synonym for `FOUND_IN` to complement `set` for variants found by all callers
### Changed
- Hide removed gene panels by default in panels page
- Removed option for filtering cancer SVs by Tumor and Normal alt AF
- Hide links to coverage report from case dynamic HPO panel if cancer analysis
- Remove rerun emails and redirect users to the analysis order portal instead
- Updated clinical SVs igv.js track (dbVar) and added example of external track from `https://trackhubregistry.org/`
- Rewrote the ClinVar export module to simplify and add one variant at the time
- ClinVar submissions with phenotype conditions from: [OMIM, MedGen, Orphanet, MeSH, HP, MONDO]
### Fixed
- If trying to load a badly formatted .tsv file an error message is displayed.
- Avoid showing case as rerun when first attempt at case upload failed
- Dynamic autocomplete search not working on phenomodels page
- Callers added to variant when loading case
- Now possible to update managed variant from file without deleting it first
- Missing preselected chromosome when editing a managed variant
- Preselected variant type and subtype when editing a managed variant
- Typo in dbVar ClinVar track, hg19


## [4.59]
### Added
- Button to go directly to HPO SV filter variantS page from case
- `Scout-REViewer-Service` integration - show `REViewer` picture if available
- Link to HPO panel coverage overview on Case page
- Specify a confidence threshold (green|amber|red) when loading PanelApp panels
- Functional annotations in variants lists exports (all variants)
- Cancer/Normal VAFs and COSMIC ids in in variants lists exports (cancer variants)
### Changed
- Better visualization of regional annotation for long lists of genes in large SVs in Variants tables
- Order of cells in variants tables
- More evident links to gene coverage from Variant page
- Gene panels sorted by display name in the entire Case page
- Round CADD and GnomAD values in variants export files
### Fixed
- HPO filter button on SV variantS page
- Spacing between region|function cells in SVs lists
- Labels on gene panel Chanjo report
- Fixed ambiguous duplicated response headers when requesting a BAM file from /static
- Visited color link on gene coverage button (Variant page)

## [4.58.1]
### Fixed
- Case search with search strings that contain characters that can be escaped

## [4.58]
### Added
- Documentation on how to create/update PanelApp panels
- Add filter by local observations (archive) to structural variants filters
- Add more splicing consequences to SO term definitions
- Search for a specific gene in all gene panels
- Institute settings option to force show all variants on VariantS page for all cases of an institute
- Filter cases by validation pending status
- Link to The Clinical Knowledgebase (CKB) (https://ckb.jax.org/) in cancer variant's page
### Fixed
- Added a not-authorized `auto-login` fixture according to changes in Flask-Login 0.6.2
- Renamed `cache_timeout` param name of flask.send_file function to `max_age` (Flask 2.2 compliant)
- Replaced deprecated `app.config["JSON_SORT_KEYS"]` with app.json.sort_keys in app settings
- Bug in gene variants page (All SNVs and INDELs) when variant gene doesn't have a hgnc id that is found in the database
- Broken export of causatives table
- Query for genes in build 38 on `Search SNVs and INDELs` page
- Prevent typing special characters `^<>?!=\/` in case search form
- Search matching causatives also among research variants in other cases
- Links to variants in Verified variants page
- Broken filter institute cases by pinned gene
- Better visualization of long lists of genes in large SVs on Causative and Verified Variants page
- Reintroduced missing button to export Causative variants
- Better linking and display of matching causatives and managed variants
- Reduced code complexity in `scout/parse/variant/variant.py`
- Reduced complexity of code in `scout/build/variant/variant.py`

### Changed
- State that loqusdb observation is in current case if observations count is one and no cases are shown
- Better pagination and number of variants returned by queries in `Search SNVs and INDELs` page
- Refactored and simplified code used for collecting gene variants for `Search SNVs and INDELs` page
- Fix sidebar panel icons in Case view
- Fix panel spacing in Case view
- Removed unused database `sanger_ordered` and `case_id,category,rank_score` indexes (variant collection)
- Verified variants displayed in a dedicated page reachable from institute sidebar
- Unified stats in dashboard page
- Improved gene info for large SVs and cancer SVs
- Remove the unused `variant.str_variant` endpoint from variant views
- Easier editing of HPO gene panel on case page
- Assign phenotype panel less cramped on Case page
- Causatives and Verified variants pages to use the same template macro
- Allow hyphens in panel names
- Reduce resolution of example images
- Remove some animations in web gui which where rendered slow


## [4.57.4]
### Fixed
- Parsing of variant.FORMAT "DR" key in parse variant file

## [4.57.3]
### Fixed
- Export of STR verified variants
- Do not download as verified variants first verified and then reset to not validated
- Avoid duplicated lines in downloaded verified variants reflecting changes in variant validation status

## [4.57.2]
### Fixed
- Export of verified variants when variant gene has no transcripts
- HTTP 500 when visiting a the details page for a cancer variant that had been ranked with genmod

## [4.57.1]
### Fixed
- Updating/replacing a gene panel from file with a corrupted or malformed file

## [4.57]
### Added
- Display last 50 or 500 events for a user in a timeline
- Show dismiss count from other cases on matching variantS
- Save Beacon-related events in events collection
- Institute settings allow saving multiple loqusdb instances for one institute
- Display stats from multiple instances of loqusdb on variant page
- Display date and frequency of obs derived from count of local archive observations from MIP11 (requires fix in MIP)
### Changed
- Prior ACMG classifications view is no longer limited by pathogenicity
### Fixed
- Visibility of Sanger ordered badge on case page, light mode
- Some of the DataTables tables (Phenotypes and Diagnoses pages) got a bit dark in dark mode
- Remove all redundancies when displaying timeline events (some events are saved both as case-related and variant-related)
- Missing link in saved MatchMaker-related events
- Genes with mixed case gene symbols missing in PanelApp panels
- Alignment of elements on the Beacon submission modal window
- Locus info links from STR variantS page open in new browser tabs

## [4.56]
### Added
- Test for PanelApp panels loading
- `panel-umi` tag option when loading cancer analyses
### Changed
- Black text to make comments more visible in dark mode
- Loading PanelApp panels replaces pre-existing panels with same version
- Removed sidebar from Causatives page - navigation is available on the top bar for now
- Create ClinVar submissions from pinned variants list in case page
- Select which pinned variants will be included in ClinVar submission documents
### Fixed
- Remove a:visited css style from all buttons
- Update of HPO terms via command line
- Background color of `MIXED` and `PANEL-UMI` sequencing types on cases page
- Fixed regex error when searching for cases with query ending with `\ `
- Gene symbols on Causatives page lighter in dark mode
- SpliceAI tooltip of multigene variants

## [4.55]
### Changed
- Represent different tumor samples as vials in cases page
- Option to force-update the OMIM panel
### Fixed
- Low tumor purity badge alignment in cancer samples table on cancer case view
- VariantS comment popovers reactivate on hover
- Updating database genes in build 37
- ACMG classification summary hidden by sticky navbar
- Logo backgrounds fixed to white on welcome page
- Visited links turn purple again
- Style of link buttons and dropdown menus
- Update KUH and GMS logos
- Link color for Managed variants

## [4.54]
### Added
- Dark mode, using browser/OS media preference
- Allow marking case as solved without defining causative variants
- Admin users can create missing beacon datasets from the institute's settings page
- GenCC links on gene and variant pages
- Deprecation warnings when launching the app using a .yaml config file or loading cases using .ped files
### Changed
- Improved HTML syntax in case report template
- Modified message displayed when variant rank stats could not be calculated
- Expanded instructions on how to test on CG development server (cg-vm1)
- Added more somatic variant callers (Balsamic v9 SNV, develop SV)
### Fixed
- Remove load demo case command from docker-compose.yml
- Text elements being split across pages in PDF reports
- Made login password field of type `password` in LDAP login form
- Gene panels HTML select in institute's settings page
- Bootstrap upgraded to version 5
- Fix some Sourcery and SonarCloud suggestions
- Escape special characters in case search on institute and dashboard pages
- Broken case PDF reports when no Madeline pedigree image can be created
- Removed text-white links style that were invisible in new pages style
- Variants pagination after pressing "Filter variants" or "Clinical filter"
- Layout of buttons Matchmaker submission panel (case page)
- Removing cases from Matchmaker (simplified code and fixed functionality)
- Reintroduce check for missing alignment files purged from server

## [4.53]
### Added
### Changed
- Point Alamut API key docs link to new API version
- Parse dbSNP id from ID only if it says "rs", else use VEP CSQ fields
- Removed MarkupSafe from the dependencies
### Fixed
- Reintroduced loading of SVs for demo case 643595
- Successful parse of FOUND_IN should avoid GATK caller default
- All vulnerabilities flagged by SonarCloud

## [4.52]
### Added
- Demo cancer case gets loaded together with demo RD case in demo instance
- Parse REVEL_score alongside REVEL_rankscore from csq field and display it on SNV variant page
- Rank score results now show the ranking range
- cDNA and protein changes displayed on institute causatives pages
- Optional SESSION_TIMEOUT_MINUTES configuration in app config files
- Script to convert old OMIM case format (list of integers) to new format (list of dictionaries)
- Additional check for user logged in status before serving alignment files
- Download .cgh files from cancer samples table on cancer case page
- Number of documents and date of last update on genes page
### Changed
- Verify user before redirecting to IGV alignments and sashimi plots
- Build case IGV tracks starting from case and variant objects instead of passing all params in a form
- Unfreeze Werkzeug lib since Flask_login v.0.6 with bugfix has been released
- Sort gene panels by name (panelS and variant page)
- Removed unused `server.blueprints.alignviewers.unindexed_remote_static` endpoint
- User sessions to check files served by `server.blueprints.alignviewers.remote_static` endpoint
- Moved Beacon-related functions to a dedicated app extension
- Audit Filter now also loads filter displaying the variants for it
### Fixed
- Handle `attachment_filename` parameter renamed to `download_name` when Flask 2.2 will be released
- Removed cursor timeout param in cases find adapter function to avoid many code warnings
- Removed stream argument deprecation warning in tests
- Handle `no intervals found` warning in load_region test
- Beacon remove variants
- Protect remote_cors function in alignviewers view from Server-Side Request Forgery (SSRF)
- Check creation date of last document in gene collection to display when genes collection was updated last

## [4.51]
### Added
- Config file containing codecov settings for pull requests
- Add an IGV.js direct link button from case page
- Security policy file
- Hide/shade compound variants based on rank score on variantS from filter
- Chromograph legend documentation direct link
### Changed
- Updated deprecated Codecov GitHub action to v.2
- Simplified code of scout/adapter/mongo/variant
- Update IGV.js to v2.11.2
- Show summary number of variant gene panels on general report if more than 3
### Fixed
- Marrvel link for variants in genome build 38 (using liftover to build 37)
- Remove flags from codecov config file
- Fixed filter bug with high negative SPIDEX scores
- Renamed IARC TP53 button to to `TP53 Database`, modified also link since IARC has been moved to the US NCI: `https://tp53.isb-cgc.org/`
- Parsing new format of OMIM case info when exporting patients to Matchmaker
- Remove flask-debugtoolbar lib dependency that is using deprecated code and causes app to crash after new release of Jinja2 (3.1)
- Variant page crashing for cases with old OMIM terms structure (a list of integers instead of dictionary)
- Variant page crashing when creating MARRVEL link for cases with no genome build
- SpliceAI documentation link
- Fix deprecated `safe_str_cmp` import from `werkzeug.security` by freezing Werkzeug lib to v2.0 until Flask_login v.0.6 with bugfix is released
- List gene names densely in general report for SVs that contain more than 3 genes
- Show transcript ids on refseq genes on hg19 in IGV.js, using refgene source
- Display correct number of genes in general report for SVs that contain more than 32 genes
- Broken Google login after new major release of `lepture/authlib`
- Fix frequency and callers display on case general report

## [4.50.1]
### Fixed
- Show matching causative STR_repid for legacy str variants (pre Stranger hgnc_id)

## [4.50]
### Added
- Individual-specific OMIM terms
- OMIM disease descriptions in ClinVar submission form
- Add a toggle for melter rerun monitoring of cases
- Add a config option to show the rerun monitoring toggle
- Add a cli option to export cases with rerun monitoring enabled
- Add a link to STRipy for STR variants; shallow for ARX and HOXA13
- Hide by default variants only present in unaffected individuals in variants filters
- OMIM terms in general case report
- Individual-level info on OMIM and HPO terms in general case report
- PanelApp gene link among the external links on variant page
- Dashboard case filters fields help
- Filter cases by OMIM terms in cases and dashboard pages
### Fixed
- A malformed panel id request would crash with exception: now gives user warning flash with redirect
- Link to HPO resource file hosted on `http://purl.obolibrary.org`
- Gene search form when gene exists only in build 38
- Fixed odd redirect error and poor error message on missing column for gene panel csv upload
- Typo in parse variant transcripts function
- Modified keys name used to parse local observations (archived) frequencies to reflect change in MIP keys naming
- Better error handling for partly broken/timed out chanjo reports
- Broken javascript code when case Chromograph data is malformed
- Broader space for case synopsis in general report
- Show partial causatives on causatives and matching causatives panels
- Partial causative assignment in cases with no OMIM or HPO terms
- Partial causative OMIM select options in variant page
### Changed
- Slightly smaller and improved layout of content in case PDF report
- Relabel more cancer variant pages somatic for navigation
- Unify caseS nav links
- Removed unused `add_compounds` param from variant controllers function
- Changed default hg19 genome for IGV.js to legacy hg19_1kg_decoy to fix a few problematic loci
- Reduce code complexity (parse/ensembl.py)
- Silence certain fields in ClinVar export if prioritised ones exist (chrom-start-end if hgvs exist)
- Made phenotype non-mandatory when marking a variant as partial causative
- Only one phenotype condition type (OMIM or HPO) per variant is used in ClinVar submissions
- ClinVar submission variant condition prefers OMIM over HPO if available
- Use lighter version of gene objects in Omim MongoDB adapter, panels controllers, panels views and institute controllers
- Gene-variants table size is now adaptive
- Remove unused file upload on gene-variants page

## [4.49]
### Fixed
- Pydantic model types for genome_build, madeline_info, peddy_ped_check and peddy_sex_check, rank_model_version and sv_rank_model_version
- Replace `MatchMaker` with `Matchmaker` in all places visible by a user
- Save diagnosis labels along with OMIM terms in Matchmaker Exchange submission objects
- `libegl-mesa0_21.0.3-0ubuntu0.3~20.04.5_amd64.deb` lib not found by GitHub actions Docker build
- Remove unused `chromograph_image_files` and `chromograph_prefixes` keys saved when creating or updating an RD case
- Search managed variants by description and with ignore case
### Changed
- Introduced page margins on exported PDF reports
- Smaller gene fonts in downloaded HPO genes PDF reports
- Reintroduced gene coverage data in the PDF-exported general report of rare-disease cases
- Check for existence of case report files before creating sidebar links
- Better description of HPO and OMIM terms for patients submitted to Matchmaker Exchange
- Remove null non-mandatory key/values when updating a case
- Freeze WTForms<3 due to several form input rendering changes

## [4.48.1]
### Fixed
- General case PDF report for recent cases with no pedigree

## [4.48]
### Added
- Option to cancel a request for research variants in case page
### Changed
- Update igv.js to v2.10.5
- Updated example of a case delivery report
- Unfreeze cyvcf2
- Builder images used in Scout Dockerfiles
- Crash report email subject gives host name
- Export general case report to PDF using PDFKit instead of WeasyPrint
- Do not include coverage report in PDF case report since they might have different orientation
- Export cancer cases's "Coverage and QC report" to PDF using PDFKit instead of Weasyprint
- Updated cancer "Coverage and QC report" example
- Keep portrait orientation in PDF delivery report
- Export delivery report to PDF using PDFKit instead of Weasyprint
- PDF export of clinical and research HPO panels using PDFKit instead of Weasyprint
- Export gene panel report to PDF using PDFKit
- Removed WeasyPrint lib dependency

### Fixed
- Reintroduced missing links to Swegen and Beacon and dbSNP in RD variant page, summary section
- Demo delivery report orientation to fit new columns
- Missing delivery report in demo case
- Cast MNVs to SNV for test
- Export verified variants from all institutes when user is admin
- Cancer coverage and QC report not found for demo cancer case
- Pull request template instructions on how to deploy to test server
- PDF Delivery report not showing Swedac logo
- Fix code typos
- Disable codefactor raised by ESLint for javascript functions located on another file
- Loading spinner stuck after downloading a PDF gene panel report
- IGV browser crashing when file system with alignment files is not mounted

## [4.47]
### Added
- Added CADD, GnomAD and genotype calls to variantS export
### Changed
- Pull request template, to illustrate how to deploy pull request branches on cg-vm1 stage server
### Fixed
- Compiled Docker image contains a patched version (v4.9) of chanjo-report

## [4.46.1]
### Fixed
- Downloading of files generated within the app container (MT-report, verified variants, pedigrees, ..)

## [4.46]
### Added
- Created a Dockefile to be used to serve the dockerized app in production
- Modified the code to collect database params specified as env vars
- Created a GitHub action that pushes the Dockerfile-server image to Docker Hub (scout-server-stage) every time a PR is opened
- Created a GitHub action that pushes the Dockerfile-server image to Docker Hub (scout-server) every time a new release is created
- Reassign MatchMaker Exchange submission to another user when a Scout user is deleted
- Expose public API JSON gene panels endpoint, primarily to enable automated rerun checking for updates
- Add utils for dictionary type
- Filter institute cases using multiple HPO terms
- Vulture GitHub action to identify and remove unused variables and imports
### Changed
- Updated the python config file documentation in admin guide
- Case configuration parsing now uses Pydantic for improved typechecking and config handling
- Removed test matrices to speed up automatic testing of PRs
- Switch from Coveralls to Codecov to handle CI test coverage
- Speed-up CI tests by caching installation of libs and splitting tests into randomized groups using pytest-test-groups
- Improved LDAP login documentation
- Use lib flask-ldapconn instead of flask_ldap3_login> to handle ldap authentication
- Updated Managed variant documentation in user guide
- Fix and simplify creating and editing of gene panels
- Simplified gene variants search code
- Increased the height of the genes track in the IGV viewer
### Fixed
- Validate uploaded managed variant file lines, warning the user.
- Exporting validated variants with missing "genes" database key
- No results returned when searching for gene variants using a phenotype term
- Variants filtering by gene symbols file
- Make gene HGNC symbols field mandatory in gene variants page and run search only on form submit
- Make sure collaborator gene variants are still visible, even if HPO filter is used

## [4.45]
### Added
### Changed
- Start Scout also when loqusdbapi is not reachable
- Clearer definition of manual standard and custom inheritance models in gene panels
- Allow searching multiple chromosomes in filters
### Fixed
- Gene panel crashing on edit action

## [4.44]
### Added
### Changed
- Display Gene track beneath each sample track when displaying splice junctions in igv browser
- Check outdated gene symbols and update with aliases for both RD and cancer variantS
### Fixed
- Added query input check and fixed the Genes API endpoint to return a json formatted error when request is malformed
- Typo in ACMG BP6 tooltip

## [4.43.1]
### Added
- Added database index for OMIM disease term genes
### Changed
### Fixed
- Do not drop HPO terms collection when updating HPO terms via the command line
- Do not drop disease (OMIM) terms collection when updating diseases via the command line

## [4.43]
### Added
- Specify which collection(s) update/build indexes for
### Fixed
- Do not drop genes and transcripts collections when updating genes via the command line

## [4.42.1]
### Added
### Changed
### Fixed
- Freeze PyMongo lib to version<4.0 to keep supporting previous MongoDB versions
- Speed up gene panels creation and update by collecting only light gene info from database
- Avoid case page crash on Phenomizer queries timeout

## [4.42]
### Added
- Choose custom pinned variants to submit to MatchMaker Exchange
- Submit structural variant as genes to the MatchMaker Exchange
- Added function for maintainers and admins to remove gene panels
- Admins can restore deleted gene panels
- A development docker-compose file illustrating the scout/chanjo-report integration
- Show AD on variants view for cancer SV (tumor and normal)
- Cancer SV variants filter AD, AF (tumor and normal)
- Hiding the variants score column also from cancer SVs, as for the SNVs
### Changed
- Enforce same case _id and display_name when updating a case
- Enforce same individual ids, display names and affected status when updating a case
- Improved documentation for connecting to loqusdb instances (including loqusdbapi)
- Display and download HPO gene panels' gene symbols in italics
- A faster-built and lighter Docker image
- Reduce complexity of `panels` endpoint moving some code to the panels controllers
- Update requirements to use flask-ldap3-login>=0.9.17 instead of freezing WTForm
### Fixed
- Use of deprecated TextField after the upgrade of WTF to v3.0
- Freeze to WTForms to version < 3
- Remove the extra files (bed files and madeline.svg) introduced by mistake
- Cli command loading demo data in docker-compose when case custom images exist and is None
- Increased MongoDB connection serverSelectionTimeoutMS parameter to 30K (default value according to MongoDB documentation)
- Better differentiate old obs counts 0 vs N/A
- Broken cancer variants page when default gene panel was deleted
- Typo in tx_overview function in variant controllers file
- Fixed loqusdbapi SV search URL
- SV variants filtering using Decipher criterion
- Removing old gene panels that don't contain the `maintainer` key.

## [4.41.1]
### Fixed
- General reports crash for variant annotations with same variant on other cases

## [4.41]
### Added
- Extended the instructions for running the Scout Docker image (web app and cli).
- Enabled inclusion of custom images to STR variant view
### Fixed
- General case report sorting comments for variants with None genetic models
- Do not crash but redirect to variants page with error when a variant is not found for a case
- UCSC links coordinates for SV variants with start chromosome different than end chromosome
- Human readable variants name in case page for variants having start chromosome different from end chromosome
- Avoid always loading all transcripts when checking gene symbol: introduce gene captions
- Slow queries for evaluated variants on e.g. case page - use events instead
### Changed
- Rearrange variant page again, moving severity predictions down.
- More reactive layout width steps on variant page

## [4.40.1]
### Added
### Fixed
- Variants dismissed with inconsistent inheritance pattern can again be shown in general case report
- General report page for variants with genes=None
- General report crashing when variants have no panels
- Added other missing keys to case and variant dictionaries passed to general report
### Changed

## [4.40]
### Added
- A .cff citation file
- Phenotype search API endpoint
- Added pagination to phenotype API
- Extend case search to include internal MongoDB id
- Support for connecting to a MongoDB replica set (.py config files)
- Support for connecting to a MongoDB replica set (.yaml config files)
### Fixed
- Command to load the OMIM gene panel (`scout load panel --omim`)
- Unify style of pinned and causative variants' badges on case page
- Removed automatic spaces after punctuation in comments
- Remove the hardcoded number of total individuals from the variant's old observations panel
- Send delete requests to a connected Beacon using the DELETE method
- Layout of the SNV and SV variant page - move frequency up
### Changed
- Stop updating database indexes after loading exons via command line
- Display validation status badge also for not Sanger-sequenced variants
- Moved Frequencies, Severity and Local observations panels up in RD variants page
- Enabled Flask CORS to communicate CORS status to js apps
- Moved the code preparing the transcripts overview to the backend
- Refactored and filtered json data used in general case report
- Changed the database used in docker-compose file to use the official MongoDB v4.4 image
- Modified the Python (3.6, 3.8) and MongoDB (3.2, 4.4, 5.0) versions used in testing matrices (GitHub actions)
- Capitalize case search terms on institute and dashboard pages


## [4.39]
### Added
- COSMIC IDs collected from CSQ field named `COSMIC`
### Fixed
- Link to other causative variants on variant page
- Allow multiple COSMIC links for a cancer variant
- Fix floating text in severity box #2808
- Fixed MitoMap and HmtVar links for hg38 cases
- Do not open new browser tabs when downloading files
- Selectable IGV tracks on variant page
- Missing splice junctions button on variant page
- Refactor variantS representative gene selection, and use it also for cancer variant summary
### Changed
- Improve Javascript performance for displaying Chromograph images
- Make ClinVar classification more evident in cancer variant page

## [4.38]
### Added
- Option to hide Alamut button in the app config file
### Fixed
- Library deprecation warning fixed (insert is deprecated. Use insert_one or insert_many instead)
- Update genes command will not trigger an update of database indices any more
- Missing resources in temporary downloading directory when updating genes using the command line
- Restore previous variant ACMG classification in a scrollable div
- Loading spinner not stopping after downloading PDF case reports and variant list export
- Add extra Alamut links higher up on variant pages
- Improve UX for phenotypes in case page
- Filter and export of STR variants
- Update look of variants page navigation buttons
### Changed

## [4.37]
### Added
- Highlight and show version number for RefSeq MANE transcripts.
- Added integration to a rerunner service for toggling reanalysis with updated pedigree information
- SpliceAI display and parsing from VEP CSQ
- Display matching tiered variants for cancer variants
- Display a loading icon (spinner) until the page loads completely
- Display filter badges in cancer variants list
- Update genes from pre-downloaded file resources
- On login, OS, browser version and screen size are saved anonymously to understand how users are using Scout
- API returning institutes data for a given user: `/api/v1/institutes`
- API returning case data for a given institute: `/api/v1/institutes/<institute_id>/cases`
- Added GMS and Lund university hospital logos to login page
- Made display of Swedac logo configurable
- Support for displaying custom images in case view
- Individual-specific HPO terms
- Optional alamut_key in institute settings for Alamut Plus software
- Case report API endpoint
- Tooltip in case explaining that genes with genome build different than case genome build will not be added to dynamic HPO panel.
- Add DeepVariant as a caller
### Fixed
- Updated IGV to v2.8.5 to solve missing gene labels on some zoom levels
- Demo cancer case config file to load somatic SNVs and SVs only.
- Expand list of refseq trancripts in ClinVar submission form
- Renamed `All SNVs and INDELs` institute sidebar element to `Search SNVs and INDELs` and fixed its style.
- Add missing parameters to case load-config documentation
- Allow creating/editing gene panels and dynamic gene panels with genes present in genome build 38
- Bugfix broken Pytests
- Bulk dismissing variants error due to key conversion from string to integer
- Fix typo in index documentation
- Fixed crash in institute settings page if "collaborators" key is not set in database
- Don't stop Scout execution if LoqusDB call fails and print stacktrace to log
- Bug when case contains custom images with value `None`
- Bug introduced when fixing another bug in Scout-LoqusDB interaction
- Loading of OMIM diagnoses in Scout demo instance
- Remove the docker-compose with chanjo integration because it doesn't work yet.
- Fixed standard docker-compose with scout demo data and database
- Clinical variant assessments not present for pinned and causative variants on case page.
- MatchMaker matching one node at the time only
- Remove link from previously tiered variants badge in cancer variants page
- Typo in gene cell on cancer variants page
- Managed variants filter form
### Changed
- Better naming for variants buttons on cancer track (somatic, germline). Also show cancer research button if available.
- Load case with missing panels in config files, but show warning.
- Changing the (Female, Male) symbols to (F/M) letters in individuals_table and case-sma.
- Print stacktrace if case load command fails
- Added sort icon and a pointer to the cursor to all tables with sortable fields
- Moved variant, gene and panel info from the basic pane to summary panel for all variants.
- Renamed `Basics` panel to `Classify` on variant page.
- Revamped `Basics` panel to a panel dedicated to classify variants
- Revamped the summary panel to be more compact.
- Added dedicated template for cancer variants
- Removed Gene models, Gene annotations and Conservation panels for cancer variants
- Reorganized the orders of panels for variant and cancer variant views
- Added dedicated variant quality panel and removed relevant panes
- A more compact case page
- Removed OMIM genes panel
- Make genes panel, pinned variants panel, causative variants panel and ClinVar panel scrollable on case page
- Update to Scilifelab's 2020 logo
- Update Gens URL to support Gens v2.0 format
- Refactor tests for parsing case configurations
- Updated links to HPO downloadable resources
- Managed variants filtering defaults to all variant categories
- Changing the (Kind) drop-down according to (Category) drop-down in Managed variant add variant
- Moved Gens button to individuals table
- Check resource files availability before starting updating OMIM diagnoses
- Fix typo in `SHOW_OBSERVED_VARIANT_ARCHIVE` config param

## [4.36]
### Added
- Parse and save splice junction tracks from case config file
- Tooltip in observations panel, explaining that case variants with no link might be old variants, not uploaded after a case rerun
### Fixed
- Warning on overwriting variants with same position was no longer shown
- Increase the height of the dropdowns to 425px
- More indices for the case table as it grows, specifically for causatives queries
- Splice junction tracks not centered over variant genes
- Total number of research variants count
- Update variants stats in case documents every time new variants are loaded
- Bug in flashing warning messages when filtering variants
### Changed
- Clearer warning messages for genes and gene/gene-panels searches in variants filters

## [4.35]
### Added
- A new index for hgnc_symbol in the hgnc_gene collection
- A Pedigree panel in STR page
- Display Tier I and II variants in case view causatives card for cancer cases
### Fixed
- Send partial file data to igv.js when visualizing sashimi plots with splice junction tracks
- Research variants filtering by gene
- Do not attempt to populate annotations for not loaded pinned/causatives
- Add max-height to all dropdowns in filters
### Changed
- Switch off non-clinical gene warnings when filtering research variants
- Don't display OMIM disease card in case view for cancer cases
- Refactored Individuals and Causative card in case view for cancer cases
- Update and style STR case report

## [4.34]
### Added
- Saved filter lock and unlock
- Filters can optionally be marked audited, logging the filter name, user and date on the case events and general report.
- Added `ClinVar hits` and `Cosmic hits` in cancer SNVs filters
- Added `ClinVar hits` to variants filter (rare disease track)
- Load cancer demo case in docker-compose files (default and demo file)
- Inclusive-language check using [woke](https://github.com/get-woke/woke) github action
- Add link to HmtVar for mitochondrial variants (if VCF is annotated with HmtNote)
- Grey background for dismissed compounds in variants list and variant page
- Pin badge for pinned compounds in variants list and variant page
- Support LoqusDB REST API queries
- Add a docker-compose-matchmaker under scout/containers/development to test matchmaker locally
- Script to investigate consequences of symbol search bug
- Added GATK to list of SV and cancer SV callers
### Fixed
- Make MitoMap link work for hg38 again
- Export Variants feature crashing when one of the variants has no primary transcripts
- Redirect to last visited variantS page when dismissing variants from variants list
- Improved matching of SVs Loqus occurrences in other cases
- Remove padding from the list inside (Matching causatives from other cases) panel
- Pass None to get_app function in CLI base since passing script_info to app factory functions was deprecated in Flask 2.0
- Fixed failing tests due to Flask update to version 2.0
- Speed up user events view
- Causative view sort out of memory error
- Use hgnc_id for gene filter query
- Typo in case controllers displaying an error every time a patient is matched against external MatchMaker nodes
- Do not crash while attempting an update for variant documents that are too big (> 16 MB)
- Old STR causatives (and other variants) may not have HGNC symbols - fix sort lambda
- Check if gene_obj has primary_transcript before trying to access it
- Warn if a gene manually searched is in a clinical panel with an outdated name when filtering variants
- ChrPos split js not needed on STR page yet
### Changed
- Remove parsing of case `genome_version`, since it's not used anywhere downstream
- Introduce deprecation warning for Loqus configs that are not dictionaries
- SV clinical filter no longer filters out sub 100 nt variants
- Count cases in LoqusDB by variant type
- Commit pulse repo badge temporarily set to weekly
- Sort ClinVar submissions objects by ascending "Last evaluated" date
- Refactored the MatchMaker integration as an extension
- Replaced some sensitive words as suggested by woke linter
- Documentation for load-configuration rewritten.
- Add styles to MatchMaker matches table
- More detailed info on the data shared in MatchMaker submission form

## [4.33.1]
### Fixed
- Include markdown for release autodeploy docs
- Use standard inheritance model in ClinVar (https://ftp.ncbi.nlm.nih.gov/pub/GTR/standard_terms/Mode_of_inheritance.txt)
- Fix issue crash with variants that have been unflagged causative not being available in other causatives
### Added
### Changed

## [4.33]
### Fixed
- Command line crashing when updating an individual not found in database
- Dashboard page crashing when filters return no data
- Cancer variants filter by chromosome
- /api/v1/genes now searches for genes in all genome builds by default
- Upgraded igv.js to version 2.8.1 (Fixed Unparsable bed record error)
### Added
- Autodeploy docs on release
- Documentation for updating case individuals tracks
- Filter cases and dashboard stats by analysis track
### Changed
- Changed from deprecated db update method
- Pre-selected fields to run queries with in dashboard page
- Do not filter by any institute when first accessing the dashboard
- Removed OMIM panel in case view for cancer cases
- Display Tier I and II variants in case view causatives panel for cancer cases
- Refactored Individuals and Causative panels in case view for cancer cases

## [4.32.1]
### Fixed
- iSort lint check only
### Changed
- Institute cases page crashing when a case has track:Null
### Added

## [4.32]
### Added
- Load and show MITOMAP associated diseases from VCF (INFO field: MitomapAssociatedDiseases, via HmtNote)
- Show variant allele frequencies for mitochondrial variants (GRCh38 cases)
- Extend "public" json API with diseases (OMIM) and phenotypes (HPO)
- HPO gene list download now has option for clinical and non-clinical genes
- Display gene splice junctions data in sashimi plots
- Update case individuals with splice junctions tracks
- Simple Docker compose for development with local build
- Make Phenomodels subpanels collapsible
- User side documentation of cytogenomics features (Gens, Chromograph, vcf2cytosure, rhocall)
- iSort GitHub Action
- Support LoqusDB REST API queries
### Fixed
- Show other causative once, even if several events point to it
- Filtering variants by mitochondrial chromosome for cases with genome build=38
- HPO gene search button triggers any warnings for clinical / non-existing genes also on first search
- Fixed a bug in variants pages caused by MT variants without alt_frequency
- Tests for CADD score parsing function
- Fixed the look of IGV settings on SNV variant page
- Cases analyzed once shown as `rerun`
- Missing case track on case re-upload
- Fixed severity rank for SO term "regulatory region ablation"
### Changed
- Refactor according to CodeFactor - mostly reuse of duplicated code
- Phenomodels language adjustment
- Open variants in a new window (from variants page)
- Open overlapping and compound variants in a new window (from variant page)
- gnomAD link points to gnomAD v.3 (build GRCh38) for mitochondrial variants.
- Display only number of affected genes for dismissed SVs in general report
- Chromosome build check when populating the variants filter chromosome selection
- Display mitochondrial and rare diseases coverage report in cases with missing 'rare' track

## [4.31.1]
### Added
### Changed
- Remove mitochondrial and coverage report from cancer cases sidebar
### Fixed
- ClinVar page when dbSNP id is None

## [4.31]
### Added
- gnomAD annotation field in admin guide
- Export also dynamic panel genes not associated to an HPO term when downloading the HPO panel
- Primary HGNC transcript info in variant export files
- Show variant quality (QUAL field from vcf) in the variant summary
- Load/update PDF gene fusion reports (clinical and research) generated with Arriba
- Support new MANE annotations from VEP (both MANE Select and MANE Plus Clinical)
- Display on case activity the event of a user resetting all dismissed variants
- Support gnomAD population frequencies for mitochondrial variants
- Anchor links in Casedata ClinVar panels to redirect after renaming individuals
### Fixed
- Replace old docs link www.clinicalgenomics.se/scout with new https://clinical-genomics.github.io/scout
- Page formatting issues whenever case and variant comments contain extremely long strings with no spaces
- Chromograph images can be one column and have scrollbar. Removed legacy code.
- Column labels for ClinVar case submission
- Page crashing looking for LoqusDB observation when variant doesn't exist
- Missing inheritance models and custom inheritance models on newly created gene panels
- Accept only numbers in managed variants filter as position and end coordinates
- SNP id format and links in Variant page, ClinVar submission form and general report
- Case groups tooltip triggered only when mouse is on the panel header
### Changed
- A more compact case groups panel
- Added landscape orientation CSS style to cancer coverage and QC demo report
- Improve user documentation to create and save new gene panels
- Removed option to use space as separator when uploading gene panels
- Separating the columns of standard and custom inheritance models in gene panels
- Improved ClinVar instructions for users using non-English Excel

## [4.30.2]
### Added
### Fixed
- Use VEP RefSeq ID if RefSeq list is empty in RefSeq transcripts overview
- Bug creating variant links for variants with no end_chrom
### Changed

## [4.30.1]
### Added
### Fixed
- Cryptography dependency fixed to use version < 3.4
### Changed

## [4.30]
### Added
- Introduced a `reset dismiss variant` verb
- Button to reset all dismissed variants for a case
- Add black border to Chromograph ideograms
- Show ClinVar annotations on variantS page
- Added integration with GENS, copy number visualization tool
- Added a VUS label to the manual classification variant tags
- Add additional information to SNV verification emails
- Tooltips documenting manual annotations from default panels
- Case groups now show bam files from all cases on align view
### Fixed
- Center initial igv view on variant start with SNV/indels
- Don't set initial igv view to negative coordinates
- Display of GQ for SV and STR
- Parsing of AD and related info for STRs
- LoqusDB field in institute settings accepts only existing Loqus instances
- Fix DECIPHER link to work after DECIPHER migrated to GRCh38
- Removed visibility window param from igv.js genes track
- Updated HPO download URL
- Patch HPO download test correctly
- Reference size on STR hover not needed (also wrong)
- Introduced genome build check (allowed values: 37, 38, "37", "38") on case load
- Improve case searching by assignee full name
- Populating the LoqusDB select in institute settings
### Changed
- Cancer variants table header (pop freq etc)
- Only admin users can modify LoqusDB instance in Institute settings
- Style of case synopsis, variants and case comments
- Switched to igv.js 2.7.5
- Do not choke if case is missing research variants when research requested
- Count cases in LoqusDB by variant type
- Introduce deprecation warning for Loqus configs that are not dictionaries
- Improve create new gene panel form validation
- Make XM- transcripts less visible if they don't overlap with transcript refseq_id in variant page
- Color of gene panels and comments panels on cases and variant pages
- Do not choke if case is missing research variants when reserch requested

## [4.29.1]
### Added
### Fixed
- Always load STR variants regardless of RankScore threshold (hotfix)
### Changed

## [4.29]
### Added
- Added a page about migrating potentially breaking changes to the documentation
- markdown_include in development requirements file
- STR variants filter
- Display source, Z-score, inheritance pattern for STR annotations from Stranger (>0.6.1) if available
- Coverage and quality report to cancer view
### Fixed
- ACMG classification page crashing when trying to visualize a classification that was removed
- Pretty print HGVS on gene variants (URL-decode VEP)
- Broken or missing link in the documentation
- Multiple gene names in ClinVar submission form
- Inheritance model select field in ClinVar submission
- IGV.js >2.7.0 has an issue with the gene track zoom levels - temp freeze at 2.7.0
- Revert CORS-anywhere and introduce a local http proxy for cloud tracks
### Changed

## [4.28]
### Added
- Chromograph integration for displaying PNGs in case-page
- Add VAF to cancer case general report, and remove some of its unused fields
- Variants filter compatible with genome browser location strings
- Support for custom public igv tracks stored on the cloud
- Add tests to increase testing coverage
- Update case variants count after deleting variants
- Update IGV.js to latest (v2.7.4)
- Bypass igv.js CORS check using `https://github.com/Rob--W/cors-anywhere`
- Documentation on default and custom IGV.js tracks (admin docs)
- Lock phenomodels so they're editable by admins only
- Small case group assessment sharing
- Tutorial and files for deploying app on containers (Kubernetes pods)
- Canonical transcript and protein change of canonical transcript in exported variants excel sheet
- Support for Font Awesome version 6
- Submit to Beacon from case page sidebar
- Hide dismissed variants in variants pages and variants export function
- Systemd service files and instruction to deploy Scout using podman
### Fixed
- Bugfix: unused `chromgraph_prefix |tojson` removed
- Freeze coloredlogs temporarily
- Marrvel link
- Don't show TP53 link for silent or synonymous changes
- OMIM gene field accepts any custom number as OMIM gene
- Fix Pytest single quote vs double quote string
- Bug in gene variants search by similar cases and no similar case is found
- Delete unused file `userpanel.py`
- Primary transcripts in variant overview and general report
- Google OAuth2 login setup in README file
- Redirect to 'missing file'-icon if configured Chromograph file is missing
- Javascript error in case page
- Fix compound matching during variant loading for hg38
- Cancer variants view containing variants dismissed with cancer-specific reasons
- Zoom to SV variant length was missing IGV contig select
- Tooltips on case page when case has no default gene panels
### Changed
- Save case variants count in case document and not in sessions
- Style of gene panels multiselect on case page
- Collapse/expand main HPO checkboxes in phenomodel preview
- Replaced GQ (Genotype quality) with VAF (Variant allele frequency) in cancer variants GT table
- Allow loading of cancer cases with no tumor_purity field
- Truncate cDNA and protein changes in case report if longer than 20 characters


## [4.27]
### Added
- Exclude one or more variant categories when running variants delete command
### Fixed
### Changed

## [4.26.1]
### Added
### Fixed
- Links with 1-letter aa codes crash on frameshift etc
### Changed

## [4.26]
### Added
- Extend the delete variants command to print analysis date, track, institute, status and research status
- Delete variants by type of analysis (wgs|wes|panel)
- Links to cBioPortal, MutanTP53, IARC TP53, OncoKB, MyCancerGenome, CIViC
### Fixed
- Deleted variants count
### Changed
- Print output of variants delete command as a tab separated table

## [4.25]
### Added
- Command line function to remove variants from one or all cases
### Fixed
- Parse SMN None calls to None rather than False

## [4.24.1]
### Fixed
- Install requirements.txt via setup file

## [4.24]
### Added
- Institute-level phenotype models with sub-panels containing HPO and OMIM terms
- Runnable Docker demo
- Docker image build and push github action
- Makefile with shortcuts to docker commands
- Parse and save synopsis, phenotype and cohort terms from config files upon case upload
### Fixed
- Update dismissed variant status when variant dismissed key is missing
- Breakpoint two IGV button now shows correct chromosome when different from bp1
- Missing font lib in Docker image causing the PDF report download page to crash
- Sentieon Manta calls lack Somaticscore - load anyway
- ClinVar submissions crashing due to pinned variants that are not loaded
- Point ExAC pLI score to new gnomad server address
- Bug uploading cases missing phenotype terms in config file
- STRs loaded but not shown on browser page
- Bug when using adapter.variant.get_causatives with case_id without causatives
- Problem with fetching "solved" from scout export cases cli
- Better serialising of datetime and bson.ObjectId
- Added `volumes` folder to .gitignore
### Changed
- Make matching causative and managed variants foldable on case page
- Remove calls to PyMongo functions marked as deprecated in backend and frontend(as of version 3.7).
- Improved `scout update individual` command
- Export dynamic phenotypes with ordered gene lists as PDF


## [4.23]
### Added
- Save custom IGV track settings
- Show a flash message with clear info about non-valid genes when gene panel creation fails
- CNV report link in cancer case side navigation
- Return to comment section after editing, deleting or submitting a comment
- Managed variants
- MT vs 14 chromosome mean coverage stats if Scout is connected to Chanjo
### Fixed
- missing `vcf_cancer_sv` and `vcf_cancer_sv_research` to manual.
- Split ClinVar multiple clnsig values (slash-separated) and strip them of underscore for annotations without accession number
- Timeout of `All SNVs and INDELs` page when no valid gene is provided in the search
- Round CADD (MIPv9)
- Missing default panel value
- Invisible other causatives lines when other causatives lack gene symbols
### Changed
- Do not freeze mkdocs-material to version 4.6.1
- Remove pre-commit dependency

## [4.22]
### Added
- Editable cases comments
- Editable variants comments
### Fixed
- Empty variant activity panel
- STRs variants popover
- Split new ClinVar multiple significance terms for a variant
- Edit the selected comment, not the latest
### Changed
- Updated RELEASE docs.
- Pinned variants card style on the case page
- Merged `scout export exons` and `scout view exons` commands


## [4.21.2]
### Added
### Fixed
- Do not pre-filter research variants by (case-default) gene panels
- Show OMIM disease tooltip reliably
### Changed

## [4.21.1]
### Added
### Fixed
- Small change to Pop Freq column in variants ang gene panels to avoid strange text shrinking on small screens
- Direct use of HPO list for Clinical HPO SNV (and cancer SNV) filtering
- PDF coverage report redirecting to login page
### Changed
- Remove the option to dismiss single variants from all variants pages
- Bulk dismiss SNVs, SVs and cancer SNVs from variants pages

## [4.21]
### Added
- Support to configure LoqusDB per institute
- Highlight causative variants in the variants list
- Add tests. Mostly regarding building internal datatypes.
- Remove leading and trailing whitespaces from panel_name and display_name when panel is created
- Mark MANE transcript in list of transcripts in "Transcript overview" on variant page
- Show default panel name in case sidebar
- Previous buttons for variants pagination
- Adds a gh action that checks that the changelog is updated
- Adds a gh action that deploys new releases automatically to pypi
- Warn users if case default panels are outdated
- Define institute-specific gene panels for filtering in institute settings
- Use institute-specific gene panels in variants filtering
- Show somatic VAF for pinned and causative variants on case page

### Fixed
- Report pages redirect to login instead of crashing when session expires
- Variants filter loading in cancer variants page
- User, Causative and Cases tables not scaling to full page
- Improved docs for an initial production setup
- Compatibility with latest version of Black
- Fixed tests for Click>7
- Clinical filter required an extra click to Filter to return variants
- Restore pagination and shrink badges in the variants page tables
- Removing a user from the command line now inactivates the case only if user is last assignee and case is active
- Bugfix, LoqusDB per institute feature crashed when institute id was empty string
- Bugfix, LoqusDB calls where missing case count
- filter removal and upload for filters deleted from another page/other user
- Visualize outdated gene panels info in a popover instead of a tooltip in case page side panel

### Changed
- Highlight color on normal STRs in the variants table from green to blue
- Display breakpoints coordinates in verification emails only for structural variants


## [4.20]
### Added
- Display number of filtered variants vs number of total variants in variants page
- Search case by HPO terms
- Dismiss variant column in the variants tables
- Black and pre-commit packages to dev requirements

### Fixed
- Bug occurring when rerun is requested twice
- Peddy info fields in the demo config file
- Added load config safety check for multiple alignment files for one individual
- Formatting of cancer variants table
- Missing Score in SV variants table

### Changed
- Updated the documentation on how to create a new software release
- Genome build-aware cytobands coordinates
- Styling update of the Matchmaker card
- Select search type in case search form


## [4.19]

### Added
- Show internal ID for case
- Add internal ID for downloaded CGH files
- Export dynamic HPO gene list from case page
- Remove users as case assignees when their account is deleted
- Keep variants filters panel expanded when filters have been used

### Fixed
- Handle the ProxyFix ModuleNotFoundError when Werkzeug installed version is >1.0
- General report formatting issues whenever case and variant comments contain extremely long strings with no spaces

### Changed
- Created an institute wrapper page that contains list of cases, causatives, SNVs & Indels, user list, shared data and institute settings
- Display case name instead of case ID on clinVar submissions
- Changed icon of sample update in clinVar submissions


## [4.18]

### Added
- Filter cancer variants on cytoband coordinates
- Show dismiss reasons in a badge with hover for clinical variants
- Show an ellipsis if 10 cases or more to display with loqusdb matches
- A new blog post for version 4.17
- Tooltip to better describe Tumor and Normal columns in cancer variants
- Filter cancer SNVs and SVs by chromosome coordinates
- Default export of `Assertion method citation` to clinVar variants submission file
- Button to export up to 500 cancer variants, filtered or not
- Rename samples of a clinVar submission file

### Fixed
- Apply default gene panel on return to cancer variantS from variant view
- Revert to certificate checking when asking for Chanjo reports
- `scout download everything` command failing while downloading HPO terms

### Changed
- Turn tumor and normal allelic fraction to decimal numbers in tumor variants page
- Moved clinVar submissions code to the institutes blueprints
- Changed name of clinVar export files to FILENAME.Variant.csv and FILENAME.CaseData.csv
- Switched Google login libraries from Flask-OAuthlib to Authlib


## [4.17.1]

### Fixed
- Load cytobands for cases with chromosome build not "37" or "38"


## [4.17]

### Added
- COSMIC badge shown in cancer variants
- Default gene-panel in non-cancer structural view in url
- Filter SNVs and SVs by cytoband coordinates
- Filter cancer SNV variants by alt allele frequency in tumor
- Correct genome build in UCSC link from structural variant page



### Fixed
- Bug in clinVar form when variant has no gene
- Bug when sharing cases with the same institute twice
- Page crashing when removing causative variant tag
- Do not default to GATK caller when no caller info is provided for cancer SNVs


## [4.16.1]

### Fixed
- Fix the fix for handling of delivery reports for rerun cases

## [4.16]

### Added
- Adds possibility to add "lims_id" to cases. Currently only stored in database, not shown anywhere
- Adds verification comment box to SVs (previously only available for small variants)
- Scrollable pedigree panel

### Fixed
- Error caused by changes in WTForm (new release 2.3.x)
- Bug in OMIM case page form, causing the page to crash when a string was provided instead of a numerical OMIM id
- Fix Alamut link to work properly on hg38
- Better handling of delivery reports for rerun cases
- Small CodeFactor style issues: matchmaker results counting, a couple of incomplete tests and safer external xml
- Fix an issue with Phenomizer introduced by CodeFactor style changes

### Changed
- Updated the version of igv.js to 2.5.4

## [4.15.1]

### Added
- Display gene names in ClinVar submissions page
- Links to Varsome in variant transcripts table

### Fixed
- Small fixes to ClinVar submission form
- Gene panel page crash when old panel has no maintainers

## [4.15]

### Added
- Clinvar CNVs IGV track
- Gene panels can have maintainers
- Keep variant actions (dismissed, manual rank, mosaic, acmg, comments) upon variant re-upload
- Keep variant actions also on full case re-upload

### Fixed
- Fix the link to Ensembl for SV variants when genome build 38.
- Arrange information in columns on variant page
- Fix so that new cosmic identifier (COSV) is also acceptable #1304
- Fixed COSMIC tag in INFO (outside of CSQ) to be parses as well with `&` splitter.
- COSMIC stub URL changed to https://cancer.sanger.ac.uk/cosmic/search?q= instead.
- Updated to a version of IGV where bigBed tracks are visualized correctly
- Clinvar submission files are named according to the content (variant_data and case_data)
- Always show causatives from other cases in case overview
- Correct disease associations for gene symbol aliases that exist as separate genes
- Re-add "custom annotations" for SV variants
- The override ClinVar P/LP add-in in the Clinical Filter failed for new CSQ strings

### Changed
- Runs all CI checks in github actions

## [4.14.1]

### Fixed
- Error when variant found in loqusdb is not loaded for other case

## [4.14]

### Added
- Use github actions to run tests
- Adds CLI command to update individual alignments path
- Update HPO terms using downloaded definitions files
- Option to use alternative flask config when running `scout serve`
- Requirement to use loqusdb >= 2.5 if integrated

### Fixed
- Do not display Pedigree panel in cancer view
- Do not rely on internet connection and services available when running CI tests
- Variant loading assumes GATK if no caller set given and GATK filter status is seen in FILTER
- Pass genome build param all the way in order to get the right gene mappings for cases with build 38
- Parse correctly variants with zero frequency values
- Continue even if there are problems to create a region vcf
- STR and cancer variant navigation back to variants pages could fail

### Changed
- Improved code that sends requests to the external APIs
- Updates ranges for user ranks to fit todays usage
- Run coveralls on github actions instead of travis
- Run pip checks on github actions instead of coveralls
- For hg38 cases, change gnomAD link to point to version 3.0 (which is hg38 based)
- Show pinned or causative STR variants a bit more human readable

## [4.13.1]

### Added
### Fixed
- Typo that caused not all clinvar conflicting interpretations to be loaded no matter what
- Parse and retrieve clinvar annotations from VEP-annotated (VEP 97+) CSQ VCF field
- Variant clinvar significance shown as `not provided` whenever is `Uncertain significance`
- Phenomizer query crashing when case has no HPO terms assigned
- Fixed a bug affecting `All SNVs and INDELs` page when variants don't have canonical transcript
- Add gene name or id in cancer variant view

### Changed
- Cancer Variant view changed "Variant:Transcript:Exon:HGVS" to "Gene:Transcript:Exon:HGVS"

## [4.13]

### Added
- ClinVar SNVs track in IGV
- Add SMA view with SMN Copy Number data
- Easier to assign OMIM diagnoses from case page
- OMIM terms and specific OMIM term page

### Fixed
- Bug when adding a new gene to a panel
- Restored missing recent delivery reports
- Fixed style and links to other reports in case side panel
- Deleting cases using display_name and institute not deleting its variants
- Fixed bug that caused coordinates filter to override other filters
- Fixed a problem with finding some INS in loqusdb
- Layout on SV page when local observations without cases are present
- Make scout compatible with the new HPO definition files from `http://compbio.charite.de/jenkins/`
- General report visualization error when SNVs display names are very long


### Changed


## [4.12.4]

### Fixed
- Layout on SV page when local observations without cases are present

## [4.12.3]

### Fixed
- Case report when causative or pinned SVs have non null allele frequencies

## [4.12.2]

### Fixed
- SV variant links now take you to the SV variant page again
- Cancer variant view has cleaner table data entries for "N/A" data
- Pinned variant case level display hotfix for cancer and str - more on this later
- Cancer variants show correct alt/ref reads mirroring alt frequency now
- Always load all clinical STR variants even if a region load is attempted - index may be missing
- Same case repetition in variant local observations

## [4.12.1]

### Fixed
- Bug in variant.gene when gene has no HGVS description


## [4.12]

### Added
- Accepts `alignment_path` in load config to pass bam/cram files
- Display all phenotypes on variant page
- Display hgvs coordinates on pinned and causatives
- Clear panel pending changes
- Adds option to setup the database with static files
- Adds cli command to download the resources from CLI that scout needs
- Adds test files for merged somatic SV and CNV; as well as merged SNV, and INDEL part of #1279
- Allows for upload of OMIM-AUTO gene panel from static files without api-key

### Fixed
- Cancer case HPO panel variants link
- Fix so that some drop downs have correct size
- First IGV button in str variants page
- Cancer case activates on SNV variants
- Cases activate when STR variants are viewed
- Always calculate code coverage
- Pinned/Classification/comments in all types of variants pages
- Null values for panel's custom_inheritance_models
- Discrepancy between the manual disease transcripts and those in database in gene-edit page
- ACMG classification not showing for some causatives
- Fix bug which caused IGV.js to use hg19 reference files for hg38 data
- Bug when multiple bam files sources with non-null values are available


### Changed
- Renamed `requests` file to `scout_requests`
- Cancer variant view shows two, instead of four, decimals for allele and normal


## [4.11.1]

### Fixed
- Institute settings page
- Link institute settings to sharing institutes choices

## [4.11.0]

### Added
- Display locus name on STR variant page
- Alternative key `GNOMADAF_popmax` for Gnomad popmax allele frequency
- Automatic suggestions on how to improve the code on Pull Requests
- Parse GERP, phastCons and phyloP annotations from vep annotated CSQ fields
- Avoid flickering comment popovers in variant list
- Parse REVEL score from vep annotated CSQ fields
- Allow users to modify general institute settings
- Optionally format code automatically on commit
- Adds command to backup vital parts `scout export database`
- Parsing and displaying cancer SV variants from Manta annotated VCF files
- Dismiss cancer snv variants with cancer-specific options
- Add IGV.js UPD, RHO and TIDDIT coverage wig tracks.


### Fixed
- Slightly darker page background
- Fixed an issued with parsed conservation values from CSQ
- Clinvar submissions accessible to all users of an institute
- Header toolbar when on Clinvar page now shows institute name correctly
- Case should not always inactivate upon update
- Show dismissed snv cancer variants as grey on the cancer variants page
- Improved style of mappability link and local observations on variant page
- Convert all the GET requests to the igv view to POST request
- Error when updating gene panels using a file containing BOM chars
- Add/replace gene radio button not working in gene panels


## [4.10.1]

### Fixed
- Fixed issue with opening research variants
- Problem with coveralls not called by Travis CI
- Handle Biomart service down in tests


## [4.10.0]

### Added
- Rank score model in causatives page
- Exportable HPO terms from phenotypes page
- AMP guideline tiers for cancer variants
- Adds scroll for the transcript tab
- Added CLI option to query cases on time since case event was added
- Shadow clinical assessments also on research variants display
- Support for CRAM alignment files
- Improved str variants view : sorting by locus, grouped by allele.
- Delivery report PDF export
- New mosaicism tag option
- Add or modify individuals' age or tissue type from case page
- Display GC and allele depth in causatives table.
- Included primary reference transcript in general report
- Included partial causative variants in general report
- Remove dependency of loqusdb by utilising the CLI

### Fixed
- Fixed update OMIM command bug due to change in the header of the genemap2 file
- Removed Mosaic Tag from Cancer variants
- Fixes issue with unaligned table headers that comes with hidden Datatables
- Layout in general report PDF export
- Fixed issue on the case statistics view. The validation bars didn't show up when all institutes were selected. Now they do.
- Fixed missing path import by importing pathlib.Path
- Handle index inconsistencies in the update index functions
- Fixed layout problems


## [4.9.0]

### Added
- Improved MatchMaker pages, including visible patient contacts email address
- New badges for the github repo
- Links to [GENEMANIA](genemania.org)
- Sort gene panel list on case view.
- More automatic tests
- Allow loading of custom annotations in VCF using the SCOUT_CUSTOM info tag.

### Fixed
- Fix error when a gene is added to an empty dynamic gene panel
- Fix crash when attempting to add genes on incorrect format to dynamic gene panel
- Manual rank variant tags could be saved in a "Select a tag"-state, a problem in the variants view.
- Same case evaluations are no longer shown as gray previous evaluations on the variants page
- Stay on research pages, even if reset, next first buttons are pressed..
- Overlapping variants will now be visible on variant page again
- Fix missing classification comments and links in evaluations page
- All prioritized cases are shown on cases page


## [4.8.3]

### Added

### Fixed
- Bug when ordering sanger
- Improved scrolling over long list of genes/transcripts


## [4.8.2]

### Added

### Fixed
- Avoid opening extra tab for coverage report
- Fixed a problem when rank model version was saved as floats and not strings
- Fixed a problem with displaying dismiss variant reasons on the general report
- Disable load and delete filter buttons if there are no saved filters
- Fix problem with missing verifications
- Remove duplicate users and merge their data and activity


## [4.8.1]

### Added

### Fixed
- Prevent login fail for users with id defined by ObjectId and not email
- Prevent the app from crashing with `AttributeError: 'NoneType' object has no attribute 'message'`


## [4.8.0]

### Added
- Updated Scout to use Bootstrap 4.3
- New looks for Scout
- Improved dashboard using Chart.js
- Ask before inactivating a case where last assigned user leaves it
- Genes can be manually added to the dynamic gene list directly on the case page
- Dynamic gene panels can optionally be used with clinical filter, instead of default gene panel
- Dynamic gene panels get link out to chanjo-report for coverage report
- Load all clinvar variants with clinvar Pathogenic, Likely Pathogenic and Conflicting pathogenic
- Show transcripts with exon numbers for structural variants
- Case sort order can now be toggled between ascending and descending.
- Variants can be marked as partial causative if phenotype is available for case.
- Show a frequency tooltip hover for SV-variants.
- Added support for LDAP login system
- Search snv and structural variants by chromosomal coordinates
- Structural variants can be marked as partial causative if phenotype is available for case.
- Show normal and pathologic limits for STRs in the STR variants view.
- Institute level persistent variant filter settings that can be retrieved and used.
- export causative variants to Excel
- Add support for ROH, WIG and chromosome PNGs in case-view

### Fixed
- Fixed missing import for variants with comments
- Instructions on how to build docs
- Keep sanger order + verification when updating/reloading variants
- Fixed and moved broken filter actions (HPO gene panel and reset filter)
- Fixed string conversion to number
- UCSC links for structural variants are now separated per breakpoint (and whole variant where applicable)
- Reintroduced missing coverage report
- Fixed a bug preventing loading samples using the command line
- Better inheritance models customization for genes in gene panels
- STR variant page back to list button now does its one job.
- Allows to setup scout without a omim api key
- Fixed error causing "favicon not found" flash messages
- Removed flask --version from base cli
- Request rerun no longer changes case status. Active or archived cases inactivate on upload.
- Fixed missing tooltip on the cancer variants page
- Fixed weird Rank cell in variants page
- Next and first buttons order swap
- Added pagination (and POST capability) to cancer variants.
- Improves loading speed for variant page
- Problem with updating variant rank when no variants
- Improved Clinvar submission form
- General report crashing when dismissed variant has no valid dismiss code
- Also show collaborative case variants on the All variants view.
- Improved phenotype search using dataTables.js on phenotypes page
- Search and delete users with `email` instead of `_id`
- Fixed css styles so that multiselect options will all fit one column


## [4.7.3]

### Added
- RankScore can be used with VCFs for vcf_cancer files

### Fixed
- Fix issue with STR view next page button not doing its one job.

### Deleted
- Removed pileup as a bam viewing option. This is replaced by IGV


## [4.7.2]

### Added
- Show earlier ACMG classification in the variant list

### Fixed
- Fixed igv search not working due to igv.js dist 2.2.17
- Fixed searches for cases with a gene with variants pinned or marked causative.
- Load variant pages faster after fixing other causatives query
- Fixed mitochondrial report bug for variants without genes

## [4.7.1]

### Added

### Fixed
- Fixed bug on genes page


## [4.7.0]

### Added
- Export genes and gene panels in build GRCh38
- Search for cases with variants pinned or marked causative in a given gene.
- Search for cases phenotypically similar to a case also from WUI.
- Case variant searches can be limited to similar cases, matching HPO-terms,
  phenogroups and cohorts.
- De-archive reruns and flag them as 'inactive' if archived
- Sort cases by analysis_date, track or status
- Display cases in the following order: prioritized, active, inactive, archived, solved
- Assign case to user when user activates it or asks for rerun
- Case becomes inactive when it has no assignees
- Fetch refseq version from entrez and use it in clinvar form
- Load and export of exons for all genes, independent on refseq
- Documentation for loading/updating exons
- Showing SV variant annotations: SV cgh frequencies, gnomad-SV, local SV frequencies
- Showing transcripts mapping score in segmental duplications
- Handle requests to Ensembl Rest API
- Handle requests to Ensembl Rest Biomart
- STR variants view now displays GT and IGV link.
- Description field for gene panels
- Export exons in build 37 and 38 using the command line

### Fixed
- Fixes of and induced by build tests
- Fixed bug affecting variant observations in other cases
- Fixed a bug that showed wrong gene coverage in general panel PDF export
- MT report only shows variants occurring in the specific individual of the excel sheet
- Disable SSL certifcate verification in requests to chanjo
- Updates how intervaltree and pymongo is used to void deprecated functions
- Increased size of IGV sample tracks
- Optimized tests


## [4.6.1]

### Added

### Fixed
- Missing 'father' and 'mother' keys when parsing single individual cases


## [4.6.0]

### Added
- Description of Scout branching model in CONTRIBUTING doc
- Causatives in alphabetical order, display ACMG classification and filter by gene.
- Added 'external' to the list of analysis type options
- Adds functionality to display "Tissue type". Passed via load config.
- Update to IGV 2.

### Fixed
- Fixed alignment visualization and vcf2cytosure availability for demo case samples
- Fixed 3 bugs affecting SV pages visualization
- Reintroduced the --version cli option
- Fixed variants query by panel (hpo panel + gene panel).
- Downloaded MT report contains excel files with individuals' display name
- Refactored code in parsing of config files.


## [4.5.1]

### Added

### Fixed
- update requirement to use PyYaml version >= 5.1
- Safer code when loading config params in cli base


## [4.5.0]

### Added
- Search for similar cases from scout view CLI
- Scout cli is now invoked from the app object and works under the app context

### Fixed
- PyYaml dependency fixed to use version >= 5.1


## [4.4.1]

### Added
- Display SV rank model version when available

### Fixed
- Fixed upload of delivery report via API


## [4.4.0]

### Added
- Displaying more info on the Causatives page and hiding those not causative at the case level
- Add a comment text field to Sanger order request form, allowing a message to be included in the email
- MatchMaker Exchange integration
- List cases with empty synopsis, missing HPO terms and phenotype groups.
- Search for cases with open research list, or a given case status (active, inactive, archived)

### Fixed
- Variant query builder split into several functions
- Fixed delivery report load bug


## [4.3.3]

### Added
- Different individual table for cancer cases

### Fixed
- Dashboard collects validated variants from verification events instead of using 'sanger' field
- Cases shared with collaborators are visible again in cases page
- Force users to select a real institute to share cases with (actionbar select fix)


## [4.3.2]

### Added
- Dashboard data can be filtered using filters available in cases page
- Causatives for each institute are displayed on a dedicated page
- SNVs and and SVs are searchable across cases by gene and rank score
- A more complete report with validated variants is downloadable from dashboard

### Fixed
- Clinsig filter is fixed so clinsig numerical values are returned
- Split multi clinsig string values in different elements of clinsig array
- Regex to search in multi clinsig string values or multi revstat string values
- It works to upload vcf files with no variants now
- Combined Pileup and IGV alignments for SVs having variant start and stop on the same chromosome


## [4.3.1]

### Added
- Show calls from all callers even if call is not available
- Instructions to install cairo and pango libs from WeasyPrint page
- Display cases with number of variants from CLI
- Only display cases with number of variants above certain treshold. (Also CLI)
- Export of verified variants by CLI or from the dashboard
- Extend case level queries with default panels, cohorts and phenotype groups.
- Slice dashboard statistics display using case level queries
- Add a view where all variants for an institute can be searched across cases, filtering on gene and rank score. Allows searching research variants for cases that have research open.

### Fixed
- Fixed code to extract variant conservation (gerp, phyloP, phastCons)
- Visualization of PDF-exported gene panels
- Reintroduced the exon/intron number in variant verification email
- Sex and affected status is correctly displayed on general report
- Force number validation in SV filter by size
- Display ensembl transcripts when no refseq exists


## [4.3.0]

### Added
- Mosaicism tag on variants
- Show and filter on SweGen frequency for SVs
- Show annotations for STR variants
- Show all transcripts in verification email
- Added mitochondrial export
- Adds alternative to search for SVs shorter that the given length
- Look for 'bcftools' in the `set` field of VCFs
- Display digenic inheritance from OMIM
- Displays what refseq transcript that is primary in hgnc

### Fixed

- Archived panels displays the correct date (not retroactive change)
- Fixed problem with waiting times in gene panel exports
- Clinvar fiter not working with human readable clinsig values

## [4.2.2]

### Fixed
- Fixed gene panel create/modify from CSV file utf-8 decoding error
- Updating genes in gene panels now supports edit comments and entry version
- Gene panel export timeout error

## [4.2.1]

### Fixed
- Re-introduced gene name(s) in verification email subject
- Better PDF rendering for excluded variants in report
- Problem to access old case when `is_default` did not exist on a panel


## [4.2.0]

### Added
- New index on variant_id for events
- Display overlapping compounds on variants view

### Fixed
- Fixed broken clinical filter


## [4.1.4]

### Added
- Download of filtered SVs

### Fixed
- Fixed broken download of filtered variants
- Fixed visualization issue in gene panel PDF export
- Fixed bug when updating gene names in variant controller


## [4.1.3]

### Fixed
- Displays all primary transcripts


## [4.1.2]

### Added
- Option add/replace when updating a panel via CSV file
- More flexible versioning of the gene panels
- Printing coverage report on the bottom of the pdf case report
- Variant verification option for SVs
- Logs uri without pwd when connecting
- Disease-causing transcripts in case report
- Thicker lines in case report
- Supports HPO search for cases, both terms or if described in synopsis
- Adds sanger information to dashboard

### Fixed
- Use db name instead of **auth** as default for authentication
- Fixes so that reports can be generated even with many variants
- Fixed sanger validation popup to show individual variants queried by user and institute.
- Fixed problem with setting up scout
- Fixes problem when exac file is not available through broad ftp
- Fetch transcripts for correct build in `adapter.hgnc_gene`

## [4.1.1]
- Fix problem with institute authentication flash message in utils
- Fix problem with comments
- Fix problem with ensembl link


## [4.1.0]

### Added
- OMIM phenotypes to case report
- Command to download all panel app gene panels `scout load panel --panel-app`
- Links to genenames.org and omim on gene page
- Popup on gene at variants page with gene information
- reset sanger status to "Not validated" for pinned variants
- highlight cases with variants to be evaluated by Sanger on the cases page
- option to point to local reference files to the genome viewer pileup.js. Documented in `docs.admin-guide.server`
- option to export single variants in `scout export variants`
- option to load a multiqc report together with a case(add line in load config)
- added a view for searching HPO terms. It is accessed from the top left corner menu
- Updates the variants view for cancer variants. Adds a small cancer specific filter for known variants
- Adds hgvs information on cancer variants page
- Adds option to update phenotype groups from CLI

### Fixed
- Improved Clinvar to submit variants from different cases. Fixed HPO terms in casedata according to feedback
- Fixed broken link to case page from Sanger modal in cases view
- Now only cases with non empty lists of causative variants are returned in `adapter.case(has_causatives=True)`
- Can handle Tumor only samples
- Long lists of HGNC symbols are now possible. This was previously difficult with manual, uploaded or by HPO search when changing filter settings due to GET request limitations. Relevant pages now use POST requests. Adds the dynamic HPO panel as a selection on the gene panel dropdown.
- Variant filter defaults to default panels also on SV and Cancer variants pages.

## [4.0.0]

### WARNING ###

This is a major version update and will require that the backend of pre releases is updated.
Run commands:

```
$scout update genes
$scout update hpo
```

- Created a Clinvar submission tool, to speed up Clinvar submission of SNVs and SVs
- Added an analysis report page (html and PDF format) containing phenotype, gene panels and variants that are relevant to solve a case.

### Fixed
- Optimized evaluated variants to speed up creation of case report
- Moved igv and pileup viewer under a common folder
- Fixed MT alignment view pileup.js
- Fixed coordinates for SVs with start chromosome different from end chromosome
- Global comments shown across cases and institutes. Case-specific variant comments are shown only for that specific case.
- Links to clinvar submitted variants at the cases level
- Adapts clinvar parsing to new format
- Fixed problem in `scout update user` when the user object had no roles
- Makes pileup.js use online genome resources when viewing alignments. Now any instance of Scout can make use of this functionality.
- Fix ensembl link for structural variants
- Works even when cases does not have `'madeline_info'`
- Parses Polyphen in correct way again
- Fix problem with parsing gnomad from VEP

### Added
- Added a PDF export function for gene panels
- Added a "Filter and export" button to export custom-filtered SNVs to CSV file
- Dismiss SVs
- Added IGV alignments viewer
- Read delivery report path from case config or CLI command
- Filter for spidex scores
- All HPO terms are now added and fetched from the correct source (https://github.com/obophenotype/human-phenotype-ontology/blob/master/hp.obo)
- New command `scout update hpo`
- New command `scout update genes` will fetch all the latest information about genes and update them
- Load **all** variants found on chromosome **MT**
- Adds choice in cases overview do show as many cases as user like

### Removed
- pileup.min.js and pileup css are imported from a remote web location now
- All source files for HPO information, this is instead fetched directly from source
- All source files for gene information, this is instead fetched directly from source

## [3.0.0]
### Fixed
- hide pedigree panel unless it exists

## [1.5.1] - 2016-07-27
### Fixed
- look for both ".bam.bai" and ".bai" extensions

## [1.4.0] - 2016-03-22
### Added
- support for local frequency through loqusdb
- bunch of other stuff

## [1.3.0] - 2016-02-19
### Fixed
- Update query-phenomizer and add username/password

### Changed
- Update the way a case is checked for rerun-status

### Added
- Add new button to mark a case as "checked"
- Link to clinical variants _without_ 1000G annotation

## [1.2.2] - 2016-02-18
### Fixed
- avoid filtering out variants lacking ExAC and 1000G annotations

## [1.1.3] - 2015-10-01
### Fixed
- persist (clinical) filter when clicking load more
- fix #154 by robustly setting clinical filter func. terms

## [1.1.2] - 2015-09-07
### Fixed
- avoid replacing coverage report with none
- update SO terms, refactored

## [1.1.1] - 2015-08-20
### Fixed
- fetch case based on collaborator status (not owner)

## [1.1.0] - 2015-05-29
### Added
- link(s) to SNPedia based on RS-numbers
- new Jinja filter to "humanize" decimal numbers
- show gene panels in variant view
- new Jinja filter for decoding URL encoding
- add indicator to variants in list that have comments
- add variant number threshold and rank score threshold to load function
- add event methods to mongo adapter
- add tests for models
- show badge "old" if comment was written for a previous analysis

### Changed
- show cDNA change in transcript summary unless variant is exonic
- moved compounds table further up the page
- show dates for case uploads in ISO format
- moved variant comments higher up on page
- updated documentation for pages
- read in coverage report as blob in database and serve directly
- change ``OmimPhenotype`` to ``PhenotypeTerm``
- reorganize models sub-package
- move events (and comments) to separate collection
- only display prev/next links for the research list
- include variant type in breadcrumbs e.g. "Clinical variants"

### Removed
- drop dependency on moment.js

### Fixed
- show the same level of detail for all frequencies on all pages
- properly decode URL encoded symbols in amino acid/cDNA change strings
- fixed issue with wipe permissions in MongoDB
- include default gene lists in "variants" link in breadcrumbs

## [1.0.2] - 2015-05-20
### Changed
- update case fetching function

### Fixed
- handle multiple cases with same id

## [1.0.1] - 2015-04-28
### Fixed
- Fix building URL parameters in cases list Vue component

## [1.0.0] - 2015-04-12
Codename: Sara Lund

![Release 1.0](artwork/releases/release-1-0.jpg)

### Added
- Add email logging for unexpected errors
- New command line tool for deleting case

### Changed
- Much improved logging overall
- Updated documentation/usage guide
- Removed non-working IGV link

### Fixed
- Show sample display name in GT call
- Various small bug fixes
- Make it easier to hover over popups

## [0.0.2-rc1] - 2015-03-04
### Added
- add protein table for each variant
- add many more external links
- add coverage reports as PDFs

### Changed
- incorporate user feedback updates
- big refactor of load scripts

## [0.0.2-rc2] - 2015-03-04
### Changes
- add gene table with gene description
- reorganize inheritance models box

### Fixed
- avoid overwriting gene list on "research" load
- fix various bugs in external links

## [0.0.2-rc3] - 2015-03-05
### Added
- Activity log feed to variant view
- Adds protein change strings to ODM and Sanger email

### Changed
- Extract activity log component to macro

### Fixes
- Make Ensembl transcript links use archive website<|MERGE_RESOLUTION|>--- conflicted
+++ resolved
@@ -8,14 +8,10 @@
 ### Added
 - Added `UMLS` as an option of `Condition ID type` in ClinVar Variant downloaded files
 ### Fixed
+- Possibility to open, close or delete a ClinVar submission even if it doesn't have an associated name
 - Missing value for `Condition ID type` in ClinVar Variant downloaded files
-<<<<<<< HEAD
 ### Changed
 - Parallelize variant loading for each chromosome
-=======
-- Possibility to open, close or delete a ClinVar submission even if it doesn't have an associated name
-
->>>>>>> 9e5ea94e
 
 ## [4.61]
 ### Added
