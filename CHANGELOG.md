# Change Log
All notable changes to this project will be documented in this file.
This project adheres to [Semantic Versioning](http://semver.org/).

About changelog [here](https://keepachangelog.com/en/1.0.0/)

## [x.x.x]
### Added
- Saved filter lock and unlock
- Filters can optionally be marked audited, logging the filter name, user and date on the case events and general report.
- Added `ClinVar hits` and `Cosmic hits` in cancer SNVs filters
### Fixed
- Make MitoMap link work for hg38 again
- Export Variants feature crashing when one of the variants has no primary transcripts
- Redirect to last visited variantS page when dismissing variants from variants list
### Added
- Add link to HmtVar for mitochondrial variants (if VCF is annotated with HmtNote)
- Grey background for dismissed compounds in variants list and variant page
- Pin badge for pinned compounds in variants list and variant page
- Support LoqusDB REST API queries
### Changed
- Remove parsing of case `genome_version`, since it's not used anywhere downstream
- Introduce deprecation warning for Loqus configs that are not dictionaries
- SV clinical filter no longer filters out sub 100 nt variants
- Count cases in LoqusDB by variant type
- Commit pulse repo badge temporarily set to weekly
- Sort ClinVar submissions objects by ascending "Last evaluated" date
<<<<<<< HEAD
- Configuration Parsing now uses Pydantic for improved typechecking and config handling
=======
- Refactored the MatchMaker integration as an extension
>>>>>>> 66658d16

## [4.33.1]
### Fixed
- Include markdown for release autodeploy docs
- Use standard inheritance model in ClinVar (https://ftp.ncbi.nlm.nih.gov/pub/GTR/standard_terms/Mode_of_inheritance.txt)
- Fix issue crash with variants that have been unflagged causative not being available in other causatives
### Added
### Changed

## [4.33]
### Fixed
- Command line crashing when updating an individual not found in database
- Dashboard page crashing when filters return no data
- Cancer variants filter by chromosome
- /api/v1/genes now searches for genes in all genome builds by default
- Upgraded igv.js to version 2.8.1 (Fixed Unparsable bed record error)
### Added
- Autodeploy docs on release
- Documentation for updating case individuals tracks
- Filter cases and dashboard stats by analysis track
### Changed
- Changed from deprecated db update method
- Pre-selected fields to run queries with in dashboard page
- Do not filter by any institute when first accessing the dashboard

## [4.32.1]
### Fixed
- iSort lint check only
### Changed
- Institute cases page crashing when a case has track:Null
### Added

## [4.32]
### Added
- Load and show MITOMAP associated diseases from VCF (INFO field: MitomapAssociatedDiseases, via HmtNote)
- Show variant allele frequencies for mitochondrial variants (GRCh38 cases)
- Extend "public" json API with diseases (OMIM) and phenotypes (HPO)
- HPO gene list download now has option for clinical and non-clinical genes
- Display gene splice junctions data in sashimi plots
- Update case individuals with splice junctions tracks
- Simple Docker compose for development with local build
- Make Phenomodels subpanels collapsible
- User side documentation of cytogenomics features (Gens, Chromograph, vcf2cytosure, rhocall)
- iSort GitHub Action
- Support LoqusDB REST API queries
### Fixed
- Show other causative once, even if several events point to it
- Filtering variants by mitochondrial chromosome for cases with genome build=38
- HPO gene search button triggers any warnings for clinical / non-existing genes also on first search
- Fixed a bug in variants pages caused by MT variants without alt_frequency
- Tests for CADD score parsing function
- Fixed the look of IGV settings on SNV variant page
- Cases analyzed once shown as `rerun`
- Missing case track on case re-upload
- Fixed severity rank for SO term "regulatory region ablation"
### Changed
- Refactor according to CodeFactor - mostly reuse of duplicated code
- Phenomodels language adjustment
- Open variants in a new window (from variants page)
- Open overlapping and compound variants in a new window (from variant page)
- gnomAD link points to gnomAD v.3 (build GRCh38) for mitochondrial variants.
- Display only number of affected genes for dismissed SVs in general report
- Chromosome build check when populating the variants filter chromosome selection
- Display mitochondrial and rare diseases coverage report in cases with missing 'rare' track


## [4.31.1]
### Added
### Changed
- Remove mitochondrial and coverage report from cancer cases sidebar
### Fixed
- ClinVar page when dbSNP id is None

## [4.31]
### Added
- gnomAD annotation field in admin guide
- Export also dynamic panel genes not associated to an HPO term when downloading the HPO panel
- Primary HGNC transcript info in variant export files
- Show variant quality (QUAL field from vcf) in the variant summary
- Load/update PDF gene fusion reports (clinical and research) generated with Arriba
- Support new MANE annotations from VEP (both MANE Select and MANE Plus Clinical)
- Display on case activity the event of a user resetting all dismissed variants
- Support gnomAD population frequencies for mitochondrial variants
- Anchor links in Casedata ClinVar panels to redirect after renaming individuals
### Fixed
- Replace old docs link www.clinicalgenomics.se/scout with new https://clinical-genomics.github.io/scout
- Page formatting issues whenever case and variant comments contain extremely long strings with no spaces
- Chromograph images can be one column and have scrollbar. Removed legacy code.
- Column labels for ClinVar case submission
- Page crashing looking for LoqusDB observation when variant doesn't exist
- Missing inheritance models and custom inheritance models on newly created gene panels
- Accept only numbers in managed variants filter as position and end coordinates
- SNP id format and links in Variant page, ClinVar submission form and general report
- Case groups tooltip triggered only when mouse is on the panel header
### Changed
- A more compact case groups panel
- Added landscape orientation CSS style to cancer coverage and QC demo report
- Improve user documentation to create and save new gene panels
- Removed option to use space as separator when uploading gene panels
- Separating the columns of standard and custom inheritance models in gene panels
- Improved ClinVar instructions for users using non-English Excel

## [4.30.2]
### Added
### Fixed
- Use VEP RefSeq ID if RefSeq list is empty in RefSeq transcripts overview
- Bug creating variant links for variants with no end_chrom
### Changed

## [4.30.1]
### Added
### Fixed
- Cryptography dependency fixed to use version < 3.4
### Changed

## [4.30]
### Added
- Introduced a `reset dismiss variant` verb
- Button to reset all dismissed variants for a case
- Add black border to Chromograph ideograms
- Show ClinVar annotations on variantS page
- Added integration with GENS, copy number visualization tool
- Added a VUS label to the manual classification variant tags
- Add additional information to SNV verification emails
- Tooltips documenting manual annotations from default panels
- Case groups now show bam files from all cases on align view
### Fixed
- Center initial igv view on variant start with SNV/indels
- Don't set initial igv view to negative coordinates
- Display of GQ for SV and STR
- Parsing of AD and related info for STRs
- LoqusDB field in institute settings accepts only existing Loqus instances
- Fix DECIPHER link to work after DECIPHER migrated to GRCh38
- Removed visibility window param from igv.js genes track
- Updated HPO download URL
- Patch HPO download test correctly
- Reference size on STR hover not needed (also wrong)
- Introduced genome build check (allowed values: 37, 38, "37", "38") on case load
- Improve case searching by assignee full name
- Populating the LoqusDB select in institute settings
### Changed
- Cancer variants table header (pop freq etc)
- Only admin users can modify LoqusDB instance in Institute settings
- Style of case synopsis, variants and case comments
- Switched to igv.js 2.7.5
- Do not choke if case is missing research variants when research requested
- Count cases in LoqusDB by variant type
- Introduce deprecation warning for Loqus configs that are not dictionaries
- Improve create new gene panel form validation
- Make XM- transcripts less visible if they don't overlap with transcript refseq_id in variant page
- Color of gene panels and comments panels on cases and variant pages
- Do not choke if case is missing research variants when reserch requested

## [4.29.1]
### Added
### Fixed
- Always load STR variants regardless of RankScore threshold (hotfix)
### Changed

## [4.29]
### Added
- Added a page about migrating potentially breaking changes to the documentation
- markdown_include in development requirements file
- STR variants filter
- Display source, Z-score, inheritance pattern for STR annotations from Stranger (>0.6.1) if available
- Coverage and quality report to cancer view
### Fixed
- ACMG classification page crashing when trying to visualize a classification that was removed
- Pretty print HGVS on gene variants (URL-decode VEP)
- Broken or missing link in the documentation
- Multiple gene names in ClinVar submission form
- Inheritance model select field in ClinVar submission
- IGV.js >2.7.0 has an issue with the gene track zoom levels - temp freeze at 2.7.0
- Revert CORS-anywhere and introduce a local http proxy for cloud tracks
### Changed

## [4.28]
### Added
- Chromograph integration for displaying PNGs in case-page
- Add VAF to cancer case general report, and remove some of its unused fields
- Variants filter compatible with genome browser location strings
- Support for custom public igv tracks stored on the cloud
- Add tests to increase testing coverage
- Update case variants count after deleting variants
- Update IGV.js to latest (v2.7.4)
- Bypass igv.js CORS check using `https://github.com/Rob--W/cors-anywhere`
- Documentation on default and custom IGV.js tracks (admin docs)
- Lock phenomodels so they're editable by admins only
- Small case group assessment sharing
- Tutorial and files for deploying app on containers (Kubernetes pods)
- Canonical transcript and protein change of canonical transcript in exported variants excel sheet
- Support for Font Awesome version 6
- Submit to Beacon from case page sidebar
- Hide dismissed variants in variants pages and variants export function
- Systemd service files and instruction to deploy Scout using podman
### Fixed
- Bugfix: unused `chromgraph_prefix |tojson` removed
- Freeze coloredlogs temporarily
- Marrvel link
- Don't show TP53 link for silent or synonymous changes
- OMIM gene field accepts any custom number as OMIM gene
- Fix Pytest single quote vs double quote string
- Bug in gene variants search by similar cases and no similar case is found
- Delete unused file `userpanel.py`
- Primary transcripts in variant overview and general report
- Google OAuth2 login setup in README file
- Redirect to 'missing file'-icon if configured Chromograph file is missing
- Javascript error in case page
- Fix compound matching during variant loading for hg38
- Cancer variants view containing variants dismissed with cancer-specific reasons
- Zoom to SV variant length was missing IGV contig select
- Tooltips on case page when case has no default gene panels
### Changed
- Save case variants count in case document and not in sessions
- Style of gene panels multiselect on case page
- Collapse/expand main HPO checkboxes in phenomodel preview
- Replaced GQ (Genotype quality) with VAF (Variant allele frequency) in cancer variants GT table
- Allow loading of cancer cases with no tumor_purity field
- Truncate cDNA and protein changes in case report if longer than 20 characters


## [4.27]
### Added
- Exclude one or more variant categories when running variants delete command
### Fixed
### Changed

## [4.26.1]
### Added
### Fixed
- Links with 1-letter aa codes crash on frameshift etc
### Changed

## [4.26]
### Added
- Extend the delete variants command to print analysis date, track, institute, status and research status
- Delete variants by type of analysis (wgs|wes|panel)
- Links to cBioPortal, MutanTP53, IARC TP53, OncoKB, MyCancerGenome, CIViC
### Fixed
- Deleted variants count
### Changed
- Print output of variants delete command as a tab separated table

## [4.25]
### Added
- Command line function to remove variants from one or all cases
### Fixed
- Parse SMN None calls to None rather than False

## [4.24.1]
### Fixed
- Install requirements.txt via setup file

## [4.24]
### Added
- Institute-level phenotype models with sub-panels containing HPO and OMIM terms
- Runnable Docker demo
- Docker image build and push github action
- Makefile with shortcuts to docker commands
- Parse and save synopsis, phenotype and cohort terms from config files upon case upload
### Fixed
- Update dismissed variant status when variant dismissed key is missing
- Breakpoint two IGV button now shows correct chromosome when different from bp1
- Missing font lib in Docker image causing the PDF report download page to crash
- Sentieon Manta calls lack Somaticscore - load anyway
- ClinVar submissions crashing due to pinned variants that are not loaded
- Point ExAC pLI score to new gnomad server address
- Bug uploading cases missing phenotype terms in config file
- STRs loaded but not shown on browser page
- Bug when using adapter.variant.get_causatives with case_id without causatives
- Problem with fetching "solved" from scout export cases cli
- Better serialising of datetime and bson.ObjectId
- Added `volumes` folder to .gitignore
### Changed
- Make matching causative and managed variants foldable on case page
- Remove calls to PyMongo functions marked as deprecated in backend and frontend(as of version 3.7).
- Improved `scout update individual` command
- Export dynamic phenotypes with ordered gene lists as PDF


## [4.23]
### Added
- Save custom IGV track settings
- Show a flash message with clear info about non-valid genes when gene panel creation fails
- CNV report link in cancer case side navigation
- Return to comment section after editing, deleting or submitting a comment
- Managed variants
- MT vs 14 chromosome mean coverage stats if Scout is connected to Chanjo
### Fixed
- missing `vcf_cancer_sv` and `vcf_cancer_sv_research` to manual.
- Split ClinVar multiple clnsig values (slash-separated) and strip them of underscore for annotations without accession number
- Timeout of `All SNVs and INDELs` page when no valid gene is provided in the search
- Round CADD (MIPv9)
- Missing default panel value
- Invisible other causatives lines when other causatives lack gene symbols
### Changed
- Do not freeze mkdocs-material to version 4.6.1
- Remove pre-commit dependency

## [4.22]
### Added
- Editable cases comments
- Editable variants comments
### Fixed
- Empty variant activity panel
- STRs variants popover
- Split new ClinVar multiple significance terms for a variant
- Edit the selected comment, not the latest
### Changed
- Updated RELEASE docs.
- Pinned variants card style on the case page
- Merged `scout export exons` and `scout view exons` commands


## [4.21.2]
### Added
### Fixed
- Do not pre-filter research variants by (case-default) gene panels
- Show OMIM disease tooltip reliably
### Changed

## [4.21.1]
### Added
### Fixed
- Small change to Pop Freq column in variants ang gene panels to avoid strange text shrinking on small screens
- Direct use of HPO list for Clinical HPO SNV (and cancer SNV) filtering
- PDF coverage report redirecting to login page
### Changed
- Remove the option to dismiss single variants from all variants pages
- Bulk dismiss SNVs, SVs and cancer SNVs from variants pages

## [4.21]
### Added
- Support to configure LoqusDB per institute
- Highlight causative variants in the variants list
- Add tests. Mostly regarding building internal datatypes.
- Remove leading and trailing whitespaces from panel_name and display_name when panel is created
- Mark MANE transcript in list of transcripts in "Transcript overview" on variant page
- Show default panel name in case sidebar
- Previous buttons for variants pagination
- Adds a gh action that checks that the changelog is updated
- Adds a gh action that deploys new releases automatically to pypi
- Warn users if case default panels are outdated
- Define institute-specific gene panels for filtering in institute settings
- Use institute-specific gene panels in variants filtering
- Show somatic VAF for pinned and causative variants on case page

### Fixed
- Report pages redirect to login instead of crashing when session expires
- Variants filter loading in cancer variants page
- User, Causative and Cases tables not scaling to full page
- Improved docs for an initial production setup
- Compatibility with latest version of Black
- Fixed tests for Click>7
- Clinical filter required an extra click to Filter to return variants
- Restore pagination and shrink badges in the variants page tables
- Removing a user from the command line now inactivates the case only if user is last assignee and case is active
- Bugfix, LoqusDB per institute feature crashed when institute id was empty string
- Bugfix, LoqusDB calls where missing case count
- filter removal and upload for filters deleted from another page/other user
- Visualize outdated gene panels info in a popover instead of a tooltip in case page side panel

### Changed
- Highlight color on normal STRs in the variants table from green to blue
- Display breakpoints coordinates in verification emails only for structural variants


## [4.20]
### Added
- Display number of filtered variants vs number of total variants in variants page
- Search case by HPO terms
- Dismiss variant column in the variants tables
- Black and pre-commit packages to dev requirements

### Fixed
- Bug occurring when rerun is requested twice
- Peddy info fields in the demo config file
- Added load config safety check for multiple alignment files for one individual
- Formatting of cancer variants table
- Missing Score in SV variants table

### Changed
- Updated the documentation on how to create a new software release
- Genome build-aware cytobands coordinates
- Styling update of the Matchmaker card
- Select search type in case search form


## [4.19]

### Added
- Show internal ID for case
- Add internal ID for downloaded CGH files
- Export dynamic HPO gene list from case page
- Remove users as case assignees when their account is deleted
- Keep variants filters panel expanded when filters have been used

### Fixed
- Handle the ProxyFix ModuleNotFoundError when Werkzeug installed version is >1.0
- General report formatting issues whenever case and variant comments contain extremely long strings with no spaces

### Changed
- Created an institute wrapper page that contains list of cases, causatives, SNVs & Indels, user list, shared data and institute settings
- Display case name instead of case ID on clinVar submissions
- Changed icon of sample update in clinVar submissions


## [4.18]

### Added
- Filter cancer variants on cytoband coordinates
- Show dismiss reasons in a badge with hover for clinical variants
- Show an ellipsis if 10 cases or more to display with loqusdb matches
- A new blog post for version 4.17
- Tooltip to better describe Tumor and Normal columns in cancer variants
- Filter cancer SNVs and SVs by chromosome coordinates
- Default export of `Assertion method citation` to clinVar variants submission file
- Button to export up to 500 cancer variants, filtered or not
- Rename samples of a clinVar submission file

### Fixed
- Apply default gene panel on return to cancer variantS from variant view
- Revert to certificate checking when asking for Chanjo reports
- `scout download everything` command failing while downloading HPO terms

### Changed
- Turn tumor and normal allelic fraction to decimal numbers in tumor variants page
- Moved clinVar submissions code to the institutes blueprints
- Changed name of clinVar export files to FILENAME.Variant.csv and FILENAME.CaseData.csv
- Switched Google login libraries from Flask-OAuthlib to Authlib


## [4.17.1]

### Fixed
- Load cytobands for cases with chromosome build not "37" or "38"


## [4.17]

### Added
- COSMIC badge shown in cancer variants
- Default gene-panel in non-cancer structural view in url
- Filter SNVs and SVs by cytoband coordinates
- Filter cancer SNV variants by alt allele frequency in tumor
- Correct genome build in UCSC link from structural variant page



### Fixed
- Bug in clinVar form when variant has no gene
- Bug when sharing cases with the same institute twice
- Page crashing when removing causative variant tag
- Do not default to GATK caller when no caller info is provided for cancer SNVs


## [4.16.1]

### Fixed
- Fix the fix for handling of delivery reports for rerun cases

## [4.16]

### Added
- Adds possibility to add "lims_id" to cases. Currently only stored in database, not shown anywhere
- Adds verification comment box to SVs (previously only available for small variants)
- Scrollable pedigree panel

### Fixed
- Error caused by changes in WTForm (new release 2.3.x)
- Bug in OMIM case page form, causing the page to crash when a string was provided instead of a numerical OMIM id
- Fix Alamut link to work properly on hg38
- Better handling of delivery reports for rerun cases
- Small CodeFactor style issues: matchmaker results counting, a couple of incomplete tests and safer external xml
- Fix an issue with Phenomizer introduced by CodeFactor style changes

### Changed
- Updated the version of igv.js to 2.5.4

## [4.15.1]

### Added
- Display gene names in ClinVar submissions page
- Links to Varsome in variant transcripts table

### Fixed
- Small fixes to ClinVar submission form
- Gene panel page crash when old panel has no maintainers

## [4.15]

### Added
- Clinvar CNVs IGV track
- Gene panels can have maintainers
- Keep variant actions (dismissed, manual rank, mosaic, acmg, comments) upon variant re-upload
- Keep variant actions also on full case re-upload

### Fixed
- Fix the link to Ensembl for SV variants when genome build 38.
- Arrange information in columns on variant page
- Fix so that new cosmic identifier (COSV) is also acceptable #1304
- Fixed COSMIC tag in INFO (outside of CSQ) to be parses as well with `&` splitter.
- COSMIC stub URL changed to https://cancer.sanger.ac.uk/cosmic/search?q= instead.
- Updated to a version of IGV where bigBed tracks are visualized correctly
- Clinvar submission files are named according to the content (variant_data and case_data)
- Always show causatives from other cases in case overview
- Correct disease associations for gene symbol aliases that exist as separate genes
- Re-add "custom annotations" for SV variants
- The override ClinVar P/LP add-in in the Clinical Filter failed for new CSQ strings

### Changed
- Runs all CI checks in github actions

## [4.14.1]

### Fixed
- Error when variant found in loqusdb is not loaded for other case

## [4.14]

### Added
- Use github actions to run tests
- Adds CLI command to update individual alignments path
- Update HPO terms using downloaded definitions files
- Option to use alternative flask config when running `scout serve`
- Requirement to use loqusdb >= 2.5 if integrated

### Fixed
- Do not display Pedigree panel in cancer view
- Do not rely on internet connection and services available when running CI tests
- Variant loading assumes GATK if no caller set given and GATK filter status is seen in FILTER
- Pass genome build param all the way in order to get the right gene mappings for cases with build 38
- Parse correctly variants with zero frequency values
- Continue even if there are problems to create a region vcf
- STR and cancer variant navigation back to variants pages could fail

### Changed
- Improved code that sends requests to the external APIs
- Updates ranges for user ranks to fit todays usage
- Run coveralls on github actions instead of travis
- Run pip checks on github actions instead of coveralls
- For hg38 cases, change gnomAD link to point to version 3.0 (which is hg38 based)
- Show pinned or causative STR variants a bit more human readable

## [4.13.1]

### Added
### Fixed
- Typo that caused not all clinvar conflicting interpretations to be loaded no matter what
- Parse and retrieve clinvar annotations from VEP-annotated (VEP 97+) CSQ VCF field
- Variant clinvar significance shown as `not provided` whenever is `Uncertain significance`
- Phenomizer query crashing when case has no HPO terms assigned
- Fixed a bug affecting `All SNVs and INDELs` page when variants don't have canonical transcript
- Add gene name or id in cancer variant view

### Changed
- Cancer Variant view changed "Variant:Transcript:Exon:HGVS" to "Gene:Transcript:Exon:HGVS"

## [4.13]

### Added
- ClinVar SNVs track in IGV
- Add SMA view with SMN Copy Number data
- Easier to assign OMIM diagnoses from case page
- OMIM terms and specific OMIM term page

### Fixed
- Bug when adding a new gene to a panel
- Restored missing recent delivery reports
- Fixed style and links to other reports in case side panel
- Deleting cases using display_name and institute not deleting its variants
- Fixed bug that caused coordinates filter to override other filters
- Fixed a problem with finding some INS in loqusdb
- Layout on SV page when local observations without cases are present
- Make scout compatible with the new HPO definition files from `http://compbio.charite.de/jenkins/`
- General report visualization error when SNVs display names are very long


### Changed


## [4.12.4]

### Fixed
- Layout on SV page when local observations without cases are present

## [4.12.3]

### Fixed
- Case report when causative or pinned SVs have non null allele frequencies

## [4.12.2]

### Fixed
- SV variant links now take you to the SV variant page again
- Cancer variant view has cleaner table data entries for "N/A" data
- Pinned variant case level display hotfix for cancer and str - more on this later
- Cancer variants show correct alt/ref reads mirroring alt frequency now
- Always load all clinical STR variants even if a region load is attempted - index may be missing
- Same case repetition in variant local observations

## [4.12.1]

### Fixed
- Bug in variant.gene when gene has no HGVS description


## [4.12]

### Added
- Accepts `alignment_path` in load config to pass bam/cram files
- Display all phenotypes on variant page
- Display hgvs coordinates on pinned and causatives
- Clear panel pending changes
- Adds option to setup the database with static files
- Adds cli command to download the resources from CLI that scout needs
- Adds dummy files for merged somatic SV and CNV; as well as merged SNV, and INDEL part of #1279
- Allows for upload of OMIM-AUTO gene panel from static files without api-key

### Fixed
- Cancer case HPO panel variants link
- Fix so that some drop downs have correct size
- First IGV button in str variants page
- Cancer case activates on SNV variants
- Cases activate when STR variants are viewed
- Always calculate code coverage
- Pinned/Classification/comments in all types of variants pages
- Null values for panel's custom_inheritance_models
- Discrepancy between the manual disease transcripts and those in database in gene-edit page
- ACMG classification not showing for some causatives
- Fix bug which caused IGV.js to use hg19 reference files for hg38 data
- Bug when multiple bam files sources with non-null values are available


### Changed
- Renamed `requests` file to `scout_requests`
- Cancer variant view shows two, instead of four, decimals for allele and normal


## [4.11.1]

### Fixed
- Institute settings page
- Link institute settings to sharing institutes choices

## [4.11.0]

### Added
- Display locus name on STR variant page
- Alternative key `GNOMADAF_popmax` for Gnomad popmax allele frequency
- Automatic suggestions on how to improve the code on Pull Requests
- Parse GERP, phastCons and phyloP annotations from vep annotated CSQ fields
- Avoid flickering comment popovers in variant list
- Parse REVEL score from vep annotated CSQ fields
- Allow users to modify general institute settings
- Optionally format code automatically on commit
- Adds command to backup vital parts `scout export database`
- Parsing and displaying cancer SV variants from Manta annotated VCF files
- Dismiss cancer snv variants with cancer-specific options
- Add IGV.js UPD, RHO and TIDDIT coverage wig tracks.


### Fixed
- Slightly darker page background
- Fixed an issued with parsed conservation values from CSQ
- Clinvar submissions accessible to all users of an institute
- Header toolbar when on Clinvar page now shows institute name correctly
- Case should not always inactivate upon update
- Show dismissed snv cancer variants as grey on the cancer variants page
- Improved style of mappability link and local observations on variant page
- Convert all the GET requests to the igv view to POST request
- Error when updating gene panels using a file containing BOM chars
- Add/replace gene radio button not working in gene panels


## [4.10.1]

### Fixed
- Fixed issue with opening research variants
- Problem with coveralls not called by Travis CI
- Handle Biomart service down in tests


## [4.10.0]

### Added
- Rank score model in causatives page
- Exportable HPO terms from phenotypes page
- AMP guideline tiers for cancer variants
- Adds scroll for the transcript tab
- Added CLI option to query cases on time since case event was added
- Shadow clinical assessments also on research variants display
- Support for CRAM alignment files
- Improved str variants view : sorting by locus, grouped by allele.
- Delivery report PDF export
- New mosaicism tag option
- Add or modify individuals' age or tissue type from case page
- Display GC and allele depth in causatives table.
- Included primary reference transcript in general report
- Included partial causative variants in general report
- Remove dependency of loqusdb by utilising the CLI

### Fixed
- Fixed update OMIM command bug due to change in the header of the genemap2 file
- Removed Mosaic Tag from Cancer variants
- Fixes issue with unaligned table headers that comes with hidden Datatables
- Layout in general report PDF export
- Fixed issue on the case statistics view. The validation bars didn't show up when all institutes were selected. Now they do.
- Fixed missing path import by importing pathlib.Path
- Handle index inconsistencies in the update index functions
- Fixed layout problems


## [4.9.0]

### Added
- Improved MatchMaker pages, including visible patient contacts email address
- New badges for the github repo
- Links to [GENEMANIA](genemania.org)
- Sort gene panel list on case view.
- More automatic tests
- Allow loading of custom annotations in VCF using the SCOUT_CUSTOM info tag.

### Fixed
- Fix error when a gene is added to an empty dynamic gene panel
- Fix crash when attempting to add genes on incorrect format to dynamic gene panel
- Manual rank variant tags could be saved in a "Select a tag"-state, a problem in the variants view.
- Same case evaluations are no longer shown as gray previous evaluations on the variants page
- Stay on research pages, even if reset, next first buttons are pressed..
- Overlapping variants will now be visible on variant page again
- Fix missing classification comments and links in evaluations page
- All prioritized cases are shown on cases page


## [4.8.3]

### Added

### Fixed
- Bug when ordering sanger
- Improved scrolling over long list of genes/transcripts


## [4.8.2]

### Added

### Fixed
- Avoid opening extra tab for coverage report
- Fixed a problem when rank model version was saved as floats and not strings
- Fixed a problem with displaying dismiss variant reasons on the general report
- Disable load and delete filter buttons if there are no saved filters
- Fix problem with missing verifications
- Remove duplicate users and merge their data and activity


## [4.8.1]

### Added

### Fixed
- Prevent login fail for users with id defined by ObjectId and not email
- Prevent the app from crashing with `AttributeError: 'NoneType' object has no attribute 'message'`


## [4.8.0]

### Added
- Updated Scout to use Bootstrap 4.3
- New looks for Scout
- Improved dashboard using Chart.js
- Ask before inactivating a case where last assigned user leaves it
- Genes can be manually added to the dynamic gene list directly on the case page
- Dynamic gene panels can optionally be used with clinical filter, instead of default gene panel
- Dynamic gene panels get link out to chanjo-report for coverage report
- Load all clinvar variants with clinvar Pathogenic, Likely Pathogenic and Conflicting pathogenic
- Show transcripts with exon numbers for structural variants
- Case sort order can now be toggled between ascending and descending.
- Variants can be marked as partial causative if phenotype is available for case.
- Show a frequency tooltip hover for SV-variants.
- Added support for LDAP login system
- Search snv and structural variants by chromosomal coordinates
- Structural variants can be marked as partial causative if phenotype is available for case.
- Show normal and pathologic limits for STRs in the STR variants view.
- Institute level persistent variant filter settings that can be retrieved and used.
- export causative variants to Excel
- Add support for ROH, WIG and chromosome PNGs in case-view

### Fixed
- Fixed missing import for variants with comments
- Instructions on how to build docs
- Keep sanger order + verification when updating/reloading variants
- Fixed and moved broken filter actions (HPO gene panel and reset filter)
- Fixed string conversion to number
- UCSC links for structural variants are now separated per breakpoint (and whole variant where applicable)
- Reintroduced missing coverage report
- Fixed a bug preventing loading samples using the command line
- Better inheritance models customization for genes in gene panels
- STR variant page back to list button now does its one job.
- Allows to setup scout without a omim api key
- Fixed error causing "favicon not found" flash messages
- Removed flask --version from base cli
- Request rerun no longer changes case status. Active or archived cases inactivate on upload.
- Fixed missing tooltip on the cancer variants page
- Fixed weird Rank cell in variants page
- Next and first buttons order swap
- Added pagination (and POST capability) to cancer variants.
- Improves loading speed for variant page
- Problem with updating variant rank when no variants
- Improved Clinvar submission form
- General report crashing when dismissed variant has no valid dismiss code
- Also show collaborative case variants on the All variants view.
- Improved phenotype search using dataTables.js on phenotypes page
- Search and delete users with `email` instead of `_id`
- Fixed css styles so that multiselect options will all fit one column


## [4.7.3]

### Added
- RankScore can be used with VCFs for vcf_cancer files

### Fixed
- Fix issue with STR view next page button not doing its one job.

### Deleted
- Removed pileup as a bam viewing option. This is replaced by IGV


## [4.7.2]

### Added
- Show earlier ACMG classification in the variant list

### Fixed
- Fixed igv search not working due to igv.js dist 2.2.17
- Fixed searches for cases with a gene with variants pinned or marked causative.
- Load variant pages faster after fixing other causatives query
- Fixed mitochondrial report bug for variants without genes

## [4.7.1]

### Added

### Fixed
- Fixed bug on genes page


## [4.7.0]

### Added
- Export genes and gene panels in build GRCh38
- Search for cases with variants pinned or marked causative in a given gene.
- Search for cases phenotypically similar to a case also from WUI.
- Case variant searches can be limited to similar cases, matching HPO-terms,
  phenogroups and cohorts.
- De-archive reruns and flag them as 'inactive' if archived
- Sort cases by analysis_date, track or status
- Display cases in the following order: prioritized, active, inactive, archived, solved
- Assign case to user when user activates it or asks for rerun
- Case becomes inactive when it has no assignees
- Fetch refseq version from entrez and use it in clinvar form
- Load and export of exons for all genes, independent on refseq
- Documentation for loading/updating exons
- Showing SV variant annotations: SV cgh frequencies, gnomad-SV, local SV frequencies
- Showing transcripts mapping score in segmental duplications
- Handle requests to Ensembl Rest API
- Handle requests to Ensembl Rest Biomart
- STR variants view now displays GT and IGV link.
- Description field for gene panels
- Export exons in build 37 and 38 using the command line

### Fixed
- Fixes of and induced by build tests
- Fixed bug affecting variant observations in other cases
- Fixed a bug that showed wrong gene coverage in general panel PDF export
- MT report only shows variants occurring in the specific individual of the excel sheet
- Disable SSL certifcate verification in requests to chanjo
- Updates how intervaltree and pymongo is used to void deprecated functions
- Increased size of IGV sample tracks
- Optimized tests


## [4.6.1]

### Added

### Fixed
- Missing 'father' and 'mother' keys when parsing single individual cases


## [4.6.0]

### Added
- Description of Scout branching model in CONTRIBUTING doc
- Causatives in alphabetical order, display ACMG classification and filter by gene.
- Added 'external' to the list of analysis type options
- Adds functionality to display "Tissue type". Passed via load config.
- Update to IGV 2.

### Fixed
- Fixed alignment visualization and vcf2cytosure availability for demo case samples
- Fixed 3 bugs affecting SV pages visualization
- Reintroduced the --version cli option
- Fixed variants query by panel (hpo panel + gene panel).
- Downloaded MT report contains excel files with individuals' display name
- Refactored code in parsing of config files.


## [4.5.1]

### Added

### Fixed
- update requirement to use PyYaml version >= 5.1
- Safer code when loading config params in cli base


## [4.5.0]

### Added
- Search for similar cases from scout view CLI
- Scout cli is now invoked from the app object and works under the app context

### Fixed
- PyYaml dependency fixed to use version >= 5.1


## [4.4.1]

### Added
- Display SV rank model version when available

### Fixed
- Fixed upload of delivery report via API


## [4.4.0]

### Added
- Displaying more info on the Causatives page and hiding those not causative at the case level
- Add a comment text field to Sanger order request form, allowing a message to be included in the email
- MatchMaker Exchange integration
- List cases with empty synopsis, missing HPO terms and phenotype groups.
- Search for cases with open research list, or a given case status (active, inactive, archived)

### Fixed
- Variant query builder split into several functions
- Fixed delivery report load bug


## [4.3.3]

### Added
- Different individual table for cancer cases

### Fixed
- Dashboard collects validated variants from verification events instead of using 'sanger' field
- Cases shared with collaborators are visible again in cases page
- Force users to select a real institute to share cases with (actionbar select fix)


## [4.3.2]

### Added
- Dashboard data can be filtered using filters available in cases page
- Causatives for each institute are displayed on a dedicated page
- SNVs and and SVs are searchable across cases by gene and rank score
- A more complete report with validated variants is downloadable from dashboard

### Fixed
- Clinsig filter is fixed so clinsig numerical values are returned
- Split multi clinsig string values in different elements of clinsig array
- Regex to search in multi clinsig string values or multi revstat string values
- It works to upload vcf files with no variants now
- Combined Pileup and IGV alignments for SVs having variant start and stop on the same chromosome


## [4.3.1]

### Added
- Show calls from all callers even if call is not available
- Instructions to install cairo and pango libs from WeasyPrint page
- Display cases with number of variants from CLI
- Only display cases with number of variants above certain treshold. (Also CLI)
- Export of verified variants by CLI or from the dashboard
- Extend case level queries with default panels, cohorts and phenotype groups.
- Slice dashboard statistics display using case level queries
- Add a view where all variants for an institute can be searched across cases, filtering on gene and rank score. Allows searching research variants for cases that have research open.

### Fixed
- Fixed code to extract variant conservation (gerp, phyloP, phastCons)
- Visualization of PDF-exported gene panels
- Reintroduced the exon/intron number in variant verification email
- Sex and affected status is correctly displayed on general report
- Force number validation in SV filter by size
- Display ensembl transcripts when no refseq exists


## [4.3.0]

### Added
- Mosaicism tag on variants
- Show and filter on SweGen frequency for SVs
- Show annotations for STR variants
- Show all transcripts in verification email
- Added mitochondrial export
- Adds alternative to search for SVs shorter that the given length
- Look for 'bcftools' in the `set` field of VCFs
- Display digenic inheritance from OMIM
- Displays what refseq transcript that is primary in hgnc

### Fixed

- Archived panels displays the correct date (not retroactive change)
- Fixed problem with waiting times in gene panel exports
- Clinvar fiter not working with human readable clinsig values

## [4.2.2]

### Fixed
- Fixed gene panel create/modify from CSV file utf-8 decoding error
- Updating genes in gene panels now supports edit comments and entry version
- Gene panel export timeout error

## [4.2.1]

### Fixed
- Re-introduced gene name(s) in verification email subject
- Better PDF rendering for excluded variants in report
- Problem to access old case when `is_default` did not exist on a panel


## [4.2.0]

### Added
- New index on variant_id for events
- Display overlapping compounds on variants view

### Fixed
- Fixed broken clinical filter


## [4.1.4]

### Added
- Download of filtered SVs

### Fixed
- Fixed broken download of filtered variants
- Fixed visualization issue in gene panel PDF export
- Fixed bug when updating gene names in variant controller


## [4.1.3]

### Fixed
- Displays all primary transcripts


## [4.1.2]

### Added
- Option add/replace when updating a panel via CSV file
- More flexible versioning of the gene panels
- Printing coverage report on the bottom of the pdf case report
- Variant verification option for SVs
- Logs uri without pwd when connecting
- Disease-causing transcripts in case report
- Thicker lines in case report
- Supports HPO search for cases, both terms or if described in synopsis
- Adds sanger information to dashboard

### Fixed
- Use db name instead of **auth** as default for authentication
- Fixes so that reports can be generated even with many variants
- Fixed sanger validation popup to show individual variants queried by user and institute.
- Fixed problem with setting up scout
- Fixes problem when exac file is not available through broad ftp
- Fetch transcripts for correct build in `adapter.hgnc_gene`

## [4.1.1]
- Fix problem with institute authentication flash message in utils
- Fix problem with comments
- Fix problem with ensembl link


## [4.1.0]

### Added
- OMIM phenotypes to case report
- Command to download all panel app gene panels `scout load panel --panel-app`
- Links to genenames.org and omim on gene page
- Popup on gene at variants page with gene information
- reset sanger status to "Not validated" for pinned variants
- highlight cases with variants to be evaluated by Sanger on the cases page
- option to point to local reference files to the genome viewer pileup.js. Documented in `docs.admin-guide.server`
- option to export single variants in `scout export variants`
- option to load a multiqc report together with a case(add line in load config)
- added a view for searching HPO terms. It is accessed from the top left corner menu
- Updates the variants view for cancer variants. Adds a small cancer specific filter for known variants
- Adds hgvs information on cancer variants page
- Adds option to update phenotype groups from CLI

### Fixed
- Improved Clinvar to submit variants from different cases. Fixed HPO terms in casedata according to feedback
- Fixed broken link to case page from Sanger modal in cases view
- Now only cases with non empty lists of causative variants are returned in `adapter.case(has_causatives=True)`
- Can handle Tumor only samples
- Long lists of HGNC symbols are now possible. This was previously difficult with manual, uploaded or by HPO search when changing filter settings due to GET request limitations. Relevant pages now use POST requests. Adds the dynamic HPO panel as a selection on the gene panel dropdown.
- Variant filter defaults to default panels also on SV and Cancer variants pages.

## [4.0.0]

### WARNING ###

This is a major version update and will require that the backend of pre releases is updated.
Run commands:

```
$scout update genes
$scout update hpo
```

- Created a Clinvar submission tool, to speed up Clinvar submission of SNVs and SVs
- Added an analysis report page (html and PDF format) containing phenotype, gene panels and variants that are relevant to solve a case.

### Fixed
- Optimized evaluated variants to speed up creation of case report
- Moved igv and pileup viewer under a common folder
- Fixed MT alignment view pileup.js
- Fixed coordinates for SVs with start chromosome different from end chromosome
- Global comments shown across cases and institutes. Case-specific variant comments are shown only for that specific case.
- Links to clinvar submitted variants at the cases level
- Adapts clinvar parsing to new format
- Fixed problem in `scout update user` when the user object had no roles
- Makes pileup.js use online genome resources when viewing alignments. Now any instance of Scout can make use of this functionality.
- Fix ensembl link for structural variants
- Works even when cases does not have `'madeline_info'`
- Parses Polyphen in correct way again
- Fix problem with parsing gnomad from VEP

### Added
- Added a PDF export function for gene panels
- Added a "Filter and export" button to export custom-filtered SNVs to CSV file
- Dismiss SVs
- Added IGV alignments viewer
- Read delivery report path from case config or CLI command
- Filter for spidex scores
- All HPO terms are now added and fetched from the correct source (https://github.com/obophenotype/human-phenotype-ontology/blob/master/hp.obo)
- New command `scout update hpo`
- New command `scout update genes` will fetch all the latest information about genes and update them
- Load **all** variants found on chromosome **MT**
- Adds choice in cases overview do show as many cases as user like

### Removed
- pileup.min.js and pileup css are imported from a remote web location now
- All source files for HPO information, this is instead fetched directly from source
- All source files for gene information, this is instead fetched directly from source

## [3.0.0]
### Fixed
- hide pedigree panel unless it exists

## [1.5.1] - 2016-07-27
### Fixed
- look for both ".bam.bai" and ".bai" extensions

## [1.4.0] - 2016-03-22
### Added
- support for local frequency through loqusdb
- bunch of other stuff

## [1.3.0] - 2016-02-19
### Fixed
- Update query-phenomizer and add username/password

### Changed
- Update the way a case is checked for rerun-status

### Added
- Add new button to mark a case as "checked"
- Link to clinical variants _without_ 1000G annotation

## [1.2.2] - 2016-02-18
### Fixed
- avoid filtering out variants lacking ExAC and 1000G annotations

## [1.1.3] - 2015-10-01
### Fixed
- persist (clinical) filter when clicking load more
- fix #154 by robustly setting clinical filter func. terms

## [1.1.2] - 2015-09-07
### Fixed
- avoid replacing coverage report with none
- update SO terms, refactored

## [1.1.1] - 2015-08-20
### Fixed
- fetch case based on collaborator status (not owner)

## [1.1.0] - 2015-05-29
### Added
- link(s) to SNPedia based on RS-numbers
- new Jinja filter to "humanize" decimal numbers
- show gene panels in variant view
- new Jinja filter for decoding URL encoding
- add indicator to variants in list that have comments
- add variant number threshold and rank score threshold to load function
- add event methods to mongo adapter
- add tests for models
- show badge "old" if comment was written for a previous analysis

### Changed
- show cDNA change in transcript summary unless variant is exonic
- moved compounds table further up the page
- show dates for case uploads in ISO format
- moved variant comments higher up on page
- updated documentation for pages
- read in coverage report as blob in database and serve directly
- change ``OmimPhenotype`` to ``PhenotypeTerm``
- reorganize models sub-package
- move events (and comments) to separate collection
- only display prev/next links for the research list
- include variant type in breadcrumbs e.g. "Clinical variants"

### Removed
- drop dependency on moment.js

### Fixed
- show the same level of detail for all frequencies on all pages
- properly decode URL encoded symbols in amino acid/cDNA change strings
- fixed issue with wipe permissions in MongoDB
- include default gene lists in "variants" link in breadcrumbs

## [1.0.2] - 2015-05-20
### Changed
- update case fetching function

### Fixed
- handle multiple cases with same id

## [1.0.1] - 2015-04-28
### Fixed
- Fix building URL parameters in cases list Vue component

## [1.0.0] - 2015-04-12
Codename: Sara Lund

![Release 1.0](artwork/releases/release-1-0.jpg)

### Added
- Add email logging for unexpected errors
- New command line tool for deleting case

### Changed
- Much improved logging overall
- Updated documentation/usage guide
- Removed non-working IGV link

### Fixed
- Show sample display name in GT call
- Various small bug fixes
- Make it easier to hover over popups

## [0.0.2-rc1] - 2015-03-04
### Added
- add protein table for each variant
- add many more external links
- add coverage reports as PDFs

### Changed
- incorporate user feedback updates
- big refactor of load scripts

## [0.0.2-rc2] - 2015-03-04
### Changes
- add gene table with gene description
- reorganize inheritance models box

### Fixed
- avoid overwriting gene list on "research" load
- fix various bugs in external links

## [0.0.2-rc3] - 2015-03-05
### Added
- Activity log feed to variant view
- Adds protein change strings to ODM and Sanger email

### Changed
- Extract activity log component to macro

### Fixes
- Make Ensembl transcript links use archive website<|MERGE_RESOLUTION|>--- conflicted
+++ resolved
@@ -25,11 +25,8 @@
 - Count cases in LoqusDB by variant type
 - Commit pulse repo badge temporarily set to weekly
 - Sort ClinVar submissions objects by ascending "Last evaluated" date
-<<<<<<< HEAD
+- Refactored the MatchMaker integration as an extension
 - Configuration Parsing now uses Pydantic for improved typechecking and config handling
-=======
-- Refactored the MatchMaker integration as an extension
->>>>>>> 66658d16
 
 ## [4.33.1]
 ### Fixed
