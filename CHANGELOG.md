--- conflicted
+++ resolved
@@ -25,11 +25,8 @@
 - Revert style of pinned variants window on the case page
 - Rename `Clinical significanc` to `Germline classification` in ClinVar submissions exported files
 - Rename `Comment on clinical significance` to `Comment on classification` in ClinVar submissions exported files
-<<<<<<< HEAD
+- Show matching partial causatives on variant page
 - Matching causatives query
-=======
-- Show matching partial causatives on variant page
->>>>>>> 9a09348e
 
 ## [4.76]
 ### Added
