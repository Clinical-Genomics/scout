# Change Log
All notable changes to this project will be documented in this file.
This project adheres to [Semantic Versioning](http://semver.org/).

About changelog [here](https://keepachangelog.com/en/1.0.0/)

<<<<<<< HEAD

##[unreleased]
### Fixed
- general case report crash when encountering STR variants without "source" tags
=======
## [unreleased]
### Fixed
- Coloring and SV inheritance patterns on general case report
>>>>>>> cf7af1fc

## [4.89]
### Added
- Button on SMN CN page to search variants within SMN1 and SMN2 genes
- Options for selectively updating OMICS variants (fraser, outrider) on a case
- Log users' activity to file by specifying `USERS_ACTIVITY_LOG_PATH` parameter in app config
- `Mean MT coverage`, `Mean chrom 14 coverage` and `Estimated mtDNA copy number` on MT coverage file from chanjo2 if available
- In ClinVar multistep form, preselect ACMG criteria according to the variant's ACMG classification, if available
- Subject id search from caseS page (supporting multiple sample types e.g.) - adding indexes to speed up caseS queries
- Advanced cases search to narrow down results using more than one search parameter
- Coverage report available for any case with samples containing d4 files, even if case has no associated gene panels
- RNA delivery reports
### Changed
- Documentation for OMICS variants and updating a case
- Include both creation and deletion dates in gene panels pages
- Moved code to collect MT copy number stats for the MT report to the chanjo extension
- On the gene panelS page, show expanded gene panel version list in one column only
- IGV.js WTS loci default to zoom to a region around a variant instead of whole gene
- Refactored logging module
- Case general report no longer shows ORPHA inheritance models. OMIM models are shown colored.
- Chromosome alias tab files used in the igv.js browser, which now contain the alias for chromosome "M"
- Renamed "Comment on clinical significance" to "Comment on classification" in ClinVar multistep form
- Enable Gens CN button also for non-wgs cancer track cases
### Fixed
- Broken heading anchors in the documentation (`admin-guide/login-system.md` and `admin-guide/setup-scout.md` files)
- Avoid open login redirect attacks by always redirecting to cases page upon user login
- Stricter check of ID of gene panels to prevent file downloading vulnerability
- Removed link to the retired SPANR service. SPIDEX scores are still parsed and displayed if available from variant annotation.
- Omics variant view test coverage
- String pattern escape warnings
- Code creating Alamut links for variant genes without canonical_transcript set
- Variant delete button in ClinVar submissions page
- Broken search cases by case similarity

## [4.88.1]
### Fixed
- Patch update igv.js to 3.0.5

## [4.88]
### Added
- Added CoLoRSdb frequency to Pop Freq column on variantS page
- Hovertip to gene panel names with associated genes in SV variant view, when variant covers more than one gene
- RNA sample ID can be provided in case load config if different from sample_id
### Fixed
- Broken `scout setup database` command
- Update demo VCF header, adding missing keys found on variants
- Broken upload to Codecov step in Tests & Coverage GitHub action
- Tomte DROP column names have been updated (backwards compatibility preserved for main fields)
- WTS outlierS view to display correct individual IDs for cases with multiple individuals
- WTS outlierS not displayed on WTS outlierS view

## [4.87.1]
### Fixed
- Positioning and alignment of genes cell on variantS page

## [4.87]
### Added
- Option to configure RNA build on case load (default '38')
### Changed
- Tooltip on RNA alignments now shows RNA genome build version
- Updated igv.js to v3.0.4
### Fixed
- Style of "SNVs" and "SVs" buttons on WTS Outliers page
- Chromosome alias files for igv.js
- Genes track displayed also when RNA alignments are present without splice junctions track on igv browser
- Genes track displayed again when splice junction tracks are present

## [4.86.1]
### Fixed
- Loading and updating PanelApp panels, including PanelApp green

## [4.86]
### Added
- Display samples' name (tooltip) and affected status directly on caseS page
- Search SVs across all cases, in given genes
- `CLINVAR_API_URL` param can be specified in app settings to override the URL used to send ClinVar submissions to. Intended for testing.
- Support for loading and storing OMICS data
- Parse DROP Fraser and Outrider TSVs
- Display omics variants - wts outliers (Fraser, Outrider)
- Parse GNOMAD `gnomad_af` and `gnomad_popmax_af` keys from variants annotated with `echtvar`
- Make removed panel optionally visible to non-admin or non maintainers
- Parse CoLoRSdb frequencies annotated in the variant INFO field with the `colorsdb_af` key
- Download -omics variants using the `Filter and export button`
- Clickable COSMIC links on IGV tracks
- Possibility to un-audit previously audited filters
- Reverted table style and removed font awesome style from IGV template
- Case status tags displayed on dashboard case overview
### Changed
- Updated igv.js to v3.0.1
- Alphabetically sort IGV track available for custom selection
- Updated wokeignore to avoid unfixable warning
- Update Chart.js to v4.4.3
- Use tornado library version >= 6.4.1
- Fewer variants in the MEI demo file
- Switch to FontAwesome v.6 instead of using icons v.5 + kit with icons v.6
- Show time (hours and minutes) additionally to date on comments and activity panel
### Fixed
- Only add expected caller keys to variant (FOUND_IN or SVDB_ORIGIN)
- Splice junction merged track height offset in IGV.js
- Splice junction initiation crash with empty variant obj
- Splice junction variant routing for cases with WTS but without outlier data
- Variant links to ExAC, now pointing to gnomAD, since the ExAC browser is no longer available
- Style of HPO terms assigned to a case, now one phenotype per line
- RNA sashimi view rendering should work also if the gene track is user disabled
- Respect IGV tracks chosen by user in variant IGV settings

## [4.85]
### Added
- Load also genes which are missing Ensembl gene ID (72 in both builds), including immunoglobulins and fragile sites
### Changed
- Unfreeze werkzeug again
- Show "(Removed)" after removed panels in dropdown
- The REVEL score is collected as the maximum REVEL score from all of the variant's transcripts
- Parse GNOMAD POPMAX values only if they are numerical when loading variants
### Fixed
- Alphabetically sort "select default panels" dropdown menu options on case page
- Show gene panel removed status on case page
- Fixed visibility of the following buttons: remove assignee, remove pinned/causative, remove comment, remove case from group

## [4.84]
### Changed
- Clearer error message when a loqusdb query fails for an instance that initially connected
- Do not load chanjo-report module if not needed and more visible message when it fails loading
- Converted the HgncGene class into a Pydantic class
- Swap menu open and collapse indicator chevrons - down is now displayed-open, right hidden-closed
- Linters and actions now all use python 3.11
### Fixed
- Safer way to update variant genes and compounds that avoids saving temporary decorators into variants' database documents
- Link to HGNC gene report on gene page
- Case file load priority so that e.g. SNV get loaded before SV, or clinical before research, for consistent variant_id collisions

## [4.83]
### Added
- Edit ACMG classifications from variant page (only for classifications with criteria)
- Events for case CLI events (load case, update case, update individual)
- Support for loading and displaying local custom IGV tracks
- MANE IGV track to be used as a local track for igv.js (see scout demo config file)
- Optional separate MT VCFs, for `nf-core/raredisease`
### Changed
- Avoid passing verbs from CaseHandler - functions for case sample and individual in CaseEventHandler
- Hide mtDNA report and coverage report links on case sidebar for cases with WTS data only
- Modified OMIM-AUTO gene panel to include genes in both genome builds
- Moved chanjo code into a dedicated extension
- Optimise the function that collects "match-safe" genes for an institute by avoiding duplicated genes from different panels
- Users must actively select "show matching causatives/managed" on a case page to see matching numbers
- Upgraded python version from 3.8 to 3.11 in Docker images
### Fixed
- Fix several tests that relied on number of events after setup to be 0
- Removed unused load case function
- Artwork logo sync sketch with png and export svg
- Clearer exception handling on chanjo-report setup - fail early and visibly
- mtDNA report crashing when one or more samples from a case is not in the chanjo database
- Case page crashing on missing phenotype terms
- ACMG benign modifiers
- Speed up tests by caching python env correctly in Github action and adding two more test groups
- Agile issue templates were added globally to the CG-org. Adding custom issue templates to avoid exposing customers
- PanelApp panel not saving genes with empty `EnsembleGeneIds` list
- Speed up checking outdated gene panels
- Do not load research variants automatically when loading a case

## [4.82.2]
### Fixed
- Warning icon in case pages for individuals where `confirmed_sex` is false
- Show allele sizes form ExpansionHunter on STR variantS page again

## [4.82.1]
### Fixed
- Revert the installation of flask-ldapconn to use the version available on PyPI to be able to push new scout releases to PyPI

## [4.82]
### Added
- Tooltip for combined score in tables for compounds and overlapping variants
- Checkbox to filter variants by excluding genes listed in selected gene panels, files or provided as list
- STR variant information card with database links, replacing empty frequency panel
- Display paging and number of HPO terms available in the database on Phenotypes page
- On case page, typeahead hints when searching for a disease using substrings containing source ("OMIM:", "ORPHA:")
- Button to monitor the status of submissions on ClinVar Submissions page
- Option to filter cancer variants by number of observations in somatic and germline archived database
- Documentation for integrating chanjo2
- More up-to-date VEP CSQ dbNSFP frequency keys
- Parse PacBio TRGT (Tandem repeat genotyping tool) Short Tandem Repeat VCFs
### Changed
- In the case_report #panel-tables has a fixed width
- Updated IGV.js to 2.15.11
- Fusion variants in case report now contain same info as on fusion variantS page
- Block submission of somatic variants to ClinVar until we harmonise with their changed API
- Additional control on the format of conditions provided in ClinVar form
- Errors while loading managed variants from file are now displayed on the Managed Variants page
- Chanjo2 coverage button visible only when query will contain a list of HGNC gene IDs
- Use Python-Markdown directly instead of the unmaintained Flask-Markdown
- Use Markupsafe instead of long deprecated, now removed Flask Markup
- Prepare to unfreeze Werkzeug, but don't actually activate until chanjo can deal with the change
### Fixed
- Submit requests to Chanjo2 using HTML forms instead of JSON data
- `Research somatic variants` link name on caseS page
- Broken `Install the HTML 2 PDF renderer` step in a GitHub action
- Fix ClinVar form parsing to not include ":" in conditionType.id when condition conditionType.db is Orphanet
- Fix condition dropdown and pre-selection on ClinVar form for cases with associated ORPHA diagnoses
- Improved visibility of ClinVar form in dark mode
- End coordinates for indels in ClinVar form
- Diagnoses API search crashing with empty search string
- Variant's overlapping panels should show overlapping of variant genes against the latest version of the panel
- Case page crashing when case has both variants in a ClinVar submission and pinned not loaded variants
- Installation of git in second build stage of Dockerfile, allowing correct installation of libraries

## [4.81]
### Added
- Tag for somatic SV IGH-DUX4 detection samtools script
### Changed
- Upgraded Bootstrap version in reports from 4.3.1 to 5.1.3
### Fixed
- Buttons layout in HPO genes panel on case page
- Added back old variant rankscore index with different key order to help loading on demo instance
- Cancer case_report panel-table no longer contains inheritance information
- Case report pinned variants card now displays info text if all pinned variants are present in causatives
- Darkmode setting now applies to the comment-box accordion
- Typo in case report causing `cancer_rank_options is undefined` error

## [4.80]
### Added
- Support for .d4 files coverage using chanjo2 (Case page sidebar link) with test
- Link to chanjo2 coverage report and coverage gene overview on gene panel page
- Link to chanjo2 coverage report on Case page, HPO dynamic gene list
- Link to genes coverage overview report on Case page, HPO dynamic gene list
### Changed
- All links in disease table on diagnosis page now open in a new tab
- Dark mode settings applied to multi-selects on institute settings page
- Comments on case and variant pages can be viewed by expanding an accordion
- On case page information on pinned variants and variants submitted to ClinVar are displayed in the same table
- Demo case file paths are now stored as absolute paths
- Optimised indices to address slow queries
- On case page default panels are now found at the top of the table, and it can be sorted by this trait
### Fixed
- On variants page, search for variants in genes present only in build 38 returning no results
- Pin/unpin with API was not able to make event links
- A new field `Explanation for multiple conditions` is available in ClinVar for submitting variants with more than one associated condition
- Fusion genes with partners lacking gene HGNC id will still be fully loaded
- Fusion variantS export now contains fusion variant specific columns
- When Loqusdb observations count is one the table includes information on if observation was for the current or another case

## [4.79.1]
### Fixed
- Exporting variants without rank score causing page to crash
- Display custom annotations also on cancer variant page

## [4.79]
### Added
- Added tags for Sniffles and CNVpytor, two LRS SV callers
- Button on case page for displaying STR variants occurring in the dynamic HPO panel
- Display functional annotation relative to variant gene's MANE transcripts on variant summary, when available
- Links to ACMG structural variant pathogenicity classification guidelines
- Phenomodels checkboxes can now include orpha terms
- Add incidental finding to case tags
- Get an alert on caseS page when somebody validates variants you ordered Sanger sequencing for
### Changed
- In the diagnoses page genes associated with a disease are displayed using hgnc symbol instead of hgnc id
- Refactor view route to allow navigation directly to unique variant document id, improve permissions check
- Do not show MANE and MANE Plus Clinical transcripts annotated from VEP (saved in variants) but collect this info from the transcripts database collection
- Refactor view route to allow navigation directly to unique case id (in particular for gens)
- `Institutes to share cases with` on institute's settings page now displays institutes names and IDs
- View route with document id selects view template based on variant category
### Fixed
- Refactored code in cases blueprints and variant_events adapter (set diseases for partial causative variants) to use "disease" instead of "omim" to encompass also ORPHA terms
- Refactored code in `scout/parse/omim.py` and `scout/parse/disease_terms.py` to use "disease" instead of "phenotype" to differentiate from HPO terms
- Be more careful about checking access to variant on API access
- Show also ACMG VUS on general report (could be missing if not e.g. pinned)

## [4.78]
### Added
- Case status labels can be added, giving more finegrained details on a solved status (provisional, diagnostic, carrier, UPD, SMN, ...)
- New SO terms: `sequence_variant` and `coding_transcript_variant`
- More MEI specific annotation is shown on the variant page
- Parse and save MANE transcripts info when updating genes in build 38
- ClinVar submission can now be downloaded as a json file
- `Mane Select` and `Mane Plus Clinical` badges on Gene page, when available
- ClinVar submission can now be downloaded as a json file
- API endpoint to pin variant
- Display common/uncommon/rare on summary of mei variant page
### Changed
- In the ClinVar form, database and id of assertion criteria citation are now separate inputs
- Customise institute settings to be able to display all cases with a certain status on cases page (admin users)
- Renamed `Clinical Significance` to `Germline Classification` on multistep ClinVar form
- Changed the "x" in cases.utils.remove_form button text to red for better visibility in dark mode
- Update GitHub actions
- Default loglevel up to INFO, making logs with default start easier to read
- Add XTR region to PAR region definition
- Diagnoses can be searched on diagnoses page without waiting for load first
### Fixed
- Removed log info showing hgnc IDs used in variantS search
- Maintain Matchmaker Exchange and Beacon submission status when a case is re-uploaded
- Inheritance mode from ORPHA should not be confounded with the OMIM inheritance model
- Decipher link URL changes
- Refactored code in cases blueprints to use "disease" instead of "omim" to encompass also ORPHA terms

## [4.77]
### Added
- Orpha disease terms now include information on inheritance
- Case loading via .yaml config file accepts subject_id and phenotype_groups (if previously defined as constant default or added per institute)
- Possibility to submit variants associated with Orphanet conditions to ClinVar
- Option update path to .d4 files path for individuals of an existing case using the command line
- More constraint information is displayed per gene in addition to pLi: missense and LoF OE, CI (inluding LOEUF) and Z-score.
### Changed
- Introduce validation in the ClinVar multistep form to make sure users provide at least one variant-associated condition
- CLI scout update individual accepts subject_id
- Update ClinVar inheritance models to reflect changes in ClinVar submission API
- Handle variant-associated condition ID format in background when creating ClinVar submissions
- Replace the code that downloads Ensembl genes, transcripts and exons with the Schug web app
- Add more info to error log when transcript variant frequency parsing fails.
- GnomAD v4 constraint information replaces ExAC constraints (pLi).
### Fixed
- Text input of associated condition in ClinVar form now aligns to the left
- Alignment of contents in the case report has been updated
- Missing number of phenotypes and genes from case diagnoses
- Associate OMIM and/or ORPHA diagnoses with partial causatives
- Visualization of partial causatives' diagnoses on case page: style and links
- Revert style of pinned variants window on the case page
- Rename `Clinical significanc` to `Germline classification` in ClinVar submissions exported files
- Rename `Clinical significance citations` to `Classification citations` in ClinVar submissions exported files
- Rename `Comment on clinical significance` to `Comment on classification` in ClinVar submissions exported files
- Show matching partial causatives on variant page
- Matching causatives shown on case page consisting only of variant matching the default panels of the case - bug introduced since scout v4.72 (Oct 18, 2023)
- Missing somatic variant read depth leading to report division by zero

## [4.76]
### Added
- Orphacodes are visible in phenotype tables
- Pydantic validation of image paths provided in case load config file
- Info on the user which created a ClinVar submission, when available
- Associate .d4 files to case individuals when loading a case via config file
### Changed
- In diagnoses page the load of diseases are initiated by clicking a button
- Revel score, Revel rank score and SpliceAI values are also displayed in Causatives and Validated variants tables
- Remove unused functions and tests
- Analysis type and direct link from cases list for OGM cases
- Removed unused `case_obj` parameter from server/blueprints/variant/controllers/observations function
- Possibility to reset ClinVar submission ID
- Allow ClinVar submissions with custom API key for users registered as ClinVar submitters or when institute doesn't have a preset list of ClinVar submitters
- Ordered event verbs alphabetically and created ClinVar-related user events
- Removed the unused "no-variants" option from the load case command line
### Fixed
- All disease_terms have gene HGNC ids as integers when added to the scout database
- Disease_term identifiers are now prefixed with the name of the coding system
- Command line crashing with error when updating a user that doesn't exist
- Thaw coloredlogs - 15.0.1 restores errorhandler issue
- Thaw crypography - current base image and library version allow Docker builds
- Missing delete icons on phenomodels page
- Missing cryptography lib error while running Scout container on an ARM processor
- Round CADD values with many decimals on causatives and validated variants pages
- Dark-mode visibility of some fields on causatives and validated variants pages
- Clinvar submitters would be cleared when unprivileged users saved institute settings page
- Added a default empty string in cases search form to avoid None default value
- Page crashing when user tries to remove the same variant from a ClinVar submission in different browser tabs
- Update more GnomAD links to GnomAD v4 (v38 SNVs, MT vars, STRs)
- Empty cells for RNA fusion variants in Causatives and Verified variants page
- Submenu icons missing from collapsible actionbar
- The collapsible actionbar had some non-collapsing overly long entries
- Cancer observations for SVs not appearing in the variant details view
- Archived local observations not visible on cancer variantS page
- Empty Population Frequency column in the Cancer SV Variants view
- Capital letters in ClinVar events description shown on case page

## [4.75]
### Added
- Hovertip to gene panel names with associated genes in variant view, when variant covers more than one gene
- Tests for panel to genes
- Download of Orphadata en_product6 and en_product4 from CLI
- Parse and save `database_found` key/values for RNA fusion variants
- Added fusion_score, ffpm, split_reads, junction_reads and fusion_caller to the list of filters on RNA fusion variants page
- Renamed the function `get_mei_info` to `set_mei_info` to be consistent with the other functions
- Fixed removing None key/values from parsed variants
- Orphacodes are included in the database disease_terms
### Changed
- Allow use of projections when retrieving gene panels
- Do not save custom images as binary data into case and variant database documents
- Retrieve and display case and variant custom images using image's saved path
- Cases are activated by viewing FSHD and SMA reports
- Split multi-gene SNV variants into single genes when submitting to Matchmaker Exchange
- Alamut links also on the gene level, using transcript and HGVS: better for indels. Keep variant link for missing HGVS
- Thaw WTForms - explicitly coerce form decimal field entries when filters fetched from db
### Fixed
- Removed some extra characters from top of general report left over from FontAwsome fix
- Do not save fusion variants-specific key/values in other types of variants
- Alamut link for MT variants in build 38
- Convert RNA fusions variants `tool_hits` and `fusion_score` keys from string to numbers
- Fix genotype reference and alternative sequencing depths defaulting to -1 when values are 0
- DecimalFields were limited to two decimal places for several forms - lifting restrictions on AF, CADD etc.

## [4.74.1]
### Changed
- Parse and save into database also OMIM terms not associated to genes
### Fixed
- BioNano API FSHD report requests are GET in Access 1.8, were POST in 1.7
- Update more FontAwesome icons to avoid Pro icons
- Test if files still exist before attempting to load research variants
- Parsing of genotypes error, resulting in -1 values when alt or ref read depths are 0

## [4.74]
### Added
- SNVs and Indels, MEI and str variants genes have links to Decipher
- An `owner + case display name` index for cases database collection
- Test and fixtures for RNA fusion case page
- Load and display fusion variants from VCF files as the other variant types
- Option to update case document with path to mei variants (clinical and research)
### Changed
- Details on variant type and category for audit filters on case general report
- Enable Gens CN profile button also in somatic case view
- Fix case of analysis type check for Gens analysis button - only show for WGS
### Fixed
- loqusdb table no longer has empty row below each loqusid
- MatchMaker submission details page crashing because of change in date format returned by PatientMatcher
- Variant external links buttons style does not change color when visited
- Hide compounds with compounds follow filter for region or function would fail for variants in multiple genes
- Updated FontAwesome version to fix missing icons

## [4.73]
### Added
- Shortcut button for HPO panel MEI variants from case page
- Export managed variants from CLI
### Changed
- STRs visualization on case panel to emphasize abnormal repeat count and associated condition
- Removed cytoband column from STRs variant view on case report
- More long integers formatted with thin spaces, and copy to clipboard buttons added
### Fixed
- OMIM table is scrollable if higher than 700px on SV page
- Pinned variants validation badge is now red for false positives.
- Case display name defaulting to case ID when `family_name` or `display_name` are missing from case upload config file
- Expanded menu visible at screen sizes below 1000px now has background color
- The image in ClinVar howto-modal is now responsive
- Clicking on a case in case groups when case was already removed from group in another browser tab
- Page crashing when saving filters for mei variants
- Link visited color of images

## [4.72.4]
### Changed
- Automatic test mongod version increased to v7
### Fixed
- GnomAD now defaults to hg38 - change build 37 links accordingly

## [4.72.3]
### Fixed
- Somatic general case report small variant table can crash with unclassified variants

## [4.72.2]
### Changed
- A gunicorn maxrequests parameter for Docker server image - default to 1200
- STR export limit increased to 500, as for other variants
- Prevent long number wrapping and use thin spaces for separation, as per standards from SI, NIST, IUPAC, BIPM.
- Speed up case retrieval and lower memory use by projecting case queries
- Make relatedness check fails stand out a little more to new users
- Speed up case retrieval and lower memory use by projecting case queries
- Speed up variant pages by projecting only the necessary keys in disease collection query
### Fixed
- Huge memory use caused by cases and variants pages pulling complete disease documents from DB
- Do not include genes fetched from HPO terms when loading diseases
- Consider the renamed fields `Approved Symbol` -> `Approved Gene Symbol` and `Gene Symbols` -> `Gene/Locus And Other Related Symbols` when parsing OMIM terms from genemap2.txt file

## [4.72.1]
### Fixed
- Jinja filter that renders long integers
- Case cache when looking for causatives in other cases causing the server to hang

## [4.72]
### Added
- A GitHub action that checks for broken internal links in docs pages
- Link validation settings in mkdocs.yml file
- Load and display full RNA alignments on alignment viewer
- Genome build check when loading a case
- Extend event index to previous causative variants and always load them
### Fixed
- Documentation nav links for a few documents
- Slightly extended the BioNano Genomics Access integration docs
- Loading of SVs when VCF is missing the INFO.END field but has INFO.SVLEN field
- Escape protein sequence name (if available) in case general report to render special characters correctly
- CaseS HPO term searches for multiple terms works independent of order
- CaseS search regexp should not allow backslash
- CaseS cohort tags can contain whitespace and still match
- Remove diagnoses from cases even if OMIM term is not found in the database
- Parsing of disease-associated genes
- Removed an annoying warning while updating database's disease terms
- Displaying custom case images loaded with scout version <= 4.71
- Use pydantic version >=2 in requirements.txt file
### Changed
- Column width adjustment on caseS page
- Use Python 3.11 in tests
- Update some github actions
- Upgraded Pydantic to version 2
- Case validation fails on loading when associated files (alignments, VCFs and reports) are not present on disk
- Case validation fails on loading when custom images have format different then ["gif", "svg", "png", "jpg", "jpeg"]
- Custom images keys `case` and `str` in case config yaml file are renamed to `case_images` and `str_variants_images`
- Simplify and speed up case general report code
- Speed up case retrieval in case_matching_causatives
- Upgrade pymongo to version 4
- When updating disease terms, check that all terms are consistent with a DiseaseTerm model before dropping the old collection
- Better separation between modules loading HPO terms and diseases
- Deleted unused scout.build.phenotype module
- Stricter validation of mandatory genome build key when loading a case. Allowed values are ['37','38',37,38]
- Improved readability of variants length and coordinates on variantS pages

## [4.71]
### Added
- Added Balsamic keys for SweGen and loqusdb local archive frequecies, SNV and SV
- New filter option for Cancer variantS: local archive RD loqusdb
- Show annotated observations on SV variantS view, also for cancer somatic SVs
- Revel filter for variantS
- Show case default panel on caseS page
- CADD filter for Cancer Somatic SNV variantS - show score
- SpliceAI-lookup link (BROAD, shows SpliceAI and Pangolin) from variant page
- BioNano Access server API - check projects, samples and fetch FSHD reports
### Fixed
- Name of reference genome build for RNA for compatibility with IGV locus search change
- Howto to run the Docker image on Mac computers in `admin-guide/containers/container-deploy.md`
- Link to Weasyprint installation howto in README file
- Avoid filling up disk by creating a reduced VCF file for every variant that is visualized
- Remove legacy incorrectly formatted CODEOWNERS file
- Restrain variant_type requests to variantS views to "clinical" or "research"
- Visualization of cancer variants where cancer case has no affected individual
- ProteinPaint gene link (small StJude API change)
- Causative MEI variant link on causatives page
- Bionano access api settings commented out by default in Scout demo config file.
- Do not show FSHD button on freshly loaded cases without bionano_access individuals
- Truncate long variants' HGVS on causative/Clinically significant and pinned variants case panels
### Changed
- Remove function call that tracks users' browser version
- Include three more splice variant SO terms in clinical filter severe SO terms
- Drop old HPO term collection only after parsing and validation of new terms completes
- Move score to own column on Cancer Somatic SNV variantS page
- Refactored a few complex case operations, breaking out sub functionalities

## [4.70]
### Added
- Download a list of Gene Variants (max 500) resulting from SNVs and Indels search
- Variant PubMed link to search for gene symbol and any aliases
### Changed
- Clearer gnomAD values in Variants page
### Fixed
- CaseS page uniform column widths
- Include ClinVar variants into a scrollable div element on Case page
- `canonical_transcript` variable not initialized in get_hgvs function (server.blueprints.institutes.controllers.py)
- Catch and display any error while importing Phenopacket info
- Modified Docker files to use python:3.8-slim-bullseye to prevent gunicorn workers booting error

## [4.69]
### Added
- ClinVar submission howto available also on Case page
- Somatic score and filtering for somatic SV callers, if available
- Show caller as a tooltip on variantS list
### Fixed
- Crash when attempting to export phenotype from a case that had never had phenotypes
- Aesthetic fix to Causative and Pinned Variants on Case page
- Structural inconsistency for ClinVar Blueprint templates
- Updated igv.js to 2.15.8 to fix track default color bug
- Fixed release versions for actions.
- Freeze tornado below 6.3.0 for compatibility with livereload 2.6.3
- Force update variants count on case re-upload
- IGV locus search not working - add genome reference id
- Pin links to MEI variants should end up on MEI not SV variant view
- Load also matching MEI variants on forced region load
- Allow excluding MEI from case variant deletion
- Fixed the name of the assigned user when the internal user ID is different from the user email address
- Gene variantS should display gene function, region and full hgvs
### Changed
- FontAwesome integrity check fail (updated resource)
- Removed ClinVar API validation buttons in favour of direct API submission
- Improved layout of Institute settings page
- ClinVar API key and allowed submitters are set in the Institute settings page


## [4.68]
### Added
- Rare Disease Mobile Element Insertion variants view
### Changed
- Updated igv.js to 2.15.6
### Fixed
- Docker stage build pycairo.
- Restore SNV and SV rank models versions on Causatives and Verified pages
- Saving `REVEL_RANKSCORE` value in a field named `revel` in variants database documents

## [4.67]
### Added
- Prepare to filter local SV frequency
### Changed
- Speed up instituteS page loading by refactoring cases/institutes query
- Clinical Filter for SVs includes `splice_polypyrimidine_tract_variant` as a severe consequence
- Clinical Filter for SVs includes local variant frequency freeze ("old") for filtering, starting at 30 counts
- Speed up caseS page loading by adding status to index and refactoring totals count
- HPO file parsing is updated to reflect that HPO have changed a few downloadable file formats with their 230405 release.
### Fixed
- Page crashing when a user tries to edit a comment that was removed
- Warning instead of crashed page when attempting to retrieve a non-existent Phenopacket
- Fixed StJude ProteinPaint gene link (URL change)
- Freeze of werkzeug library to version<2.3 to avoid problems resulting from the consequential upgrade of the Flask lib
- Huge list of genes in case report for megabases-long structural variants.
- Fix displaying institutes without associated cases on institutes page
- Fix default panel selection on SVs in cancer case report

## [4.66]
### Changed
- Moved Phenomodels code under a dedicated blueprint
- Updated the instructions to load custom case report under admin guide
- Keep variants filter window collapsed except when user expands it to filter
### Added
- A summary table of pinned variants on the cancer case general report
- New openable matching causatives and managed variants lists for default gene panels only for convenience
### Fixed
- Gens structural variant page link individual id typo

## [4.65.2]
### Fixed
- Generating general case report with str variants containing comments

## [4.65.1]
### Fixed
- Visibility of `Gene(s)` badges on SV VariantS page
- Hide dismiss bar on SV page not working well
- Delivery report PDF download
- Saving Pipeline version file when loading a case
- Backport compatible import of importlib metadata for old python versions (<3.8)

## [4.65]
### Added
- Option to mark a ClinVar submission as submitted
- Docs on how to create/update the PanelApp green genes as a system admin
- `individual_id`-parameter to both Gens links
- Download a gene panel in TXT format from gene panel page
- Panel gene comments on variant page: genes in panels can have comments that describe the gene in a panel context
### Changed
- Always show each case category on caseS page, even if 0 cases in total or after current query
- Improved sorting of ClinVar submissions
- Pre-populate SV type select in ClinVar submission form, when possible
- Show comment badges in related comments tables on general report
- Updated version of several GitHub actions
- Migrate from deprecated `pkg_resources` lib to `importlib_resources`
- Dismiss bar on variantS pages is thinner.
- Dismiss bar on variantS pages can be toggled open or closed for the duration of a login session.
### Fixed
- Fixed Sanger order / Cancel order modal close buttons
- Visibility of SV type in ClinVar submission form
- Fixed a couple of creations where now was called twice, so updated_at and created_at could differ
- Deprecated Ubuntu version 18.04 in one GitHub action
- Panels that have been removed (hidden) should not be visible in views where overlapping gene panels for genes are shown
- Gene panel test pointing to the right function

## [4.64]
### Added
- Create/Update a gene panel containing all PanelApp green genes (`scout update panelapp-green -i <cust_id>`)
- Links for ACMG pathogenicity impact modification on the ACMG classification page
### Changed
- Open local observation matching cases in new windows
### Fixed
- Matching manual ranked variants are now shown also on the somatic variant page
- VarSome links to hg19/GRCh37
- Managed variants filter settings lost when navigating to additional pages
- Collect the right variant category after submitting filter form from research variantS page
- Beacon links are templated and support variants in genome build 38

## [4.63]
### Added
- Display data sharing info for ClinVar, Matchmaker Exchange and Beacon in a dedicated column on Cases page
- Test for `commands.download.omim.print_omim`
- Display dismissed variants comments on general case report
- Modify ACMG pathogenicity impact (most commonly PVS1, PS3) based on strength of evidence with lab director's professional judgement
- REViewer button on STR variant page
- Alamut institution parameter in institute settings for Alamut Visual Plus software
- Added Manual Ranks Risk Factor, Likely Risk Factor and Uncertain Risk Factor
- Display matching manual ranks from previous cases the user has access to on VariantS and Variant pages
- Link to gnomAD gene SVs v2.1 for SV variants with gnomAD frequency
- Support for nf-core/rnafusion reports
### Changed
- Display chrY for sex unknown
- Deprecate legacy scout_load() method API call.
- Message shown when variant tag is updated for a variant
- When all ACMG classifications are deleted from a variant, the current variant classification status is also reset.
- Refactored the functions that collect causative variants
- Removed `scripts/generate_test_data.py`
### Fixed
- Default IGV tracks (genes, ClinVar, ClinVar CNVs) showing even if user unselects them all
- Freeze Flask-Babel below v3.0 due to issue with a locale decorator
- Thaw Flask-Babel and fix according to v3 standard. Thank you @TkTech!
- Show matching causatives on somatic structural variant page
- Visibility of gene names and functional annotations on Causatives/Verified pages
- Panel version can be manually set to floating point numbers, when modified
- Causatives page showing also non-causative variants matching causatives in other cases
- ClinVar form submission for variants with no selected transcript and HGVS
- Validating and submitting ClinVar objects not containing both Variant and Casedata info

## [4.62.1]
### Fixed
- Case page crashing when adding a case to a group without providing a valid case name

## [4.62]
### Added
- Validate ClinVar submission objects using the ClinVar API
- Wrote tests for case and variant API endpoints
- Create ClinVar submissions from Scout using the ClinVar API
- Export Phenopacket for affected individual
- Import Phenopacket from JSON file or Phenopacket API backend server
- Use the new case name option for GENS requests
- Pre-validate refseq:HGVS items using VariantValidator in ClinVar submission form
### Fixed
- Fallback for empty alignment index for REViewer service
- Source link out for MIP 11.1 reference STR annotation
- Avoid duplicate causatives and pinned variants
- ClinVar clinical significance displays only the ACMG terms when user selects ACMG 2015 as assertion criteria
- Spacing between icon and text on Beacon and MatchMaker links on case page sidebar
- Truncate IDs and HGVS representations in ClinVar pages if longer than 25 characters
- Update ClinVar submission ID form
- Handle connection timeout when sending requests requests to external web services
- Validate any ClinVar submission regardless of its status
- Empty Phenopackets import crashes
- Stop Spinner on Phenopacket JSON download
### Changed
- Updated ClinVar submission instructions

## [4.61.1]
### Fixed
- Added `UMLS` as an option of `Condition ID type` in ClinVar Variant downloaded files
- Missing value for `Condition ID type` in ClinVar Variant downloaded files
- Possibility to open, close or delete a ClinVar submission even if it doesn't have an associated name
- Save SV type, ref and alt n. copies to exported ClinVar files
- Inner and outer start and stop SV coordinates not exported in ClinVar files
- ClinVar submissions page crashing when SV files don't contain breakpoint exact coordinates
- Align OMIM diagnoses with delete diagnosis button on case page
- In ClinVar form, reset condition list and customize help when condition ID changes

## [4.61]
### Added
- Filter case list by cases with variants in ClinVar submission
- Filter case list by cases containing RNA-seq data - gene_fusion_reports and sample-level tracks (splice junctions and RNA coverage)
- Additional case category `Ignored`, to be used for cases that don't fall in the existing 'inactive', 'archived', 'solved', 'prioritized' categories
- Display number of cases shown / total number of cases available for each category on Cases page
- Moved buttons to modify case status from sidebar to main case page
- Link to Mutalyzer Normalizer tool on variant's transcripts overview to retrieve official HVGS descriptions
- Option to manually load RNA MULTIQC report using the command `scout load report -t multiqc_rna`
- Load RNA MULTIQC automatically for a case if config file contains the `multiqc_rna` key/value
- Instructions in admin-guide on how to load case reports via the command line
- Possibility to filter RD variants by a specific genotype call
- Distinct colors for different inheritance models on RD Variant page
- Gene panels PDF export with case variants hits by variant type
- A couple of additional README badges for GitHub stats
- Upload and display of pipeline reference info and executable version yaml files as custom reports
- Testing CLI on hasta in PR template
### Changed
- Instructions on how to call dibs on scout-stage server in pull request template
- Deprecated CLI commands `scout load <delivery_report, gene_fusion_report, coverage_qc_report, cnv_report>` to replace them with command `scout load report -t <report type>`
- Refactored code to display and download custom case reports
- Do not export `Assertion method` and `Assertion method citation` to ClinVar submission files according to changes to ClinVar's submission spreadsheet templates.
- Simplified code to create and download ClinVar CSV files
- Colorize inheritance models badges by category on VariantS page
- `Safe variants matching` badge more visible on case page
### Fixed
- Non-admin users saving institute settings would clear loqusdb instance selection
- Layout of variant position, cytoband and type in SV variant summary
- Broken `Build Status - GitHub badge` on GitHub README page
- Visibility of text on grey badges in gene panels PDF exports
- Labels for dashboard search controls
- Dark mode visibility for ClinVar submission
- Whitespaces on outdated panel in extent report

## [4.60]
### Added
- Mitochondrial deletion signatures (mitosign) can be uploaded and shown with mtDNA report
- A `Type of analysis` column on Causatives and Validated variants pages
- List of "safe" gene panels available for matching causatives and managed variants in institute settings, to avoid secondary findings
- `svdb_origin` as a synonym for `FOUND_IN` to complement `set` for variants found by all callers
### Changed
- Hide removed gene panels by default in panels page
- Removed option for filtering cancer SVs by Tumor and Normal alt AF
- Hide links to coverage report from case dynamic HPO panel if cancer analysis
- Remove rerun emails and redirect users to the analysis order portal instead
- Updated clinical SVs igv.js track (dbVar) and added example of external track from `https://trackhubregistry.org/`
- Rewrote the ClinVar export module to simplify and add one variant at the time
- ClinVar submissions with phenotype conditions from: [OMIM, MedGen, Orphanet, MeSH, HP, MONDO]
### Fixed
- If trying to load a badly formatted .tsv file an error message is displayed.
- Avoid showing case as rerun when first attempt at case upload failed
- Dynamic autocomplete search not working on phenomodels page
- Callers added to variant when loading case
- Now possible to update managed variant from file without deleting it first
- Missing preselected chromosome when editing a managed variant
- Preselected variant type and subtype when editing a managed variant
- Typo in dbVar ClinVar track, hg19


## [4.59]
### Added
- Button to go directly to HPO SV filter variantS page from case
- `Scout-REViewer-Service` integration - show `REViewer` picture if available
- Link to HPO panel coverage overview on Case page
- Specify a confidence threshold (green|amber|red) when loading PanelApp panels
- Functional annotations in variants lists exports (all variants)
- Cancer/Normal VAFs and COSMIC ids in in variants lists exports (cancer variants)
### Changed
- Better visualization of regional annotation for long lists of genes in large SVs in Variants tables
- Order of cells in variants tables
- More evident links to gene coverage from Variant page
- Gene panels sorted by display name in the entire Case page
- Round CADD and GnomAD values in variants export files
### Fixed
- HPO filter button on SV variantS page
- Spacing between region|function cells in SVs lists
- Labels on gene panel Chanjo report
- Fixed ambiguous duplicated response headers when requesting a BAM file from /static
- Visited color link on gene coverage button (Variant page)

## [4.58.1]
### Fixed
- Case search with search strings that contain characters that can be escaped

## [4.58]
### Added
- Documentation on how to create/update PanelApp panels
- Add filter by local observations (archive) to structural variants filters
- Add more splicing consequences to SO term definitions
- Search for a specific gene in all gene panels
- Institute settings option to force show all variants on VariantS page for all cases of an institute
- Filter cases by validation pending status
- Link to The Clinical Knowledgebase (CKB) (https://ckb.jax.org/) in cancer variant's page
### Fixed
- Added a not-authorized `auto-login` fixture according to changes in Flask-Login 0.6.2
- Renamed `cache_timeout` param name of flask.send_file function to `max_age` (Flask 2.2 compliant)
- Replaced deprecated `app.config["JSON_SORT_KEYS"]` with app.json.sort_keys in app settings
- Bug in gene variants page (All SNVs and INDELs) when variant gene doesn't have a hgnc id that is found in the database
- Broken export of causatives table
- Query for genes in build 38 on `Search SNVs and INDELs` page
- Prevent typing special characters `^<>?!=\/` in case search form
- Search matching causatives also among research variants in other cases
- Links to variants in Verified variants page
- Broken filter institute cases by pinned gene
- Better visualization of long lists of genes in large SVs on Causative and Verified Variants page
- Reintroduced missing button to export Causative variants
- Better linking and display of matching causatives and managed variants
- Reduced code complexity in `scout/parse/variant/variant.py`
- Reduced complexity of code in `scout/build/variant/variant.py`

### Changed
- State that loqusdb observation is in current case if observations count is one and no cases are shown
- Better pagination and number of variants returned by queries in `Search SNVs and INDELs` page
- Refactored and simplified code used for collecting gene variants for `Search SNVs and INDELs` page
- Fix sidebar panel icons in Case view
- Fix panel spacing in Case view
- Removed unused database `sanger_ordered` and `case_id,category,rank_score` indexes (variant collection)
- Verified variants displayed in a dedicated page reachable from institute sidebar
- Unified stats in dashboard page
- Improved gene info for large SVs and cancer SVs
- Remove the unused `variant.str_variant` endpoint from variant views
- Easier editing of HPO gene panel on case page
- Assign phenotype panel less cramped on Case page
- Causatives and Verified variants pages to use the same template macro
- Allow hyphens in panel names
- Reduce resolution of example images
- Remove some animations in web gui which where rendered slow


## [4.57.4]
### Fixed
- Parsing of variant.FORMAT "DR" key in parse variant file

## [4.57.3]
### Fixed
- Export of STR verified variants
- Do not download as verified variants first verified and then reset to not validated
- Avoid duplicated lines in downloaded verified variants reflecting changes in variant validation status

## [4.57.2]
### Fixed
- Export of verified variants when variant gene has no transcripts
- HTTP 500 when visiting a the details page for a cancer variant that had been ranked with genmod

## [4.57.1]
### Fixed
- Updating/replacing a gene panel from file with a corrupted or malformed file

## [4.57]
### Added
- Display last 50 or 500 events for a user in a timeline
- Show dismiss count from other cases on matching variantS
- Save Beacon-related events in events collection
- Institute settings allow saving multiple loqusdb instances for one institute
- Display stats from multiple instances of loqusdb on variant page
- Display date and frequency of obs derived from count of local archive observations from MIP11 (requires fix in MIP)
### Changed
- Prior ACMG classifications view is no longer limited by pathogenicity
### Fixed
- Visibility of Sanger ordered badge on case page, light mode
- Some of the DataTables tables (Phenotypes and Diagnoses pages) got a bit dark in dark mode
- Remove all redundancies when displaying timeline events (some events are saved both as case-related and variant-related)
- Missing link in saved MatchMaker-related events
- Genes with mixed case gene symbols missing in PanelApp panels
- Alignment of elements on the Beacon submission modal window
- Locus info links from STR variantS page open in new browser tabs

## [4.56]
### Added
- Test for PanelApp panels loading
- `panel-umi` tag option when loading cancer analyses
### Changed
- Black text to make comments more visible in dark mode
- Loading PanelApp panels replaces pre-existing panels with same version
- Removed sidebar from Causatives page - navigation is available on the top bar for now
- Create ClinVar submissions from pinned variants list in case page
- Select which pinned variants will be included in ClinVar submission documents
### Fixed
- Remove a:visited css style from all buttons
- Update of HPO terms via command line
- Background color of `MIXED` and `PANEL-UMI` sequencing types on cases page
- Fixed regex error when searching for cases with query ending with `\ `
- Gene symbols on Causatives page lighter in dark mode
- SpliceAI tooltip of multigene variants

## [4.55]
### Changed
- Represent different tumor samples as vials in cases page
- Option to force-update the OMIM panel
### Fixed
- Low tumor purity badge alignment in cancer samples table on cancer case view
- VariantS comment popovers reactivate on hover
- Updating database genes in build 37
- ACMG classification summary hidden by sticky navbar
- Logo backgrounds fixed to white on welcome page
- Visited links turn purple again
- Style of link buttons and dropdown menus
- Update KUH and GMS logos
- Link color for Managed variants

## [4.54]
### Added
- Dark mode, using browser/OS media preference
- Allow marking case as solved without defining causative variants
- Admin users can create missing beacon datasets from the institute's settings page
- GenCC links on gene and variant pages
- Deprecation warnings when launching the app using a .yaml config file or loading cases using .ped files
### Changed
- Improved HTML syntax in case report template
- Modified message displayed when variant rank stats could not be calculated
- Expanded instructions on how to test on CG development server (cg-vm1)
- Added more somatic variant callers (Balsamic v9 SNV, develop SV)
### Fixed
- Remove load demo case command from docker-compose.yml
- Text elements being split across pages in PDF reports
- Made login password field of type `password` in LDAP login form
- Gene panels HTML select in institute's settings page
- Bootstrap upgraded to version 5
- Fix some Sourcery and SonarCloud suggestions
- Escape special characters in case search on institute and dashboard pages
- Broken case PDF reports when no Madeline pedigree image can be created
- Removed text-white links style that were invisible in new pages style
- Variants pagination after pressing "Filter variants" or "Clinical filter"
- Layout of buttons Matchmaker submission panel (case page)
- Removing cases from Matchmaker (simplified code and fixed functionality)
- Reintroduce check for missing alignment files purged from server

## [4.53]
### Added
### Changed
- Point Alamut API key docs link to new API version
- Parse dbSNP id from ID only if it says "rs", else use VEP CSQ fields
- Removed MarkupSafe from the dependencies
### Fixed
- Reintroduced loading of SVs for demo case 643595
- Successful parse of FOUND_IN should avoid GATK caller default
- All vulnerabilities flagged by SonarCloud

## [4.52]
### Added
- Demo cancer case gets loaded together with demo RD case in demo instance
- Parse REVEL_score alongside REVEL_rankscore from csq field and display it on SNV variant page
- Rank score results now show the ranking range
- cDNA and protein changes displayed on institute causatives pages
- Optional SESSION_TIMEOUT_MINUTES configuration in app config files
- Script to convert old OMIM case format (list of integers) to new format (list of dictionaries)
- Additional check for user logged in status before serving alignment files
- Download .cgh files from cancer samples table on cancer case page
- Number of documents and date of last update on genes page
### Changed
- Verify user before redirecting to IGV alignments and sashimi plots
- Build case IGV tracks starting from case and variant objects instead of passing all params in a form
- Unfreeze Werkzeug lib since Flask_login v.0.6 with bugfix has been released
- Sort gene panels by name (panelS and variant page)
- Removed unused `server.blueprints.alignviewers.unindexed_remote_static` endpoint
- User sessions to check files served by `server.blueprints.alignviewers.remote_static` endpoint
- Moved Beacon-related functions to a dedicated app extension
- Audit Filter now also loads filter displaying the variants for it
### Fixed
- Handle `attachment_filename` parameter renamed to `download_name` when Flask 2.2 will be released
- Removed cursor timeout param in cases find adapter function to avoid many code warnings
- Removed stream argument deprecation warning in tests
- Handle `no intervals found` warning in load_region test
- Beacon remove variants
- Protect remote_cors function in alignviewers view from Server-Side Request Forgery (SSRF)
- Check creation date of last document in gene collection to display when genes collection was updated last

## [4.51]
### Added
- Config file containing codecov settings for pull requests
- Add an IGV.js direct link button from case page
- Security policy file
- Hide/shade compound variants based on rank score on variantS from filter
- Chromograph legend documentation direct link
### Changed
- Updated deprecated Codecov GitHub action to v.2
- Simplified code of scout/adapter/mongo/variant
- Update IGV.js to v2.11.2
- Show summary number of variant gene panels on general report if more than 3
### Fixed
- Marrvel link for variants in genome build 38 (using liftover to build 37)
- Remove flags from codecov config file
- Fixed filter bug with high negative SPIDEX scores
- Renamed IARC TP53 button to to `TP53 Database`, modified also link since IARC has been moved to the US NCI: `https://tp53.isb-cgc.org/`
- Parsing new format of OMIM case info when exporting patients to Matchmaker
- Remove flask-debugtoolbar lib dependency that is using deprecated code and causes app to crash after new release of Jinja2 (3.1)
- Variant page crashing for cases with old OMIM terms structure (a list of integers instead of dictionary)
- Variant page crashing when creating MARRVEL link for cases with no genome build
- SpliceAI documentation link
- Fix deprecated `safe_str_cmp` import from `werkzeug.security` by freezing Werkzeug lib to v2.0 until Flask_login v.0.6 with bugfix is released
- List gene names densely in general report for SVs that contain more than 3 genes
- Show transcript ids on refseq genes on hg19 in IGV.js, using refgene source
- Display correct number of genes in general report for SVs that contain more than 32 genes
- Broken Google login after new major release of `lepture/authlib`
- Fix frequency and callers display on case general report

## [4.50.1]
### Fixed
- Show matching causative STR_repid for legacy str variants (pre Stranger hgnc_id)

## [4.50]
### Added
- Individual-specific OMIM terms
- OMIM disease descriptions in ClinVar submission form
- Add a toggle for melter rerun monitoring of cases
- Add a config option to show the rerun monitoring toggle
- Add a cli option to export cases with rerun monitoring enabled
- Add a link to STRipy for STR variants; shallow for ARX and HOXA13
- Hide by default variants only present in unaffected individuals in variants filters
- OMIM terms in general case report
- Individual-level info on OMIM and HPO terms in general case report
- PanelApp gene link among the external links on variant page
- Dashboard case filters fields help
- Filter cases by OMIM terms in cases and dashboard pages
### Fixed
- A malformed panel id request would crash with exception: now gives user warning flash with redirect
- Link to HPO resource file hosted on `http://purl.obolibrary.org`
- Gene search form when gene exists only in build 38
- Fixed odd redirect error and poor error message on missing column for gene panel csv upload
- Typo in parse variant transcripts function
- Modified keys name used to parse local observations (archived) frequencies to reflect change in MIP keys naming
- Better error handling for partly broken/timed out chanjo reports
- Broken javascript code when case Chromograph data is malformed
- Broader space for case synopsis in general report
- Show partial causatives on causatives and matching causatives panels
- Partial causative assignment in cases with no OMIM or HPO terms
- Partial causative OMIM select options in variant page
### Changed
- Slightly smaller and improved layout of content in case PDF report
- Relabel more cancer variant pages somatic for navigation
- Unify caseS nav links
- Removed unused `add_compounds` param from variant controllers function
- Changed default hg19 genome for IGV.js to legacy hg19_1kg_decoy to fix a few problematic loci
- Reduce code complexity (parse/ensembl.py)
- Silence certain fields in ClinVar export if prioritised ones exist (chrom-start-end if hgvs exist)
- Made phenotype non-mandatory when marking a variant as partial causative
- Only one phenotype condition type (OMIM or HPO) per variant is used in ClinVar submissions
- ClinVar submission variant condition prefers OMIM over HPO if available
- Use lighter version of gene objects in Omim MongoDB adapter, panels controllers, panels views and institute controllers
- Gene-variants table size is now adaptive
- Remove unused file upload on gene-variants page

## [4.49]
### Fixed
- Pydantic model types for genome_build, madeline_info, peddy_ped_check and peddy_sex_check, rank_model_version and sv_rank_model_version
- Replace `MatchMaker` with `Matchmaker` in all places visible by a user
- Save diagnosis labels along with OMIM terms in Matchmaker Exchange submission objects
- `libegl-mesa0_21.0.3-0ubuntu0.3~20.04.5_amd64.deb` lib not found by GitHub actions Docker build
- Remove unused `chromograph_image_files` and `chromograph_prefixes` keys saved when creating or updating an RD case
- Search managed variants by description and with ignore case
### Changed
- Introduced page margins on exported PDF reports
- Smaller gene fonts in downloaded HPO genes PDF reports
- Reintroduced gene coverage data in the PDF-exported general report of rare-disease cases
- Check for existence of case report files before creating sidebar links
- Better description of HPO and OMIM terms for patients submitted to Matchmaker Exchange
- Remove null non-mandatory key/values when updating a case
- Freeze WTForms<3 due to several form input rendering changes

## [4.48.1]
### Fixed
- General case PDF report for recent cases with no pedigree

## [4.48]
### Added
- Option to cancel a request for research variants in case page
### Changed
- Update igv.js to v2.10.5
- Updated example of a case delivery report
- Unfreeze cyvcf2
- Builder images used in Scout Dockerfiles
- Crash report email subject gives host name
- Export general case report to PDF using PDFKit instead of WeasyPrint
- Do not include coverage report in PDF case report since they might have different orientation
- Export cancer cases's "Coverage and QC report" to PDF using PDFKit instead of Weasyprint
- Updated cancer "Coverage and QC report" example
- Keep portrait orientation in PDF delivery report
- Export delivery report to PDF using PDFKit instead of Weasyprint
- PDF export of clinical and research HPO panels using PDFKit instead of Weasyprint
- Export gene panel report to PDF using PDFKit
- Removed WeasyPrint lib dependency

### Fixed
- Reintroduced missing links to Swegen and Beacon and dbSNP in RD variant page, summary section
- Demo delivery report orientation to fit new columns
- Missing delivery report in demo case
- Cast MNVs to SNV for test
- Export verified variants from all institutes when user is admin
- Cancer coverage and QC report not found for demo cancer case
- Pull request template instructions on how to deploy to test server
- PDF Delivery report not showing Swedac logo
- Fix code typos
- Disable codefactor raised by ESLint for javascript functions located on another file
- Loading spinner stuck after downloading a PDF gene panel report
- IGV browser crashing when file system with alignment files is not mounted

## [4.47]
### Added
- Added CADD, GnomAD and genotype calls to variantS export
### Changed
- Pull request template, to illustrate how to deploy pull request branches on cg-vm1 stage server
### Fixed
- Compiled Docker image contains a patched version (v4.9) of chanjo-report

## [4.46.1]
### Fixed
- Downloading of files generated within the app container (MT-report, verified variants, pedigrees, ..)

## [4.46]
### Added
- Created a Dockefile to be used to serve the dockerized app in production
- Modified the code to collect database params specified as env vars
- Created a GitHub action that pushes the Dockerfile-server image to Docker Hub (scout-server-stage) every time a PR is opened
- Created a GitHub action that pushes the Dockerfile-server image to Docker Hub (scout-server) every time a new release is created
- Reassign MatchMaker Exchange submission to another user when a Scout user is deleted
- Expose public API JSON gene panels endpoint, primarily to enable automated rerun checking for updates
- Add utils for dictionary type
- Filter institute cases using multiple HPO terms
- Vulture GitHub action to identify and remove unused variables and imports
### Changed
- Updated the python config file documentation in admin guide
- Case configuration parsing now uses Pydantic for improved typechecking and config handling
- Removed test matrices to speed up automatic testing of PRs
- Switch from Coveralls to Codecov to handle CI test coverage
- Speed-up CI tests by caching installation of libs and splitting tests into randomized groups using pytest-test-groups
- Improved LDAP login documentation
- Use lib flask-ldapconn instead of flask_ldap3_login> to handle ldap authentication
- Updated Managed variant documentation in user guide
- Fix and simplify creating and editing of gene panels
- Simplified gene variants search code
- Increased the height of the genes track in the IGV viewer
### Fixed
- Validate uploaded managed variant file lines, warning the user.
- Exporting validated variants with missing "genes" database key
- No results returned when searching for gene variants using a phenotype term
- Variants filtering by gene symbols file
- Make gene HGNC symbols field mandatory in gene variants page and run search only on form submit
- Make sure collaborator gene variants are still visible, even if HPO filter is used

## [4.45]
### Added
### Changed
- Start Scout also when loqusdbapi is not reachable
- Clearer definition of manual standard and custom inheritance models in gene panels
- Allow searching multiple chromosomes in filters
### Fixed
- Gene panel crashing on edit action

## [4.44]
### Added
### Changed
- Display Gene track beneath each sample track when displaying splice junctions in igv browser
- Check outdated gene symbols and update with aliases for both RD and cancer variantS
### Fixed
- Added query input check and fixed the Genes API endpoint to return a json formatted error when request is malformed
- Typo in ACMG BP6 tooltip

## [4.43.1]
### Added
- Added database index for OMIM disease term genes
### Changed
### Fixed
- Do not drop HPO terms collection when updating HPO terms via the command line
- Do not drop disease (OMIM) terms collection when updating diseases via the command line

## [4.43]
### Added
- Specify which collection(s) update/build indexes for
### Fixed
- Do not drop genes and transcripts collections when updating genes via the command line

## [4.42.1]
### Added
### Changed
### Fixed
- Freeze PyMongo lib to version<4.0 to keep supporting previous MongoDB versions
- Speed up gene panels creation and update by collecting only light gene info from database
- Avoid case page crash on Phenomizer queries timeout

## [4.42]
### Added
- Choose custom pinned variants to submit to MatchMaker Exchange
- Submit structural variant as genes to the MatchMaker Exchange
- Added function for maintainers and admins to remove gene panels
- Admins can restore deleted gene panels
- A development docker-compose file illustrating the scout/chanjo-report integration
- Show AD on variants view for cancer SV (tumor and normal)
- Cancer SV variants filter AD, AF (tumor and normal)
- Hiding the variants score column also from cancer SVs, as for the SNVs
### Changed
- Enforce same case _id and display_name when updating a case
- Enforce same individual ids, display names and affected status when updating a case
- Improved documentation for connecting to loqusdb instances (including loqusdbapi)
- Display and download HPO gene panels' gene symbols in italics
- A faster-built and lighter Docker image
- Reduce complexity of `panels` endpoint moving some code to the panels controllers
- Update requirements to use flask-ldap3-login>=0.9.17 instead of freezing WTForm
### Fixed
- Use of deprecated TextField after the upgrade of WTF to v3.0
- Freeze to WTForms to version < 3
- Remove the extra files (bed files and madeline.svg) introduced by mistake
- Cli command loading demo data in docker-compose when case custom images exist and is None
- Increased MongoDB connection serverSelectionTimeoutMS parameter to 30K (default value according to MongoDB documentation)
- Better differentiate old obs counts 0 vs N/A
- Broken cancer variants page when default gene panel was deleted
- Typo in tx_overview function in variant controllers file
- Fixed loqusdbapi SV search URL
- SV variants filtering using Decipher criterion
- Removing old gene panels that don't contain the `maintainer` key.

## [4.41.1]
### Fixed
- General reports crash for variant annotations with same variant on other cases

## [4.41]
### Added
- Extended the instructions for running the Scout Docker image (web app and cli).
- Enabled inclusion of custom images to STR variant view
### Fixed
- General case report sorting comments for variants with None genetic models
- Do not crash but redirect to variants page with error when a variant is not found for a case
- UCSC links coordinates for SV variants with start chromosome different than end chromosome
- Human readable variants name in case page for variants having start chromosome different from end chromosome
- Avoid always loading all transcripts when checking gene symbol: introduce gene captions
- Slow queries for evaluated variants on e.g. case page - use events instead
### Changed
- Rearrange variant page again, moving severity predictions down.
- More reactive layout width steps on variant page

## [4.40.1]
### Added
### Fixed
- Variants dismissed with inconsistent inheritance pattern can again be shown in general case report
- General report page for variants with genes=None
- General report crashing when variants have no panels
- Added other missing keys to case and variant dictionaries passed to general report
### Changed

## [4.40]
### Added
- A .cff citation file
- Phenotype search API endpoint
- Added pagination to phenotype API
- Extend case search to include internal MongoDB id
- Support for connecting to a MongoDB replica set (.py config files)
- Support for connecting to a MongoDB replica set (.yaml config files)
### Fixed
- Command to load the OMIM gene panel (`scout load panel --omim`)
- Unify style of pinned and causative variants' badges on case page
- Removed automatic spaces after punctuation in comments
- Remove the hardcoded number of total individuals from the variant's old observations panel
- Send delete requests to a connected Beacon using the DELETE method
- Layout of the SNV and SV variant page - move frequency up
### Changed
- Stop updating database indexes after loading exons via command line
- Display validation status badge also for not Sanger-sequenced variants
- Moved Frequencies, Severity and Local observations panels up in RD variants page
- Enabled Flask CORS to communicate CORS status to js apps
- Moved the code preparing the transcripts overview to the backend
- Refactored and filtered json data used in general case report
- Changed the database used in docker-compose file to use the official MongoDB v4.4 image
- Modified the Python (3.6, 3.8) and MongoDB (3.2, 4.4, 5.0) versions used in testing matrices (GitHub actions)
- Capitalize case search terms on institute and dashboard pages


## [4.39]
### Added
- COSMIC IDs collected from CSQ field named `COSMIC`
### Fixed
- Link to other causative variants on variant page
- Allow multiple COSMIC links for a cancer variant
- Fix floating text in severity box #2808
- Fixed MitoMap and HmtVar links for hg38 cases
- Do not open new browser tabs when downloading files
- Selectable IGV tracks on variant page
- Missing splice junctions button on variant page
- Refactor variantS representative gene selection, and use it also for cancer variant summary
### Changed
- Improve Javascript performance for displaying Chromograph images
- Make ClinVar classification more evident in cancer variant page

## [4.38]
### Added
- Option to hide Alamut button in the app config file
### Fixed
- Library deprecation warning fixed (insert is deprecated. Use insert_one or insert_many instead)
- Update genes command will not trigger an update of database indices any more
- Missing resources in temporary downloading directory when updating genes using the command line
- Restore previous variant ACMG classification in a scrollable div
- Loading spinner not stopping after downloading PDF case reports and variant list export
- Add extra Alamut links higher up on variant pages
- Improve UX for phenotypes in case page
- Filter and export of STR variants
- Update look of variants page navigation buttons
### Changed

## [4.37]
### Added
- Highlight and show version number for RefSeq MANE transcripts.
- Added integration to a rerunner service for toggling reanalysis with updated pedigree information
- SpliceAI display and parsing from VEP CSQ
- Display matching tiered variants for cancer variants
- Display a loading icon (spinner) until the page loads completely
- Display filter badges in cancer variants list
- Update genes from pre-downloaded file resources
- On login, OS, browser version and screen size are saved anonymously to understand how users are using Scout
- API returning institutes data for a given user: `/api/v1/institutes`
- API returning case data for a given institute: `/api/v1/institutes/<institute_id>/cases`
- Added GMS and Lund university hospital logos to login page
- Made display of Swedac logo configurable
- Support for displaying custom images in case view
- Individual-specific HPO terms
- Optional alamut_key in institute settings for Alamut Plus software
- Case report API endpoint
- Tooltip in case explaining that genes with genome build different than case genome build will not be added to dynamic HPO panel.
- Add DeepVariant as a caller
### Fixed
- Updated IGV to v2.8.5 to solve missing gene labels on some zoom levels
- Demo cancer case config file to load somatic SNVs and SVs only.
- Expand list of refseq trancripts in ClinVar submission form
- Renamed `All SNVs and INDELs` institute sidebar element to `Search SNVs and INDELs` and fixed its style.
- Add missing parameters to case load-config documentation
- Allow creating/editing gene panels and dynamic gene panels with genes present in genome build 38
- Bugfix broken Pytests
- Bulk dismissing variants error due to key conversion from string to integer
- Fix typo in index documentation
- Fixed crash in institute settings page if "collaborators" key is not set in database
- Don't stop Scout execution if LoqusDB call fails and print stacktrace to log
- Bug when case contains custom images with value `None`
- Bug introduced when fixing another bug in Scout-LoqusDB interaction
- Loading of OMIM diagnoses in Scout demo instance
- Remove the docker-compose with chanjo integration because it doesn't work yet.
- Fixed standard docker-compose with scout demo data and database
- Clinical variant assessments not present for pinned and causative variants on case page.
- MatchMaker matching one node at the time only
- Remove link from previously tiered variants badge in cancer variants page
- Typo in gene cell on cancer variants page
- Managed variants filter form
### Changed
- Better naming for variants buttons on cancer track (somatic, germline). Also show cancer research button if available.
- Load case with missing panels in config files, but show warning.
- Changing the (Female, Male) symbols to (F/M) letters in individuals_table and case-sma.
- Print stacktrace if case load command fails
- Added sort icon and a pointer to the cursor to all tables with sortable fields
- Moved variant, gene and panel info from the basic pane to summary panel for all variants.
- Renamed `Basics` panel to `Classify` on variant page.
- Revamped `Basics` panel to a panel dedicated to classify variants
- Revamped the summary panel to be more compact.
- Added dedicated template for cancer variants
- Removed Gene models, Gene annotations and Conservation panels for cancer variants
- Reorganized the orders of panels for variant and cancer variant views
- Added dedicated variant quality panel and removed relevant panes
- A more compact case page
- Removed OMIM genes panel
- Make genes panel, pinned variants panel, causative variants panel and ClinVar panel scrollable on case page
- Update to Scilifelab's 2020 logo
- Update Gens URL to support Gens v2.0 format
- Refactor tests for parsing case configurations
- Updated links to HPO downloadable resources
- Managed variants filtering defaults to all variant categories
- Changing the (Kind) drop-down according to (Category) drop-down in Managed variant add variant
- Moved Gens button to individuals table
- Check resource files availability before starting updating OMIM diagnoses
- Fix typo in `SHOW_OBSERVED_VARIANT_ARCHIVE` config param

## [4.36]
### Added
- Parse and save splice junction tracks from case config file
- Tooltip in observations panel, explaining that case variants with no link might be old variants, not uploaded after a case rerun
### Fixed
- Warning on overwriting variants with same position was no longer shown
- Increase the height of the dropdowns to 425px
- More indices for the case table as it grows, specifically for causatives queries
- Splice junction tracks not centered over variant genes
- Total number of research variants count
- Update variants stats in case documents every time new variants are loaded
- Bug in flashing warning messages when filtering variants
### Changed
- Clearer warning messages for genes and gene/gene-panels searches in variants filters

## [4.35]
### Added
- A new index for hgnc_symbol in the hgnc_gene collection
- A Pedigree panel in STR page
- Display Tier I and II variants in case view causatives card for cancer cases
### Fixed
- Send partial file data to igv.js when visualizing sashimi plots with splice junction tracks
- Research variants filtering by gene
- Do not attempt to populate annotations for not loaded pinned/causatives
- Add max-height to all dropdowns in filters
### Changed
- Switch off non-clinical gene warnings when filtering research variants
- Don't display OMIM disease card in case view for cancer cases
- Refactored Individuals and Causative card in case view for cancer cases
- Update and style STR case report

## [4.34]
### Added
- Saved filter lock and unlock
- Filters can optionally be marked audited, logging the filter name, user and date on the case events and general report.
- Added `ClinVar hits` and `Cosmic hits` in cancer SNVs filters
- Added `ClinVar hits` to variants filter (rare disease track)
- Load cancer demo case in docker-compose files (default and demo file)
- Inclusive-language check using [woke](https://github.com/get-woke/woke) github action
- Add link to HmtVar for mitochondrial variants (if VCF is annotated with HmtNote)
- Grey background for dismissed compounds in variants list and variant page
- Pin badge for pinned compounds in variants list and variant page
- Support LoqusDB REST API queries
- Add a docker-compose-matchmaker under scout/containers/development to test matchmaker locally
- Script to investigate consequences of symbol search bug
- Added GATK to list of SV and cancer SV callers
### Fixed
- Make MitoMap link work for hg38 again
- Export Variants feature crashing when one of the variants has no primary transcripts
- Redirect to last visited variantS page when dismissing variants from variants list
- Improved matching of SVs Loqus occurrences in other cases
- Remove padding from the list inside (Matching causatives from other cases) panel
- Pass None to get_app function in CLI base since passing script_info to app factory functions was deprecated in Flask 2.0
- Fixed failing tests due to Flask update to version 2.0
- Speed up user events view
- Causative view sort out of memory error
- Use hgnc_id for gene filter query
- Typo in case controllers displaying an error every time a patient is matched against external MatchMaker nodes
- Do not crash while attempting an update for variant documents that are too big (> 16 MB)
- Old STR causatives (and other variants) may not have HGNC symbols - fix sort lambda
- Check if gene_obj has primary_transcript before trying to access it
- Warn if a gene manually searched is in a clinical panel with an outdated name when filtering variants
- ChrPos split js not needed on STR page yet
### Changed
- Remove parsing of case `genome_version`, since it's not used anywhere downstream
- Introduce deprecation warning for Loqus configs that are not dictionaries
- SV clinical filter no longer filters out sub 100 nt variants
- Count cases in LoqusDB by variant type
- Commit pulse repo badge temporarily set to weekly
- Sort ClinVar submissions objects by ascending "Last evaluated" date
- Refactored the MatchMaker integration as an extension
- Replaced some sensitive words as suggested by woke linter
- Documentation for load-configuration rewritten.
- Add styles to MatchMaker matches table
- More detailed info on the data shared in MatchMaker submission form

## [4.33.1]
### Fixed
- Include markdown for release autodeploy docs
- Use standard inheritance model in ClinVar (https://ftp.ncbi.nlm.nih.gov/pub/GTR/standard_terms/Mode_of_inheritance.txt)
- Fix issue crash with variants that have been unflagged causative not being available in other causatives
### Added
### Changed

## [4.33]
### Fixed
- Command line crashing when updating an individual not found in database
- Dashboard page crashing when filters return no data
- Cancer variants filter by chromosome
- /api/v1/genes now searches for genes in all genome builds by default
- Upgraded igv.js to version 2.8.1 (Fixed Unparsable bed record error)
### Added
- Autodeploy docs on release
- Documentation for updating case individuals tracks
- Filter cases and dashboard stats by analysis track
### Changed
- Changed from deprecated db update method
- Pre-selected fields to run queries with in dashboard page
- Do not filter by any institute when first accessing the dashboard
- Removed OMIM panel in case view for cancer cases
- Display Tier I and II variants in case view causatives panel for cancer cases
- Refactored Individuals and Causative panels in case view for cancer cases

## [4.32.1]
### Fixed
- iSort lint check only
### Changed
- Institute cases page crashing when a case has track:Null
### Added

## [4.32]
### Added
- Load and show MITOMAP associated diseases from VCF (INFO field: MitomapAssociatedDiseases, via HmtNote)
- Show variant allele frequencies for mitochondrial variants (GRCh38 cases)
- Extend "public" json API with diseases (OMIM) and phenotypes (HPO)
- HPO gene list download now has option for clinical and non-clinical genes
- Display gene splice junctions data in sashimi plots
- Update case individuals with splice junctions tracks
- Simple Docker compose for development with local build
- Make Phenomodels subpanels collapsible
- User side documentation of cytogenomics features (Gens, Chromograph, vcf2cytosure, rhocall)
- iSort GitHub Action
- Support LoqusDB REST API queries
### Fixed
- Show other causative once, even if several events point to it
- Filtering variants by mitochondrial chromosome for cases with genome build=38
- HPO gene search button triggers any warnings for clinical / non-existing genes also on first search
- Fixed a bug in variants pages caused by MT variants without alt_frequency
- Tests for CADD score parsing function
- Fixed the look of IGV settings on SNV variant page
- Cases analyzed once shown as `rerun`
- Missing case track on case re-upload
- Fixed severity rank for SO term "regulatory region ablation"
### Changed
- Refactor according to CodeFactor - mostly reuse of duplicated code
- Phenomodels language adjustment
- Open variants in a new window (from variants page)
- Open overlapping and compound variants in a new window (from variant page)
- gnomAD link points to gnomAD v.3 (build GRCh38) for mitochondrial variants.
- Display only number of affected genes for dismissed SVs in general report
- Chromosome build check when populating the variants filter chromosome selection
- Display mitochondrial and rare diseases coverage report in cases with missing 'rare' track

## [4.31.1]
### Added
### Changed
- Remove mitochondrial and coverage report from cancer cases sidebar
### Fixed
- ClinVar page when dbSNP id is None

## [4.31]
### Added
- gnomAD annotation field in admin guide
- Export also dynamic panel genes not associated to an HPO term when downloading the HPO panel
- Primary HGNC transcript info in variant export files
- Show variant quality (QUAL field from vcf) in the variant summary
- Load/update PDF gene fusion reports (clinical and research) generated with Arriba
- Support new MANE annotations from VEP (both MANE Select and MANE Plus Clinical)
- Display on case activity the event of a user resetting all dismissed variants
- Support gnomAD population frequencies for mitochondrial variants
- Anchor links in Casedata ClinVar panels to redirect after renaming individuals
### Fixed
- Replace old docs link www.clinicalgenomics.se/scout with new https://clinical-genomics.github.io/scout
- Page formatting issues whenever case and variant comments contain extremely long strings with no spaces
- Chromograph images can be one column and have scrollbar. Removed legacy code.
- Column labels for ClinVar case submission
- Page crashing looking for LoqusDB observation when variant doesn't exist
- Missing inheritance models and custom inheritance models on newly created gene panels
- Accept only numbers in managed variants filter as position and end coordinates
- SNP id format and links in Variant page, ClinVar submission form and general report
- Case groups tooltip triggered only when mouse is on the panel header
### Changed
- A more compact case groups panel
- Added landscape orientation CSS style to cancer coverage and QC demo report
- Improve user documentation to create and save new gene panels
- Removed option to use space as separator when uploading gene panels
- Separating the columns of standard and custom inheritance models in gene panels
- Improved ClinVar instructions for users using non-English Excel

## [4.30.2]
### Added
### Fixed
- Use VEP RefSeq ID if RefSeq list is empty in RefSeq transcripts overview
- Bug creating variant links for variants with no end_chrom
### Changed

## [4.30.1]
### Added
### Fixed
- Cryptography dependency fixed to use version < 3.4
### Changed

## [4.30]
### Added
- Introduced a `reset dismiss variant` verb
- Button to reset all dismissed variants for a case
- Add black border to Chromograph ideograms
- Show ClinVar annotations on variantS page
- Added integration with GENS, copy number visualization tool
- Added a VUS label to the manual classification variant tags
- Add additional information to SNV verification emails
- Tooltips documenting manual annotations from default panels
- Case groups now show bam files from all cases on align view
### Fixed
- Center initial igv view on variant start with SNV/indels
- Don't set initial igv view to negative coordinates
- Display of GQ for SV and STR
- Parsing of AD and related info for STRs
- LoqusDB field in institute settings accepts only existing Loqus instances
- Fix DECIPHER link to work after DECIPHER migrated to GRCh38
- Removed visibility window param from igv.js genes track
- Updated HPO download URL
- Patch HPO download test correctly
- Reference size on STR hover not needed (also wrong)
- Introduced genome build check (allowed values: 37, 38, "37", "38") on case load
- Improve case searching by assignee full name
- Populating the LoqusDB select in institute settings
### Changed
- Cancer variants table header (pop freq etc)
- Only admin users can modify LoqusDB instance in Institute settings
- Style of case synopsis, variants and case comments
- Switched to igv.js 2.7.5
- Do not choke if case is missing research variants when research requested
- Count cases in LoqusDB by variant type
- Introduce deprecation warning for Loqus configs that are not dictionaries
- Improve create new gene panel form validation
- Make XM- transcripts less visible if they don't overlap with transcript refseq_id in variant page
- Color of gene panels and comments panels on cases and variant pages
- Do not choke if case is missing research variants when reserch requested

## [4.29.1]
### Added
### Fixed
- Always load STR variants regardless of RankScore threshold (hotfix)
### Changed

## [4.29]
### Added
- Added a page about migrating potentially breaking changes to the documentation
- markdown_include in development requirements file
- STR variants filter
- Display source, Z-score, inheritance pattern for STR annotations from Stranger (>0.6.1) if available
- Coverage and quality report to cancer view
### Fixed
- ACMG classification page crashing when trying to visualize a classification that was removed
- Pretty print HGVS on gene variants (URL-decode VEP)
- Broken or missing link in the documentation
- Multiple gene names in ClinVar submission form
- Inheritance model select field in ClinVar submission
- IGV.js >2.7.0 has an issue with the gene track zoom levels - temp freeze at 2.7.0
- Revert CORS-anywhere and introduce a local http proxy for cloud tracks
### Changed

## [4.28]
### Added
- Chromograph integration for displaying PNGs in case-page
- Add VAF to cancer case general report, and remove some of its unused fields
- Variants filter compatible with genome browser location strings
- Support for custom public igv tracks stored on the cloud
- Add tests to increase testing coverage
- Update case variants count after deleting variants
- Update IGV.js to latest (v2.7.4)
- Bypass igv.js CORS check using `https://github.com/Rob--W/cors-anywhere`
- Documentation on default and custom IGV.js tracks (admin docs)
- Lock phenomodels so they're editable by admins only
- Small case group assessment sharing
- Tutorial and files for deploying app on containers (Kubernetes pods)
- Canonical transcript and protein change of canonical transcript in exported variants excel sheet
- Support for Font Awesome version 6
- Submit to Beacon from case page sidebar
- Hide dismissed variants in variants pages and variants export function
- Systemd service files and instruction to deploy Scout using podman
### Fixed
- Bugfix: unused `chromgraph_prefix |tojson` removed
- Freeze coloredlogs temporarily
- Marrvel link
- Don't show TP53 link for silent or synonymous changes
- OMIM gene field accepts any custom number as OMIM gene
- Fix Pytest single quote vs double quote string
- Bug in gene variants search by similar cases and no similar case is found
- Delete unused file `userpanel.py`
- Primary transcripts in variant overview and general report
- Google OAuth2 login setup in README file
- Redirect to 'missing file'-icon if configured Chromograph file is missing
- Javascript error in case page
- Fix compound matching during variant loading for hg38
- Cancer variants view containing variants dismissed with cancer-specific reasons
- Zoom to SV variant length was missing IGV contig select
- Tooltips on case page when case has no default gene panels
### Changed
- Save case variants count in case document and not in sessions
- Style of gene panels multiselect on case page
- Collapse/expand main HPO checkboxes in phenomodel preview
- Replaced GQ (Genotype quality) with VAF (Variant allele frequency) in cancer variants GT table
- Allow loading of cancer cases with no tumor_purity field
- Truncate cDNA and protein changes in case report if longer than 20 characters


## [4.27]
### Added
- Exclude one or more variant categories when running variants delete command
### Fixed
### Changed

## [4.26.1]
### Added
### Fixed
- Links with 1-letter aa codes crash on frameshift etc
### Changed

## [4.26]
### Added
- Extend the delete variants command to print analysis date, track, institute, status and research status
- Delete variants by type of analysis (wgs|wes|panel)
- Links to cBioPortal, MutanTP53, IARC TP53, OncoKB, MyCancerGenome, CIViC
### Fixed
- Deleted variants count
### Changed
- Print output of variants delete command as a tab separated table

## [4.25]
### Added
- Command line function to remove variants from one or all cases
### Fixed
- Parse SMN None calls to None rather than False

## [4.24.1]
### Fixed
- Install requirements.txt via setup file

## [4.24]
### Added
- Institute-level phenotype models with sub-panels containing HPO and OMIM terms
- Runnable Docker demo
- Docker image build and push github action
- Makefile with shortcuts to docker commands
- Parse and save synopsis, phenotype and cohort terms from config files upon case upload
### Fixed
- Update dismissed variant status when variant dismissed key is missing
- Breakpoint two IGV button now shows correct chromosome when different from bp1
- Missing font lib in Docker image causing the PDF report download page to crash
- Sentieon Manta calls lack Somaticscore - load anyway
- ClinVar submissions crashing due to pinned variants that are not loaded
- Point ExAC pLI score to new gnomad server address
- Bug uploading cases missing phenotype terms in config file
- STRs loaded but not shown on browser page
- Bug when using adapter.variant.get_causatives with case_id without causatives
- Problem with fetching "solved" from scout export cases cli
- Better serialising of datetime and bson.ObjectId
- Added `volumes` folder to .gitignore
### Changed
- Make matching causative and managed variants foldable on case page
- Remove calls to PyMongo functions marked as deprecated in backend and frontend(as of version 3.7).
- Improved `scout update individual` command
- Export dynamic phenotypes with ordered gene lists as PDF


## [4.23]
### Added
- Save custom IGV track settings
- Show a flash message with clear info about non-valid genes when gene panel creation fails
- CNV report link in cancer case side navigation
- Return to comment section after editing, deleting or submitting a comment
- Managed variants
- MT vs 14 chromosome mean coverage stats if Scout is connected to Chanjo
### Fixed
- missing `vcf_cancer_sv` and `vcf_cancer_sv_research` to manual.
- Split ClinVar multiple clnsig values (slash-separated) and strip them of underscore for annotations without accession number
- Timeout of `All SNVs and INDELs` page when no valid gene is provided in the search
- Round CADD (MIPv9)
- Missing default panel value
- Invisible other causatives lines when other causatives lack gene symbols
### Changed
- Do not freeze mkdocs-material to version 4.6.1
- Remove pre-commit dependency

## [4.22]
### Added
- Editable cases comments
- Editable variants comments
### Fixed
- Empty variant activity panel
- STRs variants popover
- Split new ClinVar multiple significance terms for a variant
- Edit the selected comment, not the latest
### Changed
- Updated RELEASE docs.
- Pinned variants card style on the case page
- Merged `scout export exons` and `scout view exons` commands


## [4.21.2]
### Added
### Fixed
- Do not pre-filter research variants by (case-default) gene panels
- Show OMIM disease tooltip reliably
### Changed

## [4.21.1]
### Added
### Fixed
- Small change to Pop Freq column in variants ang gene panels to avoid strange text shrinking on small screens
- Direct use of HPO list for Clinical HPO SNV (and cancer SNV) filtering
- PDF coverage report redirecting to login page
### Changed
- Remove the option to dismiss single variants from all variants pages
- Bulk dismiss SNVs, SVs and cancer SNVs from variants pages

## [4.21]
### Added
- Support to configure LoqusDB per institute
- Highlight causative variants in the variants list
- Add tests. Mostly regarding building internal datatypes.
- Remove leading and trailing whitespaces from panel_name and display_name when panel is created
- Mark MANE transcript in list of transcripts in "Transcript overview" on variant page
- Show default panel name in case sidebar
- Previous buttons for variants pagination
- Adds a gh action that checks that the changelog is updated
- Adds a gh action that deploys new releases automatically to pypi
- Warn users if case default panels are outdated
- Define institute-specific gene panels for filtering in institute settings
- Use institute-specific gene panels in variants filtering
- Show somatic VAF for pinned and causative variants on case page

### Fixed
- Report pages redirect to login instead of crashing when session expires
- Variants filter loading in cancer variants page
- User, Causative and Cases tables not scaling to full page
- Improved docs for an initial production setup
- Compatibility with latest version of Black
- Fixed tests for Click>7
- Clinical filter required an extra click to Filter to return variants
- Restore pagination and shrink badges in the variants page tables
- Removing a user from the command line now inactivates the case only if user is last assignee and case is active
- Bugfix, LoqusDB per institute feature crashed when institute id was empty string
- Bugfix, LoqusDB calls where missing case count
- filter removal and upload for filters deleted from another page/other user
- Visualize outdated gene panels info in a popover instead of a tooltip in case page side panel

### Changed
- Highlight color on normal STRs in the variants table from green to blue
- Display breakpoints coordinates in verification emails only for structural variants


## [4.20]
### Added
- Display number of filtered variants vs number of total variants in variants page
- Search case by HPO terms
- Dismiss variant column in the variants tables
- Black and pre-commit packages to dev requirements

### Fixed
- Bug occurring when rerun is requested twice
- Peddy info fields in the demo config file
- Added load config safety check for multiple alignment files for one individual
- Formatting of cancer variants table
- Missing Score in SV variants table

### Changed
- Updated the documentation on how to create a new software release
- Genome build-aware cytobands coordinates
- Styling update of the Matchmaker card
- Select search type in case search form


## [4.19]

### Added
- Show internal ID for case
- Add internal ID for downloaded CGH files
- Export dynamic HPO gene list from case page
- Remove users as case assignees when their account is deleted
- Keep variants filters panel expanded when filters have been used

### Fixed
- Handle the ProxyFix ModuleNotFoundError when Werkzeug installed version is >1.0
- General report formatting issues whenever case and variant comments contain extremely long strings with no spaces

### Changed
- Created an institute wrapper page that contains list of cases, causatives, SNVs & Indels, user list, shared data and institute settings
- Display case name instead of case ID on clinVar submissions
- Changed icon of sample update in clinVar submissions


## [4.18]

### Added
- Filter cancer variants on cytoband coordinates
- Show dismiss reasons in a badge with hover for clinical variants
- Show an ellipsis if 10 cases or more to display with loqusdb matches
- A new blog post for version 4.17
- Tooltip to better describe Tumor and Normal columns in cancer variants
- Filter cancer SNVs and SVs by chromosome coordinates
- Default export of `Assertion method citation` to clinVar variants submission file
- Button to export up to 500 cancer variants, filtered or not
- Rename samples of a clinVar submission file

### Fixed
- Apply default gene panel on return to cancer variantS from variant view
- Revert to certificate checking when asking for Chanjo reports
- `scout download everything` command failing while downloading HPO terms

### Changed
- Turn tumor and normal allelic fraction to decimal numbers in tumor variants page
- Moved clinVar submissions code to the institutes blueprints
- Changed name of clinVar export files to FILENAME.Variant.csv and FILENAME.CaseData.csv
- Switched Google login libraries from Flask-OAuthlib to Authlib


## [4.17.1]

### Fixed
- Load cytobands for cases with chromosome build not "37" or "38"


## [4.17]

### Added
- COSMIC badge shown in cancer variants
- Default gene-panel in non-cancer structural view in url
- Filter SNVs and SVs by cytoband coordinates
- Filter cancer SNV variants by alt allele frequency in tumor
- Correct genome build in UCSC link from structural variant page



### Fixed
- Bug in clinVar form when variant has no gene
- Bug when sharing cases with the same institute twice
- Page crashing when removing causative variant tag
- Do not default to GATK caller when no caller info is provided for cancer SNVs


## [4.16.1]

### Fixed
- Fix the fix for handling of delivery reports for rerun cases

## [4.16]

### Added
- Adds possibility to add "lims_id" to cases. Currently only stored in database, not shown anywhere
- Adds verification comment box to SVs (previously only available for small variants)
- Scrollable pedigree panel

### Fixed
- Error caused by changes in WTForm (new release 2.3.x)
- Bug in OMIM case page form, causing the page to crash when a string was provided instead of a numerical OMIM id
- Fix Alamut link to work properly on hg38
- Better handling of delivery reports for rerun cases
- Small CodeFactor style issues: matchmaker results counting, a couple of incomplete tests and safer external xml
- Fix an issue with Phenomizer introduced by CodeFactor style changes

### Changed
- Updated the version of igv.js to 2.5.4

## [4.15.1]

### Added
- Display gene names in ClinVar submissions page
- Links to Varsome in variant transcripts table

### Fixed
- Small fixes to ClinVar submission form
- Gene panel page crash when old panel has no maintainers

## [4.15]

### Added
- Clinvar CNVs IGV track
- Gene panels can have maintainers
- Keep variant actions (dismissed, manual rank, mosaic, acmg, comments) upon variant re-upload
- Keep variant actions also on full case re-upload

### Fixed
- Fix the link to Ensembl for SV variants when genome build 38.
- Arrange information in columns on variant page
- Fix so that new cosmic identifier (COSV) is also acceptable #1304
- Fixed COSMIC tag in INFO (outside of CSQ) to be parses as well with `&` splitter.
- COSMIC stub URL changed to https://cancer.sanger.ac.uk/cosmic/search?q= instead.
- Updated to a version of IGV where bigBed tracks are visualized correctly
- Clinvar submission files are named according to the content (variant_data and case_data)
- Always show causatives from other cases in case overview
- Correct disease associations for gene symbol aliases that exist as separate genes
- Re-add "custom annotations" for SV variants
- The override ClinVar P/LP add-in in the Clinical Filter failed for new CSQ strings

### Changed
- Runs all CI checks in github actions

## [4.14.1]

### Fixed
- Error when variant found in loqusdb is not loaded for other case

## [4.14]

### Added
- Use github actions to run tests
- Adds CLI command to update individual alignments path
- Update HPO terms using downloaded definitions files
- Option to use alternative flask config when running `scout serve`
- Requirement to use loqusdb >= 2.5 if integrated

### Fixed
- Do not display Pedigree panel in cancer view
- Do not rely on internet connection and services available when running CI tests
- Variant loading assumes GATK if no caller set given and GATK filter status is seen in FILTER
- Pass genome build param all the way in order to get the right gene mappings for cases with build 38
- Parse correctly variants with zero frequency values
- Continue even if there are problems to create a region vcf
- STR and cancer variant navigation back to variants pages could fail

### Changed
- Improved code that sends requests to the external APIs
- Updates ranges for user ranks to fit todays usage
- Run coveralls on github actions instead of travis
- Run pip checks on github actions instead of coveralls
- For hg38 cases, change gnomAD link to point to version 3.0 (which is hg38 based)
- Show pinned or causative STR variants a bit more human readable

## [4.13.1]

### Added
### Fixed
- Typo that caused not all clinvar conflicting interpretations to be loaded no matter what
- Parse and retrieve clinvar annotations from VEP-annotated (VEP 97+) CSQ VCF field
- Variant clinvar significance shown as `not provided` whenever is `Uncertain significance`
- Phenomizer query crashing when case has no HPO terms assigned
- Fixed a bug affecting `All SNVs and INDELs` page when variants don't have canonical transcript
- Add gene name or id in cancer variant view

### Changed
- Cancer Variant view changed "Variant:Transcript:Exon:HGVS" to "Gene:Transcript:Exon:HGVS"

## [4.13]

### Added
- ClinVar SNVs track in IGV
- Add SMA view with SMN Copy Number data
- Easier to assign OMIM diagnoses from case page
- OMIM terms and specific OMIM term page

### Fixed
- Bug when adding a new gene to a panel
- Restored missing recent delivery reports
- Fixed style and links to other reports in case side panel
- Deleting cases using display_name and institute not deleting its variants
- Fixed bug that caused coordinates filter to override other filters
- Fixed a problem with finding some INS in loqusdb
- Layout on SV page when local observations without cases are present
- Make scout compatible with the new HPO definition files from `http://compbio.charite.de/jenkins/`
- General report visualization error when SNVs display names are very long


### Changed


## [4.12.4]

### Fixed
- Layout on SV page when local observations without cases are present

## [4.12.3]

### Fixed
- Case report when causative or pinned SVs have non null allele frequencies

## [4.12.2]

### Fixed
- SV variant links now take you to the SV variant page again
- Cancer variant view has cleaner table data entries for "N/A" data
- Pinned variant case level display hotfix for cancer and str - more on this later
- Cancer variants show correct alt/ref reads mirroring alt frequency now
- Always load all clinical STR variants even if a region load is attempted - index may be missing
- Same case repetition in variant local observations

## [4.12.1]

### Fixed
- Bug in variant.gene when gene has no HGVS description


## [4.12]

### Added
- Accepts `alignment_path` in load config to pass bam/cram files
- Display all phenotypes on variant page
- Display hgvs coordinates on pinned and causatives
- Clear panel pending changes
- Adds option to setup the database with static files
- Adds cli command to download the resources from CLI that scout needs
- Adds test files for merged somatic SV and CNV; as well as merged SNV, and INDEL part of #1279
- Allows for upload of OMIM-AUTO gene panel from static files without api-key

### Fixed
- Cancer case HPO panel variants link
- Fix so that some drop downs have correct size
- First IGV button in str variants page
- Cancer case activates on SNV variants
- Cases activate when STR variants are viewed
- Always calculate code coverage
- Pinned/Classification/comments in all types of variants pages
- Null values for panel's custom_inheritance_models
- Discrepancy between the manual disease transcripts and those in database in gene-edit page
- ACMG classification not showing for some causatives
- Fix bug which caused IGV.js to use hg19 reference files for hg38 data
- Bug when multiple bam files sources with non-null values are available


### Changed
- Renamed `requests` file to `scout_requests`
- Cancer variant view shows two, instead of four, decimals for allele and normal


## [4.11.1]

### Fixed
- Institute settings page
- Link institute settings to sharing institutes choices

## [4.11.0]

### Added
- Display locus name on STR variant page
- Alternative key `GNOMADAF_popmax` for Gnomad popmax allele frequency
- Automatic suggestions on how to improve the code on Pull Requests
- Parse GERP, phastCons and phyloP annotations from vep annotated CSQ fields
- Avoid flickering comment popovers in variant list
- Parse REVEL score from vep annotated CSQ fields
- Allow users to modify general institute settings
- Optionally format code automatically on commit
- Adds command to backup vital parts `scout export database`
- Parsing and displaying cancer SV variants from Manta annotated VCF files
- Dismiss cancer snv variants with cancer-specific options
- Add IGV.js UPD, RHO and TIDDIT coverage wig tracks.


### Fixed
- Slightly darker page background
- Fixed an issued with parsed conservation values from CSQ
- Clinvar submissions accessible to all users of an institute
- Header toolbar when on Clinvar page now shows institute name correctly
- Case should not always inactivate upon update
- Show dismissed snv cancer variants as grey on the cancer variants page
- Improved style of mappability link and local observations on variant page
- Convert all the GET requests to the igv view to POST request
- Error when updating gene panels using a file containing BOM chars
- Add/replace gene radio button not working in gene panels


## [4.10.1]

### Fixed
- Fixed issue with opening research variants
- Problem with coveralls not called by Travis CI
- Handle Biomart service down in tests


## [4.10.0]

### Added
- Rank score model in causatives page
- Exportable HPO terms from phenotypes page
- AMP guideline tiers for cancer variants
- Adds scroll for the transcript tab
- Added CLI option to query cases on time since case event was added
- Shadow clinical assessments also on research variants display
- Support for CRAM alignment files
- Improved str variants view : sorting by locus, grouped by allele.
- Delivery report PDF export
- New mosaicism tag option
- Add or modify individuals' age or tissue type from case page
- Display GC and allele depth in causatives table.
- Included primary reference transcript in general report
- Included partial causative variants in general report
- Remove dependency of loqusdb by utilising the CLI

### Fixed
- Fixed update OMIM command bug due to change in the header of the genemap2 file
- Removed Mosaic Tag from Cancer variants
- Fixes issue with unaligned table headers that comes with hidden Datatables
- Layout in general report PDF export
- Fixed issue on the case statistics view. The validation bars didn't show up when all institutes were selected. Now they do.
- Fixed missing path import by importing pathlib.Path
- Handle index inconsistencies in the update index functions
- Fixed layout problems


## [4.9.0]

### Added
- Improved MatchMaker pages, including visible patient contacts email address
- New badges for the github repo
- Links to [GENEMANIA](genemania.org)
- Sort gene panel list on case view.
- More automatic tests
- Allow loading of custom annotations in VCF using the SCOUT_CUSTOM info tag.

### Fixed
- Fix error when a gene is added to an empty dynamic gene panel
- Fix crash when attempting to add genes on incorrect format to dynamic gene panel
- Manual rank variant tags could be saved in a "Select a tag"-state, a problem in the variants view.
- Same case evaluations are no longer shown as gray previous evaluations on the variants page
- Stay on research pages, even if reset, next first buttons are pressed..
- Overlapping variants will now be visible on variant page again
- Fix missing classification comments and links in evaluations page
- All prioritized cases are shown on cases page


## [4.8.3]

### Added

### Fixed
- Bug when ordering sanger
- Improved scrolling over long list of genes/transcripts


## [4.8.2]

### Added

### Fixed
- Avoid opening extra tab for coverage report
- Fixed a problem when rank model version was saved as floats and not strings
- Fixed a problem with displaying dismiss variant reasons on the general report
- Disable load and delete filter buttons if there are no saved filters
- Fix problem with missing verifications
- Remove duplicate users and merge their data and activity


## [4.8.1]

### Added

### Fixed
- Prevent login fail for users with id defined by ObjectId and not email
- Prevent the app from crashing with `AttributeError: 'NoneType' object has no attribute 'message'`


## [4.8.0]

### Added
- Updated Scout to use Bootstrap 4.3
- New looks for Scout
- Improved dashboard using Chart.js
- Ask before inactivating a case where last assigned user leaves it
- Genes can be manually added to the dynamic gene list directly on the case page
- Dynamic gene panels can optionally be used with clinical filter, instead of default gene panel
- Dynamic gene panels get link out to chanjo-report for coverage report
- Load all clinvar variants with clinvar Pathogenic, Likely Pathogenic and Conflicting pathogenic
- Show transcripts with exon numbers for structural variants
- Case sort order can now be toggled between ascending and descending.
- Variants can be marked as partial causative if phenotype is available for case.
- Show a frequency tooltip hover for SV-variants.
- Added support for LDAP login system
- Search snv and structural variants by chromosomal coordinates
- Structural variants can be marked as partial causative if phenotype is available for case.
- Show normal and pathologic limits for STRs in the STR variants view.
- Institute level persistent variant filter settings that can be retrieved and used.
- export causative variants to Excel
- Add support for ROH, WIG and chromosome PNGs in case-view

### Fixed
- Fixed missing import for variants with comments
- Instructions on how to build docs
- Keep sanger order + verification when updating/reloading variants
- Fixed and moved broken filter actions (HPO gene panel and reset filter)
- Fixed string conversion to number
- UCSC links for structural variants are now separated per breakpoint (and whole variant where applicable)
- Reintroduced missing coverage report
- Fixed a bug preventing loading samples using the command line
- Better inheritance models customization for genes in gene panels
- STR variant page back to list button now does its one job.
- Allows to setup scout without a omim api key
- Fixed error causing "favicon not found" flash messages
- Removed flask --version from base cli
- Request rerun no longer changes case status. Active or archived cases inactivate on upload.
- Fixed missing tooltip on the cancer variants page
- Fixed weird Rank cell in variants page
- Next and first buttons order swap
- Added pagination (and POST capability) to cancer variants.
- Improves loading speed for variant page
- Problem with updating variant rank when no variants
- Improved Clinvar submission form
- General report crashing when dismissed variant has no valid dismiss code
- Also show collaborative case variants on the All variants view.
- Improved phenotype search using dataTables.js on phenotypes page
- Search and delete users with `email` instead of `_id`
- Fixed css styles so that multiselect options will all fit one column


## [4.7.3]

### Added
- RankScore can be used with VCFs for vcf_cancer files

### Fixed
- Fix issue with STR view next page button not doing its one job.

### Deleted
- Removed pileup as a bam viewing option. This is replaced by IGV


## [4.7.2]

### Added
- Show earlier ACMG classification in the variant list

### Fixed
- Fixed igv search not working due to igv.js dist 2.2.17
- Fixed searches for cases with a gene with variants pinned or marked causative.
- Load variant pages faster after fixing other causatives query
- Fixed mitochondrial report bug for variants without genes

## [4.7.1]

### Added

### Fixed
- Fixed bug on genes page


## [4.7.0]

### Added
- Export genes and gene panels in build GRCh38
- Search for cases with variants pinned or marked causative in a given gene.
- Search for cases phenotypically similar to a case also from WUI.
- Case variant searches can be limited to similar cases, matching HPO-terms,
  phenogroups and cohorts.
- De-archive reruns and flag them as 'inactive' if archived
- Sort cases by analysis_date, track or status
- Display cases in the following order: prioritized, active, inactive, archived, solved
- Assign case to user when user activates it or asks for rerun
- Case becomes inactive when it has no assignees
- Fetch refseq version from entrez and use it in clinvar form
- Load and export of exons for all genes, independent on refseq
- Documentation for loading/updating exons
- Showing SV variant annotations: SV cgh frequencies, gnomad-SV, local SV frequencies
- Showing transcripts mapping score in segmental duplications
- Handle requests to Ensembl Rest API
- Handle requests to Ensembl Rest Biomart
- STR variants view now displays GT and IGV link.
- Description field for gene panels
- Export exons in build 37 and 38 using the command line

### Fixed
- Fixes of and induced by build tests
- Fixed bug affecting variant observations in other cases
- Fixed a bug that showed wrong gene coverage in general panel PDF export
- MT report only shows variants occurring in the specific individual of the excel sheet
- Disable SSL certifcate verification in requests to chanjo
- Updates how intervaltree and pymongo is used to void deprecated functions
- Increased size of IGV sample tracks
- Optimized tests


## [4.6.1]

### Added

### Fixed
- Missing 'father' and 'mother' keys when parsing single individual cases


## [4.6.0]

### Added
- Description of Scout branching model in CONTRIBUTING doc
- Causatives in alphabetical order, display ACMG classification and filter by gene.
- Added 'external' to the list of analysis type options
- Adds functionality to display "Tissue type". Passed via load config.
- Update to IGV 2.

### Fixed
- Fixed alignment visualization and vcf2cytosure availability for demo case samples
- Fixed 3 bugs affecting SV pages visualization
- Reintroduced the --version cli option
- Fixed variants query by panel (hpo panel + gene panel).
- Downloaded MT report contains excel files with individuals' display name
- Refactored code in parsing of config files.


## [4.5.1]

### Added

### Fixed
- update requirement to use PyYaml version >= 5.1
- Safer code when loading config params in cli base


## [4.5.0]

### Added
- Search for similar cases from scout view CLI
- Scout cli is now invoked from the app object and works under the app context

### Fixed
- PyYaml dependency fixed to use version >= 5.1


## [4.4.1]

### Added
- Display SV rank model version when available

### Fixed
- Fixed upload of delivery report via API


## [4.4.0]

### Added
- Displaying more info on the Causatives page and hiding those not causative at the case level
- Add a comment text field to Sanger order request form, allowing a message to be included in the email
- MatchMaker Exchange integration
- List cases with empty synopsis, missing HPO terms and phenotype groups.
- Search for cases with open research list, or a given case status (active, inactive, archived)

### Fixed
- Variant query builder split into several functions
- Fixed delivery report load bug


## [4.3.3]

### Added
- Different individual table for cancer cases

### Fixed
- Dashboard collects validated variants from verification events instead of using 'sanger' field
- Cases shared with collaborators are visible again in cases page
- Force users to select a real institute to share cases with (actionbar select fix)


## [4.3.2]

### Added
- Dashboard data can be filtered using filters available in cases page
- Causatives for each institute are displayed on a dedicated page
- SNVs and and SVs are searchable across cases by gene and rank score
- A more complete report with validated variants is downloadable from dashboard

### Fixed
- Clinsig filter is fixed so clinsig numerical values are returned
- Split multi clinsig string values in different elements of clinsig array
- Regex to search in multi clinsig string values or multi revstat string values
- It works to upload vcf files with no variants now
- Combined Pileup and IGV alignments for SVs having variant start and stop on the same chromosome


## [4.3.1]

### Added
- Show calls from all callers even if call is not available
- Instructions to install cairo and pango libs from WeasyPrint page
- Display cases with number of variants from CLI
- Only display cases with number of variants above certain treshold. (Also CLI)
- Export of verified variants by CLI or from the dashboard
- Extend case level queries with default panels, cohorts and phenotype groups.
- Slice dashboard statistics display using case level queries
- Add a view where all variants for an institute can be searched across cases, filtering on gene and rank score. Allows searching research variants for cases that have research open.

### Fixed
- Fixed code to extract variant conservation (gerp, phyloP, phastCons)
- Visualization of PDF-exported gene panels
- Reintroduced the exon/intron number in variant verification email
- Sex and affected status is correctly displayed on general report
- Force number validation in SV filter by size
- Display ensembl transcripts when no refseq exists


## [4.3.0]

### Added
- Mosaicism tag on variants
- Show and filter on SweGen frequency for SVs
- Show annotations for STR variants
- Show all transcripts in verification email
- Added mitochondrial export
- Adds alternative to search for SVs shorter that the given length
- Look for 'bcftools' in the `set` field of VCFs
- Display digenic inheritance from OMIM
- Displays what refseq transcript that is primary in hgnc

### Fixed

- Archived panels displays the correct date (not retroactive change)
- Fixed problem with waiting times in gene panel exports
- Clinvar fiter not working with human readable clinsig values

## [4.2.2]

### Fixed
- Fixed gene panel create/modify from CSV file utf-8 decoding error
- Updating genes in gene panels now supports edit comments and entry version
- Gene panel export timeout error

## [4.2.1]

### Fixed
- Re-introduced gene name(s) in verification email subject
- Better PDF rendering for excluded variants in report
- Problem to access old case when `is_default` did not exist on a panel


## [4.2.0]

### Added
- New index on variant_id for events
- Display overlapping compounds on variants view

### Fixed
- Fixed broken clinical filter


## [4.1.4]

### Added
- Download of filtered SVs

### Fixed
- Fixed broken download of filtered variants
- Fixed visualization issue in gene panel PDF export
- Fixed bug when updating gene names in variant controller


## [4.1.3]

### Fixed
- Displays all primary transcripts


## [4.1.2]

### Added
- Option add/replace when updating a panel via CSV file
- More flexible versioning of the gene panels
- Printing coverage report on the bottom of the pdf case report
- Variant verification option for SVs
- Logs uri without pwd when connecting
- Disease-causing transcripts in case report
- Thicker lines in case report
- Supports HPO search for cases, both terms or if described in synopsis
- Adds sanger information to dashboard

### Fixed
- Use db name instead of **auth** as default for authentication
- Fixes so that reports can be generated even with many variants
- Fixed sanger validation popup to show individual variants queried by user and institute.
- Fixed problem with setting up scout
- Fixes problem when exac file is not available through broad ftp
- Fetch transcripts for correct build in `adapter.hgnc_gene`

## [4.1.1]
- Fix problem with institute authentication flash message in utils
- Fix problem with comments
- Fix problem with ensembl link


## [4.1.0]

### Added
- OMIM phenotypes to case report
- Command to download all panel app gene panels `scout load panel --panel-app`
- Links to genenames.org and omim on gene page
- Popup on gene at variants page with gene information
- reset sanger status to "Not validated" for pinned variants
- highlight cases with variants to be evaluated by Sanger on the cases page
- option to point to local reference files to the genome viewer pileup.js. Documented in `docs.admin-guide.server`
- option to export single variants in `scout export variants`
- option to load a multiqc report together with a case(add line in load config)
- added a view for searching HPO terms. It is accessed from the top left corner menu
- Updates the variants view for cancer variants. Adds a small cancer specific filter for known variants
- Adds hgvs information on cancer variants page
- Adds option to update phenotype groups from CLI

### Fixed
- Improved Clinvar to submit variants from different cases. Fixed HPO terms in casedata according to feedback
- Fixed broken link to case page from Sanger modal in cases view
- Now only cases with non empty lists of causative variants are returned in `adapter.case(has_causatives=True)`
- Can handle Tumor only samples
- Long lists of HGNC symbols are now possible. This was previously difficult with manual, uploaded or by HPO search when changing filter settings due to GET request limitations. Relevant pages now use POST requests. Adds the dynamic HPO panel as a selection on the gene panel dropdown.
- Variant filter defaults to default panels also on SV and Cancer variants pages.

## [4.0.0]

### WARNING ###

This is a major version update and will require that the backend of pre releases is updated.
Run commands:

```
$scout update genes
$scout update hpo
```

- Created a Clinvar submission tool, to speed up Clinvar submission of SNVs and SVs
- Added an analysis report page (html and PDF format) containing phenotype, gene panels and variants that are relevant to solve a case.

### Fixed
- Optimized evaluated variants to speed up creation of case report
- Moved igv and pileup viewer under a common folder
- Fixed MT alignment view pileup.js
- Fixed coordinates for SVs with start chromosome different from end chromosome
- Global comments shown across cases and institutes. Case-specific variant comments are shown only for that specific case.
- Links to clinvar submitted variants at the cases level
- Adapts clinvar parsing to new format
- Fixed problem in `scout update user` when the user object had no roles
- Makes pileup.js use online genome resources when viewing alignments. Now any instance of Scout can make use of this functionality.
- Fix ensembl link for structural variants
- Works even when cases does not have `'madeline_info'`
- Parses Polyphen in correct way again
- Fix problem with parsing gnomad from VEP

### Added
- Added a PDF export function for gene panels
- Added a "Filter and export" button to export custom-filtered SNVs to CSV file
- Dismiss SVs
- Added IGV alignments viewer
- Read delivery report path from case config or CLI command
- Filter for spidex scores
- All HPO terms are now added and fetched from the correct source (https://github.com/obophenotype/human-phenotype-ontology/blob/master/hp.obo)
- New command `scout update hpo`
- New command `scout update genes` will fetch all the latest information about genes and update them
- Load **all** variants found on chromosome **MT**
- Adds choice in cases overview do show as many cases as user like

### Removed
- pileup.min.js and pileup css are imported from a remote web location now
- All source files for HPO information, this is instead fetched directly from source
- All source files for gene information, this is instead fetched directly from source

## [3.0.0]
### Fixed
- hide pedigree panel unless it exists

## [1.5.1] - 2016-07-27
### Fixed
- look for both ".bam.bai" and ".bai" extensions

## [1.4.0] - 2016-03-22
### Added
- support for local frequency through loqusdb
- bunch of other stuff

## [1.3.0] - 2016-02-19
### Fixed
- Update query-phenomizer and add username/password

### Changed
- Update the way a case is checked for rerun-status

### Added
- Add new button to mark a case as "checked"
- Link to clinical variants _without_ 1000G annotation

## [1.2.2] - 2016-02-18
### Fixed
- avoid filtering out variants lacking ExAC and 1000G annotations

## [1.1.3] - 2015-10-01
### Fixed
- persist (clinical) filter when clicking load more
- fix #154 by robustly setting clinical filter func. terms

## [1.1.2] - 2015-09-07
### Fixed
- avoid replacing coverage report with none
- update SO terms, refactored

## [1.1.1] - 2015-08-20
### Fixed
- fetch case based on collaborator status (not owner)

## [1.1.0] - 2015-05-29
### Added
- link(s) to SNPedia based on RS-numbers
- new Jinja filter to "humanize" decimal numbers
- show gene panels in variant view
- new Jinja filter for decoding URL encoding
- add indicator to variants in list that have comments
- add variant number threshold and rank score threshold to load function
- add event methods to mongo adapter
- add tests for models
- show badge "old" if comment was written for a previous analysis

### Changed
- show cDNA change in transcript summary unless variant is exonic
- moved compounds table further up the page
- show dates for case uploads in ISO format
- moved variant comments higher up on page
- updated documentation for pages
- read in coverage report as blob in database and serve directly
- change ``OmimPhenotype`` to ``PhenotypeTerm``
- reorganize models sub-package
- move events (and comments) to separate collection
- only display prev/next links for the research list
- include variant type in breadcrumbs e.g. "Clinical variants"

### Removed
- drop dependency on moment.js

### Fixed
- show the same level of detail for all frequencies on all pages
- properly decode URL encoded symbols in amino acid/cDNA change strings
- fixed issue with wipe permissions in MongoDB
- include default gene lists in "variants" link in breadcrumbs

## [1.0.2] - 2015-05-20
### Changed
- update case fetching function

### Fixed
- handle multiple cases with same id

## [1.0.1] - 2015-04-28
### Fixed
- Fix building URL parameters in cases list Vue component

## [1.0.0] - 2015-04-12
Codename: Sara Lund

![Release 1.0](artwork/releases/release-1-0.jpg)

### Added
- Add email logging for unexpected errors
- New command line tool for deleting case

### Changed
- Much improved logging overall
- Updated documentation/usage guide
- Removed non-working IGV link

### Fixed
- Show sample display name in GT call
- Various small bug fixes
- Make it easier to hover over popups

## [0.0.2-rc1] - 2015-03-04
### Added
- add protein table for each variant
- add many more external links
- add coverage reports as PDFs

### Changed
- incorporate user feedback updates
- big refactor of load scripts

## [0.0.2-rc2] - 2015-03-04
### Changes
- add gene table with gene description
- reorganize inheritance models box

### Fixed
- avoid overwriting gene list on "research" load
- fix various bugs in external links

## [0.0.2-rc3] - 2015-03-05
### Added
- Activity log feed to variant view
- Adds protein change strings to ODM and Sanger email

### Changed
- Extract activity log component to macro

### Fixes
- Make Ensembl transcript links use archive website<|MERGE_RESOLUTION|>--- conflicted
+++ resolved
@@ -4,16 +4,12 @@
 
 About changelog [here](https://keepachangelog.com/en/1.0.0/)
 
-<<<<<<< HEAD
 
 ##[unreleased]
 ### Fixed
-- general case report crash when encountering STR variants without "source" tags
-=======
-## [unreleased]
-### Fixed
+- General case report crash when encountering STR variants without "source" tags
 - Coloring and SV inheritance patterns on general case report
->>>>>>> cf7af1fc
+
 
 ## [4.89]
 ### Added
