# Change Log
All notable changes to this project will be documented in this file.
This project adheres to [Semantic Versioning](http://semver.org/).

About changelog [here](https://keepachangelog.com/en/1.0.0/)

## [x.x.x]
### Added
- Chromograph integration for displaying PNGs in case-page
- Add VAF to cancer case general report, and remove some of its unused fields
- Variants filter compatible with genome browser location strings
- Support for custom public igv tracks stored on the cloud
- Add tests to increase testing coverage
- Update case variants count after deleting variants
- Update IGV.js to latest (v2.7.4)
- Bypass igv.js CORS check using `https://github.com/Rob--W/cors-anywhere`
- Documentation on default and custom IGV.js tracks (admin docs)
- Lock phenomodels so they're editable by admins only
- Small case group assessment sharing
- Tutorial and files for deploying app on containers (Kubernetes pods)
- Canonical transcript and protein change of canonical transcript in exported variants excel sheet
- Support for Font Awesome version 6
- Submit to Beacon from case page sidebar
- Hide dismissed variants in variants pages and variants export function
### Fixed
- Bugfix: unused `chromgraph_prefix |tojson` removed
- Freeze coloredlogs temporarily
- Marrvel link
- Don't show TP53 link for silent changes
- OMIM gene field accepts any custom number as OMIM gene
- Fix Pytest single quote vs double quote string
- Bug in gene variants search when providing similar case display name
- Delete unused file `userpanel.py`
- Primary transcripts in variant overview and general report
- Google OAuth2 login setup in README file
- Redirect to 'missing file'-icon if configured file is missing
- Javascript error in case page
- Fix compound matching during variant loading for hg38
- Cancer variants view containing variants dismissed with cancer-specific reasons
### Changed
- Save case variants count in case document and not in sessions
- Style of gene panels multiselect on case page
- Collapse/expand main HPO checkboxes in phenomodel preview
<<<<<<< HEAD
- Show canonical transcript as hgnc primary on case report
=======
- Replaced GQ (Genotype quality) with VAF (Variant allele frequency) in cancer variants GT table

>>>>>>> 14b1434f

## [4.27]
### Added
- Exclude one or more variant categories when running variants delete command
### Fixed
### Changed

## [4.26.1]
### Added
### Fixed
- Links with 1-letter aa codes crash on frameshift etc
### Changed

## [4.26]
### Added
- Extend the delete variants command to print analysis date, track, institute, status and research status
- Delete variants by type of analysis (wgs|wes|panel)
- Links to cBioPortal, MutanTP53, IARC TP53, OncoKB, MyCancerGenome, CIViC
### Fixed
- Deleted variants count
### Changed
- Print output of variants delete command as a tab separated table

## [4.25]
### Added
- Command line function to remove variants from one or all cases
### Fixed
- Parse SMN None calls to None rather than False

## [4.24.1]
### Fixed
- Install requirements.txt via setup file

## [4.24]
### Added
- Institute-level phenotype models with sub-panels containing HPO and OMIM terms
- Runnable Docker demo
- Docker image build and push github action
- Makefile with shortcuts to docker commands
- Parse and save synopsis, phenotype and cohort terms from config files upon case upload
### Fixed
- Update dismissed variant status when variant dismissed key is missing
- Breakpoint two IGV button now shows correct chromosome when different from bp1
- Missing font lib in Docker image causing the PDF report download page to crash
- Sentieon Manta calls lack Somaticscore - load anyway
- ClinVar submissions crashing due to pinned variants that are not loaded
- Point ExAC pLI score to new gnomad server address
- Bug uploading cases missing phenotype terms in config file
- STRs loaded but not shown on browser page
- Bug when using adapter.variant.get_causatives with case_id without causatives
- Problem with fetching "solved" from scout export cases cli
- Better serialising of datetime and bson.ObjectId
- Added `volumes` folder to .gitignore
### Changed
- Make matching causative and managed variants foldable on case page
- Remove calls to PyMongo functions marked as deprecated in backend and frontend(as of version 3.7).
- Improved `scout update individual` command
- Export dynamic phenotypes with ordered gene lists as PDF

## [4.23]
### Added
- Save custom IGV track settings
- Show a flash message with clear info about non-valid genes when gene panel creation fails
- CNV report link in cancer case side navigation
- Return to comment section after editing, deleting or submitting a comment
- Managed variants
- MT vs 14 chromosome mean coverage stats if Scout is connected to Chanjo
### Fixed
- missing `vcf_cancer_sv` and `vcf_cancer_sv_research` to manual.
- Split ClinVar multiple clnsig values (slash-separated) and strip them of underscore for annotations without accession number
- Timeout of `All SNVs and INDELs` page when no valid gene is provided in the search
- Round CADD (MIPv9)
- Missing default panel value
- Invisible other causatives lines when other causatives lack gene symbols
### Changed
- Do not freeze mkdocs-material to version 4.6.1
- Remove pre-commit dependency

## [4.22]
### Added
- Editable cases comments
- Editable variants comments
### Fixed
- Empty variant activity panel
- STRs variants popover
- Split new ClinVar multiple significance terms for a variant
- Edit the selected comment, not the latest
### Changed
- Updated RELEASE docs.
- Pinned variants card style on the case page
- Merged `scout export exons` and `scout view exons` commands


## [4.21.2]
### Added
### Fixed
- Do not pre-filter research variants by (case-default) gene panels
- Show OMIM disease tooltip reliably
### Changed

## [4.21.1]
### Added
### Fixed
- Small change to Pop Freq column in variants ang gene panels to avoid strange text shrinking on small screens
- Direct use of HPO list for Clinical HPO SNV (and cancer SNV) filtering
- PDF coverage report redirecting to login page
### Changed
- Remove the option to dismiss single variants from all variants pages
- Bulk dismiss SNVs, SVs and cancer SNVs from variants pages

## [4.21]
### Added
- Support to configure LoqusDB per institute
- Highlight causative variants in the variants list
- Add tests. Mostly regarding building internal datatypes.
- Remove leading and trailing whitespaces from panel_name and display_name when panel is created
- Mark MANE transcript in list of transcripts in "Transcript overview" on variant page
- Show default panel name in case sidebar
- Previous buttons for variants pagination
- Adds a gh action that checks that the changelog is updated
- Adds a gh action that deploys new releases automatically to pypi
- Warn users if case default panels are outdated
- Define institute-specific gene panels for filtering in institute settings
- Use institute-specific gene panels in variants filtering
- Show somatic VAF for pinned and causative variants on case page

### Fixed
- Report pages redirect to login instead of crashing when session expires
- Variants filter loading in cancer variants page
- User, Causative and Cases tables not scaling to full page
- Improved docs for an initial production setup
- Compatibility with latest version of Black
- Fixed tests for Click>7
- Clinical filter required an extra click to Filter to return variants
- Restore pagination and shrink badges in the variants page tables
- Removing a user from the command line now inactivates the case only if user is last assignee and case is active
- Bugfix, LoqusDB per institute feature crashed when institute id was empty string
- Bugfix, LoqusDB calls where missing case count
- filter removal and upload for filters deleted from another page/other user
- Visualize outdated gene panels info in a popover instead of a tooltip in case page side panel

### Changed
- Highlight color on normal STRs in the variants table from green to blue
- Display breakpoints coordinates in verification emails only for structural variants


## [4.20]
### Added
- Display number of filtered variants vs number of total variants in variants page
- Search case by HPO terms
- Dismiss variant column in the variants tables
- Black and pre-commit packages to dev requirements

### Fixed
- Bug occurring when rerun is requested twice
- Peddy info fields in the demo config file
- Added load config safety check for multiple alignment files for one individual
- Formatting of cancer variants table
- Missing Score in SV variants table

### Changed
- Updated the documentation on how to create a new software release
- Genome build-aware cytobands coordinates
- Styling update of the Matchmaker card
- Select search type in case search form


## [4.19]

### Added
- Show internal ID for case
- Add internal ID for downloaded CGH files
- Export dynamic HPO gene list from case page
- Remove users as case assignees when their account is deleted
- Keep variants filters panel expanded when filters have been used

### Fixed
- Handle the ProxyFix ModuleNotFoundError when Werkzeug installed version is >1.0
- General report formatting issues whenever case and variant comments contain extremely long strings with no spaces

### Changed
- Created an institute wrapper page that contains list of cases, causatives, SNVs & Indels, user list, shared data and institute settings
- Display case name instead of case ID on clinVar submissions
- Changed icon of sample update in clinVar submissions


## [4.18]

### Added
- Filter cancer variants on cytoband coordinates
- Show dismiss reasons in a badge with hover for clinical variants
- Show an ellipsis if 10 cases or more to display with loqusdb matches
- A new blog post for version 4.17
- Tooltip to better describe Tumor and Normal columns in cancer variants
- Filter cancer SNVs and SVs by chromosome coordinates
- Default export of `Assertion method citation` to clinVar variants submission file
- Button to export up to 500 cancer variants, filtered or not
- Rename samples of a clinVar submission file

### Fixed
- Apply default gene panel on return to cancer variantS from variant view
- Revert to certificate checking when asking for Chanjo reports
- `scout download everything` command failing while downloading HPO terms

### Changed
- Turn tumor and normal allelic fraction to decimal numbers in tumor variants page
- Moved clinVar submissions code to the institutes blueprints
- Changed name of clinVar export files to FILENAME.Variant.csv and FILENAME.CaseData.csv
- Switched Google login libraries from Flask-OAuthlib to Authlib


## [4.17.1]

### Fixed
- Load cytobands for cases with chromosome build not "37" or "38"


## [4.17]

### Added
- COSMIC badge shown in cancer variants
- Default gene-panel in non-cancer structural view in url
- Filter SNVs and SVs by cytoband coordinates
- Filter cancer SNV variants by alt allele frequency in tumor
- Correct genome build in UCSC link from structural variant page



### Fixed
- Bug in clinVar form when variant has no gene
- Bug when sharing cases with the same institute twice
- Page crashing when removing causative variant tag
- Do not default to GATK caller when no caller info is provided for cancer SNVs


## [4.16.1]

### Fixed
- Fix the fix for handling of delivery reports for rerun cases

## [4.16]

### Added
- Adds possibility to add "lims_id" to cases. Currently only stored in database, not shown anywhere
- Adds verification comment box to SVs (previously only available for small variants)
- Scrollable pedigree panel

### Fixed
- Error caused by changes in WTForm (new release 2.3.x)
- Bug in OMIM case page form, causing the page to crash when a string was provided instead of a numerical OMIM id
- Fix Alamut link to work properly on hg38
- Better handling of delivery reports for rerun cases
- Small CodeFactor style issues: matchmaker results counting, a couple of incomplete tests and safer external xml
- Fix an issue with Phenomizer introduced by CodeFactor style changes

### Changed
- Updated the version of igv.js to 2.5.4

## [4.15.1]

### Added
- Display gene names in ClinVar submissions page
- Links to Varsome in variant transcripts table

### Fixed
- Small fixes to ClinVar submission form
- Gene panel page crash when old panel has no maintainers

## [4.15]

### Added
- Clinvar CNVs IGV track
- Gene panels can have maintainers
- Keep variant actions (dismissed, manual rank, mosaic, acmg, comments) upon variant re-upload
- Keep variant actions also on full case re-upload

### Fixed
- Fix the link to Ensembl for SV variants when genome build 38.
- Arrange information in columns on variant page
- Fix so that new cosmic identifier (COSV) is also acceptable #1304
- Fixed COSMIC tag in INFO (outside of CSQ) to be parses as well with `&` splitter.
- COSMIC stub URL changed to https://cancer.sanger.ac.uk/cosmic/search?q= instead.
- Updated to a version of IGV where bigBed tracks are visualized correctly
- Clinvar submission files are named according to the content (variant_data and case_data)
- Always show causatives from other cases in case overview
- Correct disease associations for gene symbol aliases that exist as separate genes
- Re-add "custom annotations" for SV variants
- The override ClinVar P/LP add-in in the Clinical Filter failed for new CSQ strings

### Changed
- Runs all CI checks in github actions

## [4.14.1]

### Fixed
- Error when variant found in loqusdb is not loaded for other case

## [4.14]

### Added
- Use github actions to run tests
- Adds CLI command to update individual alignments path
- Update HPO terms using downloaded definitions files
- Option to use alternative flask config when running `scout serve`
- Requirement to use loqusdb >= 2.5 if integrated

### Fixed
- Do not display Pedigree panel in cancer view
- Do not rely on internet connection and services available when running CI tests
- Variant loading assumes GATK if no caller set given and GATK filter status is seen in FILTER
- Pass genome build param all the way in order to get the right gene mappings for cases with build 38
- Parse correctly variants with zero frequency values
- Continue even if there are problems to create a region vcf
- STR and cancer variant navigation back to variants pages could fail

### Changed
- Improved code that sends requests to the external APIs
- Updates ranges for user ranks to fit todays usage
- Run coveralls on github actions instead of travis
- Run pip checks on github actions instead of coveralls
- For hg38 cases, change gnomAD link to point to version 3.0 (which is hg38 based)
- Show pinned or causative STR variants a bit more human readable

## [4.13.1]

### Added
### Fixed
- Typo that caused not all clinvar conflicting interpretations to be loaded no matter what
- Parse and retrieve clinvar annotations from VEP-annotated (VEP 97+) CSQ VCF field
- Variant clinvar significance shown as `not provided` whenever is `Uncertain significance`
- Phenomizer query crashing when case has no HPO terms assigned
- Fixed a bug affecting `All SNVs and INDELs` page when variants don't have canonical transcript
- Add gene name or id in cancer variant view

### Changed
- Cancer Variant view changed "Variant:Transcript:Exon:HGVS" to "Gene:Transcript:Exon:HGVS"

## [4.13]

### Added
- ClinVar SNVs track in IGV
- Add SMA view with SMN Copy Number data
- Easier to assign OMIM diagnoses from case page
- OMIM terms and specific OMIM term page

### Fixed
- Bug when adding a new gene to a panel
- Restored missing recent delivery reports
- Fixed style and links to other reports in case side panel
- Deleting cases using display_name and institute not deleting its variants
- Fixed bug that caused coordinates filter to override other filters
- Fixed a problem with finding some INS in loqusdb
- Layout on SV page when local observations without cases are present
- Make scout compatible with the new HPO definition files from `http://compbio.charite.de/jenkins/`
- General report visualization error when SNVs display names are very long


### Changed


## [4.12.4]

### Fixed
- Layout on SV page when local observations without cases are present

## [4.12.3]

### Fixed
- Case report when causative or pinned SVs have non null allele frequencies

## [4.12.2]

### Fixed
- SV variant links now take you to the SV variant page again
- Cancer variant view has cleaner table data entries for "N/A" data
- Pinned variant case level display hotfix for cancer and str - more on this later
- Cancer variants show correct alt/ref reads mirroring alt frequency now
- Always load all clinical STR variants even if a region load is attempted - index may be missing
- Same case repetition in variant local observations

## [4.12.1]

### Fixed
- Bug in variant.gene when gene has no HGVS description


## [4.12]

### Added
- Accepts `alignment_path` in load config to pass bam/cram files
- Display all phenotypes on variant page
- Display hgvs coordinates on pinned and causatives
- Clear panel pending changes
- Adds option to setup the database with static files
- Adds cli command to download the resources from CLI that scout needs
- Adds dummy files for merged somatic SV and CNV; as well as merged SNV, and INDEL part of #1279
- Allows for upload of OMIM-AUTO gene panel from static files without api-key

### Fixed
- Cancer case HPO panel variants link
- Fix so that some drop downs have correct size
- First IGV button in str variants page
- Cancer case activates on SNV variants
- Cases activate when STR variants are viewed
- Always calculate code coverage
- Pinned/Classification/comments in all types of variants pages
- Null values for panel's custom_inheritance_models
- Discrepancy between the manual disease transcripts and those in database in gene-edit page
- ACMG classification not showing for some causatives
- Fix bug which caused IGV.js to use hg19 reference files for hg38 data
- Bug when multiple bam files sources with non-null values are available


### Changed
- Renamed `requests` file to `scout_requests`
- Cancer variant view shows two, instead of four, decimals for allele and normal


## [4.11.1]

### Fixed
- Institute settings page
- Link institute settings to sharing institutes choices

## [4.11.0]

### Added
- Display locus name on STR variant page
- Alternative key `GNOMADAF_popmax` for Gnomad popmax allele frequency
- Automatic suggestions on how to improve the code on Pull Requests
- Parse GERP, phastCons and phyloP annotations from vep annotated CSQ fields
- Avoid flickering comment popovers in variant list
- Parse REVEL score from vep annotated CSQ fields
- Allow users to modify general institute settings
- Optionally format code automatically on commit
- Adds command to backup vital parts `scout export database`
- Parsing and displaying cancer SV variants from Manta annotated VCF files
- Dismiss cancer snv variants with cancer-specific options
- Add IGV.js UPD, RHO and TIDDIT coverage wig tracks.


### Fixed
- Slightly darker page background
- Fixed an issued with parsed conservation values from CSQ
- Clinvar submissions accessible to all users of an institute
- Header toolbar when on Clinvar page now shows institute name correctly
- Case should not always inactivate upon update
- Show dismissed snv cancer variants as grey on the cancer variants page
- Improved style of mappability link and local observations on variant page
- Convert all the GET requests to the igv view to POST request
- Error when updating gene panels using a file containing BOM chars
- Add/replace gene radio button not working in gene panels


## [4.10.1]

### Fixed
- Fixed issue with opening research variants
- Problem with coveralls not called by Travis CI
- Handle Biomart service down in tests


## [4.10.0]

### Added
- Rank score model in causatives page
- Exportable HPO terms from phenotypes page
- AMP guideline tiers for cancer variants
- Adds scroll for the transcript tab
- Added CLI option to query cases on time since case event was added
- Shadow clinical assessments also on research variants display
- Support for CRAM alignment files
- Improved str variants view : sorting by locus, grouped by allele.
- Delivery report PDF export
- New mosaicism tag option
- Add or modify individuals' age or tissue type from case page
- Display GC and allele depth in causatives table.
- Included primary reference transcript in general report
- Included partial causative variants in general report
- Remove dependency of loqusdb by utilising the CLI

### Fixed
- Fixed update OMIM command bug due to change in the header of the genemap2 file
- Removed Mosaic Tag from Cancer variants
- Fixes issue with unaligned table headers that comes with hidden Datatables
- Layout in general report PDF export
- Fixed issue on the case statistics view. The validation bars didn't show up when all institutes were selected. Now they do.
- Fixed missing path import by importing pathlib.Path
- Handle index inconsistencies in the update index functions
- Fixed layout problems


## [4.9.0]

### Added
- Improved MatchMaker pages, including visible patient contacts email address
- New badges for the github repo
- Links to [GENEMANIA](genemania.org)
- Sort gene panel list on case view.
- More automatic tests
- Allow loading of custom annotations in VCF using the SCOUT_CUSTOM info tag.

### Fixed
- Fix error when a gene is added to an empty dynamic gene panel
- Fix crash when attempting to add genes on incorrect format to dynamic gene panel
- Manual rank variant tags could be saved in a "Select a tag"-state, a problem in the variants view.
- Same case evaluations are no longer shown as gray previous evaluations on the variants page
- Stay on research pages, even if reset, next first buttons are pressed..
- Overlapping variants will now be visible on variant page again
- Fix missing classification comments and links in evaluations page
- All prioritized cases are shown on cases page


## [4.8.3]

### Added

### Fixed
- Bug when ordering sanger
- Improved scrolling over long list of genes/transcripts


## [4.8.2]

### Added

### Fixed
- Avoid opening extra tab for coverage report
- Fixed a problem when rank model version was saved as floats and not strings
- Fixed a problem with displaying dismiss variant reasons on the general report
- Disable load and delete filter buttons if there are no saved filters
- Fix problem with missing verifications
- Remove duplicate users and merge their data and activity


## [4.8.1]

### Added

### Fixed
- Prevent login fail for users with id defined by ObjectId and not email
- Prevent the app from crashing with `AttributeError: 'NoneType' object has no attribute 'message'`


## [4.8.0]

### Added
- Updated Scout to use Bootstrap 4.3
- New looks for Scout
- Improved dashboard using Chart.js
- Ask before inactivating a case where last assigned user leaves it
- Genes can be manually added to the dynamic gene list directly on the case page
- Dynamic gene panels can optionally be used with clinical filter, instead of default gene panel
- Dynamic gene panels get link out to chanjo-report for coverage report
- Load all clinvar variants with clinvar Pathogenic, Likely Pathogenic and Conflicting pathogenic
- Show transcripts with exon numbers for structural variants
- Case sort order can now be toggled between ascending and descending.
- Variants can be marked as partial causative if phenotype is available for case.
- Show a frequency tooltip hover for SV-variants.
- Added support for LDAP login system
- Search snv and structural variants by chromosomal coordinates
- Structural variants can be marked as partial causative if phenotype is available for case.
- Show normal and pathologic limits for STRs in the STR variants view.
- Institute level persistent variant filter settings that can be retrieved and used.
- export causative variants to Excel
- Add support for ROH, WIG and chromosome PNGs in case-view

### Fixed
- Fixed missing import for variants with comments
- Instructions on how to build docs
- Keep sanger order + verification when updating/reloading variants
- Fixed and moved broken filter actions (HPO gene panel and reset filter)
- Fixed string conversion to number
- UCSC links for structural variants are now separated per breakpoint (and whole variant where applicable)
- Reintroduced missing coverage report
- Fixed a bug preventing loading samples using the command line
- Better inheritance models customization for genes in gene panels
- STR variant page back to list button now does its one job.
- Allows to setup scout without a omim api key
- Fixed error causing "favicon not found" flash messages
- Removed flask --version from base cli
- Request rerun no longer changes case status. Active or archived cases inactivate on upload.
- Fixed missing tooltip on the cancer variants page
- Fixed weird Rank cell in variants page
- Next and first buttons order swap
- Added pagination (and POST capability) to cancer variants.
- Improves loading speed for variant page
- Problem with updating variant rank when no variants
- Improved Clinvar submission form
- General report crashing when dismissed variant has no valid dismiss code
- Also show collaborative case variants on the All variants view.
- Improved phenotype search using dataTables.js on phenotypes page
- Search and delete users with `email` instead of `_id`
- Fixed css styles so that multiselect options will all fit one column


## [4.7.3]

### Added
- RankScore can be used with VCFs for vcf_cancer files

### Fixed
- Fix issue with STR view next page button not doing its one job.

### Deleted
- Removed pileup as a bam viewing option. This is replaced by IGV


## [4.7.2]

### Added
- Show earlier ACMG classification in the variant list

### Fixed
- Fixed igv search not working due to igv.js dist 2.2.17
- Fixed searches for cases with a gene with variants pinned or marked causative.
- Load variant pages faster after fixing other causatives query
- Fixed mitochondrial report bug for variants without genes

## [4.7.1]

### Added

### Fixed
- Fixed bug on genes page


## [4.7.0]

### Added
- Export genes and gene panels in build GRCh38
- Search for cases with variants pinned or marked causative in a given gene.
- Search for cases phenotypically similar to a case also from WUI.
- Case variant searches can be limited to similar cases, matching HPO-terms,
  phenogroups and cohorts.
- De-archive reruns and flag them as 'inactive' if archived
- Sort cases by analysis_date, track or status
- Display cases in the following order: prioritized, active, inactive, archived, solved
- Assign case to user when user activates it or asks for rerun
- Case becomes inactive when it has no assignees
- Fetch refseq version from entrez and use it in clinvar form
- Load and export of exons for all genes, independent on refseq
- Documentation for loading/updating exons
- Showing SV variant annotations: SV cgh frequencies, gnomad-SV, local SV frequencies
- Showing transcripts mapping score in segmental duplications
- Handle requests to Ensembl Rest API
- Handle requests to Ensembl Rest Biomart
- STR variants view now displays GT and IGV link.
- Description field for gene panels
- Export exons in build 37 and 38 using the command line

### Fixed
- Fixes of and induced by build tests
- Fixed bug affecting variant observations in other cases
- Fixed a bug that showed wrong gene coverage in general panel PDF export
- MT report only shows variants occurring in the specific individual of the excel sheet
- Disable SSL certifcate verification in requests to chanjo
- Updates how intervaltree and pymongo is used to void deprecated functions
- Increased size of IGV sample tracks
- Optimized tests


## [4.6.1]

### Added

### Fixed
- Missing 'father' and 'mother' keys when parsing single individual cases


## [4.6.0]

### Added
- Description of Scout branching model in CONTRIBUTING doc
- Causatives in alphabetical order, display ACMG classification and filter by gene.
- Added 'external' to the list of analysis type options
- Adds functionality to display "Tissue type". Passed via load config.
- Update to IGV 2.

### Fixed
- Fixed alignment visualization and vcf2cytosure availability for demo case samples
- Fixed 3 bugs affecting SV pages visualization
- Reintroduced the --version cli option
- Fixed variants query by panel (hpo panel + gene panel).
- Downloaded MT report contains excel files with individuals' display name
- Refactored code in parsing of config files.


## [4.5.1]

### Added

### Fixed
- update requirement to use PyYaml version >= 5.1
- Safer code when loading config params in cli base


## [4.5.0]

### Added
- Search for similar cases from scout view CLI
- Scout cli is now invoked from the app object and works under the app context

### Fixed
- PyYaml dependency fixed to use version >= 5.1


## [4.4.1]

### Added
- Display SV rank model version when available

### Fixed
- Fixed upload of delivery report via API


## [4.4.0]

### Added
- Displaying more info on the Causatives page and hiding those not causative at the case level
- Add a comment text field to Sanger order request form, allowing a message to be included in the email
- MatchMaker Exchange integration
- List cases with empty synopsis, missing HPO terms and phenotype groups.
- Search for cases with open research list, or a given case status (active, inactive, archived)

### Fixed
- Variant query builder split into several functions
- Fixed delivery report load bug


## [4.3.3]

### Added
- Different individual table for cancer cases

### Fixed
- Dashboard collects validated variants from verification events instead of using 'sanger' field
- Cases shared with collaborators are visible again in cases page
- Force users to select a real institute to share cases with (actionbar select fix)


## [4.3.2]

### Added
- Dashboard data can be filtered using filters available in cases page
- Causatives for each institute are displayed on a dedicated page
- SNVs and and SVs are searchable across cases by gene and rank score
- A more complete report with validated variants is downloadable from dashboard

### Fixed
- Clinsig filter is fixed so clinsig numerical values are returned
- Split multi clinsig string values in different elements of clinsig array
- Regex to search in multi clinsig string values or multi revstat string values
- It works to upload vcf files with no variants now
- Combined Pileup and IGV alignments for SVs having variant start and stop on the same chromosome


## [4.3.1]

### Added
- Show calls from all callers even if call is not available
- Instructions to install cairo and pango libs from WeasyPrint page
- Display cases with number of variants from CLI
- Only display cases with number of variants above certain treshold. (Also CLI)
- Export of verified variants by CLI or from the dashboard
- Extend case level queries with default panels, cohorts and phenotype groups.
- Slice dashboard statistics display using case level queries
- Add a view where all variants for an institute can be searched across cases, filtering on gene and rank score. Allows searching research variants for cases that have research open.

### Fixed
- Fixed code to extract variant conservation (gerp, phyloP, phastCons)
- Visualization of PDF-exported gene panels
- Reintroduced the exon/intron number in variant verification email
- Sex and affected status is correctly displayed on general report
- Force number validation in SV filter by size
- Display ensembl transcripts when no refseq exists


## [4.3.0]

### Added
- Mosaicism tag on variants
- Show and filter on SweGen frequency for SVs
- Show annotations for STR variants
- Show all transcripts in verification email
- Added mitochondrial export
- Adds alternative to search for SVs shorter that the given length
- Look for 'bcftools' in the `set` field of VCFs
- Display digenic inheritance from OMIM
- Displays what refseq transcript that is primary in hgnc

### Fixed

- Archived panels displays the correct date (not retroactive change)
- Fixed problem with waiting times in gene panel exports
- Clinvar fiter not working with human readable clinsig values

## [4.2.2]

### Fixed
- Fixed gene panel create/modify from CSV file utf-8 decoding error
- Updating genes in gene panels now supports edit comments and entry version
- Gene panel export timeout error

## [4.2.1]

### Fixed
- Re-introduced gene name(s) in verification email subject
- Better PDF rendering for excluded variants in report
- Problem to access old case when `is_default` did not exist on a panel


## [4.2.0]

### Added
- New index on variant_id for events
- Display overlapping compounds on variants view

### Fixed
- Fixed broken clinical filter


## [4.1.4]

### Added
- Download of filtered SVs

### Fixed
- Fixed broken download of filtered variants
- Fixed visualization issue in gene panel PDF export
- Fixed bug when updating gene names in variant controller


## [4.1.3]

### Fixed
- Displays all primary transcripts


## [4.1.2]

### Added
- Option add/replace when updating a panel via CSV file
- More flexible versioning of the gene panels
- Printing coverage report on the bottom of the pdf case report
- Variant verification option for SVs
- Logs uri without pwd when connecting
- Disease-causing transcripts in case report
- Thicker lines in case report
- Supports HPO search for cases, both terms or if described in synopsis
- Adds sanger information to dashboard

### Fixed
- Use db name instead of **auth** as default for authentication
- Fixes so that reports can be generated even with many variants
- Fixed sanger validation popup to show individual variants queried by user and institute.
- Fixed problem with setting up scout
- Fixes problem when exac file is not available through broad ftp
- Fetch transcripts for correct build in `adapter.hgnc_gene`

## [4.1.1]
- Fix problem with institute authentication flash message in utils
- Fix problem with comments
- Fix problem with ensembl link


## [4.1.0]

### Added
- OMIM phenotypes to case report
- Command to download all panel app gene panels `scout load panel --panel-app`
- Links to genenames.org and omim on gene page
- Popup on gene at variants page with gene information
- reset sanger status to "Not validated" for pinned variants
- highlight cases with variants to be evaluated by Sanger on the cases page
- option to point to local reference files to the genome viewer pileup.js. Documented in `docs.admin-guide.server`
- option to export single variants in `scout export variants`
- option to load a multiqc report together with a case(add line in load config)
- added a view for searching HPO terms. It is accessed from the top left corner menu
- Updates the variants view for cancer variants. Adds a small cancer specific filter for known variants
- Adds hgvs information on cancer variants page
- Adds option to update phenotype groups from CLI

### Fixed
- Improved Clinvar to submit variants from different cases. Fixed HPO terms in casedata according to feedback
- Fixed broken link to case page from Sanger modal in cases view
- Now only cases with non empty lists of causative variants are returned in `adapter.case(has_causatives=True)`
- Can handle Tumor only samples
- Long lists of HGNC symbols are now possible. This was previously difficult with manual, uploaded or by HPO search when changing filter settings due to GET request limitations. Relevant pages now use POST requests. Adds the dynamic HPO panel as a selection on the gene panel dropdown.
- Variant filter defaults to default panels also on SV and Cancer variants pages.

## [4.0.0]

### WARNING ###

This is a major version update and will require that the backend of pre releases is updated.
Run commands:

```
$scout update genes
$scout update hpo
```

- Created a Clinvar submission tool, to speed up Clinvar submission of SNVs and SVs
- Added an analysis report page (html and PDF format) containing phenotype, gene panels and variants that are relevant to solve a case.

### Fixed
- Optimized evaluated variants to speed up creation of case report
- Moved igv and pileup viewer under a common folder
- Fixed MT alignment view pileup.js
- Fixed coordinates for SVs with start chromosome different from end chromosome
- Global comments shown across cases and institutes. Case-specific variant comments are shown only for that specific case.
- Links to clinvar submitted variants at the cases level
- Adapts clinvar parsing to new format
- Fixed problem in `scout update user` when the user object had no roles
- Makes pileup.js use online genome resources when viewing alignments. Now any instance of Scout can make use of this functionality.
- Fix ensembl link for structural variants
- Works even when cases does not have `'madeline_info'`
- Parses Polyphen in correct way again
- Fix problem with parsing gnomad from VEP

### Added
- Added a PDF export function for gene panels
- Added a "Filter and export" button to export custom-filtered SNVs to CSV file
- Dismiss SVs
- Added IGV alignments viewer
- Read delivery report path from case config or CLI command
- Filter for spidex scores
- All HPO terms are now added and fetched from the correct source (https://github.com/obophenotype/human-phenotype-ontology/blob/master/hp.obo)
- New command `scout update hpo`
- New command `scout update genes` will fetch all the latest information about genes and update them
- Load **all** variants found on chromosome **MT**
- Adds choice in cases overview do show as many cases as user like

### Removed
- pileup.min.js and pileup css are imported from a remote web location now
- All source files for HPO information, this is instead fetched directly from source
- All source files for gene information, this is instead fetched directly from source

## [3.0.0]
### Fixed
- hide pedigree panel unless it exists

## [1.5.1] - 2016-07-27
### Fixed
- look for both ".bam.bai" and ".bai" extensions

## [1.4.0] - 2016-03-22
### Added
- support for local frequency through loqusdb
- bunch of other stuff

## [1.3.0] - 2016-02-19
### Fixed
- Update query-phenomizer and add username/password

### Changed
- Update the way a case is checked for rerun-status

### Added
- Add new button to mark a case as "checked"
- Link to clinical variants _without_ 1000G annotation

## [1.2.2] - 2016-02-18
### Fixed
- avoid filtering out variants lacking ExAC and 1000G annotations

## [1.1.3] - 2015-10-01
### Fixed
- persist (clinical) filter when clicking load more
- fix #154 by robustly setting clinical filter func. terms

## [1.1.2] - 2015-09-07
### Fixed
- avoid replacing coverage report with none
- update SO terms, refactored

## [1.1.1] - 2015-08-20
### Fixed
- fetch case based on collaborator status (not owner)

## [1.1.0] - 2015-05-29
### Added
- link(s) to SNPedia based on RS-numbers
- new Jinja filter to "humanize" decimal numbers
- show gene panels in variant view
- new Jinja filter for decoding URL encoding
- add indicator to variants in list that have comments
- add variant number threshold and rank score threshold to load function
- add event methods to mongo adapter
- add tests for models
- show badge "old" if comment was written for a previous analysis

### Changed
- show cDNA change in transcript summary unless variant is exonic
- moved compounds table further up the page
- show dates for case uploads in ISO format
- moved variant comments higher up on page
- updated documentation for pages
- read in coverage report as blob in database and serve directly
- change ``OmimPhenotype`` to ``PhenotypeTerm``
- reorganize models sub-package
- move events (and comments) to separate collection
- only display prev/next links for the research list
- include variant type in breadcrumbs e.g. "Clinical variants"

### Removed
- drop dependency on moment.js

### Fixed
- show the same level of detail for all frequencies on all pages
- properly decode URL encoded symbols in amino acid/cDNA change strings
- fixed issue with wipe permissions in MongoDB
- include default gene lists in "variants" link in breadcrumbs

## [1.0.2] - 2015-05-20
### Changed
- update case fetching function

### Fixed
- handle multiple cases with same id

## [1.0.1] - 2015-04-28
### Fixed
- Fix building URL parameters in cases list Vue component

## [1.0.0] - 2015-04-12
Codename: Sara Lund

![Release 1.0](artwork/releases/release-1-0.jpg)

### Added
- Add email logging for unexpected errors
- New command line tool for deleting case

### Changed
- Much improved logging overall
- Updated documentation/usage guide
- Removed non-working IGV link

### Fixed
- Show sample display name in GT call
- Various small bug fixes
- Make it easier to hover over popups

## [0.0.2-rc1] - 2015-03-04
### Added
- add protein table for each variant
- add many more external links
- add coverage reports as PDFs

### Changed
- incorporate user feedback updates
- big refactor of load scripts

## [0.0.2-rc2] - 2015-03-04
### Changes
- add gene table with gene description
- reorganize inheritance models box

### Fixed
- avoid overwriting gene list on "research" load
- fix various bugs in external links

## [0.0.2-rc3] - 2015-03-05
### Added
- Activity log feed to variant view
- Adds protein change strings to ODM and Sanger email

### Changed
- Extract activity log component to macro

### Fixes
- Make Ensembl transcript links use archive website<|MERGE_RESOLUTION|>--- conflicted
+++ resolved
@@ -41,13 +41,8 @@
 - Save case variants count in case document and not in sessions
 - Style of gene panels multiselect on case page
 - Collapse/expand main HPO checkboxes in phenomodel preview
-<<<<<<< HEAD
+- Replaced GQ (Genotype quality) with VAF (Variant allele frequency) in cancer variants GT table
 - Show canonical transcript as hgnc primary on case report
-=======
-- Replaced GQ (Genotype quality) with VAF (Variant allele frequency) in cancer variants GT table
-
->>>>>>> 14b1434f
-
 ## [4.27]
 ### Added
 - Exclude one or more variant categories when running variants delete command
