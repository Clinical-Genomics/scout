--- conflicted
+++ resolved
@@ -9,12 +9,9 @@
 - Hide removed gene panels by default in panels page
 - Removed option for filtering cancer SVs by Tumor and Normal alt AF
 - Hide links to coverage repost if cancer analysis
-<<<<<<< HEAD
 - Remove rerun emails and redirect users to the analysis order portal instead
-=======
 ### Fixed
 - If trying to load a badly formatted .tsv file an error message is displayed.
->>>>>>> 81dc258b
 
 ## [4.59]
 ### Added
