# Change Log
All notable changes to this project will be documented in this file.
This project adheres to [Semantic Versioning](http://semver.org/).

About changelog [here](https://keepachangelog.com/en/1.0.0/)

## [unreleased]
### Added
- Orpha disease terms now include information on inheritance
- Case loading via .yaml config file accepts subject_id and phenotype_groups (if previously defined as constant default or added per institute)
- Possibility to submit variants associated with Orphanet conditions to ClinVar
- Option update path to .d4 files path for individuals of an existing case using the command line
- Case loading via .yaml config file accepts subject_id and phenotype_groups (if previously defined as constant default or added per institute)
### Changed
- Introduce validation in the ClinVar multistep form to make sure users provide at least one variant-associated condition
- CLI scout update individual accepts subject_id
- Update ClinVar inheritance models to reflect changes in ClinVar submission API
- Handle variant-associated condition ID format in background when creating ClinVar submissions
- Replace the code that downloads Ensembl genes, transcripts and exons with the Schug web app
<<<<<<< HEAD
- Explicitly store case file paths from load conf accessible on load as absolute paths for later access
=======
- Add more info to error log when transcript variant frequency parsing fails.
>>>>>>> 7e2b1ea2
### Fixed
- Text input of associated condition in ClinVar form now aligns to the left
- Alignment of contents in the case report has been updated
- Missing number of phenotypes and genes from case diagnoses
- Associate OMIM and/or ORPHA diagnoses with partial causatives
- Visualization of partial causatives' diagnoses on case page: style and links
- Revert style of pinned variants window on the case page
- Rename `Clinical significanc` to `Germline classification` in ClinVar submissions exported files
- Rename `Comment on clinical significance` to `Comment on classification` in ClinVar submissions exported files
- Show matching partial causatives on variant page

## [4.76]
### Added
- Orphacodes are visible in phenotype tables
- Pydantic validation of image paths provided in case load config file
- Info on the user which created a ClinVar submission, when available
- Associate .d4 files to case individuals when loading a case via config file
- Option update path to .d4 files path for individuals of an existing case using the commands line
### Changed
- In diagnoses page the load of diseases are initiated by clicking a button
- Revel score, Revel rank score and SpliceAI values are also displayed in Causatives and Validated variants tables
- Remove unused functions and tests
- Analysis type and direct link from cases list for OGM cases
- Removed unused `case_obj` parameter from server/blueprints/variant/controllers/observations function
- Possibility to reset ClinVar submission ID
- Allow ClinVar submissions with custom API key for users registered as ClinVar submitters or when institute doesn't have a preset list of ClinVar submitters
- Ordered event verbs alphabetically and created ClinVar-related user events
- Removed the unused "no-variants" option from the load case command line
### Fixed
- All disease_terms have gene HGNC ids as integers when added to the scout database
- Disease_term identifiers are now prefixed with the name of the coding system
- Command line crashing with error when updating a user that doesn't exist
- Thaw coloredlogs - 15.0.1 restores errorhandler issue
- Thaw crypography - current base image and library version allow Docker builds
- Missing delete icons on phenomodels page
- Missing cryptography lib error while running Scout container on an ARM processor
- Round CADD values with many decimals on causatives and validated variants pages
- Dark-mode visibility of some fields on causatives and validated variants pages
- Clinvar submitters would be cleared when unprivileged users saved institute settings page
- Added a default empty string in cases search form to avoid None default value
- Page crashing when user tries to remove the same variant from a ClinVar submission in different browser tabs
- Update more GnomAD links to GnomAD v4 (v38 SNVs, MT vars, STRs)
- Empty cells for RNA fusion variants in Causatives and Verified variants page
- Submenu icons missing from collapsible actionbar
- The collapsible actionbar had some non-collapsing overly long entries
- Cancer observations for SVs not appearing in the variant details view
- Archived local observations not visible on cancer variantS page
- Empty Population Frequency column in the Cancer SV Variants view
- Capital letters in ClinVar events description shown on case page

## [4.75]
### Added
- Hovertip to gene panel names with associated genes in variant view, when variant covers more than one gene
- Tests for panel to genes
- Download of Orphadata en_product6 and en_product4 from CLI
- Parse and save `database_found` key/values for RNA fusion variants
- Added fusion_score, ffpm, split_reads, junction_reads and fusion_caller to the list of filters on RNA fusion variants page
- Renamed the function `get_mei_info` to `set_mei_info` to be consistent with the other functions
- Fixed removing None key/values from parsed variants
- Orphacodes are included in the database disease_terms
### Changed
- Allow use of projections when retrieving gene panels
- Do not save custom images as binary data into case and variant database documents
- Retrieve and display case and variant custom images using image's saved path
- Cases are activated by viewing FSHD and SMA reports
- Split multi-gene SNV variants into single genes when submitting to Matchmaker Exchange
- Alamut links also on the gene level, using transcript and HGVS: better for indels. Keep variant link for missing HGVS
- Thaw WTForms - explicitly coerce form decimal field entries when filters fetched from db
### Fixed
- Removed some extra characters from top of general report left over from FontAwsome fix
- Do not save fusion variants-specific key/values in other types of variants
- Alamut link for MT variants in build 38
- Convert RNA fusions variants `tool_hits` and `fusion_score` keys from string to numbers
- Fix genotype reference and alternative sequencing depths defaulting to -1 when values are 0
- DecimalFields were limited to two decimal places for several forms - lifting restrictions on AF, CADD etc.

## [4.74.1]
### Changed
- Parse and save into database also OMIM terms not associated to genes
### Fixed
- BioNano API FSHD report requests are GET in Access 1.8, were POST in 1.7
- Update more FontAwesome icons to avoid Pro icons
- Test if files still exist before attempting to load research variants
- Parsing of genotypes error, resulting in -1 values when alt or ref read depths are 0

## [4.74]
### Added
- SNVs and Indels, MEI and str variants genes have links to Decipher
- An `owner + case display name` index for cases database collection
- Test and fixtures for RNA fusion case page
- Load and display fusion variants from VCF files as the other variant types
- Option to update case document with path to mei variants (clinical and research)
### Changed
- Details on variant type and category for audit filters on case general report
- Enable Gens CN profile button also in somatic case view
- Fix case of analysis type check for Gens analysis button - only show for WGS
### Fixed
- loqusdb table no longer has empty row below each loqusid
- MatchMaker submission details page crashing because of change in date format returned by PatientMatcher
- Variant external links buttons style does not change color when visited
- Hide compounds with compounds follow filter for region or function would fail for variants in multiple genes
- Updated FontAwesome version to fix missing icons

## [4.73]
### Added
- Shortcut button for HPO panel MEI variants from case page
- Export managed variants from CLI
### Changed
- STRs visualization on case panel to emphasize abnormal repeat count and associated condition
- Removed cytoband column from STRs variant view on case report
- More long integers formatted with thin spaces, and copy to clipboard buttons added
### Fixed
- OMIM table is scrollable if higher than 700px on SV page
- Pinned variants validation badge is now red for false positives.
- Case display name defaulting to case ID when `family_name` or `display_name` are missing from case upload config file
- Expanded menu visible at screen sizes below 1000px now has background color
- The image in ClinVar howto-modal is now responsive
- Clicking on a case in case groups when case was already removed from group in another browser tab
- Page crashing when saving filters for mei variants
- Link visited color of images

## [4.72.4]
### Changed
- Automatic test mongod version increased to v7
### Fixed
- GnomAD now defaults to hg38 - change build 37 links accordingly

## [4.72.3]
### Fixed
- Somatic general case report small variant table can crash with unclassified variants

## [4.72.2]
### Changed
- A gunicorn maxrequests parameter for Docker server image - default to 1200
- STR export limit increased to 500, as for other variants
- Prevent long number wrapping and use thin spaces for separation, as per standards from SI, NIST, IUPAC, BIPM.
- Speed up case retrieval and lower memory use by projecting case queries
- Make relatedness check fails stand out a little more to new users
- Speed up case retrieval and lower memory use by projecting case queries
- Speed up variant pages by projecting only the necessary keys in disease collection query
### Fixed
- Huge memory use caused by cases and variants pages pulling complete disease documents from DB
- Do not include genes fetched from HPO terms when loading diseases
- Consider the renamed fields `Approved Symbol` -> `Approved Gene Symbol` and `Gene Symbols` -> `Gene/Locus And Other Related Symbols` when parsing OMIM terms from genemap2.txt file

## [4.72.1]
### Fixed
- Jinja filter that renders long integers
- Case cache when looking for causatives in other cases causing the server to hang

## [4.72]
### Added
- A GitHub action that checks for broken internal links in docs pages
- Link validation settings in mkdocs.yml file
- Load and display full RNA alignments on alignment viewer
- Genome build check when loading a case
- Extend event index to previous causative variants and always load them
### Fixed
- Documentation nav links for a few documents
- Slightly extended the BioNano Genomics Access integration docs
- Loading of SVs when VCF is missing the INFO.END field but has INFO.SVLEN field
- Escape protein sequence name (if available) in case general report to render special characters correctly
- CaseS HPO term searches for multiple terms works independent of order
- CaseS search regexp should not allow backslash
- CaseS cohort tags can contain whitespace and still match
- Remove diagnoses from cases even if OMIM term is not found in the database
- Parsing of disease-associated genes
- Removed an annoying warning while updating database's disease terms
- Displaying custom case images loaded with scout version <= 4.71
- Use pydantic version >=2 in requirements.txt file
### Changed
- Column width adjustment on caseS page
- Use Python 3.11 in tests
- Update some github actions
- Upgraded Pydantic to version 2
- Case validation fails on loading when associated files (alignments, VCFs and reports) are not present on disk
- Case validation fails on loading when custom images have format different then ["gif", "svg", "png", "jpg", "jpeg"]
- Custom images keys `case` and `str` in case config yaml file are renamed to `case_images` and `str_variants_images`
- Simplify and speed up case general report code
- Speed up case retrieval in case_matching_causatives
- Upgrade pymongo to version 4
- When updating disease terms, check that all terms are consistent with a DiseaseTerm model before dropping the old collection
- Better separation between modules loading HPO terms and diseases
- Deleted unused scout.build.phenotype module
- Stricter validation of mandatory genome build key when loading a case. Allowed values are ['37','38',37,38]
- Improved readability of variants length and coordinates on variantS pages

## [4.71]
### Added
- Added Balsamic keys for SweGen and loqusdb local archive frequecies, SNV and SV
- New filter option for Cancer variantS: local archive RD loqusdb
- Show annotated observations on SV variantS view, also for cancer somatic SVs
- Revel filter for variantS
- Show case default panel on caseS page
- CADD filter for Cancer Somatic SNV variantS - show score
- SpliceAI-lookup link (BROAD, shows SpliceAI and Pangolin) from variant page
- BioNano Access server API - check projects, samples and fetch FSHD reports
### Fixed
- Name of reference genome build for RNA for compatibility with IGV locus search change
- Howto to run the Docker image on Mac computers in `admin-guide/containers/container-deploy.md`
- Link to Weasyprint installation howto in README file
- Avoid filling up disk by creating a reduced VCF file for every variant that is visualized
- Remove legacy incorrectly formatted CODEOWNERS file
- Restrain variant_type requests to variantS views to "clinical" or "research"
- Visualization of cancer variants where cancer case has no affected individual
- ProteinPaint gene link (small StJude API change)
- Causative MEI variant link on causatives page
- Bionano access api settings commented out by default in Scout demo config file.
- Do not show FSHD button on freshly loaded cases without bionano_access individuals
- Truncate long variants' HGVS on causative/Clinically significant and pinned variants case panels
### Changed
- Remove function call that tracks users' browser version
- Include three more splice variant SO terms in clinical filter severe SO terms
- Drop old HPO term collection only after parsing and validation of new terms completes
- Move score to own column on Cancer Somatic SNV variantS page
- Refactored a few complex case operations, breaking out sub functionalities

## [4.70]
### Added
- Download a list of Gene Variants (max 500) resulting from SNVs and Indels search
- Variant PubMed link to search for gene symbol and any aliases
### Changed
- Clearer gnomAD values in Variants page
### Fixed
- CaseS page uniform column widths
- Include ClinVar variants into a scrollable div element on Case page
- `canonical_transcript` variable not initialized in get_hgvs function (server.blueprints.institutes.controllers.py)
- Catch and display any error while importing Phenopacket info
- Modified Docker files to use python:3.8-slim-bullseye to prevent gunicorn workers booting error

## [4.69]
### Added
- ClinVar submission howto available also on Case page
- Somatic score and filtering for somatic SV callers, if available
- Show caller as a tooltip on variantS list
### Fixed
- Crash when attempting to export phenotype from a case that had never had phenotypes
- Aesthetic fix to Causative and Pinned Variants on Case page
- Structural inconsistency for ClinVar Blueprint templates
- Updated igv.js to 2.15.8 to fix track default color bug
- Fixed release versions for actions.
- Freeze tornado below 6.3.0 for compatibility with livereload 2.6.3
- Force update variants count on case re-upload
- IGV locus search not working - add genome reference id
- Pin links to MEI variants should end up on MEI not SV variant view
- Load also matching MEI variants on forced region load
- Allow excluding MEI from case variant deletion
- Fixed the name of the assigned user when the internal user ID is different from the user email address
- Gene variantS should display gene function, region and full hgvs
### Changed
- FontAwesome integrity check fail (updated resource)
- Removed ClinVar API validation buttons in favour of direct API submission
- Improved layout of Institute settings page
- ClinVar API key and allowed submitters are set in the Institute settings page


## [4.68]
### Added
- Rare Disease Mobile Element Insertion variants view
### Changed
- Updated igv.js to 2.15.6
### Fixed
- Docker stage build pycairo.
- Restore SNV and SV rank models versions on Causatives and Verified pages
- Saving `REVEL_RANKSCORE` value in a field named `revel` in variants database documents

## [4.67]
### Added
- Prepare to filter local SV frequency
### Changed
- Speed up instituteS page loading by refactoring cases/institutes query
- Clinical Filter for SVs includes `splice_polypyrimidine_tract_variant` as a severe consequence
- Clinical Filter for SVs includes local variant frequency freeze ("old") for filtering, starting at 30 counts
- Speed up caseS page loading by adding status to index and refactoring totals count
- HPO file parsing is updated to reflect that HPO have changed a few downloadable file formats with their 230405 release.
### Fixed
- Page crashing when a user tries to edit a comment that was removed
- Warning instead of crashed page when attempting to retrieve a non-existent Phenopacket
- Fixed StJude ProteinPaint gene link (URL change)
- Freeze of werkzeug library to version<2.3 to avoid problems resulting from the consequential upgrade of the Flask lib
- Huge list of genes in case report for megabases-long structural variants.
- Fix displaying institutes without associated cases on institutes page
- Fix default panel selection on SVs in cancer case report

## [4.66]
### Changed
- Moved Phenomodels code under a dedicated blueprint
- Updated the instructions to load custom case report under admin guide
- Keep variants filter window collapsed except when user expands it to filter
### Added
- A summary table of pinned variants on the cancer case general report
- New openable matching causatives and managed variants lists for default gene panels only for convenience
### Fixed
- Gens structural variant page link individual id typo

## [4.65.2]
### Fixed
- Generating general case report with str variants containing comments

## [4.65.1]
### Fixed
- Visibility of `Gene(s)` badges on SV VariantS page
- Hide dismiss bar on SV page not working well
- Delivery report PDF download
- Saving Pipeline version file when loading a case
- Backport compatible import of importlib metadata for old python versions (<3.8)

## [4.65]
### Added
- Option to mark a ClinVar submission as submitted
- Docs on how to create/update the PanelApp green genes as a system admin
- `individual_id`-parameter to both Gens links
- Download a gene panel in TXT format from gene panel page
- Panel gene comments on variant page: genes in panels can have comments that describe the gene in a panel context
### Changed
- Always show each case category on caseS page, even if 0 cases in total or after current query
- Improved sorting of ClinVar submissions
- Pre-populate SV type select in ClinVar submission form, when possible
- Show comment badges in related comments tables on general report
- Updated version of several GitHub actions
- Migrate from deprecated `pkg_resources` lib to `importlib_resources`
- Dismiss bar on variantS pages is thinner.
- Dismiss bar on variantS pages can be toggled open or closed for the duration of a login session.
### Fixed
- Fixed Sanger order / Cancel order modal close buttons
- Visibility of SV type in ClinVar submission form
- Fixed a couple of creations where now was called twice, so updated_at and created_at could differ
- Deprecated Ubuntu version 18.04 in one GitHub action
- Panels that have been removed (hidden) should not be visible in views where overlapping gene panels for genes are shown
- Gene panel test pointing to the right function

## [4.64]
### Added
- Create/Update a gene panel containing all PanelApp green genes (`scout update panelapp-green -i <cust_id>`)
- Links for ACMG pathogenicity impact modification on the ACMG classification page
### Changed
- Open local observation matching cases in new windows
### Fixed
- Matching manual ranked variants are now shown also on the somatic variant page
- VarSome links to hg19/GRCh37
- Managed variants filter settings lost when navigating to additional pages
- Collect the right variant category after submitting filter form from research variantS page
- Beacon links are templated and support variants in genome build 38

## [4.63]
### Added
- Display data sharing info for ClinVar, Matchmaker Exchange and Beacon in a dedicated column on Cases page
- Test for `commands.download.omim.print_omim`
- Display dismissed variants comments on general case report
- Modify ACMG pathogenicity impact (most commonly PVS1, PS3) based on strength of evidence with lab director's professional judgement
- REViewer button on STR variant page
- Alamut institution parameter in institute settings for Alamut Visual Plus software
- Added Manual Ranks Risk Factor, Likely Risk Factor and Uncertain Risk Factor
- Display matching manual ranks from previous cases the user has access to on VariantS and Variant pages
- Link to gnomAD gene SVs v2.1 for SV variants with gnomAD frequency
- Support for nf-core/rnafusion reports
### Changed
- Display chrY for sex unknown
- Deprecate legacy scout_load() method API call.
- Message shown when variant tag is updated for a variant
- When all ACMG classifications are deleted from a variant, the current variant classification status is also reset.
- Refactored the functions that collect causative variants
- Removed `scripts/generate_test_data.py`
### Fixed
- Default IGV tracks (genes, ClinVar, ClinVar CNVs) showing even if user unselects them all
- Freeze Flask-Babel below v3.0 due to issue with a locale decorator
- Thaw Flask-Babel and fix according to v3 standard. Thank you @TkTech!
- Show matching causatives on somatic structural variant page
- Visibility of gene names and functional annotations on Causatives/Verified pages
- Panel version can be manually set to floating point numbers, when modified
- Causatives page showing also non-causative variants matching causatives in other cases
- ClinVar form submission for variants with no selected transcript and HGVS
- Validating and submitting ClinVar objects not containing both Variant and Casedata info

## [4.62.1]
### Fixed
- Case page crashing when adding a case to a group without providing a valid case name

## [4.62]
### Added
- Validate ClinVar submission objects using the ClinVar API
- Wrote tests for case and variant API endpoints
- Create ClinVar submissions from Scout using the ClinVar API
- Export Phenopacket for affected individual
- Import Phenopacket from JSON file or Phenopacket API backend server
- Use the new case name option for GENS requests
- Pre-validate refseq:HGVS items using VariantValidator in ClinVar submission form
### Fixed
- Fallback for empty alignment index for REViewer service
- Source link out for MIP 11.1 reference STR annotation
- Avoid duplicate causatives and pinned variants
- ClinVar clinical significance displays only the ACMG terms when user selects ACMG 2015 as assertion criteria
- Spacing between icon and text on Beacon and MatchMaker links on case page sidebar
- Truncate IDs and HGVS representations in ClinVar pages if longer than 25 characters
- Update ClinVar submission ID form
- Handle connection timeout when sending requests requests to external web services
- Validate any ClinVar submission regardless of its status
- Empty Phenopackets import crashes
- Stop Spinner on Phenopacket JSON download
### Changed
- Updated ClinVar submission instructions

## [4.61.1]
### Fixed
- Added `UMLS` as an option of `Condition ID type` in ClinVar Variant downloaded files
- Missing value for `Condition ID type` in ClinVar Variant downloaded files
- Possibility to open, close or delete a ClinVar submission even if it doesn't have an associated name
- Save SV type, ref and alt n. copies to exported ClinVar files
- Inner and outer start and stop SV coordinates not exported in ClinVar files
- ClinVar submissions page crashing when SV files don't contain breakpoint exact coordinates
- Align OMIM diagnoses with delete diagnosis button on case page
- In ClinVar form, reset condition list and customize help when condition ID changes

## [4.61]
### Added
- Filter case list by cases with variants in ClinVar submission
- Filter case list by cases containing RNA-seq data - gene_fusion_reports and sample-level tracks (splice junctions and RNA coverage)
- Additional case category `Ignored`, to be used for cases that don't fall in the existing 'inactive', 'archived', 'solved', 'prioritized' categories
- Display number of cases shown / total number of cases available for each category on Cases page
- Moved buttons to modify case status from sidebar to main case page
- Link to Mutalyzer Normalizer tool on variant's transcripts overview to retrieve official HVGS descriptions
- Option to manually load RNA MULTIQC report using the command `scout load report -t multiqc_rna`
- Load RNA MULTIQC automatically for a case if config file contains the `multiqc_rna` key/value
- Instructions in admin-guide on how to load case reports via the command line
- Possibility to filter RD variants by a specific genotype call
- Distinct colors for different inheritance models on RD Variant page
- Gene panels PDF export with case variants hits by variant type
- A couple of additional README badges for GitHub stats
- Upload and display of pipeline reference info and executable version yaml files as custom reports
- Testing CLI on hasta in PR template
### Changed
- Instructions on how to call dibs on scout-stage server in pull request template
- Deprecated CLI commands `scout load <delivery_report, gene_fusion_report, coverage_qc_report, cnv_report>` to replace them with command `scout load report -t <report type>`
- Refactored code to display and download custom case reports
- Do not export `Assertion method` and `Assertion method citation` to ClinVar submission files according to changes to ClinVar's submission spreadsheet templates.
- Simplified code to create and download ClinVar CSV files
- Colorize inheritance models badges by category on VariantS page
- `Safe variants matching` badge more visible on case page
### Fixed
- Non-admin users saving institute settings would clear loqusdb instance selection
- Layout of variant position, cytoband and type in SV variant summary
- Broken `Build Status - GitHub badge` on GitHub README page
- Visibility of text on grey badges in gene panels PDF exports
- Labels for dashboard search controls
- Dark mode visibility for ClinVar submission
- Whitespaces on outdated panel in extent report

## [4.60]
### Added
- Mitochondrial deletion signatures (mitosign) can be uploaded and shown with mtDNA report
- A `Type of analysis` column on Causatives and Validated variants pages
- List of "safe" gene panels available for matching causatives and managed variants in institute settings, to avoid secondary findings
- `svdb_origin` as a synonym for `FOUND_IN` to complement `set` for variants found by all callers
### Changed
- Hide removed gene panels by default in panels page
- Removed option for filtering cancer SVs by Tumor and Normal alt AF
- Hide links to coverage report from case dynamic HPO panel if cancer analysis
- Remove rerun emails and redirect users to the analysis order portal instead
- Updated clinical SVs igv.js track (dbVar) and added example of external track from `https://trackhubregistry.org/`
- Rewrote the ClinVar export module to simplify and add one variant at the time
- ClinVar submissions with phenotype conditions from: [OMIM, MedGen, Orphanet, MeSH, HP, MONDO]
### Fixed
- If trying to load a badly formatted .tsv file an error message is displayed.
- Avoid showing case as rerun when first attempt at case upload failed
- Dynamic autocomplete search not working on phenomodels page
- Callers added to variant when loading case
- Now possible to update managed variant from file without deleting it first
- Missing preselected chromosome when editing a managed variant
- Preselected variant type and subtype when editing a managed variant
- Typo in dbVar ClinVar track, hg19


## [4.59]
### Added
- Button to go directly to HPO SV filter variantS page from case
- `Scout-REViewer-Service` integration - show `REViewer` picture if available
- Link to HPO panel coverage overview on Case page
- Specify a confidence threshold (green|amber|red) when loading PanelApp panels
- Functional annotations in variants lists exports (all variants)
- Cancer/Normal VAFs and COSMIC ids in in variants lists exports (cancer variants)
### Changed
- Better visualization of regional annotation for long lists of genes in large SVs in Variants tables
- Order of cells in variants tables
- More evident links to gene coverage from Variant page
- Gene panels sorted by display name in the entire Case page
- Round CADD and GnomAD values in variants export files
### Fixed
- HPO filter button on SV variantS page
- Spacing between region|function cells in SVs lists
- Labels on gene panel Chanjo report
- Fixed ambiguous duplicated response headers when requesting a BAM file from /static
- Visited color link on gene coverage button (Variant page)

## [4.58.1]
### Fixed
- Case search with search strings that contain characters that can be escaped

## [4.58]
### Added
- Documentation on how to create/update PanelApp panels
- Add filter by local observations (archive) to structural variants filters
- Add more splicing consequences to SO term definitions
- Search for a specific gene in all gene panels
- Institute settings option to force show all variants on VariantS page for all cases of an institute
- Filter cases by validation pending status
- Link to The Clinical Knowledgebase (CKB) (https://ckb.jax.org/) in cancer variant's page
### Fixed
- Added a not-authorized `auto-login` fixture according to changes in Flask-Login 0.6.2
- Renamed `cache_timeout` param name of flask.send_file function to `max_age` (Flask 2.2 compliant)
- Replaced deprecated `app.config["JSON_SORT_KEYS"]` with app.json.sort_keys in app settings
- Bug in gene variants page (All SNVs and INDELs) when variant gene doesn't have a hgnc id that is found in the database
- Broken export of causatives table
- Query for genes in build 38 on `Search SNVs and INDELs` page
- Prevent typing special characters `^<>?!=\/` in case search form
- Search matching causatives also among research variants in other cases
- Links to variants in Verified variants page
- Broken filter institute cases by pinned gene
- Better visualization of long lists of genes in large SVs on Causative and Verified Variants page
- Reintroduced missing button to export Causative variants
- Better linking and display of matching causatives and managed variants
- Reduced code complexity in `scout/parse/variant/variant.py`
- Reduced complexity of code in `scout/build/variant/variant.py`

### Changed
- State that loqusdb observation is in current case if observations count is one and no cases are shown
- Better pagination and number of variants returned by queries in `Search SNVs and INDELs` page
- Refactored and simplified code used for collecting gene variants for `Search SNVs and INDELs` page
- Fix sidebar panel icons in Case view
- Fix panel spacing in Case view
- Removed unused database `sanger_ordered` and `case_id,category,rank_score` indexes (variant collection)
- Verified variants displayed in a dedicated page reachable from institute sidebar
- Unified stats in dashboard page
- Improved gene info for large SVs and cancer SVs
- Remove the unused `variant.str_variant` endpoint from variant views
- Easier editing of HPO gene panel on case page
- Assign phenotype panel less cramped on Case page
- Causatives and Verified variants pages to use the same template macro
- Allow hyphens in panel names
- Reduce resolution of example images
- Remove some animations in web gui which where rendered slow


## [4.57.4]
### Fixed
- Parsing of variant.FORMAT "DR" key in parse variant file

## [4.57.3]
### Fixed
- Export of STR verified variants
- Do not download as verified variants first verified and then reset to not validated
- Avoid duplicated lines in downloaded verified variants reflecting changes in variant validation status

## [4.57.2]
### Fixed
- Export of verified variants when variant gene has no transcripts
- HTTP 500 when visiting a the details page for a cancer variant that had been ranked with genmod

## [4.57.1]
### Fixed
- Updating/replacing a gene panel from file with a corrupted or malformed file

## [4.57]
### Added
- Display last 50 or 500 events for a user in a timeline
- Show dismiss count from other cases on matching variantS
- Save Beacon-related events in events collection
- Institute settings allow saving multiple loqusdb instances for one institute
- Display stats from multiple instances of loqusdb on variant page
- Display date and frequency of obs derived from count of local archive observations from MIP11 (requires fix in MIP)
### Changed
- Prior ACMG classifications view is no longer limited by pathogenicity
### Fixed
- Visibility of Sanger ordered badge on case page, light mode
- Some of the DataTables tables (Phenotypes and Diagnoses pages) got a bit dark in dark mode
- Remove all redundancies when displaying timeline events (some events are saved both as case-related and variant-related)
- Missing link in saved MatchMaker-related events
- Genes with mixed case gene symbols missing in PanelApp panels
- Alignment of elements on the Beacon submission modal window
- Locus info links from STR variantS page open in new browser tabs

## [4.56]
### Added
- Test for PanelApp panels loading
- `panel-umi` tag option when loading cancer analyses
### Changed
- Black text to make comments more visible in dark mode
- Loading PanelApp panels replaces pre-existing panels with same version
- Removed sidebar from Causatives page - navigation is available on the top bar for now
- Create ClinVar submissions from pinned variants list in case page
- Select which pinned variants will be included in ClinVar submission documents
### Fixed
- Remove a:visited css style from all buttons
- Update of HPO terms via command line
- Background color of `MIXED` and `PANEL-UMI` sequencing types on cases page
- Fixed regex error when searching for cases with query ending with `\ `
- Gene symbols on Causatives page lighter in dark mode
- SpliceAI tooltip of multigene variants

## [4.55]
### Changed
- Represent different tumor samples as vials in cases page
- Option to force-update the OMIM panel
### Fixed
- Low tumor purity badge alignment in cancer samples table on cancer case view
- VariantS comment popovers reactivate on hover
- Updating database genes in build 37
- ACMG classification summary hidden by sticky navbar
- Logo backgrounds fixed to white on welcome page
- Visited links turn purple again
- Style of link buttons and dropdown menus
- Update KUH and GMS logos
- Link color for Managed variants

## [4.54]
### Added
- Dark mode, using browser/OS media preference
- Allow marking case as solved without defining causative variants
- Admin users can create missing beacon datasets from the institute's settings page
- GenCC links on gene and variant pages
- Deprecation warnings when launching the app using a .yaml config file or loading cases using .ped files
### Changed
- Improved HTML syntax in case report template
- Modified message displayed when variant rank stats could not be calculated
- Expanded instructions on how to test on CG development server (cg-vm1)
- Added more somatic variant callers (Balsamic v9 SNV, develop SV)
### Fixed
- Remove load demo case command from docker-compose.yml
- Text elements being split across pages in PDF reports
- Made login password field of type `password` in LDAP login form
- Gene panels HTML select in institute's settings page
- Bootstrap upgraded to version 5
- Fix some Sourcery and SonarCloud suggestions
- Escape special characters in case search on institute and dashboard pages
- Broken case PDF reports when no Madeline pedigree image can be created
- Removed text-white links style that were invisible in new pages style
- Variants pagination after pressing "Filter variants" or "Clinical filter"
- Layout of buttons Matchmaker submission panel (case page)
- Removing cases from Matchmaker (simplified code and fixed functionality)
- Reintroduce check for missing alignment files purged from server

## [4.53]
### Added
### Changed
- Point Alamut API key docs link to new API version
- Parse dbSNP id from ID only if it says "rs", else use VEP CSQ fields
- Removed MarkupSafe from the dependencies
### Fixed
- Reintroduced loading of SVs for demo case 643595
- Successful parse of FOUND_IN should avoid GATK caller default
- All vulnerabilities flagged by SonarCloud

## [4.52]
### Added
- Demo cancer case gets loaded together with demo RD case in demo instance
- Parse REVEL_score alongside REVEL_rankscore from csq field and display it on SNV variant page
- Rank score results now show the ranking range
- cDNA and protein changes displayed on institute causatives pages
- Optional SESSION_TIMEOUT_MINUTES configuration in app config files
- Script to convert old OMIM case format (list of integers) to new format (list of dictionaries)
- Additional check for user logged in status before serving alignment files
- Download .cgh files from cancer samples table on cancer case page
- Number of documents and date of last update on genes page
### Changed
- Verify user before redirecting to IGV alignments and sashimi plots
- Build case IGV tracks starting from case and variant objects instead of passing all params in a form
- Unfreeze Werkzeug lib since Flask_login v.0.6 with bugfix has been released
- Sort gene panels by name (panelS and variant page)
- Removed unused `server.blueprints.alignviewers.unindexed_remote_static` endpoint
- User sessions to check files served by `server.blueprints.alignviewers.remote_static` endpoint
- Moved Beacon-related functions to a dedicated app extension
- Audit Filter now also loads filter displaying the variants for it
### Fixed
- Handle `attachment_filename` parameter renamed to `download_name` when Flask 2.2 will be released
- Removed cursor timeout param in cases find adapter function to avoid many code warnings
- Removed stream argument deprecation warning in tests
- Handle `no intervals found` warning in load_region test
- Beacon remove variants
- Protect remote_cors function in alignviewers view from Server-Side Request Forgery (SSRF)
- Check creation date of last document in gene collection to display when genes collection was updated last

## [4.51]
### Added
- Config file containing codecov settings for pull requests
- Add an IGV.js direct link button from case page
- Security policy file
- Hide/shade compound variants based on rank score on variantS from filter
- Chromograph legend documentation direct link
### Changed
- Updated deprecated Codecov GitHub action to v.2
- Simplified code of scout/adapter/mongo/variant
- Update IGV.js to v2.11.2
- Show summary number of variant gene panels on general report if more than 3
### Fixed
- Marrvel link for variants in genome build 38 (using liftover to build 37)
- Remove flags from codecov config file
- Fixed filter bug with high negative SPIDEX scores
- Renamed IARC TP53 button to to `TP53 Database`, modified also link since IARC has been moved to the US NCI: `https://tp53.isb-cgc.org/`
- Parsing new format of OMIM case info when exporting patients to Matchmaker
- Remove flask-debugtoolbar lib dependency that is using deprecated code and causes app to crash after new release of Jinja2 (3.1)
- Variant page crashing for cases with old OMIM terms structure (a list of integers instead of dictionary)
- Variant page crashing when creating MARRVEL link for cases with no genome build
- SpliceAI documentation link
- Fix deprecated `safe_str_cmp` import from `werkzeug.security` by freezing Werkzeug lib to v2.0 until Flask_login v.0.6 with bugfix is released
- List gene names densely in general report for SVs that contain more than 3 genes
- Show transcript ids on refseq genes on hg19 in IGV.js, using refgene source
- Display correct number of genes in general report for SVs that contain more than 32 genes
- Broken Google login after new major release of `lepture/authlib`
- Fix frequency and callers display on case general report

## [4.50.1]
### Fixed
- Show matching causative STR_repid for legacy str variants (pre Stranger hgnc_id)

## [4.50]
### Added
- Individual-specific OMIM terms
- OMIM disease descriptions in ClinVar submission form
- Add a toggle for melter rerun monitoring of cases
- Add a config option to show the rerun monitoring toggle
- Add a cli option to export cases with rerun monitoring enabled
- Add a link to STRipy for STR variants; shallow for ARX and HOXA13
- Hide by default variants only present in unaffected individuals in variants filters
- OMIM terms in general case report
- Individual-level info on OMIM and HPO terms in general case report
- PanelApp gene link among the external links on variant page
- Dashboard case filters fields help
- Filter cases by OMIM terms in cases and dashboard pages
### Fixed
- A malformed panel id request would crash with exception: now gives user warning flash with redirect
- Link to HPO resource file hosted on `http://purl.obolibrary.org`
- Gene search form when gene exists only in build 38
- Fixed odd redirect error and poor error message on missing column for gene panel csv upload
- Typo in parse variant transcripts function
- Modified keys name used to parse local observations (archived) frequencies to reflect change in MIP keys naming
- Better error handling for partly broken/timed out chanjo reports
- Broken javascript code when case Chromograph data is malformed
- Broader space for case synopsis in general report
- Show partial causatives on causatives and matching causatives panels
- Partial causative assignment in cases with no OMIM or HPO terms
- Partial causative OMIM select options in variant page
### Changed
- Slightly smaller and improved layout of content in case PDF report
- Relabel more cancer variant pages somatic for navigation
- Unify caseS nav links
- Removed unused `add_compounds` param from variant controllers function
- Changed default hg19 genome for IGV.js to legacy hg19_1kg_decoy to fix a few problematic loci
- Reduce code complexity (parse/ensembl.py)
- Silence certain fields in ClinVar export if prioritised ones exist (chrom-start-end if hgvs exist)
- Made phenotype non-mandatory when marking a variant as partial causative
- Only one phenotype condition type (OMIM or HPO) per variant is used in ClinVar submissions
- ClinVar submission variant condition prefers OMIM over HPO if available
- Use lighter version of gene objects in Omim MongoDB adapter, panels controllers, panels views and institute controllers
- Gene-variants table size is now adaptive
- Remove unused file upload on gene-variants page

## [4.49]
### Fixed
- Pydantic model types for genome_build, madeline_info, peddy_ped_check and peddy_sex_check, rank_model_version and sv_rank_model_version
- Replace `MatchMaker` with `Matchmaker` in all places visible by a user
- Save diagnosis labels along with OMIM terms in Matchmaker Exchange submission objects
- `libegl-mesa0_21.0.3-0ubuntu0.3~20.04.5_amd64.deb` lib not found by GitHub actions Docker build
- Remove unused `chromograph_image_files` and `chromograph_prefixes` keys saved when creating or updating an RD case
- Search managed variants by description and with ignore case
### Changed
- Introduced page margins on exported PDF reports
- Smaller gene fonts in downloaded HPO genes PDF reports
- Reintroduced gene coverage data in the PDF-exported general report of rare-disease cases
- Check for existence of case report files before creating sidebar links
- Better description of HPO and OMIM terms for patients submitted to Matchmaker Exchange
- Remove null non-mandatory key/values when updating a case
- Freeze WTForms<3 due to several form input rendering changes

## [4.48.1]
### Fixed
- General case PDF report for recent cases with no pedigree

## [4.48]
### Added
- Option to cancel a request for research variants in case page
### Changed
- Update igv.js to v2.10.5
- Updated example of a case delivery report
- Unfreeze cyvcf2
- Builder images used in Scout Dockerfiles
- Crash report email subject gives host name
- Export general case report to PDF using PDFKit instead of WeasyPrint
- Do not include coverage report in PDF case report since they might have different orientation
- Export cancer cases's "Coverage and QC report" to PDF using PDFKit instead of Weasyprint
- Updated cancer "Coverage and QC report" example
- Keep portrait orientation in PDF delivery report
- Export delivery report to PDF using PDFKit instead of Weasyprint
- PDF export of clinical and research HPO panels using PDFKit instead of Weasyprint
- Export gene panel report to PDF using PDFKit
- Removed WeasyPrint lib dependency

### Fixed
- Reintroduced missing links to Swegen and Beacon and dbSNP in RD variant page, summary section
- Demo delivery report orientation to fit new columns
- Missing delivery report in demo case
- Cast MNVs to SNV for test
- Export verified variants from all institutes when user is admin
- Cancer coverage and QC report not found for demo cancer case
- Pull request template instructions on how to deploy to test server
- PDF Delivery report not showing Swedac logo
- Fix code typos
- Disable codefactor raised by ESLint for javascript functions located on another file
- Loading spinner stuck after downloading a PDF gene panel report
- IGV browser crashing when file system with alignment files is not mounted

## [4.47]
### Added
- Added CADD, GnomAD and genotype calls to variantS export
### Changed
- Pull request template, to illustrate how to deploy pull request branches on cg-vm1 stage server
### Fixed
- Compiled Docker image contains a patched version (v4.9) of chanjo-report

## [4.46.1]
### Fixed
- Downloading of files generated within the app container (MT-report, verified variants, pedigrees, ..)

## [4.46]
### Added
- Created a Dockefile to be used to serve the dockerized app in production
- Modified the code to collect database params specified as env vars
- Created a GitHub action that pushes the Dockerfile-server image to Docker Hub (scout-server-stage) every time a PR is opened
- Created a GitHub action that pushes the Dockerfile-server image to Docker Hub (scout-server) every time a new release is created
- Reassign MatchMaker Exchange submission to another user when a Scout user is deleted
- Expose public API JSON gene panels endpoint, primarily to enable automated rerun checking for updates
- Add utils for dictionary type
- Filter institute cases using multiple HPO terms
- Vulture GitHub action to identify and remove unused variables and imports
### Changed
- Updated the python config file documentation in admin guide
- Case configuration parsing now uses Pydantic for improved typechecking and config handling
- Removed test matrices to speed up automatic testing of PRs
- Switch from Coveralls to Codecov to handle CI test coverage
- Speed-up CI tests by caching installation of libs and splitting tests into randomized groups using pytest-test-groups
- Improved LDAP login documentation
- Use lib flask-ldapconn instead of flask_ldap3_login> to handle ldap authentication
- Updated Managed variant documentation in user guide
- Fix and simplify creating and editing of gene panels
- Simplified gene variants search code
- Increased the height of the genes track in the IGV viewer
### Fixed
- Validate uploaded managed variant file lines, warning the user.
- Exporting validated variants with missing "genes" database key
- No results returned when searching for gene variants using a phenotype term
- Variants filtering by gene symbols file
- Make gene HGNC symbols field mandatory in gene variants page and run search only on form submit
- Make sure collaborator gene variants are still visible, even if HPO filter is used

## [4.45]
### Added
### Changed
- Start Scout also when loqusdbapi is not reachable
- Clearer definition of manual standard and custom inheritance models in gene panels
- Allow searching multiple chromosomes in filters
### Fixed
- Gene panel crashing on edit action

## [4.44]
### Added
### Changed
- Display Gene track beneath each sample track when displaying splice junctions in igv browser
- Check outdated gene symbols and update with aliases for both RD and cancer variantS
### Fixed
- Added query input check and fixed the Genes API endpoint to return a json formatted error when request is malformed
- Typo in ACMG BP6 tooltip

## [4.43.1]
### Added
- Added database index for OMIM disease term genes
### Changed
### Fixed
- Do not drop HPO terms collection when updating HPO terms via the command line
- Do not drop disease (OMIM) terms collection when updating diseases via the command line

## [4.43]
### Added
- Specify which collection(s) update/build indexes for
### Fixed
- Do not drop genes and transcripts collections when updating genes via the command line

## [4.42.1]
### Added
### Changed
### Fixed
- Freeze PyMongo lib to version<4.0 to keep supporting previous MongoDB versions
- Speed up gene panels creation and update by collecting only light gene info from database
- Avoid case page crash on Phenomizer queries timeout

## [4.42]
### Added
- Choose custom pinned variants to submit to MatchMaker Exchange
- Submit structural variant as genes to the MatchMaker Exchange
- Added function for maintainers and admins to remove gene panels
- Admins can restore deleted gene panels
- A development docker-compose file illustrating the scout/chanjo-report integration
- Show AD on variants view for cancer SV (tumor and normal)
- Cancer SV variants filter AD, AF (tumor and normal)
- Hiding the variants score column also from cancer SVs, as for the SNVs
### Changed
- Enforce same case _id and display_name when updating a case
- Enforce same individual ids, display names and affected status when updating a case
- Improved documentation for connecting to loqusdb instances (including loqusdbapi)
- Display and download HPO gene panels' gene symbols in italics
- A faster-built and lighter Docker image
- Reduce complexity of `panels` endpoint moving some code to the panels controllers
- Update requirements to use flask-ldap3-login>=0.9.17 instead of freezing WTForm
### Fixed
- Use of deprecated TextField after the upgrade of WTF to v3.0
- Freeze to WTForms to version < 3
- Remove the extra files (bed files and madeline.svg) introduced by mistake
- Cli command loading demo data in docker-compose when case custom images exist and is None
- Increased MongoDB connection serverSelectionTimeoutMS parameter to 30K (default value according to MongoDB documentation)
- Better differentiate old obs counts 0 vs N/A
- Broken cancer variants page when default gene panel was deleted
- Typo in tx_overview function in variant controllers file
- Fixed loqusdbapi SV search URL
- SV variants filtering using Decipher criterion
- Removing old gene panels that don't contain the `maintainer` key.

## [4.41.1]
### Fixed
- General reports crash for variant annotations with same variant on other cases

## [4.41]
### Added
- Extended the instructions for running the Scout Docker image (web app and cli).
- Enabled inclusion of custom images to STR variant view
### Fixed
- General case report sorting comments for variants with None genetic models
- Do not crash but redirect to variants page with error when a variant is not found for a case
- UCSC links coordinates for SV variants with start chromosome different than end chromosome
- Human readable variants name in case page for variants having start chromosome different from end chromosome
- Avoid always loading all transcripts when checking gene symbol: introduce gene captions
- Slow queries for evaluated variants on e.g. case page - use events instead
### Changed
- Rearrange variant page again, moving severity predictions down.
- More reactive layout width steps on variant page

## [4.40.1]
### Added
### Fixed
- Variants dismissed with inconsistent inheritance pattern can again be shown in general case report
- General report page for variants with genes=None
- General report crashing when variants have no panels
- Added other missing keys to case and variant dictionaries passed to general report
### Changed

## [4.40]
### Added
- A .cff citation file
- Phenotype search API endpoint
- Added pagination to phenotype API
- Extend case search to include internal MongoDB id
- Support for connecting to a MongoDB replica set (.py config files)
- Support for connecting to a MongoDB replica set (.yaml config files)
### Fixed
- Command to load the OMIM gene panel (`scout load panel --omim`)
- Unify style of pinned and causative variants' badges on case page
- Removed automatic spaces after punctuation in comments
- Remove the hardcoded number of total individuals from the variant's old observations panel
- Send delete requests to a connected Beacon using the DELETE method
- Layout of the SNV and SV variant page - move frequency up
### Changed
- Stop updating database indexes after loading exons via command line
- Display validation status badge also for not Sanger-sequenced variants
- Moved Frequencies, Severity and Local observations panels up in RD variants page
- Enabled Flask CORS to communicate CORS status to js apps
- Moved the code preparing the transcripts overview to the backend
- Refactored and filtered json data used in general case report
- Changed the database used in docker-compose file to use the official MongoDB v4.4 image
- Modified the Python (3.6, 3.8) and MongoDB (3.2, 4.4, 5.0) versions used in testing matrices (GitHub actions)
- Capitalize case search terms on institute and dashboard pages


## [4.39]
### Added
- COSMIC IDs collected from CSQ field named `COSMIC`
### Fixed
- Link to other causative variants on variant page
- Allow multiple COSMIC links for a cancer variant
- Fix floating text in severity box #2808
- Fixed MitoMap and HmtVar links for hg38 cases
- Do not open new browser tabs when downloading files
- Selectable IGV tracks on variant page
- Missing splice junctions button on variant page
- Refactor variantS representative gene selection, and use it also for cancer variant summary
### Changed
- Improve Javascript performance for displaying Chromograph images
- Make ClinVar classification more evident in cancer variant page

## [4.38]
### Added
- Option to hide Alamut button in the app config file
### Fixed
- Library deprecation warning fixed (insert is deprecated. Use insert_one or insert_many instead)
- Update genes command will not trigger an update of database indices any more
- Missing resources in temporary downloading directory when updating genes using the command line
- Restore previous variant ACMG classification in a scrollable div
- Loading spinner not stopping after downloading PDF case reports and variant list export
- Add extra Alamut links higher up on variant pages
- Improve UX for phenotypes in case page
- Filter and export of STR variants
- Update look of variants page navigation buttons
### Changed

## [4.37]
### Added
- Highlight and show version number for RefSeq MANE transcripts.
- Added integration to a rerunner service for toggling reanalysis with updated pedigree information
- SpliceAI display and parsing from VEP CSQ
- Display matching tiered variants for cancer variants
- Display a loading icon (spinner) until the page loads completely
- Display filter badges in cancer variants list
- Update genes from pre-downloaded file resources
- On login, OS, browser version and screen size are saved anonymously to understand how users are using Scout
- API returning institutes data for a given user: `/api/v1/institutes`
- API returning case data for a given institute: `/api/v1/institutes/<institute_id>/cases`
- Added GMS and Lund university hospital logos to login page
- Made display of Swedac logo configurable
- Support for displaying custom images in case view
- Individual-specific HPO terms
- Optional alamut_key in institute settings for Alamut Plus software
- Case report API endpoint
- Tooltip in case explaining that genes with genome build different than case genome build will not be added to dynamic HPO panel.
- Add DeepVariant as a caller
### Fixed
- Updated IGV to v2.8.5 to solve missing gene labels on some zoom levels
- Demo cancer case config file to load somatic SNVs and SVs only.
- Expand list of refseq trancripts in ClinVar submission form
- Renamed `All SNVs and INDELs` institute sidebar element to `Search SNVs and INDELs` and fixed its style.
- Add missing parameters to case load-config documentation
- Allow creating/editing gene panels and dynamic gene panels with genes present in genome build 38
- Bugfix broken Pytests
- Bulk dismissing variants error due to key conversion from string to integer
- Fix typo in index documentation
- Fixed crash in institute settings page if "collaborators" key is not set in database
- Don't stop Scout execution if LoqusDB call fails and print stacktrace to log
- Bug when case contains custom images with value `None`
- Bug introduced when fixing another bug in Scout-LoqusDB interaction
- Loading of OMIM diagnoses in Scout demo instance
- Remove the docker-compose with chanjo integration because it doesn't work yet.
- Fixed standard docker-compose with scout demo data and database
- Clinical variant assessments not present for pinned and causative variants on case page.
- MatchMaker matching one node at the time only
- Remove link from previously tiered variants badge in cancer variants page
- Typo in gene cell on cancer variants page
- Managed variants filter form
### Changed
- Better naming for variants buttons on cancer track (somatic, germline). Also show cancer research button if available.
- Load case with missing panels in config files, but show warning.
- Changing the (Female, Male) symbols to (F/M) letters in individuals_table and case-sma.
- Print stacktrace if case load command fails
- Added sort icon and a pointer to the cursor to all tables with sortable fields
- Moved variant, gene and panel info from the basic pane to summary panel for all variants.
- Renamed `Basics` panel to `Classify` on variant page.
- Revamped `Basics` panel to a panel dedicated to classify variants
- Revamped the summary panel to be more compact.
- Added dedicated template for cancer variants
- Removed Gene models, Gene annotations and Conservation panels for cancer variants
- Reorganized the orders of panels for variant and cancer variant views
- Added dedicated variant quality panel and removed relevant panes
- A more compact case page
- Removed OMIM genes panel
- Make genes panel, pinned variants panel, causative variants panel and ClinVar panel scrollable on case page
- Update to Scilifelab's 2020 logo
- Update Gens URL to support Gens v2.0 format
- Refactor tests for parsing case configurations
- Updated links to HPO downloadable resources
- Managed variants filtering defaults to all variant categories
- Changing the (Kind) drop-down according to (Category) drop-down in Managed variant add variant
- Moved Gens button to individuals table
- Check resource files availability before starting updating OMIM diagnoses
- Fix typo in `SHOW_OBSERVED_VARIANT_ARCHIVE` config param

## [4.36]
### Added
- Parse and save splice junction tracks from case config file
- Tooltip in observations panel, explaining that case variants with no link might be old variants, not uploaded after a case rerun
### Fixed
- Warning on overwriting variants with same position was no longer shown
- Increase the height of the dropdowns to 425px
- More indices for the case table as it grows, specifically for causatives queries
- Splice junction tracks not centered over variant genes
- Total number of research variants count
- Update variants stats in case documents every time new variants are loaded
- Bug in flashing warning messages when filtering variants
### Changed
- Clearer warning messages for genes and gene/gene-panels searches in variants filters

## [4.35]
### Added
- A new index for hgnc_symbol in the hgnc_gene collection
- A Pedigree panel in STR page
- Display Tier I and II variants in case view causatives card for cancer cases
### Fixed
- Send partial file data to igv.js when visualizing sashimi plots with splice junction tracks
- Research variants filtering by gene
- Do not attempt to populate annotations for not loaded pinned/causatives
- Add max-height to all dropdowns in filters
### Changed
- Switch off non-clinical gene warnings when filtering research variants
- Don't display OMIM disease card in case view for cancer cases
- Refactored Individuals and Causative card in case view for cancer cases
- Update and style STR case report

## [4.34]
### Added
- Saved filter lock and unlock
- Filters can optionally be marked audited, logging the filter name, user and date on the case events and general report.
- Added `ClinVar hits` and `Cosmic hits` in cancer SNVs filters
- Added `ClinVar hits` to variants filter (rare disease track)
- Load cancer demo case in docker-compose files (default and demo file)
- Inclusive-language check using [woke](https://github.com/get-woke/woke) github action
- Add link to HmtVar for mitochondrial variants (if VCF is annotated with HmtNote)
- Grey background for dismissed compounds in variants list and variant page
- Pin badge for pinned compounds in variants list and variant page
- Support LoqusDB REST API queries
- Add a docker-compose-matchmaker under scout/containers/development to test matchmaker locally
- Script to investigate consequences of symbol search bug
- Added GATK to list of SV and cancer SV callers
### Fixed
- Make MitoMap link work for hg38 again
- Export Variants feature crashing when one of the variants has no primary transcripts
- Redirect to last visited variantS page when dismissing variants from variants list
- Improved matching of SVs Loqus occurrences in other cases
- Remove padding from the list inside (Matching causatives from other cases) panel
- Pass None to get_app function in CLI base since passing script_info to app factory functions was deprecated in Flask 2.0
- Fixed failing tests due to Flask update to version 2.0
- Speed up user events view
- Causative view sort out of memory error
- Use hgnc_id for gene filter query
- Typo in case controllers displaying an error every time a patient is matched against external MatchMaker nodes
- Do not crash while attempting an update for variant documents that are too big (> 16 MB)
- Old STR causatives (and other variants) may not have HGNC symbols - fix sort lambda
- Check if gene_obj has primary_transcript before trying to access it
- Warn if a gene manually searched is in a clinical panel with an outdated name when filtering variants
- ChrPos split js not needed on STR page yet
### Changed
- Remove parsing of case `genome_version`, since it's not used anywhere downstream
- Introduce deprecation warning for Loqus configs that are not dictionaries
- SV clinical filter no longer filters out sub 100 nt variants
- Count cases in LoqusDB by variant type
- Commit pulse repo badge temporarily set to weekly
- Sort ClinVar submissions objects by ascending "Last evaluated" date
- Refactored the MatchMaker integration as an extension
- Replaced some sensitive words as suggested by woke linter
- Documentation for load-configuration rewritten.
- Add styles to MatchMaker matches table
- More detailed info on the data shared in MatchMaker submission form

## [4.33.1]
### Fixed
- Include markdown for release autodeploy docs
- Use standard inheritance model in ClinVar (https://ftp.ncbi.nlm.nih.gov/pub/GTR/standard_terms/Mode_of_inheritance.txt)
- Fix issue crash with variants that have been unflagged causative not being available in other causatives
### Added
### Changed

## [4.33]
### Fixed
- Command line crashing when updating an individual not found in database
- Dashboard page crashing when filters return no data
- Cancer variants filter by chromosome
- /api/v1/genes now searches for genes in all genome builds by default
- Upgraded igv.js to version 2.8.1 (Fixed Unparsable bed record error)
### Added
- Autodeploy docs on release
- Documentation for updating case individuals tracks
- Filter cases and dashboard stats by analysis track
### Changed
- Changed from deprecated db update method
- Pre-selected fields to run queries with in dashboard page
- Do not filter by any institute when first accessing the dashboard
- Removed OMIM panel in case view for cancer cases
- Display Tier I and II variants in case view causatives panel for cancer cases
- Refactored Individuals and Causative panels in case view for cancer cases

## [4.32.1]
### Fixed
- iSort lint check only
### Changed
- Institute cases page crashing when a case has track:Null
### Added

## [4.32]
### Added
- Load and show MITOMAP associated diseases from VCF (INFO field: MitomapAssociatedDiseases, via HmtNote)
- Show variant allele frequencies for mitochondrial variants (GRCh38 cases)
- Extend "public" json API with diseases (OMIM) and phenotypes (HPO)
- HPO gene list download now has option for clinical and non-clinical genes
- Display gene splice junctions data in sashimi plots
- Update case individuals with splice junctions tracks
- Simple Docker compose for development with local build
- Make Phenomodels subpanels collapsible
- User side documentation of cytogenomics features (Gens, Chromograph, vcf2cytosure, rhocall)
- iSort GitHub Action
- Support LoqusDB REST API queries
### Fixed
- Show other causative once, even if several events point to it
- Filtering variants by mitochondrial chromosome for cases with genome build=38
- HPO gene search button triggers any warnings for clinical / non-existing genes also on first search
- Fixed a bug in variants pages caused by MT variants without alt_frequency
- Tests for CADD score parsing function
- Fixed the look of IGV settings on SNV variant page
- Cases analyzed once shown as `rerun`
- Missing case track on case re-upload
- Fixed severity rank for SO term "regulatory region ablation"
### Changed
- Refactor according to CodeFactor - mostly reuse of duplicated code
- Phenomodels language adjustment
- Open variants in a new window (from variants page)
- Open overlapping and compound variants in a new window (from variant page)
- gnomAD link points to gnomAD v.3 (build GRCh38) for mitochondrial variants.
- Display only number of affected genes for dismissed SVs in general report
- Chromosome build check when populating the variants filter chromosome selection
- Display mitochondrial and rare diseases coverage report in cases with missing 'rare' track

## [4.31.1]
### Added
### Changed
- Remove mitochondrial and coverage report from cancer cases sidebar
### Fixed
- ClinVar page when dbSNP id is None

## [4.31]
### Added
- gnomAD annotation field in admin guide
- Export also dynamic panel genes not associated to an HPO term when downloading the HPO panel
- Primary HGNC transcript info in variant export files
- Show variant quality (QUAL field from vcf) in the variant summary
- Load/update PDF gene fusion reports (clinical and research) generated with Arriba
- Support new MANE annotations from VEP (both MANE Select and MANE Plus Clinical)
- Display on case activity the event of a user resetting all dismissed variants
- Support gnomAD population frequencies for mitochondrial variants
- Anchor links in Casedata ClinVar panels to redirect after renaming individuals
### Fixed
- Replace old docs link www.clinicalgenomics.se/scout with new https://clinical-genomics.github.io/scout
- Page formatting issues whenever case and variant comments contain extremely long strings with no spaces
- Chromograph images can be one column and have scrollbar. Removed legacy code.
- Column labels for ClinVar case submission
- Page crashing looking for LoqusDB observation when variant doesn't exist
- Missing inheritance models and custom inheritance models on newly created gene panels
- Accept only numbers in managed variants filter as position and end coordinates
- SNP id format and links in Variant page, ClinVar submission form and general report
- Case groups tooltip triggered only when mouse is on the panel header
### Changed
- A more compact case groups panel
- Added landscape orientation CSS style to cancer coverage and QC demo report
- Improve user documentation to create and save new gene panels
- Removed option to use space as separator when uploading gene panels
- Separating the columns of standard and custom inheritance models in gene panels
- Improved ClinVar instructions for users using non-English Excel

## [4.30.2]
### Added
### Fixed
- Use VEP RefSeq ID if RefSeq list is empty in RefSeq transcripts overview
- Bug creating variant links for variants with no end_chrom
### Changed

## [4.30.1]
### Added
### Fixed
- Cryptography dependency fixed to use version < 3.4
### Changed

## [4.30]
### Added
- Introduced a `reset dismiss variant` verb
- Button to reset all dismissed variants for a case
- Add black border to Chromograph ideograms
- Show ClinVar annotations on variantS page
- Added integration with GENS, copy number visualization tool
- Added a VUS label to the manual classification variant tags
- Add additional information to SNV verification emails
- Tooltips documenting manual annotations from default panels
- Case groups now show bam files from all cases on align view
### Fixed
- Center initial igv view on variant start with SNV/indels
- Don't set initial igv view to negative coordinates
- Display of GQ for SV and STR
- Parsing of AD and related info for STRs
- LoqusDB field in institute settings accepts only existing Loqus instances
- Fix DECIPHER link to work after DECIPHER migrated to GRCh38
- Removed visibility window param from igv.js genes track
- Updated HPO download URL
- Patch HPO download test correctly
- Reference size on STR hover not needed (also wrong)
- Introduced genome build check (allowed values: 37, 38, "37", "38") on case load
- Improve case searching by assignee full name
- Populating the LoqusDB select in institute settings
### Changed
- Cancer variants table header (pop freq etc)
- Only admin users can modify LoqusDB instance in Institute settings
- Style of case synopsis, variants and case comments
- Switched to igv.js 2.7.5
- Do not choke if case is missing research variants when research requested
- Count cases in LoqusDB by variant type
- Introduce deprecation warning for Loqus configs that are not dictionaries
- Improve create new gene panel form validation
- Make XM- transcripts less visible if they don't overlap with transcript refseq_id in variant page
- Color of gene panels and comments panels on cases and variant pages
- Do not choke if case is missing research variants when reserch requested

## [4.29.1]
### Added
### Fixed
- Always load STR variants regardless of RankScore threshold (hotfix)
### Changed

## [4.29]
### Added
- Added a page about migrating potentially breaking changes to the documentation
- markdown_include in development requirements file
- STR variants filter
- Display source, Z-score, inheritance pattern for STR annotations from Stranger (>0.6.1) if available
- Coverage and quality report to cancer view
### Fixed
- ACMG classification page crashing when trying to visualize a classification that was removed
- Pretty print HGVS on gene variants (URL-decode VEP)
- Broken or missing link in the documentation
- Multiple gene names in ClinVar submission form
- Inheritance model select field in ClinVar submission
- IGV.js >2.7.0 has an issue with the gene track zoom levels - temp freeze at 2.7.0
- Revert CORS-anywhere and introduce a local http proxy for cloud tracks
### Changed

## [4.28]
### Added
- Chromograph integration for displaying PNGs in case-page
- Add VAF to cancer case general report, and remove some of its unused fields
- Variants filter compatible with genome browser location strings
- Support for custom public igv tracks stored on the cloud
- Add tests to increase testing coverage
- Update case variants count after deleting variants
- Update IGV.js to latest (v2.7.4)
- Bypass igv.js CORS check using `https://github.com/Rob--W/cors-anywhere`
- Documentation on default and custom IGV.js tracks (admin docs)
- Lock phenomodels so they're editable by admins only
- Small case group assessment sharing
- Tutorial and files for deploying app on containers (Kubernetes pods)
- Canonical transcript and protein change of canonical transcript in exported variants excel sheet
- Support for Font Awesome version 6
- Submit to Beacon from case page sidebar
- Hide dismissed variants in variants pages and variants export function
- Systemd service files and instruction to deploy Scout using podman
### Fixed
- Bugfix: unused `chromgraph_prefix |tojson` removed
- Freeze coloredlogs temporarily
- Marrvel link
- Don't show TP53 link for silent or synonymous changes
- OMIM gene field accepts any custom number as OMIM gene
- Fix Pytest single quote vs double quote string
- Bug in gene variants search by similar cases and no similar case is found
- Delete unused file `userpanel.py`
- Primary transcripts in variant overview and general report
- Google OAuth2 login setup in README file
- Redirect to 'missing file'-icon if configured Chromograph file is missing
- Javascript error in case page
- Fix compound matching during variant loading for hg38
- Cancer variants view containing variants dismissed with cancer-specific reasons
- Zoom to SV variant length was missing IGV contig select
- Tooltips on case page when case has no default gene panels
### Changed
- Save case variants count in case document and not in sessions
- Style of gene panels multiselect on case page
- Collapse/expand main HPO checkboxes in phenomodel preview
- Replaced GQ (Genotype quality) with VAF (Variant allele frequency) in cancer variants GT table
- Allow loading of cancer cases with no tumor_purity field
- Truncate cDNA and protein changes in case report if longer than 20 characters


## [4.27]
### Added
- Exclude one or more variant categories when running variants delete command
### Fixed
### Changed

## [4.26.1]
### Added
### Fixed
- Links with 1-letter aa codes crash on frameshift etc
### Changed

## [4.26]
### Added
- Extend the delete variants command to print analysis date, track, institute, status and research status
- Delete variants by type of analysis (wgs|wes|panel)
- Links to cBioPortal, MutanTP53, IARC TP53, OncoKB, MyCancerGenome, CIViC
### Fixed
- Deleted variants count
### Changed
- Print output of variants delete command as a tab separated table

## [4.25]
### Added
- Command line function to remove variants from one or all cases
### Fixed
- Parse SMN None calls to None rather than False

## [4.24.1]
### Fixed
- Install requirements.txt via setup file

## [4.24]
### Added
- Institute-level phenotype models with sub-panels containing HPO and OMIM terms
- Runnable Docker demo
- Docker image build and push github action
- Makefile with shortcuts to docker commands
- Parse and save synopsis, phenotype and cohort terms from config files upon case upload
### Fixed
- Update dismissed variant status when variant dismissed key is missing
- Breakpoint two IGV button now shows correct chromosome when different from bp1
- Missing font lib in Docker image causing the PDF report download page to crash
- Sentieon Manta calls lack Somaticscore - load anyway
- ClinVar submissions crashing due to pinned variants that are not loaded
- Point ExAC pLI score to new gnomad server address
- Bug uploading cases missing phenotype terms in config file
- STRs loaded but not shown on browser page
- Bug when using adapter.variant.get_causatives with case_id without causatives
- Problem with fetching "solved" from scout export cases cli
- Better serialising of datetime and bson.ObjectId
- Added `volumes` folder to .gitignore
### Changed
- Make matching causative and managed variants foldable on case page
- Remove calls to PyMongo functions marked as deprecated in backend and frontend(as of version 3.7).
- Improved `scout update individual` command
- Export dynamic phenotypes with ordered gene lists as PDF


## [4.23]
### Added
- Save custom IGV track settings
- Show a flash message with clear info about non-valid genes when gene panel creation fails
- CNV report link in cancer case side navigation
- Return to comment section after editing, deleting or submitting a comment
- Managed variants
- MT vs 14 chromosome mean coverage stats if Scout is connected to Chanjo
### Fixed
- missing `vcf_cancer_sv` and `vcf_cancer_sv_research` to manual.
- Split ClinVar multiple clnsig values (slash-separated) and strip them of underscore for annotations without accession number
- Timeout of `All SNVs and INDELs` page when no valid gene is provided in the search
- Round CADD (MIPv9)
- Missing default panel value
- Invisible other causatives lines when other causatives lack gene symbols
### Changed
- Do not freeze mkdocs-material to version 4.6.1
- Remove pre-commit dependency

## [4.22]
### Added
- Editable cases comments
- Editable variants comments
### Fixed
- Empty variant activity panel
- STRs variants popover
- Split new ClinVar multiple significance terms for a variant
- Edit the selected comment, not the latest
### Changed
- Updated RELEASE docs.
- Pinned variants card style on the case page
- Merged `scout export exons` and `scout view exons` commands


## [4.21.2]
### Added
### Fixed
- Do not pre-filter research variants by (case-default) gene panels
- Show OMIM disease tooltip reliably
### Changed

## [4.21.1]
### Added
### Fixed
- Small change to Pop Freq column in variants ang gene panels to avoid strange text shrinking on small screens
- Direct use of HPO list for Clinical HPO SNV (and cancer SNV) filtering
- PDF coverage report redirecting to login page
### Changed
- Remove the option to dismiss single variants from all variants pages
- Bulk dismiss SNVs, SVs and cancer SNVs from variants pages

## [4.21]
### Added
- Support to configure LoqusDB per institute
- Highlight causative variants in the variants list
- Add tests. Mostly regarding building internal datatypes.
- Remove leading and trailing whitespaces from panel_name and display_name when panel is created
- Mark MANE transcript in list of transcripts in "Transcript overview" on variant page
- Show default panel name in case sidebar
- Previous buttons for variants pagination
- Adds a gh action that checks that the changelog is updated
- Adds a gh action that deploys new releases automatically to pypi
- Warn users if case default panels are outdated
- Define institute-specific gene panels for filtering in institute settings
- Use institute-specific gene panels in variants filtering
- Show somatic VAF for pinned and causative variants on case page

### Fixed
- Report pages redirect to login instead of crashing when session expires
- Variants filter loading in cancer variants page
- User, Causative and Cases tables not scaling to full page
- Improved docs for an initial production setup
- Compatibility with latest version of Black
- Fixed tests for Click>7
- Clinical filter required an extra click to Filter to return variants
- Restore pagination and shrink badges in the variants page tables
- Removing a user from the command line now inactivates the case only if user is last assignee and case is active
- Bugfix, LoqusDB per institute feature crashed when institute id was empty string
- Bugfix, LoqusDB calls where missing case count
- filter removal and upload for filters deleted from another page/other user
- Visualize outdated gene panels info in a popover instead of a tooltip in case page side panel

### Changed
- Highlight color on normal STRs in the variants table from green to blue
- Display breakpoints coordinates in verification emails only for structural variants


## [4.20]
### Added
- Display number of filtered variants vs number of total variants in variants page
- Search case by HPO terms
- Dismiss variant column in the variants tables
- Black and pre-commit packages to dev requirements

### Fixed
- Bug occurring when rerun is requested twice
- Peddy info fields in the demo config file
- Added load config safety check for multiple alignment files for one individual
- Formatting of cancer variants table
- Missing Score in SV variants table

### Changed
- Updated the documentation on how to create a new software release
- Genome build-aware cytobands coordinates
- Styling update of the Matchmaker card
- Select search type in case search form


## [4.19]

### Added
- Show internal ID for case
- Add internal ID for downloaded CGH files
- Export dynamic HPO gene list from case page
- Remove users as case assignees when their account is deleted
- Keep variants filters panel expanded when filters have been used

### Fixed
- Handle the ProxyFix ModuleNotFoundError when Werkzeug installed version is >1.0
- General report formatting issues whenever case and variant comments contain extremely long strings with no spaces

### Changed
- Created an institute wrapper page that contains list of cases, causatives, SNVs & Indels, user list, shared data and institute settings
- Display case name instead of case ID on clinVar submissions
- Changed icon of sample update in clinVar submissions


## [4.18]

### Added
- Filter cancer variants on cytoband coordinates
- Show dismiss reasons in a badge with hover for clinical variants
- Show an ellipsis if 10 cases or more to display with loqusdb matches
- A new blog post for version 4.17
- Tooltip to better describe Tumor and Normal columns in cancer variants
- Filter cancer SNVs and SVs by chromosome coordinates
- Default export of `Assertion method citation` to clinVar variants submission file
- Button to export up to 500 cancer variants, filtered or not
- Rename samples of a clinVar submission file

### Fixed
- Apply default gene panel on return to cancer variantS from variant view
- Revert to certificate checking when asking for Chanjo reports
- `scout download everything` command failing while downloading HPO terms

### Changed
- Turn tumor and normal allelic fraction to decimal numbers in tumor variants page
- Moved clinVar submissions code to the institutes blueprints
- Changed name of clinVar export files to FILENAME.Variant.csv and FILENAME.CaseData.csv
- Switched Google login libraries from Flask-OAuthlib to Authlib


## [4.17.1]

### Fixed
- Load cytobands for cases with chromosome build not "37" or "38"


## [4.17]

### Added
- COSMIC badge shown in cancer variants
- Default gene-panel in non-cancer structural view in url
- Filter SNVs and SVs by cytoband coordinates
- Filter cancer SNV variants by alt allele frequency in tumor
- Correct genome build in UCSC link from structural variant page



### Fixed
- Bug in clinVar form when variant has no gene
- Bug when sharing cases with the same institute twice
- Page crashing when removing causative variant tag
- Do not default to GATK caller when no caller info is provided for cancer SNVs


## [4.16.1]

### Fixed
- Fix the fix for handling of delivery reports for rerun cases

## [4.16]

### Added
- Adds possibility to add "lims_id" to cases. Currently only stored in database, not shown anywhere
- Adds verification comment box to SVs (previously only available for small variants)
- Scrollable pedigree panel

### Fixed
- Error caused by changes in WTForm (new release 2.3.x)
- Bug in OMIM case page form, causing the page to crash when a string was provided instead of a numerical OMIM id
- Fix Alamut link to work properly on hg38
- Better handling of delivery reports for rerun cases
- Small CodeFactor style issues: matchmaker results counting, a couple of incomplete tests and safer external xml
- Fix an issue with Phenomizer introduced by CodeFactor style changes

### Changed
- Updated the version of igv.js to 2.5.4

## [4.15.1]

### Added
- Display gene names in ClinVar submissions page
- Links to Varsome in variant transcripts table

### Fixed
- Small fixes to ClinVar submission form
- Gene panel page crash when old panel has no maintainers

## [4.15]

### Added
- Clinvar CNVs IGV track
- Gene panels can have maintainers
- Keep variant actions (dismissed, manual rank, mosaic, acmg, comments) upon variant re-upload
- Keep variant actions also on full case re-upload

### Fixed
- Fix the link to Ensembl for SV variants when genome build 38.
- Arrange information in columns on variant page
- Fix so that new cosmic identifier (COSV) is also acceptable #1304
- Fixed COSMIC tag in INFO (outside of CSQ) to be parses as well with `&` splitter.
- COSMIC stub URL changed to https://cancer.sanger.ac.uk/cosmic/search?q= instead.
- Updated to a version of IGV where bigBed tracks are visualized correctly
- Clinvar submission files are named according to the content (variant_data and case_data)
- Always show causatives from other cases in case overview
- Correct disease associations for gene symbol aliases that exist as separate genes
- Re-add "custom annotations" for SV variants
- The override ClinVar P/LP add-in in the Clinical Filter failed for new CSQ strings

### Changed
- Runs all CI checks in github actions

## [4.14.1]

### Fixed
- Error when variant found in loqusdb is not loaded for other case

## [4.14]

### Added
- Use github actions to run tests
- Adds CLI command to update individual alignments path
- Update HPO terms using downloaded definitions files
- Option to use alternative flask config when running `scout serve`
- Requirement to use loqusdb >= 2.5 if integrated

### Fixed
- Do not display Pedigree panel in cancer view
- Do not rely on internet connection and services available when running CI tests
- Variant loading assumes GATK if no caller set given and GATK filter status is seen in FILTER
- Pass genome build param all the way in order to get the right gene mappings for cases with build 38
- Parse correctly variants with zero frequency values
- Continue even if there are problems to create a region vcf
- STR and cancer variant navigation back to variants pages could fail

### Changed
- Improved code that sends requests to the external APIs
- Updates ranges for user ranks to fit todays usage
- Run coveralls on github actions instead of travis
- Run pip checks on github actions instead of coveralls
- For hg38 cases, change gnomAD link to point to version 3.0 (which is hg38 based)
- Show pinned or causative STR variants a bit more human readable

## [4.13.1]

### Added
### Fixed
- Typo that caused not all clinvar conflicting interpretations to be loaded no matter what
- Parse and retrieve clinvar annotations from VEP-annotated (VEP 97+) CSQ VCF field
- Variant clinvar significance shown as `not provided` whenever is `Uncertain significance`
- Phenomizer query crashing when case has no HPO terms assigned
- Fixed a bug affecting `All SNVs and INDELs` page when variants don't have canonical transcript
- Add gene name or id in cancer variant view

### Changed
- Cancer Variant view changed "Variant:Transcript:Exon:HGVS" to "Gene:Transcript:Exon:HGVS"

## [4.13]

### Added
- ClinVar SNVs track in IGV
- Add SMA view with SMN Copy Number data
- Easier to assign OMIM diagnoses from case page
- OMIM terms and specific OMIM term page

### Fixed
- Bug when adding a new gene to a panel
- Restored missing recent delivery reports
- Fixed style and links to other reports in case side panel
- Deleting cases using display_name and institute not deleting its variants
- Fixed bug that caused coordinates filter to override other filters
- Fixed a problem with finding some INS in loqusdb
- Layout on SV page when local observations without cases are present
- Make scout compatible with the new HPO definition files from `http://compbio.charite.de/jenkins/`
- General report visualization error when SNVs display names are very long


### Changed


## [4.12.4]

### Fixed
- Layout on SV page when local observations without cases are present

## [4.12.3]

### Fixed
- Case report when causative or pinned SVs have non null allele frequencies

## [4.12.2]

### Fixed
- SV variant links now take you to the SV variant page again
- Cancer variant view has cleaner table data entries for "N/A" data
- Pinned variant case level display hotfix for cancer and str - more on this later
- Cancer variants show correct alt/ref reads mirroring alt frequency now
- Always load all clinical STR variants even if a region load is attempted - index may be missing
- Same case repetition in variant local observations

## [4.12.1]

### Fixed
- Bug in variant.gene when gene has no HGVS description


## [4.12]

### Added
- Accepts `alignment_path` in load config to pass bam/cram files
- Display all phenotypes on variant page
- Display hgvs coordinates on pinned and causatives
- Clear panel pending changes
- Adds option to setup the database with static files
- Adds cli command to download the resources from CLI that scout needs
- Adds test files for merged somatic SV and CNV; as well as merged SNV, and INDEL part of #1279
- Allows for upload of OMIM-AUTO gene panel from static files without api-key

### Fixed
- Cancer case HPO panel variants link
- Fix so that some drop downs have correct size
- First IGV button in str variants page
- Cancer case activates on SNV variants
- Cases activate when STR variants are viewed
- Always calculate code coverage
- Pinned/Classification/comments in all types of variants pages
- Null values for panel's custom_inheritance_models
- Discrepancy between the manual disease transcripts and those in database in gene-edit page
- ACMG classification not showing for some causatives
- Fix bug which caused IGV.js to use hg19 reference files for hg38 data
- Bug when multiple bam files sources with non-null values are available


### Changed
- Renamed `requests` file to `scout_requests`
- Cancer variant view shows two, instead of four, decimals for allele and normal


## [4.11.1]

### Fixed
- Institute settings page
- Link institute settings to sharing institutes choices

## [4.11.0]

### Added
- Display locus name on STR variant page
- Alternative key `GNOMADAF_popmax` for Gnomad popmax allele frequency
- Automatic suggestions on how to improve the code on Pull Requests
- Parse GERP, phastCons and phyloP annotations from vep annotated CSQ fields
- Avoid flickering comment popovers in variant list
- Parse REVEL score from vep annotated CSQ fields
- Allow users to modify general institute settings
- Optionally format code automatically on commit
- Adds command to backup vital parts `scout export database`
- Parsing and displaying cancer SV variants from Manta annotated VCF files
- Dismiss cancer snv variants with cancer-specific options
- Add IGV.js UPD, RHO and TIDDIT coverage wig tracks.


### Fixed
- Slightly darker page background
- Fixed an issued with parsed conservation values from CSQ
- Clinvar submissions accessible to all users of an institute
- Header toolbar when on Clinvar page now shows institute name correctly
- Case should not always inactivate upon update
- Show dismissed snv cancer variants as grey on the cancer variants page
- Improved style of mappability link and local observations on variant page
- Convert all the GET requests to the igv view to POST request
- Error when updating gene panels using a file containing BOM chars
- Add/replace gene radio button not working in gene panels


## [4.10.1]

### Fixed
- Fixed issue with opening research variants
- Problem with coveralls not called by Travis CI
- Handle Biomart service down in tests


## [4.10.0]

### Added
- Rank score model in causatives page
- Exportable HPO terms from phenotypes page
- AMP guideline tiers for cancer variants
- Adds scroll for the transcript tab
- Added CLI option to query cases on time since case event was added
- Shadow clinical assessments also on research variants display
- Support for CRAM alignment files
- Improved str variants view : sorting by locus, grouped by allele.
- Delivery report PDF export
- New mosaicism tag option
- Add or modify individuals' age or tissue type from case page
- Display GC and allele depth in causatives table.
- Included primary reference transcript in general report
- Included partial causative variants in general report
- Remove dependency of loqusdb by utilising the CLI

### Fixed
- Fixed update OMIM command bug due to change in the header of the genemap2 file
- Removed Mosaic Tag from Cancer variants
- Fixes issue with unaligned table headers that comes with hidden Datatables
- Layout in general report PDF export
- Fixed issue on the case statistics view. The validation bars didn't show up when all institutes were selected. Now they do.
- Fixed missing path import by importing pathlib.Path
- Handle index inconsistencies in the update index functions
- Fixed layout problems


## [4.9.0]

### Added
- Improved MatchMaker pages, including visible patient contacts email address
- New badges for the github repo
- Links to [GENEMANIA](genemania.org)
- Sort gene panel list on case view.
- More automatic tests
- Allow loading of custom annotations in VCF using the SCOUT_CUSTOM info tag.

### Fixed
- Fix error when a gene is added to an empty dynamic gene panel
- Fix crash when attempting to add genes on incorrect format to dynamic gene panel
- Manual rank variant tags could be saved in a "Select a tag"-state, a problem in the variants view.
- Same case evaluations are no longer shown as gray previous evaluations on the variants page
- Stay on research pages, even if reset, next first buttons are pressed..
- Overlapping variants will now be visible on variant page again
- Fix missing classification comments and links in evaluations page
- All prioritized cases are shown on cases page


## [4.8.3]

### Added

### Fixed
- Bug when ordering sanger
- Improved scrolling over long list of genes/transcripts


## [4.8.2]

### Added

### Fixed
- Avoid opening extra tab for coverage report
- Fixed a problem when rank model version was saved as floats and not strings
- Fixed a problem with displaying dismiss variant reasons on the general report
- Disable load and delete filter buttons if there are no saved filters
- Fix problem with missing verifications
- Remove duplicate users and merge their data and activity


## [4.8.1]

### Added

### Fixed
- Prevent login fail for users with id defined by ObjectId and not email
- Prevent the app from crashing with `AttributeError: 'NoneType' object has no attribute 'message'`


## [4.8.0]

### Added
- Updated Scout to use Bootstrap 4.3
- New looks for Scout
- Improved dashboard using Chart.js
- Ask before inactivating a case where last assigned user leaves it
- Genes can be manually added to the dynamic gene list directly on the case page
- Dynamic gene panels can optionally be used with clinical filter, instead of default gene panel
- Dynamic gene panels get link out to chanjo-report for coverage report
- Load all clinvar variants with clinvar Pathogenic, Likely Pathogenic and Conflicting pathogenic
- Show transcripts with exon numbers for structural variants
- Case sort order can now be toggled between ascending and descending.
- Variants can be marked as partial causative if phenotype is available for case.
- Show a frequency tooltip hover for SV-variants.
- Added support for LDAP login system
- Search snv and structural variants by chromosomal coordinates
- Structural variants can be marked as partial causative if phenotype is available for case.
- Show normal and pathologic limits for STRs in the STR variants view.
- Institute level persistent variant filter settings that can be retrieved and used.
- export causative variants to Excel
- Add support for ROH, WIG and chromosome PNGs in case-view

### Fixed
- Fixed missing import for variants with comments
- Instructions on how to build docs
- Keep sanger order + verification when updating/reloading variants
- Fixed and moved broken filter actions (HPO gene panel and reset filter)
- Fixed string conversion to number
- UCSC links for structural variants are now separated per breakpoint (and whole variant where applicable)
- Reintroduced missing coverage report
- Fixed a bug preventing loading samples using the command line
- Better inheritance models customization for genes in gene panels
- STR variant page back to list button now does its one job.
- Allows to setup scout without a omim api key
- Fixed error causing "favicon not found" flash messages
- Removed flask --version from base cli
- Request rerun no longer changes case status. Active or archived cases inactivate on upload.
- Fixed missing tooltip on the cancer variants page
- Fixed weird Rank cell in variants page
- Next and first buttons order swap
- Added pagination (and POST capability) to cancer variants.
- Improves loading speed for variant page
- Problem with updating variant rank when no variants
- Improved Clinvar submission form
- General report crashing when dismissed variant has no valid dismiss code
- Also show collaborative case variants on the All variants view.
- Improved phenotype search using dataTables.js on phenotypes page
- Search and delete users with `email` instead of `_id`
- Fixed css styles so that multiselect options will all fit one column


## [4.7.3]

### Added
- RankScore can be used with VCFs for vcf_cancer files

### Fixed
- Fix issue with STR view next page button not doing its one job.

### Deleted
- Removed pileup as a bam viewing option. This is replaced by IGV


## [4.7.2]

### Added
- Show earlier ACMG classification in the variant list

### Fixed
- Fixed igv search not working due to igv.js dist 2.2.17
- Fixed searches for cases with a gene with variants pinned or marked causative.
- Load variant pages faster after fixing other causatives query
- Fixed mitochondrial report bug for variants without genes

## [4.7.1]

### Added

### Fixed
- Fixed bug on genes page


## [4.7.0]

### Added
- Export genes and gene panels in build GRCh38
- Search for cases with variants pinned or marked causative in a given gene.
- Search for cases phenotypically similar to a case also from WUI.
- Case variant searches can be limited to similar cases, matching HPO-terms,
  phenogroups and cohorts.
- De-archive reruns and flag them as 'inactive' if archived
- Sort cases by analysis_date, track or status
- Display cases in the following order: prioritized, active, inactive, archived, solved
- Assign case to user when user activates it or asks for rerun
- Case becomes inactive when it has no assignees
- Fetch refseq version from entrez and use it in clinvar form
- Load and export of exons for all genes, independent on refseq
- Documentation for loading/updating exons
- Showing SV variant annotations: SV cgh frequencies, gnomad-SV, local SV frequencies
- Showing transcripts mapping score in segmental duplications
- Handle requests to Ensembl Rest API
- Handle requests to Ensembl Rest Biomart
- STR variants view now displays GT and IGV link.
- Description field for gene panels
- Export exons in build 37 and 38 using the command line

### Fixed
- Fixes of and induced by build tests
- Fixed bug affecting variant observations in other cases
- Fixed a bug that showed wrong gene coverage in general panel PDF export
- MT report only shows variants occurring in the specific individual of the excel sheet
- Disable SSL certifcate verification in requests to chanjo
- Updates how intervaltree and pymongo is used to void deprecated functions
- Increased size of IGV sample tracks
- Optimized tests


## [4.6.1]

### Added

### Fixed
- Missing 'father' and 'mother' keys when parsing single individual cases


## [4.6.0]

### Added
- Description of Scout branching model in CONTRIBUTING doc
- Causatives in alphabetical order, display ACMG classification and filter by gene.
- Added 'external' to the list of analysis type options
- Adds functionality to display "Tissue type". Passed via load config.
- Update to IGV 2.

### Fixed
- Fixed alignment visualization and vcf2cytosure availability for demo case samples
- Fixed 3 bugs affecting SV pages visualization
- Reintroduced the --version cli option
- Fixed variants query by panel (hpo panel + gene panel).
- Downloaded MT report contains excel files with individuals' display name
- Refactored code in parsing of config files.


## [4.5.1]

### Added

### Fixed
- update requirement to use PyYaml version >= 5.1
- Safer code when loading config params in cli base


## [4.5.0]

### Added
- Search for similar cases from scout view CLI
- Scout cli is now invoked from the app object and works under the app context

### Fixed
- PyYaml dependency fixed to use version >= 5.1


## [4.4.1]

### Added
- Display SV rank model version when available

### Fixed
- Fixed upload of delivery report via API


## [4.4.0]

### Added
- Displaying more info on the Causatives page and hiding those not causative at the case level
- Add a comment text field to Sanger order request form, allowing a message to be included in the email
- MatchMaker Exchange integration
- List cases with empty synopsis, missing HPO terms and phenotype groups.
- Search for cases with open research list, or a given case status (active, inactive, archived)

### Fixed
- Variant query builder split into several functions
- Fixed delivery report load bug


## [4.3.3]

### Added
- Different individual table for cancer cases

### Fixed
- Dashboard collects validated variants from verification events instead of using 'sanger' field
- Cases shared with collaborators are visible again in cases page
- Force users to select a real institute to share cases with (actionbar select fix)


## [4.3.2]

### Added
- Dashboard data can be filtered using filters available in cases page
- Causatives for each institute are displayed on a dedicated page
- SNVs and and SVs are searchable across cases by gene and rank score
- A more complete report with validated variants is downloadable from dashboard

### Fixed
- Clinsig filter is fixed so clinsig numerical values are returned
- Split multi clinsig string values in different elements of clinsig array
- Regex to search in multi clinsig string values or multi revstat string values
- It works to upload vcf files with no variants now
- Combined Pileup and IGV alignments for SVs having variant start and stop on the same chromosome


## [4.3.1]

### Added
- Show calls from all callers even if call is not available
- Instructions to install cairo and pango libs from WeasyPrint page
- Display cases with number of variants from CLI
- Only display cases with number of variants above certain treshold. (Also CLI)
- Export of verified variants by CLI or from the dashboard
- Extend case level queries with default panels, cohorts and phenotype groups.
- Slice dashboard statistics display using case level queries
- Add a view where all variants for an institute can be searched across cases, filtering on gene and rank score. Allows searching research variants for cases that have research open.

### Fixed
- Fixed code to extract variant conservation (gerp, phyloP, phastCons)
- Visualization of PDF-exported gene panels
- Reintroduced the exon/intron number in variant verification email
- Sex and affected status is correctly displayed on general report
- Force number validation in SV filter by size
- Display ensembl transcripts when no refseq exists


## [4.3.0]

### Added
- Mosaicism tag on variants
- Show and filter on SweGen frequency for SVs
- Show annotations for STR variants
- Show all transcripts in verification email
- Added mitochondrial export
- Adds alternative to search for SVs shorter that the given length
- Look for 'bcftools' in the `set` field of VCFs
- Display digenic inheritance from OMIM
- Displays what refseq transcript that is primary in hgnc

### Fixed

- Archived panels displays the correct date (not retroactive change)
- Fixed problem with waiting times in gene panel exports
- Clinvar fiter not working with human readable clinsig values

## [4.2.2]

### Fixed
- Fixed gene panel create/modify from CSV file utf-8 decoding error
- Updating genes in gene panels now supports edit comments and entry version
- Gene panel export timeout error

## [4.2.1]

### Fixed
- Re-introduced gene name(s) in verification email subject
- Better PDF rendering for excluded variants in report
- Problem to access old case when `is_default` did not exist on a panel


## [4.2.0]

### Added
- New index on variant_id for events
- Display overlapping compounds on variants view

### Fixed
- Fixed broken clinical filter


## [4.1.4]

### Added
- Download of filtered SVs

### Fixed
- Fixed broken download of filtered variants
- Fixed visualization issue in gene panel PDF export
- Fixed bug when updating gene names in variant controller


## [4.1.3]

### Fixed
- Displays all primary transcripts


## [4.1.2]

### Added
- Option add/replace when updating a panel via CSV file
- More flexible versioning of the gene panels
- Printing coverage report on the bottom of the pdf case report
- Variant verification option for SVs
- Logs uri without pwd when connecting
- Disease-causing transcripts in case report
- Thicker lines in case report
- Supports HPO search for cases, both terms or if described in synopsis
- Adds sanger information to dashboard

### Fixed
- Use db name instead of **auth** as default for authentication
- Fixes so that reports can be generated even with many variants
- Fixed sanger validation popup to show individual variants queried by user and institute.
- Fixed problem with setting up scout
- Fixes problem when exac file is not available through broad ftp
- Fetch transcripts for correct build in `adapter.hgnc_gene`

## [4.1.1]
- Fix problem with institute authentication flash message in utils
- Fix problem with comments
- Fix problem with ensembl link


## [4.1.0]

### Added
- OMIM phenotypes to case report
- Command to download all panel app gene panels `scout load panel --panel-app`
- Links to genenames.org and omim on gene page
- Popup on gene at variants page with gene information
- reset sanger status to "Not validated" for pinned variants
- highlight cases with variants to be evaluated by Sanger on the cases page
- option to point to local reference files to the genome viewer pileup.js. Documented in `docs.admin-guide.server`
- option to export single variants in `scout export variants`
- option to load a multiqc report together with a case(add line in load config)
- added a view for searching HPO terms. It is accessed from the top left corner menu
- Updates the variants view for cancer variants. Adds a small cancer specific filter for known variants
- Adds hgvs information on cancer variants page
- Adds option to update phenotype groups from CLI

### Fixed
- Improved Clinvar to submit variants from different cases. Fixed HPO terms in casedata according to feedback
- Fixed broken link to case page from Sanger modal in cases view
- Now only cases with non empty lists of causative variants are returned in `adapter.case(has_causatives=True)`
- Can handle Tumor only samples
- Long lists of HGNC symbols are now possible. This was previously difficult with manual, uploaded or by HPO search when changing filter settings due to GET request limitations. Relevant pages now use POST requests. Adds the dynamic HPO panel as a selection on the gene panel dropdown.
- Variant filter defaults to default panels also on SV and Cancer variants pages.

## [4.0.0]

### WARNING ###

This is a major version update and will require that the backend of pre releases is updated.
Run commands:

```
$scout update genes
$scout update hpo
```

- Created a Clinvar submission tool, to speed up Clinvar submission of SNVs and SVs
- Added an analysis report page (html and PDF format) containing phenotype, gene panels and variants that are relevant to solve a case.

### Fixed
- Optimized evaluated variants to speed up creation of case report
- Moved igv and pileup viewer under a common folder
- Fixed MT alignment view pileup.js
- Fixed coordinates for SVs with start chromosome different from end chromosome
- Global comments shown across cases and institutes. Case-specific variant comments are shown only for that specific case.
- Links to clinvar submitted variants at the cases level
- Adapts clinvar parsing to new format
- Fixed problem in `scout update user` when the user object had no roles
- Makes pileup.js use online genome resources when viewing alignments. Now any instance of Scout can make use of this functionality.
- Fix ensembl link for structural variants
- Works even when cases does not have `'madeline_info'`
- Parses Polyphen in correct way again
- Fix problem with parsing gnomad from VEP

### Added
- Added a PDF export function for gene panels
- Added a "Filter and export" button to export custom-filtered SNVs to CSV file
- Dismiss SVs
- Added IGV alignments viewer
- Read delivery report path from case config or CLI command
- Filter for spidex scores
- All HPO terms are now added and fetched from the correct source (https://github.com/obophenotype/human-phenotype-ontology/blob/master/hp.obo)
- New command `scout update hpo`
- New command `scout update genes` will fetch all the latest information about genes and update them
- Load **all** variants found on chromosome **MT**
- Adds choice in cases overview do show as many cases as user like

### Removed
- pileup.min.js and pileup css are imported from a remote web location now
- All source files for HPO information, this is instead fetched directly from source
- All source files for gene information, this is instead fetched directly from source

## [3.0.0]
### Fixed
- hide pedigree panel unless it exists

## [1.5.1] - 2016-07-27
### Fixed
- look for both ".bam.bai" and ".bai" extensions

## [1.4.0] - 2016-03-22
### Added
- support for local frequency through loqusdb
- bunch of other stuff

## [1.3.0] - 2016-02-19
### Fixed
- Update query-phenomizer and add username/password

### Changed
- Update the way a case is checked for rerun-status

### Added
- Add new button to mark a case as "checked"
- Link to clinical variants _without_ 1000G annotation

## [1.2.2] - 2016-02-18
### Fixed
- avoid filtering out variants lacking ExAC and 1000G annotations

## [1.1.3] - 2015-10-01
### Fixed
- persist (clinical) filter when clicking load more
- fix #154 by robustly setting clinical filter func. terms

## [1.1.2] - 2015-09-07
### Fixed
- avoid replacing coverage report with none
- update SO terms, refactored

## [1.1.1] - 2015-08-20
### Fixed
- fetch case based on collaborator status (not owner)

## [1.1.0] - 2015-05-29
### Added
- link(s) to SNPedia based on RS-numbers
- new Jinja filter to "humanize" decimal numbers
- show gene panels in variant view
- new Jinja filter for decoding URL encoding
- add indicator to variants in list that have comments
- add variant number threshold and rank score threshold to load function
- add event methods to mongo adapter
- add tests for models
- show badge "old" if comment was written for a previous analysis

### Changed
- show cDNA change in transcript summary unless variant is exonic
- moved compounds table further up the page
- show dates for case uploads in ISO format
- moved variant comments higher up on page
- updated documentation for pages
- read in coverage report as blob in database and serve directly
- change ``OmimPhenotype`` to ``PhenotypeTerm``
- reorganize models sub-package
- move events (and comments) to separate collection
- only display prev/next links for the research list
- include variant type in breadcrumbs e.g. "Clinical variants"

### Removed
- drop dependency on moment.js

### Fixed
- show the same level of detail for all frequencies on all pages
- properly decode URL encoded symbols in amino acid/cDNA change strings
- fixed issue with wipe permissions in MongoDB
- include default gene lists in "variants" link in breadcrumbs

## [1.0.2] - 2015-05-20
### Changed
- update case fetching function

### Fixed
- handle multiple cases with same id

## [1.0.1] - 2015-04-28
### Fixed
- Fix building URL parameters in cases list Vue component

## [1.0.0] - 2015-04-12
Codename: Sara Lund

![Release 1.0](artwork/releases/release-1-0.jpg)

### Added
- Add email logging for unexpected errors
- New command line tool for deleting case

### Changed
- Much improved logging overall
- Updated documentation/usage guide
- Removed non-working IGV link

### Fixed
- Show sample display name in GT call
- Various small bug fixes
- Make it easier to hover over popups

## [0.0.2-rc1] - 2015-03-04
### Added
- add protein table for each variant
- add many more external links
- add coverage reports as PDFs

### Changed
- incorporate user feedback updates
- big refactor of load scripts

## [0.0.2-rc2] - 2015-03-04
### Changes
- add gene table with gene description
- reorganize inheritance models box

### Fixed
- avoid overwriting gene list on "research" load
- fix various bugs in external links

## [0.0.2-rc3] - 2015-03-05
### Added
- Activity log feed to variant view
- Adds protein change strings to ODM and Sanger email

### Changed
- Extract activity log component to macro

### Fixes
- Make Ensembl transcript links use archive website<|MERGE_RESOLUTION|>--- conflicted
+++ resolved
@@ -17,11 +17,8 @@
 - Update ClinVar inheritance models to reflect changes in ClinVar submission API
 - Handle variant-associated condition ID format in background when creating ClinVar submissions
 - Replace the code that downloads Ensembl genes, transcripts and exons with the Schug web app
-<<<<<<< HEAD
+- Add more info to error log when transcript variant frequency parsing fails.
 - Explicitly store case file paths from load conf accessible on load as absolute paths for later access
-=======
-- Add more info to error log when transcript variant frequency parsing fails.
->>>>>>> 7e2b1ea2
 ### Fixed
 - Text input of associated condition in ClinVar form now aligns to the left
 - Alignment of contents in the case report has been updated
