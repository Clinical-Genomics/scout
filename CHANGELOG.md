--- conflicted
+++ resolved
@@ -8,12 +8,8 @@
 ### Added
 ### Changed
 ### Fixed
-<<<<<<< HEAD
+- Freeze PyMongo lib to version<4.0 to keep supporting previous MongoDB versions
 - Avoid case page crash on Phenomizer queries timeout
-=======
-- Freeze PyMongo lib to version<4.0 to keep supporting previous MongoDB versions
->>>>>>> e3dba3de
-
 
 ## [4.42]
 ### Added
