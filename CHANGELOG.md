# Change Log
All notable changes to this project will be documented in this file.
This project adheres to [Semantic Versioning](http://semver.org/).

About changelog [here](https://keepachangelog.com/en/1.0.0/)

## [unreleased]
### Changed
- Refactored and simplified code that fetches case's genome build (#5443)
### Fixed
- Fix long STR variant pinned display on case page (#5455)
- Variant page crashing when Loqusdb instance is chosen on institute settings but is not found at the given URL (#5447)
- Show assignees in case list when user ID is different from email (#5460)
- When removing a germline variant from a ClinVar submission, make sure to remove also its associated observations from the database (#5463)
- Chanjo2 genes full coverage check when variant has no genes (#5468)
<<<<<<< HEAD
- Introduced a function that checks redirect URLs to avoid redirection to external sites (#5458)
=======
- Full Flask user logout blocked by session clear (#5470)
>>>>>>> b524ec20

## [4.101]
### Changed
- Institutes are now sorted by ID on gene panels page (#5436)
- Simplified visualization of previous ACMG and CCV classifications for a variant on variantS page (#5439 & #5440)
- On ClinVar multistep submission form, skip fetching transcript versions for build 38 transcripts which are not MANE Select or MANE Plus Clinical (#5426)
### Fixed
- Malformatted table cell for analysis date on caseS page (#5438)
- Remove "Add to ClinVar submission" button for pinned MEI variants as submission is not supported at the moment (#5442)
- Clinical variant files could once again be read in arbitrary order on load (#5452)
- Fix test_sanger_validation test to be run with a mock app instantiated (#5453)

## [4.100.2]
### Fixed
- Keyerror 'ensembl_transcript_id' when loading transcripts from a pre-downloaded Ensembl transcripts file (#5435)

## [4.100.1]
### Fixed
- Removed an extra `x` from compounds functional annotation cells (#5432)

## [4.100]
### Added
- Button with link to cancerhotspots.org on variant page for cancer cases (#5359)
- Link to ClinGen ACMG CSPEC Criteria Specification Registry from ACMG classification page (#5364)
- Documentation on how to export data from the scout database using the command line (#5373)
- Filter cancer SNVs by ClinVar oncogenicity. OBS: since annotations are still sparse in ClinVar, relying solely on them could be too restrictive (#5367)
- Include eventual gene-matching WTS outliers on variantS page (Overlap column) and variant page (Gene overlapping non-SNVs table) (#5371)
- Minor Allele Frequency (HiFiCNV) IGV.js track for Nallo cases (#5401)
- A page showing all cases submitted to the Matchmaker Exchange, accessible from the institute's sidebar (#5378)
- Variants' loader progress bar (#5411)
### Changed
- Allow matching compounded subcategories from SV callers e.g. DUP:INV (#5360)
- Adjust the link to the chanjo2 gene coverage report to reflect the type of analyses used for the samples (#5368)
- Gene panels open in new tabs from case panels and display case name on the top of the page (#5369)
- When uploading research variants, use rank threshold defined in case settings, if available, otherwise use the default threshold of 8 (#5370)
- Display genome build version on case general report (#5381)
- On pull request template, fixed instructions on how to deploy a branch to the development server (#5382)
- On case general report, when a variant is classified (ACMG or CCV), tagged, commented and also dismissed, will only be displayed among the dismissed variants (#5377)
- If case is re-runned/re-uploaded with the `--keep-actions` tag, remember also previously assigned diseases, HPO terms, phenotype groups and HPO panels (#5365)
- Case load config alias and updated track label for TIDDIT coverage tracks to accommodate HiFiCNV dito (#5401)
- On variants page, compounds popup table, truncate the display name of compound variants with display name that exceeds 20 characters (#5404)
- Update dataTables js (#5407)
- Load variants command prints more clearly which categories of variants are being loaded (#5409)
- Tooltips instead of popovers (no click needed) for matching indicators on variantS page (#5419)
- Call chanjo2 coverage completeness indicator via API after window loading completes (#5366)
- On ClinVar multistep submission form, silence warnings coming from missing HGVS version using Entrez Eutils (#5424)
### Fixed
- Style of Alamut button on variant page (#5358)
- Scope of overlapping functions (#5385)
- Tests involving the variants controllers, which failed when not run in a specific order (#5391)
- Option to return to the previous step in each of the steps of the ClinVar submission form (#5393)
- chanjo2 MT report for cases in build 38 (#5397)
- Fixed some variantS view tests accessing database out of app context (#5415)
- Display of matching manual rank on the SV variant page (#5419)
- Broken `scout setup database` command (#5422)
- Collecting submission data for cases which have been removed (#5421)
- Speed up query for gene overlapping variants (#5413)
- Removing submission data for cases which have been removed (#5430)

## [4.99]
### Added
- De novo assembly alignment file load and display (#5284)
- Paraphase bam-let alignment file load and display (#5284)
- Parsing and showing ClinVar somatic oncogenicity anontations, when available (#5304)
- Gene overlapping variants (superset of compounds) for SVs (#5332)
- Gene overlapping variants for MEIs (#5332)
- Gene overlapping variants for cancer (and cancer_sv) (#5332)
- Tests for the Google login functionality (#5335)
- Support for login using Keycloak (#5337)
- Documentation on Keycloak login system integration (#5342)
- Integrity check for genes/transcripts/exons files downloaded from Ensembl (#5353)
- Options for custom ID/display name for PanelApp Green updates (#5355)
### Changed
- Allow ACMG criteria strength modification to Very strong/Stand-alone (#5297)
- Mocked the Ensembl liftover service in igv tracks tests (#5319)
- Refactored the login function into smaller functions, handling respectively: user consent, LDAP login, Google login, database login and user validation (#5331)
- Allow loading of mixed analysis type cases where some individuals are fully WTS and do not appear in DNA VCFs (#5327)
- Documentation available in dark mode, and expanded installation instructions (#5343)
### Fixed
- Re-enable display of case and individual specific tracks (pre-computed coverage, UPD, zygosity) (#5300)
- Disable 2-color mode in IGV.js by default, since it obscures variant proportion of reads. Can be manually enabled (#5311)
- Institute settings reset (#5309)
- Updated color scheme for variant assessment badges that were hard to see in light mode, notably Risk Factor (#5318)
- Avoid page timeout by skipping HGVS validations in ClinVar multistep submission for non-MANE transcripts from variants in build 38 (#5302)
- Sashimi view page displaying an error message when Ensembl REST API (LiftOver) is not available (#5322)
- Refactored the liftover functionality to avoid using the old Ensembl REST API (#5326)
- Downloading of Ensembl resources by fixing the URL to the schug server, pointing to the production instance instead of the staging one (#5348)
- Missing MT genes from the IGV track (#5339)
- Paraphase and de novo assembly tracks could mismatch alignment sample labels - refactor to case specific tracks (#5357)

## [4.98]
### Added
- Documentation on how to delete variants for one or more cases
- Document the option to collect green genes from any panel when updating the PanelApp green genes panel
- On the institute's filters page, display also any soft filters applied to institute's variants
### Fixed
- Case page patch for research cases without WTS outliers

## [4.97]
### Added
- Software version and link to the relative release on GitHub on the top left dropdown menu
- Option to sort WTS outliers by p_value, Δψ, ψ value, zscore or l2fc
- Display pLI score and LOEUF on rare diseases and cancer SNV pages
- Preselect MANE SELECT transcripts in the multi-step ClinVar variant add to submission process
- Allow updating case with WTS Fraser and Outrider research files
- Load research WTS outliers using the `scout load variants --outliers-research` command
- Chanjo2 gene coverage completeness indicator and report from variant page, summary card
- Enhanced SNV and SV filtering for cancer and rare disease cases, now supporting size thresholds (≥ or < a specified base pair length)
- Option to exclude ClinVar significance status in SNVs filters form
- Made HRD a config parameter and display it for cancer cases.
- Preset institute-level soft filters for variants (filtering based on "filters" values on variant documents). Settings editable by admins on the institute's settings page. Allows e.g. hiding tumor `in_normal` and `germline_risk` filter status variants.
- Load pedigree and sex check from Somalier, provided by e.g. the Nallo pipeline
- Expand the command line to remove more types of variants. Now supports: `cancer`, `cancer_sv`, `fusion`, `mei`, `outlier`, `snv`, `str`, and `sv`.
- New `prioritise_clinvar` checkbox on rare diseases cases, SNVs page, used by clinical filter or for expanding the search to always return variants that match the selected ClinVar conditions
- ClinVar CLNSIG Exclude option on cancer variantS filters
### Changed
- Do not show overlapping gene panels badge on variants from cases runned without gene panels
- Set case as research case if it contains any type of research variants
- Update igv.js to 3.2.0
- IGV DNA alignment track defaults to group by tag:HP and color by methylation (useful for LRS), and show soft-clips
- Update gnomAD constraint to v4.1
- HG38 genes track in igv.js browser, to correctly display gene names
- Refactored code for prioritizing the order of variant loading
- Modified the web pages body style to adapt content to smaller screens
- Refactored filters to filter variants by ClinVar significance, CLINSIG Confident and ClinVar hits at the same time
- Improved tooltips for ClinVar filter in SNVs filter form
- `showSoftClips` parameter in igv.js is set to false by default for WES and PANEL samples
- Updated dependencies in uv.lock file
### Fixed
- Don't save any "-1", "." or "0" frequency values for SNVs - same as for SVs
- Downloading and parsing of genes from Ensembl (including MT-TP)
- Don't parse SV frequencies for SNVs even if the name matches. Also accept "." as missing value for SV frequencies.
- HPO search on WTS Outliers page
- Stop using dynamic gene panel (HPO generated list) for clinical filter when the last gene is removed from the dynamic gene panel
- Return only variants with ClinVar annotation when `ClinVar hits` checkbox is checked on variants search form
- Legacy variant filter option `clinsig_confident_always_returned` on saved filters is remapped as `prioritised_clivar` and `clinvar_trusted_revstat`
- Variants queries excluding ClinVar tags without `prioritise_clinvar` checkbox checked
- Pedigree QC Somalier loading demo ancestry file and operator priority

## [4.96]
### Added
- Support case status assignment upon loading (by providing case status in the case config file)
- Severity predictions on general case report for SNVs and cancer SNVs
- Variant functional annotation on general case report for SNVs and cancer SNVs
- Version of Scout used when the case was loaded is displayed on case page and general report
### Removed
- Discontinue ClinVar submissions via CSV files and support only submission via API: removed buttons for downloading ClinVar submission objects as CSV files
### Changed
- Display STR variant filter status on corresponding variantS page
- Warning and reference to Biesecker et al when using PP1/BS4 and PP4 together in ACMG classifications
- Warning to not use PP4 criterion together with PS2/PM6 in ACMG classifications with reference to the SVI Recommendation for _de novo_ Criteria (PS2 & PM6)
- Button to directly remove accepted submissions from ClinVar
- Upgraded libs in uv.lock file
### Fixed
- Release docs to include instructions for upgrading dependencies
- Truncated long HGVS descriptions on cancer SNV and SNVs pages
- Avoid recurrent error by removing variant ranking settings in unranked demo case
- Actually re-raise exception after load aborts and has rolled back variant insertion

## [4.95]
### Added
- CCV score / temperature on case reports
- ACMG SNV classification form also accessible from SV variant page
- Simplify updating of the PanelApp Green panel from all source types in the command line interactive session
### Changed
- Clearer link to `Richards 2015` on ACMG classification section on SVs and cancer SVs variants pages
- Parse HGNC Ids directly from PanelApp when updating/downloading PanelApp panels
- Skip variant genotype matching check and just return True when matching causative is found in a case with only one individual/sample
- Reduced number of research MEI variants present in the demo case from 17K to 145 to speed up automatic tests
### Fixed
- ACMG temperature on case general report should respect term modifiers
- Missing inheritance, constraint info for genes with symbols matching other genes previous aliases with some lower case letters
- Loading of all PanelApp panels from command line
- Saving gene inheritance models when loading/updating specific/all PanelApp panels (doesn't apply to the `PanelApp Green Genes panel`)
- Save also complete penetrance status (in addition to incomplete) if available when loading specific/all PanelApp panels (does not apply to the `PanelApp Green Genes panel`)
- Variants and managed variants query by coordinates, which was returning all variants in the chromosome if start position was 0
- Compound loading matches also "chr"-containing compound variant names

## [4.94.1]
### Fixed
- Temporary directory generation for MT reports and pedigree file for case general report

## [4.94]
### Added
- Max-level provenance and Software Bill Of Materials (SBOM) to the Docker images pushed to Docker Hub
- ACMG VUS Bayesian score / temperature on case reports
- Button to filter and download case individuals/samples from institute's caseS page
### Changed
- On variant page, RefSeq transcripts panel, truncate very long protein change descriptions
- Build system changed to uv/hatchling, remove setuptools, version file, add project toml and associated files
- On variantS pages, display chromosome directly on start and end chromosome if different
- On cancer variantS pages, display allele counts and frequency the same way for SNVs and SVs (refactor macro)
- Stricter coordinate check in BND variants queries (affecting search results on SV variants page)
### Fixed
- UCSC hg38 links are updated
- Variants page tooltip errors
- Cancer variantS page had poor visibility of VAF and chromosome coordinate on causatives (green background)

## [4.93.1]
### Fixed
- Updated PyPi build GitHub action to explicitly include setuptools (for Python 3.12 distro)

## [4.93]
### Added
- ClinGen-CGC-VICC oncogenicity classification for cancer SNVs
- A warning to not to post sensitive or personal info when opening an issue
### Changed
- "Show more/less" button to toggle showing 50 (instead of 10) observed cases in LoqusDB observation panel
- Show customer id on share and revoke sharing case collapsible sidebar dialog
- Switch to python v.3.12 in Dockerfiles and automatic tests
### Fixed
- Limit the size of custom images displayed on case and variant pages and add a link to display them in full size in a new tab
- Classified variants not showing on case report when collaborator adds classification
- On variantS page, when a variant has more than one gene, then the gene panel badge reflect the panels each gene is actually in
- Updating genes on a gene panel using a file
- Link out to Horak 2020 from CCV classify page opens in new tab

## [4.92]
### Added
- PanelApp link on gene page and on gene panels description
- Add more filters to the delete variants command (institute ID and text file with list of case IDs)
### Changed
- Use the `clinicalgenomics/python3.11-venv:1.0` image everywhere in the Dockerfiles
### Fixed
- list/List typing issue on PanelApp extension module

## [4.91.2]
### Fixed
- Stranger TRGT parsing of `.` in `FORMAT.MC`
- Parse ClinVar low-penetrance info and display it alongside Pathogenic and likely pathogenic on SNVs pages
- Gene panel indexes to reflect the indexes used in production database
- Panel version check while editing the genes of a panel
- Display unknown filter tags as "danger" marked badges
- Open WTS variantS SNVs and SVs in new tabs
- PanelApp panels update documentation to reflect the latest changes in the command line
- Display panel IDs alongside panel display names on gene panels page
- Just one `Hide removed panels` checkbox for all panels on gene panels page
- Variant filters redecoration from multiple classifications crash on general case report

## [4.91.1]
### Fixed
- Update IGV.js to v3.1.0
- Columns/headings on SV variantS shifted

## [4.91]
### Added
- Variant link to Franklin in database buttons (different depending on rare or cancer track)
- MANE badges on list of variant's Genes/Transcripts/Proteins table, this way also SVs will display MANE annotations
- Export variant type and callers-related info fields when exporting variants from variantS pages
- Cases advanced search on the dashboard page
- Possibility to use only signed off panels when building the PanelApp GREEN panel
### Changed
- On genes panel page and gene panel PDF export, it's more evident which genes were newly introduced into the panel
- WTS outlier position copy button on WTS outliers page
- Update IGV.js to v3.0.9
- Managed variants VCF export more verbose on SVs
- `/api/v1/hpo-terms` returns pymongo OperationFailure errors when provided query string contains problematic characters
- When parsing variants, prioritise caller AF if set in FORMAT over recalculation from AD
- Expand the submissions information section on the ClinVar submissions page to fully display long text entries
- Jarvik et al for PP1 added to ACMG modification guidelines
- Display institute `_id` + display name on dashboard filters
- ClinVar category 8 has changed to "Conflicting classifications of pathogenicity" instead of "interpretations"
- Simplify always loading ClinVar `CLNSIG` P, LP and conflicting annotations slightly
- Increased visibility of variant callers's "Pass" or "Filtered" on the following pages: SNV variants (cancer cases), SV variants (both RD and cancer cases)
- Names on IGV buttons, including an overview level IGV MT button
- Cases query no longer accepts strings for the `name_query` parameter, only ImmutableMultiDict (form data)
- Refactor the loading of PanelApp panels to use the maintained API - Customised PanelApp GREEN panels
- Better layout for Consequence cell on cancer SNVs page
- Merged `Qual` and `Callers` cell on cancer SNVs page
### Fixed
- Empty custom_images dicts in case load config do not crash
- Tracks missing alignment files are skipped on generating IGV views
- ClinVar form to accept MedGen phenotypes
- Cancer SV variantS page spinner on variant export
- STRs variants export (do not allow null estimated variant size and repeat locus ID)
- STRs variants page when one or more variants have SweGen mean frequency but lack Short Tandem Repeat motif count
- ClinVar submission enquiry status for all submissions after the latest
- CLI scout update type hint error when running commands using Python 3.9
- Missing alignment files but present index files could crash the function creating alignment tracks for IGV display
- Fix missing "Repeat locus" info on STRs export

## [4.90.1]
### Fixed
- Parsing Matchmaker Exchange's matches dates

## [4.90]
### Added
- Link to chanjo2 MANE coverage overview on case page and panel page
- More SVI recommendation links on the ACMG page
- IGV buttons for SMN CN page
- Warnings on ACMG classifications for potentially conflicting classification pairs
- ACMG Bayesian foundation point scale after Tavtigian for variant heat profile
### Changed
- Variants query backend allows rank_score filtering
- Added script to tabulate causatives clinical filter rank
- Do not display inheritance models associated to ORPHA terms on variant page
- Moved edit and delete buttons close to gene names on gene panel page and other aesthetical fixes
- SNV VariantS page functional annotation and region annotation columns merged
- VariantS pages (not cancer) gene cells show OMIM inheritance pattern badges also without hover
- STR variantS page to show STR inheritance model without hover (fallback to OMIM for non-Stranger annotation)
- VariantS page local observation badges have counts visible also without hover
- On Matchmaker page, show number of matches together with matching attempt date
- Display all custom inheritance models, both standard and non-standard, as gathered from the gene panel information on the variant page
- Moved PanelApp-related code to distinct modules/extension
### Fixed
- Make BA1 fully stand-alone to Benign prediction
- Modifying Benign terms to "Moderate" has no effect under Richards. Ignored completely before, will retain unmodified significance now
- Extract all fields correctly when exporting a panel to file from gene panel page
- Custom updates to a gene in a panel
- Gene panel PDF export, including gene links
- Cancer SV, Fusion, MEI and Outlier filters are shown on the Institute Filters overview
- CaseS advanced search limit
- Visibility of Matchmaker Exchange matches on dark mode
- When creating a new gene panel from file, all gene fields are saved, including comments and manual inheritance models
- Downloading on gene names from EBI
- Links to gene panels on variant page, summary panel
- Exporting gene variants when one or more variants' genes are missing HGNC symbol

## [4.89.2]
## Fixed
- If OMIM gene panel gene symbols are not mapping to hgnc_id, allow fallback use of a unique gene alias

## [4.89.1]
### Fixed
- General case report crash when encountering STR variants without `source` tags
- Coloring and SV inheritance patterns on general case report

## [4.89]
### Added
- Button on SMN CN page to search variants within SMN1 and SMN2 genes
- Options for selectively updating OMICS variants (fraser, outrider) on a case
- Log users' activity to file by specifying `USERS_ACTIVITY_LOG_PATH` parameter in app config
- `Mean MT coverage`, `Mean chrom 14 coverage` and `Estimated mtDNA copy number` on MT coverage file from chanjo2 if available
- In ClinVar multistep form, preselect ACMG criteria according to the variant's ACMG classification, if available
- Subject id search from caseS page (supporting multiple sample types e.g.) - adding indexes to speed up caseS queries
- Advanced cases search to narrow down results using more than one search parameter
- Coverage report available for any case with samples containing d4 files, even if case has no associated gene panels
- RNA delivery reports
- Two new LRS SV callers (hificnv, severus)
### Changed
- Documentation for OMICS variants and updating a case
- Include both creation and deletion dates in gene panels pages
- Moved code to collect MT copy number stats for the MT report to the chanjo extension
- On the gene panelS page, show expanded gene panel version list in one column only
- IGV.js WTS loci default to zoom to a region around a variant instead of whole gene
- Refactored logging module
- Case general report no longer shows ORPHA inheritance models. OMIM models are shown colored.
- Chromosome alias tab files used in the igv.js browser, which now contain the alias for chromosome "M"
- Renamed "Comment on clinical significance" to "Comment on classification" in ClinVar multistep form
- Enable Gens CN button also for non-wgs cancer track cases
### Fixed
- Broken heading anchors in the documentation (`admin-guide/login-system.md` and `admin-guide/setup-scout.md` files)
- Avoid open login redirect attacks by always redirecting to cases page upon user login
- Stricter check of ID of gene panels to prevent file downloading vulnerability
- Removed link to the retired SPANR service. SPIDEX scores are still parsed and displayed if available from variant annotation.
- Omics variant view test coverage
- String pattern escape warnings
- Code creating Alamut links for variant genes without canonical_transcript set
- Variant delete button in ClinVar submissions page
- Broken search cases by case similarity
- Missing caller tag for TRGT

## [4.88.1]
### Fixed
- Patch update igv.js to 3.0.5

## [4.88]
### Added
- Added CoLoRSdb frequency to Pop Freq column on variantS page
- Hovertip to gene panel names with associated genes in SV variant view, when variant covers more than one gene
- RNA sample ID can be provided in case load config if different from sample_id
### Fixed
- Broken `scout setup database` command
- Update demo VCF header, adding missing keys found on variants
- Broken upload to Codecov step in Tests & Coverage GitHub action
- Tomte DROP column names have been updated (backwards compatibility preserved for main fields)
- WTS outlierS view to display correct individual IDs for cases with multiple individuals
- WTS outlierS not displayed on WTS outlierS view

## [4.87.1]
### Fixed
- Positioning and alignment of genes cell on variantS page

## [4.87]
### Added
- Option to configure RNA build on case load (default '38')
### Changed
- Tooltip on RNA alignments now shows RNA genome build version
- Updated igv.js to v3.0.4
### Fixed
- Style of "SNVs" and "SVs" buttons on WTS Outliers page
- Chromosome alias files for igv.js
- Genes track displayed also when RNA alignments are present without splice junctions track on igv browser
- Genes track displayed again when splice junction tracks are present

## [4.86.1]
### Fixed
- Loading and updating PanelApp panels, including PanelApp green

## [4.86]
### Added
- Display samples' name (tooltip) and affected status directly on caseS page
- Search SVs across all cases, in given genes
- `CLINVAR_API_URL` param can be specified in app settings to override the URL used to send ClinVar submissions to. Intended for testing.
- Support for loading and storing OMICS data
- Parse DROP Fraser and Outrider TSVs
- Display omics variants - wts outliers (Fraser, Outrider)
- Parse GNOMAD `gnomad_af` and `gnomad_popmax_af` keys from variants annotated with `echtvar`
- Make removed panel optionally visible to non-admin or non maintainers
- Parse CoLoRSdb frequencies annotated in the variant INFO field with the `colorsdb_af` key
- Download -omics variants using the `Filter and export button`
- Clickable COSMIC links on IGV tracks
- Possibility to un-audit previously audited filters
- Reverted table style and removed font awesome style from IGV template
- Case status tags displayed on dashboard case overview
### Changed
- Updated igv.js to v3.0.1
- Alphabetically sort IGV track available for custom selection
- Updated wokeignore to avoid unfixable warning
- Update Chart.js to v4.4.3
- Use tornado library version >= 6.4.1
- Fewer variants in the MEI demo file
- Switch to FontAwesome v.6 instead of using icons v.5 + kit with icons v.6
- Show time (hours and minutes) additionally to date on comments and activity panel
### Fixed
- Only add expected caller keys to variant (FOUND_IN or SVDB_ORIGIN)
- Splice junction merged track height offset in IGV.js
- Splice junction initiation crash with empty variant obj
- Splice junction variant routing for cases with WTS but without outlier data
- Variant links to ExAC, now pointing to gnomAD, since the ExAC browser is no longer available
- Style of HPO terms assigned to a case, now one phenotype per line
- RNA sashimi view rendering should work also if the gene track is user disabled
- Respect IGV tracks chosen by user in variant IGV settings

## [4.85]
### Added
- Load also genes which are missing Ensembl gene ID (72 in both builds), including immunoglobulins and fragile sites
### Changed
- Unfreeze werkzeug again
- Show "(Removed)" after removed panels in dropdown
- The REVEL score is collected as the maximum REVEL score from all of the variant's transcripts
- Parse GNOMAD POPMAX values only if they are numerical when loading variants
### Fixed
- Alphabetically sort "select default panels" dropdown menu options on case page
- Show gene panel removed status on case page
- Fixed visibility of the following buttons: remove assignee, remove pinned/causative, remove comment, remove case from group

## [4.84]
### Changed
- Clearer error message when a loqusdb query fails for an instance that initially connected
- Do not load chanjo-report module if not needed and more visible message when it fails loading
- Converted the HgncGene class into a Pydantic class
- Swap menu open and collapse indicator chevrons - down is now displayed-open, right hidden-closed
- Linters and actions now all use python 3.11
### Fixed
- Safer way to update variant genes and compounds that avoids saving temporary decorators into variants' database documents
- Link to HGNC gene report on gene page
- Case file load priority so that e.g. SNV get loaded before SV, or clinical before research, for consistent variant_id collisions

## [4.83]
### Added
- Edit ACMG classifications from variant page (only for classifications with criteria)
- Events for case CLI events (load case, update case, update individual)
- Support for loading and displaying local custom IGV tracks
- MANE IGV track to be used as a local track for igv.js (see scout demo config file)
- Optional separate MT VCFs, for `nf-core/raredisease`
### Changed
- Avoid passing verbs from CaseHandler - functions for case sample and individual in CaseEventHandler
- Hide mtDNA report and coverage report links on case sidebar for cases with WTS data only
- Modified OMIM-AUTO gene panel to include genes in both genome builds
- Moved chanjo code into a dedicated extension
- Optimise the function that collects "match-safe" genes for an institute by avoiding duplicated genes from different panels
- Users must actively select "show matching causatives/managed" on a case page to see matching numbers
- Upgraded python version from 3.8 to 3.11 in Docker images
### Fixed
- Fix several tests that relied on number of events after setup to be 0
- Removed unused load case function
- Artwork logo sync sketch with png and export svg
- Clearer exception handling on chanjo-report setup - fail early and visibly
- mtDNA report crashing when one or more samples from a case is not in the chanjo database
- Case page crashing on missing phenotype terms
- ACMG benign modifiers
- Speed up tests by caching python env correctly in Github action and adding two more test groups
- Agile issue templates were added globally to the CG-org. Adding custom issue templates to avoid exposing customers
- PanelApp panel not saving genes with empty `EnsembleGeneIds` list
- Speed up checking outdated gene panels
- Do not load research variants automatically when loading a case

## [4.82.2]
### Fixed
- Warning icon in case pages for individuals where `confirmed_sex` is false
- Show allele sizes form ExpansionHunter on STR variantS page again

## [4.82.1]
### Fixed
- Revert the installation of flask-ldapconn to use the version available on PyPI to be able to push new scout releases to PyPI

## [4.82]
### Added
- Tooltip for combined score in tables for compounds and overlapping variants
- Checkbox to filter variants by excluding genes listed in selected gene panels, files or provided as list
- STR variant information card with database links, replacing empty frequency panel
- Display paging and number of HPO terms available in the database on Phenotypes page
- On case page, typeahead hints when searching for a disease using substrings containing source ("OMIM:", "ORPHA:")
- Button to monitor the status of submissions on ClinVar Submissions page
- Option to filter cancer variants by number of observations in somatic and germline archived database
- Documentation for integrating chanjo2
- More up-to-date VEP CSQ dbNSFP frequency keys
- Parse PacBio TRGT (Tandem repeat genotyping tool) Short Tandem Repeat VCFs
### Changed
- In the case_report #panel-tables has a fixed width
- Updated IGV.js to 2.15.11
- Fusion variants in case report now contain same info as on fusion variantS page
- Block submission of somatic variants to ClinVar until we harmonise with their changed API
- Additional control on the format of conditions provided in ClinVar form
- Errors while loading managed variants from file are now displayed on the Managed Variants page
- Chanjo2 coverage button visible only when query will contain a list of HGNC gene IDs
- Use Python-Markdown directly instead of the unmaintained Flask-Markdown
- Use Markupsafe instead of long deprecated, now removed Flask Markup
- Prepare to unfreeze Werkzeug, but don't actually activate until chanjo can deal with the change
### Fixed
- Submit requests to Chanjo2 using HTML forms instead of JSON data
- `Research somatic variants` link name on caseS page
- Broken `Install the HTML 2 PDF renderer` step in a GitHub action
- Fix ClinVar form parsing to not include ":" in conditionType.id when condition conditionType.db is Orphanet
- Fix condition dropdown and pre-selection on ClinVar form for cases with associated ORPHA diagnoses
- Improved visibility of ClinVar form in dark mode
- End coordinates for indels in ClinVar form
- Diagnoses API search crashing with empty search string
- Variant's overlapping panels should show overlapping of variant genes against the latest version of the panel
- Case page crashing when case has both variants in a ClinVar submission and pinned not loaded variants
- Installation of git in second build stage of Dockerfile, allowing correct installation of libraries

## [4.81]
### Added
- Tag for somatic SV IGH-DUX4 detection samtools script
### Changed
- Upgraded Bootstrap version in reports from 4.3.1 to 5.1.3
### Fixed
- Buttons layout in HPO genes panel on case page
- Added back old variant rankscore index with different key order to help loading on demo instance
- Cancer case_report panel-table no longer contains inheritance information
- Case report pinned variants card now displays info text if all pinned variants are present in causatives
- Darkmode setting now applies to the comment-box accordion
- Typo in case report causing `cancer_rank_options is undefined` error

## [4.80]
### Added
- Support for .d4 files coverage using chanjo2 (Case page sidebar link) with test
- Link to chanjo2 coverage report and coverage gene overview on gene panel page
- Link to chanjo2 coverage report on Case page, HPO dynamic gene list
- Link to genes coverage overview report on Case page, HPO dynamic gene list
### Changed
- All links in disease table on diagnosis page now open in a new tab
- Dark mode settings applied to multi-selects on institute settings page
- Comments on case and variant pages can be viewed by expanding an accordion
- On case page information on pinned variants and variants submitted to ClinVar are displayed in the same table
- Demo case file paths are now stored as absolute paths
- Optimised indices to address slow queries
- On case page default panels are now found at the top of the table, and it can be sorted by this trait
### Fixed
- On variants page, search for variants in genes present only in build 38 returning no results
- Pin/unpin with API was not able to make event links
- A new field `Explanation for multiple conditions` is available in ClinVar for submitting variants with more than one associated condition
- Fusion genes with partners lacking gene HGNC id will still be fully loaded
- Fusion variantS export now contains fusion variant specific columns
- When Loqusdb observations count is one the table includes information on if observation was for the current or another case

## [4.79.1]
### Fixed
- Exporting variants without rank score causing page to crash
- Display custom annotations also on cancer variant page

## [4.79]
### Added
- Added tags for Sniffles and CNVpytor, two LRS SV callers
- Button on case page for displaying STR variants occurring in the dynamic HPO panel
- Display functional annotation relative to variant gene's MANE transcripts on variant summary, when available
- Links to ACMG structural variant pathogenicity classification guidelines
- Phenomodels checkboxes can now include orpha terms
- Add incidental finding to case tags
- Get an alert on caseS page when somebody validates variants you ordered Sanger sequencing for
### Changed
- In the diagnoses page genes associated with a disease are displayed using hgnc symbol instead of hgnc id
- Refactor view route to allow navigation directly to unique variant document id, improve permissions check
- Do not show MANE and MANE Plus Clinical transcripts annotated from VEP (saved in variants) but collect this info from the transcripts database collection
- Refactor view route to allow navigation directly to unique case id (in particular for gens)
- `Institutes to share cases with` on institute's settings page now displays institutes names and IDs
- View route with document id selects view template based on variant category
### Fixed
- Refactored code in cases blueprints and variant_events adapter (set diseases for partial causative variants) to use "disease" instead of "omim" to encompass also ORPHA terms
- Refactored code in `scout/parse/omim.py` and `scout/parse/disease_terms.py` to use "disease" instead of "phenotype" to differentiate from HPO terms
- Be more careful about checking access to variant on API access
- Show also ACMG VUS on general report (could be missing if not e.g. pinned)

## [4.78]
### Added
- Case status labels can be added, giving more finegrained details on a solved status (provisional, diagnostic, carrier, UPD, SMN, ...)
- New SO terms: `sequence_variant` and `coding_transcript_variant`
- More MEI specific annotation is shown on the variant page
- Parse and save MANE transcripts info when updating genes in build 38
- ClinVar submission can now be downloaded as a json file
- `Mane Select` and `Mane Plus Clinical` badges on Gene page, when available
- ClinVar submission can now be downloaded as a json file
- API endpoint to pin variant
- Display common/uncommon/rare on summary of mei variant page
### Changed
- In the ClinVar form, database and id of assertion criteria citation are now separate inputs
- Customise institute settings to be able to display all cases with a certain status on cases page (admin users)
- Renamed `Clinical Significance` to `Germline Classification` on multistep ClinVar form
- Changed the "x" in cases.utils.remove_form button text to red for better visibility in dark mode
- Update GitHub actions
- Default loglevel up to INFO, making logs with default start easier to read
- Add XTR region to PAR region definition
- Diagnoses can be searched on diagnoses page without waiting for load first
### Fixed
- Removed log info showing hgnc IDs used in variantS search
- Maintain Matchmaker Exchange and Beacon submission status when a case is re-uploaded
- Inheritance mode from ORPHA should not be confounded with the OMIM inheritance model
- Decipher link URL changes
- Refactored code in cases blueprints to use "disease" instead of "omim" to encompass also ORPHA terms

## [4.77]
### Added
- Orpha disease terms now include information on inheritance
- Case loading via .yaml config file accepts subject_id and phenotype_groups (if previously defined as constant default or added per institute)
- Possibility to submit variants associated with Orphanet conditions to ClinVar
- Option update path to .d4 files path for individuals of an existing case using the command line
- More constraint information is displayed per gene in addition to pLi: missense and LoF OE, CI (inluding LOEUF) and Z-score.
### Changed
- Introduce validation in the ClinVar multistep form to make sure users provide at least one variant-associated condition
- CLI scout update individual accepts subject_id
- Update ClinVar inheritance models to reflect changes in ClinVar submission API
- Handle variant-associated condition ID format in background when creating ClinVar submissions
- Replace the code that downloads Ensembl genes, transcripts and exons with the Schug web app
- Add more info to error log when transcript variant frequency parsing fails.
- GnomAD v4 constraint information replaces ExAC constraints (pLi).
### Fixed
- Text input of associated condition in ClinVar form now aligns to the left
- Alignment of contents in the case report has been updated
- Missing number of phenotypes and genes from case diagnoses
- Associate OMIM and/or ORPHA diagnoses with partial causatives
- Visualization of partial causatives' diagnoses on case page: style and links
- Revert style of pinned variants window on the case page
- Rename `Clinical significanc` to `Germline classification` in ClinVar submissions exported files
- Rename `Clinical significance citations` to `Classification citations` in ClinVar submissions exported files
- Rename `Comment on clinical significance` to `Comment on classification` in ClinVar submissions exported files
- Show matching partial causatives on variant page
- Matching causatives shown on case page consisting only of variant matching the default panels of the case - bug introduced since scout v4.72 (Oct 18, 2023)
- Missing somatic variant read depth leading to report division by zero

## [4.76]
### Added
- Orphacodes are visible in phenotype tables
- Pydantic validation of image paths provided in case load config file
- Info on the user which created a ClinVar submission, when available
- Associate .d4 files to case individuals when loading a case via config file
### Changed
- In diagnoses page the load of diseases are initiated by clicking a button
- Revel score, Revel rank score and SpliceAI values are also displayed in Causatives and Validated variants tables
- Remove unused functions and tests
- Analysis type and direct link from cases list for OGM cases
- Removed unused `case_obj` parameter from server/blueprints/variant/controllers/observations function
- Possibility to reset ClinVar submission ID
- Allow ClinVar submissions with custom API key for users registered as ClinVar submitters or when institute doesn't have a preset list of ClinVar submitters
- Ordered event verbs alphabetically and created ClinVar-related user events
- Removed the unused "no-variants" option from the load case command line
### Fixed
- All disease_terms have gene HGNC ids as integers when added to the scout database
- Disease_term identifiers are now prefixed with the name of the coding system
- Command line crashing with error when updating a user that doesn't exist
- Thaw coloredlogs - 15.0.1 restores errorhandler issue
- Thaw crypography - current base image and library version allow Docker builds
- Missing delete icons on phenomodels page
- Missing cryptography lib error while running Scout container on an ARM processor
- Round CADD values with many decimals on causatives and validated variants pages
- Dark-mode visibility of some fields on causatives and validated variants pages
- Clinvar submitters would be cleared when unprivileged users saved institute settings page
- Added a default empty string in cases search form to avoid None default value
- Page crashing when user tries to remove the same variant from a ClinVar submission in different browser tabs
- Update more GnomAD links to GnomAD v4 (v38 SNVs, MT vars, STRs)
- Empty cells for RNA fusion variants in Causatives and Verified variants page
- Submenu icons missing from collapsible actionbar
- The collapsible actionbar had some non-collapsing overly long entries
- Cancer observations for SVs not appearing in the variant details view
- Archived local observations not visible on cancer variantS page
- Empty Population Frequency column in the Cancer SV Variants view
- Capital letters in ClinVar events description shown on case page

## [4.75]
### Added
- Hovertip to gene panel names with associated genes in variant view, when variant covers more than one gene
- Tests for panel to genes
- Download of Orphadata en_product6 and en_product4 from CLI
- Parse and save `database_found` key/values for RNA fusion variants
- Added fusion_score, ffpm, split_reads, junction_reads and fusion_caller to the list of filters on RNA fusion variants page
- Renamed the function `get_mei_info` to `set_mei_info` to be consistent with the other functions
- Fixed removing None key/values from parsed variants
- Orphacodes are included in the database disease_terms
### Changed
- Allow use of projections when retrieving gene panels
- Do not save custom images as binary data into case and variant database documents
- Retrieve and display case and variant custom images using image's saved path
- Cases are activated by viewing FSHD and SMA reports
- Split multi-gene SNV variants into single genes when submitting to Matchmaker Exchange
- Alamut links also on the gene level, using transcript and HGVS: better for indels. Keep variant link for missing HGVS
- Thaw WTForms - explicitly coerce form decimal field entries when filters fetched from db
### Fixed
- Removed some extra characters from top of general report left over from FontAwsome fix
- Do not save fusion variants-specific key/values in other types of variants
- Alamut link for MT variants in build 38
- Convert RNA fusions variants `tool_hits` and `fusion_score` keys from string to numbers
- Fix genotype reference and alternative sequencing depths defaulting to -1 when values are 0
- DecimalFields were limited to two decimal places for several forms - lifting restrictions on AF, CADD etc.

## [4.74.1]
### Changed
- Parse and save into database also OMIM terms not associated to genes
### Fixed
- BioNano API FSHD report requests are GET in Access 1.8, were POST in 1.7
- Update more FontAwesome icons to avoid Pro icons
- Test if files still exist before attempting to load research variants
- Parsing of genotypes error, resulting in -1 values when alt or ref read depths are 0

## [4.74]
### Added
- SNVs and Indels, MEI and str variants genes have links to Decipher
- An `owner + case display name` index for cases database collection
- Test and fixtures for RNA fusion case page
- Load and display fusion variants from VCF files as the other variant types
- Option to update case document with path to mei variants (clinical and research)
### Changed
- Details on variant type and category for audit filters on case general report
- Enable Gens CN profile button also in somatic case view
- Fix case of analysis type check for Gens analysis button - only show for WGS
### Fixed
- loqusdb table no longer has empty row below each loqusid
- MatchMaker submission details page crashing because of change in date format returned by PatientMatcher
- Variant external links buttons style does not change color when visited
- Hide compounds with compounds follow filter for region or function would fail for variants in multiple genes
- Updated FontAwesome version to fix missing icons

## [4.73]
### Added
- Shortcut button for HPO panel MEI variants from case page
- Export managed variants from CLI
### Changed
- STRs visualization on case panel to emphasize abnormal repeat count and associated condition
- Removed cytoband column from STRs variant view on case report
- More long integers formatted with thin spaces, and copy to clipboard buttons added
### Fixed
- OMIM table is scrollable if higher than 700px on SV page
- Pinned variants validation badge is now red for false positives.
- Case display name defaulting to case ID when `family_name` or `display_name` are missing from case upload config file
- Expanded menu visible at screen sizes below 1000px now has background color
- The image in ClinVar howto-modal is now responsive
- Clicking on a case in case groups when case was already removed from group in another browser tab
- Page crashing when saving filters for mei variants
- Link visited color of images

## [4.72.4]
### Changed
- Automatic test mongod version increased to v7
### Fixed
- GnomAD now defaults to hg38 - change build 37 links accordingly

## [4.72.3]
### Fixed
- Somatic general case report small variant table can crash with unclassified variants

## [4.72.2]
### Changed
- A gunicorn maxrequests parameter for Docker server image - default to 1200
- STR export limit increased to 500, as for other variants
- Prevent long number wrapping and use thin spaces for separation, as per standards from SI, NIST, IUPAC, BIPM.
- Speed up case retrieval and lower memory use by projecting case queries
- Make relatedness check fails stand out a little more to new users
- Speed up case retrieval and lower memory use by projecting case queries
- Speed up variant pages by projecting only the necessary keys in disease collection query
### Fixed
- Huge memory use caused by cases and variants pages pulling complete disease documents from DB
- Do not include genes fetched from HPO terms when loading diseases
- Consider the renamed fields `Approved Symbol` -> `Approved Gene Symbol` and `Gene Symbols` -> `Gene/Locus And Other Related Symbols` when parsing OMIM terms from genemap2.txt file

## [4.72.1]
### Fixed
- Jinja filter that renders long integers
- Case cache when looking for causatives in other cases causing the server to hang

## [4.72]
### Added
- A GitHub action that checks for broken internal links in docs pages
- Link validation settings in mkdocs.yml file
- Load and display full RNA alignments on alignment viewer
- Genome build check when loading a case
- Extend event index to previous causative variants and always load them
### Fixed
- Documentation nav links for a few documents
- Slightly extended the BioNano Genomics Access integration docs
- Loading of SVs when VCF is missing the INFO.END field but has INFO.SVLEN field
- Escape protein sequence name (if available) in case general report to render special characters correctly
- CaseS HPO term searches for multiple terms works independent of order
- CaseS search regexp should not allow backslash
- CaseS cohort tags can contain whitespace and still match
- Remove diagnoses from cases even if OMIM term is not found in the database
- Parsing of disease-associated genes
- Removed an annoying warning while updating database's disease terms
- Displaying custom case images loaded with scout version <= 4.71
- Use pydantic version >=2 in requirements.txt file
### Changed
- Column width adjustment on caseS page
- Use Python 3.11 in tests
- Update some github actions
- Upgraded Pydantic to version 2
- Case validation fails on loading when associated files (alignments, VCFs and reports) are not present on disk
- Case validation fails on loading when custom images have format different then ["gif", "svg", "png", "jpg", "jpeg"]
- Custom images keys `case` and `str` in case config yaml file are renamed to `case_images` and `str_variants_images`
- Simplify and speed up case general report code
- Speed up case retrieval in case_matching_causatives
- Upgrade pymongo to version 4
- When updating disease terms, check that all terms are consistent with a DiseaseTerm model before dropping the old collection
- Better separation between modules loading HPO terms and diseases
- Deleted unused scout.build.phenotype module
- Stricter validation of mandatory genome build key when loading a case. Allowed values are ['37','38',37,38]
- Improved readability of variants length and coordinates on variantS pages

## [4.71]
### Added
- Added Balsamic keys for SweGen and loqusdb local archive frequecies, SNV and SV
- New filter option for Cancer variantS: local archive RD loqusdb
- Show annotated observations on SV variantS view, also for cancer somatic SVs
- Revel filter for variantS
- Show case default panel on caseS page
- CADD filter for Cancer Somatic SNV variantS - show score
- SpliceAI-lookup link (BROAD, shows SpliceAI and Pangolin) from variant page
- BioNano Access server API - check projects, samples and fetch FSHD reports
### Fixed
- Name of reference genome build for RNA for compatibility with IGV locus search change
- Howto to run the Docker image on Mac computers in `admin-guide/containers/container-deploy.md`
- Link to Weasyprint installation howto in README file
- Avoid filling up disk by creating a reduced VCF file for every variant that is visualized
- Remove legacy incorrectly formatted CODEOWNERS file
- Restrain variant_type requests to variantS views to "clinical" or "research"
- Visualization of cancer variants where cancer case has no affected individual
- ProteinPaint gene link (small StJude API change)
- Causative MEI variant link on causatives page
- Bionano access api settings commented out by default in Scout demo config file.
- Do not show FSHD button on freshly loaded cases without bionano_access individuals
- Truncate long variants' HGVS on causative/Clinically significant and pinned variants case panels
### Changed
- Remove function call that tracks users' browser version
- Include three more splice variant SO terms in clinical filter severe SO terms
- Drop old HPO term collection only after parsing and validation of new terms completes
- Move score to own column on Cancer Somatic SNV variantS page
- Refactored a few complex case operations, breaking out sub functionalities

## [4.70]
### Added
- Download a list of Gene Variants (max 500) resulting from SNVs and Indels search
- Variant PubMed link to search for gene symbol and any aliases
### Changed
- Clearer gnomAD values in Variants page
### Fixed
- CaseS page uniform column widths
- Include ClinVar variants into a scrollable div element on Case page
- `canonical_transcript` variable not initialized in get_hgvs function (server.blueprints.institutes.controllers.py)
- Catch and display any error while importing Phenopacket info
- Modified Docker files to use python:3.8-slim-bullseye to prevent gunicorn workers booting error

## [4.69]
### Added
- ClinVar submission howto available also on Case page
- Somatic score and filtering for somatic SV callers, if available
- Show caller as a tooltip on variantS list
### Fixed
- Crash when attempting to export phenotype from a case that had never had phenotypes
- Aesthetic fix to Causative and Pinned Variants on Case page
- Structural inconsistency for ClinVar Blueprint templates
- Updated igv.js to 2.15.8 to fix track default color bug
- Fixed release versions for actions.
- Freeze tornado below 6.3.0 for compatibility with livereload 2.6.3
- Force update variants count on case re-upload
- IGV locus search not working - add genome reference id
- Pin links to MEI variants should end up on MEI not SV variant view
- Load also matching MEI variants on forced region load
- Allow excluding MEI from case variant deletion
- Fixed the name of the assigned user when the internal user ID is different from the user email address
- Gene variantS should display gene function, region and full hgvs
### Changed
- FontAwesome integrity check fail (updated resource)
- Removed ClinVar API validation buttons in favour of direct API submission
- Improved layout of Institute settings page
- ClinVar API key and allowed submitters are set in the Institute settings page


## [4.68]
### Added
- Rare Disease Mobile Element Insertion variants view
### Changed
- Updated igv.js to 2.15.6
### Fixed
- Docker stage build pycairo.
- Restore SNV and SV rank models versions on Causatives and Verified pages
- Saving `REVEL_RANKSCORE` value in a field named `revel` in variants database documents

## [4.67]
### Added
- Prepare to filter local SV frequency
### Changed
- Speed up instituteS page loading by refactoring cases/institutes query
- Clinical Filter for SVs includes `splice_polypyrimidine_tract_variant` as a severe consequence
- Clinical Filter for SVs includes local variant frequency freeze ("old") for filtering, starting at 30 counts
- Speed up caseS page loading by adding status to index and refactoring totals count
- HPO file parsing is updated to reflect that HPO have changed a few downloadable file formats with their 230405 release.
### Fixed
- Page crashing when a user tries to edit a comment that was removed
- Warning instead of crashed page when attempting to retrieve a non-existent Phenopacket
- Fixed StJude ProteinPaint gene link (URL change)
- Freeze of werkzeug library to version<2.3 to avoid problems resulting from the consequential upgrade of the Flask lib
- Huge list of genes in case report for megabases-long structural variants.
- Fix displaying institutes without associated cases on institutes page
- Fix default panel selection on SVs in cancer case report

## [4.66]
### Changed
- Moved Phenomodels code under a dedicated blueprint
- Updated the instructions to load custom case report under admin guide
- Keep variants filter window collapsed except when user expands it to filter
### Added
- A summary table of pinned variants on the cancer case general report
- New openable matching causatives and managed variants lists for default gene panels only for convenience
### Fixed
- Gens structural variant page link individual id typo

## [4.65.2]
### Fixed
- Generating general case report with str variants containing comments

## [4.65.1]
### Fixed
- Visibility of `Gene(s)` badges on SV VariantS page
- Hide dismiss bar on SV page not working well
- Delivery report PDF download
- Saving Pipeline version file when loading a case
- Backport compatible import of importlib metadata for old python versions (<3.8)

## [4.65]
### Added
- Option to mark a ClinVar submission as submitted
- Docs on how to create/update the PanelApp green genes as a system admin
- `individual_id`-parameter to both Gens links
- Download a gene panel in TXT format from gene panel page
- Panel gene comments on variant page: genes in panels can have comments that describe the gene in a panel context
### Changed
- Always show each case category on caseS page, even if 0 cases in total or after current query
- Improved sorting of ClinVar submissions
- Pre-populate SV type select in ClinVar submission form, when possible
- Show comment badges in related comments tables on general report
- Updated version of several GitHub actions
- Migrate from deprecated `pkg_resources` lib to `importlib_resources`
- Dismiss bar on variantS pages is thinner.
- Dismiss bar on variantS pages can be toggled open or closed for the duration of a login session.
### Fixed
- Fixed Sanger order / Cancel order modal close buttons
- Visibility of SV type in ClinVar submission form
- Fixed a couple of creations where now was called twice, so updated_at and created_at could differ
- Deprecated Ubuntu version 18.04 in one GitHub action
- Panels that have been removed (hidden) should not be visible in views where overlapping gene panels for genes are shown
- Gene panel test pointing to the right function

## [4.64]
### Added
- Create/Update a gene panel containing all PanelApp green genes (`scout update panelapp-green -i <cust_id>`)
- Links for ACMG pathogenicity impact modification on the ACMG classification page
### Changed
- Open local observation matching cases in new windows
### Fixed
- Matching manual ranked variants are now shown also on the somatic variant page
- VarSome links to hg19/GRCh37
- Managed variants filter settings lost when navigating to additional pages
- Collect the right variant category after submitting filter form from research variantS page
- Beacon links are templated and support variants in genome build 38

## [4.63]
### Added
- Display data sharing info for ClinVar, Matchmaker Exchange and Beacon in a dedicated column on Cases page
- Test for `commands.download.omim.print_omim`
- Display dismissed variants comments on general case report
- Modify ACMG pathogenicity impact (most commonly PVS1, PS3) based on strength of evidence with lab director's professional judgement
- REViewer button on STR variant page
- Alamut institution parameter in institute settings for Alamut Visual Plus software
- Added Manual Ranks Risk Factor, Likely Risk Factor and Uncertain Risk Factor
- Display matching manual ranks from previous cases the user has access to on VariantS and Variant pages
- Link to gnomAD gene SVs v2.1 for SV variants with gnomAD frequency
- Support for nf-core/rnafusion reports
### Changed
- Display chrY for sex unknown
- Deprecate legacy scout_load() method API call.
- Message shown when variant tag is updated for a variant
- When all ACMG classifications are deleted from a variant, the current variant classification status is also reset.
- Refactored the functions that collect causative variants
- Removed `scripts/generate_test_data.py`
### Fixed
- Default IGV tracks (genes, ClinVar, ClinVar CNVs) showing even if user unselects them all
- Freeze Flask-Babel below v3.0 due to issue with a locale decorator
- Thaw Flask-Babel and fix according to v3 standard. Thank you @TkTech!
- Show matching causatives on somatic structural variant page
- Visibility of gene names and functional annotations on Causatives/Verified pages
- Panel version can be manually set to floating point numbers, when modified
- Causatives page showing also non-causative variants matching causatives in other cases
- ClinVar form submission for variants with no selected transcript and HGVS
- Validating and submitting ClinVar objects not containing both Variant and Casedata info

## [4.62.1]
### Fixed
- Case page crashing when adding a case to a group without providing a valid case name

## [4.62]
### Added
- Validate ClinVar submission objects using the ClinVar API
- Wrote tests for case and variant API endpoints
- Create ClinVar submissions from Scout using the ClinVar API
- Export Phenopacket for affected individual
- Import Phenopacket from JSON file or Phenopacket API backend server
- Use the new case name option for GENS requests
- Pre-validate refseq:HGVS items using VariantValidator in ClinVar submission form
### Fixed
- Fallback for empty alignment index for REViewer service
- Source link out for MIP 11.1 reference STR annotation
- Avoid duplicate causatives and pinned variants
- ClinVar clinical significance displays only the ACMG terms when user selects ACMG 2015 as assertion criteria
- Spacing between icon and text on Beacon and MatchMaker links on case page sidebar
- Truncate IDs and HGVS representations in ClinVar pages if longer than 25 characters
- Update ClinVar submission ID form
- Handle connection timeout when sending requests requests to external web services
- Validate any ClinVar submission regardless of its status
- Empty Phenopackets import crashes
- Stop Spinner on Phenopacket JSON download
### Changed
- Updated ClinVar submission instructions

## [4.61.1]
### Fixed
- Added `UMLS` as an option of `Condition ID type` in ClinVar Variant downloaded files
- Missing value for `Condition ID type` in ClinVar Variant downloaded files
- Possibility to open, close or delete a ClinVar submission even if it doesn't have an associated name
- Save SV type, ref and alt n. copies to exported ClinVar files
- Inner and outer start and stop SV coordinates not exported in ClinVar files
- ClinVar submissions page crashing when SV files don't contain breakpoint exact coordinates
- Align OMIM diagnoses with delete diagnosis button on case page
- In ClinVar form, reset condition list and customize help when condition ID changes

## [4.61]
### Added
- Filter case list by cases with variants in ClinVar submission
- Filter case list by cases containing RNA-seq data - gene_fusion_reports and sample-level tracks (splice junctions and RNA coverage)
- Additional case category `Ignored`, to be used for cases that don't fall in the existing 'inactive', 'archived', 'solved', 'prioritized' categories
- Display number of cases shown / total number of cases available for each category on Cases page
- Moved buttons to modify case status from sidebar to main case page
- Link to Mutalyzer Normalizer tool on variant's transcripts overview to retrieve official HVGS descriptions
- Option to manually load RNA MULTIQC report using the command `scout load report -t multiqc_rna`
- Load RNA MULTIQC automatically for a case if config file contains the `multiqc_rna` key/value
- Instructions in admin-guide on how to load case reports via the command line
- Possibility to filter RD variants by a specific genotype call
- Distinct colors for different inheritance models on RD Variant page
- Gene panels PDF export with case variants hits by variant type
- A couple of additional README badges for GitHub stats
- Upload and display of pipeline reference info and executable version yaml files as custom reports
- Testing CLI on hasta in PR template
### Changed
- Instructions on how to call dibs on scout-stage server in pull request template
- Deprecated CLI commands `scout load <delivery_report, gene_fusion_report, coverage_qc_report, cnv_report>` to replace them with command `scout load report -t <report type>`
- Refactored code to display and download custom case reports
- Do not export `Assertion method` and `Assertion method citation` to ClinVar submission files according to changes to ClinVar's submission spreadsheet templates.
- Simplified code to create and download ClinVar CSV files
- Colorize inheritance models badges by category on VariantS page
- `Safe variants matching` badge more visible on case page
### Fixed
- Non-admin users saving institute settings would clear loqusdb instance selection
- Layout of variant position, cytoband and type in SV variant summary
- Broken `Build Status - GitHub badge` on GitHub README page
- Visibility of text on grey badges in gene panels PDF exports
- Labels for dashboard search controls
- Dark mode visibility for ClinVar submission
- Whitespaces on outdated panel in extent report

## [4.60]
### Added
- Mitochondrial deletion signatures (mitosign) can be uploaded and shown with mtDNA report
- A `Type of analysis` column on Causatives and Validated variants pages
- List of "safe" gene panels available for matching causatives and managed variants in institute settings, to avoid secondary findings
- `svdb_origin` as a synonym for `FOUND_IN` to complement `set` for variants found by all callers
### Changed
- Hide removed gene panels by default in panels page
- Removed option for filtering cancer SVs by Tumor and Normal alt AF
- Hide links to coverage report from case dynamic HPO panel if cancer analysis
- Remove rerun emails and redirect users to the analysis order portal instead
- Updated clinical SVs igv.js track (dbVar) and added example of external track from `https://trackhubregistry.org/`
- Rewrote the ClinVar export module to simplify and add one variant at the time
- ClinVar submissions with phenotype conditions from: [OMIM, MedGen, Orphanet, MeSH, HP, MONDO]
### Fixed
- If trying to load a badly formatted .tsv file an error message is displayed.
- Avoid showing case as rerun when first attempt at case upload failed
- Dynamic autocomplete search not working on phenomodels page
- Callers added to variant when loading case
- Now possible to update managed variant from file without deleting it first
- Missing preselected chromosome when editing a managed variant
- Preselected variant type and subtype when editing a managed variant
- Typo in dbVar ClinVar track, hg19


## [4.59]
### Added
- Button to go directly to HPO SV filter variantS page from case
- `Scout-REViewer-Service` integration - show `REViewer` picture if available
- Link to HPO panel coverage overview on Case page
- Specify a confidence threshold (green|amber|red) when loading PanelApp panels
- Functional annotations in variants lists exports (all variants)
- Cancer/Normal VAFs and COSMIC ids in in variants lists exports (cancer variants)
### Changed
- Better visualization of regional annotation for long lists of genes in large SVs in Variants tables
- Order of cells in variants tables
- More evident links to gene coverage from Variant page
- Gene panels sorted by display name in the entire Case page
- Round CADD and GnomAD values in variants export files
### Fixed
- HPO filter button on SV variantS page
- Spacing between region|function cells in SVs lists
- Labels on gene panel Chanjo report
- Fixed ambiguous duplicated response headers when requesting a BAM file from /static
- Visited color link on gene coverage button (Variant page)

## [4.58.1]
### Fixed
- Case search with search strings that contain characters that can be escaped

## [4.58]
### Added
- Documentation on how to create/update PanelApp panels
- Add filter by local observations (archive) to structural variants filters
- Add more splicing consequences to SO term definitions
- Search for a specific gene in all gene panels
- Institute settings option to force show all variants on VariantS page for all cases of an institute
- Filter cases by validation pending status
- Link to The Clinical Knowledgebase (CKB) (https://ckb.jax.org/) in cancer variant's page
### Fixed
- Added a not-authorized `auto-login` fixture according to changes in Flask-Login 0.6.2
- Renamed `cache_timeout` param name of flask.send_file function to `max_age` (Flask 2.2 compliant)
- Replaced deprecated `app.config["JSON_SORT_KEYS"]` with app.json.sort_keys in app settings
- Bug in gene variants page (All SNVs and INDELs) when variant gene doesn't have a hgnc id that is found in the database
- Broken export of causatives table
- Query for genes in build 38 on `Search SNVs and INDELs` page
- Prevent typing special characters `^<>?!=\/` in case search form
- Search matching causatives also among research variants in other cases
- Links to variants in Verified variants page
- Broken filter institute cases by pinned gene
- Better visualization of long lists of genes in large SVs on Causative and Verified Variants page
- Reintroduced missing button to export Causative variants
- Better linking and display of matching causatives and managed variants
- Reduced code complexity in `scout/parse/variant/variant.py`
- Reduced complexity of code in `scout/build/variant/variant.py`

### Changed
- State that loqusdb observation is in current case if observations count is one and no cases are shown
- Better pagination and number of variants returned by queries in `Search SNVs and INDELs` page
- Refactored and simplified code used for collecting gene variants for `Search SNVs and INDELs` page
- Fix sidebar panel icons in Case view
- Fix panel spacing in Case view
- Removed unused database `sanger_ordered` and `case_id,category,rank_score` indexes (variant collection)
- Verified variants displayed in a dedicated page reachable from institute sidebar
- Unified stats in dashboard page
- Improved gene info for large SVs and cancer SVs
- Remove the unused `variant.str_variant` endpoint from variant views
- Easier editing of HPO gene panel on case page
- Assign phenotype panel less cramped on Case page
- Causatives and Verified variants pages to use the same template macro
- Allow hyphens in panel names
- Reduce resolution of example images
- Remove some animations in web gui which where rendered slow


## [4.57.4]
### Fixed
- Parsing of variant.FORMAT "DR" key in parse variant file

## [4.57.3]
### Fixed
- Export of STR verified variants
- Do not download as verified variants first verified and then reset to not validated
- Avoid duplicated lines in downloaded verified variants reflecting changes in variant validation status

## [4.57.2]
### Fixed
- Export of verified variants when variant gene has no transcripts
- HTTP 500 when visiting a the details page for a cancer variant that had been ranked with genmod

## [4.57.1]
### Fixed
- Updating/replacing a gene panel from file with a corrupted or malformed file

## [4.57]
### Added
- Display last 50 or 500 events for a user in a timeline
- Show dismiss count from other cases on matching variantS
- Save Beacon-related events in events collection
- Institute settings allow saving multiple loqusdb instances for one institute
- Display stats from multiple instances of loqusdb on variant page
- Display date and frequency of obs derived from count of local archive observations from MIP11 (requires fix in MIP)
### Changed
- Prior ACMG classifications view is no longer limited by pathogenicity
### Fixed
- Visibility of Sanger ordered badge on case page, light mode
- Some of the DataTables tables (Phenotypes and Diagnoses pages) got a bit dark in dark mode
- Remove all redundancies when displaying timeline events (some events are saved both as case-related and variant-related)
- Missing link in saved MatchMaker-related events
- Genes with mixed case gene symbols missing in PanelApp panels
- Alignment of elements on the Beacon submission modal window
- Locus info links from STR variantS page open in new browser tabs

## [4.56]
### Added
- Test for PanelApp panels loading
- `panel-umi` tag option when loading cancer analyses
### Changed
- Black text to make comments more visible in dark mode
- Loading PanelApp panels replaces pre-existing panels with same version
- Removed sidebar from Causatives page - navigation is available on the top bar for now
- Create ClinVar submissions from pinned variants list in case page
- Select which pinned variants will be included in ClinVar submission documents
### Fixed
- Remove a:visited css style from all buttons
- Update of HPO terms via command line
- Background color of `MIXED` and `PANEL-UMI` sequencing types on cases page
- Fixed regex error when searching for cases with query ending with `\ `
- Gene symbols on Causatives page lighter in dark mode
- SpliceAI tooltip of multigene variants

## [4.55]
### Changed
- Represent different tumor samples as vials in cases page
- Option to force-update the OMIM panel
### Fixed
- Low tumor purity badge alignment in cancer samples table on cancer case view
- VariantS comment popovers reactivate on hover
- Updating database genes in build 37
- ACMG classification summary hidden by sticky navbar
- Logo backgrounds fixed to white on welcome page
- Visited links turn purple again
- Style of link buttons and dropdown menus
- Update KUH and GMS logos
- Link color for Managed variants

## [4.54]
### Added
- Dark mode, using browser/OS media preference
- Allow marking case as solved without defining causative variants
- Admin users can create missing beacon datasets from the institute's settings page
- GenCC links on gene and variant pages
- Deprecation warnings when launching the app using a .yaml config file or loading cases using .ped files
### Changed
- Improved HTML syntax in case report template
- Modified message displayed when variant rank stats could not be calculated
- Expanded instructions on how to test on CG development server (cg-vm1)
- Added more somatic variant callers (Balsamic v9 SNV, develop SV)
### Fixed
- Remove load demo case command from docker-compose.yml
- Text elements being split across pages in PDF reports
- Made login password field of type `password` in LDAP login form
- Gene panels HTML select in institute's settings page
- Bootstrap upgraded to version 5
- Fix some Sourcery and SonarCloud suggestions
- Escape special characters in case search on institute and dashboard pages
- Broken case PDF reports when no Madeline pedigree image can be created
- Removed text-white links style that were invisible in new pages style
- Variants pagination after pressing "Filter variants" or "Clinical filter"
- Layout of buttons Matchmaker submission panel (case page)
- Removing cases from Matchmaker (simplified code and fixed functionality)
- Reintroduce check for missing alignment files purged from server

## [4.53]
### Added
### Changed
- Point Alamut API key docs link to new API version
- Parse dbSNP id from ID only if it says "rs", else use VEP CSQ fields
- Removed MarkupSafe from the dependencies
### Fixed
- Reintroduced loading of SVs for demo case 643595
- Successful parse of FOUND_IN should avoid GATK caller default
- All vulnerabilities flagged by SonarCloud

## [4.52]
### Added
- Demo cancer case gets loaded together with demo RD case in demo instance
- Parse REVEL_score alongside REVEL_rankscore from csq field and display it on SNV variant page
- Rank score results now show the ranking range
- cDNA and protein changes displayed on institute causatives pages
- Optional SESSION_TIMEOUT_MINUTES configuration in app config files
- Script to convert old OMIM case format (list of integers) to new format (list of dictionaries)
- Additional check for user logged in status before serving alignment files
- Download .cgh files from cancer samples table on cancer case page
- Number of documents and date of last update on genes page
### Changed
- Verify user before redirecting to IGV alignments and sashimi plots
- Build case IGV tracks starting from case and variant objects instead of passing all params in a form
- Unfreeze Werkzeug lib since Flask_login v.0.6 with bugfix has been released
- Sort gene panels by name (panelS and variant page)
- Removed unused `server.blueprints.alignviewers.unindexed_remote_static` endpoint
- User sessions to check files served by `server.blueprints.alignviewers.remote_static` endpoint
- Moved Beacon-related functions to a dedicated app extension
- Audit Filter now also loads filter displaying the variants for it
### Fixed
- Handle `attachment_filename` parameter renamed to `download_name` when Flask 2.2 will be released
- Removed cursor timeout param in cases find adapter function to avoid many code warnings
- Removed stream argument deprecation warning in tests
- Handle `no intervals found` warning in load_region test
- Beacon remove variants
- Protect remote_cors function in alignviewers view from Server-Side Request Forgery (SSRF)
- Check creation date of last document in gene collection to display when genes collection was updated last

## [4.51]
### Added
- Config file containing codecov settings for pull requests
- Add an IGV.js direct link button from case page
- Security policy file
- Hide/shade compound variants based on rank score on variantS from filter
- Chromograph legend documentation direct link
### Changed
- Updated deprecated Codecov GitHub action to v.2
- Simplified code of scout/adapter/mongo/variant
- Update IGV.js to v2.11.2
- Show summary number of variant gene panels on general report if more than 3
### Fixed
- Marrvel link for variants in genome build 38 (using liftover to build 37)
- Remove flags from codecov config file
- Fixed filter bug with high negative SPIDEX scores
- Renamed IARC TP53 button to to `TP53 Database`, modified also link since IARC has been moved to the US NCI: `https://tp53.isb-cgc.org/`
- Parsing new format of OMIM case info when exporting patients to Matchmaker
- Remove flask-debugtoolbar lib dependency that is using deprecated code and causes app to crash after new release of Jinja2 (3.1)
- Variant page crashing for cases with old OMIM terms structure (a list of integers instead of dictionary)
- Variant page crashing when creating MARRVEL link for cases with no genome build
- SpliceAI documentation link
- Fix deprecated `safe_str_cmp` import from `werkzeug.security` by freezing Werkzeug lib to v2.0 until Flask_login v.0.6 with bugfix is released
- List gene names densely in general report for SVs that contain more than 3 genes
- Show transcript ids on refseq genes on hg19 in IGV.js, using refgene source
- Display correct number of genes in general report for SVs that contain more than 32 genes
- Broken Google login after new major release of `lepture/authlib`
- Fix frequency and callers display on case general report

## [4.50.1]
### Fixed
- Show matching causative STR_repid for legacy str variants (pre Stranger hgnc_id)

## [4.50]
### Added
- Individual-specific OMIM terms
- OMIM disease descriptions in ClinVar submission form
- Add a toggle for melter rerun monitoring of cases
- Add a config option to show the rerun monitoring toggle
- Add a cli option to export cases with rerun monitoring enabled
- Add a link to STRipy for STR variants; shallow for ARX and HOXA13
- Hide by default variants only present in unaffected individuals in variants filters
- OMIM terms in general case report
- Individual-level info on OMIM and HPO terms in general case report
- PanelApp gene link among the external links on variant page
- Dashboard case filters fields help
- Filter cases by OMIM terms in cases and dashboard pages
### Fixed
- A malformed panel id request would crash with exception: now gives user warning flash with redirect
- Link to HPO resource file hosted on `http://purl.obolibrary.org`
- Gene search form when gene exists only in build 38
- Fixed odd redirect error and poor error message on missing column for gene panel csv upload
- Typo in parse variant transcripts function
- Modified keys name used to parse local observations (archived) frequencies to reflect change in MIP keys naming
- Better error handling for partly broken/timed out chanjo reports
- Broken javascript code when case Chromograph data is malformed
- Broader space for case synopsis in general report
- Show partial causatives on causatives and matching causatives panels
- Partial causative assignment in cases with no OMIM or HPO terms
- Partial causative OMIM select options in variant page
### Changed
- Slightly smaller and improved layout of content in case PDF report
- Relabel more cancer variant pages somatic for navigation
- Unify caseS nav links
- Removed unused `add_compounds` param from variant controllers function
- Changed default hg19 genome for IGV.js to legacy hg19_1kg_decoy to fix a few problematic loci
- Reduce code complexity (parse/ensembl.py)
- Silence certain fields in ClinVar export if prioritised ones exist (chrom-start-end if hgvs exist)
- Made phenotype non-mandatory when marking a variant as partial causative
- Only one phenotype condition type (OMIM or HPO) per variant is used in ClinVar submissions
- ClinVar submission variant condition prefers OMIM over HPO if available
- Use lighter version of gene objects in Omim MongoDB adapter, panels controllers, panels views and institute controllers
- Gene-variants table size is now adaptive
- Remove unused file upload on gene-variants page

## [4.49]
### Fixed
- Pydantic model types for genome_build, madeline_info, peddy_ped_check and peddy_sex_check, rank_model_version and sv_rank_model_version
- Replace `MatchMaker` with `Matchmaker` in all places visible by a user
- Save diagnosis labels along with OMIM terms in Matchmaker Exchange submission objects
- `libegl-mesa0_21.0.3-0ubuntu0.3~20.04.5_amd64.deb` lib not found by GitHub actions Docker build
- Remove unused `chromograph_image_files` and `chromograph_prefixes` keys saved when creating or updating an RD case
- Search managed variants by description and with ignore case
### Changed
- Introduced page margins on exported PDF reports
- Smaller gene fonts in downloaded HPO genes PDF reports
- Reintroduced gene coverage data in the PDF-exported general report of rare-disease cases
- Check for existence of case report files before creating sidebar links
- Better description of HPO and OMIM terms for patients submitted to Matchmaker Exchange
- Remove null non-mandatory key/values when updating a case
- Freeze WTForms<3 due to several form input rendering changes

## [4.48.1]
### Fixed
- General case PDF report for recent cases with no pedigree

## [4.48]
### Added
- Option to cancel a request for research variants in case page
### Changed
- Update igv.js to v2.10.5
- Updated example of a case delivery report
- Unfreeze cyvcf2
- Builder images used in Scout Dockerfiles
- Crash report email subject gives host name
- Export general case report to PDF using PDFKit instead of WeasyPrint
- Do not include coverage report in PDF case report since they might have different orientation
- Export cancer cases's "Coverage and QC report" to PDF using PDFKit instead of Weasyprint
- Updated cancer "Coverage and QC report" example
- Keep portrait orientation in PDF delivery report
- Export delivery report to PDF using PDFKit instead of Weasyprint
- PDF export of clinical and research HPO panels using PDFKit instead of Weasyprint
- Export gene panel report to PDF using PDFKit
- Removed WeasyPrint lib dependency

### Fixed
- Reintroduced missing links to Swegen and Beacon and dbSNP in RD variant page, summary section
- Demo delivery report orientation to fit new columns
- Missing delivery report in demo case
- Cast MNVs to SNV for test
- Export verified variants from all institutes when user is admin
- Cancer coverage and QC report not found for demo cancer case
- Pull request template instructions on how to deploy to test server
- PDF Delivery report not showing Swedac logo
- Fix code typos
- Disable codefactor raised by ESLint for javascript functions located on another file
- Loading spinner stuck after downloading a PDF gene panel report
- IGV browser crashing when file system with alignment files is not mounted

## [4.47]
### Added
- Added CADD, GnomAD and genotype calls to variantS export
### Changed
- Pull request template, to illustrate how to deploy pull request branches on cg-vm1 stage server
### Fixed
- Compiled Docker image contains a patched version (v4.9) of chanjo-report

## [4.46.1]
### Fixed
- Downloading of files generated within the app container (MT-report, verified variants, pedigrees, ..)

## [4.46]
### Added
- Created a Dockefile to be used to serve the dockerized app in production
- Modified the code to collect database params specified as env vars
- Created a GitHub action that pushes the Dockerfile-server image to Docker Hub (scout-server-stage) every time a PR is opened
- Created a GitHub action that pushes the Dockerfile-server image to Docker Hub (scout-server) every time a new release is created
- Reassign MatchMaker Exchange submission to another user when a Scout user is deleted
- Expose public API JSON gene panels endpoint, primarily to enable automated rerun checking for updates
- Add utils for dictionary type
- Filter institute cases using multiple HPO terms
- Vulture GitHub action to identify and remove unused variables and imports
### Changed
- Updated the python config file documentation in admin guide
- Case configuration parsing now uses Pydantic for improved typechecking and config handling
- Removed test matrices to speed up automatic testing of PRs
- Switch from Coveralls to Codecov to handle CI test coverage
- Speed-up CI tests by caching installation of libs and splitting tests into randomized groups using pytest-test-groups
- Improved LDAP login documentation
- Use lib flask-ldapconn instead of flask_ldap3_login> to handle ldap authentication
- Updated Managed variant documentation in user guide
- Fix and simplify creating and editing of gene panels
- Simplified gene variants search code
- Increased the height of the genes track in the IGV viewer
### Fixed
- Validate uploaded managed variant file lines, warning the user.
- Exporting validated variants with missing "genes" database key
- No results returned when searching for gene variants using a phenotype term
- Variants filtering by gene symbols file
- Make gene HGNC symbols field mandatory in gene variants page and run search only on form submit
- Make sure collaborator gene variants are still visible, even if HPO filter is used

## [4.45]
### Added
### Changed
- Start Scout also when loqusdbapi is not reachable
- Clearer definition of manual standard and custom inheritance models in gene panels
- Allow searching multiple chromosomes in filters
### Fixed
- Gene panel crashing on edit action

## [4.44]
### Added
### Changed
- Display Gene track beneath each sample track when displaying splice junctions in igv browser
- Check outdated gene symbols and update with aliases for both RD and cancer variantS
### Fixed
- Added query input check and fixed the Genes API endpoint to return a json formatted error when request is malformed
- Typo in ACMG BP6 tooltip

## [4.43.1]
### Added
- Added database index for OMIM disease term genes
### Changed
### Fixed
- Do not drop HPO terms collection when updating HPO terms via the command line
- Do not drop disease (OMIM) terms collection when updating diseases via the command line

## [4.43]
### Added
- Specify which collection(s) update/build indexes for
### Fixed
- Do not drop genes and transcripts collections when updating genes via the command line

## [4.42.1]
### Added
### Changed
### Fixed
- Freeze PyMongo lib to version<4.0 to keep supporting previous MongoDB versions
- Speed up gene panels creation and update by collecting only light gene info from database
- Avoid case page crash on Phenomizer queries timeout

## [4.42]
### Added
- Choose custom pinned variants to submit to MatchMaker Exchange
- Submit structural variant as genes to the MatchMaker Exchange
- Added function for maintainers and admins to remove gene panels
- Admins can restore deleted gene panels
- A development docker-compose file illustrating the scout/chanjo-report integration
- Show AD on variants view for cancer SV (tumor and normal)
- Cancer SV variants filter AD, AF (tumor and normal)
- Hiding the variants score column also from cancer SVs, as for the SNVs
### Changed
- Enforce same case _id and display_name when updating a case
- Enforce same individual ids, display names and affected status when updating a case
- Improved documentation for connecting to loqusdb instances (including loqusdbapi)
- Display and download HPO gene panels' gene symbols in italics
- A faster-built and lighter Docker image
- Reduce complexity of `panels` endpoint moving some code to the panels controllers
- Update requirements to use flask-ldap3-login>=0.9.17 instead of freezing WTForm
### Fixed
- Use of deprecated TextField after the upgrade of WTF to v3.0
- Freeze to WTForms to version < 3
- Remove the extra files (bed files and madeline.svg) introduced by mistake
- Cli command loading demo data in docker-compose when case custom images exist and is None
- Increased MongoDB connection serverSelectionTimeoutMS parameter to 30K (default value according to MongoDB documentation)
- Better differentiate old obs counts 0 vs N/A
- Broken cancer variants page when default gene panel was deleted
- Typo in tx_overview function in variant controllers file
- Fixed loqusdbapi SV search URL
- SV variants filtering using Decipher criterion
- Removing old gene panels that don't contain the `maintainer` key.

## [4.41.1]
### Fixed
- General reports crash for variant annotations with same variant on other cases

## [4.41]
### Added
- Extended the instructions for running the Scout Docker image (web app and cli).
- Enabled inclusion of custom images to STR variant view
### Fixed
- General case report sorting comments for variants with None genetic models
- Do not crash but redirect to variants page with error when a variant is not found for a case
- UCSC links coordinates for SV variants with start chromosome different than end chromosome
- Human readable variants name in case page for variants having start chromosome different from end chromosome
- Avoid always loading all transcripts when checking gene symbol: introduce gene captions
- Slow queries for evaluated variants on e.g. case page - use events instead
### Changed
- Rearrange variant page again, moving severity predictions down.
- More reactive layout width steps on variant page

## [4.40.1]
### Added
### Fixed
- Variants dismissed with inconsistent inheritance pattern can again be shown in general case report
- General report page for variants with genes=None
- General report crashing when variants have no panels
- Added other missing keys to case and variant dictionaries passed to general report
### Changed

## [4.40]
### Added
- A .cff citation file
- Phenotype search API endpoint
- Added pagination to phenotype API
- Extend case search to include internal MongoDB id
- Support for connecting to a MongoDB replica set (.py config files)
- Support for connecting to a MongoDB replica set (.yaml config files)
### Fixed
- Command to load the OMIM gene panel (`scout load panel --omim`)
- Unify style of pinned and causative variants' badges on case page
- Removed automatic spaces after punctuation in comments
- Remove the hardcoded number of total individuals from the variant's old observations panel
- Send delete requests to a connected Beacon using the DELETE method
- Layout of the SNV and SV variant page - move frequency up
### Changed
- Stop updating database indexes after loading exons via command line
- Display validation status badge also for not Sanger-sequenced variants
- Moved Frequencies, Severity and Local observations panels up in RD variants page
- Enabled Flask CORS to communicate CORS status to js apps
- Moved the code preparing the transcripts overview to the backend
- Refactored and filtered json data used in general case report
- Changed the database used in docker-compose file to use the official MongoDB v4.4 image
- Modified the Python (3.6, 3.8) and MongoDB (3.2, 4.4, 5.0) versions used in testing matrices (GitHub actions)
- Capitalize case search terms on institute and dashboard pages


## [4.39]
### Added
- COSMIC IDs collected from CSQ field named `COSMIC`
### Fixed
- Link to other causative variants on variant page
- Allow multiple COSMIC links for a cancer variant
- Fix floating text in severity box #2808
- Fixed MitoMap and HmtVar links for hg38 cases
- Do not open new browser tabs when downloading files
- Selectable IGV tracks on variant page
- Missing splice junctions button on variant page
- Refactor variantS representative gene selection, and use it also for cancer variant summary
### Changed
- Improve Javascript performance for displaying Chromograph images
- Make ClinVar classification more evident in cancer variant page

## [4.38]
### Added
- Option to hide Alamut button in the app config file
### Fixed
- Library deprecation warning fixed (insert is deprecated. Use insert_one or insert_many instead)
- Update genes command will not trigger an update of database indices any more
- Missing resources in temporary downloading directory when updating genes using the command line
- Restore previous variant ACMG classification in a scrollable div
- Loading spinner not stopping after downloading PDF case reports and variant list export
- Add extra Alamut links higher up on variant pages
- Improve UX for phenotypes in case page
- Filter and export of STR variants
- Update look of variants page navigation buttons
### Changed

## [4.37]
### Added
- Highlight and show version number for RefSeq MANE transcripts.
- Added integration to a rerunner service for toggling reanalysis with updated pedigree information
- SpliceAI display and parsing from VEP CSQ
- Display matching tiered variants for cancer variants
- Display a loading icon (spinner) until the page loads completely
- Display filter badges in cancer variants list
- Update genes from pre-downloaded file resources
- On login, OS, browser version and screen size are saved anonymously to understand how users are using Scout
- API returning institutes data for a given user: `/api/v1/institutes`
- API returning case data for a given institute: `/api/v1/institutes/<institute_id>/cases`
- Added GMS and Lund university hospital logos to login page
- Made display of Swedac logo configurable
- Support for displaying custom images in case view
- Individual-specific HPO terms
- Optional alamut_key in institute settings for Alamut Plus software
- Case report API endpoint
- Tooltip in case explaining that genes with genome build different than case genome build will not be added to dynamic HPO panel.
- Add DeepVariant as a caller
### Fixed
- Updated IGV to v2.8.5 to solve missing gene labels on some zoom levels
- Demo cancer case config file to load somatic SNVs and SVs only.
- Expand list of refseq trancripts in ClinVar submission form
- Renamed `All SNVs and INDELs` institute sidebar element to `Search SNVs and INDELs` and fixed its style.
- Add missing parameters to case load-config documentation
- Allow creating/editing gene panels and dynamic gene panels with genes present in genome build 38
- Bugfix broken Pytests
- Bulk dismissing variants error due to key conversion from string to integer
- Fix typo in index documentation
- Fixed crash in institute settings page if "collaborators" key is not set in database
- Don't stop Scout execution if LoqusDB call fails and print stacktrace to log
- Bug when case contains custom images with value `None`
- Bug introduced when fixing another bug in Scout-LoqusDB interaction
- Loading of OMIM diagnoses in Scout demo instance
- Remove the docker-compose with chanjo integration because it doesn't work yet.
- Fixed standard docker-compose with scout demo data and database
- Clinical variant assessments not present for pinned and causative variants on case page.
- MatchMaker matching one node at the time only
- Remove link from previously tiered variants badge in cancer variants page
- Typo in gene cell on cancer variants page
- Managed variants filter form
### Changed
- Better naming for variants buttons on cancer track (somatic, germline). Also show cancer research button if available.
- Load case with missing panels in config files, but show warning.
- Changing the (Female, Male) symbols to (F/M) letters in individuals_table and case-sma.
- Print stacktrace if case load command fails
- Added sort icon and a pointer to the cursor to all tables with sortable fields
- Moved variant, gene and panel info from the basic pane to summary panel for all variants.
- Renamed `Basics` panel to `Classify` on variant page.
- Revamped `Basics` panel to a panel dedicated to classify variants
- Revamped the summary panel to be more compact.
- Added dedicated template for cancer variants
- Removed Gene models, Gene annotations and Conservation panels for cancer variants
- Reorganized the orders of panels for variant and cancer variant views
- Added dedicated variant quality panel and removed relevant panes
- A more compact case page
- Removed OMIM genes panel
- Make genes panel, pinned variants panel, causative variants panel and ClinVar panel scrollable on case page
- Update to Scilifelab's 2020 logo
- Update Gens URL to support Gens v2.0 format
- Refactor tests for parsing case configurations
- Updated links to HPO downloadable resources
- Managed variants filtering defaults to all variant categories
- Changing the (Kind) drop-down according to (Category) drop-down in Managed variant add variant
- Moved Gens button to individuals table
- Check resource files availability before starting updating OMIM diagnoses
- Fix typo in `SHOW_OBSERVED_VARIANT_ARCHIVE` config param

## [4.36]
### Added
- Parse and save splice junction tracks from case config file
- Tooltip in observations panel, explaining that case variants with no link might be old variants, not uploaded after a case rerun
### Fixed
- Warning on overwriting variants with same position was no longer shown
- Increase the height of the dropdowns to 425px
- More indices for the case table as it grows, specifically for causatives queries
- Splice junction tracks not centered over variant genes
- Total number of research variants count
- Update variants stats in case documents every time new variants are loaded
- Bug in flashing warning messages when filtering variants
### Changed
- Clearer warning messages for genes and gene/gene-panels searches in variants filters

## [4.35]
### Added
- A new index for hgnc_symbol in the hgnc_gene collection
- A Pedigree panel in STR page
- Display Tier I and II variants in case view causatives card for cancer cases
### Fixed
- Send partial file data to igv.js when visualizing sashimi plots with splice junction tracks
- Research variants filtering by gene
- Do not attempt to populate annotations for not loaded pinned/causatives
- Add max-height to all dropdowns in filters
### Changed
- Switch off non-clinical gene warnings when filtering research variants
- Don't display OMIM disease card in case view for cancer cases
- Refactored Individuals and Causative card in case view for cancer cases
- Update and style STR case report

## [4.34]
### Added
- Saved filter lock and unlock
- Filters can optionally be marked audited, logging the filter name, user and date on the case events and general report.
- Added `ClinVar hits` and `Cosmic hits` in cancer SNVs filters
- Added `ClinVar hits` to variants filter (rare disease track)
- Load cancer demo case in docker-compose files (default and demo file)
- Inclusive-language check using [woke](https://github.com/get-woke/woke) github action
- Add link to HmtVar for mitochondrial variants (if VCF is annotated with HmtNote)
- Grey background for dismissed compounds in variants list and variant page
- Pin badge for pinned compounds in variants list and variant page
- Support LoqusDB REST API queries
- Add a docker-compose-matchmaker under scout/containers/development to test matchmaker locally
- Script to investigate consequences of symbol search bug
- Added GATK to list of SV and cancer SV callers
### Fixed
- Make MitoMap link work for hg38 again
- Export Variants feature crashing when one of the variants has no primary transcripts
- Redirect to last visited variantS page when dismissing variants from variants list
- Improved matching of SVs Loqus occurrences in other cases
- Remove padding from the list inside (Matching causatives from other cases) panel
- Pass None to get_app function in CLI base since passing script_info to app factory functions was deprecated in Flask 2.0
- Fixed failing tests due to Flask update to version 2.0
- Speed up user events view
- Causative view sort out of memory error
- Use hgnc_id for gene filter query
- Typo in case controllers displaying an error every time a patient is matched against external MatchMaker nodes
- Do not crash while attempting an update for variant documents that are too big (> 16 MB)
- Old STR causatives (and other variants) may not have HGNC symbols - fix sort lambda
- Check if gene_obj has primary_transcript before trying to access it
- Warn if a gene manually searched is in a clinical panel with an outdated name when filtering variants
- ChrPos split js not needed on STR page yet
### Changed
- Remove parsing of case `genome_version`, since it's not used anywhere downstream
- Introduce deprecation warning for Loqus configs that are not dictionaries
- SV clinical filter no longer filters out sub 100 nt variants
- Count cases in LoqusDB by variant type
- Commit pulse repo badge temporarily set to weekly
- Sort ClinVar submissions objects by ascending "Last evaluated" date
- Refactored the MatchMaker integration as an extension
- Replaced some sensitive words as suggested by woke linter
- Documentation for load-configuration rewritten.
- Add styles to MatchMaker matches table
- More detailed info on the data shared in MatchMaker submission form

## [4.33.1]
### Fixed
- Include markdown for release autodeploy docs
- Use standard inheritance model in ClinVar (https://ftp.ncbi.nlm.nih.gov/pub/GTR/standard_terms/Mode_of_inheritance.txt)
- Fix issue crash with variants that have been unflagged causative not being available in other causatives
### Added
### Changed

## [4.33]
### Fixed
- Command line crashing when updating an individual not found in database
- Dashboard page crashing when filters return no data
- Cancer variants filter by chromosome
- /api/v1/genes now searches for genes in all genome builds by default
- Upgraded igv.js to version 2.8.1 (Fixed Unparsable bed record error)
### Added
- Autodeploy docs on release
- Documentation for updating case individuals tracks
- Filter cases and dashboard stats by analysis track
### Changed
- Changed from deprecated db update method
- Pre-selected fields to run queries with in dashboard page
- Do not filter by any institute when first accessing the dashboard
- Removed OMIM panel in case view for cancer cases
- Display Tier I and II variants in case view causatives panel for cancer cases
- Refactored Individuals and Causative panels in case view for cancer cases

## [4.32.1]
### Fixed
- iSort lint check only
### Changed
- Institute cases page crashing when a case has track:Null
### Added

## [4.32]
### Added
- Load and show MITOMAP associated diseases from VCF (INFO field: MitomapAssociatedDiseases, via HmtNote)
- Show variant allele frequencies for mitochondrial variants (GRCh38 cases)
- Extend "public" json API with diseases (OMIM) and phenotypes (HPO)
- HPO gene list download now has option for clinical and non-clinical genes
- Display gene splice junctions data in sashimi plots
- Update case individuals with splice junctions tracks
- Simple Docker compose for development with local build
- Make Phenomodels subpanels collapsible
- User side documentation of cytogenomics features (Gens, Chromograph, vcf2cytosure, rhocall)
- iSort GitHub Action
- Support LoqusDB REST API queries
### Fixed
- Show other causative once, even if several events point to it
- Filtering variants by mitochondrial chromosome for cases with genome build=38
- HPO gene search button triggers any warnings for clinical / non-existing genes also on first search
- Fixed a bug in variants pages caused by MT variants without alt_frequency
- Tests for CADD score parsing function
- Fixed the look of IGV settings on SNV variant page
- Cases analyzed once shown as `rerun`
- Missing case track on case re-upload
- Fixed severity rank for SO term "regulatory region ablation"
### Changed
- Refactor according to CodeFactor - mostly reuse of duplicated code
- Phenomodels language adjustment
- Open variants in a new window (from variants page)
- Open overlapping and compound variants in a new window (from variant page)
- gnomAD link points to gnomAD v.3 (build GRCh38) for mitochondrial variants.
- Display only number of affected genes for dismissed SVs in general report
- Chromosome build check when populating the variants filter chromosome selection
- Display mitochondrial and rare diseases coverage report in cases with missing 'rare' track

## [4.31.1]
### Added
### Changed
- Remove mitochondrial and coverage report from cancer cases sidebar
### Fixed
- ClinVar page when dbSNP id is None

## [4.31]
### Added
- gnomAD annotation field in admin guide
- Export also dynamic panel genes not associated to an HPO term when downloading the HPO panel
- Primary HGNC transcript info in variant export files
- Show variant quality (QUAL field from vcf) in the variant summary
- Load/update PDF gene fusion reports (clinical and research) generated with Arriba
- Support new MANE annotations from VEP (both MANE Select and MANE Plus Clinical)
- Display on case activity the event of a user resetting all dismissed variants
- Support gnomAD population frequencies for mitochondrial variants
- Anchor links in Casedata ClinVar panels to redirect after renaming individuals
### Fixed
- Replace old docs link www.clinicalgenomics.se/scout with new https://clinical-genomics.github.io/scout
- Page formatting issues whenever case and variant comments contain extremely long strings with no spaces
- Chromograph images can be one column and have scrollbar. Removed legacy code.
- Column labels for ClinVar case submission
- Page crashing looking for LoqusDB observation when variant doesn't exist
- Missing inheritance models and custom inheritance models on newly created gene panels
- Accept only numbers in managed variants filter as position and end coordinates
- SNP id format and links in Variant page, ClinVar submission form and general report
- Case groups tooltip triggered only when mouse is on the panel header
- Loadable filters displayed in alphabetical order on variants page
### Changed
- A more compact case groups panel
- Added landscape orientation CSS style to cancer coverage and QC demo report
- Improve user documentation to create and save new gene panels
- Removed option to use space as separator when uploading gene panels
- Separating the columns of standard and custom inheritance models in gene panels
- Improved ClinVar instructions for users using non-English Excel

## [4.30.2]
### Added
### Fixed
- Use VEP RefSeq ID if RefSeq list is empty in RefSeq transcripts overview
- Bug creating variant links for variants with no end_chrom
### Changed

## [4.30.1]
### Added
### Fixed
- Cryptography dependency fixed to use version < 3.4
### Changed

## [4.30]
### Added
- Introduced a `reset dismiss variant` verb
- Button to reset all dismissed variants for a case
- Add black border to Chromograph ideograms
- Show ClinVar annotations on variantS page
- Added integration with GENS, copy number visualization tool
- Added a VUS label to the manual classification variant tags
- Add additional information to SNV verification emails
- Tooltips documenting manual annotations from default panels
- Case groups now show bam files from all cases on align view
### Fixed
- Center initial igv view on variant start with SNV/indels
- Don't set initial igv view to negative coordinates
- Display of GQ for SV and STR
- Parsing of AD and related info for STRs
- LoqusDB field in institute settings accepts only existing Loqus instances
- Fix DECIPHER link to work after DECIPHER migrated to GRCh38
- Removed visibility window param from igv.js genes track
- Updated HPO download URL
- Patch HPO download test correctly
- Reference size on STR hover not needed (also wrong)
- Introduced genome build check (allowed values: 37, 38, "37", "38") on case load
- Improve case searching by assignee full name
- Populating the LoqusDB select in institute settings
### Changed
- Cancer variants table header (pop freq etc)
- Only admin users can modify LoqusDB instance in Institute settings
- Style of case synopsis, variants and case comments
- Switched to igv.js 2.7.5
- Do not choke if case is missing research variants when research requested
- Count cases in LoqusDB by variant type
- Introduce deprecation warning for Loqus configs that are not dictionaries
- Improve create new gene panel form validation
- Make XM- transcripts less visible if they don't overlap with transcript refseq_id in variant page
- Color of gene panels and comments panels on cases and variant pages
- Do not choke if case is missing research variants when reserch requested

## [4.29.1]
### Added
### Fixed
- Always load STR variants regardless of RankScore threshold (hotfix)
### Changed

## [4.29]
### Added
- Added a page about migrating potentially breaking changes to the documentation
- markdown_include in development requirements file
- STR variants filter
- Display source, Z-score, inheritance pattern for STR annotations from Stranger (>0.6.1) if available
- Coverage and quality report to cancer view
### Fixed
- ACMG classification page crashing when trying to visualize a classification that was removed
- Pretty print HGVS on gene variants (URL-decode VEP)
- Broken or missing link in the documentation
- Multiple gene names in ClinVar submission form
- Inheritance model select field in ClinVar submission
- IGV.js >2.7.0 has an issue with the gene track zoom levels - temp freeze at 2.7.0
- Revert CORS-anywhere and introduce a local http proxy for cloud tracks
### Changed

## [4.28]
### Added
- Chromograph integration for displaying PNGs in case-page
- Add VAF to cancer case general report, and remove some of its unused fields
- Variants filter compatible with genome browser location strings
- Support for custom public igv tracks stored on the cloud
- Add tests to increase testing coverage
- Update case variants count after deleting variants
- Update IGV.js to latest (v2.7.4)
- Bypass igv.js CORS check using `https://github.com/Rob--W/cors-anywhere`
- Documentation on default and custom IGV.js tracks (admin docs)
- Lock phenomodels so they're editable by admins only
- Small case group assessment sharing
- Tutorial and files for deploying app on containers (Kubernetes pods)
- Canonical transcript and protein change of canonical transcript in exported variants excel sheet
- Support for Font Awesome version 6
- Submit to Beacon from case page sidebar
- Hide dismissed variants in variants pages and variants export function
- Systemd service files and instruction to deploy Scout using podman
### Fixed
- Bugfix: unused `chromgraph_prefix |tojson` removed
- Freeze coloredlogs temporarily
- Marrvel link
- Don't show TP53 link for silent or synonymous changes
- OMIM gene field accepts any custom number as OMIM gene
- Fix Pytest single quote vs double quote string
- Bug in gene variants search by similar cases and no similar case is found
- Delete unused file `userpanel.py`
- Primary transcripts in variant overview and general report
- Google OAuth2 login setup in README file
- Redirect to 'missing file'-icon if configured Chromograph file is missing
- Javascript error in case page
- Fix compound matching during variant loading for hg38
- Cancer variants view containing variants dismissed with cancer-specific reasons
- Zoom to SV variant length was missing IGV contig select
- Tooltips on case page when case has no default gene panels
### Changed
- Save case variants count in case document and not in sessions
- Style of gene panels multiselect on case page
- Collapse/expand main HPO checkboxes in phenomodel preview
- Replaced GQ (Genotype quality) with VAF (Variant allele frequency) in cancer variants GT table
- Allow loading of cancer cases with no tumor_purity field
- Truncate cDNA and protein changes in case report if longer than 20 characters


## [4.27]
### Added
- Exclude one or more variant categories when running variants delete command
### Fixed
### Changed

## [4.26.1]
### Added
### Fixed
- Links with 1-letter aa codes crash on frameshift etc
### Changed

## [4.26]
### Added
- Extend the delete variants command to print analysis date, track, institute, status and research status
- Delete variants by type of analysis (wgs|wes|panel)
- Links to cBioPortal, MutanTP53, IARC TP53, OncoKB, MyCancerGenome, CIViC
### Fixed
- Deleted variants count
### Changed
- Print output of variants delete command as a tab separated table

## [4.25]
### Added
- Command line function to remove variants from one or all cases
### Fixed
- Parse SMN None calls to None rather than False

## [4.24.1]
### Fixed
- Install requirements.txt via setup file

## [4.24]
### Added
- Institute-level phenotype models with sub-panels containing HPO and OMIM terms
- Runnable Docker demo
- Docker image build and push github action
- Makefile with shortcuts to docker commands
- Parse and save synopsis, phenotype and cohort terms from config files upon case upload
### Fixed
- Update dismissed variant status when variant dismissed key is missing
- Breakpoint two IGV button now shows correct chromosome when different from bp1
- Missing font lib in Docker image causing the PDF report download page to crash
- Sentieon Manta calls lack Somaticscore - load anyway
- ClinVar submissions crashing due to pinned variants that are not loaded
- Point ExAC pLI score to new gnomad server address
- Bug uploading cases missing phenotype terms in config file
- STRs loaded but not shown on browser page
- Bug when using adapter.variant.get_causatives with case_id without causatives
- Problem with fetching "solved" from scout export cases cli
- Better serialising of datetime and bson.ObjectId
- Added `volumes` folder to .gitignore
### Changed
- Make matching causative and managed variants foldable on case page
- Remove calls to PyMongo functions marked as deprecated in backend and frontend(as of version 3.7).
- Improved `scout update individual` command
- Export dynamic phenotypes with ordered gene lists as PDF


## [4.23]
### Added
- Save custom IGV track settings
- Show a flash message with clear info about non-valid genes when gene panel creation fails
- CNV report link in cancer case side navigation
- Return to comment section after editing, deleting or submitting a comment
- Managed variants
- MT vs 14 chromosome mean coverage stats if Scout is connected to Chanjo
### Fixed
- missing `vcf_cancer_sv` and `vcf_cancer_sv_research` to manual.
- Split ClinVar multiple clnsig values (slash-separated) and strip them of underscore for annotations without accession number
- Timeout of `All SNVs and INDELs` page when no valid gene is provided in the search
- Round CADD (MIPv9)
- Missing default panel value
- Invisible other causatives lines when other causatives lack gene symbols
### Changed
- Do not freeze mkdocs-material to version 4.6.1
- Remove pre-commit dependency

## [4.22]
### Added
- Editable cases comments
- Editable variants comments
### Fixed
- Empty variant activity panel
- STRs variants popover
- Split new ClinVar multiple significance terms for a variant
- Edit the selected comment, not the latest
### Changed
- Updated RELEASE docs.
- Pinned variants card style on the case page
- Merged `scout export exons` and `scout view exons` commands


## [4.21.2]
### Added
### Fixed
- Do not pre-filter research variants by (case-default) gene panels
- Show OMIM disease tooltip reliably
### Changed

## [4.21.1]
### Added
### Fixed
- Small change to Pop Freq column in variants ang gene panels to avoid strange text shrinking on small screens
- Direct use of HPO list for Clinical HPO SNV (and cancer SNV) filtering
- PDF coverage report redirecting to login page
### Changed
- Remove the option to dismiss single variants from all variants pages
- Bulk dismiss SNVs, SVs and cancer SNVs from variants pages

## [4.21]
### Added
- Support to configure LoqusDB per institute
- Highlight causative variants in the variants list
- Add tests. Mostly regarding building internal datatypes.
- Remove leading and trailing whitespaces from panel_name and display_name when panel is created
- Mark MANE transcript in list of transcripts in "Transcript overview" on variant page
- Show default panel name in case sidebar
- Previous buttons for variants pagination
- Adds a gh action that checks that the changelog is updated
- Adds a gh action that deploys new releases automatically to pypi
- Warn users if case default panels are outdated
- Define institute-specific gene panels for filtering in institute settings
- Use institute-specific gene panels in variants filtering
- Show somatic VAF for pinned and causative variants on case page

### Fixed
- Report pages redirect to login instead of crashing when session expires
- Variants filter loading in cancer variants page
- User, Causative and Cases tables not scaling to full page
- Improved docs for an initial production setup
- Compatibility with latest version of Black
- Fixed tests for Click>7
- Clinical filter required an extra click to Filter to return variants
- Restore pagination and shrink badges in the variants page tables
- Removing a user from the command line now inactivates the case only if user is last assignee and case is active
- Bugfix, LoqusDB per institute feature crashed when institute id was empty string
- Bugfix, LoqusDB calls where missing case count
- filter removal and upload for filters deleted from another page/other user
- Visualize outdated gene panels info in a popover instead of a tooltip in case page side panel

### Changed
- Highlight color on normal STRs in the variants table from green to blue
- Display breakpoints coordinates in verification emails only for structural variants


## [4.20]
### Added
- Display number of filtered variants vs number of total variants in variants page
- Search case by HPO terms
- Dismiss variant column in the variants tables
- Black and pre-commit packages to dev requirements

### Fixed
- Bug occurring when rerun is requested twice
- Peddy info fields in the demo config file
- Added load config safety check for multiple alignment files for one individual
- Formatting of cancer variants table
- Missing Score in SV variants table

### Changed
- Updated the documentation on how to create a new software release
- Genome build-aware cytobands coordinates
- Styling update of the Matchmaker card
- Select search type in case search form


## [4.19]

### Added
- Show internal ID for case
- Add internal ID for downloaded CGH files
- Export dynamic HPO gene list from case page
- Remove users as case assignees when their account is deleted
- Keep variants filters panel expanded when filters have been used

### Fixed
- Handle the ProxyFix ModuleNotFoundError when Werkzeug installed version is >1.0
- General report formatting issues whenever case and variant comments contain extremely long strings with no spaces

### Changed
- Created an institute wrapper page that contains list of cases, causatives, SNVs & Indels, user list, shared data and institute settings
- Display case name instead of case ID on clinVar submissions
- Changed icon of sample update in clinVar submissions


## [4.18]

### Added
- Filter cancer variants on cytoband coordinates
- Show dismiss reasons in a badge with hover for clinical variants
- Show an ellipsis if 10 cases or more to display with loqusdb matches
- A new blog post for version 4.17
- Tooltip to better describe Tumor and Normal columns in cancer variants
- Filter cancer SNVs and SVs by chromosome coordinates
- Default export of `Assertion method citation` to clinVar variants submission file
- Button to export up to 500 cancer variants, filtered or not
- Rename samples of a clinVar submission file

### Fixed
- Apply default gene panel on return to cancer variantS from variant view
- Revert to certificate checking when asking for Chanjo reports
- `scout download everything` command failing while downloading HPO terms

### Changed
- Turn tumor and normal allelic fraction to decimal numbers in tumor variants page
- Moved clinVar submissions code to the institutes blueprints
- Changed name of clinVar export files to FILENAME.Variant.csv and FILENAME.CaseData.csv
- Switched Google login libraries from Flask-OAuthlib to Authlib


## [4.17.1]

### Fixed
- Load cytobands for cases with chromosome build not "37" or "38"


## [4.17]

### Added
- COSMIC badge shown in cancer variants
- Default gene-panel in non-cancer structural view in url
- Filter SNVs and SVs by cytoband coordinates
- Filter cancer SNV variants by alt allele frequency in tumor
- Correct genome build in UCSC link from structural variant page



### Fixed
- Bug in clinVar form when variant has no gene
- Bug when sharing cases with the same institute twice
- Page crashing when removing causative variant tag
- Do not default to GATK caller when no caller info is provided for cancer SNVs


## [4.16.1]

### Fixed
- Fix the fix for handling of delivery reports for rerun cases

## [4.16]

### Added
- Adds possibility to add "lims_id" to cases. Currently only stored in database, not shown anywhere
- Adds verification comment box to SVs (previously only available for small variants)
- Scrollable pedigree panel

### Fixed
- Error caused by changes in WTForm (new release 2.3.x)
- Bug in OMIM case page form, causing the page to crash when a string was provided instead of a numerical OMIM id
- Fix Alamut link to work properly on hg38
- Better handling of delivery reports for rerun cases
- Small CodeFactor style issues: matchmaker results counting, a couple of incomplete tests and safer external xml
- Fix an issue with Phenomizer introduced by CodeFactor style changes

### Changed
- Updated the version of igv.js to 2.5.4

## [4.15.1]

### Added
- Display gene names in ClinVar submissions page
- Links to Varsome in variant transcripts table

### Fixed
- Small fixes to ClinVar submission form
- Gene panel page crash when old panel has no maintainers

## [4.15]

### Added
- Clinvar CNVs IGV track
- Gene panels can have maintainers
- Keep variant actions (dismissed, manual rank, mosaic, acmg, comments) upon variant re-upload
- Keep variant actions also on full case re-upload

### Fixed
- Fix the link to Ensembl for SV variants when genome build 38.
- Arrange information in columns on variant page
- Fix so that new cosmic identifier (COSV) is also acceptable #1304
- Fixed COSMIC tag in INFO (outside of CSQ) to be parses as well with `&` splitter.
- COSMIC stub URL changed to https://cancer.sanger.ac.uk/cosmic/search?q= instead.
- Updated to a version of IGV where bigBed tracks are visualized correctly
- Clinvar submission files are named according to the content (variant_data and case_data)
- Always show causatives from other cases in case overview
- Correct disease associations for gene symbol aliases that exist as separate genes
- Re-add "custom annotations" for SV variants
- The override ClinVar P/LP add-in in the Clinical Filter failed for new CSQ strings

### Changed
- Runs all CI checks in github actions

## [4.14.1]

### Fixed
- Error when variant found in loqusdb is not loaded for other case

## [4.14]

### Added
- Use github actions to run tests
- Adds CLI command to update individual alignments path
- Update HPO terms using downloaded definitions files
- Option to use alternative flask config when running `scout serve`
- Requirement to use loqusdb >= 2.5 if integrated

### Fixed
- Do not display Pedigree panel in cancer view
- Do not rely on internet connection and services available when running CI tests
- Variant loading assumes GATK if no caller set given and GATK filter status is seen in FILTER
- Pass genome build param all the way in order to get the right gene mappings for cases with build 38
- Parse correctly variants with zero frequency values
- Continue even if there are problems to create a region vcf
- STR and cancer variant navigation back to variants pages could fail

### Changed
- Improved code that sends requests to the external APIs
- Updates ranges for user ranks to fit todays usage
- Run coveralls on github actions instead of travis
- Run pip checks on github actions instead of coveralls
- For hg38 cases, change gnomAD link to point to version 3.0 (which is hg38 based)
- Show pinned or causative STR variants a bit more human readable

## [4.13.1]

### Added
### Fixed
- Typo that caused not all clinvar conflicting interpretations to be loaded no matter what
- Parse and retrieve clinvar annotations from VEP-annotated (VEP 97+) CSQ VCF field
- Variant clinvar significance shown as `not provided` whenever is `Uncertain significance`
- Phenomizer query crashing when case has no HPO terms assigned
- Fixed a bug affecting `All SNVs and INDELs` page when variants don't have canonical transcript
- Add gene name or id in cancer variant view

### Changed
- Cancer Variant view changed "Variant:Transcript:Exon:HGVS" to "Gene:Transcript:Exon:HGVS"

## [4.13]

### Added
- ClinVar SNVs track in IGV
- Add SMA view with SMN Copy Number data
- Easier to assign OMIM diagnoses from case page
- OMIM terms and specific OMIM term page

### Fixed
- Bug when adding a new gene to a panel
- Restored missing recent delivery reports
- Fixed style and links to other reports in case side panel
- Deleting cases using display_name and institute not deleting its variants
- Fixed bug that caused coordinates filter to override other filters
- Fixed a problem with finding some INS in loqusdb
- Layout on SV page when local observations without cases are present
- Make scout compatible with the new HPO definition files from `http://compbio.charite.de/jenkins/`
- General report visualization error when SNVs display names are very long


### Changed


## [4.12.4]

### Fixed
- Layout on SV page when local observations without cases are present

## [4.12.3]

### Fixed
- Case report when causative or pinned SVs have non null allele frequencies

## [4.12.2]

### Fixed
- SV variant links now take you to the SV variant page again
- Cancer variant view has cleaner table data entries for "N/A" data
- Pinned variant case level display hotfix for cancer and str - more on this later
- Cancer variants show correct alt/ref reads mirroring alt frequency now
- Always load all clinical STR variants even if a region load is attempted - index may be missing
- Same case repetition in variant local observations

## [4.12.1]

### Fixed
- Bug in variant.gene when gene has no HGVS description


## [4.12]

### Added
- Accepts `alignment_path` in load config to pass bam/cram files
- Display all phenotypes on variant page
- Display hgvs coordinates on pinned and causatives
- Clear panel pending changes
- Adds option to setup the database with static files
- Adds cli command to download the resources from CLI that scout needs
- Adds test files for merged somatic SV and CNV; as well as merged SNV, and INDEL part of #1279
- Allows for upload of OMIM-AUTO gene panel from static files without api-key

### Fixed
- Cancer case HPO panel variants link
- Fix so that some drop downs have correct size
- First IGV button in str variants page
- Cancer case activates on SNV variants
- Cases activate when STR variants are viewed
- Always calculate code coverage
- Pinned/Classification/comments in all types of variants pages
- Null values for panel's custom_inheritance_models
- Discrepancy between the manual disease transcripts and those in database in gene-edit page
- ACMG classification not showing for some causatives
- Fix bug which caused IGV.js to use hg19 reference files for hg38 data
- Bug when multiple bam files sources with non-null values are available


### Changed
- Renamed `requests` file to `scout_requests`
- Cancer variant view shows two, instead of four, decimals for allele and normal


## [4.11.1]

### Fixed
- Institute settings page
- Link institute settings to sharing institutes choices

## [4.11.0]

### Added
- Display locus name on STR variant page
- Alternative key `GNOMADAF_popmax` for Gnomad popmax allele frequency
- Automatic suggestions on how to improve the code on Pull Requests
- Parse GERP, phastCons and phyloP annotations from vep annotated CSQ fields
- Avoid flickering comment popovers in variant list
- Parse REVEL score from vep annotated CSQ fields
- Allow users to modify general institute settings
- Optionally format code automatically on commit
- Adds command to backup vital parts `scout export database`
- Parsing and displaying cancer SV variants from Manta annotated VCF files
- Dismiss cancer snv variants with cancer-specific options
- Add IGV.js UPD, RHO and TIDDIT coverage wig tracks.


### Fixed
- Slightly darker page background
- Fixed an issued with parsed conservation values from CSQ
- Clinvar submissions accessible to all users of an institute
- Header toolbar when on Clinvar page now shows institute name correctly
- Case should not always inactivate upon update
- Show dismissed snv cancer variants as grey on the cancer variants page
- Improved style of mappability link and local observations on variant page
- Convert all the GET requests to the igv view to POST request
- Error when updating gene panels using a file containing BOM chars
- Add/replace gene radio button not working in gene panels


## [4.10.1]

### Fixed
- Fixed issue with opening research variants
- Problem with coveralls not called by Travis CI
- Handle Biomart service down in tests


## [4.10.0]

### Added
- Rank score model in causatives page
- Exportable HPO terms from phenotypes page
- AMP guideline tiers for cancer variants
- Adds scroll for the transcript tab
- Added CLI option to query cases on time since case event was added
- Shadow clinical assessments also on research variants display
- Support for CRAM alignment files
- Improved str variants view : sorting by locus, grouped by allele.
- Delivery report PDF export
- New mosaicism tag option
- Add or modify individuals' age or tissue type from case page
- Display GC and allele depth in causatives table.
- Included primary reference transcript in general report
- Included partial causative variants in general report
- Remove dependency of loqusdb by utilising the CLI

### Fixed
- Fixed update OMIM command bug due to change in the header of the genemap2 file
- Removed Mosaic Tag from Cancer variants
- Fixes issue with unaligned table headers that comes with hidden Datatables
- Layout in general report PDF export
- Fixed issue on the case statistics view. The validation bars didn't show up when all institutes were selected. Now they do.
- Fixed missing path import by importing pathlib.Path
- Handle index inconsistencies in the update index functions
- Fixed layout problems


## [4.9.0]

### Added
- Improved MatchMaker pages, including visible patient contacts email address
- New badges for the github repo
- Links to [GENEMANIA](genemania.org)
- Sort gene panel list on case view.
- More automatic tests
- Allow loading of custom annotations in VCF using the SCOUT_CUSTOM info tag.

### Fixed
- Fix error when a gene is added to an empty dynamic gene panel
- Fix crash when attempting to add genes on incorrect format to dynamic gene panel
- Manual rank variant tags could be saved in a "Select a tag"-state, a problem in the variants view.
- Same case evaluations are no longer shown as gray previous evaluations on the variants page
- Stay on research pages, even if reset, next first buttons are pressed..
- Overlapping variants will now be visible on variant page again
- Fix missing classification comments and links in evaluations page
- All prioritized cases are shown on cases page


## [4.8.3]

### Added

### Fixed
- Bug when ordering sanger
- Improved scrolling over long list of genes/transcripts


## [4.8.2]

### Added

### Fixed
- Avoid opening extra tab for coverage report
- Fixed a problem when rank model version was saved as floats and not strings
- Fixed a problem with displaying dismiss variant reasons on the general report
- Disable load and delete filter buttons if there are no saved filters
- Fix problem with missing verifications
- Remove duplicate users and merge their data and activity


## [4.8.1]

### Added

### Fixed
- Prevent login fail for users with id defined by ObjectId and not email
- Prevent the app from crashing with `AttributeError: 'NoneType' object has no attribute 'message'`


## [4.8.0]

### Added
- Updated Scout to use Bootstrap 4.3
- New looks for Scout
- Improved dashboard using Chart.js
- Ask before inactivating a case where last assigned user leaves it
- Genes can be manually added to the dynamic gene list directly on the case page
- Dynamic gene panels can optionally be used with clinical filter, instead of default gene panel
- Dynamic gene panels get link out to chanjo-report for coverage report
- Load all clinvar variants with clinvar Pathogenic, Likely Pathogenic and Conflicting pathogenic
- Show transcripts with exon numbers for structural variants
- Case sort order can now be toggled between ascending and descending.
- Variants can be marked as partial causative if phenotype is available for case.
- Show a frequency tooltip hover for SV-variants.
- Added support for LDAP login system
- Search snv and structural variants by chromosomal coordinates
- Structural variants can be marked as partial causative if phenotype is available for case.
- Show normal and pathologic limits for STRs in the STR variants view.
- Institute level persistent variant filter settings that can be retrieved and used.
- export causative variants to Excel
- Add support for ROH, WIG and chromosome PNGs in case-view

### Fixed
- Fixed missing import for variants with comments
- Instructions on how to build docs
- Keep sanger order + verification when updating/reloading variants
- Fixed and moved broken filter actions (HPO gene panel and reset filter)
- Fixed string conversion to number
- UCSC links for structural variants are now separated per breakpoint (and whole variant where applicable)
- Reintroduced missing coverage report
- Fixed a bug preventing loading samples using the command line
- Better inheritance models customization for genes in gene panels
- STR variant page back to list button now does its one job.
- Allows to setup scout without a omim api key
- Fixed error causing "favicon not found" flash messages
- Removed flask --version from base cli
- Request rerun no longer changes case status. Active or archived cases inactivate on upload.
- Fixed missing tooltip on the cancer variants page
- Fixed weird Rank cell in variants page
- Next and first buttons order swap
- Added pagination (and POST capability) to cancer variants.
- Improves loading speed for variant page
- Problem with updating variant rank when no variants
- Improved Clinvar submission form
- General report crashing when dismissed variant has no valid dismiss code
- Also show collaborative case variants on the All variants view.
- Improved phenotype search using dataTables.js on phenotypes page
- Search and delete users with `email` instead of `_id`
- Fixed css styles so that multiselect options will all fit one column


## [4.7.3]

### Added
- RankScore can be used with VCFs for vcf_cancer files

### Fixed
- Fix issue with STR view next page button not doing its one job.

### Deleted
- Removed pileup as a bam viewing option. This is replaced by IGV


## [4.7.2]

### Added
- Show earlier ACMG classification in the variant list

### Fixed
- Fixed igv search not working due to igv.js dist 2.2.17
- Fixed searches for cases with a gene with variants pinned or marked causative.
- Load variant pages faster after fixing other causatives query
- Fixed mitochondrial report bug for variants without genes

## [4.7.1]

### Added

### Fixed
- Fixed bug on genes page


## [4.7.0]

### Added
- Export genes and gene panels in build GRCh38
- Search for cases with variants pinned or marked causative in a given gene.
- Search for cases phenotypically similar to a case also from WUI.
- Case variant searches can be limited to similar cases, matching HPO-terms,
  phenogroups and cohorts.
- De-archive reruns and flag them as 'inactive' if archived
- Sort cases by analysis_date, track or status
- Display cases in the following order: prioritized, active, inactive, archived, solved
- Assign case to user when user activates it or asks for rerun
- Case becomes inactive when it has no assignees
- Fetch refseq version from entrez and use it in clinvar form
- Load and export of exons for all genes, independent on refseq
- Documentation for loading/updating exons
- Showing SV variant annotations: SV cgh frequencies, gnomad-SV, local SV frequencies
- Showing transcripts mapping score in segmental duplications
- Handle requests to Ensembl Rest API
- Handle requests to Ensembl Rest Biomart
- STR variants view now displays GT and IGV link.
- Description field for gene panels
- Export exons in build 37 and 38 using the command line

### Fixed
- Fixes of and induced by build tests
- Fixed bug affecting variant observations in other cases
- Fixed a bug that showed wrong gene coverage in general panel PDF export
- MT report only shows variants occurring in the specific individual of the excel sheet
- Disable SSL certifcate verification in requests to chanjo
- Updates how intervaltree and pymongo is used to void deprecated functions
- Increased size of IGV sample tracks
- Optimized tests


## [4.6.1]

### Added

### Fixed
- Missing 'father' and 'mother' keys when parsing single individual cases


## [4.6.0]

### Added
- Description of Scout branching model in CONTRIBUTING doc
- Causatives in alphabetical order, display ACMG classification and filter by gene.
- Added 'external' to the list of analysis type options
- Adds functionality to display "Tissue type". Passed via load config.
- Update to IGV 2.

### Fixed
- Fixed alignment visualization and vcf2cytosure availability for demo case samples
- Fixed 3 bugs affecting SV pages visualization
- Reintroduced the --version cli option
- Fixed variants query by panel (hpo panel + gene panel).
- Downloaded MT report contains excel files with individuals' display name
- Refactored code in parsing of config files.


## [4.5.1]

### Added

### Fixed
- update requirement to use PyYaml version >= 5.1
- Safer code when loading config params in cli base


## [4.5.0]

### Added
- Search for similar cases from scout view CLI
- Scout cli is now invoked from the app object and works under the app context

### Fixed
- PyYaml dependency fixed to use version >= 5.1


## [4.4.1]

### Added
- Display SV rank model version when available

### Fixed
- Fixed upload of delivery report via API


## [4.4.0]

### Added
- Displaying more info on the Causatives page and hiding those not causative at the case level
- Add a comment text field to Sanger order request form, allowing a message to be included in the email
- MatchMaker Exchange integration
- List cases with empty synopsis, missing HPO terms and phenotype groups.
- Search for cases with open research list, or a given case status (active, inactive, archived)

### Fixed
- Variant query builder split into several functions
- Fixed delivery report load bug


## [4.3.3]

### Added
- Different individual table for cancer cases

### Fixed
- Dashboard collects validated variants from verification events instead of using 'sanger' field
- Cases shared with collaborators are visible again in cases page
- Force users to select a real institute to share cases with (actionbar select fix)


## [4.3.2]

### Added
- Dashboard data can be filtered using filters available in cases page
- Causatives for each institute are displayed on a dedicated page
- SNVs and and SVs are searchable across cases by gene and rank score
- A more complete report with validated variants is downloadable from dashboard

### Fixed
- Clinsig filter is fixed so clinsig numerical values are returned
- Split multi clinsig string values in different elements of clinsig array
- Regex to search in multi clinsig string values or multi revstat string values
- It works to upload vcf files with no variants now
- Combined Pileup and IGV alignments for SVs having variant start and stop on the same chromosome


## [4.3.1]

### Added
- Show calls from all callers even if call is not available
- Instructions to install cairo and pango libs from WeasyPrint page
- Display cases with number of variants from CLI
- Only display cases with number of variants above certain treshold. (Also CLI)
- Export of verified variants by CLI or from the dashboard
- Extend case level queries with default panels, cohorts and phenotype groups.
- Slice dashboard statistics display using case level queries
- Add a view where all variants for an institute can be searched across cases, filtering on gene and rank score. Allows searching research variants for cases that have research open.

### Fixed
- Fixed code to extract variant conservation (gerp, phyloP, phastCons)
- Visualization of PDF-exported gene panels
- Reintroduced the exon/intron number in variant verification email
- Sex and affected status is correctly displayed on general report
- Force number validation in SV filter by size
- Display ensembl transcripts when no refseq exists


## [4.3.0]

### Added
- Mosaicism tag on variants
- Show and filter on SweGen frequency for SVs
- Show annotations for STR variants
- Show all transcripts in verification email
- Added mitochondrial export
- Adds alternative to search for SVs shorter that the given length
- Look for 'bcftools' in the `set` field of VCFs
- Display digenic inheritance from OMIM
- Displays what refseq transcript that is primary in hgnc

### Fixed

- Archived panels displays the correct date (not retroactive change)
- Fixed problem with waiting times in gene panel exports
- Clinvar fiter not working with human readable clinsig values

## [4.2.2]

### Fixed
- Fixed gene panel create/modify from CSV file utf-8 decoding error
- Updating genes in gene panels now supports edit comments and entry version
- Gene panel export timeout error

## [4.2.1]

### Fixed
- Re-introduced gene name(s) in verification email subject
- Better PDF rendering for excluded variants in report
- Problem to access old case when `is_default` did not exist on a panel


## [4.2.0]

### Added
- New index on variant_id for events
- Display overlapping compounds on variants view

### Fixed
- Fixed broken clinical filter


## [4.1.4]

### Added
- Download of filtered SVs

### Fixed
- Fixed broken download of filtered variants
- Fixed visualization issue in gene panel PDF export
- Fixed bug when updating gene names in variant controller


## [4.1.3]

### Fixed
- Displays all primary transcripts


## [4.1.2]

### Added
- Option add/replace when updating a panel via CSV file
- More flexible versioning of the gene panels
- Printing coverage report on the bottom of the pdf case report
- Variant verification option for SVs
- Logs uri without pwd when connecting
- Disease-causing transcripts in case report
- Thicker lines in case report
- Supports HPO search for cases, both terms or if described in synopsis
- Adds sanger information to dashboard

### Fixed
- Use db name instead of **auth** as default for authentication
- Fixes so that reports can be generated even with many variants
- Fixed sanger validation popup to show individual variants queried by user and institute.
- Fixed problem with setting up scout
- Fixes problem when exac file is not available through broad ftp
- Fetch transcripts for correct build in `adapter.hgnc_gene`

## [4.1.1]
- Fix problem with institute authentication flash message in utils
- Fix problem with comments
- Fix problem with ensembl link


## [4.1.0]

### Added
- OMIM phenotypes to case report
- Command to download all panel app gene panels `scout load panel --panel-app`
- Links to genenames.org and omim on gene page
- Popup on gene at variants page with gene information
- reset sanger status to "Not validated" for pinned variants
- highlight cases with variants to be evaluated by Sanger on the cases page
- option to point to local reference files to the genome viewer pileup.js. Documented in `docs.admin-guide.server`
- option to export single variants in `scout export variants`
- option to load a multiqc report together with a case(add line in load config)
- added a view for searching HPO terms. It is accessed from the top left corner menu
- Updates the variants view for cancer variants. Adds a small cancer specific filter for known variants
- Adds hgvs information on cancer variants page
- Adds option to update phenotype groups from CLI

### Fixed
- Improved Clinvar to submit variants from different cases. Fixed HPO terms in casedata according to feedback
- Fixed broken link to case page from Sanger modal in cases view
- Now only cases with non empty lists of causative variants are returned in `adapter.case(has_causatives=True)`
- Can handle Tumor only samples
- Long lists of HGNC symbols are now possible. This was previously difficult with manual, uploaded or by HPO search when changing filter settings due to GET request limitations. Relevant pages now use POST requests. Adds the dynamic HPO panel as a selection on the gene panel dropdown.
- Variant filter defaults to default panels also on SV and Cancer variants pages.

## [4.0.0]

### WARNING ###

This is a major version update and will require that the backend of pre releases is updated.
Run commands:

```
$scout update genes
$scout update hpo
```

- Created a Clinvar submission tool, to speed up Clinvar submission of SNVs and SVs
- Added an analysis report page (html and PDF format) containing phenotype, gene panels and variants that are relevant to solve a case.

### Fixed
- Optimized evaluated variants to speed up creation of case report
- Moved igv and pileup viewer under a common folder
- Fixed MT alignment view pileup.js
- Fixed coordinates for SVs with start chromosome different from end chromosome
- Global comments shown across cases and institutes. Case-specific variant comments are shown only for that specific case.
- Links to clinvar submitted variants at the cases level
- Adapts clinvar parsing to new format
- Fixed problem in `scout update user` when the user object had no roles
- Makes pileup.js use online genome resources when viewing alignments. Now any instance of Scout can make use of this functionality.
- Fix ensembl link for structural variants
- Works even when cases does not have `'madeline_info'`
- Parses Polyphen in correct way again
- Fix problem with parsing gnomad from VEP

### Added
- Added a PDF export function for gene panels
- Added a "Filter and export" button to export custom-filtered SNVs to CSV file
- Dismiss SVs
- Added IGV alignments viewer
- Read delivery report path from case config or CLI command
- Filter for spidex scores
- All HPO terms are now added and fetched from the correct source (https://github.com/obophenotype/human-phenotype-ontology/blob/master/hp.obo)
- New command `scout update hpo`
- New command `scout update genes` will fetch all the latest information about genes and update them
- Load **all** variants found on chromosome **MT**
- Adds choice in cases overview do show as many cases as user like

### Removed
- pileup.min.js and pileup css are imported from a remote web location now
- All source files for HPO information, this is instead fetched directly from source
- All source files for gene information, this is instead fetched directly from source

## [3.0.0]
### Fixed
- hide pedigree panel unless it exists

## [1.5.1] - 2016-07-27
### Fixed
- look for both ".bam.bai" and ".bai" extensions

## [1.4.0] - 2016-03-22
### Added
- support for local frequency through loqusdb
- bunch of other stuff

## [1.3.0] - 2016-02-19
### Fixed
- Update query-phenomizer and add username/password

### Changed
- Update the way a case is checked for rerun-status

### Added
- Add new button to mark a case as "checked"
- Link to clinical variants _without_ 1000G annotation

## [1.2.2] - 2016-02-18
### Fixed
- avoid filtering out variants lacking ExAC and 1000G annotations

## [1.1.3] - 2015-10-01
### Fixed
- persist (clinical) filter when clicking load more
- fix #154 by robustly setting clinical filter func. terms

## [1.1.2] - 2015-09-07
### Fixed
- avoid replacing coverage report with none
- update SO terms, refactored

## [1.1.1] - 2015-08-20
### Fixed
- fetch case based on collaborator status (not owner)

## [1.1.0] - 2015-05-29
### Added
- link(s) to SNPedia based on RS-numbers
- new Jinja filter to "humanize" decimal numbers
- show gene panels in variant view
- new Jinja filter for decoding URL encoding
- add indicator to variants in list that have comments
- add variant number threshold and rank score threshold to load function
- add event methods to mongo adapter
- add tests for models
- show badge "old" if comment was written for a previous analysis

### Changed
- show cDNA change in transcript summary unless variant is exonic
- moved compounds table further up the page
- show dates for case uploads in ISO format
- moved variant comments higher up on page
- updated documentation for pages
- read in coverage report as blob in database and serve directly
- change ``OmimPhenotype`` to ``PhenotypeTerm``
- reorganize models sub-package
- move events (and comments) to separate collection
- only display prev/next links for the research list
- include variant type in breadcrumbs e.g. "Clinical variants"

### Removed
- drop dependency on moment.js

### Fixed
- show the same level of detail for all frequencies on all pages
- properly decode URL encoded symbols in amino acid/cDNA change strings
- fixed issue with wipe permissions in MongoDB
- include default gene lists in "variants" link in breadcrumbs

## [1.0.2] - 2015-05-20
### Changed
- update case fetching function

### Fixed
- handle multiple cases with same id

## [1.0.1] - 2015-04-28
### Fixed
- Fix building URL parameters in cases list Vue component

## [1.0.0] - 2015-04-12
Codename: Sara Lund

![Release 1.0](artwork/releases/release-1-0.jpg)

### Added
- Add email logging for unexpected errors
- New command line tool for deleting case

### Changed
- Much improved logging overall
- Updated documentation/usage guide
- Removed non-working IGV link

### Fixed
- Show sample display name in GT call
- Various small bug fixes
- Make it easier to hover over popups

## [0.0.2-rc1] - 2015-03-04
### Added
- add protein table for each variant
- add many more external links
- add coverage reports as PDFs

### Changed
- incorporate user feedback updates
- big refactor of load scripts

## [0.0.2-rc2] - 2015-03-04
### Changes
- add gene table with gene description
- reorganize inheritance models box

### Fixed
- avoid overwriting gene list on "research" load
- fix various bugs in external links

## [0.0.2-rc3] - 2015-03-05
### Added
- Activity log feed to variant view
- Adds protein change strings to ODM and Sanger email

### Changed
- Extract activity log component to macro

### Fixes
- Make Ensembl transcript links use archive website<|MERGE_RESOLUTION|>--- conflicted
+++ resolved
@@ -13,11 +13,9 @@
 - Show assignees in case list when user ID is different from email (#5460)
 - When removing a germline variant from a ClinVar submission, make sure to remove also its associated observations from the database (#5463)
 - Chanjo2 genes full coverage check when variant has no genes (#5468)
-<<<<<<< HEAD
+- Full Flask user logout blocked by session clear (#5470)
 - Introduced a function that checks redirect URLs to avoid redirection to external sites (#5458)
-=======
-- Full Flask user logout blocked by session clear (#5470)
->>>>>>> b524ec20
+
 
 ## [4.101]
 ### Changed
