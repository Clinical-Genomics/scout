# Change Log
All notable changes to this project will be documented in this file.
This project adheres to [Semantic Versioning](http://semver.org/).

About changelog [here](https://keepachangelog.com/en/1.0.0/)

## [x.x.x]
### Added
- Saved filter lock and unlock
- Filters can optionally be marked audited, logging the filter name, user and date on the case events and general report.
- Added `ClinVar hits` and `Cosmic hits` in cancer SNVs filters
- Added `ClinVar hits` to variants filter (rare disease track)
- Load cancer demo case in docker-compose files (default and demo file)
- Inclusive-language check using [woke](https://github.com/get-woke/woke) github action
- Add link to HmtVar for mitochondrial variants (if VCF is annotated with HmtNote)
- Grey background for dismissed compounds in variants list and variant page
- Pin badge for pinned compounds in variants list and variant page
- Support LoqusDB REST API queries
- Add a docker-compose-matchmaker under scout/containers/development to test matchmaker locally
- Script to investigate consequences of symbol search bug
### Fixed
- Make MitoMap link work for hg38 again
- Export Variants feature crashing when one of the variants has no primary transcripts
- Redirect to last visited variantS page when dismissing variants from variants list
- Improved matching of SVs Loqus occurrences in other cases
- Remove padding from the list inside (Matching causatives from other cases) panel
- Pass None to get_app function in CLI base since passing script_info to app factory functions was deprecated in Flask 2.0
- Fixed failing tests due to Flask update to version 2.0
- Speed up user events view
- Causative view sort out of memory error
- Use hgnc_id for gene filter query
- Typo in case controllers displaying an error every time a patient is matched against external MatchMaker nodes
- Do not crash while attempting an update for variant documents that are too big (> 16 MB)
- Old STR causatives (and other variants) may not have HGNC symbols - fix sort lambda
<<<<<<< HEAD
- Warn if a gene manually searched is in a clinical panel with an outdated name when filtering variants
=======
- Check if gene_obj has primary_transcript before trying to access it
>>>>>>> 7bdc3959
### Changed
- Remove parsing of case `genome_version`, since it's not used anywhere downstream
- Introduce deprecation warning for Loqus configs that are not dictionaries
- SV clinical filter no longer filters out sub 100 nt variants
- Count cases in LoqusDB by variant type
- Commit pulse repo badge temporarily set to weekly
- Sort ClinVar submissions objects by ascending "Last evaluated" date
- Refactored the MatchMaker integration as an extension
- Replaced some sensitive words as suggested by woke linter
- Documentation for load-configuration rewritten.
- Add styles to MatchMaker matches table
- More detailed info on the data shared in MatchMaker submission form

## [4.33.1]
### Fixed
- Include markdown for release autodeploy docs
- Use standard inheritance model in ClinVar (https://ftp.ncbi.nlm.nih.gov/pub/GTR/standard_terms/Mode_of_inheritance.txt)
- Fix issue crash with variants that have been unflagged causative not being available in other causatives
### Added
### Changed

## [4.33]
### Fixed
- Command line crashing when updating an individual not found in database
- Dashboard page crashing when filters return no data
- Cancer variants filter by chromosome
- /api/v1/genes now searches for genes in all genome builds by default
- Upgraded igv.js to version 2.8.1 (Fixed Unparsable bed record error)
### Added
- Autodeploy docs on release
- Documentation for updating case individuals tracks
- Filter cases and dashboard stats by analysis track
### Changed
- Changed from deprecated db update method
- Pre-selected fields to run queries with in dashboard page
- Do not filter by any institute when first accessing the dashboard

## [4.32.1]
### Fixed
- iSort lint check only
### Changed
- Institute cases page crashing when a case has track:Null
### Added

## [4.32]
### Added
- Load and show MITOMAP associated diseases from VCF (INFO field: MitomapAssociatedDiseases, via HmtNote)
- Show variant allele frequencies for mitochondrial variants (GRCh38 cases)
- Extend "public" json API with diseases (OMIM) and phenotypes (HPO)
- HPO gene list download now has option for clinical and non-clinical genes
- Display gene splice junctions data in sashimi plots
- Update case individuals with splice junctions tracks
- Simple Docker compose for development with local build
- Make Phenomodels subpanels collapsible
- User side documentation of cytogenomics features (Gens, Chromograph, vcf2cytosure, rhocall)
- iSort GitHub Action
- Support LoqusDB REST API queries
### Fixed
- Show other causative once, even if several events point to it
- Filtering variants by mitochondrial chromosome for cases with genome build=38
- HPO gene search button triggers any warnings for clinical / non-existing genes also on first search
- Fixed a bug in variants pages caused by MT variants without alt_frequency
- Tests for CADD score parsing function
- Fixed the look of IGV settings on SNV variant page
- Cases analyzed once shown as `rerun`
- Missing case track on case re-upload
- Fixed severity rank for SO term "regulatory region ablation"
### Changed
- Refactor according to CodeFactor - mostly reuse of duplicated code
- Phenomodels language adjustment
- Open variants in a new window (from variants page)
- Open overlapping and compound variants in a new window (from variant page)
- gnomAD link points to gnomAD v.3 (build GRCh38) for mitochondrial variants.
- Display only number of affected genes for dismissed SVs in general report
- Chromosome build check when populating the variants filter chromosome selection
- Display mitochondrial and rare diseases coverage report in cases with missing 'rare' track


## [4.31.1]
### Added
### Changed
- Remove mitochondrial and coverage report from cancer cases sidebar
### Fixed
- ClinVar page when dbSNP id is None

## [4.31]
### Added
- gnomAD annotation field in admin guide
- Export also dynamic panel genes not associated to an HPO term when downloading the HPO panel
- Primary HGNC transcript info in variant export files
- Show variant quality (QUAL field from vcf) in the variant summary
- Load/update PDF gene fusion reports (clinical and research) generated with Arriba
- Support new MANE annotations from VEP (both MANE Select and MANE Plus Clinical)
- Display on case activity the event of a user resetting all dismissed variants
- Support gnomAD population frequencies for mitochondrial variants
- Anchor links in Casedata ClinVar panels to redirect after renaming individuals
### Fixed
- Replace old docs link www.clinicalgenomics.se/scout with new https://clinical-genomics.github.io/scout
- Page formatting issues whenever case and variant comments contain extremely long strings with no spaces
- Chromograph images can be one column and have scrollbar. Removed legacy code.
- Column labels for ClinVar case submission
- Page crashing looking for LoqusDB observation when variant doesn't exist
- Missing inheritance models and custom inheritance models on newly created gene panels
- Accept only numbers in managed variants filter as position and end coordinates
- SNP id format and links in Variant page, ClinVar submission form and general report
- Case groups tooltip triggered only when mouse is on the panel header
### Changed
- A more compact case groups panel
- Added landscape orientation CSS style to cancer coverage and QC demo report
- Improve user documentation to create and save new gene panels
- Removed option to use space as separator when uploading gene panels
- Separating the columns of standard and custom inheritance models in gene panels
- Improved ClinVar instructions for users using non-English Excel

## [4.30.2]
### Added
### Fixed
- Use VEP RefSeq ID if RefSeq list is empty in RefSeq transcripts overview
- Bug creating variant links for variants with no end_chrom
### Changed

## [4.30.1]
### Added
### Fixed
- Cryptography dependency fixed to use version < 3.4
### Changed

## [4.30]
### Added
- Introduced a `reset dismiss variant` verb
- Button to reset all dismissed variants for a case
- Add black border to Chromograph ideograms
- Show ClinVar annotations on variantS page
- Added integration with GENS, copy number visualization tool
- Added a VUS label to the manual classification variant tags
- Add additional information to SNV verification emails
- Tooltips documenting manual annotations from default panels
- Case groups now show bam files from all cases on align view
### Fixed
- Center initial igv view on variant start with SNV/indels
- Don't set initial igv view to negative coordinates
- Display of GQ for SV and STR
- Parsing of AD and related info for STRs
- LoqusDB field in institute settings accepts only existing Loqus instances
- Fix DECIPHER link to work after DECIPHER migrated to GRCh38
- Removed visibility window param from igv.js genes track
- Updated HPO download URL
- Patch HPO download test correctly
- Reference size on STR hover not needed (also wrong)
- Introduced genome build check (allowed values: 37, 38, "37", "38") on case load
- Improve case searching by assignee full name
- Populating the LoqusDB select in institute settings
### Changed
- Cancer variants table header (pop freq etc)
- Only admin users can modify LoqusDB instance in Institute settings
- Style of case synopsis, variants and case comments
- Switched to igv.js 2.7.5
- Do not choke if case is missing research variants when research requested
- Count cases in LoqusDB by variant type
- Introduce deprecation warning for Loqus configs that are not dictionaries
- Improve create new gene panel form validation
- Make XM- transcripts less visible if they don't overlap with transcript refseq_id in variant page
- Color of gene panels and comments panels on cases and variant pages
- Do not choke if case is missing research variants when reserch requested

## [4.29.1]
### Added
### Fixed
- Always load STR variants regardless of RankScore threshold (hotfix)
### Changed

## [4.29]
### Added
- Added a page about migrating potentially breaking changes to the documentation
- markdown_include in development requirements file
- STR variants filter
- Display source, Z-score, inheritance pattern for STR annotations from Stranger (>0.6.1) if available
- Coverage and quality report to cancer view
### Fixed
- ACMG classification page crashing when trying to visualize a classification that was removed
- Pretty print HGVS on gene variants (URL-decode VEP)
- Broken or missing link in the documentation
- Multiple gene names in ClinVar submission form
- Inheritance model select field in ClinVar submission
- IGV.js >2.7.0 has an issue with the gene track zoom levels - temp freeze at 2.7.0
- Revert CORS-anywhere and introduce a local http proxy for cloud tracks
### Changed

## [4.28]
### Added
- Chromograph integration for displaying PNGs in case-page
- Add VAF to cancer case general report, and remove some of its unused fields
- Variants filter compatible with genome browser location strings
- Support for custom public igv tracks stored on the cloud
- Add tests to increase testing coverage
- Update case variants count after deleting variants
- Update IGV.js to latest (v2.7.4)
- Bypass igv.js CORS check using `https://github.com/Rob--W/cors-anywhere`
- Documentation on default and custom IGV.js tracks (admin docs)
- Lock phenomodels so they're editable by admins only
- Small case group assessment sharing
- Tutorial and files for deploying app on containers (Kubernetes pods)
- Canonical transcript and protein change of canonical transcript in exported variants excel sheet
- Support for Font Awesome version 6
- Submit to Beacon from case page sidebar
- Hide dismissed variants in variants pages and variants export function
- Systemd service files and instruction to deploy Scout using podman
### Fixed
- Bugfix: unused `chromgraph_prefix |tojson` removed
- Freeze coloredlogs temporarily
- Marrvel link
- Don't show TP53 link for silent or synonymous changes
- OMIM gene field accepts any custom number as OMIM gene
- Fix Pytest single quote vs double quote string
- Bug in gene variants search by similar cases and no similar case is found
- Delete unused file `userpanel.py`
- Primary transcripts in variant overview and general report
- Google OAuth2 login setup in README file
- Redirect to 'missing file'-icon if configured Chromograph file is missing
- Javascript error in case page
- Fix compound matching during variant loading for hg38
- Cancer variants view containing variants dismissed with cancer-specific reasons
- Zoom to SV variant length was missing IGV contig select
- Tooltips on case page when case has no default gene panels
### Changed
- Save case variants count in case document and not in sessions
- Style of gene panels multiselect on case page
- Collapse/expand main HPO checkboxes in phenomodel preview
- Replaced GQ (Genotype quality) with VAF (Variant allele frequency) in cancer variants GT table
- Allow loading of cancer cases with no tumor_purity field
- Truncate cDNA and protein changes in case report if longer than 20 characters


## [4.27]
### Added
- Exclude one or more variant categories when running variants delete command
### Fixed
### Changed

## [4.26.1]
### Added
### Fixed
- Links with 1-letter aa codes crash on frameshift etc
### Changed

## [4.26]
### Added
- Extend the delete variants command to print analysis date, track, institute, status and research status
- Delete variants by type of analysis (wgs|wes|panel)
- Links to cBioPortal, MutanTP53, IARC TP53, OncoKB, MyCancerGenome, CIViC
### Fixed
- Deleted variants count
### Changed
- Print output of variants delete command as a tab separated table

## [4.25]
### Added
- Command line function to remove variants from one or all cases
### Fixed
- Parse SMN None calls to None rather than False

## [4.24.1]
### Fixed
- Install requirements.txt via setup file

## [4.24]
### Added
- Institute-level phenotype models with sub-panels containing HPO and OMIM terms
- Runnable Docker demo
- Docker image build and push github action
- Makefile with shortcuts to docker commands
- Parse and save synopsis, phenotype and cohort terms from config files upon case upload
### Fixed
- Update dismissed variant status when variant dismissed key is missing
- Breakpoint two IGV button now shows correct chromosome when different from bp1
- Missing font lib in Docker image causing the PDF report download page to crash
- Sentieon Manta calls lack Somaticscore - load anyway
- ClinVar submissions crashing due to pinned variants that are not loaded
- Point ExAC pLI score to new gnomad server address
- Bug uploading cases missing phenotype terms in config file
- STRs loaded but not shown on browser page
- Bug when using adapter.variant.get_causatives with case_id without causatives
- Problem with fetching "solved" from scout export cases cli
- Better serialising of datetime and bson.ObjectId
- Added `volumes` folder to .gitignore
### Changed
- Make matching causative and managed variants foldable on case page
- Remove calls to PyMongo functions marked as deprecated in backend and frontend(as of version 3.7).
- Improved `scout update individual` command
- Export dynamic phenotypes with ordered gene lists as PDF


## [4.23]
### Added
- Save custom IGV track settings
- Show a flash message with clear info about non-valid genes when gene panel creation fails
- CNV report link in cancer case side navigation
- Return to comment section after editing, deleting or submitting a comment
- Managed variants
- MT vs 14 chromosome mean coverage stats if Scout is connected to Chanjo
### Fixed
- missing `vcf_cancer_sv` and `vcf_cancer_sv_research` to manual.
- Split ClinVar multiple clnsig values (slash-separated) and strip them of underscore for annotations without accession number
- Timeout of `All SNVs and INDELs` page when no valid gene is provided in the search
- Round CADD (MIPv9)
- Missing default panel value
- Invisible other causatives lines when other causatives lack gene symbols
### Changed
- Do not freeze mkdocs-material to version 4.6.1
- Remove pre-commit dependency

## [4.22]
### Added
- Editable cases comments
- Editable variants comments
### Fixed
- Empty variant activity panel
- STRs variants popover
- Split new ClinVar multiple significance terms for a variant
- Edit the selected comment, not the latest
### Changed
- Updated RELEASE docs.
- Pinned variants card style on the case page
- Merged `scout export exons` and `scout view exons` commands


## [4.21.2]
### Added
### Fixed
- Do not pre-filter research variants by (case-default) gene panels
- Show OMIM disease tooltip reliably
### Changed

## [4.21.1]
### Added
### Fixed
- Small change to Pop Freq column in variants ang gene panels to avoid strange text shrinking on small screens
- Direct use of HPO list for Clinical HPO SNV (and cancer SNV) filtering
- PDF coverage report redirecting to login page
### Changed
- Remove the option to dismiss single variants from all variants pages
- Bulk dismiss SNVs, SVs and cancer SNVs from variants pages

## [4.21]
### Added
- Support to configure LoqusDB per institute
- Highlight causative variants in the variants list
- Add tests. Mostly regarding building internal datatypes.
- Remove leading and trailing whitespaces from panel_name and display_name when panel is created
- Mark MANE transcript in list of transcripts in "Transcript overview" on variant page
- Show default panel name in case sidebar
- Previous buttons for variants pagination
- Adds a gh action that checks that the changelog is updated
- Adds a gh action that deploys new releases automatically to pypi
- Warn users if case default panels are outdated
- Define institute-specific gene panels for filtering in institute settings
- Use institute-specific gene panels in variants filtering
- Show somatic VAF for pinned and causative variants on case page

### Fixed
- Report pages redirect to login instead of crashing when session expires
- Variants filter loading in cancer variants page
- User, Causative and Cases tables not scaling to full page
- Improved docs for an initial production setup
- Compatibility with latest version of Black
- Fixed tests for Click>7
- Clinical filter required an extra click to Filter to return variants
- Restore pagination and shrink badges in the variants page tables
- Removing a user from the command line now inactivates the case only if user is last assignee and case is active
- Bugfix, LoqusDB per institute feature crashed when institute id was empty string
- Bugfix, LoqusDB calls where missing case count
- filter removal and upload for filters deleted from another page/other user
- Visualize outdated gene panels info in a popover instead of a tooltip in case page side panel

### Changed
- Highlight color on normal STRs in the variants table from green to blue
- Display breakpoints coordinates in verification emails only for structural variants


## [4.20]
### Added
- Display number of filtered variants vs number of total variants in variants page
- Search case by HPO terms
- Dismiss variant column in the variants tables
- Black and pre-commit packages to dev requirements

### Fixed
- Bug occurring when rerun is requested twice
- Peddy info fields in the demo config file
- Added load config safety check for multiple alignment files for one individual
- Formatting of cancer variants table
- Missing Score in SV variants table

### Changed
- Updated the documentation on how to create a new software release
- Genome build-aware cytobands coordinates
- Styling update of the Matchmaker card
- Select search type in case search form


## [4.19]

### Added
- Show internal ID for case
- Add internal ID for downloaded CGH files
- Export dynamic HPO gene list from case page
- Remove users as case assignees when their account is deleted
- Keep variants filters panel expanded when filters have been used

### Fixed
- Handle the ProxyFix ModuleNotFoundError when Werkzeug installed version is >1.0
- General report formatting issues whenever case and variant comments contain extremely long strings with no spaces

### Changed
- Created an institute wrapper page that contains list of cases, causatives, SNVs & Indels, user list, shared data and institute settings
- Display case name instead of case ID on clinVar submissions
- Changed icon of sample update in clinVar submissions


## [4.18]

### Added
- Filter cancer variants on cytoband coordinates
- Show dismiss reasons in a badge with hover for clinical variants
- Show an ellipsis if 10 cases or more to display with loqusdb matches
- A new blog post for version 4.17
- Tooltip to better describe Tumor and Normal columns in cancer variants
- Filter cancer SNVs and SVs by chromosome coordinates
- Default export of `Assertion method citation` to clinVar variants submission file
- Button to export up to 500 cancer variants, filtered or not
- Rename samples of a clinVar submission file

### Fixed
- Apply default gene panel on return to cancer variantS from variant view
- Revert to certificate checking when asking for Chanjo reports
- `scout download everything` command failing while downloading HPO terms

### Changed
- Turn tumor and normal allelic fraction to decimal numbers in tumor variants page
- Moved clinVar submissions code to the institutes blueprints
- Changed name of clinVar export files to FILENAME.Variant.csv and FILENAME.CaseData.csv
- Switched Google login libraries from Flask-OAuthlib to Authlib


## [4.17.1]

### Fixed
- Load cytobands for cases with chromosome build not "37" or "38"


## [4.17]

### Added
- COSMIC badge shown in cancer variants
- Default gene-panel in non-cancer structural view in url
- Filter SNVs and SVs by cytoband coordinates
- Filter cancer SNV variants by alt allele frequency in tumor
- Correct genome build in UCSC link from structural variant page



### Fixed
- Bug in clinVar form when variant has no gene
- Bug when sharing cases with the same institute twice
- Page crashing when removing causative variant tag
- Do not default to GATK caller when no caller info is provided for cancer SNVs


## [4.16.1]

### Fixed
- Fix the fix for handling of delivery reports for rerun cases

## [4.16]

### Added
- Adds possibility to add "lims_id" to cases. Currently only stored in database, not shown anywhere
- Adds verification comment box to SVs (previously only available for small variants)
- Scrollable pedigree panel

### Fixed
- Error caused by changes in WTForm (new release 2.3.x)
- Bug in OMIM case page form, causing the page to crash when a string was provided instead of a numerical OMIM id
- Fix Alamut link to work properly on hg38
- Better handling of delivery reports for rerun cases
- Small CodeFactor style issues: matchmaker results counting, a couple of incomplete tests and safer external xml
- Fix an issue with Phenomizer introduced by CodeFactor style changes

### Changed
- Updated the version of igv.js to 2.5.4

## [4.15.1]

### Added
- Display gene names in ClinVar submissions page
- Links to Varsome in variant transcripts table

### Fixed
- Small fixes to ClinVar submission form
- Gene panel page crash when old panel has no maintainers

## [4.15]

### Added
- Clinvar CNVs IGV track
- Gene panels can have maintainers
- Keep variant actions (dismissed, manual rank, mosaic, acmg, comments) upon variant re-upload
- Keep variant actions also on full case re-upload

### Fixed
- Fix the link to Ensembl for SV variants when genome build 38.
- Arrange information in columns on variant page
- Fix so that new cosmic identifier (COSV) is also acceptable #1304
- Fixed COSMIC tag in INFO (outside of CSQ) to be parses as well with `&` splitter.
- COSMIC stub URL changed to https://cancer.sanger.ac.uk/cosmic/search?q= instead.
- Updated to a version of IGV where bigBed tracks are visualized correctly
- Clinvar submission files are named according to the content (variant_data and case_data)
- Always show causatives from other cases in case overview
- Correct disease associations for gene symbol aliases that exist as separate genes
- Re-add "custom annotations" for SV variants
- The override ClinVar P/LP add-in in the Clinical Filter failed for new CSQ strings

### Changed
- Runs all CI checks in github actions

## [4.14.1]

### Fixed
- Error when variant found in loqusdb is not loaded for other case

## [4.14]

### Added
- Use github actions to run tests
- Adds CLI command to update individual alignments path
- Update HPO terms using downloaded definitions files
- Option to use alternative flask config when running `scout serve`
- Requirement to use loqusdb >= 2.5 if integrated

### Fixed
- Do not display Pedigree panel in cancer view
- Do not rely on internet connection and services available when running CI tests
- Variant loading assumes GATK if no caller set given and GATK filter status is seen in FILTER
- Pass genome build param all the way in order to get the right gene mappings for cases with build 38
- Parse correctly variants with zero frequency values
- Continue even if there are problems to create a region vcf
- STR and cancer variant navigation back to variants pages could fail

### Changed
- Improved code that sends requests to the external APIs
- Updates ranges for user ranks to fit todays usage
- Run coveralls on github actions instead of travis
- Run pip checks on github actions instead of coveralls
- For hg38 cases, change gnomAD link to point to version 3.0 (which is hg38 based)
- Show pinned or causative STR variants a bit more human readable

## [4.13.1]

### Added
### Fixed
- Typo that caused not all clinvar conflicting interpretations to be loaded no matter what
- Parse and retrieve clinvar annotations from VEP-annotated (VEP 97+) CSQ VCF field
- Variant clinvar significance shown as `not provided` whenever is `Uncertain significance`
- Phenomizer query crashing when case has no HPO terms assigned
- Fixed a bug affecting `All SNVs and INDELs` page when variants don't have canonical transcript
- Add gene name or id in cancer variant view

### Changed
- Cancer Variant view changed "Variant:Transcript:Exon:HGVS" to "Gene:Transcript:Exon:HGVS"

## [4.13]

### Added
- ClinVar SNVs track in IGV
- Add SMA view with SMN Copy Number data
- Easier to assign OMIM diagnoses from case page
- OMIM terms and specific OMIM term page

### Fixed
- Bug when adding a new gene to a panel
- Restored missing recent delivery reports
- Fixed style and links to other reports in case side panel
- Deleting cases using display_name and institute not deleting its variants
- Fixed bug that caused coordinates filter to override other filters
- Fixed a problem with finding some INS in loqusdb
- Layout on SV page when local observations without cases are present
- Make scout compatible with the new HPO definition files from `http://compbio.charite.de/jenkins/`
- General report visualization error when SNVs display names are very long


### Changed


## [4.12.4]

### Fixed
- Layout on SV page when local observations without cases are present

## [4.12.3]

### Fixed
- Case report when causative or pinned SVs have non null allele frequencies

## [4.12.2]

### Fixed
- SV variant links now take you to the SV variant page again
- Cancer variant view has cleaner table data entries for "N/A" data
- Pinned variant case level display hotfix for cancer and str - more on this later
- Cancer variants show correct alt/ref reads mirroring alt frequency now
- Always load all clinical STR variants even if a region load is attempted - index may be missing
- Same case repetition in variant local observations

## [4.12.1]

### Fixed
- Bug in variant.gene when gene has no HGVS description


## [4.12]

### Added
- Accepts `alignment_path` in load config to pass bam/cram files
- Display all phenotypes on variant page
- Display hgvs coordinates on pinned and causatives
- Clear panel pending changes
- Adds option to setup the database with static files
- Adds cli command to download the resources from CLI that scout needs
- Adds test files for merged somatic SV and CNV; as well as merged SNV, and INDEL part of #1279
- Allows for upload of OMIM-AUTO gene panel from static files without api-key

### Fixed
- Cancer case HPO panel variants link
- Fix so that some drop downs have correct size
- First IGV button in str variants page
- Cancer case activates on SNV variants
- Cases activate when STR variants are viewed
- Always calculate code coverage
- Pinned/Classification/comments in all types of variants pages
- Null values for panel's custom_inheritance_models
- Discrepancy between the manual disease transcripts and those in database in gene-edit page
- ACMG classification not showing for some causatives
- Fix bug which caused IGV.js to use hg19 reference files for hg38 data
- Bug when multiple bam files sources with non-null values are available


### Changed
- Renamed `requests` file to `scout_requests`
- Cancer variant view shows two, instead of four, decimals for allele and normal


## [4.11.1]

### Fixed
- Institute settings page
- Link institute settings to sharing institutes choices

## [4.11.0]

### Added
- Display locus name on STR variant page
- Alternative key `GNOMADAF_popmax` for Gnomad popmax allele frequency
- Automatic suggestions on how to improve the code on Pull Requests
- Parse GERP, phastCons and phyloP annotations from vep annotated CSQ fields
- Avoid flickering comment popovers in variant list
- Parse REVEL score from vep annotated CSQ fields
- Allow users to modify general institute settings
- Optionally format code automatically on commit
- Adds command to backup vital parts `scout export database`
- Parsing and displaying cancer SV variants from Manta annotated VCF files
- Dismiss cancer snv variants with cancer-specific options
- Add IGV.js UPD, RHO and TIDDIT coverage wig tracks.


### Fixed
- Slightly darker page background
- Fixed an issued with parsed conservation values from CSQ
- Clinvar submissions accessible to all users of an institute
- Header toolbar when on Clinvar page now shows institute name correctly
- Case should not always inactivate upon update
- Show dismissed snv cancer variants as grey on the cancer variants page
- Improved style of mappability link and local observations on variant page
- Convert all the GET requests to the igv view to POST request
- Error when updating gene panels using a file containing BOM chars
- Add/replace gene radio button not working in gene panels


## [4.10.1]

### Fixed
- Fixed issue with opening research variants
- Problem with coveralls not called by Travis CI
- Handle Biomart service down in tests


## [4.10.0]

### Added
- Rank score model in causatives page
- Exportable HPO terms from phenotypes page
- AMP guideline tiers for cancer variants
- Adds scroll for the transcript tab
- Added CLI option to query cases on time since case event was added
- Shadow clinical assessments also on research variants display
- Support for CRAM alignment files
- Improved str variants view : sorting by locus, grouped by allele.
- Delivery report PDF export
- New mosaicism tag option
- Add or modify individuals' age or tissue type from case page
- Display GC and allele depth in causatives table.
- Included primary reference transcript in general report
- Included partial causative variants in general report
- Remove dependency of loqusdb by utilising the CLI

### Fixed
- Fixed update OMIM command bug due to change in the header of the genemap2 file
- Removed Mosaic Tag from Cancer variants
- Fixes issue with unaligned table headers that comes with hidden Datatables
- Layout in general report PDF export
- Fixed issue on the case statistics view. The validation bars didn't show up when all institutes were selected. Now they do.
- Fixed missing path import by importing pathlib.Path
- Handle index inconsistencies in the update index functions
- Fixed layout problems


## [4.9.0]

### Added
- Improved MatchMaker pages, including visible patient contacts email address
- New badges for the github repo
- Links to [GENEMANIA](genemania.org)
- Sort gene panel list on case view.
- More automatic tests
- Allow loading of custom annotations in VCF using the SCOUT_CUSTOM info tag.

### Fixed
- Fix error when a gene is added to an empty dynamic gene panel
- Fix crash when attempting to add genes on incorrect format to dynamic gene panel
- Manual rank variant tags could be saved in a "Select a tag"-state, a problem in the variants view.
- Same case evaluations are no longer shown as gray previous evaluations on the variants page
- Stay on research pages, even if reset, next first buttons are pressed..
- Overlapping variants will now be visible on variant page again
- Fix missing classification comments and links in evaluations page
- All prioritized cases are shown on cases page


## [4.8.3]

### Added

### Fixed
- Bug when ordering sanger
- Improved scrolling over long list of genes/transcripts


## [4.8.2]

### Added

### Fixed
- Avoid opening extra tab for coverage report
- Fixed a problem when rank model version was saved as floats and not strings
- Fixed a problem with displaying dismiss variant reasons on the general report
- Disable load and delete filter buttons if there are no saved filters
- Fix problem with missing verifications
- Remove duplicate users and merge their data and activity


## [4.8.1]

### Added

### Fixed
- Prevent login fail for users with id defined by ObjectId and not email
- Prevent the app from crashing with `AttributeError: 'NoneType' object has no attribute 'message'`


## [4.8.0]

### Added
- Updated Scout to use Bootstrap 4.3
- New looks for Scout
- Improved dashboard using Chart.js
- Ask before inactivating a case where last assigned user leaves it
- Genes can be manually added to the dynamic gene list directly on the case page
- Dynamic gene panels can optionally be used with clinical filter, instead of default gene panel
- Dynamic gene panels get link out to chanjo-report for coverage report
- Load all clinvar variants with clinvar Pathogenic, Likely Pathogenic and Conflicting pathogenic
- Show transcripts with exon numbers for structural variants
- Case sort order can now be toggled between ascending and descending.
- Variants can be marked as partial causative if phenotype is available for case.
- Show a frequency tooltip hover for SV-variants.
- Added support for LDAP login system
- Search snv and structural variants by chromosomal coordinates
- Structural variants can be marked as partial causative if phenotype is available for case.
- Show normal and pathologic limits for STRs in the STR variants view.
- Institute level persistent variant filter settings that can be retrieved and used.
- export causative variants to Excel
- Add support for ROH, WIG and chromosome PNGs in case-view

### Fixed
- Fixed missing import for variants with comments
- Instructions on how to build docs
- Keep sanger order + verification when updating/reloading variants
- Fixed and moved broken filter actions (HPO gene panel and reset filter)
- Fixed string conversion to number
- UCSC links for structural variants are now separated per breakpoint (and whole variant where applicable)
- Reintroduced missing coverage report
- Fixed a bug preventing loading samples using the command line
- Better inheritance models customization for genes in gene panels
- STR variant page back to list button now does its one job.
- Allows to setup scout without a omim api key
- Fixed error causing "favicon not found" flash messages
- Removed flask --version from base cli
- Request rerun no longer changes case status. Active or archived cases inactivate on upload.
- Fixed missing tooltip on the cancer variants page
- Fixed weird Rank cell in variants page
- Next and first buttons order swap
- Added pagination (and POST capability) to cancer variants.
- Improves loading speed for variant page
- Problem with updating variant rank when no variants
- Improved Clinvar submission form
- General report crashing when dismissed variant has no valid dismiss code
- Also show collaborative case variants on the All variants view.
- Improved phenotype search using dataTables.js on phenotypes page
- Search and delete users with `email` instead of `_id`
- Fixed css styles so that multiselect options will all fit one column


## [4.7.3]

### Added
- RankScore can be used with VCFs for vcf_cancer files

### Fixed
- Fix issue with STR view next page button not doing its one job.

### Deleted
- Removed pileup as a bam viewing option. This is replaced by IGV


## [4.7.2]

### Added
- Show earlier ACMG classification in the variant list

### Fixed
- Fixed igv search not working due to igv.js dist 2.2.17
- Fixed searches for cases with a gene with variants pinned or marked causative.
- Load variant pages faster after fixing other causatives query
- Fixed mitochondrial report bug for variants without genes

## [4.7.1]

### Added

### Fixed
- Fixed bug on genes page


## [4.7.0]

### Added
- Export genes and gene panels in build GRCh38
- Search for cases with variants pinned or marked causative in a given gene.
- Search for cases phenotypically similar to a case also from WUI.
- Case variant searches can be limited to similar cases, matching HPO-terms,
  phenogroups and cohorts.
- De-archive reruns and flag them as 'inactive' if archived
- Sort cases by analysis_date, track or status
- Display cases in the following order: prioritized, active, inactive, archived, solved
- Assign case to user when user activates it or asks for rerun
- Case becomes inactive when it has no assignees
- Fetch refseq version from entrez and use it in clinvar form
- Load and export of exons for all genes, independent on refseq
- Documentation for loading/updating exons
- Showing SV variant annotations: SV cgh frequencies, gnomad-SV, local SV frequencies
- Showing transcripts mapping score in segmental duplications
- Handle requests to Ensembl Rest API
- Handle requests to Ensembl Rest Biomart
- STR variants view now displays GT and IGV link.
- Description field for gene panels
- Export exons in build 37 and 38 using the command line

### Fixed
- Fixes of and induced by build tests
- Fixed bug affecting variant observations in other cases
- Fixed a bug that showed wrong gene coverage in general panel PDF export
- MT report only shows variants occurring in the specific individual of the excel sheet
- Disable SSL certifcate verification in requests to chanjo
- Updates how intervaltree and pymongo is used to void deprecated functions
- Increased size of IGV sample tracks
- Optimized tests


## [4.6.1]

### Added

### Fixed
- Missing 'father' and 'mother' keys when parsing single individual cases


## [4.6.0]

### Added
- Description of Scout branching model in CONTRIBUTING doc
- Causatives in alphabetical order, display ACMG classification and filter by gene.
- Added 'external' to the list of analysis type options
- Adds functionality to display "Tissue type". Passed via load config.
- Update to IGV 2.

### Fixed
- Fixed alignment visualization and vcf2cytosure availability for demo case samples
- Fixed 3 bugs affecting SV pages visualization
- Reintroduced the --version cli option
- Fixed variants query by panel (hpo panel + gene panel).
- Downloaded MT report contains excel files with individuals' display name
- Refactored code in parsing of config files.


## [4.5.1]

### Added

### Fixed
- update requirement to use PyYaml version >= 5.1
- Safer code when loading config params in cli base


## [4.5.0]

### Added
- Search for similar cases from scout view CLI
- Scout cli is now invoked from the app object and works under the app context

### Fixed
- PyYaml dependency fixed to use version >= 5.1


## [4.4.1]

### Added
- Display SV rank model version when available

### Fixed
- Fixed upload of delivery report via API


## [4.4.0]

### Added
- Displaying more info on the Causatives page and hiding those not causative at the case level
- Add a comment text field to Sanger order request form, allowing a message to be included in the email
- MatchMaker Exchange integration
- List cases with empty synopsis, missing HPO terms and phenotype groups.
- Search for cases with open research list, or a given case status (active, inactive, archived)

### Fixed
- Variant query builder split into several functions
- Fixed delivery report load bug


## [4.3.3]

### Added
- Different individual table for cancer cases

### Fixed
- Dashboard collects validated variants from verification events instead of using 'sanger' field
- Cases shared with collaborators are visible again in cases page
- Force users to select a real institute to share cases with (actionbar select fix)


## [4.3.2]

### Added
- Dashboard data can be filtered using filters available in cases page
- Causatives for each institute are displayed on a dedicated page
- SNVs and and SVs are searchable across cases by gene and rank score
- A more complete report with validated variants is downloadable from dashboard

### Fixed
- Clinsig filter is fixed so clinsig numerical values are returned
- Split multi clinsig string values in different elements of clinsig array
- Regex to search in multi clinsig string values or multi revstat string values
- It works to upload vcf files with no variants now
- Combined Pileup and IGV alignments for SVs having variant start and stop on the same chromosome


## [4.3.1]

### Added
- Show calls from all callers even if call is not available
- Instructions to install cairo and pango libs from WeasyPrint page
- Display cases with number of variants from CLI
- Only display cases with number of variants above certain treshold. (Also CLI)
- Export of verified variants by CLI or from the dashboard
- Extend case level queries with default panels, cohorts and phenotype groups.
- Slice dashboard statistics display using case level queries
- Add a view where all variants for an institute can be searched across cases, filtering on gene and rank score. Allows searching research variants for cases that have research open.

### Fixed
- Fixed code to extract variant conservation (gerp, phyloP, phastCons)
- Visualization of PDF-exported gene panels
- Reintroduced the exon/intron number in variant verification email
- Sex and affected status is correctly displayed on general report
- Force number validation in SV filter by size
- Display ensembl transcripts when no refseq exists


## [4.3.0]

### Added
- Mosaicism tag on variants
- Show and filter on SweGen frequency for SVs
- Show annotations for STR variants
- Show all transcripts in verification email
- Added mitochondrial export
- Adds alternative to search for SVs shorter that the given length
- Look for 'bcftools' in the `set` field of VCFs
- Display digenic inheritance from OMIM
- Displays what refseq transcript that is primary in hgnc

### Fixed

- Archived panels displays the correct date (not retroactive change)
- Fixed problem with waiting times in gene panel exports
- Clinvar fiter not working with human readable clinsig values

## [4.2.2]

### Fixed
- Fixed gene panel create/modify from CSV file utf-8 decoding error
- Updating genes in gene panels now supports edit comments and entry version
- Gene panel export timeout error

## [4.2.1]

### Fixed
- Re-introduced gene name(s) in verification email subject
- Better PDF rendering for excluded variants in report
- Problem to access old case when `is_default` did not exist on a panel


## [4.2.0]

### Added
- New index on variant_id for events
- Display overlapping compounds on variants view

### Fixed
- Fixed broken clinical filter


## [4.1.4]

### Added
- Download of filtered SVs

### Fixed
- Fixed broken download of filtered variants
- Fixed visualization issue in gene panel PDF export
- Fixed bug when updating gene names in variant controller


## [4.1.3]

### Fixed
- Displays all primary transcripts


## [4.1.2]

### Added
- Option add/replace when updating a panel via CSV file
- More flexible versioning of the gene panels
- Printing coverage report on the bottom of the pdf case report
- Variant verification option for SVs
- Logs uri without pwd when connecting
- Disease-causing transcripts in case report
- Thicker lines in case report
- Supports HPO search for cases, both terms or if described in synopsis
- Adds sanger information to dashboard

### Fixed
- Use db name instead of **auth** as default for authentication
- Fixes so that reports can be generated even with many variants
- Fixed sanger validation popup to show individual variants queried by user and institute.
- Fixed problem with setting up scout
- Fixes problem when exac file is not available through broad ftp
- Fetch transcripts for correct build in `adapter.hgnc_gene`

## [4.1.1]
- Fix problem with institute authentication flash message in utils
- Fix problem with comments
- Fix problem with ensembl link


## [4.1.0]

### Added
- OMIM phenotypes to case report
- Command to download all panel app gene panels `scout load panel --panel-app`
- Links to genenames.org and omim on gene page
- Popup on gene at variants page with gene information
- reset sanger status to "Not validated" for pinned variants
- highlight cases with variants to be evaluated by Sanger on the cases page
- option to point to local reference files to the genome viewer pileup.js. Documented in `docs.admin-guide.server`
- option to export single variants in `scout export variants`
- option to load a multiqc report together with a case(add line in load config)
- added a view for searching HPO terms. It is accessed from the top left corner menu
- Updates the variants view for cancer variants. Adds a small cancer specific filter for known variants
- Adds hgvs information on cancer variants page
- Adds option to update phenotype groups from CLI

### Fixed
- Improved Clinvar to submit variants from different cases. Fixed HPO terms in casedata according to feedback
- Fixed broken link to case page from Sanger modal in cases view
- Now only cases with non empty lists of causative variants are returned in `adapter.case(has_causatives=True)`
- Can handle Tumor only samples
- Long lists of HGNC symbols are now possible. This was previously difficult with manual, uploaded or by HPO search when changing filter settings due to GET request limitations. Relevant pages now use POST requests. Adds the dynamic HPO panel as a selection on the gene panel dropdown.
- Variant filter defaults to default panels also on SV and Cancer variants pages.

## [4.0.0]

### WARNING ###

This is a major version update and will require that the backend of pre releases is updated.
Run commands:

```
$scout update genes
$scout update hpo
```

- Created a Clinvar submission tool, to speed up Clinvar submission of SNVs and SVs
- Added an analysis report page (html and PDF format) containing phenotype, gene panels and variants that are relevant to solve a case.

### Fixed
- Optimized evaluated variants to speed up creation of case report
- Moved igv and pileup viewer under a common folder
- Fixed MT alignment view pileup.js
- Fixed coordinates for SVs with start chromosome different from end chromosome
- Global comments shown across cases and institutes. Case-specific variant comments are shown only for that specific case.
- Links to clinvar submitted variants at the cases level
- Adapts clinvar parsing to new format
- Fixed problem in `scout update user` when the user object had no roles
- Makes pileup.js use online genome resources when viewing alignments. Now any instance of Scout can make use of this functionality.
- Fix ensembl link for structural variants
- Works even when cases does not have `'madeline_info'`
- Parses Polyphen in correct way again
- Fix problem with parsing gnomad from VEP

### Added
- Added a PDF export function for gene panels
- Added a "Filter and export" button to export custom-filtered SNVs to CSV file
- Dismiss SVs
- Added IGV alignments viewer
- Read delivery report path from case config or CLI command
- Filter for spidex scores
- All HPO terms are now added and fetched from the correct source (https://github.com/obophenotype/human-phenotype-ontology/blob/master/hp.obo)
- New command `scout update hpo`
- New command `scout update genes` will fetch all the latest information about genes and update them
- Load **all** variants found on chromosome **MT**
- Adds choice in cases overview do show as many cases as user like

### Removed
- pileup.min.js and pileup css are imported from a remote web location now
- All source files for HPO information, this is instead fetched directly from source
- All source files for gene information, this is instead fetched directly from source

## [3.0.0]
### Fixed
- hide pedigree panel unless it exists

## [1.5.1] - 2016-07-27
### Fixed
- look for both ".bam.bai" and ".bai" extensions

## [1.4.0] - 2016-03-22
### Added
- support for local frequency through loqusdb
- bunch of other stuff

## [1.3.0] - 2016-02-19
### Fixed
- Update query-phenomizer and add username/password

### Changed
- Update the way a case is checked for rerun-status

### Added
- Add new button to mark a case as "checked"
- Link to clinical variants _without_ 1000G annotation

## [1.2.2] - 2016-02-18
### Fixed
- avoid filtering out variants lacking ExAC and 1000G annotations

## [1.1.3] - 2015-10-01
### Fixed
- persist (clinical) filter when clicking load more
- fix #154 by robustly setting clinical filter func. terms

## [1.1.2] - 2015-09-07
### Fixed
- avoid replacing coverage report with none
- update SO terms, refactored

## [1.1.1] - 2015-08-20
### Fixed
- fetch case based on collaborator status (not owner)

## [1.1.0] - 2015-05-29
### Added
- link(s) to SNPedia based on RS-numbers
- new Jinja filter to "humanize" decimal numbers
- show gene panels in variant view
- new Jinja filter for decoding URL encoding
- add indicator to variants in list that have comments
- add variant number threshold and rank score threshold to load function
- add event methods to mongo adapter
- add tests for models
- show badge "old" if comment was written for a previous analysis

### Changed
- show cDNA change in transcript summary unless variant is exonic
- moved compounds table further up the page
- show dates for case uploads in ISO format
- moved variant comments higher up on page
- updated documentation for pages
- read in coverage report as blob in database and serve directly
- change ``OmimPhenotype`` to ``PhenotypeTerm``
- reorganize models sub-package
- move events (and comments) to separate collection
- only display prev/next links for the research list
- include variant type in breadcrumbs e.g. "Clinical variants"

### Removed
- drop dependency on moment.js

### Fixed
- show the same level of detail for all frequencies on all pages
- properly decode URL encoded symbols in amino acid/cDNA change strings
- fixed issue with wipe permissions in MongoDB
- include default gene lists in "variants" link in breadcrumbs

## [1.0.2] - 2015-05-20
### Changed
- update case fetching function

### Fixed
- handle multiple cases with same id

## [1.0.1] - 2015-04-28
### Fixed
- Fix building URL parameters in cases list Vue component

## [1.0.0] - 2015-04-12
Codename: Sara Lund

![Release 1.0](artwork/releases/release-1-0.jpg)

### Added
- Add email logging for unexpected errors
- New command line tool for deleting case

### Changed
- Much improved logging overall
- Updated documentation/usage guide
- Removed non-working IGV link

### Fixed
- Show sample display name in GT call
- Various small bug fixes
- Make it easier to hover over popups

## [0.0.2-rc1] - 2015-03-04
### Added
- add protein table for each variant
- add many more external links
- add coverage reports as PDFs

### Changed
- incorporate user feedback updates
- big refactor of load scripts

## [0.0.2-rc2] - 2015-03-04
### Changes
- add gene table with gene description
- reorganize inheritance models box

### Fixed
- avoid overwriting gene list on "research" load
- fix various bugs in external links

## [0.0.2-rc3] - 2015-03-05
### Added
- Activity log feed to variant view
- Adds protein change strings to ODM and Sanger email

### Changed
- Extract activity log component to macro

### Fixes
- Make Ensembl transcript links use archive website<|MERGE_RESOLUTION|>--- conflicted
+++ resolved
@@ -32,11 +32,8 @@
 - Typo in case controllers displaying an error every time a patient is matched against external MatchMaker nodes
 - Do not crash while attempting an update for variant documents that are too big (> 16 MB)
 - Old STR causatives (and other variants) may not have HGNC symbols - fix sort lambda
-<<<<<<< HEAD
+- Check if gene_obj has primary_transcript before trying to access it
 - Warn if a gene manually searched is in a clinical panel with an outdated name when filtering variants
-=======
-- Check if gene_obj has primary_transcript before trying to access it
->>>>>>> 7bdc3959
 ### Changed
 - Remove parsing of case `genome_version`, since it's not used anywhere downstream
 - Introduce deprecation warning for Loqus configs that are not dictionaries
