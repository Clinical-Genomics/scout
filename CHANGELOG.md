--- conflicted
+++ resolved
@@ -8,12 +8,9 @@
 ### Added
 - Support for .d4 files coverage using chanjo2 (Case page sidebar link) with test
 - Link for chanjo2 coverage report on gene panel page
-<<<<<<< HEAD
+- Link for chanjo2 coverage report on Case pagem HPO dynamic gene list
 - Support for loading and displaying local custom IGV tracks
 - MANE IGV track to be used as a local track for igv.js (see scout demo config file)
-=======
-- Link for chanjo2 coverage report on Case pagem HPO dynamic gene list
->>>>>>> 98b4d478
 ### Changed
 - All links in disease table on diagnosis page now open in a new tab
 - Dark mode settings applied to multiselects on institute settings
