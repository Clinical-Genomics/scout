--- conflicted
+++ resolved
@@ -38,11 +38,8 @@
 - Cytobands chrom select undefined at managed variants page load - js console warning cleanup (#5841)
 - Cancer case page not showing if a pinned variant is included in an oncogenic ClinVar submission (#5844)
 - `429 Client Error: Too Many Requests` when updating the PanelApp GREEN panel using the command line (#5849)
-<<<<<<< HEAD
+- Revert general POST redirect and introduce separate such for managed variants (#5857)
 - Prevent false positives in REF/ALT validation of managed variants (#5859)
-=======
-- Revert general POST redirect and introduce separate such for managed variants (#5857)
->>>>>>> e5e20e76
 
 ## [4.105.2]
 ### Fixed
