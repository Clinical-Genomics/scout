--- conflicted
+++ resolved
@@ -4,14 +4,13 @@
 
 About changelog [here](https://keepachangelog.com/en/1.0.0/)
 
+## [unpublished]
+### Added
+- Specify a confidence threshold (green|amber|red) when loading PanelApp panels
+### Changed
+- Better visualization of regional annotation for long lists of genes in large SVs in Variants tables
+
 ## [4.58.1]
-<<<<<<< HEAD
-### Added
-- Specify a confidence threshold (green|amber|red) when loading PanelApp panels
-=======
-### Changed
-- Better visualization of regional annotation for long lists of genes in large SVs in Variants tables
->>>>>>> d9eae8a7
 ### Fixed
 - Case search with search strings that contain characters that can be escaped
 
