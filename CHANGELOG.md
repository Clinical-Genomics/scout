# Change Log
All notable changes to this project will be documented in this file.
This project adheres to [Semantic Versioning](http://semver.org/).

About changelog [here](https://keepachangelog.com/en/1.0.0/)

## [unreleased]
### Changed
- Hide removed gene panels by default in panels page
- Removed option for filtering cancer SVs by Tumor and Normal alt AF
- Hide links to coverage repost if cancer analysis
### Fixed
<<<<<<< HEAD
- Avoid showing case as rerun when first attempt at case upload failed
=======
- If trying to load a badly formatted .tsv file an error message is displayed.
>>>>>>> 81dc258b

## [4.59]
### Added
- Button to go directly to HPO SV filter variantS page from case
- `Scout-REViewer-Service` integration - show `REViewer` picture if available
- Link to HPO panel coverage overview on Case page
- Specify a confidence threshold (green|amber|red) when loading PanelApp panels
- Functional annotations in variants lists exports (all variants)
- Cancer/Normal VAFs and COSMIC ids in in variants lists exports (cancer variants)
### Changed
- Better visualization of regional annotation for long lists of genes in large SVs in Variants tables
- Order of cells in variants tables
- More evident links to gene coverage from Variant page
- Gene panels sorted by display name in the entire Case page
- Round CADD and GnomAD values in variants export files
### Fixed
- HPO filter button on SV variantS page
- Spacing between region|function cells in SVs lists
- Labels on gene panel Chanjo report
- Fixed ambiguous duplicated response headers when requesting a BAM file from /static
- Visited color link on gene coverage button (Variant page)

## [4.58.1]
### Fixed
- Case search with search strings that contain characters that can be escaped

## [4.58]
### Added
- Documentation on how to create/update PanelApp panels
- Add filter by local observations (archive) to structural variants filters
- Add more splicing consequences to SO term definitions
- Search for a specific gene in all gene panels
- Institute settings option to force show all variants on VariantS page for all cases of an institute
- Filter cases by validation pending status
- Link to The Clinical Knowledgebase (CKB) (https://ckb.jax.org/) in cancer variant's page

### Fixed
- Added a not-authorized `auto-login` fixture according to changes in Flask-Login 0.6.2
- Renamed `cache_timeout` param name of flask.send_file function to `max_age` (Flask 2.2 compliant)
- Replaced deprecated `app.config["JSON_SORT_KEYS"]` with app.json.sort_keys in app settings
- Bug in gene variants page (All SNVs and INDELs) when variant gene doesn't have a hgnc id that is found in the database
- Broken export of causatives table
- Query for genes in build 38 on `Search SNVs and INDELs` page
- Prevent typing special characters `^<>?!=\/` in case search form
- Search matching causatives also among research variants in other cases
- Links to variants in Verified variants page
- Broken filter institute cases by pinned gene
- Better visualization of long lists of genes in large SVs on Causative and Verified Variants page
- Reintroduced missing button to export Causative variants
- Better linking and display of matching causatives and managed variants
### Changed
- State that loqusdb observation is in current case if observations count is one and no cases are shown
- Better pagination and number of variants returned by queries in `Search SNVs and INDELs` page
- Refactored and simplified code used for collecting gene variants for `Search SNVs and INDELs` page
- Fix sidebar panel icons in Case view
- Fix panel spacing in Case view
- Removed unused database `sanger_ordered` and `case_id,category,rank_score` indexes (variant collection)
- Verified variants displayed in a dedicated page reachable from institute sidebar
- Unified stats in dashboard page
- Improved gene info for large SVs and cancer SVs
- Remove the unused `variant.str_variant` endpoint from variant views
- Easier editing of HPO gene panel on case page
- Assign phenotype panel less cramped on Case page
- Causatives and Verified variants pages to use the same template macro
- Allow hyphens in panel names
- Reduce resolution of example images
- Remove some animations in web gui which where rendered slow


## [4.57.4]
### Fixed
- Parsing of variant.FORMAT "DR" key in parse variant file
- Reduced code complexity in `scout/parse/variant/variant.py`
- Reduced complexity of code in `scout/build/variant/variant.py`

## [4.57.3]
### Fixed
- Export of STR verified variants
- Do not download as verified variants first verified and then reset to not validated
- Avoid duplicated lines in downloaded verified variants reflecting changes in variant validation status

## [4.57.2]
### Fixed
- Export of verified variants when variant gene has no transcripts
- HTTP 500 when visiting a the details page for a cancer variant that had been ranked with genmod

## [4.57.1]
### Fixed
- Updating/replacing a gene panel from file with a corrupted or malformed file

## [4.57]
### Added
- Display last 50 or 500 events for a user in a timeline
- Show dismiss count from other cases on matching variantS
- Save Beacon-related events in events collection
- Institute settings allow saving multiple loqusdb instances for one institute
- Display stats from multiple instances of loqusdb on variant page
- Display date and frequency of obs derived from count of local archive observations from MIP11 (requires fix in MIP)
### Changed
- Prior ACMG classifications view is no longer limited by pathogenicity
### Fixed
- Visibility of Sanger ordered badge on case page, light mode
- Some of the DataTables tables (Phenotypes and Diagnoses pages) got a bit dark in dark mode
- Remove all redundancies when displaying timeline events (some events are saved both as case-related and variant-related)
- Missing link in saved MatchMaker-related events
- Genes with mixed case gene symbols missing in PanelApp panels
- Alignment of elements on the Beacon submission modal window
- Locus info links from STR variantS page open in new browser tabs

## [4.56]
### Added
- Test for PanelApp panels loading
- `panel-umi` tag option when loading cancer analyses
### Changed
- Black text to make comments more visible in dark mode
- Loading PanelApp panels replaces pre-existing panels with same version
- Removed sidebar from Causatives page - navigation is available on the top bar for now
- Create ClinVar submissions from pinned variants list in case page
- Select which pinned variants will be included in ClinVar submission documents
### Fixed
- Remove a:visited css style from all buttons
- Update of HPO terms via command line
- Background color of `MIXED` and `PANEL-UMI` sequencing types on cases page
- Fixed regex error when searching for cases with query ending with `\ `
- Gene symbols on Causatives page lighter in dark mode
- SpliceAI tooltip of multigene variants

## [4.55]
### Changed
- Represent different tumor samples as vials in cases page
- Option to force-update the OMIM panel
### Fixed
- Low tumor purity badge alignment in cancer samples table on cancer case view
- VariantS comment popovers reactivate on hover
- Updating database genes in build 37
- ACMG classification summary hidden by sticky navbar
- Logo backgrounds fixed to white on welcome page
- Visited links turn purple again
- Style of link buttons and dropdown menus
- Update KUH and GMS logos
- Link color for Managed variants

## [4.54]
### Added
- Dark mode, using browser/OS media preference
- Allow marking case as solved without defining causative variants
- Admin users can create missing beacon datasets from the institute's settings page
- GenCC links on gene and variant pages
- Deprecation warnings when launching the app using a .yaml config file or loading cases using .ped files
### Changed
- Improved HTML syntax in case report template
- Modified message displayed when variant rank stats could not be calculated
- Expanded instructions on how to test on CG development server (cg-vm1)
- Added more somatic variant callers (Balsamic v9 SNV, develop SV)
### Fixed
- Remove load demo case command from docker-compose.yml
- Text elements being split across pages in PDF reports
- Made login password field of type `password` in LDAP login form
- Gene panels HTML select in institute's settings page
- Bootstrap upgraded to version 5
- Fix some Sourcery and SonarCloud suggestions
- Escape special characters in case search on institute and dashboard pages
- Broken case PDF reports when no Madeline pedigree image can be created
- Removed text-white links style that were invisible in new pages style
- Variants pagination after pressing "Filter variants" or "Clinical filter"
- Layout of buttons Matchmaker submission panel (case page)
- Removing cases from Matchmaker (simplified code and fixed functionality)
- Reintroduce check for missing alignment files purged from server

## [4.53]
### Added
### Changed
- Point Alamut API key docs link to new API version
- Parse dbSNP id from ID only if it says "rs", else use VEP CSQ fields
- Removed MarkupSafe from the dependencies
### Fixed
- Reintroduced loading of SVs for demo case 643595
- Successful parse of FOUND_IN should avoid GATK caller default
- All vulnerabilities flagged by SonarCloud

## [4.52]
### Added
- Demo cancer case gets loaded together with demo RD case in demo instance
- Parse REVEL_score alongside REVEL_rankscore from csq field and display it on SNV variant page
- Rank score results now show the ranking range
- cDNA and protein changes displayed on institute causatives pages
- Optional SESSION_TIMEOUT_MINUTES configuration in app config files
- Script to convert old OMIM case format (list of integers) to new format (list of dictionaries)
- Additional check for user logged in status before serving alignment files
- Download .cgh files from cancer samples table on cancer case page
- Number of documents and date of last update on genes page
### Changed
- Verify user before redirecting to IGV alignments and sashimi plots
- Build case IGV tracks starting from case and variant objects instead of passing all params in a form
- Unfreeze Werkzeug lib since Flask_login v.0.6 with bugfix has been released
- Sort gene panels by name (panelS and variant page)
- Removed unused `server.blueprints.alignviewers.unindexed_remote_static` endpoint
- User sessions to check files served by `server.blueprints.alignviewers.remote_static` endpoint
- Moved Beacon-related functions to a dedicated app extension
- Audit Filter now also loads filter displaying the variants for it
### Fixed
- Handle `attachment_filename` parameter renamed to `download_name` when Flask 2.2 will be released
- Removed cursor timeout param in cases find adapter function to avoid many code warnings
- Removed stream argument deprecation warning in tests
- Handle `no intervals found` warning in load_region test
- Beacon remove variants
- Protect remote_cors function in alignviewers view from Server-Side Request Forgery (SSRF)
- Check creation date of last document in gene collection to display when genes collection was updated last

## [4.51]
### Added
- Config file containing codecov settings for pull requests
- Add an IGV.js direct link button from case page
- Security policy file
- Hide/shade compound variants based on rank score on variantS from filter
- Chromograph legend documentation direct link
### Changed
- Updated deprecated Codecov GitHub action to v.2
- Simplified code of scout/adapter/mongo/variant
- Update IGV.js to v2.11.2
- Show summary number of variant gene panels on general report if more than 3
### Fixed
- Marrvel link for variants in genome build 38 (using liftover to build 37)
- Remove flags from codecov config file
- Fixed filter bug with high negative SPIDEX scores
- Renamed IARC TP53 button to to `TP53 Database`, modified also link since IARC has been moved to the US NCI: `https://tp53.isb-cgc.org/`
- Parsing new format of OMIM case info when exporting patients to Matchmaker
- Remove flask-debugtoolbar lib dependency that is using deprecated code and causes app to crash after new release of Jinja2 (3.1)
- Variant page crashing for cases with old OMIM terms structure (a list of integers instead of dictionary)
- Variant page crashing when creating MARRVEL link for cases with no genome build
- SpliceAI documentation link
- Fix deprecated `safe_str_cmp` import from `werkzeug.security` by freezing Werkzeug lib to v2.0 until Flask_login v.0.6 with bugfix is released
- List gene names densely in general report for SVs that contain more than 3 genes
- Show transcript ids on refseq genes on hg19 in IGV.js, using refgene source
- Display correct number of genes in general report for SVs that contain more than 32 genes
- Broken Google login after new major release of `lepture/authlib`
- Fix frequency and callers display on case general report

## [4.50.1]
### Fixed
- Show matching causative STR_repid for legacy str variants (pre Stranger hgnc_id)

## [4.50]
### Added
- Individual-specific OMIM terms
- OMIM disease descriptions in ClinVar submission form
- Add a toggle for melter rerun monitoring of cases
- Add a config option to show the rerun monitoring toggle
- Add a cli option to export cases with rerun monitoring enabled
- Add a link to STRipy for STR variants; shallow for ARX and HOXA13
- Hide by default variants only present in unaffected individuals in variants filters
- OMIM terms in general case report
- Individual-level info on OMIM and HPO terms in general case report
- PanelApp gene link among the external links on variant page
- Dashboard case filters fields help
- Filter cases by OMIM terms in cases and dashboard pages
### Fixed
- A malformed panel id request would crash with exception: now gives user warning flash with redirect
- Link to HPO resource file hosted on `http://purl.obolibrary.org`
- Gene search form when gene exists only in build 38
- Fixed odd redirect error and poor error message on missing column for gene panel csv upload
- Typo in parse variant transcripts function
- Modified keys name used to parse local observations (archived) frequencies to reflect change in MIP keys naming
- Better error handling for partly broken/timed out chanjo reports
- Broken javascript code when case Chromograph data is malformed
- Broader space for case synopsis in general report
- Show partial causatives on causatives and matching causatives panels
- Partial causative assignment in cases with no OMIM or HPO terms
- Partial causative OMIM select options in variant page
### Changed
- Slightly smaller and improved layout of content in case PDF report
- Relabel more cancer variant pages somatic for navigation
- Unify caseS nav links
- Removed unused `add_compounds` param from variant controllers function
- Changed default hg19 genome for IGV.js to legacy hg19_1kg_decoy to fix a few problematic loci
- Reduce code complexity (parse/ensembl.py)
- Silence certain fields in ClinVar export if prioritised ones exist (chrom-start-end if hgvs exist)
- Made phenotype non-mandatory when marking a variant as partial causative
- Only one phenotype condition type (OMIM or HPO) per variant is used in ClinVar submissions
- ClinVar submission variant condition prefers OMIM over HPO if available
- Use lighter version of gene objects in Omim MongoDB adapter, panels controllers, panels views and institute controllers
- Gene-variants table size is now adaptive
- Remove unused file upload on gene-variants page

## [4.49]
### Fixed
- Pydantic model types for genome_build, madeline_info, peddy_ped_check and peddy_sex_check, rank_model_version and sv_rank_model_version
- Replace `MatchMaker` with `Matchmaker` in all places visible by a user
- Save diagnosis labels along with OMIM terms in Matchmaker Exchange submission objects
- `libegl-mesa0_21.0.3-0ubuntu0.3~20.04.5_amd64.deb` lib not found by GitHub actions Docker build
- Remove unused `chromograph_image_files` and `chromograph_prefixes` keys saved when creating or updating an RD case
- Search managed variants by description and with ignore case
### Changed
- Introduced page margins on exported PDF reports
- Smaller gene fonts in downloaded HPO genes PDF reports
- Reintroduced gene coverage data in the PDF-exported general report of rare-disease cases
- Check for existence of case report files before creating sidebar links
- Better description of HPO and OMIM terms for patients submitted to Matchmaker Exchange
- Remove null non-mandatory key/values when updating a case
- Freeze WTForms<3 due to several form input rendering changes

## [4.48.1]
### Fixed
- General case PDF report for recent cases with no pedigree

## [4.48]
### Added
- Option to cancel a request for research variants in case page
### Changed
- Update igv.js to v2.10.5
- Updated example of a case delivery report
- Unfreeze cyvcf2
- Builder images used in Scout Dockerfiles
- Crash report email subject gives host name
- Export general case report to PDF using PDFKit instead of WeasyPrint
- Do not include coverage report in PDF case report since they might have different orientation
- Export cancer cases's "Coverage and QC report" to PDF using PDFKit instead of Weasyprint
- Updated cancer "Coverage and QC report" example
- Keep portrait orientation in PDF delivery report
- Export delivery report to PDF using PDFKit instead of Weasyprint
- PDF export of clinical and research HPO panels using PDFKit instead of Weasyprint
- Export gene panel report to PDF using PDFKit
- Removed WeasyPrint lib dependency

### Fixed
- Reintroduced missing links to Swegen and Beacon and dbSNP in RD variant page, summary section
- Demo delivery report orientation to fit new columns
- Missing delivery report in demo case
- Cast MNVs to SNV for test
- Export verified variants from all institutes when user is admin
- Cancer coverage and QC report not found for demo cancer case
- Pull request template instructions on how to deploy to test server
- PDF Delivery report not showing Swedac logo
- Fix code typos
- Disable codefactor raised by ESLint for javascript functions located on another file
- Loading spinner stuck after downloading a PDF gene panel report
- IGV browser crashing when file system with alignment files is not mounted

## [4.47]
### Added
- Added CADD, GnomAD and genotype calls to variantS export
### Changed
- Pull request template, to illustrate how to deploy pull request branches on cg-vm1 stage server
### Fixed
- Compiled Docker image contains a patched version (v4.9) of chanjo-report

## [4.46.1]
### Fixed
- Downloading of files generated within the app container (MT-report, verified variants, pedigrees, ..)

## [4.46]
### Added
- Created a Dockefile to be used to serve the dockerized app in production
- Modified the code to collect database params specified as env vars
- Created a GitHub action that pushes the Dockerfile-server image to Docker Hub (scout-server-stage) every time a PR is opened
- Created a GitHub action that pushes the Dockerfile-server image to Docker Hub (scout-server) every time a new release is created
- Reassign MatchMaker Exchange submission to another user when a Scout user is deleted
- Expose public API JSON gene panels endpoint, primarily to enable automated rerun checking for updates
- Add utils for dictionary type
- Filter institute cases using multiple HPO terms
- Vulture GitHub action to identify and remove unused variables and imports
### Changed
- Updated the python config file documentation in admin guide
- Case configuration parsing now uses Pydantic for improved typechecking and config handling
- Removed test matrices to speed up automatic testing of PRs
- Switch from Coveralls to Codecov to handle CI test coverage
- Speed-up CI tests by caching installation of libs and splitting tests into randomized groups using pytest-test-groups
- Improved LDAP login documentation
- Use lib flask-ldapconn instead of flask_ldap3_login> to handle ldap authentication
- Updated Managed variant documentation in user guide
- Fix and simplify creating and editing of gene panels
- Simplified gene variants search code
- Increased the height of the genes track in the IGV viewer
### Fixed
- Validate uploaded managed variant file lines, warning the user.
- Exporting validated variants with missing "genes" database key
- No results returned when searching for gene variants using a phenotype term
- Variants filtering by gene symbols file
- Make gene HGNC symbols field mandatory in gene variants page and run search only on form submit
- Make sure collaborator gene variants are still visible, even if HPO filter is used

## [4.45]
### Added
### Changed
- Start Scout also when loqusdbapi is not reachable
- Clearer definition of manual standard and custom inheritance models in gene panels
- Allow searching multiple chromosomes in filters
### Fixed
- Gene panel crashing on edit action

## [4.44]
### Added
### Changed
- Display Gene track beneath each sample track when displaying splice junctions in igv browser
- Check outdated gene symbols and update with aliases for both RD and cancer variantS
### Fixed
- Added query input check and fixed the Genes API endpoint to return a json formatted error when request is malformed
- Typo in ACMG BP6 tooltip

## [4.43.1]
### Added
- Added database index for OMIM disease term genes
### Changed
### Fixed
- Do not drop HPO terms collection when updating HPO terms via the command line
- Do not drop disease (OMIM) terms collection when updating diseases via the command line

## [4.43]
### Added
- Specify which collection(s) update/build indexes for
### Fixed
- Do not drop genes and transcripts collections when updating genes via the command line

## [4.42.1]
### Added
### Changed
### Fixed
- Freeze PyMongo lib to version<4.0 to keep supporting previous MongoDB versions
- Speed up gene panels creation and update by collecting only light gene info from database
- Avoid case page crash on Phenomizer queries timeout

## [4.42]
### Added
- Choose custom pinned variants to submit to MatchMaker Exchange
- Submit structural variant as genes to the MatchMaker Exchange
- Added function for maintainers and admins to remove gene panels
- Admins can restore deleted gene panels
- A development docker-compose file illustrating the scout/chanjo-report integration
- Show AD on variants view for cancer SV (tumor and normal)
- Cancer SV variants filter AD, AF (tumor and normal)
- Hiding the variants score column also from cancer SVs, as for the SNVs
### Changed
- Enforce same case _id and display_name when updating a case
- Enforce same individual ids, display names and affected status when updating a case
- Improved documentation for connecting to loqusdb instances (including loqusdbapi)
- Display and download HPO gene panels' gene symbols in italics
- A faster-built and lighter Docker image
- Reduce complexity of `panels` endpoint moving some code to the panels controllers
- Update requirements to use flask-ldap3-login>=0.9.17 instead of freezing WTForm
### Fixed
- Use of deprecated TextField after the upgrade of WTF to v3.0
- Freeze to WTForms to version < 3
- Remove the extra files (bed files and madeline.svg) introduced by mistake
- Cli command loading demo data in docker-compose when case custom images exist and is None
- Increased MongoDB connection serverSelectionTimeoutMS parameter to 30K (default value according to MongoDB documentation)
- Better differentiate old obs counts 0 vs N/A
- Broken cancer variants page when default gene panel was deleted
- Typo in tx_overview function in variant controllers file
- Fixed loqusdbapi SV search URL
- SV variants filtering using Decipher criterion
- Removing old gene panels that don't contain the `maintainer` key.

## [4.41.1]
### Fixed
- General reports crash for variant annotations with same variant on other cases

## [4.41]
### Added
- Extended the instructions for running the Scout Docker image (web app and cli).
- Enabled inclusion of custom images to STR variant view
### Fixed
- General case report sorting comments for variants with None genetic models
- Do not crash but redirect to variants page with error when a variant is not found for a case
- UCSC links coordinates for SV variants with start chromosome different than end chromosome
- Human readable variants name in case page for variants having start chromosome different from end chromosome
- Avoid always loading all transcripts when checking gene symbol: introduce gene captions
- Slow queries for evaluated variants on e.g. case page - use events instead
### Changed
- Rearrange variant page again, moving severity predictions down.
- More reactive layout width steps on variant page

## [4.40.1]
### Added
### Fixed
- Variants dismissed with inconsistent inheritance pattern can again be shown in general case report
- General report page for variants with genes=None
- General report crashing when variants have no panels
- Added other missing keys to case and variant dictionaries passed to general report
### Changed

## [4.40]
### Added
- A .cff citation file
- Phenotype search API endpoint
- Added pagination to phenotype API
- Extend case search to include internal MongoDB id
- Support for connecting to a MongoDB replica set (.py config files)
- Support for connecting to a MongoDB replica set (.yaml config files)
### Fixed
- Command to load the OMIM gene panel (`scout load panel --omim`)
- Unify style of pinned and causative variants' badges on case page
- Removed automatic spaces after punctuation in comments
- Remove the hardcoded number of total individuals from the variant's old observations panel
- Send delete requests to a connected Beacon using the DELETE method
- Layout of the SNV and SV variant page - move frequency up
### Changed
- Stop updating database indexes after loading exons via command line
- Display validation status badge also for not Sanger-sequenced variants
- Moved Frequencies, Severity and Local observations panels up in RD variants page
- Enabled Flask CORS to communicate CORS status to js apps
- Moved the code preparing the transcripts overview to the backend
- Refactored and filtered json data used in general case report
- Changed the database used in docker-compose file to use the official MongoDB v4.4 image
- Modified the Python (3.6, 3.8) and MongoDB (3.2, 4.4, 5.0) versions used in testing matrices (GitHub actions)
- Capitalize case search terms on institute and dashboard pages


## [4.39]
### Added
- COSMIC IDs collected from CSQ field named `COSMIC`
### Fixed
- Link to other causative variants on variant page
- Allow multiple COSMIC links for a cancer variant
- Fix floating text in severity box #2808
- Fixed MitoMap and HmtVar links for hg38 cases
- Do not open new browser tabs when downloading files
- Selectable IGV tracks on variant page
- Missing splice junctions button on variant page
- Refactor variantS representative gene selection, and use it also for cancer variant summary
### Changed
- Improve Javascript performance for displaying Chromograph images
- Make ClinVar classification more evident in cancer variant page

## [4.38]
### Added
- Option to hide Alamut button in the app config file
### Fixed
- Library deprecation warning fixed (insert is deprecated. Use insert_one or insert_many instead)
- Update genes command will not trigger an update of database indices any more
- Missing resources in temporary downloading directory when updating genes using the command line
- Restore previous variant ACMG classification in a scrollable div
- Loading spinner not stopping after downloading PDF case reports and variant list export
- Add extra Alamut links higher up on variant pages
- Improve UX for phenotypes in case page
- Filter and export of STR variants
- Update look of variants page navigation buttons
### Changed

## [4.37]
### Added
- Highlight and show version number for RefSeq MANE transcripts.
- Added integration to a rerunner service for toggling reanalysis with updated pedigree information
- SpliceAI display and parsing from VEP CSQ
- Display matching tiered variants for cancer variants
- Display a loading icon (spinner) until the page loads completely
- Display filter badges in cancer variants list
- Update genes from pre-downloaded file resources
- On login, OS, browser version and screen size are saved anonymously to understand how users are using Scout
- API returning institutes data for a given user: `/api/v1/institutes`
- API returning case data for a given institute: `/api/v1/institutes/<institute_id>/cases`
- Added GMS and Lund university hospital logos to login page
- Made display of Swedac logo configurable
- Support for displaying custom images in case view
- Individual-specific HPO terms
- Optional alamut_key in institute settings for Alamut Plus software
- Case report API endpoint
- Tooltip in case explaining that genes with genome build different than case genome build will not be added to dynamic HPO panel.
- Add DeepVariant as a caller
### Fixed
- Updated IGV to v2.8.5 to solve missing gene labels on some zoom levels
- Demo cancer case config file to load somatic SNVs and SVs only.
- Expand list of refseq trancripts in ClinVar submission form
- Renamed `All SNVs and INDELs` institute sidebar element to `Search SNVs and INDELs` and fixed its style.
- Add missing parameters to case load-config documentation
- Allow creating/editing gene panels and dynamic gene panels with genes present in genome build 38
- Bugfix broken Pytests
- Bulk dismissing variants error due to key conversion from string to integer
- Fix typo in index documentation
- Fixed crash in institute settings page if "collaborators" key is not set in database
- Don't stop Scout execution if LoqusDB call fails and print stacktrace to log
- Bug when case contains custom images with value `None`
- Bug introduced when fixing another bug in Scout-LoqusDB interaction
- Loading of OMIM diagnoses in Scout demo instance
- Remove the docker-compose with chanjo integration because it doesn't work yet.
- Fixed standard docker-compose with scout demo data and database
- Clinical variant assessments not present for pinned and causative variants on case page.
- MatchMaker matching one node at the time only
- Remove link from previously tiered variants badge in cancer variants page
- Typo in gene cell on cancer variants page
- Managed variants filter form
### Changed
- Better naming for variants buttons on cancer track (somatic, germline). Also show cancer research button if available.
- Load case with missing panels in config files, but show warning.
- Changing the (Female, Male) symbols to (F/M) letters in individuals_table and case-sma.
- Print stacktrace if case load command fails
- Added sort icon and a pointer to the cursor to all tables with sortable fields
- Moved variant, gene and panel info from the basic pane to summary panel for all variants.
- Renamed `Basics` panel to `Classify` on variant page.
- Revamped `Basics` panel to a panel dedicated to classify variants
- Revamped the summary panel to be more compact.
- Added dedicated template for cancer variants
- Removed Gene models, Gene annotations and Conservation panels for cancer variants
- Reorganized the orders of panels for variant and cancer variant views
- Added dedicated variant quality panel and removed relevant panes
- A more compact case page
- Removed OMIM genes panel
- Make genes panel, pinned variants panel, causative variants panel and ClinVar panel scrollable on case page
- Update to Scilifelab's 2020 logo
- Update Gens URL to support Gens v2.0 format
- Refactor tests for parsing case configurations
- Updated links to HPO downloadable resources
- Managed variants filtering defaults to all variant categories
- Changing the (Kind) drop-down according to (Category) drop-down in Managed variant add variant
- Moved Gens button to individuals table
- Check resource files availability before starting updating OMIM diagnoses
- Fix typo in `SHOW_OBSERVED_VARIANT_ARCHIVE` config param

## [4.36]
### Added
- Parse and save splice junction tracks from case config file
- Tooltip in observations panel, explaining that case variants with no link might be old variants, not uploaded after a case rerun
### Fixed
- Warning on overwriting variants with same position was no longer shown
- Increase the height of the dropdowns to 425px
- More indices for the case table as it grows, specifically for causatives queries
- Splice junction tracks not centered over variant genes
- Total number of research variants count
- Update variants stats in case documents every time new variants are loaded
- Bug in flashing warning messages when filtering variants
### Changed
- Clearer warning messages for genes and gene/gene-panels searches in variants filters

## [4.35]
### Added
- A new index for hgnc_symbol in the hgnc_gene collection
- A Pedigree panel in STR page
- Display Tier I and II variants in case view causatives card for cancer cases
### Fixed
- Send partial file data to igv.js when visualizing sashimi plots with splice junction tracks
- Research variants filtering by gene
- Do not attempt to populate annotations for not loaded pinned/causatives
- Add max-height to all dropdowns in filters
### Changed
- Switch off non-clinical gene warnings when filtering research variants
- Don't display OMIM disease card in case view for cancer cases
- Refactored Individuals and Causative card in case view for cancer cases
- Update and style STR case report

## [4.34]
### Added
- Saved filter lock and unlock
- Filters can optionally be marked audited, logging the filter name, user and date on the case events and general report.
- Added `ClinVar hits` and `Cosmic hits` in cancer SNVs filters
- Added `ClinVar hits` to variants filter (rare disease track)
- Load cancer demo case in docker-compose files (default and demo file)
- Inclusive-language check using [woke](https://github.com/get-woke/woke) github action
- Add link to HmtVar for mitochondrial variants (if VCF is annotated with HmtNote)
- Grey background for dismissed compounds in variants list and variant page
- Pin badge for pinned compounds in variants list and variant page
- Support LoqusDB REST API queries
- Add a docker-compose-matchmaker under scout/containers/development to test matchmaker locally
- Script to investigate consequences of symbol search bug
- Added GATK to list of SV and cancer SV callers
### Fixed
- Make MitoMap link work for hg38 again
- Export Variants feature crashing when one of the variants has no primary transcripts
- Redirect to last visited variantS page when dismissing variants from variants list
- Improved matching of SVs Loqus occurrences in other cases
- Remove padding from the list inside (Matching causatives from other cases) panel
- Pass None to get_app function in CLI base since passing script_info to app factory functions was deprecated in Flask 2.0
- Fixed failing tests due to Flask update to version 2.0
- Speed up user events view
- Causative view sort out of memory error
- Use hgnc_id for gene filter query
- Typo in case controllers displaying an error every time a patient is matched against external MatchMaker nodes
- Do not crash while attempting an update for variant documents that are too big (> 16 MB)
- Old STR causatives (and other variants) may not have HGNC symbols - fix sort lambda
- Check if gene_obj has primary_transcript before trying to access it
- Warn if a gene manually searched is in a clinical panel with an outdated name when filtering variants
- ChrPos split js not needed on STR page yet
### Changed
- Remove parsing of case `genome_version`, since it's not used anywhere downstream
- Introduce deprecation warning for Loqus configs that are not dictionaries
- SV clinical filter no longer filters out sub 100 nt variants
- Count cases in LoqusDB by variant type
- Commit pulse repo badge temporarily set to weekly
- Sort ClinVar submissions objects by ascending "Last evaluated" date
- Refactored the MatchMaker integration as an extension
- Replaced some sensitive words as suggested by woke linter
- Documentation for load-configuration rewritten.
- Add styles to MatchMaker matches table
- More detailed info on the data shared in MatchMaker submission form

## [4.33.1]
### Fixed
- Include markdown for release autodeploy docs
- Use standard inheritance model in ClinVar (https://ftp.ncbi.nlm.nih.gov/pub/GTR/standard_terms/Mode_of_inheritance.txt)
- Fix issue crash with variants that have been unflagged causative not being available in other causatives
### Added
### Changed

## [4.33]
### Fixed
- Command line crashing when updating an individual not found in database
- Dashboard page crashing when filters return no data
- Cancer variants filter by chromosome
- /api/v1/genes now searches for genes in all genome builds by default
- Upgraded igv.js to version 2.8.1 (Fixed Unparsable bed record error)
### Added
- Autodeploy docs on release
- Documentation for updating case individuals tracks
- Filter cases and dashboard stats by analysis track
### Changed
- Changed from deprecated db update method
- Pre-selected fields to run queries with in dashboard page
- Do not filter by any institute when first accessing the dashboard
- Removed OMIM panel in case view for cancer cases
- Display Tier I and II variants in case view causatives panel for cancer cases
- Refactored Individuals and Causative panels in case view for cancer cases

## [4.32.1]
### Fixed
- iSort lint check only
### Changed
- Institute cases page crashing when a case has track:Null
### Added

## [4.32]
### Added
- Load and show MITOMAP associated diseases from VCF (INFO field: MitomapAssociatedDiseases, via HmtNote)
- Show variant allele frequencies for mitochondrial variants (GRCh38 cases)
- Extend "public" json API with diseases (OMIM) and phenotypes (HPO)
- HPO gene list download now has option for clinical and non-clinical genes
- Display gene splice junctions data in sashimi plots
- Update case individuals with splice junctions tracks
- Simple Docker compose for development with local build
- Make Phenomodels subpanels collapsible
- User side documentation of cytogenomics features (Gens, Chromograph, vcf2cytosure, rhocall)
- iSort GitHub Action
- Support LoqusDB REST API queries
### Fixed
- Show other causative once, even if several events point to it
- Filtering variants by mitochondrial chromosome for cases with genome build=38
- HPO gene search button triggers any warnings for clinical / non-existing genes also on first search
- Fixed a bug in variants pages caused by MT variants without alt_frequency
- Tests for CADD score parsing function
- Fixed the look of IGV settings on SNV variant page
- Cases analyzed once shown as `rerun`
- Missing case track on case re-upload
- Fixed severity rank for SO term "regulatory region ablation"
### Changed
- Refactor according to CodeFactor - mostly reuse of duplicated code
- Phenomodels language adjustment
- Open variants in a new window (from variants page)
- Open overlapping and compound variants in a new window (from variant page)
- gnomAD link points to gnomAD v.3 (build GRCh38) for mitochondrial variants.
- Display only number of affected genes for dismissed SVs in general report
- Chromosome build check when populating the variants filter chromosome selection
- Display mitochondrial and rare diseases coverage report in cases with missing 'rare' track

## [4.31.1]
### Added
### Changed
- Remove mitochondrial and coverage report from cancer cases sidebar
### Fixed
- ClinVar page when dbSNP id is None

## [4.31]
### Added
- gnomAD annotation field in admin guide
- Export also dynamic panel genes not associated to an HPO term when downloading the HPO panel
- Primary HGNC transcript info in variant export files
- Show variant quality (QUAL field from vcf) in the variant summary
- Load/update PDF gene fusion reports (clinical and research) generated with Arriba
- Support new MANE annotations from VEP (both MANE Select and MANE Plus Clinical)
- Display on case activity the event of a user resetting all dismissed variants
- Support gnomAD population frequencies for mitochondrial variants
- Anchor links in Casedata ClinVar panels to redirect after renaming individuals
### Fixed
- Replace old docs link www.clinicalgenomics.se/scout with new https://clinical-genomics.github.io/scout
- Page formatting issues whenever case and variant comments contain extremely long strings with no spaces
- Chromograph images can be one column and have scrollbar. Removed legacy code.
- Column labels for ClinVar case submission
- Page crashing looking for LoqusDB observation when variant doesn't exist
- Missing inheritance models and custom inheritance models on newly created gene panels
- Accept only numbers in managed variants filter as position and end coordinates
- SNP id format and links in Variant page, ClinVar submission form and general report
- Case groups tooltip triggered only when mouse is on the panel header
### Changed
- A more compact case groups panel
- Added landscape orientation CSS style to cancer coverage and QC demo report
- Improve user documentation to create and save new gene panels
- Removed option to use space as separator when uploading gene panels
- Separating the columns of standard and custom inheritance models in gene panels
- Improved ClinVar instructions for users using non-English Excel

## [4.30.2]
### Added
### Fixed
- Use VEP RefSeq ID if RefSeq list is empty in RefSeq transcripts overview
- Bug creating variant links for variants with no end_chrom
### Changed

## [4.30.1]
### Added
### Fixed
- Cryptography dependency fixed to use version < 3.4
### Changed

## [4.30]
### Added
- Introduced a `reset dismiss variant` verb
- Button to reset all dismissed variants for a case
- Add black border to Chromograph ideograms
- Show ClinVar annotations on variantS page
- Added integration with GENS, copy number visualization tool
- Added a VUS label to the manual classification variant tags
- Add additional information to SNV verification emails
- Tooltips documenting manual annotations from default panels
- Case groups now show bam files from all cases on align view
### Fixed
- Center initial igv view on variant start with SNV/indels
- Don't set initial igv view to negative coordinates
- Display of GQ for SV and STR
- Parsing of AD and related info for STRs
- LoqusDB field in institute settings accepts only existing Loqus instances
- Fix DECIPHER link to work after DECIPHER migrated to GRCh38
- Removed visibility window param from igv.js genes track
- Updated HPO download URL
- Patch HPO download test correctly
- Reference size on STR hover not needed (also wrong)
- Introduced genome build check (allowed values: 37, 38, "37", "38") on case load
- Improve case searching by assignee full name
- Populating the LoqusDB select in institute settings
### Changed
- Cancer variants table header (pop freq etc)
- Only admin users can modify LoqusDB instance in Institute settings
- Style of case synopsis, variants and case comments
- Switched to igv.js 2.7.5
- Do not choke if case is missing research variants when research requested
- Count cases in LoqusDB by variant type
- Introduce deprecation warning for Loqus configs that are not dictionaries
- Improve create new gene panel form validation
- Make XM- transcripts less visible if they don't overlap with transcript refseq_id in variant page
- Color of gene panels and comments panels on cases and variant pages
- Do not choke if case is missing research variants when reserch requested

## [4.29.1]
### Added
### Fixed
- Always load STR variants regardless of RankScore threshold (hotfix)
### Changed

## [4.29]
### Added
- Added a page about migrating potentially breaking changes to the documentation
- markdown_include in development requirements file
- STR variants filter
- Display source, Z-score, inheritance pattern for STR annotations from Stranger (>0.6.1) if available
- Coverage and quality report to cancer view
### Fixed
- ACMG classification page crashing when trying to visualize a classification that was removed
- Pretty print HGVS on gene variants (URL-decode VEP)
- Broken or missing link in the documentation
- Multiple gene names in ClinVar submission form
- Inheritance model select field in ClinVar submission
- IGV.js >2.7.0 has an issue with the gene track zoom levels - temp freeze at 2.7.0
- Revert CORS-anywhere and introduce a local http proxy for cloud tracks
### Changed

## [4.28]
### Added
- Chromograph integration for displaying PNGs in case-page
- Add VAF to cancer case general report, and remove some of its unused fields
- Variants filter compatible with genome browser location strings
- Support for custom public igv tracks stored on the cloud
- Add tests to increase testing coverage
- Update case variants count after deleting variants
- Update IGV.js to latest (v2.7.4)
- Bypass igv.js CORS check using `https://github.com/Rob--W/cors-anywhere`
- Documentation on default and custom IGV.js tracks (admin docs)
- Lock phenomodels so they're editable by admins only
- Small case group assessment sharing
- Tutorial and files for deploying app on containers (Kubernetes pods)
- Canonical transcript and protein change of canonical transcript in exported variants excel sheet
- Support for Font Awesome version 6
- Submit to Beacon from case page sidebar
- Hide dismissed variants in variants pages and variants export function
- Systemd service files and instruction to deploy Scout using podman
### Fixed
- Bugfix: unused `chromgraph_prefix |tojson` removed
- Freeze coloredlogs temporarily
- Marrvel link
- Don't show TP53 link for silent or synonymous changes
- OMIM gene field accepts any custom number as OMIM gene
- Fix Pytest single quote vs double quote string
- Bug in gene variants search by similar cases and no similar case is found
- Delete unused file `userpanel.py`
- Primary transcripts in variant overview and general report
- Google OAuth2 login setup in README file
- Redirect to 'missing file'-icon if configured Chromograph file is missing
- Javascript error in case page
- Fix compound matching during variant loading for hg38
- Cancer variants view containing variants dismissed with cancer-specific reasons
- Zoom to SV variant length was missing IGV contig select
- Tooltips on case page when case has no default gene panels
### Changed
- Save case variants count in case document and not in sessions
- Style of gene panels multiselect on case page
- Collapse/expand main HPO checkboxes in phenomodel preview
- Replaced GQ (Genotype quality) with VAF (Variant allele frequency) in cancer variants GT table
- Allow loading of cancer cases with no tumor_purity field
- Truncate cDNA and protein changes in case report if longer than 20 characters


## [4.27]
### Added
- Exclude one or more variant categories when running variants delete command
### Fixed
### Changed

## [4.26.1]
### Added
### Fixed
- Links with 1-letter aa codes crash on frameshift etc
### Changed

## [4.26]
### Added
- Extend the delete variants command to print analysis date, track, institute, status and research status
- Delete variants by type of analysis (wgs|wes|panel)
- Links to cBioPortal, MutanTP53, IARC TP53, OncoKB, MyCancerGenome, CIViC
### Fixed
- Deleted variants count
### Changed
- Print output of variants delete command as a tab separated table

## [4.25]
### Added
- Command line function to remove variants from one or all cases
### Fixed
- Parse SMN None calls to None rather than False

## [4.24.1]
### Fixed
- Install requirements.txt via setup file

## [4.24]
### Added
- Institute-level phenotype models with sub-panels containing HPO and OMIM terms
- Runnable Docker demo
- Docker image build and push github action
- Makefile with shortcuts to docker commands
- Parse and save synopsis, phenotype and cohort terms from config files upon case upload
### Fixed
- Update dismissed variant status when variant dismissed key is missing
- Breakpoint two IGV button now shows correct chromosome when different from bp1
- Missing font lib in Docker image causing the PDF report download page to crash
- Sentieon Manta calls lack Somaticscore - load anyway
- ClinVar submissions crashing due to pinned variants that are not loaded
- Point ExAC pLI score to new gnomad server address
- Bug uploading cases missing phenotype terms in config file
- STRs loaded but not shown on browser page
- Bug when using adapter.variant.get_causatives with case_id without causatives
- Problem with fetching "solved" from scout export cases cli
- Better serialising of datetime and bson.ObjectId
- Added `volumes` folder to .gitignore
### Changed
- Make matching causative and managed variants foldable on case page
- Remove calls to PyMongo functions marked as deprecated in backend and frontend(as of version 3.7).
- Improved `scout update individual` command
- Export dynamic phenotypes with ordered gene lists as PDF


## [4.23]
### Added
- Save custom IGV track settings
- Show a flash message with clear info about non-valid genes when gene panel creation fails
- CNV report link in cancer case side navigation
- Return to comment section after editing, deleting or submitting a comment
- Managed variants
- MT vs 14 chromosome mean coverage stats if Scout is connected to Chanjo
### Fixed
- missing `vcf_cancer_sv` and `vcf_cancer_sv_research` to manual.
- Split ClinVar multiple clnsig values (slash-separated) and strip them of underscore for annotations without accession number
- Timeout of `All SNVs and INDELs` page when no valid gene is provided in the search
- Round CADD (MIPv9)
- Missing default panel value
- Invisible other causatives lines when other causatives lack gene symbols
### Changed
- Do not freeze mkdocs-material to version 4.6.1
- Remove pre-commit dependency

## [4.22]
### Added
- Editable cases comments
- Editable variants comments
### Fixed
- Empty variant activity panel
- STRs variants popover
- Split new ClinVar multiple significance terms for a variant
- Edit the selected comment, not the latest
### Changed
- Updated RELEASE docs.
- Pinned variants card style on the case page
- Merged `scout export exons` and `scout view exons` commands


## [4.21.2]
### Added
### Fixed
- Do not pre-filter research variants by (case-default) gene panels
- Show OMIM disease tooltip reliably
### Changed

## [4.21.1]
### Added
### Fixed
- Small change to Pop Freq column in variants ang gene panels to avoid strange text shrinking on small screens
- Direct use of HPO list for Clinical HPO SNV (and cancer SNV) filtering
- PDF coverage report redirecting to login page
### Changed
- Remove the option to dismiss single variants from all variants pages
- Bulk dismiss SNVs, SVs and cancer SNVs from variants pages

## [4.21]
### Added
- Support to configure LoqusDB per institute
- Highlight causative variants in the variants list
- Add tests. Mostly regarding building internal datatypes.
- Remove leading and trailing whitespaces from panel_name and display_name when panel is created
- Mark MANE transcript in list of transcripts in "Transcript overview" on variant page
- Show default panel name in case sidebar
- Previous buttons for variants pagination
- Adds a gh action that checks that the changelog is updated
- Adds a gh action that deploys new releases automatically to pypi
- Warn users if case default panels are outdated
- Define institute-specific gene panels for filtering in institute settings
- Use institute-specific gene panels in variants filtering
- Show somatic VAF for pinned and causative variants on case page

### Fixed
- Report pages redirect to login instead of crashing when session expires
- Variants filter loading in cancer variants page
- User, Causative and Cases tables not scaling to full page
- Improved docs for an initial production setup
- Compatibility with latest version of Black
- Fixed tests for Click>7
- Clinical filter required an extra click to Filter to return variants
- Restore pagination and shrink badges in the variants page tables
- Removing a user from the command line now inactivates the case only if user is last assignee and case is active
- Bugfix, LoqusDB per institute feature crashed when institute id was empty string
- Bugfix, LoqusDB calls where missing case count
- filter removal and upload for filters deleted from another page/other user
- Visualize outdated gene panels info in a popover instead of a tooltip in case page side panel

### Changed
- Highlight color on normal STRs in the variants table from green to blue
- Display breakpoints coordinates in verification emails only for structural variants


## [4.20]
### Added
- Display number of filtered variants vs number of total variants in variants page
- Search case by HPO terms
- Dismiss variant column in the variants tables
- Black and pre-commit packages to dev requirements

### Fixed
- Bug occurring when rerun is requested twice
- Peddy info fields in the demo config file
- Added load config safety check for multiple alignment files for one individual
- Formatting of cancer variants table
- Missing Score in SV variants table

### Changed
- Updated the documentation on how to create a new software release
- Genome build-aware cytobands coordinates
- Styling update of the Matchmaker card
- Select search type in case search form


## [4.19]

### Added
- Show internal ID for case
- Add internal ID for downloaded CGH files
- Export dynamic HPO gene list from case page
- Remove users as case assignees when their account is deleted
- Keep variants filters panel expanded when filters have been used

### Fixed
- Handle the ProxyFix ModuleNotFoundError when Werkzeug installed version is >1.0
- General report formatting issues whenever case and variant comments contain extremely long strings with no spaces

### Changed
- Created an institute wrapper page that contains list of cases, causatives, SNVs & Indels, user list, shared data and institute settings
- Display case name instead of case ID on clinVar submissions
- Changed icon of sample update in clinVar submissions


## [4.18]

### Added
- Filter cancer variants on cytoband coordinates
- Show dismiss reasons in a badge with hover for clinical variants
- Show an ellipsis if 10 cases or more to display with loqusdb matches
- A new blog post for version 4.17
- Tooltip to better describe Tumor and Normal columns in cancer variants
- Filter cancer SNVs and SVs by chromosome coordinates
- Default export of `Assertion method citation` to clinVar variants submission file
- Button to export up to 500 cancer variants, filtered or not
- Rename samples of a clinVar submission file

### Fixed
- Apply default gene panel on return to cancer variantS from variant view
- Revert to certificate checking when asking for Chanjo reports
- `scout download everything` command failing while downloading HPO terms

### Changed
- Turn tumor and normal allelic fraction to decimal numbers in tumor variants page
- Moved clinVar submissions code to the institutes blueprints
- Changed name of clinVar export files to FILENAME.Variant.csv and FILENAME.CaseData.csv
- Switched Google login libraries from Flask-OAuthlib to Authlib


## [4.17.1]

### Fixed
- Load cytobands for cases with chromosome build not "37" or "38"


## [4.17]

### Added
- COSMIC badge shown in cancer variants
- Default gene-panel in non-cancer structural view in url
- Filter SNVs and SVs by cytoband coordinates
- Filter cancer SNV variants by alt allele frequency in tumor
- Correct genome build in UCSC link from structural variant page



### Fixed
- Bug in clinVar form when variant has no gene
- Bug when sharing cases with the same institute twice
- Page crashing when removing causative variant tag
- Do not default to GATK caller when no caller info is provided for cancer SNVs


## [4.16.1]

### Fixed
- Fix the fix for handling of delivery reports for rerun cases

## [4.16]

### Added
- Adds possibility to add "lims_id" to cases. Currently only stored in database, not shown anywhere
- Adds verification comment box to SVs (previously only available for small variants)
- Scrollable pedigree panel

### Fixed
- Error caused by changes in WTForm (new release 2.3.x)
- Bug in OMIM case page form, causing the page to crash when a string was provided instead of a numerical OMIM id
- Fix Alamut link to work properly on hg38
- Better handling of delivery reports for rerun cases
- Small CodeFactor style issues: matchmaker results counting, a couple of incomplete tests and safer external xml
- Fix an issue with Phenomizer introduced by CodeFactor style changes

### Changed
- Updated the version of igv.js to 2.5.4

## [4.15.1]

### Added
- Display gene names in ClinVar submissions page
- Links to Varsome in variant transcripts table

### Fixed
- Small fixes to ClinVar submission form
- Gene panel page crash when old panel has no maintainers

## [4.15]

### Added
- Clinvar CNVs IGV track
- Gene panels can have maintainers
- Keep variant actions (dismissed, manual rank, mosaic, acmg, comments) upon variant re-upload
- Keep variant actions also on full case re-upload

### Fixed
- Fix the link to Ensembl for SV variants when genome build 38.
- Arrange information in columns on variant page
- Fix so that new cosmic identifier (COSV) is also acceptable #1304
- Fixed COSMIC tag in INFO (outside of CSQ) to be parses as well with `&` splitter.
- COSMIC stub URL changed to https://cancer.sanger.ac.uk/cosmic/search?q= instead.
- Updated to a version of IGV where bigBed tracks are visualized correctly
- Clinvar submission files are named according to the content (variant_data and case_data)
- Always show causatives from other cases in case overview
- Correct disease associations for gene symbol aliases that exist as separate genes
- Re-add "custom annotations" for SV variants
- The override ClinVar P/LP add-in in the Clinical Filter failed for new CSQ strings

### Changed
- Runs all CI checks in github actions

## [4.14.1]

### Fixed
- Error when variant found in loqusdb is not loaded for other case

## [4.14]

### Added
- Use github actions to run tests
- Adds CLI command to update individual alignments path
- Update HPO terms using downloaded definitions files
- Option to use alternative flask config when running `scout serve`
- Requirement to use loqusdb >= 2.5 if integrated

### Fixed
- Do not display Pedigree panel in cancer view
- Do not rely on internet connection and services available when running CI tests
- Variant loading assumes GATK if no caller set given and GATK filter status is seen in FILTER
- Pass genome build param all the way in order to get the right gene mappings for cases with build 38
- Parse correctly variants with zero frequency values
- Continue even if there are problems to create a region vcf
- STR and cancer variant navigation back to variants pages could fail

### Changed
- Improved code that sends requests to the external APIs
- Updates ranges for user ranks to fit todays usage
- Run coveralls on github actions instead of travis
- Run pip checks on github actions instead of coveralls
- For hg38 cases, change gnomAD link to point to version 3.0 (which is hg38 based)
- Show pinned or causative STR variants a bit more human readable

## [4.13.1]

### Added
### Fixed
- Typo that caused not all clinvar conflicting interpretations to be loaded no matter what
- Parse and retrieve clinvar annotations from VEP-annotated (VEP 97+) CSQ VCF field
- Variant clinvar significance shown as `not provided` whenever is `Uncertain significance`
- Phenomizer query crashing when case has no HPO terms assigned
- Fixed a bug affecting `All SNVs and INDELs` page when variants don't have canonical transcript
- Add gene name or id in cancer variant view

### Changed
- Cancer Variant view changed "Variant:Transcript:Exon:HGVS" to "Gene:Transcript:Exon:HGVS"

## [4.13]

### Added
- ClinVar SNVs track in IGV
- Add SMA view with SMN Copy Number data
- Easier to assign OMIM diagnoses from case page
- OMIM terms and specific OMIM term page

### Fixed
- Bug when adding a new gene to a panel
- Restored missing recent delivery reports
- Fixed style and links to other reports in case side panel
- Deleting cases using display_name and institute not deleting its variants
- Fixed bug that caused coordinates filter to override other filters
- Fixed a problem with finding some INS in loqusdb
- Layout on SV page when local observations without cases are present
- Make scout compatible with the new HPO definition files from `http://compbio.charite.de/jenkins/`
- General report visualization error when SNVs display names are very long


### Changed


## [4.12.4]

### Fixed
- Layout on SV page when local observations without cases are present

## [4.12.3]

### Fixed
- Case report when causative or pinned SVs have non null allele frequencies

## [4.12.2]

### Fixed
- SV variant links now take you to the SV variant page again
- Cancer variant view has cleaner table data entries for "N/A" data
- Pinned variant case level display hotfix for cancer and str - more on this later
- Cancer variants show correct alt/ref reads mirroring alt frequency now
- Always load all clinical STR variants even if a region load is attempted - index may be missing
- Same case repetition in variant local observations

## [4.12.1]

### Fixed
- Bug in variant.gene when gene has no HGVS description


## [4.12]

### Added
- Accepts `alignment_path` in load config to pass bam/cram files
- Display all phenotypes on variant page
- Display hgvs coordinates on pinned and causatives
- Clear panel pending changes
- Adds option to setup the database with static files
- Adds cli command to download the resources from CLI that scout needs
- Adds test files for merged somatic SV and CNV; as well as merged SNV, and INDEL part of #1279
- Allows for upload of OMIM-AUTO gene panel from static files without api-key

### Fixed
- Cancer case HPO panel variants link
- Fix so that some drop downs have correct size
- First IGV button in str variants page
- Cancer case activates on SNV variants
- Cases activate when STR variants are viewed
- Always calculate code coverage
- Pinned/Classification/comments in all types of variants pages
- Null values for panel's custom_inheritance_models
- Discrepancy between the manual disease transcripts and those in database in gene-edit page
- ACMG classification not showing for some causatives
- Fix bug which caused IGV.js to use hg19 reference files for hg38 data
- Bug when multiple bam files sources with non-null values are available


### Changed
- Renamed `requests` file to `scout_requests`
- Cancer variant view shows two, instead of four, decimals for allele and normal


## [4.11.1]

### Fixed
- Institute settings page
- Link institute settings to sharing institutes choices

## [4.11.0]

### Added
- Display locus name on STR variant page
- Alternative key `GNOMADAF_popmax` for Gnomad popmax allele frequency
- Automatic suggestions on how to improve the code on Pull Requests
- Parse GERP, phastCons and phyloP annotations from vep annotated CSQ fields
- Avoid flickering comment popovers in variant list
- Parse REVEL score from vep annotated CSQ fields
- Allow users to modify general institute settings
- Optionally format code automatically on commit
- Adds command to backup vital parts `scout export database`
- Parsing and displaying cancer SV variants from Manta annotated VCF files
- Dismiss cancer snv variants with cancer-specific options
- Add IGV.js UPD, RHO and TIDDIT coverage wig tracks.


### Fixed
- Slightly darker page background
- Fixed an issued with parsed conservation values from CSQ
- Clinvar submissions accessible to all users of an institute
- Header toolbar when on Clinvar page now shows institute name correctly
- Case should not always inactivate upon update
- Show dismissed snv cancer variants as grey on the cancer variants page
- Improved style of mappability link and local observations on variant page
- Convert all the GET requests to the igv view to POST request
- Error when updating gene panels using a file containing BOM chars
- Add/replace gene radio button not working in gene panels


## [4.10.1]

### Fixed
- Fixed issue with opening research variants
- Problem with coveralls not called by Travis CI
- Handle Biomart service down in tests


## [4.10.0]

### Added
- Rank score model in causatives page
- Exportable HPO terms from phenotypes page
- AMP guideline tiers for cancer variants
- Adds scroll for the transcript tab
- Added CLI option to query cases on time since case event was added
- Shadow clinical assessments also on research variants display
- Support for CRAM alignment files
- Improved str variants view : sorting by locus, grouped by allele.
- Delivery report PDF export
- New mosaicism tag option
- Add or modify individuals' age or tissue type from case page
- Display GC and allele depth in causatives table.
- Included primary reference transcript in general report
- Included partial causative variants in general report
- Remove dependency of loqusdb by utilising the CLI

### Fixed
- Fixed update OMIM command bug due to change in the header of the genemap2 file
- Removed Mosaic Tag from Cancer variants
- Fixes issue with unaligned table headers that comes with hidden Datatables
- Layout in general report PDF export
- Fixed issue on the case statistics view. The validation bars didn't show up when all institutes were selected. Now they do.
- Fixed missing path import by importing pathlib.Path
- Handle index inconsistencies in the update index functions
- Fixed layout problems


## [4.9.0]

### Added
- Improved MatchMaker pages, including visible patient contacts email address
- New badges for the github repo
- Links to [GENEMANIA](genemania.org)
- Sort gene panel list on case view.
- More automatic tests
- Allow loading of custom annotations in VCF using the SCOUT_CUSTOM info tag.

### Fixed
- Fix error when a gene is added to an empty dynamic gene panel
- Fix crash when attempting to add genes on incorrect format to dynamic gene panel
- Manual rank variant tags could be saved in a "Select a tag"-state, a problem in the variants view.
- Same case evaluations are no longer shown as gray previous evaluations on the variants page
- Stay on research pages, even if reset, next first buttons are pressed..
- Overlapping variants will now be visible on variant page again
- Fix missing classification comments and links in evaluations page
- All prioritized cases are shown on cases page


## [4.8.3]

### Added

### Fixed
- Bug when ordering sanger
- Improved scrolling over long list of genes/transcripts


## [4.8.2]

### Added

### Fixed
- Avoid opening extra tab for coverage report
- Fixed a problem when rank model version was saved as floats and not strings
- Fixed a problem with displaying dismiss variant reasons on the general report
- Disable load and delete filter buttons if there are no saved filters
- Fix problem with missing verifications
- Remove duplicate users and merge their data and activity


## [4.8.1]

### Added

### Fixed
- Prevent login fail for users with id defined by ObjectId and not email
- Prevent the app from crashing with `AttributeError: 'NoneType' object has no attribute 'message'`


## [4.8.0]

### Added
- Updated Scout to use Bootstrap 4.3
- New looks for Scout
- Improved dashboard using Chart.js
- Ask before inactivating a case where last assigned user leaves it
- Genes can be manually added to the dynamic gene list directly on the case page
- Dynamic gene panels can optionally be used with clinical filter, instead of default gene panel
- Dynamic gene panels get link out to chanjo-report for coverage report
- Load all clinvar variants with clinvar Pathogenic, Likely Pathogenic and Conflicting pathogenic
- Show transcripts with exon numbers for structural variants
- Case sort order can now be toggled between ascending and descending.
- Variants can be marked as partial causative if phenotype is available for case.
- Show a frequency tooltip hover for SV-variants.
- Added support for LDAP login system
- Search snv and structural variants by chromosomal coordinates
- Structural variants can be marked as partial causative if phenotype is available for case.
- Show normal and pathologic limits for STRs in the STR variants view.
- Institute level persistent variant filter settings that can be retrieved and used.
- export causative variants to Excel
- Add support for ROH, WIG and chromosome PNGs in case-view

### Fixed
- Fixed missing import for variants with comments
- Instructions on how to build docs
- Keep sanger order + verification when updating/reloading variants
- Fixed and moved broken filter actions (HPO gene panel and reset filter)
- Fixed string conversion to number
- UCSC links for structural variants are now separated per breakpoint (and whole variant where applicable)
- Reintroduced missing coverage report
- Fixed a bug preventing loading samples using the command line
- Better inheritance models customization for genes in gene panels
- STR variant page back to list button now does its one job.
- Allows to setup scout without a omim api key
- Fixed error causing "favicon not found" flash messages
- Removed flask --version from base cli
- Request rerun no longer changes case status. Active or archived cases inactivate on upload.
- Fixed missing tooltip on the cancer variants page
- Fixed weird Rank cell in variants page
- Next and first buttons order swap
- Added pagination (and POST capability) to cancer variants.
- Improves loading speed for variant page
- Problem with updating variant rank when no variants
- Improved Clinvar submission form
- General report crashing when dismissed variant has no valid dismiss code
- Also show collaborative case variants on the All variants view.
- Improved phenotype search using dataTables.js on phenotypes page
- Search and delete users with `email` instead of `_id`
- Fixed css styles so that multiselect options will all fit one column


## [4.7.3]

### Added
- RankScore can be used with VCFs for vcf_cancer files

### Fixed
- Fix issue with STR view next page button not doing its one job.

### Deleted
- Removed pileup as a bam viewing option. This is replaced by IGV


## [4.7.2]

### Added
- Show earlier ACMG classification in the variant list

### Fixed
- Fixed igv search not working due to igv.js dist 2.2.17
- Fixed searches for cases with a gene with variants pinned or marked causative.
- Load variant pages faster after fixing other causatives query
- Fixed mitochondrial report bug for variants without genes

## [4.7.1]

### Added

### Fixed
- Fixed bug on genes page


## [4.7.0]

### Added
- Export genes and gene panels in build GRCh38
- Search for cases with variants pinned or marked causative in a given gene.
- Search for cases phenotypically similar to a case also from WUI.
- Case variant searches can be limited to similar cases, matching HPO-terms,
  phenogroups and cohorts.
- De-archive reruns and flag them as 'inactive' if archived
- Sort cases by analysis_date, track or status
- Display cases in the following order: prioritized, active, inactive, archived, solved
- Assign case to user when user activates it or asks for rerun
- Case becomes inactive when it has no assignees
- Fetch refseq version from entrez and use it in clinvar form
- Load and export of exons for all genes, independent on refseq
- Documentation for loading/updating exons
- Showing SV variant annotations: SV cgh frequencies, gnomad-SV, local SV frequencies
- Showing transcripts mapping score in segmental duplications
- Handle requests to Ensembl Rest API
- Handle requests to Ensembl Rest Biomart
- STR variants view now displays GT and IGV link.
- Description field for gene panels
- Export exons in build 37 and 38 using the command line

### Fixed
- Fixes of and induced by build tests
- Fixed bug affecting variant observations in other cases
- Fixed a bug that showed wrong gene coverage in general panel PDF export
- MT report only shows variants occurring in the specific individual of the excel sheet
- Disable SSL certifcate verification in requests to chanjo
- Updates how intervaltree and pymongo is used to void deprecated functions
- Increased size of IGV sample tracks
- Optimized tests


## [4.6.1]

### Added

### Fixed
- Missing 'father' and 'mother' keys when parsing single individual cases


## [4.6.0]

### Added
- Description of Scout branching model in CONTRIBUTING doc
- Causatives in alphabetical order, display ACMG classification and filter by gene.
- Added 'external' to the list of analysis type options
- Adds functionality to display "Tissue type". Passed via load config.
- Update to IGV 2.

### Fixed
- Fixed alignment visualization and vcf2cytosure availability for demo case samples
- Fixed 3 bugs affecting SV pages visualization
- Reintroduced the --version cli option
- Fixed variants query by panel (hpo panel + gene panel).
- Downloaded MT report contains excel files with individuals' display name
- Refactored code in parsing of config files.


## [4.5.1]

### Added

### Fixed
- update requirement to use PyYaml version >= 5.1
- Safer code when loading config params in cli base


## [4.5.0]

### Added
- Search for similar cases from scout view CLI
- Scout cli is now invoked from the app object and works under the app context

### Fixed
- PyYaml dependency fixed to use version >= 5.1


## [4.4.1]

### Added
- Display SV rank model version when available

### Fixed
- Fixed upload of delivery report via API


## [4.4.0]

### Added
- Displaying more info on the Causatives page and hiding those not causative at the case level
- Add a comment text field to Sanger order request form, allowing a message to be included in the email
- MatchMaker Exchange integration
- List cases with empty synopsis, missing HPO terms and phenotype groups.
- Search for cases with open research list, or a given case status (active, inactive, archived)

### Fixed
- Variant query builder split into several functions
- Fixed delivery report load bug


## [4.3.3]

### Added
- Different individual table for cancer cases

### Fixed
- Dashboard collects validated variants from verification events instead of using 'sanger' field
- Cases shared with collaborators are visible again in cases page
- Force users to select a real institute to share cases with (actionbar select fix)


## [4.3.2]

### Added
- Dashboard data can be filtered using filters available in cases page
- Causatives for each institute are displayed on a dedicated page
- SNVs and and SVs are searchable across cases by gene and rank score
- A more complete report with validated variants is downloadable from dashboard

### Fixed
- Clinsig filter is fixed so clinsig numerical values are returned
- Split multi clinsig string values in different elements of clinsig array
- Regex to search in multi clinsig string values or multi revstat string values
- It works to upload vcf files with no variants now
- Combined Pileup and IGV alignments for SVs having variant start and stop on the same chromosome


## [4.3.1]

### Added
- Show calls from all callers even if call is not available
- Instructions to install cairo and pango libs from WeasyPrint page
- Display cases with number of variants from CLI
- Only display cases with number of variants above certain treshold. (Also CLI)
- Export of verified variants by CLI or from the dashboard
- Extend case level queries with default panels, cohorts and phenotype groups.
- Slice dashboard statistics display using case level queries
- Add a view where all variants for an institute can be searched across cases, filtering on gene and rank score. Allows searching research variants for cases that have research open.

### Fixed
- Fixed code to extract variant conservation (gerp, phyloP, phastCons)
- Visualization of PDF-exported gene panels
- Reintroduced the exon/intron number in variant verification email
- Sex and affected status is correctly displayed on general report
- Force number validation in SV filter by size
- Display ensembl transcripts when no refseq exists


## [4.3.0]

### Added
- Mosaicism tag on variants
- Show and filter on SweGen frequency for SVs
- Show annotations for STR variants
- Show all transcripts in verification email
- Added mitochondrial export
- Adds alternative to search for SVs shorter that the given length
- Look for 'bcftools' in the `set` field of VCFs
- Display digenic inheritance from OMIM
- Displays what refseq transcript that is primary in hgnc

### Fixed

- Archived panels displays the correct date (not retroactive change)
- Fixed problem with waiting times in gene panel exports
- Clinvar fiter not working with human readable clinsig values

## [4.2.2]

### Fixed
- Fixed gene panel create/modify from CSV file utf-8 decoding error
- Updating genes in gene panels now supports edit comments and entry version
- Gene panel export timeout error

## [4.2.1]

### Fixed
- Re-introduced gene name(s) in verification email subject
- Better PDF rendering for excluded variants in report
- Problem to access old case when `is_default` did not exist on a panel


## [4.2.0]

### Added
- New index on variant_id for events
- Display overlapping compounds on variants view

### Fixed
- Fixed broken clinical filter


## [4.1.4]

### Added
- Download of filtered SVs

### Fixed
- Fixed broken download of filtered variants
- Fixed visualization issue in gene panel PDF export
- Fixed bug when updating gene names in variant controller


## [4.1.3]

### Fixed
- Displays all primary transcripts


## [4.1.2]

### Added
- Option add/replace when updating a panel via CSV file
- More flexible versioning of the gene panels
- Printing coverage report on the bottom of the pdf case report
- Variant verification option for SVs
- Logs uri without pwd when connecting
- Disease-causing transcripts in case report
- Thicker lines in case report
- Supports HPO search for cases, both terms or if described in synopsis
- Adds sanger information to dashboard

### Fixed
- Use db name instead of **auth** as default for authentication
- Fixes so that reports can be generated even with many variants
- Fixed sanger validation popup to show individual variants queried by user and institute.
- Fixed problem with setting up scout
- Fixes problem when exac file is not available through broad ftp
- Fetch transcripts for correct build in `adapter.hgnc_gene`

## [4.1.1]
- Fix problem with institute authentication flash message in utils
- Fix problem with comments
- Fix problem with ensembl link


## [4.1.0]

### Added
- OMIM phenotypes to case report
- Command to download all panel app gene panels `scout load panel --panel-app`
- Links to genenames.org and omim on gene page
- Popup on gene at variants page with gene information
- reset sanger status to "Not validated" for pinned variants
- highlight cases with variants to be evaluated by Sanger on the cases page
- option to point to local reference files to the genome viewer pileup.js. Documented in `docs.admin-guide.server`
- option to export single variants in `scout export variants`
- option to load a multiqc report together with a case(add line in load config)
- added a view for searching HPO terms. It is accessed from the top left corner menu
- Updates the variants view for cancer variants. Adds a small cancer specific filter for known variants
- Adds hgvs information on cancer variants page
- Adds option to update phenotype groups from CLI

### Fixed
- Improved Clinvar to submit variants from different cases. Fixed HPO terms in casedata according to feedback
- Fixed broken link to case page from Sanger modal in cases view
- Now only cases with non empty lists of causative variants are returned in `adapter.case(has_causatives=True)`
- Can handle Tumor only samples
- Long lists of HGNC symbols are now possible. This was previously difficult with manual, uploaded or by HPO search when changing filter settings due to GET request limitations. Relevant pages now use POST requests. Adds the dynamic HPO panel as a selection on the gene panel dropdown.
- Variant filter defaults to default panels also on SV and Cancer variants pages.

## [4.0.0]

### WARNING ###

This is a major version update and will require that the backend of pre releases is updated.
Run commands:

```
$scout update genes
$scout update hpo
```

- Created a Clinvar submission tool, to speed up Clinvar submission of SNVs and SVs
- Added an analysis report page (html and PDF format) containing phenotype, gene panels and variants that are relevant to solve a case.

### Fixed
- Optimized evaluated variants to speed up creation of case report
- Moved igv and pileup viewer under a common folder
- Fixed MT alignment view pileup.js
- Fixed coordinates for SVs with start chromosome different from end chromosome
- Global comments shown across cases and institutes. Case-specific variant comments are shown only for that specific case.
- Links to clinvar submitted variants at the cases level
- Adapts clinvar parsing to new format
- Fixed problem in `scout update user` when the user object had no roles
- Makes pileup.js use online genome resources when viewing alignments. Now any instance of Scout can make use of this functionality.
- Fix ensembl link for structural variants
- Works even when cases does not have `'madeline_info'`
- Parses Polyphen in correct way again
- Fix problem with parsing gnomad from VEP

### Added
- Added a PDF export function for gene panels
- Added a "Filter and export" button to export custom-filtered SNVs to CSV file
- Dismiss SVs
- Added IGV alignments viewer
- Read delivery report path from case config or CLI command
- Filter for spidex scores
- All HPO terms are now added and fetched from the correct source (https://github.com/obophenotype/human-phenotype-ontology/blob/master/hp.obo)
- New command `scout update hpo`
- New command `scout update genes` will fetch all the latest information about genes and update them
- Load **all** variants found on chromosome **MT**
- Adds choice in cases overview do show as many cases as user like

### Removed
- pileup.min.js and pileup css are imported from a remote web location now
- All source files for HPO information, this is instead fetched directly from source
- All source files for gene information, this is instead fetched directly from source

## [3.0.0]
### Fixed
- hide pedigree panel unless it exists

## [1.5.1] - 2016-07-27
### Fixed
- look for both ".bam.bai" and ".bai" extensions

## [1.4.0] - 2016-03-22
### Added
- support for local frequency through loqusdb
- bunch of other stuff

## [1.3.0] - 2016-02-19
### Fixed
- Update query-phenomizer and add username/password

### Changed
- Update the way a case is checked for rerun-status

### Added
- Add new button to mark a case as "checked"
- Link to clinical variants _without_ 1000G annotation

## [1.2.2] - 2016-02-18
### Fixed
- avoid filtering out variants lacking ExAC and 1000G annotations

## [1.1.3] - 2015-10-01
### Fixed
- persist (clinical) filter when clicking load more
- fix #154 by robustly setting clinical filter func. terms

## [1.1.2] - 2015-09-07
### Fixed
- avoid replacing coverage report with none
- update SO terms, refactored

## [1.1.1] - 2015-08-20
### Fixed
- fetch case based on collaborator status (not owner)

## [1.1.0] - 2015-05-29
### Added
- link(s) to SNPedia based on RS-numbers
- new Jinja filter to "humanize" decimal numbers
- show gene panels in variant view
- new Jinja filter for decoding URL encoding
- add indicator to variants in list that have comments
- add variant number threshold and rank score threshold to load function
- add event methods to mongo adapter
- add tests for models
- show badge "old" if comment was written for a previous analysis

### Changed
- show cDNA change in transcript summary unless variant is exonic
- moved compounds table further up the page
- show dates for case uploads in ISO format
- moved variant comments higher up on page
- updated documentation for pages
- read in coverage report as blob in database and serve directly
- change ``OmimPhenotype`` to ``PhenotypeTerm``
- reorganize models sub-package
- move events (and comments) to separate collection
- only display prev/next links for the research list
- include variant type in breadcrumbs e.g. "Clinical variants"

### Removed
- drop dependency on moment.js

### Fixed
- show the same level of detail for all frequencies on all pages
- properly decode URL encoded symbols in amino acid/cDNA change strings
- fixed issue with wipe permissions in MongoDB
- include default gene lists in "variants" link in breadcrumbs

## [1.0.2] - 2015-05-20
### Changed
- update case fetching function

### Fixed
- handle multiple cases with same id

## [1.0.1] - 2015-04-28
### Fixed
- Fix building URL parameters in cases list Vue component

## [1.0.0] - 2015-04-12
Codename: Sara Lund

![Release 1.0](artwork/releases/release-1-0.jpg)

### Added
- Add email logging for unexpected errors
- New command line tool for deleting case

### Changed
- Much improved logging overall
- Updated documentation/usage guide
- Removed non-working IGV link

### Fixed
- Show sample display name in GT call
- Various small bug fixes
- Make it easier to hover over popups

## [0.0.2-rc1] - 2015-03-04
### Added
- add protein table for each variant
- add many more external links
- add coverage reports as PDFs

### Changed
- incorporate user feedback updates
- big refactor of load scripts

## [0.0.2-rc2] - 2015-03-04
### Changes
- add gene table with gene description
- reorganize inheritance models box

### Fixed
- avoid overwriting gene list on "research" load
- fix various bugs in external links

## [0.0.2-rc3] - 2015-03-05
### Added
- Activity log feed to variant view
- Adds protein change strings to ODM and Sanger email

### Changed
- Extract activity log component to macro

### Fixes
- Make Ensembl transcript links use archive website<|MERGE_RESOLUTION|>--- conflicted
+++ resolved
@@ -10,11 +10,8 @@
 - Removed option for filtering cancer SVs by Tumor and Normal alt AF
 - Hide links to coverage repost if cancer analysis
 ### Fixed
-<<<<<<< HEAD
+- If trying to load a badly formatted .tsv file an error message is displayed.
 - Avoid showing case as rerun when first attempt at case upload failed
-=======
-- If trying to load a badly formatted .tsv file an error message is displayed.
->>>>>>> 81dc258b
 
 ## [4.59]
 ### Added
