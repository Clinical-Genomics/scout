# Change Log
All notable changes to this project will be documented in this file.
This project adheres to [Semantic Versioning](http://semver.org/).

About changelog [here](https://keepachangelog.com/en/1.0.0/)

## [unreleased]
### Added
- Support for variants annotated with an unmodified ClinVar VCF (#5691)
- Parse and display copy number on SV page, genotype table (#5692)
- Bootstrap-based pagination on variantS pages (#5697)
- More transcript insights on variant summary for SV variants hitting max 5 genes (#5706)
- Button to export ACMG classifications to PDF (#5715)
- CLINSIG table on SV variant page (#5718)
- Search genes at breakpoint for larger SVs (#5722)
### Changed
- Better access to ALT allele for SVs (#5693)
- Remove unused `variant_count` parameter from several functions involved with variant queries (#5700)
- Consolidated and simplified case handling tests (#5708)
- Authorize access to IGV.js track files at endpoint, instead of by session cookie. Allows huge case groups and many open IGV.js sessions. (#5712)
- On the variant page, the corresponding button opens the ACMG and CCV classification tools in a new tab (#5723)
- Fix CLI parameter typo --rank-treshold with backward-compatible alias and deprecation warning (#5720)
- Safer redirect to previous page for all views and controllers still using `redirect(request.referrer)`(#5721)
- Default paraphase igv.js track settings: color by YC, squish, extend visibility window, auto-height and place last in view. (#5724)
### Fixed
- Typo in PR template (#5682)
- Highlight affected individuals/samples on `GT call` tables (#5682)
- Refactored and simplified the LoqusDB archived observations table. -1 is no longer shown for missing observations (#5680)
- Fix a parsing issue with VEP annotations done with `--check_existing` where the `CSQ` key `CLIN_SIG` would be prioritised over `CLINVAR` (#5691)
- Display variant rank score 0 (#5698)
- Show only IGV link to breakpoint1 for SVs of sub-category INS (#5693)
- Allow updating case owner on `scout load case -u` (#5681)
- Missing query results on STR variantS page (#5713)
- Links to variants with missing rank scores from Causatives and Verified pages (#5715)
- Clinical filter button on research variants, wrongly redirecting to respective clinical variants pages (#5725)
- Pagination to handle empty search results (#5727)
- Gene variants page to return all resulting variants again (#5727)
<<<<<<< HEAD
- Include both chanjo and chanjo2 stats on MT report (#5686)

=======
- Gene panel parsing if gene doesn't contain an identifier (#5733)
>>>>>>> e372d1a8

## [4.104]
### Added
- Parsing variant's`local_obs_cancer_somatic_panel_old` and `local_obs_cancer_somatic_panel_old_freq`from `Cancer_Somatic_Panel_Obs` and `Cancer_Somatic_Panel_Frq` INFO keys respectively (#5594)
- Filter cancer variants by archived number of cancer somatic panel observations (#5598)
- Export Managed Variants: CLI now supports `--category` to filter by one or more categories (snv, sv, cancer_snv, cancer_sv). Defaults to all. (#5608)
- New form to create/edit users on the general users page (visible to admin users only) (#5610 and #5613)
- Scout-Reviewer-Service endpoint to visualise PacBio trgt called expansions (#5611)
- Updated the documentation with instructions on how, as an admin, to add/edit/remove users from the main users page (#5625)
- Button to remove users from the main users page (visible to admins only) (#5612)
- New `"P-value`, `abs log₂FC` and `abs ΔΨ` WTS filters options (#5639)
- ESCAT tiers for cancer SNVs (#5660)
### Changed
- Avoid `utcnow()` deprecated code by installing Flask-Login from its main branch (#5592)
- Compute chanjo2 coverage on exons only when at least case individual has analysis_type=panel (#5601)
- Display conservation scores for PHAST, GERP and phyloP alongside "Conserved" or "NotConserved" (#5593)
- Exporting managed variants from the command line with the `--collaborator` option will return variants from the specified institute plus those not assigned to any institute (#5607)
- Safer redirect to previous page for variants views (#5599)
- Make whole caseS row clickable link for case page (#5620)
- Make whole variantS row clickable link for variant page (#5618)
- Refined the filtering logic for Clinical WTS variants. The clinical filter now selects variants with either `padjust` < 0.05 or (`p_adjust_gene` < 0.1 and abs(`delta_psi`) > 0.1), for OUTRIDER expression variants and FRASER splicing variants respectively (#5630)
- Removing git installers when building Docker images (#5644)
- Refactored the parsing of the app config file so there exists only one centralized loader for both cli and web app (#5638)
- Restrict gene-overlapping variants (DNA and WTS outliers) search to variants found in affected individuals (#5623, #5659)
- Update command: `scout export variants` now `scout export causatives` (backward-compatible) (#5654)
- Show estimated VAF% also for panel and WES SNVs, much as for MT variants (#5658)
### Fixed
- Treat -1 values as None values when parsing archived LoqusDB frequencies - works retroactively on variantS page, not on variant page yet (#5591)
- Links to SNVs and SVs from SMN CN page (#5600)
- Consistent panel display on variants pages for unselected "All" panels (#5600)
- Bump tj-actions-branch-names GitHub action to v9 (#5605)
- Missing variant key `tool_hits` causing fusion variants page to crash (#5614)
- Add/fix conflicts between ClinGen-CGC-VICC classification criteria to fix discrepancies to Horak et al (#5629)
- Fix display of gene symbols for TRGT loci on variantS page (#5634)
- Parse and store also SpliceAI, CADD scores where all scores are 0. (#5637)
- Git missing from docker bookworm slim image (#5642)
- Matching cancer_snv managed variants failure (#5647)
- Parsing of database name when provided on a .yaml config file (#5663)
- Export causatives command crashing on variants that have been removed (#5665)
- Don't follow row link for checkboxes or other input elements (#5668)
- Parse error on REViewer.trgt case load entries (#5672)
- Fix SpliceAI 0.0 score display (#5675)

## [4.103.3]
### Changed
- Sort institute multiselect alphabetically by display name on 'Search SNVs & SVs' page (#5584)
- Always display STRs sorted by ascending gene symbol (#5580)
### Fixed
- App filter `format_variant_canonical_transcripts` (used on `Search SNVs and SVs` page) crashing when a gene has no canonical transcript (#5582)
- STRs not displaying a repeat locus (#5587)

## [4.103.2]
### Changed
- Display number of available/displayed variants on variantS pages without having to expand search filters (#5571) with collapsing chevron (#5572)
- Update to IGV.js v3.4.1 (#5573)
- Allow autoscaling on IGV tracks, but group alignment scale (#5574)
### Fixed
- Fixed panel filename sanitization in download panel function (#5577)

## [4.103.1]
### Fixed
- Rounding of SV VQ with undefined value (#5568)

## [4.103]
### Added
- Add cancer SNVs to Oncogenicity ClinVar submissions (downloadable json document) (#5449)
- Fold changes values alongside Log2 fold changes values (l2fc) on WTS outliers page (#5536)
- REVEL and SpliceAI scores are now displayed as multi-colored, labeled badges on the variant and report pages (#5537, #5538)
- Filter results in `Search SNVs & SVs` page by one or more institutes (#5539)
- New exome CNV caller GATK CNV (#5557)
- Automatic ClinVar oncogenicity submissions via ClinVar API (#5510)
- Parse and show normalized rank scores (`RankScoreNormalized`) on SNVs (RD & cancer) and SVs (RD) pages (#5554)
- Add MuTect2 SNV caller (used in nf-core/raredisease MT calling) (#5558)
- Option to remove any role assigned to a user, not only the admin role (#5523)
### Changed
- Improved test that checks code collecting other categories of variants overlapping a variant (#5521)
- Enable insertion/deletion size display on IGV.js alignment tracks (#5547)
- LRS STR variant read support (TRGT SD) stored and displayed on variant as ref/alt depth (#5552)
- On `Search SNVs and SVs` page, display multiple HGVS descriptors when variant has more than one gene (#5513)
- Deprecated the `--remove-admin` flag in the update user command line (#5523)
### Fixed
- Instance badge class and config option documentation (#5500)
- Fix incorrect reference to non-existent pymongo.synchronous (#5517)
- More clearly dim cases for empty queries (#5507)
- Case search form enforces numeric input for number of results returned (`Limit` field) (#5519)
- Parsing of canonical transcript in variants genes when variant is outside the coding sequence (#5515)
- Download of a ClinVar submission's json file when observation data is no longer present in the database (#5520)
- Removed extra warnings for missing file types on case loading (#5525)
- Matchmaker Exchange submissions page crashing when one or more cases have no synopsis(#5534)
- Loading PathologicStruc from Stranger annotated TRGT STR files (#5542)
- Badge color for missing REVEL and SpliceAI scores (#5546)
- Truncate long STR RepeatUnit names, from loci missing formal RU just showing ref allele (#5551)
- Do not reorder Sanger sequencing for variants when case is re-uploaded. Just assign Sanger status = ordered to them. (#5504)
- Do not create new variant-associated events, when re-uploading a case. New variant inherits key/values from old evaluated variants (#5507)
- Increased bottom margin in ClinVar submission option on institute's sidebar (#5561)
- `Search SNVs & SVs` for cases which have been removed (#5563)
- SpliceAI label color when variant hits multiple genes (#5565)

## [4.102]
### Added
- ClinVar data with link to ClinVar for variants present on the general case report (#5478)
- Customise Scout instance color and name, by adding INSTANCE_NAME and INSTANCE_COLOR parameters in the app config file (#5479)
- Display local archived frequencies on general case report (#5492)
### Changed
- Refactored and simplified code that fetches case's genome build (#5443)
- On caseS page, dim cases only included from the always display cases with status option (#5464)
- Reuse the variant frequencies table from variant page on case reports (#5478)
- Loading of outliers files (Fraser and Outrider) do not raise error when path to these files is missing or wrong, just a warning (#5486)
- Updated libraries on uv lock file (#5495)
### Fixed
- Fix long STR variant pinned display on case page (#5455)
- Variant page crashing when Loqusdb instance is chosen on institute settings but is not found at the given URL (#5447)
- Show assignees in case list when user ID is different from email (#5460)
- When removing a germline variant from a ClinVar submission, make sure to remove also its associated observations from the database (#5463)
- Chanjo2 genes full coverage check when variant has no genes (#5468)
- Full Flask user logout blocked by session clear (#5470)
- SV page UCSC link for breakpoints did not detect genome build 38 (#5489)
- HPO term deep link URL updated to a working one (#5488)
- Add `str_trid` as a sorting criterion when selecting STRs. This fixes the sort order problem of STRs from cases with genome build 38 (#5491)
- Always use GitHub original for igv.js genomes.json config - it is intended as official backup URL already (#5496)
- Update igv.js to v3.3.0 (#5496)
- Introduced a function that checks redirect URLs to avoid redirection to external sites (#5458)
- Loading of missing outliers files should also not raise error if key exists but is unset (#5497)
- Do not add null references to HPO-associated genes when parsing errors occur (#5472)
- Possibility to change user immediately after logging out from Google Oauth or Keycloak (#5493)
- Trust hgnc_id for unique aliases for HPO-associated genes (#5498)

## [4.101]
### Changed
- Institutes are now sorted by ID on gene panels page (#5436)
- Simplified visualization of previous ACMG and CCV classifications for a variant on variantS page (#5439 & #5440)
- On ClinVar multistep submission form, skip fetching transcript versions for build 38 transcripts which are not MANE Select or MANE Plus Clinical (#5426)
### Fixed
- Malformatted table cell for analysis date on caseS page (#5438)
- Remove "Add to ClinVar submission" button for pinned MEI variants as submission is not supported at the moment (#5442)
- Clinical variant files could once again be read in arbitrary order on load (#5452)
- Fix test_sanger_validation test to be run with a mock app instantiated (#5453)

## [4.100.2]
### Fixed
- Keyerror 'ensembl_transcript_id' when loading transcripts from a pre-downloaded Ensembl transcripts file (#5435)

## [4.100.1]
### Fixed
- Removed an extra `x` from compounds functional annotation cells (#5432)

## [4.100]
### Added
- Button with link to cancerhotspots.org on variant page for cancer cases (#5359)
- Link to ClinGen ACMG CSPEC Criteria Specification Registry from ACMG classification page (#5364)
- Documentation on how to export data from the scout database using the command line (#5373)
- Filter cancer SNVs by ClinVar oncogenicity. OBS: since annotations are still sparse in ClinVar, relying solely on them could be too restrictive (#5367)
- Include eventual gene-matching WTS outliers on variantS page (Overlap column) and variant page (Gene overlapping non-SNVs table) (#5371)
- Minor Allele Frequency (HiFiCNV) IGV.js track for Nallo cases (#5401)
- A page showing all cases submitted to the Matchmaker Exchange, accessible from the institute's sidebar (#5378)
- Variants' loader progress bar (#5411)
### Changed
- Allow matching compounded subcategories from SV callers e.g. DUP:INV (#5360)
- Adjust the link to the chanjo2 gene coverage report to reflect the type of analyses used for the samples (#5368)
- Gene panels open in new tabs from case panels and display case name on the top of the page (#5369)
- When uploading research variants, use rank threshold defined in case settings, if available, otherwise use the default threshold of 8 (#5370)
- Display genome build version on case general report (#5381)
- On pull request template, fixed instructions on how to deploy a branch to the development server (#5382)
- On case general report, when a variant is classified (ACMG or CCV), tagged, commented and also dismissed, will only be displayed among the dismissed variants (#5377)
- If case is re-runned/re-uploaded with the `--keep-actions` tag, remember also previously assigned diseases, HPO terms, phenotype groups and HPO panels (#5365)
- Case load config alias and updated track label for TIDDIT coverage tracks to accommodate HiFiCNV dito (#5401)
- On variants page, compounds popup table, truncate the display name of compound variants with display name that exceeds 20 characters (#5404)
- Update dataTables js (#5407)
- Load variants command prints more clearly which categories of variants are being loaded (#5409)
- Tooltips instead of popovers (no click needed) for matching indicators on variantS page (#5419)
- Call chanjo2 coverage completeness indicator via API after window loading completes (#5366)
- On ClinVar multistep submission form, silence warnings coming from missing HGVS version using Entrez Eutils (#5424)
### Fixed
- Style of Alamut button on variant page (#5358)
- Scope of overlapping functions (#5385)
- Tests involving the variants controllers, which failed when not run in a specific order (#5391)
- Option to return to the previous step in each of the steps of the ClinVar submission form (#5393)
- chanjo2 MT report for cases in build 38 (#5397)
- Fixed some variantS view tests accessing database out of app context (#5415)
- Display of matching manual rank on the SV variant page (#5419)
- Broken `scout setup database` command (#5422)
- Collecting submission data for cases which have been removed (#5421)
- Speed up query for gene overlapping variants (#5413)
- Removing submission data for cases which have been removed (#5430)

## [4.99]
### Added
- De novo assembly alignment file load and display (#5284)
- Paraphase bam-let alignment file load and display (#5284)
- Parsing and showing ClinVar somatic oncogenicity anontations, when available (#5304)
- Gene overlapping variants (superset of compounds) for SVs (#5332)
- Gene overlapping variants for MEIs (#5332)
- Gene overlapping variants for cancer (and cancer_sv) (#5332)
- Tests for the Google login functionality (#5335)
- Support for login using Keycloak (#5337)
- Documentation on Keycloak login system integration (#5342)
- Integrity check for genes/transcripts/exons files downloaded from Ensembl (#5353)
- Options for custom ID/display name for PanelApp Green updates (#5355)
### Changed
- Allow ACMG criteria strength modification to Very strong/Stand-alone (#5297)
- Mocked the Ensembl liftover service in igv tracks tests (#5319)
- Refactored the login function into smaller functions, handling respectively: user consent, LDAP login, Google login, database login and user validation (#5331)
- Allow loading of mixed analysis type cases where some individuals are fully WTS and do not appear in DNA VCFs (#5327)
- Documentation available in dark mode, and expanded installation instructions (#5343)
### Fixed
- Re-enable display of case and individual specific tracks (pre-computed coverage, UPD, zygosity) (#5300)
- Disable 2-color mode in IGV.js by default, since it obscures variant proportion of reads. Can be manually enabled (#5311)
- Institute settings reset (#5309)
- Updated color scheme for variant assessment badges that were hard to see in light mode, notably Risk Factor (#5318)
- Avoid page timeout by skipping HGVS validations in ClinVar multistep submission for non-MANE transcripts from variants in build 38 (#5302)
- Sashimi view page displaying an error message when Ensembl REST API (LiftOver) is not available (#5322)
- Refactored the liftover functionality to avoid using the old Ensembl REST API (#5326)
- Downloading of Ensembl resources by fixing the URL to the schug server, pointing to the production instance instead of the staging one (#5348)
- Missing MT genes from the IGV track (#5339)
- Paraphase and de novo assembly tracks could mismatch alignment sample labels - refactor to case specific tracks (#5357)

## [4.98]
### Added
- Documentation on how to delete variants for one or more cases
- Document the option to collect green genes from any panel when updating the PanelApp green genes panel
- On the institute's filters page, display also any soft filters applied to institute's variants
### Fixed
- Case page patch for research cases without WTS outliers

## [4.97]
### Added
- Software version and link to the relative release on GitHub on the top left dropdown menu
- Option to sort WTS outliers by p_value, Δψ, ψ value, zscore or l2fc
- Display pLI score and LOEUF on rare diseases and cancer SNV pages
- Preselect MANE SELECT transcripts in the multi-step ClinVar variant add to submission process
- Allow updating case with WTS Fraser and Outrider research files
- Load research WTS outliers using the `scout load variants --outliers-research` command
- Chanjo2 gene coverage completeness indicator and report from variant page, summary card
- Enhanced SNV and SV filtering for cancer and rare disease cases, now supporting size thresholds (≥ or < a specified base pair length)
- Option to exclude ClinVar significance status in SNVs filters form
- Made HRD a config parameter and display it for cancer cases.
- Preset institute-level soft filters for variants (filtering based on "filters" values on variant documents). Settings editable by admins on the institute's settings page. Allows e.g. hiding tumor `in_normal` and `germline_risk` filter status variants.
- Load pedigree and sex check from Somalier, provided by e.g. the Nallo pipeline
- Expand the command line to remove more types of variants. Now supports: `cancer`, `cancer_sv`, `fusion`, `mei`, `outlier`, `snv`, `str`, and `sv`.
- New `prioritise_clinvar` checkbox on rare diseases cases, SNVs page, used by clinical filter or for expanding the search to always return variants that match the selected ClinVar conditions
- ClinVar CLNSIG Exclude option on cancer variantS filters
### Changed
- Do not show overlapping gene panels badge on variants from cases runned without gene panels
- Set case as research case if it contains any type of research variants
- Update igv.js to 3.2.0
- IGV DNA alignment track defaults to group by tag:HP and color by methylation (useful for LRS), and show soft-clips
- Update gnomAD constraint to v4.1
- HG38 genes track in igv.js browser, to correctly display gene names
- Refactored code for prioritizing the order of variant loading
- Modified the web pages body style to adapt content to smaller screens
- Refactored filters to filter variants by ClinVar significance, CLINSIG Confident and ClinVar hits at the same time
- Improved tooltips for ClinVar filter in SNVs filter form
- `showSoftClips` parameter in igv.js is set to false by default for WES and PANEL samples
- Updated dependencies in uv.lock file
### Fixed
- Don't save any "-1", "." or "0" frequency values for SNVs - same as for SVs
- Downloading and parsing of genes from Ensembl (including MT-TP)
- Don't parse SV frequencies for SNVs even if the name matches. Also accept "." as missing value for SV frequencies.
- HPO search on WTS Outliers page
- Stop using dynamic gene panel (HPO generated list) for clinical filter when the last gene is removed from the dynamic gene panel
- Return only variants with ClinVar annotation when `ClinVar hits` checkbox is checked on variants search form
- Legacy variant filter option `clinsig_confident_always_returned` on saved filters is remapped as `prioritised_clivar` and `clinvar_trusted_revstat`
- Variants queries excluding ClinVar tags without `prioritise_clinvar` checkbox checked
- Pedigree QC Somalier loading demo ancestry file and operator priority

## [4.96]
### Added
- Support case status assignment upon loading (by providing case status in the case config file)
- Severity predictions on general case report for SNVs and cancer SNVs
- Variant functional annotation on general case report for SNVs and cancer SNVs
- Version of Scout used when the case was loaded is displayed on case page and general report
### Removed
- Discontinue ClinVar submissions via CSV files and support only submission via API: removed buttons for downloading ClinVar submission objects as CSV files
### Changed
- Display STR variant filter status on corresponding variantS page
- Warning and reference to Biesecker et al when using PP1/BS4 and PP4 together in ACMG classifications
- Warning to not use PP4 criterion together with PS2/PM6 in ACMG classifications with reference to the SVI Recommendation for _de novo_ Criteria (PS2 & PM6)
- Button to directly remove accepted submissions from ClinVar
- Upgraded libs in uv.lock file
### Fixed
- Release docs to include instructions for upgrading dependencies
- Truncated long HGVS descriptions on cancer SNV and SNVs pages
- Avoid recurrent error by removing variant ranking settings in unranked demo case
- Actually re-raise exception after load aborts and has rolled back variant insertion

## [4.95]
### Added
- CCV score / temperature on case reports
- ACMG SNV classification form also accessible from SV variant page
- Simplify updating of the PanelApp Green panel from all source types in the command line interactive session
### Changed
- Clearer link to `Richards 2015` on ACMG classification section on SVs and cancer SVs variants pages
- Parse HGNC Ids directly from PanelApp when updating/downloading PanelApp panels
- Skip variant genotype matching check and just return True when matching causative is found in a case with only one individual/sample
- Reduced number of research MEI variants present in the demo case from 17K to 145 to speed up automatic tests
### Fixed
- ACMG temperature on case general report should respect term modifiers
- Missing inheritance, constraint info for genes with symbols matching other genes previous aliases with some lower case letters
- Loading of all PanelApp panels from command line
- Saving gene inheritance models when loading/updating specific/all PanelApp panels (doesn't apply to the `PanelApp Green Genes panel`)
- Save also complete penetrance status (in addition to incomplete) if available when loading specific/all PanelApp panels (does not apply to the `PanelApp Green Genes panel`)
- Variants and managed variants query by coordinates, which was returning all variants in the chromosome if start position was 0
- Compound loading matches also "chr"-containing compound variant names

## [4.94.1]
### Fixed
- Temporary directory generation for MT reports and pedigree file for case general report

## [4.94]
### Added
- Max-level provenance and Software Bill Of Materials (SBOM) to the Docker images pushed to Docker Hub
- ACMG VUS Bayesian score / temperature on case reports
- Button to filter and download case individuals/samples from institute's caseS page
### Changed
- On variant page, RefSeq transcripts panel, truncate very long protein change descriptions
- Build system changed to uv/hatchling, remove setuptools, version file, add project toml and associated files
- On variantS pages, display chromosome directly on start and end chromosome if different
- On cancer variantS pages, display allele counts and frequency the same way for SNVs and SVs (refactor macro)
- Stricter coordinate check in BND variants queries (affecting search results on SV variants page)
### Fixed
- UCSC hg38 links are updated
- Variants page tooltip errors
- Cancer variantS page had poor visibility of VAF and chromosome coordinate on causatives (green background)

## [4.93.1]
### Fixed
- Updated PyPi build GitHub action to explicitly include setuptools (for Python 3.12 distro)

## [4.93]
### Added
- ClinGen-CGC-VICC oncogenicity classification for cancer SNVs
- A warning to not to post sensitive or personal info when opening an issue
### Changed
- "Show more/less" button to toggle showing 50 (instead of 10) observed cases in LoqusDB observation panel
- Show customer id on share and revoke sharing case collapsible sidebar dialog
- Switch to python v.3.12 in Dockerfiles and automatic tests
### Fixed
- Limit the size of custom images displayed on case and variant pages and add a link to display them in full size in a new tab
- Classified variants not showing on case report when collaborator adds classification
- On variantS page, when a variant has more than one gene, then the gene panel badge reflect the panels each gene is actually in
- Updating genes on a gene panel using a file
- Link out to Horak 2020 from CCV classify page opens in new tab

## [4.92]
### Added
- PanelApp link on gene page and on gene panels description
- Add more filters to the delete variants command (institute ID and text file with list of case IDs)
### Changed
- Use the `clinicalgenomics/python3.11-venv:1.0` image everywhere in the Dockerfiles
### Fixed
- list/List typing issue on PanelApp extension module

## [4.91.2]
### Fixed
- Stranger TRGT parsing of `.` in `FORMAT.MC`
- Parse ClinVar low-penetrance info and display it alongside Pathogenic and likely pathogenic on SNVs pages
- Gene panel indexes to reflect the indexes used in production database
- Panel version check while editing the genes of a panel
- Display unknown filter tags as "danger" marked badges
- Open WTS variantS SNVs and SVs in new tabs
- PanelApp panels update documentation to reflect the latest changes in the command line
- Display panel IDs alongside panel display names on gene panels page
- Just one `Hide removed panels` checkbox for all panels on gene panels page
- Variant filters redecoration from multiple classifications crash on general case report

## [4.91.1]
### Fixed
- Update IGV.js to v3.1.0
- Columns/headings on SV variantS shifted

## [4.91]
### Added
- Variant link to Franklin in database buttons (different depending on rare or cancer track)
- MANE badges on list of variant's Genes/Transcripts/Proteins table, this way also SVs will display MANE annotations
- Export variant type and callers-related info fields when exporting variants from variantS pages
- Cases advanced search on the dashboard page
- Possibility to use only signed off panels when building the PanelApp GREEN panel
### Changed
- On genes panel page and gene panel PDF export, it's more evident which genes were newly introduced into the panel
- WTS outlier position copy button on WTS outliers page
- Update IGV.js to v3.0.9
- Managed variants VCF export more verbose on SVs
- `/api/v1/hpo-terms` returns pymongo OperationFailure errors when provided query string contains problematic characters
- When parsing variants, prioritise caller AF if set in FORMAT over recalculation from AD
- Expand the submissions information section on the ClinVar submissions page to fully display long text entries
- Jarvik et al for PP1 added to ACMG modification guidelines
- Display institute `_id` + display name on dashboard filters
- ClinVar category 8 has changed to "Conflicting classifications of pathogenicity" instead of "interpretations"
- Simplify always loading ClinVar `CLNSIG` P, LP and conflicting annotations slightly
- Increased visibility of variant callers's "Pass" or "Filtered" on the following pages: SNV variants (cancer cases), SV variants (both RD and cancer cases)
- Names on IGV buttons, including an overview level IGV MT button
- Cases query no longer accepts strings for the `name_query` parameter, only ImmutableMultiDict (form data)
- Refactor the loading of PanelApp panels to use the maintained API - Customised PanelApp GREEN panels
- Better layout for Consequence cell on cancer SNVs page
- Merged `Qual` and `Callers` cell on cancer SNVs page
### Fixed
- Empty custom_images dicts in case load config do not crash
- Tracks missing alignment files are skipped on generating IGV views
- ClinVar form to accept MedGen phenotypes
- Cancer SV variantS page spinner on variant export
- STRs variants export (do not allow null estimated variant size and repeat locus ID)
- STRs variants page when one or more variants have SweGen mean frequency but lack Short Tandem Repeat motif count
- ClinVar submission enquiry status for all submissions after the latest
- CLI scout update type hint error when running commands using Python 3.9
- Missing alignment files but present index files could crash the function creating alignment tracks for IGV display
- Fix missing "Repeat locus" info on STRs export

## [4.90.1]
### Fixed
- Parsing Matchmaker Exchange's matches dates

## [4.90]
### Added
- Link to chanjo2 MANE coverage overview on case page and panel page
- More SVI recommendation links on the ACMG page
- IGV buttons for SMN CN page
- Warnings on ACMG classifications for potentially conflicting classification pairs
- ACMG Bayesian foundation point scale after Tavtigian for variant heat profile
### Changed
- Variants query backend allows rank_score filtering
- Added script to tabulate causatives clinical filter rank
- Do not display inheritance models associated to ORPHA terms on variant page
- Moved edit and delete buttons close to gene names on gene panel page and other aesthetical fixes
- SNV VariantS page functional annotation and region annotation columns merged
- VariantS pages (not cancer) gene cells show OMIM inheritance pattern badges also without hover
- STR variantS page to show STR inheritance model without hover (fallback to OMIM for non-Stranger annotation)
- VariantS page local observation badges have counts visible also without hover
- On Matchmaker page, show number of matches together with matching attempt date
- Display all custom inheritance models, both standard and non-standard, as gathered from the gene panel information on the variant page
- Moved PanelApp-related code to distinct modules/extension
### Fixed
- Make BA1 fully stand-alone to Benign prediction
- Modifying Benign terms to "Moderate" has no effect under Richards. Ignored completely before, will retain unmodified significance now
- Extract all fields correctly when exporting a panel to file from gene panel page
- Custom updates to a gene in a panel
- Gene panel PDF export, including gene links
- Cancer SV, Fusion, MEI and Outlier filters are shown on the Institute Filters overview
- CaseS advanced search limit
- Visibility of Matchmaker Exchange matches on dark mode
- When creating a new gene panel from file, all gene fields are saved, including comments and manual inheritance models
- Downloading on gene names from EBI
- Links to gene panels on variant page, summary panel
- Exporting gene variants when one or more variants' genes are missing HGNC symbol

## [4.89.2]
## Fixed
- If OMIM gene panel gene symbols are not mapping to hgnc_id, allow fallback use of a unique gene alias

## [4.89.1]
### Fixed
- General case report crash when encountering STR variants without `source` tags
- Coloring and SV inheritance patterns on general case report

## [4.89]
### Added
- Button on SMN CN page to search variants within SMN1 and SMN2 genes
- Options for selectively updating OMICS variants (fraser, outrider) on a case
- Log users' activity to file by specifying `USERS_ACTIVITY_LOG_PATH` parameter in app config
- `Mean MT coverage`, `Mean chrom 14 coverage` and `Estimated mtDNA copy number` on MT coverage file from chanjo2 if available
- In ClinVar multistep form, preselect ACMG criteria according to the variant's ACMG classification, if available
- Subject id search from caseS page (supporting multiple sample types e.g.) - adding indexes to speed up caseS queries
- Advanced cases search to narrow down results using more than one search parameter
- Coverage report available for any case with samples containing d4 files, even if case has no associated gene panels
- RNA delivery reports
- Two new LRS SV callers (hificnv, severus)
### Changed
- Documentation for OMICS variants and updating a case
- Include both creation and deletion dates in gene panels pages
- Moved code to collect MT copy number stats for the MT report to the chanjo extension
- On the gene panelS page, show expanded gene panel version list in one column only
- IGV.js WTS loci default to zoom to a region around a variant instead of whole gene
- Refactored logging module
- Case general report no longer shows ORPHA inheritance models. OMIM models are shown colored.
- Chromosome alias tab files used in the igv.js browser, which now contain the alias for chromosome "M"
- Renamed "Comment on clinical significance" to "Comment on classification" in ClinVar multistep form
- Enable Gens CN button also for non-wgs cancer track cases
### Fixed
- Broken heading anchors in the documentation (`admin-guide/login-system.md` and `admin-guide/setup-scout.md` files)
- Avoid open login redirect attacks by always redirecting to cases page upon user login
- Stricter check of ID of gene panels to prevent file downloading vulnerability
- Removed link to the retired SPANR service. SPIDEX scores are still parsed and displayed if available from variant annotation.
- Omics variant view test coverage
- String pattern escape warnings
- Code creating Alamut links for variant genes without canonical_transcript set
- Variant delete button in ClinVar submissions page
- Broken search cases by case similarity
- Missing caller tag for TRGT

## [4.88.1]
### Fixed
- Patch update igv.js to 3.0.5

## [4.88]
### Added
- Added CoLoRSdb frequency to Pop Freq column on variantS page
- Hovertip to gene panel names with associated genes in SV variant view, when variant covers more than one gene
- RNA sample ID can be provided in case load config if different from sample_id
### Fixed
- Broken `scout setup database` command
- Update demo VCF header, adding missing keys found on variants
- Broken upload to Codecov step in Tests & Coverage GitHub action
- Tomte DROP column names have been updated (backwards compatibility preserved for main fields)
- WTS outlierS view to display correct individual IDs for cases with multiple individuals
- WTS outlierS not displayed on WTS outlierS view

## [4.87.1]
### Fixed
- Positioning and alignment of genes cell on variantS page

## [4.87]
### Added
- Option to configure RNA build on case load (default '38')
### Changed
- Tooltip on RNA alignments now shows RNA genome build version
- Updated igv.js to v3.0.4
### Fixed
- Style of "SNVs" and "SVs" buttons on WTS Outliers page
- Chromosome alias files for igv.js
- Genes track displayed also when RNA alignments are present without splice junctions track on igv browser
- Genes track displayed again when splice junction tracks are present

## [4.86.1]
### Fixed
- Loading and updating PanelApp panels, including PanelApp green

## [4.86]
### Added
- Display samples' name (tooltip) and affected status directly on caseS page
- Search SVs across all cases, in given genes
- `CLINVAR_API_URL` param can be specified in app settings to override the URL used to send ClinVar submissions to. Intended for testing.
- Support for loading and storing OMICS data
- Parse DROP Fraser and Outrider TSVs
- Display omics variants - wts outliers (Fraser, Outrider)
- Parse GNOMAD `gnomad_af` and `gnomad_popmax_af` keys from variants annotated with `echtvar`
- Make removed panel optionally visible to non-admin or non maintainers
- Parse CoLoRSdb frequencies annotated in the variant INFO field with the `colorsdb_af` key
- Download -omics variants using the `Filter and export button`
- Clickable COSMIC links on IGV tracks
- Possibility to un-audit previously audited filters
- Reverted table style and removed font awesome style from IGV template
- Case status tags displayed on dashboard case overview
### Changed
- Updated igv.js to v3.0.1
- Alphabetically sort IGV track available for custom selection
- Updated wokeignore to avoid unfixable warning
- Update Chart.js to v4.4.3
- Use tornado library version >= 6.4.1
- Fewer variants in the MEI demo file
- Switch to FontAwesome v.6 instead of using icons v.5 + kit with icons v.6
- Show time (hours and minutes) additionally to date on comments and activity panel
### Fixed
- Only add expected caller keys to variant (FOUND_IN or SVDB_ORIGIN)
- Splice junction merged track height offset in IGV.js
- Splice junction initiation crash with empty variant obj
- Splice junction variant routing for cases with WTS but without outlier data
- Variant links to ExAC, now pointing to gnomAD, since the ExAC browser is no longer available
- Style of HPO terms assigned to a case, now one phenotype per line
- RNA sashimi view rendering should work also if the gene track is user disabled
- Respect IGV tracks chosen by user in variant IGV settings

## [4.85]
### Added
- Load also genes which are missing Ensembl gene ID (72 in both builds), including immunoglobulins and fragile sites
### Changed
- Unfreeze werkzeug again
- Show "(Removed)" after removed panels in dropdown
- The REVEL score is collected as the maximum REVEL score from all of the variant's transcripts
- Parse GNOMAD POPMAX values only if they are numerical when loading variants
### Fixed
- Alphabetically sort "select default panels" dropdown menu options on case page
- Show gene panel removed status on case page
- Fixed visibility of the following buttons: remove assignee, remove pinned/causative, remove comment, remove case from group

## [4.84]
### Changed
- Clearer error message when a loqusdb query fails for an instance that initially connected
- Do not load chanjo-report module if not needed and more visible message when it fails loading
- Converted the HgncGene class into a Pydantic class
- Swap menu open and collapse indicator chevrons - down is now displayed-open, right hidden-closed
- Linters and actions now all use python 3.11
### Fixed
- Safer way to update variant genes and compounds that avoids saving temporary decorators into variants' database documents
- Link to HGNC gene report on gene page
- Case file load priority so that e.g. SNV get loaded before SV, or clinical before research, for consistent variant_id collisions

## [4.83]
### Added
- Edit ACMG classifications from variant page (only for classifications with criteria)
- Events for case CLI events (load case, update case, update individual)
- Support for loading and displaying local custom IGV tracks
- MANE IGV track to be used as a local track for igv.js (see scout demo config file)
- Optional separate MT VCFs, for `nf-core/raredisease`
### Changed
- Avoid passing verbs from CaseHandler - functions for case sample and individual in CaseEventHandler
- Hide mtDNA report and coverage report links on case sidebar for cases with WTS data only
- Modified OMIM-AUTO gene panel to include genes in both genome builds
- Moved chanjo code into a dedicated extension
- Optimise the function that collects "match-safe" genes for an institute by avoiding duplicated genes from different panels
- Users must actively select "show matching causatives/managed" on a case page to see matching numbers
- Upgraded python version from 3.8 to 3.11 in Docker images
### Fixed
- Fix several tests that relied on number of events after setup to be 0
- Removed unused load case function
- Artwork logo sync sketch with png and export svg
- Clearer exception handling on chanjo-report setup - fail early and visibly
- mtDNA report crashing when one or more samples from a case is not in the chanjo database
- Case page crashing on missing phenotype terms
- ACMG benign modifiers
- Speed up tests by caching python env correctly in Github action and adding two more test groups
- Agile issue templates were added globally to the CG-org. Adding custom issue templates to avoid exposing customers
- PanelApp panel not saving genes with empty `EnsembleGeneIds` list
- Speed up checking outdated gene panels
- Do not load research variants automatically when loading a case

## [4.82.2]
### Fixed
- Warning icon in case pages for individuals where `confirmed_sex` is false
- Show allele sizes form ExpansionHunter on STR variantS page again

## [4.82.1]
### Fixed
- Revert the installation of flask-ldapconn to use the version available on PyPI to be able to push new scout releases to PyPI

## [4.82]
### Added
- Tooltip for combined score in tables for compounds and overlapping variants
- Checkbox to filter variants by excluding genes listed in selected gene panels, files or provided as list
- STR variant information card with database links, replacing empty frequency panel
- Display paging and number of HPO terms available in the database on Phenotypes page
- On case page, typeahead hints when searching for a disease using substrings containing source ("OMIM:", "ORPHA:")
- Button to monitor the status of submissions on ClinVar Submissions page
- Option to filter cancer variants by number of observations in somatic and germline archived database
- Documentation for integrating chanjo2
- More up-to-date VEP CSQ dbNSFP frequency keys
- Parse PacBio TRGT (Tandem repeat genotyping tool) Short Tandem Repeat VCFs
### Changed
- In the case_report #panel-tables has a fixed width
- Updated IGV.js to 2.15.11
- Fusion variants in case report now contain same info as on fusion variantS page
- Block submission of somatic variants to ClinVar until we harmonise with their changed API
- Additional control on the format of conditions provided in ClinVar form
- Errors while loading managed variants from file are now displayed on the Managed Variants page
- Chanjo2 coverage button visible only when query will contain a list of HGNC gene IDs
- Use Python-Markdown directly instead of the unmaintained Flask-Markdown
- Use Markupsafe instead of long deprecated, now removed Flask Markup
- Prepare to unfreeze Werkzeug, but don't actually activate until chanjo can deal with the change
### Fixed
- Submit requests to Chanjo2 using HTML forms instead of JSON data
- `Research somatic variants` link name on caseS page
- Broken `Install the HTML 2 PDF renderer` step in a GitHub action
- Fix ClinVar form parsing to not include ":" in conditionType.id when condition conditionType.db is Orphanet
- Fix condition dropdown and pre-selection on ClinVar form for cases with associated ORPHA diagnoses
- Improved visibility of ClinVar form in dark mode
- End coordinates for indels in ClinVar form
- Diagnoses API search crashing with empty search string
- Variant's overlapping panels should show overlapping of variant genes against the latest version of the panel
- Case page crashing when case has both variants in a ClinVar submission and pinned not loaded variants
- Installation of git in second build stage of Dockerfile, allowing correct installation of libraries

## [4.81]
### Added
- Tag for somatic SV IGH-DUX4 detection samtools script
### Changed
- Upgraded Bootstrap version in reports from 4.3.1 to 5.1.3
### Fixed
- Buttons layout in HPO genes panel on case page
- Added back old variant rankscore index with different key order to help loading on demo instance
- Cancer case_report panel-table no longer contains inheritance information
- Case report pinned variants card now displays info text if all pinned variants are present in causatives
- Darkmode setting now applies to the comment-box accordion
- Typo in case report causing `cancer_rank_options is undefined` error

## [4.80]
### Added
- Support for .d4 files coverage using chanjo2 (Case page sidebar link) with test
- Link to chanjo2 coverage report and coverage gene overview on gene panel page
- Link to chanjo2 coverage report on Case page, HPO dynamic gene list
- Link to genes coverage overview report on Case page, HPO dynamic gene list
### Changed
- All links in disease table on diagnosis page now open in a new tab
- Dark mode settings applied to multi-selects on institute settings page
- Comments on case and variant pages can be viewed by expanding an accordion
- On case page information on pinned variants and variants submitted to ClinVar are displayed in the same table
- Demo case file paths are now stored as absolute paths
- Optimised indices to address slow queries
- On case page default panels are now found at the top of the table, and it can be sorted by this trait
### Fixed
- On variants page, search for variants in genes present only in build 38 returning no results
- Pin/unpin with API was not able to make event links
- A new field `Explanation for multiple conditions` is available in ClinVar for submitting variants with more than one associated condition
- Fusion genes with partners lacking gene HGNC id will still be fully loaded
- Fusion variantS export now contains fusion variant specific columns
- When Loqusdb observations count is one the table includes information on if observation was for the current or another case

## [4.79.1]
### Fixed
- Exporting variants without rank score causing page to crash
- Display custom annotations also on cancer variant page

## [4.79]
### Added
- Added tags for Sniffles and CNVpytor, two LRS SV callers
- Button on case page for displaying STR variants occurring in the dynamic HPO panel
- Display functional annotation relative to variant gene's MANE transcripts on variant summary, when available
- Links to ACMG structural variant pathogenicity classification guidelines
- Phenomodels checkboxes can now include orpha terms
- Add incidental finding to case tags
- Get an alert on caseS page when somebody validates variants you ordered Sanger sequencing for
### Changed
- In the diagnoses page genes associated with a disease are displayed using hgnc symbol instead of hgnc id
- Refactor view route to allow navigation directly to unique variant document id, improve permissions check
- Do not show MANE and MANE Plus Clinical transcripts annotated from VEP (saved in variants) but collect this info from the transcripts database collection
- Refactor view route to allow navigation directly to unique case id (in particular for gens)
- `Institutes to share cases with` on institute's settings page now displays institutes names and IDs
- View route with document id selects view template based on variant category
### Fixed
- Refactored code in cases blueprints and variant_events adapter (set diseases for partial causative variants) to use "disease" instead of "omim" to encompass also ORPHA terms
- Refactored code in `scout/parse/omim.py` and `scout/parse/disease_terms.py` to use "disease" instead of "phenotype" to differentiate from HPO terms
- Be more careful about checking access to variant on API access
- Show also ACMG VUS on general report (could be missing if not e.g. pinned)

## [4.78]
### Added
- Case status labels can be added, giving more finegrained details on a solved status (provisional, diagnostic, carrier, UPD, SMN, ...)
- New SO terms: `sequence_variant` and `coding_transcript_variant`
- More MEI specific annotation is shown on the variant page
- Parse and save MANE transcripts info when updating genes in build 38
- ClinVar submission can now be downloaded as a json file
- `Mane Select` and `Mane Plus Clinical` badges on Gene page, when available
- ClinVar submission can now be downloaded as a json file
- API endpoint to pin variant
- Display common/uncommon/rare on summary of mei variant page
### Changed
- In the ClinVar form, database and id of assertion criteria citation are now separate inputs
- Customise institute settings to be able to display all cases with a certain status on cases page (admin users)
- Renamed `Clinical Significance` to `Germline Classification` on multistep ClinVar form
- Changed the "x" in cases.utils.remove_form button text to red for better visibility in dark mode
- Update GitHub actions
- Default loglevel up to INFO, making logs with default start easier to read
- Add XTR region to PAR region definition
- Diagnoses can be searched on diagnoses page without waiting for load first
### Fixed
- Removed log info showing hgnc IDs used in variantS search
- Maintain Matchmaker Exchange and Beacon submission status when a case is re-uploaded
- Inheritance mode from ORPHA should not be confounded with the OMIM inheritance model
- Decipher link URL changes
- Refactored code in cases blueprints to use "disease" instead of "omim" to encompass also ORPHA terms

## [4.77]
### Added
- Orpha disease terms now include information on inheritance
- Case loading via .yaml config file accepts subject_id and phenotype_groups (if previously defined as constant default or added per institute)
- Possibility to submit variants associated with Orphanet conditions to ClinVar
- Option update path to .d4 files path for individuals of an existing case using the command line
- More constraint information is displayed per gene in addition to pLi: missense and LoF OE, CI (inluding LOEUF) and Z-score.
### Changed
- Introduce validation in the ClinVar multistep form to make sure users provide at least one variant-associated condition
- CLI scout update individual accepts subject_id
- Update ClinVar inheritance models to reflect changes in ClinVar submission API
- Handle variant-associated condition ID format in background when creating ClinVar submissions
- Replace the code that downloads Ensembl genes, transcripts and exons with the Schug web app
- Add more info to error log when transcript variant frequency parsing fails.
- GnomAD v4 constraint information replaces ExAC constraints (pLi).
### Fixed
- Text input of associated condition in ClinVar form now aligns to the left
- Alignment of contents in the case report has been updated
- Missing number of phenotypes and genes from case diagnoses
- Associate OMIM and/or ORPHA diagnoses with partial causatives
- Visualization of partial causatives' diagnoses on case page: style and links
- Revert style of pinned variants window on the case page
- Rename `Clinical significanc` to `Germline classification` in ClinVar submissions exported files
- Rename `Clinical significance citations` to `Classification citations` in ClinVar submissions exported files
- Rename `Comment on clinical significance` to `Comment on classification` in ClinVar submissions exported files
- Show matching partial causatives on variant page
- Matching causatives shown on case page consisting only of variant matching the default panels of the case - bug introduced since scout v4.72 (Oct 18, 2023)
- Missing somatic variant read depth leading to report division by zero

## [4.76]
### Added
- Orphacodes are visible in phenotype tables
- Pydantic validation of image paths provided in case load config file
- Info on the user which created a ClinVar submission, when available
- Associate .d4 files to case individuals when loading a case via config file
### Changed
- In diagnoses page the load of diseases are initiated by clicking a button
- Revel score, Revel rank score and SpliceAI values are also displayed in Causatives and Validated variants tables
- Remove unused functions and tests
- Analysis type and direct link from cases list for OGM cases
- Removed unused `case_obj` parameter from server/blueprints/variant/controllers/observations function
- Possibility to reset ClinVar submission ID
- Allow ClinVar submissions with custom API key for users registered as ClinVar submitters or when institute doesn't have a preset list of ClinVar submitters
- Ordered event verbs alphabetically and created ClinVar-related user events
- Removed the unused "no-variants" option from the load case command line
### Fixed
- All disease_terms have gene HGNC ids as integers when added to the scout database
- Disease_term identifiers are now prefixed with the name of the coding system
- Command line crashing with error when updating a user that doesn't exist
- Thaw coloredlogs - 15.0.1 restores errorhandler issue
- Thaw crypography - current base image and library version allow Docker builds
- Missing delete icons on phenomodels page
- Missing cryptography lib error while running Scout container on an ARM processor
- Round CADD values with many decimals on causatives and validated variants pages
- Dark-mode visibility of some fields on causatives and validated variants pages
- Clinvar submitters would be cleared when unprivileged users saved institute settings page
- Added a default empty string in cases search form to avoid None default value
- Page crashing when user tries to remove the same variant from a ClinVar submission in different browser tabs
- Update more GnomAD links to GnomAD v4 (v38 SNVs, MT vars, STRs)
- Empty cells for RNA fusion variants in Causatives and Verified variants page
- Submenu icons missing from collapsible actionbar
- The collapsible actionbar had some non-collapsing overly long entries
- Cancer observations for SVs not appearing in the variant details view
- Archived local observations not visible on cancer variantS page
- Empty Population Frequency column in the Cancer SV Variants view
- Capital letters in ClinVar events description shown on case page

## [4.75]
### Added
- Hovertip to gene panel names with associated genes in variant view, when variant covers more than one gene
- Tests for panel to genes
- Download of Orphadata en_product6 and en_product4 from CLI
- Parse and save `database_found` key/values for RNA fusion variants
- Added fusion_score, ffpm, split_reads, junction_reads and fusion_caller to the list of filters on RNA fusion variants page
- Renamed the function `get_mei_info` to `set_mei_info` to be consistent with the other functions
- Fixed removing None key/values from parsed variants
- Orphacodes are included in the database disease_terms
### Changed
- Allow use of projections when retrieving gene panels
- Do not save custom images as binary data into case and variant database documents
- Retrieve and display case and variant custom images using image's saved path
- Cases are activated by viewing FSHD and SMA reports
- Split multi-gene SNV variants into single genes when submitting to Matchmaker Exchange
- Alamut links also on the gene level, using transcript and HGVS: better for indels. Keep variant link for missing HGVS
- Thaw WTForms - explicitly coerce form decimal field entries when filters fetched from db
### Fixed
- Removed some extra characters from top of general report left over from FontAwsome fix
- Do not save fusion variants-specific key/values in other types of variants
- Alamut link for MT variants in build 38
- Convert RNA fusions variants `tool_hits` and `fusion_score` keys from string to numbers
- Fix genotype reference and alternative sequencing depths defaulting to -1 when values are 0
- DecimalFields were limited to two decimal places for several forms - lifting restrictions on AF, CADD etc.

## [4.74.1]
### Changed
- Parse and save into database also OMIM terms not associated to genes
### Fixed
- BioNano API FSHD report requests are GET in Access 1.8, were POST in 1.7
- Update more FontAwesome icons to avoid Pro icons
- Test if files still exist before attempting to load research variants
- Parsing of genotypes error, resulting in -1 values when alt or ref read depths are 0

## [4.74]
### Added
- SNVs and Indels, MEI and str variants genes have links to Decipher
- An `owner + case display name` index for cases database collection
- Test and fixtures for RNA fusion case page
- Load and display fusion variants from VCF files as the other variant types
- Option to update case document with path to mei variants (clinical and research)
### Changed
- Details on variant type and category for audit filters on case general report
- Enable Gens CN profile button also in somatic case view
- Fix case of analysis type check for Gens analysis button - only show for WGS
### Fixed
- loqusdb table no longer has empty row below each loqusid
- MatchMaker submission details page crashing because of change in date format returned by PatientMatcher
- Variant external links buttons style does not change color when visited
- Hide compounds with compounds follow filter for region or function would fail for variants in multiple genes
- Updated FontAwesome version to fix missing icons

## [4.73]
### Added
- Shortcut button for HPO panel MEI variants from case page
- Export managed variants from CLI
### Changed
- STRs visualization on case panel to emphasize abnormal repeat count and associated condition
- Removed cytoband column from STRs variant view on case report
- More long integers formatted with thin spaces, and copy to clipboard buttons added
### Fixed
- OMIM table is scrollable if higher than 700px on SV page
- Pinned variants validation badge is now red for false positives.
- Case display name defaulting to case ID when `family_name` or `display_name` are missing from case upload config file
- Expanded menu visible at screen sizes below 1000px now has background color
- The image in ClinVar howto-modal is now responsive
- Clicking on a case in case groups when case was already removed from group in another browser tab
- Page crashing when saving filters for mei variants
- Link visited color of images

## [4.72.4]
### Changed
- Automatic test mongod version increased to v7
### Fixed
- GnomAD now defaults to hg38 - change build 37 links accordingly

## [4.72.3]
### Fixed
- Somatic general case report small variant table can crash with unclassified variants

## [4.72.2]
### Changed
- A gunicorn maxrequests parameter for Docker server image - default to 1200
- STR export limit increased to 500, as for other variants
- Prevent long number wrapping and use thin spaces for separation, as per standards from SI, NIST, IUPAC, BIPM.
- Speed up case retrieval and lower memory use by projecting case queries
- Make relatedness check fails stand out a little more to new users
- Speed up case retrieval and lower memory use by projecting case queries
- Speed up variant pages by projecting only the necessary keys in disease collection query
### Fixed
- Huge memory use caused by cases and variants pages pulling complete disease documents from DB
- Do not include genes fetched from HPO terms when loading diseases
- Consider the renamed fields `Approved Symbol` -> `Approved Gene Symbol` and `Gene Symbols` -> `Gene/Locus And Other Related Symbols` when parsing OMIM terms from genemap2.txt file

## [4.72.1]
### Fixed
- Jinja filter that renders long integers
- Case cache when looking for causatives in other cases causing the server to hang

## [4.72]
### Added
- A GitHub action that checks for broken internal links in docs pages
- Link validation settings in mkdocs.yml file
- Load and display full RNA alignments on alignment viewer
- Genome build check when loading a case
- Extend event index to previous causative variants and always load them
### Fixed
- Documentation nav links for a few documents
- Slightly extended the BioNano Genomics Access integration docs
- Loading of SVs when VCF is missing the INFO.END field but has INFO.SVLEN field
- Escape protein sequence name (if available) in case general report to render special characters correctly
- CaseS HPO term searches for multiple terms works independent of order
- CaseS search regexp should not allow backslash
- CaseS cohort tags can contain whitespace and still match
- Remove diagnoses from cases even if OMIM term is not found in the database
- Parsing of disease-associated genes
- Removed an annoying warning while updating database's disease terms
- Displaying custom case images loaded with scout version <= 4.71
- Use pydantic version >=2 in requirements.txt file
### Changed
- Column width adjustment on caseS page
- Use Python 3.11 in tests
- Update some github actions
- Upgraded Pydantic to version 2
- Case validation fails on loading when associated files (alignments, VCFs and reports) are not present on disk
- Case validation fails on loading when custom images have format different then ["gif", "svg", "png", "jpg", "jpeg"]
- Custom images keys `case` and `str` in case config yaml file are renamed to `case_images` and `str_variants_images`
- Simplify and speed up case general report code
- Speed up case retrieval in case_matching_causatives
- Upgrade pymongo to version 4
- When updating disease terms, check that all terms are consistent with a DiseaseTerm model before dropping the old collection
- Better separation between modules loading HPO terms and diseases
- Deleted unused scout.build.phenotype module
- Stricter validation of mandatory genome build key when loading a case. Allowed values are ['37','38',37,38]
- Improved readability of variants length and coordinates on variantS pages

## [4.71]
### Added
- Added Balsamic keys for SweGen and loqusdb local archive frequecies, SNV and SV
- New filter option for Cancer variantS: local archive RD loqusdb
- Show annotated observations on SV variantS view, also for cancer somatic SVs
- Revel filter for variantS
- Show case default panel on caseS page
- CADD filter for Cancer Somatic SNV variantS - show score
- SpliceAI-lookup link (BROAD, shows SpliceAI and Pangolin) from variant page
- BioNano Access server API - check projects, samples and fetch FSHD reports
### Fixed
- Name of reference genome build for RNA for compatibility with IGV locus search change
- Howto to run the Docker image on Mac computers in `admin-guide/containers/container-deploy.md`
- Link to Weasyprint installation howto in README file
- Avoid filling up disk by creating a reduced VCF file for every variant that is visualized
- Remove legacy incorrectly formatted CODEOWNERS file
- Restrain variant_type requests to variantS views to "clinical" or "research"
- Visualization of cancer variants where cancer case has no affected individual
- ProteinPaint gene link (small StJude API change)
- Causative MEI variant link on causatives page
- Bionano access api settings commented out by default in Scout demo config file.
- Do not show FSHD button on freshly loaded cases without bionano_access individuals
- Truncate long variants' HGVS on causative/Clinically significant and pinned variants case panels
### Changed
- Remove function call that tracks users' browser version
- Include three more splice variant SO terms in clinical filter severe SO terms
- Drop old HPO term collection only after parsing and validation of new terms completes
- Move score to own column on Cancer Somatic SNV variantS page
- Refactored a few complex case operations, breaking out sub functionalities

## [4.70]
### Added
- Download a list of Gene Variants (max 500) resulting from SNVs and Indels search
- Variant PubMed link to search for gene symbol and any aliases
### Changed
- Clearer gnomAD values in Variants page
### Fixed
- CaseS page uniform column widths
- Include ClinVar variants into a scrollable div element on Case page
- `canonical_transcript` variable not initialized in get_hgvs function (server.blueprints.institutes.controllers.py)
- Catch and display any error while importing Phenopacket info
- Modified Docker files to use python:3.8-slim-bullseye to prevent gunicorn workers booting error

## [4.69]
### Added
- ClinVar submission howto available also on Case page
- Somatic score and filtering for somatic SV callers, if available
- Show caller as a tooltip on variantS list
### Fixed
- Crash when attempting to export phenotype from a case that had never had phenotypes
- Aesthetic fix to Causative and Pinned Variants on Case page
- Structural inconsistency for ClinVar Blueprint templates
- Updated igv.js to 2.15.8 to fix track default color bug
- Fixed release versions for actions.
- Freeze tornado below 6.3.0 for compatibility with livereload 2.6.3
- Force update variants count on case re-upload
- IGV locus search not working - add genome reference id
- Pin links to MEI variants should end up on MEI not SV variant view
- Load also matching MEI variants on forced region load
- Allow excluding MEI from case variant deletion
- Fixed the name of the assigned user when the internal user ID is different from the user email address
- Gene variantS should display gene function, region and full hgvs
### Changed
- FontAwesome integrity check fail (updated resource)
- Removed ClinVar API validation buttons in favour of direct API submission
- Improved layout of Institute settings page
- ClinVar API key and allowed submitters are set in the Institute settings page


## [4.68]
### Added
- Rare Disease Mobile Element Insertion variants view
### Changed
- Updated igv.js to 2.15.6
### Fixed
- Docker stage build pycairo.
- Restore SNV and SV rank models versions on Causatives and Verified pages
- Saving `REVEL_RANKSCORE` value in a field named `revel` in variants database documents

## [4.67]
### Added
- Prepare to filter local SV frequency
### Changed
- Speed up instituteS page loading by refactoring cases/institutes query
- Clinical Filter for SVs includes `splice_polypyrimidine_tract_variant` as a severe consequence
- Clinical Filter for SVs includes local variant frequency freeze ("old") for filtering, starting at 30 counts
- Speed up caseS page loading by adding status to index and refactoring totals count
- HPO file parsing is updated to reflect that HPO have changed a few downloadable file formats with their 230405 release.
### Fixed
- Page crashing when a user tries to edit a comment that was removed
- Warning instead of crashed page when attempting to retrieve a non-existent Phenopacket
- Fixed StJude ProteinPaint gene link (URL change)
- Freeze of werkzeug library to version<2.3 to avoid problems resulting from the consequential upgrade of the Flask lib
- Huge list of genes in case report for megabases-long structural variants.
- Fix displaying institutes without associated cases on institutes page
- Fix default panel selection on SVs in cancer case report

## [4.66]
### Changed
- Moved Phenomodels code under a dedicated blueprint
- Updated the instructions to load custom case report under admin guide
- Keep variants filter window collapsed except when user expands it to filter
### Added
- A summary table of pinned variants on the cancer case general report
- New openable matching causatives and managed variants lists for default gene panels only for convenience
### Fixed
- Gens structural variant page link individual id typo

## [4.65.2]
### Fixed
- Generating general case report with str variants containing comments

## [4.65.1]
### Fixed
- Visibility of `Gene(s)` badges on SV VariantS page
- Hide dismiss bar on SV page not working well
- Delivery report PDF download
- Saving Pipeline version file when loading a case
- Backport compatible import of importlib metadata for old python versions (<3.8)

## [4.65]
### Added
- Option to mark a ClinVar submission as submitted
- Docs on how to create/update the PanelApp green genes as a system admin
- `individual_id`-parameter to both Gens links
- Download a gene panel in TXT format from gene panel page
- Panel gene comments on variant page: genes in panels can have comments that describe the gene in a panel context
### Changed
- Always show each case category on caseS page, even if 0 cases in total or after current query
- Improved sorting of ClinVar submissions
- Pre-populate SV type select in ClinVar submission form, when possible
- Show comment badges in related comments tables on general report
- Updated version of several GitHub actions
- Migrate from deprecated `pkg_resources` lib to `importlib_resources`
- Dismiss bar on variantS pages is thinner.
- Dismiss bar on variantS pages can be toggled open or closed for the duration of a login session.
### Fixed
- Fixed Sanger order / Cancel order modal close buttons
- Visibility of SV type in ClinVar submission form
- Fixed a couple of creations where now was called twice, so updated_at and created_at could differ
- Deprecated Ubuntu version 18.04 in one GitHub action
- Panels that have been removed (hidden) should not be visible in views where overlapping gene panels for genes are shown
- Gene panel test pointing to the right function

## [4.64]
### Added
- Create/Update a gene panel containing all PanelApp green genes (`scout update panelapp-green -i <cust_id>`)
- Links for ACMG pathogenicity impact modification on the ACMG classification page
### Changed
- Open local observation matching cases in new windows
### Fixed
- Matching manual ranked variants are now shown also on the somatic variant page
- VarSome links to hg19/GRCh37
- Managed variants filter settings lost when navigating to additional pages
- Collect the right variant category after submitting filter form from research variantS page
- Beacon links are templated and support variants in genome build 38

## [4.63]
### Added
- Display data sharing info for ClinVar, Matchmaker Exchange and Beacon in a dedicated column on Cases page
- Test for `commands.download.omim.print_omim`
- Display dismissed variants comments on general case report
- Modify ACMG pathogenicity impact (most commonly PVS1, PS3) based on strength of evidence with lab director's professional judgement
- REViewer button on STR variant page
- Alamut institution parameter in institute settings for Alamut Visual Plus software
- Added Manual Ranks Risk Factor, Likely Risk Factor and Uncertain Risk Factor
- Display matching manual ranks from previous cases the user has access to on VariantS and Variant pages
- Link to gnomAD gene SVs v2.1 for SV variants with gnomAD frequency
- Support for nf-core/rnafusion reports
### Changed
- Display chrY for sex unknown
- Deprecate legacy scout_load() method API call.
- Message shown when variant tag is updated for a variant
- When all ACMG classifications are deleted from a variant, the current variant classification status is also reset.
- Refactored the functions that collect causative variants
- Removed `scripts/generate_test_data.py`
### Fixed
- Default IGV tracks (genes, ClinVar, ClinVar CNVs) showing even if user unselects them all
- Freeze Flask-Babel below v3.0 due to issue with a locale decorator
- Thaw Flask-Babel and fix according to v3 standard. Thank you @TkTech!
- Show matching causatives on somatic structural variant page
- Visibility of gene names and functional annotations on Causatives/Verified pages
- Panel version can be manually set to floating point numbers, when modified
- Causatives page showing also non-causative variants matching causatives in other cases
- ClinVar form submission for variants with no selected transcript and HGVS
- Validating and submitting ClinVar objects not containing both Variant and Casedata info

## [4.62.1]
### Fixed
- Case page crashing when adding a case to a group without providing a valid case name

## [4.62]
### Added
- Validate ClinVar submission objects using the ClinVar API
- Wrote tests for case and variant API endpoints
- Create ClinVar submissions from Scout using the ClinVar API
- Export Phenopacket for affected individual
- Import Phenopacket from JSON file or Phenopacket API backend server
- Use the new case name option for GENS requests
- Pre-validate refseq:HGVS items using VariantValidator in ClinVar submission form
### Fixed
- Fallback for empty alignment index for REViewer service
- Source link out for MIP 11.1 reference STR annotation
- Avoid duplicate causatives and pinned variants
- ClinVar clinical significance displays only the ACMG terms when user selects ACMG 2015 as assertion criteria
- Spacing between icon and text on Beacon and MatchMaker links on case page sidebar
- Truncate IDs and HGVS representations in ClinVar pages if longer than 25 characters
- Update ClinVar submission ID form
- Handle connection timeout when sending requests requests to external web services
- Validate any ClinVar submission regardless of its status
- Empty Phenopackets import crashes
- Stop Spinner on Phenopacket JSON download
### Changed
- Updated ClinVar submission instructions

## [4.61.1]
### Fixed
- Added `UMLS` as an option of `Condition ID type` in ClinVar Variant downloaded files
- Missing value for `Condition ID type` in ClinVar Variant downloaded files
- Possibility to open, close or delete a ClinVar submission even if it doesn't have an associated name
- Save SV type, ref and alt n. copies to exported ClinVar files
- Inner and outer start and stop SV coordinates not exported in ClinVar files
- ClinVar submissions page crashing when SV files don't contain breakpoint exact coordinates
- Align OMIM diagnoses with delete diagnosis button on case page
- In ClinVar form, reset condition list and customize help when condition ID changes

## [4.61]
### Added
- Filter case list by cases with variants in ClinVar submission
- Filter case list by cases containing RNA-seq data - gene_fusion_reports and sample-level tracks (splice junctions and RNA coverage)
- Additional case category `Ignored`, to be used for cases that don't fall in the existing 'inactive', 'archived', 'solved', 'prioritized' categories
- Display number of cases shown / total number of cases available for each category on Cases page
- Moved buttons to modify case status from sidebar to main case page
- Link to Mutalyzer Normalizer tool on variant's transcripts overview to retrieve official HVGS descriptions
- Option to manually load RNA MULTIQC report using the command `scout load report -t multiqc_rna`
- Load RNA MULTIQC automatically for a case if config file contains the `multiqc_rna` key/value
- Instructions in admin-guide on how to load case reports via the command line
- Possibility to filter RD variants by a specific genotype call
- Distinct colors for different inheritance models on RD Variant page
- Gene panels PDF export with case variants hits by variant type
- A couple of additional README badges for GitHub stats
- Upload and display of pipeline reference info and executable version yaml files as custom reports
- Testing CLI on hasta in PR template
### Changed
- Instructions on how to call dibs on scout-stage server in pull request template
- Deprecated CLI commands `scout load <delivery_report, gene_fusion_report, coverage_qc_report, cnv_report>` to replace them with command `scout load report -t <report type>`
- Refactored code to display and download custom case reports
- Do not export `Assertion method` and `Assertion method citation` to ClinVar submission files according to changes to ClinVar's submission spreadsheet templates.
- Simplified code to create and download ClinVar CSV files
- Colorize inheritance models badges by category on VariantS page
- `Safe variants matching` badge more visible on case page
### Fixed
- Non-admin users saving institute settings would clear loqusdb instance selection
- Layout of variant position, cytoband and type in SV variant summary
- Broken `Build Status - GitHub badge` on GitHub README page
- Visibility of text on grey badges in gene panels PDF exports
- Labels for dashboard search controls
- Dark mode visibility for ClinVar submission
- Whitespaces on outdated panel in extent report

## [4.60]
### Added
- Mitochondrial deletion signatures (mitosign) can be uploaded and shown with mtDNA report
- A `Type of analysis` column on Causatives and Validated variants pages
- List of "safe" gene panels available for matching causatives and managed variants in institute settings, to avoid secondary findings
- `svdb_origin` as a synonym for `FOUND_IN` to complement `set` for variants found by all callers
### Changed
- Hide removed gene panels by default in panels page
- Removed option for filtering cancer SVs by Tumor and Normal alt AF
- Hide links to coverage report from case dynamic HPO panel if cancer analysis
- Remove rerun emails and redirect users to the analysis order portal instead
- Updated clinical SVs igv.js track (dbVar) and added example of external track from `https://trackhubregistry.org/`
- Rewrote the ClinVar export module to simplify and add one variant at the time
- ClinVar submissions with phenotype conditions from: [OMIM, MedGen, Orphanet, MeSH, HP, MONDO]
### Fixed
- If trying to load a badly formatted .tsv file an error message is displayed.
- Avoid showing case as rerun when first attempt at case upload failed
- Dynamic autocomplete search not working on phenomodels page
- Callers added to variant when loading case
- Now possible to update managed variant from file without deleting it first
- Missing preselected chromosome when editing a managed variant
- Preselected variant type and subtype when editing a managed variant
- Typo in dbVar ClinVar track, hg19


## [4.59]
### Added
- Button to go directly to HPO SV filter variantS page from case
- `Scout-REViewer-Service` integration - show `REViewer` picture if available
- Link to HPO panel coverage overview on Case page
- Specify a confidence threshold (green|amber|red) when loading PanelApp panels
- Functional annotations in variants lists exports (all variants)
- Cancer/Normal VAFs and COSMIC ids in in variants lists exports (cancer variants)
### Changed
- Better visualization of regional annotation for long lists of genes in large SVs in Variants tables
- Order of cells in variants tables
- More evident links to gene coverage from Variant page
- Gene panels sorted by display name in the entire Case page
- Round CADD and GnomAD values in variants export files
### Fixed
- HPO filter button on SV variantS page
- Spacing between region|function cells in SVs lists
- Labels on gene panel Chanjo report
- Fixed ambiguous duplicated response headers when requesting a BAM file from /static
- Visited color link on gene coverage button (Variant page)

## [4.58.1]
### Fixed
- Case search with search strings that contain characters that can be escaped

## [4.58]
### Added
- Documentation on how to create/update PanelApp panels
- Add filter by local observations (archive) to structural variants filters
- Add more splicing consequences to SO term definitions
- Search for a specific gene in all gene panels
- Institute settings option to force show all variants on VariantS page for all cases of an institute
- Filter cases by validation pending status
- Link to The Clinical Knowledgebase (CKB) (https://ckb.jax.org/) in cancer variant's page
### Fixed
- Added a not-authorized `auto-login` fixture according to changes in Flask-Login 0.6.2
- Renamed `cache_timeout` param name of flask.send_file function to `max_age` (Flask 2.2 compliant)
- Replaced deprecated `app.config["JSON_SORT_KEYS"]` with app.json.sort_keys in app settings
- Bug in gene variants page (All SNVs and INDELs) when variant gene doesn't have a hgnc id that is found in the database
- Broken export of causatives table
- Query for genes in build 38 on `Search SNVs and INDELs` page
- Prevent typing special characters `^<>?!=\/` in case search form
- Search matching causatives also among research variants in other cases
- Links to variants in Verified variants page
- Broken filter institute cases by pinned gene
- Better visualization of long lists of genes in large SVs on Causative and Verified Variants page
- Reintroduced missing button to export Causative variants
- Better linking and display of matching causatives and managed variants
- Reduced code complexity in `scout/parse/variant/variant.py`
- Reduced complexity of code in `scout/build/variant/variant.py`

### Changed
- State that loqusdb observation is in current case if observations count is one and no cases are shown
- Better pagination and number of variants returned by queries in `Search SNVs and INDELs` page
- Refactored and simplified code used for collecting gene variants for `Search SNVs and INDELs` page
- Fix sidebar panel icons in Case view
- Fix panel spacing in Case view
- Removed unused database `sanger_ordered` and `case_id,category,rank_score` indexes (variant collection)
- Verified variants displayed in a dedicated page reachable from institute sidebar
- Unified stats in dashboard page
- Improved gene info for large SVs and cancer SVs
- Remove the unused `variant.str_variant` endpoint from variant views
- Easier editing of HPO gene panel on case page
- Assign phenotype panel less cramped on Case page
- Causatives and Verified variants pages to use the same template macro
- Allow hyphens in panel names
- Reduce resolution of example images
- Remove some animations in web gui which where rendered slow


## [4.57.4]
### Fixed
- Parsing of variant.FORMAT "DR" key in parse variant file

## [4.57.3]
### Fixed
- Export of STR verified variants
- Do not download as verified variants first verified and then reset to not validated
- Avoid duplicated lines in downloaded verified variants reflecting changes in variant validation status

## [4.57.2]
### Fixed
- Export of verified variants when variant gene has no transcripts
- HTTP 500 when visiting a the details page for a cancer variant that had been ranked with genmod

## [4.57.1]
### Fixed
- Updating/replacing a gene panel from file with a corrupted or malformed file

## [4.57]
### Added
- Display last 50 or 500 events for a user in a timeline
- Show dismiss count from other cases on matching variantS
- Save Beacon-related events in events collection
- Institute settings allow saving multiple loqusdb instances for one institute
- Display stats from multiple instances of loqusdb on variant page
- Display date and frequency of obs derived from count of local archive observations from MIP11 (requires fix in MIP)
### Changed
- Prior ACMG classifications view is no longer limited by pathogenicity
### Fixed
- Visibility of Sanger ordered badge on case page, light mode
- Some of the DataTables tables (Phenotypes and Diagnoses pages) got a bit dark in dark mode
- Remove all redundancies when displaying timeline events (some events are saved both as case-related and variant-related)
- Missing link in saved MatchMaker-related events
- Genes with mixed case gene symbols missing in PanelApp panels
- Alignment of elements on the Beacon submission modal window
- Locus info links from STR variantS page open in new browser tabs

## [4.56]
### Added
- Test for PanelApp panels loading
- `panel-umi` tag option when loading cancer analyses
### Changed
- Black text to make comments more visible in dark mode
- Loading PanelApp panels replaces pre-existing panels with same version
- Removed sidebar from Causatives page - navigation is available on the top bar for now
- Create ClinVar submissions from pinned variants list in case page
- Select which pinned variants will be included in ClinVar submission documents
### Fixed
- Remove a:visited css style from all buttons
- Update of HPO terms via command line
- Background color of `MIXED` and `PANEL-UMI` sequencing types on cases page
- Fixed regex error when searching for cases with query ending with `\ `
- Gene symbols on Causatives page lighter in dark mode
- SpliceAI tooltip of multigene variants

## [4.55]
### Changed
- Represent different tumor samples as vials in cases page
- Option to force-update the OMIM panel
### Fixed
- Low tumor purity badge alignment in cancer samples table on cancer case view
- VariantS comment popovers reactivate on hover
- Updating database genes in build 37
- ACMG classification summary hidden by sticky navbar
- Logo backgrounds fixed to white on welcome page
- Visited links turn purple again
- Style of link buttons and dropdown menus
- Update KUH and GMS logos
- Link color for Managed variants

## [4.54]
### Added
- Dark mode, using browser/OS media preference
- Allow marking case as solved without defining causative variants
- Admin users can create missing beacon datasets from the institute's settings page
- GenCC links on gene and variant pages
- Deprecation warnings when launching the app using a .yaml config file or loading cases using .ped files
### Changed
- Improved HTML syntax in case report template
- Modified message displayed when variant rank stats could not be calculated
- Expanded instructions on how to test on CG development server (cg-vm1)
- Added more somatic variant callers (Balsamic v9 SNV, develop SV)
### Fixed
- Remove load demo case command from docker-compose.yml
- Text elements being split across pages in PDF reports
- Made login password field of type `password` in LDAP login form
- Gene panels HTML select in institute's settings page
- Bootstrap upgraded to version 5
- Fix some Sourcery and SonarCloud suggestions
- Escape special characters in case search on institute and dashboard pages
- Broken case PDF reports when no Madeline pedigree image can be created
- Removed text-white links style that were invisible in new pages style
- Variants pagination after pressing "Filter variants" or "Clinical filter"
- Layout of buttons Matchmaker submission panel (case page)
- Removing cases from Matchmaker (simplified code and fixed functionality)
- Reintroduce check for missing alignment files purged from server

## [4.53]
### Added
### Changed
- Point Alamut API key docs link to new API version
- Parse dbSNP id from ID only if it says "rs", else use VEP CSQ fields
- Removed MarkupSafe from the dependencies
### Fixed
- Reintroduced loading of SVs for demo case 643595
- Successful parse of FOUND_IN should avoid GATK caller default
- All vulnerabilities flagged by SonarCloud

## [4.52]
### Added
- Demo cancer case gets loaded together with demo RD case in demo instance
- Parse REVEL_score alongside REVEL_rankscore from csq field and display it on SNV variant page
- Rank score results now show the ranking range
- cDNA and protein changes displayed on institute causatives pages
- Optional SESSION_TIMEOUT_MINUTES configuration in app config files
- Script to convert old OMIM case format (list of integers) to new format (list of dictionaries)
- Additional check for user logged in status before serving alignment files
- Download .cgh files from cancer samples table on cancer case page
- Number of documents and date of last update on genes page
### Changed
- Verify user before redirecting to IGV alignments and sashimi plots
- Build case IGV tracks starting from case and variant objects instead of passing all params in a form
- Unfreeze Werkzeug lib since Flask_login v.0.6 with bugfix has been released
- Sort gene panels by name (panelS and variant page)
- Removed unused `server.blueprints.alignviewers.unindexed_remote_static` endpoint
- User sessions to check files served by `server.blueprints.alignviewers.remote_static` endpoint
- Moved Beacon-related functions to a dedicated app extension
- Audit Filter now also loads filter displaying the variants for it
### Fixed
- Handle `attachment_filename` parameter renamed to `download_name` when Flask 2.2 will be released
- Removed cursor timeout param in cases find adapter function to avoid many code warnings
- Removed stream argument deprecation warning in tests
- Handle `no intervals found` warning in load_region test
- Beacon remove variants
- Protect remote_cors function in alignviewers view from Server-Side Request Forgery (SSRF)
- Check creation date of last document in gene collection to display when genes collection was updated last

## [4.51]
### Added
- Config file containing codecov settings for pull requests
- Add an IGV.js direct link button from case page
- Security policy file
- Hide/shade compound variants based on rank score on variantS from filter
- Chromograph legend documentation direct link
### Changed
- Updated deprecated Codecov GitHub action to v.2
- Simplified code of scout/adapter/mongo/variant
- Update IGV.js to v2.11.2
- Show summary number of variant gene panels on general report if more than 3
### Fixed
- Marrvel link for variants in genome build 38 (using liftover to build 37)
- Remove flags from codecov config file
- Fixed filter bug with high negative SPIDEX scores
- Renamed IARC TP53 button to to `TP53 Database`, modified also link since IARC has been moved to the US NCI: `https://tp53.isb-cgc.org/`
- Parsing new format of OMIM case info when exporting patients to Matchmaker
- Remove flask-debugtoolbar lib dependency that is using deprecated code and causes app to crash after new release of Jinja2 (3.1)
- Variant page crashing for cases with old OMIM terms structure (a list of integers instead of dictionary)
- Variant page crashing when creating MARRVEL link for cases with no genome build
- SpliceAI documentation link
- Fix deprecated `safe_str_cmp` import from `werkzeug.security` by freezing Werkzeug lib to v2.0 until Flask_login v.0.6 with bugfix is released
- List gene names densely in general report for SVs that contain more than 3 genes
- Show transcript ids on refseq genes on hg19 in IGV.js, using refgene source
- Display correct number of genes in general report for SVs that contain more than 32 genes
- Broken Google login after new major release of `lepture/authlib`
- Fix frequency and callers display on case general report

## [4.50.1]
### Fixed
- Show matching causative STR_repid for legacy str variants (pre Stranger hgnc_id)

## [4.50]
### Added
- Individual-specific OMIM terms
- OMIM disease descriptions in ClinVar submission form
- Add a toggle for melter rerun monitoring of cases
- Add a config option to show the rerun monitoring toggle
- Add a cli option to export cases with rerun monitoring enabled
- Add a link to STRipy for STR variants; shallow for ARX and HOXA13
- Hide by default variants only present in unaffected individuals in variants filters
- OMIM terms in general case report
- Individual-level info on OMIM and HPO terms in general case report
- PanelApp gene link among the external links on variant page
- Dashboard case filters fields help
- Filter cases by OMIM terms in cases and dashboard pages
### Fixed
- A malformed panel id request would crash with exception: now gives user warning flash with redirect
- Link to HPO resource file hosted on `http://purl.obolibrary.org`
- Gene search form when gene exists only in build 38
- Fixed odd redirect error and poor error message on missing column for gene panel csv upload
- Typo in parse variant transcripts function
- Modified keys name used to parse local observations (archived) frequencies to reflect change in MIP keys naming
- Better error handling for partly broken/timed out chanjo reports
- Broken javascript code when case Chromograph data is malformed
- Broader space for case synopsis in general report
- Show partial causatives on causatives and matching causatives panels
- Partial causative assignment in cases with no OMIM or HPO terms
- Partial causative OMIM select options in variant page
### Changed
- Slightly smaller and improved layout of content in case PDF report
- Relabel more cancer variant pages somatic for navigation
- Unify caseS nav links
- Removed unused `add_compounds` param from variant controllers function
- Changed default hg19 genome for IGV.js to legacy hg19_1kg_decoy to fix a few problematic loci
- Reduce code complexity (parse/ensembl.py)
- Silence certain fields in ClinVar export if prioritised ones exist (chrom-start-end if hgvs exist)
- Made phenotype non-mandatory when marking a variant as partial causative
- Only one phenotype condition type (OMIM or HPO) per variant is used in ClinVar submissions
- ClinVar submission variant condition prefers OMIM over HPO if available
- Use lighter version of gene objects in Omim MongoDB adapter, panels controllers, panels views and institute controllers
- Gene-variants table size is now adaptive
- Remove unused file upload on gene-variants page

## [4.49]
### Fixed
- Pydantic model types for genome_build, madeline_info, peddy_ped_check and peddy_sex_check, rank_model_version and sv_rank_model_version
- Replace `MatchMaker` with `Matchmaker` in all places visible by a user
- Save diagnosis labels along with OMIM terms in Matchmaker Exchange submission objects
- `libegl-mesa0_21.0.3-0ubuntu0.3~20.04.5_amd64.deb` lib not found by GitHub actions Docker build
- Remove unused `chromograph_image_files` and `chromograph_prefixes` keys saved when creating or updating an RD case
- Search managed variants by description and with ignore case
### Changed
- Introduced page margins on exported PDF reports
- Smaller gene fonts in downloaded HPO genes PDF reports
- Reintroduced gene coverage data in the PDF-exported general report of rare-disease cases
- Check for existence of case report files before creating sidebar links
- Better description of HPO and OMIM terms for patients submitted to Matchmaker Exchange
- Remove null non-mandatory key/values when updating a case
- Freeze WTForms<3 due to several form input rendering changes

## [4.48.1]
### Fixed
- General case PDF report for recent cases with no pedigree

## [4.48]
### Added
- Option to cancel a request for research variants in case page
### Changed
- Update igv.js to v2.10.5
- Updated example of a case delivery report
- Unfreeze cyvcf2
- Builder images used in Scout Dockerfiles
- Crash report email subject gives host name
- Export general case report to PDF using PDFKit instead of WeasyPrint
- Do not include coverage report in PDF case report since they might have different orientation
- Export cancer cases's "Coverage and QC report" to PDF using PDFKit instead of Weasyprint
- Updated cancer "Coverage and QC report" example
- Keep portrait orientation in PDF delivery report
- Export delivery report to PDF using PDFKit instead of Weasyprint
- PDF export of clinical and research HPO panels using PDFKit instead of Weasyprint
- Export gene panel report to PDF using PDFKit
- Removed WeasyPrint lib dependency

### Fixed
- Reintroduced missing links to Swegen and Beacon and dbSNP in RD variant page, summary section
- Demo delivery report orientation to fit new columns
- Missing delivery report in demo case
- Cast MNVs to SNV for test
- Export verified variants from all institutes when user is admin
- Cancer coverage and QC report not found for demo cancer case
- Pull request template instructions on how to deploy to test server
- PDF Delivery report not showing Swedac logo
- Fix code typos
- Disable codefactor raised by ESLint for javascript functions located on another file
- Loading spinner stuck after downloading a PDF gene panel report
- IGV browser crashing when file system with alignment files is not mounted

## [4.47]
### Added
- Added CADD, GnomAD and genotype calls to variantS export
### Changed
- Pull request template, to illustrate how to deploy pull request branches on cg-vm1 stage server
### Fixed
- Compiled Docker image contains a patched version (v4.9) of chanjo-report

## [4.46.1]
### Fixed
- Downloading of files generated within the app container (MT-report, verified variants, pedigrees, ..)

## [4.46]
### Added
- Created a Dockefile to be used to serve the dockerized app in production
- Modified the code to collect database params specified as env vars
- Created a GitHub action that pushes the Dockerfile-server image to Docker Hub (scout-server-stage) every time a PR is opened
- Created a GitHub action that pushes the Dockerfile-server image to Docker Hub (scout-server) every time a new release is created
- Reassign MatchMaker Exchange submission to another user when a Scout user is deleted
- Expose public API JSON gene panels endpoint, primarily to enable automated rerun checking for updates
- Add utils for dictionary type
- Filter institute cases using multiple HPO terms
- Vulture GitHub action to identify and remove unused variables and imports
### Changed
- Updated the python config file documentation in admin guide
- Case configuration parsing now uses Pydantic for improved typechecking and config handling
- Removed test matrices to speed up automatic testing of PRs
- Switch from Coveralls to Codecov to handle CI test coverage
- Speed-up CI tests by caching installation of libs and splitting tests into randomized groups using pytest-test-groups
- Improved LDAP login documentation
- Use lib flask-ldapconn instead of flask_ldap3_login> to handle ldap authentication
- Updated Managed variant documentation in user guide
- Fix and simplify creating and editing of gene panels
- Simplified gene variants search code
- Increased the height of the genes track in the IGV viewer
### Fixed
- Validate uploaded managed variant file lines, warning the user.
- Exporting validated variants with missing "genes" database key
- No results returned when searching for gene variants using a phenotype term
- Variants filtering by gene symbols file
- Make gene HGNC symbols field mandatory in gene variants page and run search only on form submit
- Make sure collaborator gene variants are still visible, even if HPO filter is used

## [4.45]
### Added
### Changed
- Start Scout also when loqusdbapi is not reachable
- Clearer definition of manual standard and custom inheritance models in gene panels
- Allow searching multiple chromosomes in filters
### Fixed
- Gene panel crashing on edit action

## [4.44]
### Added
### Changed
- Display Gene track beneath each sample track when displaying splice junctions in igv browser
- Check outdated gene symbols and update with aliases for both RD and cancer variantS
### Fixed
- Added query input check and fixed the Genes API endpoint to return a json formatted error when request is malformed
- Typo in ACMG BP6 tooltip

## [4.43.1]
### Added
- Added database index for OMIM disease term genes
### Changed
### Fixed
- Do not drop HPO terms collection when updating HPO terms via the command line
- Do not drop disease (OMIM) terms collection when updating diseases via the command line

## [4.43]
### Added
- Specify which collection(s) update/build indexes for
### Fixed
- Do not drop genes and transcripts collections when updating genes via the command line

## [4.42.1]
### Added
### Changed
### Fixed
- Freeze PyMongo lib to version<4.0 to keep supporting previous MongoDB versions
- Speed up gene panels creation and update by collecting only light gene info from database
- Avoid case page crash on Phenomizer queries timeout

## [4.42]
### Added
- Choose custom pinned variants to submit to MatchMaker Exchange
- Submit structural variant as genes to the MatchMaker Exchange
- Added function for maintainers and admins to remove gene panels
- Admins can restore deleted gene panels
- A development docker-compose file illustrating the scout/chanjo-report integration
- Show AD on variants view for cancer SV (tumor and normal)
- Cancer SV variants filter AD, AF (tumor and normal)
- Hiding the variants score column also from cancer SVs, as for the SNVs
### Changed
- Enforce same case _id and display_name when updating a case
- Enforce same individual ids, display names and affected status when updating a case
- Improved documentation for connecting to loqusdb instances (including loqusdbapi)
- Display and download HPO gene panels' gene symbols in italics
- A faster-built and lighter Docker image
- Reduce complexity of `panels` endpoint moving some code to the panels controllers
- Update requirements to use flask-ldap3-login>=0.9.17 instead of freezing WTForm
### Fixed
- Use of deprecated TextField after the upgrade of WTF to v3.0
- Freeze to WTForms to version < 3
- Remove the extra files (bed files and madeline.svg) introduced by mistake
- Cli command loading demo data in docker-compose when case custom images exist and is None
- Increased MongoDB connection serverSelectionTimeoutMS parameter to 30K (default value according to MongoDB documentation)
- Better differentiate old obs counts 0 vs N/A
- Broken cancer variants page when default gene panel was deleted
- Typo in tx_overview function in variant controllers file
- Fixed loqusdbapi SV search URL
- SV variants filtering using Decipher criterion
- Removing old gene panels that don't contain the `maintainer` key.

## [4.41.1]
### Fixed
- General reports crash for variant annotations with same variant on other cases

## [4.41]
### Added
- Extended the instructions for running the Scout Docker image (web app and cli).
- Enabled inclusion of custom images to STR variant view
### Fixed
- General case report sorting comments for variants with None genetic models
- Do not crash but redirect to variants page with error when a variant is not found for a case
- UCSC links coordinates for SV variants with start chromosome different than end chromosome
- Human readable variants name in case page for variants having start chromosome different from end chromosome
- Avoid always loading all transcripts when checking gene symbol: introduce gene captions
- Slow queries for evaluated variants on e.g. case page - use events instead
### Changed
- Rearrange variant page again, moving severity predictions down.
- More reactive layout width steps on variant page

## [4.40.1]
### Added
### Fixed
- Variants dismissed with inconsistent inheritance pattern can again be shown in general case report
- General report page for variants with genes=None
- General report crashing when variants have no panels
- Added other missing keys to case and variant dictionaries passed to general report
### Changed

## [4.40]
### Added
- A .cff citation file
- Phenotype search API endpoint
- Added pagination to phenotype API
- Extend case search to include internal MongoDB id
- Support for connecting to a MongoDB replica set (.py config files)
- Support for connecting to a MongoDB replica set (.yaml config files)
### Fixed
- Command to load the OMIM gene panel (`scout load panel --omim`)
- Unify style of pinned and causative variants' badges on case page
- Removed automatic spaces after punctuation in comments
- Remove the hardcoded number of total individuals from the variant's old observations panel
- Send delete requests to a connected Beacon using the DELETE method
- Layout of the SNV and SV variant page - move frequency up
### Changed
- Stop updating database indexes after loading exons via command line
- Display validation status badge also for not Sanger-sequenced variants
- Moved Frequencies, Severity and Local observations panels up in RD variants page
- Enabled Flask CORS to communicate CORS status to js apps
- Moved the code preparing the transcripts overview to the backend
- Refactored and filtered json data used in general case report
- Changed the database used in docker-compose file to use the official MongoDB v4.4 image
- Modified the Python (3.6, 3.8) and MongoDB (3.2, 4.4, 5.0) versions used in testing matrices (GitHub actions)
- Capitalize case search terms on institute and dashboard pages


## [4.39]
### Added
- COSMIC IDs collected from CSQ field named `COSMIC`
### Fixed
- Link to other causative variants on variant page
- Allow multiple COSMIC links for a cancer variant
- Fix floating text in severity box #2808
- Fixed MitoMap and HmtVar links for hg38 cases
- Do not open new browser tabs when downloading files
- Selectable IGV tracks on variant page
- Missing splice junctions button on variant page
- Refactor variantS representative gene selection, and use it also for cancer variant summary
### Changed
- Improve Javascript performance for displaying Chromograph images
- Make ClinVar classification more evident in cancer variant page

## [4.38]
### Added
- Option to hide Alamut button in the app config file
### Fixed
- Library deprecation warning fixed (insert is deprecated. Use insert_one or insert_many instead)
- Update genes command will not trigger an update of database indices any more
- Missing resources in temporary downloading directory when updating genes using the command line
- Restore previous variant ACMG classification in a scrollable div
- Loading spinner not stopping after downloading PDF case reports and variant list export
- Add extra Alamut links higher up on variant pages
- Improve UX for phenotypes in case page
- Filter and export of STR variants
- Update look of variants page navigation buttons
### Changed

## [4.37]
### Added
- Highlight and show version number for RefSeq MANE transcripts.
- Added integration to a rerunner service for toggling reanalysis with updated pedigree information
- SpliceAI display and parsing from VEP CSQ
- Display matching tiered variants for cancer variants
- Display a loading icon (spinner) until the page loads completely
- Display filter badges in cancer variants list
- Update genes from pre-downloaded file resources
- On login, OS, browser version and screen size are saved anonymously to understand how users are using Scout
- API returning institutes data for a given user: `/api/v1/institutes`
- API returning case data for a given institute: `/api/v1/institutes/<institute_id>/cases`
- Added GMS and Lund university hospital logos to login page
- Made display of Swedac logo configurable
- Support for displaying custom images in case view
- Individual-specific HPO terms
- Optional alamut_key in institute settings for Alamut Plus software
- Case report API endpoint
- Tooltip in case explaining that genes with genome build different than case genome build will not be added to dynamic HPO panel.
- Add DeepVariant as a caller
### Fixed
- Updated IGV to v2.8.5 to solve missing gene labels on some zoom levels
- Demo cancer case config file to load somatic SNVs and SVs only.
- Expand list of refseq trancripts in ClinVar submission form
- Renamed `All SNVs and INDELs` institute sidebar element to `Search SNVs and INDELs` and fixed its style.
- Add missing parameters to case load-config documentation
- Allow creating/editing gene panels and dynamic gene panels with genes present in genome build 38
- Bugfix broken Pytests
- Bulk dismissing variants error due to key conversion from string to integer
- Fix typo in index documentation
- Fixed crash in institute settings page if "collaborators" key is not set in database
- Don't stop Scout execution if LoqusDB call fails and print stacktrace to log
- Bug when case contains custom images with value `None`
- Bug introduced when fixing another bug in Scout-LoqusDB interaction
- Loading of OMIM diagnoses in Scout demo instance
- Remove the docker-compose with chanjo integration because it doesn't work yet.
- Fixed standard docker-compose with scout demo data and database
- Clinical variant assessments not present for pinned and causative variants on case page.
- MatchMaker matching one node at the time only
- Remove link from previously tiered variants badge in cancer variants page
- Typo in gene cell on cancer variants page
- Managed variants filter form
### Changed
- Better naming for variants buttons on cancer track (somatic, germline). Also show cancer research button if available.
- Load case with missing panels in config files, but show warning.
- Changing the (Female, Male) symbols to (F/M) letters in individuals_table and case-sma.
- Print stacktrace if case load command fails
- Added sort icon and a pointer to the cursor to all tables with sortable fields
- Moved variant, gene and panel info from the basic pane to summary panel for all variants.
- Renamed `Basics` panel to `Classify` on variant page.
- Revamped `Basics` panel to a panel dedicated to classify variants
- Revamped the summary panel to be more compact.
- Added dedicated template for cancer variants
- Removed Gene models, Gene annotations and Conservation panels for cancer variants
- Reorganized the orders of panels for variant and cancer variant views
- Added dedicated variant quality panel and removed relevant panes
- A more compact case page
- Removed OMIM genes panel
- Make genes panel, pinned variants panel, causative variants panel and ClinVar panel scrollable on case page
- Update to Scilifelab's 2020 logo
- Update Gens URL to support Gens v2.0 format
- Refactor tests for parsing case configurations
- Updated links to HPO downloadable resources
- Managed variants filtering defaults to all variant categories
- Changing the (Kind) drop-down according to (Category) drop-down in Managed variant add variant
- Moved Gens button to individuals table
- Check resource files availability before starting updating OMIM diagnoses
- Fix typo in `SHOW_OBSERVED_VARIANT_ARCHIVE` config param

## [4.36]
### Added
- Parse and save splice junction tracks from case config file
- Tooltip in observations panel, explaining that case variants with no link might be old variants, not uploaded after a case rerun
### Fixed
- Warning on overwriting variants with same position was no longer shown
- Increase the height of the dropdowns to 425px
- More indices for the case table as it grows, specifically for causatives queries
- Splice junction tracks not centered over variant genes
- Total number of research variants count
- Update variants stats in case documents every time new variants are loaded
- Bug in flashing warning messages when filtering variants
### Changed
- Clearer warning messages for genes and gene/gene-panels searches in variants filters

## [4.35]
### Added
- A new index for hgnc_symbol in the hgnc_gene collection
- A Pedigree panel in STR page
- Display Tier I and II variants in case view causatives card for cancer cases
### Fixed
- Send partial file data to igv.js when visualizing sashimi plots with splice junction tracks
- Research variants filtering by gene
- Do not attempt to populate annotations for not loaded pinned/causatives
- Add max-height to all dropdowns in filters
### Changed
- Switch off non-clinical gene warnings when filtering research variants
- Don't display OMIM disease card in case view for cancer cases
- Refactored Individuals and Causative card in case view for cancer cases
- Update and style STR case report

## [4.34]
### Added
- Saved filter lock and unlock
- Filters can optionally be marked audited, logging the filter name, user and date on the case events and general report.
- Added `ClinVar hits` and `Cosmic hits` in cancer SNVs filters
- Added `ClinVar hits` to variants filter (rare disease track)
- Load cancer demo case in docker-compose files (default and demo file)
- Inclusive-language check using [woke](https://github.com/get-woke/woke) github action
- Add link to HmtVar for mitochondrial variants (if VCF is annotated with HmtNote)
- Grey background for dismissed compounds in variants list and variant page
- Pin badge for pinned compounds in variants list and variant page
- Support LoqusDB REST API queries
- Add a docker-compose-matchmaker under scout/containers/development to test matchmaker locally
- Script to investigate consequences of symbol search bug
- Added GATK to list of SV and cancer SV callers
### Fixed
- Make MitoMap link work for hg38 again
- Export Variants feature crashing when one of the variants has no primary transcripts
- Redirect to last visited variantS page when dismissing variants from variants list
- Improved matching of SVs Loqus occurrences in other cases
- Remove padding from the list inside (Matching causatives from other cases) panel
- Pass None to get_app function in CLI base since passing script_info to app factory functions was deprecated in Flask 2.0
- Fixed failing tests due to Flask update to version 2.0
- Speed up user events view
- Causative view sort out of memory error
- Use hgnc_id for gene filter query
- Typo in case controllers displaying an error every time a patient is matched against external MatchMaker nodes
- Do not crash while attempting an update for variant documents that are too big (> 16 MB)
- Old STR causatives (and other variants) may not have HGNC symbols - fix sort lambda
- Check if gene_obj has primary_transcript before trying to access it
- Warn if a gene manually searched is in a clinical panel with an outdated name when filtering variants
- ChrPos split js not needed on STR page yet
### Changed
- Remove parsing of case `genome_version`, since it's not used anywhere downstream
- Introduce deprecation warning for Loqus configs that are not dictionaries
- SV clinical filter no longer filters out sub 100 nt variants
- Count cases in LoqusDB by variant type
- Commit pulse repo badge temporarily set to weekly
- Sort ClinVar submissions objects by ascending "Last evaluated" date
- Refactored the MatchMaker integration as an extension
- Replaced some sensitive words as suggested by woke linter
- Documentation for load-configuration rewritten.
- Add styles to MatchMaker matches table
- More detailed info on the data shared in MatchMaker submission form

## [4.33.1]
### Fixed
- Include markdown for release autodeploy docs
- Use standard inheritance model in ClinVar (https://ftp.ncbi.nlm.nih.gov/pub/GTR/standard_terms/Mode_of_inheritance.txt)
- Fix issue crash with variants that have been unflagged causative not being available in other causatives
### Added
### Changed

## [4.33]
### Fixed
- Command line crashing when updating an individual not found in database
- Dashboard page crashing when filters return no data
- Cancer variants filter by chromosome
- /api/v1/genes now searches for genes in all genome builds by default
- Upgraded igv.js to version 2.8.1 (Fixed Unparsable bed record error)
### Added
- Autodeploy docs on release
- Documentation for updating case individuals tracks
- Filter cases and dashboard stats by analysis track
### Changed
- Changed from deprecated db update method
- Pre-selected fields to run queries with in dashboard page
- Do not filter by any institute when first accessing the dashboard
- Removed OMIM panel in case view for cancer cases
- Display Tier I and II variants in case view causatives panel for cancer cases
- Refactored Individuals and Causative panels in case view for cancer cases

## [4.32.1]
### Fixed
- iSort lint check only
### Changed
- Institute cases page crashing when a case has track:Null
### Added

## [4.32]
### Added
- Load and show MITOMAP associated diseases from VCF (INFO field: MitomapAssociatedDiseases, via HmtNote)
- Show variant allele frequencies for mitochondrial variants (GRCh38 cases)
- Extend "public" json API with diseases (OMIM) and phenotypes (HPO)
- HPO gene list download now has option for clinical and non-clinical genes
- Display gene splice junctions data in sashimi plots
- Update case individuals with splice junctions tracks
- Simple Docker compose for development with local build
- Make Phenomodels subpanels collapsible
- User side documentation of cytogenomics features (Gens, Chromograph, vcf2cytosure, rhocall)
- iSort GitHub Action
- Support LoqusDB REST API queries
### Fixed
- Show other causative once, even if several events point to it
- Filtering variants by mitochondrial chromosome for cases with genome build=38
- HPO gene search button triggers any warnings for clinical / non-existing genes also on first search
- Fixed a bug in variants pages caused by MT variants without alt_frequency
- Tests for CADD score parsing function
- Fixed the look of IGV settings on SNV variant page
- Cases analyzed once shown as `rerun`
- Missing case track on case re-upload
- Fixed severity rank for SO term "regulatory region ablation"
### Changed
- Refactor according to CodeFactor - mostly reuse of duplicated code
- Phenomodels language adjustment
- Open variants in a new window (from variants page)
- Open overlapping and compound variants in a new window (from variant page)
- gnomAD link points to gnomAD v.3 (build GRCh38) for mitochondrial variants.
- Display only number of affected genes for dismissed SVs in general report
- Chromosome build check when populating the variants filter chromosome selection
- Display mitochondrial and rare diseases coverage report in cases with missing 'rare' track

## [4.31.1]
### Added
### Changed
- Remove mitochondrial and coverage report from cancer cases sidebar
### Fixed
- ClinVar page when dbSNP id is None

## [4.31]
### Added
- gnomAD annotation field in admin guide
- Export also dynamic panel genes not associated to an HPO term when downloading the HPO panel
- Primary HGNC transcript info in variant export files
- Show variant quality (QUAL field from vcf) in the variant summary
- Load/update PDF gene fusion reports (clinical and research) generated with Arriba
- Support new MANE annotations from VEP (both MANE Select and MANE Plus Clinical)
- Display on case activity the event of a user resetting all dismissed variants
- Support gnomAD population frequencies for mitochondrial variants
- Anchor links in Casedata ClinVar panels to redirect after renaming individuals
### Fixed
- Replace old docs link www.clinicalgenomics.se/scout with new https://clinical-genomics.github.io/scout
- Page formatting issues whenever case and variant comments contain extremely long strings with no spaces
- Chromograph images can be one column and have scrollbar. Removed legacy code.
- Column labels for ClinVar case submission
- Page crashing looking for LoqusDB observation when variant doesn't exist
- Missing inheritance models and custom inheritance models on newly created gene panels
- Accept only numbers in managed variants filter as position and end coordinates
- SNP id format and links in Variant page, ClinVar submission form and general report
- Case groups tooltip triggered only when mouse is on the panel header
- Loadable filters displayed in alphabetical order on variants page
### Changed
- A more compact case groups panel
- Added landscape orientation CSS style to cancer coverage and QC demo report
- Improve user documentation to create and save new gene panels
- Removed option to use space as separator when uploading gene panels
- Separating the columns of standard and custom inheritance models in gene panels
- Improved ClinVar instructions for users using non-English Excel

## [4.30.2]
### Added
### Fixed
- Use VEP RefSeq ID if RefSeq list is empty in RefSeq transcripts overview
- Bug creating variant links for variants with no end_chrom
### Changed

## [4.30.1]
### Added
### Fixed
- Cryptography dependency fixed to use version < 3.4
### Changed

## [4.30]
### Added
- Introduced a `reset dismiss variant` verb
- Button to reset all dismissed variants for a case
- Add black border to Chromograph ideograms
- Show ClinVar annotations on variantS page
- Added integration with GENS, copy number visualization tool
- Added a VUS label to the manual classification variant tags
- Add additional information to SNV verification emails
- Tooltips documenting manual annotations from default panels
- Case groups now show bam files from all cases on align view
### Fixed
- Center initial igv view on variant start with SNV/indels
- Don't set initial igv view to negative coordinates
- Display of GQ for SV and STR
- Parsing of AD and related info for STRs
- LoqusDB field in institute settings accepts only existing Loqus instances
- Fix DECIPHER link to work after DECIPHER migrated to GRCh38
- Removed visibility window param from igv.js genes track
- Updated HPO download URL
- Patch HPO download test correctly
- Reference size on STR hover not needed (also wrong)
- Introduced genome build check (allowed values: 37, 38, "37", "38") on case load
- Improve case searching by assignee full name
- Populating the LoqusDB select in institute settings
### Changed
- Cancer variants table header (pop freq etc)
- Only admin users can modify LoqusDB instance in Institute settings
- Style of case synopsis, variants and case comments
- Switched to igv.js 2.7.5
- Do not choke if case is missing research variants when research requested
- Count cases in LoqusDB by variant type
- Introduce deprecation warning for Loqus configs that are not dictionaries
- Improve create new gene panel form validation
- Make XM- transcripts less visible if they don't overlap with transcript refseq_id in variant page
- Color of gene panels and comments panels on cases and variant pages
- Do not choke if case is missing research variants when reserch requested

## [4.29.1]
### Added
### Fixed
- Always load STR variants regardless of RankScore threshold (hotfix)
### Changed

## [4.29]
### Added
- Added a page about migrating potentially breaking changes to the documentation
- markdown_include in development requirements file
- STR variants filter
- Display source, Z-score, inheritance pattern for STR annotations from Stranger (>0.6.1) if available
- Coverage and quality report to cancer view
### Fixed
- ACMG classification page crashing when trying to visualize a classification that was removed
- Pretty print HGVS on gene variants (URL-decode VEP)
- Broken or missing link in the documentation
- Multiple gene names in ClinVar submission form
- Inheritance model select field in ClinVar submission
- IGV.js >2.7.0 has an issue with the gene track zoom levels - temp freeze at 2.7.0
- Revert CORS-anywhere and introduce a local http proxy for cloud tracks
### Changed

## [4.28]
### Added
- Chromograph integration for displaying PNGs in case-page
- Add VAF to cancer case general report, and remove some of its unused fields
- Variants filter compatible with genome browser location strings
- Support for custom public igv tracks stored on the cloud
- Add tests to increase testing coverage
- Update case variants count after deleting variants
- Update IGV.js to latest (v2.7.4)
- Bypass igv.js CORS check using `https://github.com/Rob--W/cors-anywhere`
- Documentation on default and custom IGV.js tracks (admin docs)
- Lock phenomodels so they're editable by admins only
- Small case group assessment sharing
- Tutorial and files for deploying app on containers (Kubernetes pods)
- Canonical transcript and protein change of canonical transcript in exported variants excel sheet
- Support for Font Awesome version 6
- Submit to Beacon from case page sidebar
- Hide dismissed variants in variants pages and variants export function
- Systemd service files and instruction to deploy Scout using podman
### Fixed
- Bugfix: unused `chromgraph_prefix |tojson` removed
- Freeze coloredlogs temporarily
- Marrvel link
- Don't show TP53 link for silent or synonymous changes
- OMIM gene field accepts any custom number as OMIM gene
- Fix Pytest single quote vs double quote string
- Bug in gene variants search by similar cases and no similar case is found
- Delete unused file `userpanel.py`
- Primary transcripts in variant overview and general report
- Google OAuth2 login setup in README file
- Redirect to 'missing file'-icon if configured Chromograph file is missing
- Javascript error in case page
- Fix compound matching during variant loading for hg38
- Cancer variants view containing variants dismissed with cancer-specific reasons
- Zoom to SV variant length was missing IGV contig select
- Tooltips on case page when case has no default gene panels
### Changed
- Save case variants count in case document and not in sessions
- Style of gene panels multiselect on case page
- Collapse/expand main HPO checkboxes in phenomodel preview
- Replaced GQ (Genotype quality) with VAF (Variant allele frequency) in cancer variants GT table
- Allow loading of cancer cases with no tumor_purity field
- Truncate cDNA and protein changes in case report if longer than 20 characters


## [4.27]
### Added
- Exclude one or more variant categories when running variants delete command
### Fixed
### Changed

## [4.26.1]
### Added
### Fixed
- Links with 1-letter aa codes crash on frameshift etc
### Changed

## [4.26]
### Added
- Extend the delete variants command to print analysis date, track, institute, status and research status
- Delete variants by type of analysis (wgs|wes|panel)
- Links to cBioPortal, MutanTP53, IARC TP53, OncoKB, MyCancerGenome, CIViC
### Fixed
- Deleted variants count
### Changed
- Print output of variants delete command as a tab separated table

## [4.25]
### Added
- Command line function to remove variants from one or all cases
### Fixed
- Parse SMN None calls to None rather than False

## [4.24.1]
### Fixed
- Install requirements.txt via setup file

## [4.24]
### Added
- Institute-level phenotype models with sub-panels containing HPO and OMIM terms
- Runnable Docker demo
- Docker image build and push github action
- Makefile with shortcuts to docker commands
- Parse and save synopsis, phenotype and cohort terms from config files upon case upload
### Fixed
- Update dismissed variant status when variant dismissed key is missing
- Breakpoint two IGV button now shows correct chromosome when different from bp1
- Missing font lib in Docker image causing the PDF report download page to crash
- Sentieon Manta calls lack Somaticscore - load anyway
- ClinVar submissions crashing due to pinned variants that are not loaded
- Point ExAC pLI score to new gnomad server address
- Bug uploading cases missing phenotype terms in config file
- STRs loaded but not shown on browser page
- Bug when using adapter.variant.get_causatives with case_id without causatives
- Problem with fetching "solved" from scout export cases cli
- Better serialising of datetime and bson.ObjectId
- Added `volumes` folder to .gitignore
### Changed
- Make matching causative and managed variants foldable on case page
- Remove calls to PyMongo functions marked as deprecated in backend and frontend(as of version 3.7).
- Improved `scout update individual` command
- Export dynamic phenotypes with ordered gene lists as PDF


## [4.23]
### Added
- Save custom IGV track settings
- Show a flash message with clear info about non-valid genes when gene panel creation fails
- CNV report link in cancer case side navigation
- Return to comment section after editing, deleting or submitting a comment
- Managed variants
- MT vs 14 chromosome mean coverage stats if Scout is connected to Chanjo
### Fixed
- missing `vcf_cancer_sv` and `vcf_cancer_sv_research` to manual.
- Split ClinVar multiple clnsig values (slash-separated) and strip them of underscore for annotations without accession number
- Timeout of `All SNVs and INDELs` page when no valid gene is provided in the search
- Round CADD (MIPv9)
- Missing default panel value
- Invisible other causatives lines when other causatives lack gene symbols
### Changed
- Do not freeze mkdocs-material to version 4.6.1
- Remove pre-commit dependency

## [4.22]
### Added
- Editable cases comments
- Editable variants comments
### Fixed
- Empty variant activity panel
- STRs variants popover
- Split new ClinVar multiple significance terms for a variant
- Edit the selected comment, not the latest
### Changed
- Updated RELEASE docs.
- Pinned variants card style on the case page
- Merged `scout export exons` and `scout view exons` commands


## [4.21.2]
### Added
### Fixed
- Do not pre-filter research variants by (case-default) gene panels
- Show OMIM disease tooltip reliably
### Changed

## [4.21.1]
### Added
### Fixed
- Small change to Pop Freq column in variants ang gene panels to avoid strange text shrinking on small screens
- Direct use of HPO list for Clinical HPO SNV (and cancer SNV) filtering
- PDF coverage report redirecting to login page
### Changed
- Remove the option to dismiss single variants from all variants pages
- Bulk dismiss SNVs, SVs and cancer SNVs from variants pages

## [4.21]
### Added
- Support to configure LoqusDB per institute
- Highlight causative variants in the variants list
- Add tests. Mostly regarding building internal datatypes.
- Remove leading and trailing whitespaces from panel_name and display_name when panel is created
- Mark MANE transcript in list of transcripts in "Transcript overview" on variant page
- Show default panel name in case sidebar
- Previous buttons for variants pagination
- Adds a gh action that checks that the changelog is updated
- Adds a gh action that deploys new releases automatically to pypi
- Warn users if case default panels are outdated
- Define institute-specific gene panels for filtering in institute settings
- Use institute-specific gene panels in variants filtering
- Show somatic VAF for pinned and causative variants on case page

### Fixed
- Report pages redirect to login instead of crashing when session expires
- Variants filter loading in cancer variants page
- User, Causative and Cases tables not scaling to full page
- Improved docs for an initial production setup
- Compatibility with latest version of Black
- Fixed tests for Click>7
- Clinical filter required an extra click to Filter to return variants
- Restore pagination and shrink badges in the variants page tables
- Removing a user from the command line now inactivates the case only if user is last assignee and case is active
- Bugfix, LoqusDB per institute feature crashed when institute id was empty string
- Bugfix, LoqusDB calls where missing case count
- filter removal and upload for filters deleted from another page/other user
- Visualize outdated gene panels info in a popover instead of a tooltip in case page side panel

### Changed
- Highlight color on normal STRs in the variants table from green to blue
- Display breakpoints coordinates in verification emails only for structural variants


## [4.20]
### Added
- Display number of filtered variants vs number of total variants in variants page
- Search case by HPO terms
- Dismiss variant column in the variants tables
- Black and pre-commit packages to dev requirements

### Fixed
- Bug occurring when rerun is requested twice
- Peddy info fields in the demo config file
- Added load config safety check for multiple alignment files for one individual
- Formatting of cancer variants table
- Missing Score in SV variants table

### Changed
- Updated the documentation on how to create a new software release
- Genome build-aware cytobands coordinates
- Styling update of the Matchmaker card
- Select search type in case search form


## [4.19]

### Added
- Show internal ID for case
- Add internal ID for downloaded CGH files
- Export dynamic HPO gene list from case page
- Remove users as case assignees when their account is deleted
- Keep variants filters panel expanded when filters have been used

### Fixed
- Handle the ProxyFix ModuleNotFoundError when Werkzeug installed version is >1.0
- General report formatting issues whenever case and variant comments contain extremely long strings with no spaces

### Changed
- Created an institute wrapper page that contains list of cases, causatives, SNVs & Indels, user list, shared data and institute settings
- Display case name instead of case ID on clinVar submissions
- Changed icon of sample update in clinVar submissions


## [4.18]

### Added
- Filter cancer variants on cytoband coordinates
- Show dismiss reasons in a badge with hover for clinical variants
- Show an ellipsis if 10 cases or more to display with loqusdb matches
- A new blog post for version 4.17
- Tooltip to better describe Tumor and Normal columns in cancer variants
- Filter cancer SNVs and SVs by chromosome coordinates
- Default export of `Assertion method citation` to clinVar variants submission file
- Button to export up to 500 cancer variants, filtered or not
- Rename samples of a clinVar submission file

### Fixed
- Apply default gene panel on return to cancer variantS from variant view
- Revert to certificate checking when asking for Chanjo reports
- `scout download everything` command failing while downloading HPO terms

### Changed
- Turn tumor and normal allelic fraction to decimal numbers in tumor variants page
- Moved clinVar submissions code to the institutes blueprints
- Changed name of clinVar export files to FILENAME.Variant.csv and FILENAME.CaseData.csv
- Switched Google login libraries from Flask-OAuthlib to Authlib


## [4.17.1]

### Fixed
- Load cytobands for cases with chromosome build not "37" or "38"


## [4.17]

### Added
- COSMIC badge shown in cancer variants
- Default gene-panel in non-cancer structural view in url
- Filter SNVs and SVs by cytoband coordinates
- Filter cancer SNV variants by alt allele frequency in tumor
- Correct genome build in UCSC link from structural variant page



### Fixed
- Bug in clinVar form when variant has no gene
- Bug when sharing cases with the same institute twice
- Page crashing when removing causative variant tag
- Do not default to GATK caller when no caller info is provided for cancer SNVs


## [4.16.1]

### Fixed
- Fix the fix for handling of delivery reports for rerun cases

## [4.16]

### Added
- Adds possibility to add "lims_id" to cases. Currently only stored in database, not shown anywhere
- Adds verification comment box to SVs (previously only available for small variants)
- Scrollable pedigree panel

### Fixed
- Error caused by changes in WTForm (new release 2.3.x)
- Bug in OMIM case page form, causing the page to crash when a string was provided instead of a numerical OMIM id
- Fix Alamut link to work properly on hg38
- Better handling of delivery reports for rerun cases
- Small CodeFactor style issues: matchmaker results counting, a couple of incomplete tests and safer external xml
- Fix an issue with Phenomizer introduced by CodeFactor style changes

### Changed
- Updated the version of igv.js to 2.5.4

## [4.15.1]

### Added
- Display gene names in ClinVar submissions page
- Links to Varsome in variant transcripts table

### Fixed
- Small fixes to ClinVar submission form
- Gene panel page crash when old panel has no maintainers

## [4.15]

### Added
- Clinvar CNVs IGV track
- Gene panels can have maintainers
- Keep variant actions (dismissed, manual rank, mosaic, acmg, comments) upon variant re-upload
- Keep variant actions also on full case re-upload

### Fixed
- Fix the link to Ensembl for SV variants when genome build 38.
- Arrange information in columns on variant page
- Fix so that new cosmic identifier (COSV) is also acceptable #1304
- Fixed COSMIC tag in INFO (outside of CSQ) to be parses as well with `&` splitter.
- COSMIC stub URL changed to https://cancer.sanger.ac.uk/cosmic/search?q= instead.
- Updated to a version of IGV where bigBed tracks are visualized correctly
- Clinvar submission files are named according to the content (variant_data and case_data)
- Always show causatives from other cases in case overview
- Correct disease associations for gene symbol aliases that exist as separate genes
- Re-add "custom annotations" for SV variants
- The override ClinVar P/LP add-in in the Clinical Filter failed for new CSQ strings

### Changed
- Runs all CI checks in github actions

## [4.14.1]

### Fixed
- Error when variant found in loqusdb is not loaded for other case

## [4.14]

### Added
- Use github actions to run tests
- Adds CLI command to update individual alignments path
- Update HPO terms using downloaded definitions files
- Option to use alternative flask config when running `scout serve`
- Requirement to use loqusdb >= 2.5 if integrated

### Fixed
- Do not display Pedigree panel in cancer view
- Do not rely on internet connection and services available when running CI tests
- Variant loading assumes GATK if no caller set given and GATK filter status is seen in FILTER
- Pass genome build param all the way in order to get the right gene mappings for cases with build 38
- Parse correctly variants with zero frequency values
- Continue even if there are problems to create a region vcf
- STR and cancer variant navigation back to variants pages could fail

### Changed
- Improved code that sends requests to the external APIs
- Updates ranges for user ranks to fit todays usage
- Run coveralls on github actions instead of travis
- Run pip checks on github actions instead of coveralls
- For hg38 cases, change gnomAD link to point to version 3.0 (which is hg38 based)
- Show pinned or causative STR variants a bit more human readable

## [4.13.1]

### Added
### Fixed
- Typo that caused not all clinvar conflicting interpretations to be loaded no matter what
- Parse and retrieve clinvar annotations from VEP-annotated (VEP 97+) CSQ VCF field
- Variant clinvar significance shown as `not provided` whenever is `Uncertain significance`
- Phenomizer query crashing when case has no HPO terms assigned
- Fixed a bug affecting `All SNVs and INDELs` page when variants don't have canonical transcript
- Add gene name or id in cancer variant view

### Changed
- Cancer Variant view changed "Variant:Transcript:Exon:HGVS" to "Gene:Transcript:Exon:HGVS"

## [4.13]

### Added
- ClinVar SNVs track in IGV
- Add SMA view with SMN Copy Number data
- Easier to assign OMIM diagnoses from case page
- OMIM terms and specific OMIM term page

### Fixed
- Bug when adding a new gene to a panel
- Restored missing recent delivery reports
- Fixed style and links to other reports in case side panel
- Deleting cases using display_name and institute not deleting its variants
- Fixed bug that caused coordinates filter to override other filters
- Fixed a problem with finding some INS in loqusdb
- Layout on SV page when local observations without cases are present
- Make scout compatible with the new HPO definition files from `http://compbio.charite.de/jenkins/`
- General report visualization error when SNVs display names are very long


### Changed


## [4.12.4]

### Fixed
- Layout on SV page when local observations without cases are present

## [4.12.3]

### Fixed
- Case report when causative or pinned SVs have non null allele frequencies

## [4.12.2]

### Fixed
- SV variant links now take you to the SV variant page again
- Cancer variant view has cleaner table data entries for "N/A" data
- Pinned variant case level display hotfix for cancer and str - more on this later
- Cancer variants show correct alt/ref reads mirroring alt frequency now
- Always load all clinical STR variants even if a region load is attempted - index may be missing
- Same case repetition in variant local observations

## [4.12.1]

### Fixed
- Bug in variant.gene when gene has no HGVS description


## [4.12]

### Added
- Accepts `alignment_path` in load config to pass bam/cram files
- Display all phenotypes on variant page
- Display hgvs coordinates on pinned and causatives
- Clear panel pending changes
- Adds option to setup the database with static files
- Adds cli command to download the resources from CLI that scout needs
- Adds test files for merged somatic SV and CNV; as well as merged SNV, and INDEL part of #1279
- Allows for upload of OMIM-AUTO gene panel from static files without api-key

### Fixed
- Cancer case HPO panel variants link
- Fix so that some drop downs have correct size
- First IGV button in str variants page
- Cancer case activates on SNV variants
- Cases activate when STR variants are viewed
- Always calculate code coverage
- Pinned/Classification/comments in all types of variants pages
- Null values for panel's custom_inheritance_models
- Discrepancy between the manual disease transcripts and those in database in gene-edit page
- ACMG classification not showing for some causatives
- Fix bug which caused IGV.js to use hg19 reference files for hg38 data
- Bug when multiple bam files sources with non-null values are available


### Changed
- Renamed `requests` file to `scout_requests`
- Cancer variant view shows two, instead of four, decimals for allele and normal


## [4.11.1]

### Fixed
- Institute settings page
- Link institute settings to sharing institutes choices

## [4.11.0]

### Added
- Display locus name on STR variant page
- Alternative key `GNOMADAF_popmax` for Gnomad popmax allele frequency
- Automatic suggestions on how to improve the code on Pull Requests
- Parse GERP, phastCons and phyloP annotations from vep annotated CSQ fields
- Avoid flickering comment popovers in variant list
- Parse REVEL score from vep annotated CSQ fields
- Allow users to modify general institute settings
- Optionally format code automatically on commit
- Adds command to backup vital parts `scout export database`
- Parsing and displaying cancer SV variants from Manta annotated VCF files
- Dismiss cancer snv variants with cancer-specific options
- Add IGV.js UPD, RHO and TIDDIT coverage wig tracks.


### Fixed
- Slightly darker page background
- Fixed an issued with parsed conservation values from CSQ
- Clinvar submissions accessible to all users of an institute
- Header toolbar when on Clinvar page now shows institute name correctly
- Case should not always inactivate upon update
- Show dismissed snv cancer variants as grey on the cancer variants page
- Improved style of mappability link and local observations on variant page
- Convert all the GET requests to the igv view to POST request
- Error when updating gene panels using a file containing BOM chars
- Add/replace gene radio button not working in gene panels


## [4.10.1]

### Fixed
- Fixed issue with opening research variants
- Problem with coveralls not called by Travis CI
- Handle Biomart service down in tests


## [4.10.0]

### Added
- Rank score model in causatives page
- Exportable HPO terms from phenotypes page
- AMP guideline tiers for cancer variants
- Adds scroll for the transcript tab
- Added CLI option to query cases on time since case event was added
- Shadow clinical assessments also on research variants display
- Support for CRAM alignment files
- Improved str variants view : sorting by locus, grouped by allele.
- Delivery report PDF export
- New mosaicism tag option
- Add or modify individuals' age or tissue type from case page
- Display GC and allele depth in causatives table.
- Included primary reference transcript in general report
- Included partial causative variants in general report
- Remove dependency of loqusdb by utilising the CLI

### Fixed
- Fixed update OMIM command bug due to change in the header of the genemap2 file
- Removed Mosaic Tag from Cancer variants
- Fixes issue with unaligned table headers that comes with hidden Datatables
- Layout in general report PDF export
- Fixed issue on the case statistics view. The validation bars didn't show up when all institutes were selected. Now they do.
- Fixed missing path import by importing pathlib.Path
- Handle index inconsistencies in the update index functions
- Fixed layout problems


## [4.9.0]

### Added
- Improved MatchMaker pages, including visible patient contacts email address
- New badges for the github repo
- Links to [GENEMANIA](genemania.org)
- Sort gene panel list on case view.
- More automatic tests
- Allow loading of custom annotations in VCF using the SCOUT_CUSTOM info tag.

### Fixed
- Fix error when a gene is added to an empty dynamic gene panel
- Fix crash when attempting to add genes on incorrect format to dynamic gene panel
- Manual rank variant tags could be saved in a "Select a tag"-state, a problem in the variants view.
- Same case evaluations are no longer shown as gray previous evaluations on the variants page
- Stay on research pages, even if reset, next first buttons are pressed..
- Overlapping variants will now be visible on variant page again
- Fix missing classification comments and links in evaluations page
- All prioritized cases are shown on cases page


## [4.8.3]

### Added

### Fixed
- Bug when ordering sanger
- Improved scrolling over long list of genes/transcripts


## [4.8.2]

### Added

### Fixed
- Avoid opening extra tab for coverage report
- Fixed a problem when rank model version was saved as floats and not strings
- Fixed a problem with displaying dismiss variant reasons on the general report
- Disable load and delete filter buttons if there are no saved filters
- Fix problem with missing verifications
- Remove duplicate users and merge their data and activity


## [4.8.1]

### Added

### Fixed
- Prevent login fail for users with id defined by ObjectId and not email
- Prevent the app from crashing with `AttributeError: 'NoneType' object has no attribute 'message'`


## [4.8.0]

### Added
- Updated Scout to use Bootstrap 4.3
- New looks for Scout
- Improved dashboard using Chart.js
- Ask before inactivating a case where last assigned user leaves it
- Genes can be manually added to the dynamic gene list directly on the case page
- Dynamic gene panels can optionally be used with clinical filter, instead of default gene panel
- Dynamic gene panels get link out to chanjo-report for coverage report
- Load all clinvar variants with clinvar Pathogenic, Likely Pathogenic and Conflicting pathogenic
- Show transcripts with exon numbers for structural variants
- Case sort order can now be toggled between ascending and descending.
- Variants can be marked as partial causative if phenotype is available for case.
- Show a frequency tooltip hover for SV-variants.
- Added support for LDAP login system
- Search snv and structural variants by chromosomal coordinates
- Structural variants can be marked as partial causative if phenotype is available for case.
- Show normal and pathologic limits for STRs in the STR variants view.
- Institute level persistent variant filter settings that can be retrieved and used.
- export causative variants to Excel
- Add support for ROH, WIG and chromosome PNGs in case-view

### Fixed
- Fixed missing import for variants with comments
- Instructions on how to build docs
- Keep sanger order + verification when updating/reloading variants
- Fixed and moved broken filter actions (HPO gene panel and reset filter)
- Fixed string conversion to number
- UCSC links for structural variants are now separated per breakpoint (and whole variant where applicable)
- Reintroduced missing coverage report
- Fixed a bug preventing loading samples using the command line
- Better inheritance models customization for genes in gene panels
- STR variant page back to list button now does its one job.
- Allows to setup scout without a omim api key
- Fixed error causing "favicon not found" flash messages
- Removed flask --version from base cli
- Request rerun no longer changes case status. Active or archived cases inactivate on upload.
- Fixed missing tooltip on the cancer variants page
- Fixed weird Rank cell in variants page
- Next and first buttons order swap
- Added pagination (and POST capability) to cancer variants.
- Improves loading speed for variant page
- Problem with updating variant rank when no variants
- Improved Clinvar submission form
- General report crashing when dismissed variant has no valid dismiss code
- Also show collaborative case variants on the All variants view.
- Improved phenotype search using dataTables.js on phenotypes page
- Search and delete users with `email` instead of `_id`
- Fixed css styles so that multiselect options will all fit one column


## [4.7.3]

### Added
- RankScore can be used with VCFs for vcf_cancer files

### Fixed
- Fix issue with STR view next page button not doing its one job.

### Deleted
- Removed pileup as a bam viewing option. This is replaced by IGV


## [4.7.2]

### Added
- Show earlier ACMG classification in the variant list

### Fixed
- Fixed igv search not working due to igv.js dist 2.2.17
- Fixed searches for cases with a gene with variants pinned or marked causative.
- Load variant pages faster after fixing other causatives query
- Fixed mitochondrial report bug for variants without genes

## [4.7.1]

### Added

### Fixed
- Fixed bug on genes page


## [4.7.0]

### Added
- Export genes and gene panels in build GRCh38
- Search for cases with variants pinned or marked causative in a given gene.
- Search for cases phenotypically similar to a case also from WUI.
- Case variant searches can be limited to similar cases, matching HPO-terms,
  phenogroups and cohorts.
- De-archive reruns and flag them as 'inactive' if archived
- Sort cases by analysis_date, track or status
- Display cases in the following order: prioritized, active, inactive, archived, solved
- Assign case to user when user activates it or asks for rerun
- Case becomes inactive when it has no assignees
- Fetch refseq version from entrez and use it in clinvar form
- Load and export of exons for all genes, independent on refseq
- Documentation for loading/updating exons
- Showing SV variant annotations: SV cgh frequencies, gnomad-SV, local SV frequencies
- Showing transcripts mapping score in segmental duplications
- Handle requests to Ensembl Rest API
- Handle requests to Ensembl Rest Biomart
- STR variants view now displays GT and IGV link.
- Description field for gene panels
- Export exons in build 37 and 38 using the command line

### Fixed
- Fixes of and induced by build tests
- Fixed bug affecting variant observations in other cases
- Fixed a bug that showed wrong gene coverage in general panel PDF export
- MT report only shows variants occurring in the specific individual of the excel sheet
- Disable SSL certifcate verification in requests to chanjo
- Updates how intervaltree and pymongo is used to void deprecated functions
- Increased size of IGV sample tracks
- Optimized tests


## [4.6.1]

### Added

### Fixed
- Missing 'father' and 'mother' keys when parsing single individual cases


## [4.6.0]

### Added
- Description of Scout branching model in CONTRIBUTING doc
- Causatives in alphabetical order, display ACMG classification and filter by gene.
- Added 'external' to the list of analysis type options
- Adds functionality to display "Tissue type". Passed via load config.
- Update to IGV 2.

### Fixed
- Fixed alignment visualization and vcf2cytosure availability for demo case samples
- Fixed 3 bugs affecting SV pages visualization
- Reintroduced the --version cli option
- Fixed variants query by panel (hpo panel + gene panel).
- Downloaded MT report contains excel files with individuals' display name
- Refactored code in parsing of config files.


## [4.5.1]

### Added

### Fixed
- update requirement to use PyYaml version >= 5.1
- Safer code when loading config params in cli base


## [4.5.0]

### Added
- Search for similar cases from scout view CLI
- Scout cli is now invoked from the app object and works under the app context

### Fixed
- PyYaml dependency fixed to use version >= 5.1


## [4.4.1]

### Added
- Display SV rank model version when available

### Fixed
- Fixed upload of delivery report via API


## [4.4.0]

### Added
- Displaying more info on the Causatives page and hiding those not causative at the case level
- Add a comment text field to Sanger order request form, allowing a message to be included in the email
- MatchMaker Exchange integration
- List cases with empty synopsis, missing HPO terms and phenotype groups.
- Search for cases with open research list, or a given case status (active, inactive, archived)

### Fixed
- Variant query builder split into several functions
- Fixed delivery report load bug


## [4.3.3]

### Added
- Different individual table for cancer cases

### Fixed
- Dashboard collects validated variants from verification events instead of using 'sanger' field
- Cases shared with collaborators are visible again in cases page
- Force users to select a real institute to share cases with (actionbar select fix)


## [4.3.2]

### Added
- Dashboard data can be filtered using filters available in cases page
- Causatives for each institute are displayed on a dedicated page
- SNVs and and SVs are searchable across cases by gene and rank score
- A more complete report with validated variants is downloadable from dashboard

### Fixed
- Clinsig filter is fixed so clinsig numerical values are returned
- Split multi clinsig string values in different elements of clinsig array
- Regex to search in multi clinsig string values or multi revstat string values
- It works to upload vcf files with no variants now
- Combined Pileup and IGV alignments for SVs having variant start and stop on the same chromosome


## [4.3.1]

### Added
- Show calls from all callers even if call is not available
- Instructions to install cairo and pango libs from WeasyPrint page
- Display cases with number of variants from CLI
- Only display cases with number of variants above certain treshold. (Also CLI)
- Export of verified variants by CLI or from the dashboard
- Extend case level queries with default panels, cohorts and phenotype groups.
- Slice dashboard statistics display using case level queries
- Add a view where all variants for an institute can be searched across cases, filtering on gene and rank score. Allows searching research variants for cases that have research open.

### Fixed
- Fixed code to extract variant conservation (gerp, phyloP, phastCons)
- Visualization of PDF-exported gene panels
- Reintroduced the exon/intron number in variant verification email
- Sex and affected status is correctly displayed on general report
- Force number validation in SV filter by size
- Display ensembl transcripts when no refseq exists


## [4.3.0]

### Added
- Mosaicism tag on variants
- Show and filter on SweGen frequency for SVs
- Show annotations for STR variants
- Show all transcripts in verification email
- Added mitochondrial export
- Adds alternative to search for SVs shorter that the given length
- Look for 'bcftools' in the `set` field of VCFs
- Display digenic inheritance from OMIM
- Displays what refseq transcript that is primary in hgnc

### Fixed

- Archived panels displays the correct date (not retroactive change)
- Fixed problem with waiting times in gene panel exports
- Clinvar fiter not working with human readable clinsig values

## [4.2.2]

### Fixed
- Fixed gene panel create/modify from CSV file utf-8 decoding error
- Updating genes in gene panels now supports edit comments and entry version
- Gene panel export timeout error

## [4.2.1]

### Fixed
- Re-introduced gene name(s) in verification email subject
- Better PDF rendering for excluded variants in report
- Problem to access old case when `is_default` did not exist on a panel


## [4.2.0]

### Added
- New index on variant_id for events
- Display overlapping compounds on variants view

### Fixed
- Fixed broken clinical filter


## [4.1.4]

### Added
- Download of filtered SVs

### Fixed
- Fixed broken download of filtered variants
- Fixed visualization issue in gene panel PDF export
- Fixed bug when updating gene names in variant controller


## [4.1.3]

### Fixed
- Displays all primary transcripts


## [4.1.2]

### Added
- Option add/replace when updating a panel via CSV file
- More flexible versioning of the gene panels
- Printing coverage report on the bottom of the pdf case report
- Variant verification option for SVs
- Logs uri without pwd when connecting
- Disease-causing transcripts in case report
- Thicker lines in case report
- Supports HPO search for cases, both terms or if described in synopsis
- Adds sanger information to dashboard

### Fixed
- Use db name instead of **auth** as default for authentication
- Fixes so that reports can be generated even with many variants
- Fixed sanger validation popup to show individual variants queried by user and institute.
- Fixed problem with setting up scout
- Fixes problem when exac file is not available through broad ftp
- Fetch transcripts for correct build in `adapter.hgnc_gene`

## [4.1.1]
- Fix problem with institute authentication flash message in utils
- Fix problem with comments
- Fix problem with ensembl link


## [4.1.0]

### Added
- OMIM phenotypes to case report
- Command to download all panel app gene panels `scout load panel --panel-app`
- Links to genenames.org and omim on gene page
- Popup on gene at variants page with gene information
- reset sanger status to "Not validated" for pinned variants
- highlight cases with variants to be evaluated by Sanger on the cases page
- option to point to local reference files to the genome viewer pileup.js. Documented in `docs.admin-guide.server`
- option to export single variants in `scout export variants`
- option to load a multiqc report together with a case(add line in load config)
- added a view for searching HPO terms. It is accessed from the top left corner menu
- Updates the variants view for cancer variants. Adds a small cancer specific filter for known variants
- Adds hgvs information on cancer variants page
- Adds option to update phenotype groups from CLI

### Fixed
- Improved Clinvar to submit variants from different cases. Fixed HPO terms in casedata according to feedback
- Fixed broken link to case page from Sanger modal in cases view
- Now only cases with non empty lists of causative variants are returned in `adapter.case(has_causatives=True)`
- Can handle Tumor only samples
- Long lists of HGNC symbols are now possible. This was previously difficult with manual, uploaded or by HPO search when changing filter settings due to GET request limitations. Relevant pages now use POST requests. Adds the dynamic HPO panel as a selection on the gene panel dropdown.
- Variant filter defaults to default panels also on SV and Cancer variants pages.

## [4.0.0]

### WARNING ###

This is a major version update and will require that the backend of pre releases is updated.
Run commands:

```
$scout update genes
$scout update hpo
```

- Created a Clinvar submission tool, to speed up Clinvar submission of SNVs and SVs
- Added an analysis report page (html and PDF format) containing phenotype, gene panels and variants that are relevant to solve a case.

### Fixed
- Optimized evaluated variants to speed up creation of case report
- Moved igv and pileup viewer under a common folder
- Fixed MT alignment view pileup.js
- Fixed coordinates for SVs with start chromosome different from end chromosome
- Global comments shown across cases and institutes. Case-specific variant comments are shown only for that specific case.
- Links to clinvar submitted variants at the cases level
- Adapts clinvar parsing to new format
- Fixed problem in `scout update user` when the user object had no roles
- Makes pileup.js use online genome resources when viewing alignments. Now any instance of Scout can make use of this functionality.
- Fix ensembl link for structural variants
- Works even when cases does not have `'madeline_info'`
- Parses Polyphen in correct way again
- Fix problem with parsing gnomad from VEP

### Added
- Added a PDF export function for gene panels
- Added a "Filter and export" button to export custom-filtered SNVs to CSV file
- Dismiss SVs
- Added IGV alignments viewer
- Read delivery report path from case config or CLI command
- Filter for spidex scores
- All HPO terms are now added and fetched from the correct source (https://github.com/obophenotype/human-phenotype-ontology/blob/master/hp.obo)
- New command `scout update hpo`
- New command `scout update genes` will fetch all the latest information about genes and update them
- Load **all** variants found on chromosome **MT**
- Adds choice in cases overview do show as many cases as user like

### Removed
- pileup.min.js and pileup css are imported from a remote web location now
- All source files for HPO information, this is instead fetched directly from source
- All source files for gene information, this is instead fetched directly from source

## [3.0.0]
### Fixed
- hide pedigree panel unless it exists

## [1.5.1] - 2016-07-27
### Fixed
- look for both ".bam.bai" and ".bai" extensions

## [1.4.0] - 2016-03-22
### Added
- support for local frequency through loqusdb
- bunch of other stuff

## [1.3.0] - 2016-02-19
### Fixed
- Update query-phenomizer and add username/password

### Changed
- Update the way a case is checked for rerun-status

### Added
- Add new button to mark a case as "checked"
- Link to clinical variants _without_ 1000G annotation

## [1.2.2] - 2016-02-18
### Fixed
- avoid filtering out variants lacking ExAC and 1000G annotations

## [1.1.3] - 2015-10-01
### Fixed
- persist (clinical) filter when clicking load more
- fix #154 by robustly setting clinical filter func. terms

## [1.1.2] - 2015-09-07
### Fixed
- avoid replacing coverage report with none
- update SO terms, refactored

## [1.1.1] - 2015-08-20
### Fixed
- fetch case based on collaborator status (not owner)

## [1.1.0] - 2015-05-29
### Added
- link(s) to SNPedia based on RS-numbers
- new Jinja filter to "humanize" decimal numbers
- show gene panels in variant view
- new Jinja filter for decoding URL encoding
- add indicator to variants in list that have comments
- add variant number threshold and rank score threshold to load function
- add event methods to mongo adapter
- add tests for models
- show badge "old" if comment was written for a previous analysis

### Changed
- show cDNA change in transcript summary unless variant is exonic
- moved compounds table further up the page
- show dates for case uploads in ISO format
- moved variant comments higher up on page
- updated documentation for pages
- read in coverage report as blob in database and serve directly
- change ``OmimPhenotype`` to ``PhenotypeTerm``
- reorganize models sub-package
- move events (and comments) to separate collection
- only display prev/next links for the research list
- include variant type in breadcrumbs e.g. "Clinical variants"

### Removed
- drop dependency on moment.js

### Fixed
- show the same level of detail for all frequencies on all pages
- properly decode URL encoded symbols in amino acid/cDNA change strings
- fixed issue with wipe permissions in MongoDB
- include default gene lists in "variants" link in breadcrumbs

## [1.0.2] - 2015-05-20
### Changed
- update case fetching function

### Fixed
- handle multiple cases with same id

## [1.0.1] - 2015-04-28
### Fixed
- Fix building URL parameters in cases list Vue component

## [1.0.0] - 2015-04-12
Codename: Sara Lund

![Release 1.0](artwork/releases/release-1-0.jpg)

### Added
- Add email logging for unexpected errors
- New command line tool for deleting case

### Changed
- Much improved logging overall
- Updated documentation/usage guide
- Removed non-working IGV link

### Fixed
- Show sample display name in GT call
- Various small bug fixes
- Make it easier to hover over popups

## [0.0.2-rc1] - 2015-03-04
### Added
- add protein table for each variant
- add many more external links
- add coverage reports as PDFs

### Changed
- incorporate user feedback updates
- big refactor of load scripts

## [0.0.2-rc2] - 2015-03-04
### Changes
- add gene table with gene description
- reorganize inheritance models box

### Fixed
- avoid overwriting gene list on "research" load
- fix various bugs in external links

## [0.0.2-rc3] - 2015-03-05
### Added
- Activity log feed to variant view
- Adds protein change strings to ODM and Sanger email

### Changed
- Extract activity log component to macro

### Fixes
- Make Ensembl transcript links use archive website<|MERGE_RESOLUTION|>--- conflicted
+++ resolved
@@ -35,12 +35,8 @@
 - Clinical filter button on research variants, wrongly redirecting to respective clinical variants pages (#5725)
 - Pagination to handle empty search results (#5727)
 - Gene variants page to return all resulting variants again (#5727)
-<<<<<<< HEAD
+- Gene panel parsing if gene doesn't contain an identifier (#5733)
 - Include both chanjo and chanjo2 stats on MT report (#5686)
-
-=======
-- Gene panel parsing if gene doesn't contain an identifier (#5733)
->>>>>>> e372d1a8
 
 ## [4.104]
 ### Added
