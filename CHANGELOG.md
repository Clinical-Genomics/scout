--- conflicted
+++ resolved
@@ -19,11 +19,8 @@
 - Distinct colors for different inheritance models on RD Variant page
 - Gene panels PDF export with case variants hits by variant type
 - A couple of additional README badges for GitHub stats
-<<<<<<< HEAD
+- Upload and display of pipeline reference info and executable version yaml files as custom reports
 - Global CSRF protection to the app
-=======
-- Upload and display of pipeline reference info and executable version yaml files as custom reports
->>>>>>> c9984d8c
 ### Changed
 - Instructions on how to call dibs on scout-stage server in pull request template
 - Deprecated CLI commands `scout load <delivery_report, gene_fusion_report, coverage_qc_report, cnv_report>` to replace them with command `scout load report -t <report type>`
