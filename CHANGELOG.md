# Change Log
All notable changes to this project will be documented in this file.
This project adheres to [Semantic Versioning](http://semver.org/).

About changelog [here](https://keepachangelog.com/en/1.0.0/)

## [unreleased]
### Added
- De novo assembly alignment file load and display
- Paraphase bam-let alignment file load and display
- Parsing and showing ClinVar somatic oncogenicity anontations, when available
### Changed
- Allow ACMG criteria strength modification to Very strong/Stand-alone
- Mocked the Ensembl liftover service in igv tracks tests
### Fixed
- Re-enable display of case and individual specific tracks (pre-computed coverage, UPD, zygosity)
- Disable 2-color mode in IGV.js by default, since it obscures variant proportion of reads. Can be manually enabled.
<<<<<<< HEAD
- Updated color scheme for variant assessment badges that were hard to see in light mode, notably Risk Factor
=======
- Institute settings reset
>>>>>>> 082dab08

## [4.98]
### Added
- Documentation on how to delete variants for one or more cases
- Document the option to collect green genes from any panel when updating the PanelApp green genes panel
- On the institute's filters page, display also any soft filters applied to institute's variants
### Fixed
- Case page patch for research cases without WTS outliers

## [4.97]
### Added
- Software version and link to the relative release on GitHub on the top left dropdown menu
- Option to sort WTS outliers by p_value, Δψ, ψ value, zscore or l2fc
- Display pLI score and LOEUF on rare diseases and cancer SNV pages
- Preselect MANE SELECT transcripts in the multi-step ClinVar variant add to submission process
- Allow updating case with WTS Fraser and Outrider research files
- Load research WTS outliers using the `scout load variants --outliers-research` command
- Chanjo2 gene coverage completeness indicator and report from variant page, summary card
- Enhanced SNV and SV filtering for cancer and rare disease cases, now supporting size thresholds (≥ or < a specified base pair length)
- Option to exclude ClinVar significance status in SNVs filters form
- Made HRD a config parameter and display it for cancer cases.
- Preset institute-level soft filters for variants (filtering based on "filters" values on variant documents). Settings editable by admins on the institute's settings page. Allows e.g. hiding tumor `in_normal` and `germline_risk` filter status variants.
- Load pedigree and sex check from Somalier, provided by e.g. the Nallo pipeline
- Expand the command line to remove more types of variants. Now supports: `cancer`, `cancer_sv`, `fusion`, `mei`, `outlier`, `snv`, `str`, and `sv`.
- New `prioritise_clinvar` checkbox on rare diseases cases, SNVs page, used by clinical filter or for expanding the search to always return variants that match the selected ClinVar conditions
- ClinVar CLNSIG Exclude option on cancer variantS filters
### Changed
- Do not show overlapping gene panels badge on variants from cases runned without gene panels
- Set case as research case if it contains any type of research variants
- Update igv.js to 3.2.0
- IGV DNA alignment track defaults to group by tag:HP and color by methylation (useful for LRS), and show soft-clips
- Update gnomAD constraint to v4.1
- HG38 genes track in igv.js browser, to correctly display gene names
- Refactored code for prioritizing the order of variant loading
- Modified the web pages body style to adapt content to smaller screens
- Refactored filters to filter variants by ClinVar significance, CLINSIG Confident and ClinVar hits at the same time
- Improved tooltips for ClinVar filter in SNVs filter form
- `showSoftClips` parameter in igv.js is set to false by default for WES and PANEL samples
- Updated dependencies in uv.lock file
### Fixed
- Don't save any "-1", "." or "0" frequency values for SNVs - same as for SVs
- Downloading and parsing of genes from Ensembl (including MT-TP)
- Don't parse SV frequencies for SNVs even if the name matches. Also accept "." as missing value for SV frequencies.
- HPO search on WTS Outliers page
- Stop using dynamic gene panel (HPO generated list) for clinical filter when the last gene is removed from the dynamic gene panel
- Return only variants with ClinVar annotation when `ClinVar hits` checkbox is checked on variants search form
- Legacy variant filter option `clinsig_confident_always_returned` on saved filters is remapped as `prioritised_clivar` and `clinvar_trusted_revstat`
- Variants queries excluding ClinVar tags without `prioritise_clinvar` checkbox checked
- Pedigree QC Somalier loading demo ancestry file and operator priority

## [4.96]
### Added
- Support case status assignment upon loading (by providing case status in the case config file)
- Severity predictions on general case report for SNVs and cancer SNVs
- Variant functional annotation on general case report for SNVs and cancer SNVs
- Version of Scout used when the case was loaded is displayed on case page and general report
### Removed
- Discontinue ClinVar submissions via CSV files and support only submission via API: removed buttons for downloading ClinVar submission objects as CSV files
### Changed
- Display STR variant filter status on corresponding variantS page
- Warning and reference to Biesecker et al when using PP1/BS4 and PP4 together in ACMG classifications
- Warning to not use PP4 criterion together with PS2/PM6 in ACMG classifications with reference to the SVI Recommendation for _de novo_ Criteria (PS2 & PM6)
- Button to directly remove accepted submissions from ClinVar
- Upgraded libs in uv.lock file
### Fixed
- Release docs to include instructions for upgrading dependencies
- Truncated long HGVS descriptions on cancer SNV and SNVs pages
- Avoid recurrent error by removing variant ranking settings in unranked demo case
- Actually re-raise exception after load aborts and has rolled back variant insertion

## [4.95]
### Added
- CCV score / temperature on case reports
- ACMG SNV classification form also accessible from SV variant page
- Simplify updating of the PanelApp Green panel from all source types in the command line interactive session
### Changed
- Clearer link to `Richards 2015` on ACMG classification section on SVs and cancer SVs variants pages
- Parse HGNC Ids directly from PanelApp when updating/downloading PanelApp panels
- Skip variant genotype matching check and just return True when matching causative is found in a case with only one individual/sample
- Reduced number of research MEI variants present in the demo case from 17K to 145 to speed up automatic tests
### Fixed
- ACMG temperature on case general report should respect term modifiers
- Missing inheritance, constraint info for genes with symbols matching other genes previous aliases with some lower case letters
- Loading of all PanelApp panels from command line
- Saving gene inheritance models when loading/updating specific/all PanelApp panels (doesn't apply to the `PanelApp Green Genes panel`)
- Save also complete penetrance status (in addition to incomplete) if available when loading specific/all PanelApp panels (does not apply to the `PanelApp Green Genes panel`)
- Variants and managed variants query by coordinates, which was returning all variants in the chromosome if start position was 0
- Compound loading matches also "chr"-containing compound variant names

## [4.94.1]
### Fixed
- Temporary directory generation for MT reports and pedigree file for case general report

## [4.94]
### Added
- Max-level provenance and Software Bill Of Materials (SBOM) to the Docker images pushed to Docker Hub
- ACMG VUS Bayesian score / temperature on case reports
- Button to filter and download case individuals/samples from institute's caseS page
### Changed
- On variant page, RefSeq transcripts panel, truncate very long protein change descriptions
- Build system changed to uv/hatchling, remove setuptools, version file, add project toml and associated files
- On variantS pages, display chromosome directly on start and end chromosome if different
- On cancer variantS pages, display allele counts and frequency the same way for SNVs and SVs (refactor macro)
- Stricter coordinate check in BND variants queries (affecting search results on SV variants page)
### Fixed
- UCSC hg38 links are updated
- Variants page tooltip errors
- Cancer variantS page had poor visibility of VAF and chromosome coordinate on causatives (green background)

## [4.93.1]
### Fixed
- Updated PyPi build GitHub action to explicitly include setuptools (for Python 3.12 distro)

## [4.93]
### Added
- ClinGen-CGC-VICC oncogenicity classification for cancer SNVs
- A warning to not to post sensitive or personal info when opening an issue
### Changed
- "Show more/less" button to toggle showing 50 (instead of 10) observed cases in LoqusDB observation panel
- Show customer id on share and revoke sharing case collapsible sidebar dialog
- Switch to python v.3.12 in Dockerfiles and automatic tests
### Fixed
- Limit the size of custom images displayed on case and variant pages and add a link to display them in full size in a new tab
- Classified variants not showing on case report when collaborator adds classification
- On variantS page, when a variant has more than one gene, then the gene panel badge reflect the panels each gene is actually in
- Updating genes on a gene panel using a file
- Link out to Horak 2020 from CCV classify page opens in new tab

## [4.92]
### Added
- PanelApp link on gene page and on gene panels description
- Add more filters to the delete variants command (institute ID and text file with list of case IDs)
### Changed
- Use the `clinicalgenomics/python3.11-venv:1.0` image everywhere in the Dockerfiles
### Fixed
- list/List typing issue on PanelApp extension module

## [4.91.2]
### Fixed
- Stranger TRGT parsing of `.` in `FORMAT.MC`
- Parse ClinVar low-penetrance info and display it alongside Pathogenic and likely pathogenic on SNVs pages
- Gene panel indexes to reflect the indexes used in production database
- Panel version check while editing the genes of a panel
- Display unknown filter tags as "danger" marked badges
- Open WTS variantS SNVs and SVs in new tabs
- PanelApp panels update documentation to reflect the latest changes in the command line
- Display panel IDs alongside panel display names on gene panels page
- Just one `Hide removed panels` checkbox for all panels on gene panels page
- Variant filters redecoration from multiple classifications crash on general case report

## [4.91.1]
### Fixed
- Update IGV.js to v3.1.0
- Columns/headings on SV variantS shifted

## [4.91]
### Added
- Variant link to Franklin in database buttons (different depending on rare or cancer track)
- MANE badges on list of variant's Genes/Transcripts/Proteins table, this way also SVs will display MANE annotations
- Export variant type and callers-related info fields when exporting variants from variantS pages
- Cases advanced search on the dashboard page
- Possibility to use only signed off panels when building the PanelApp GREEN panel
### Changed
- On genes panel page and gene panel PDF export, it's more evident which genes were newly introduced into the panel
- WTS outlier position copy button on WTS outliers page
- Update IGV.js to v3.0.9
- Managed variants VCF export more verbose on SVs
- `/api/v1/hpo-terms` returns pymongo OperationFailure errors when provided query string contains problematic characters
- When parsing variants, prioritise caller AF if set in FORMAT over recalculation from AD
- Expand the submissions information section on the ClinVar submissions page to fully display long text entries
- Jarvik et al for PP1 added to ACMG modification guidelines
- Display institute `_id` + display name on dashboard filters
- ClinVar category 8 has changed to "Conflicting classifications of pathogenicity" instead of "interpretations"
- Simplify always loading ClinVar `CLNSIG` P, LP and conflicting annotations slightly
- Increased visibility of variant callers's "Pass" or "Filtered" on the following pages: SNV variants (cancer cases), SV variants (both RD and cancer cases)
- Names on IGV buttons, including an overview level IGV MT button
- Cases query no longer accepts strings for the `name_query` parameter, only ImmutableMultiDict (form data)
- Refactor the loading of PanelApp panels to use the maintained API - Customised PanelApp GREEN panels
- Better layout for Consequence cell on cancer SNVs page
- Merged `Qual` and `Callers` cell on cancer SNVs page
### Fixed
- Empty custom_images dicts in case load config do not crash
- Tracks missing alignment files are skipped on generating IGV views
- ClinVar form to accept MedGen phenotypes
- Cancer SV variantS page spinner on variant export
- STRs variants export (do not allow null estimated variant size and repeat locus ID)
- STRs variants page when one or more variants have SweGen mean frequency but lack Short Tandem Repeat motif count
- ClinVar submission enquiry status for all submissions after the latest
- CLI scout update type hint error when running commands using Python 3.9
- Missing alignment files but present index files could crash the function creating alignment tracks for IGV display
- Fix missing "Repeat locus" info on STRs export

## [4.90.1]
### Fixed
- Parsing Matchmaker Exchange's matches dates

## [4.90]
### Added
- Link to chanjo2 MANE coverage overview on case page and panel page
- More SVI recommendation links on the ACMG page
- IGV buttons for SMN CN page
- Warnings on ACMG classifications for potentially conflicting classification pairs
- ACMG Bayesian foundation point scale after Tavtigian for variant heat profile
### Changed
- Variants query backend allows rank_score filtering
- Added script to tabulate causatives clinical filter rank
- Do not display inheritance models associated to ORPHA terms on variant page
- Moved edit and delete buttons close to gene names on gene panel page and other aesthetical fixes
- SNV VariantS page functional annotation and region annotation columns merged
- VariantS pages (not cancer) gene cells show OMIM inheritance pattern badges also without hover
- STR variantS page to show STR inheritance model without hover (fallback to OMIM for non-Stranger annotation)
- VariantS page local observation badges have counts visible also without hover
- On Matchmaker page, show number of matches together with matching attempt date
- Display all custom inheritance models, both standard and non-standard, as gathered from the gene panel information on the variant page
- Moved PanelApp-related code to distinct modules/extension
### Fixed
- Make BA1 fully stand-alone to Benign prediction
- Modifying Benign terms to "Moderate" has no effect under Richards. Ignored completely before, will retain unmodified significance now
- Extract all fields correctly when exporting a panel to file from gene panel page
- Custom updates to a gene in a panel
- Gene panel PDF export, including gene links
- Cancer SV, Fusion, MEI and Outlier filters are shown on the Institute Filters overview
- CaseS advanced search limit
- Visibility of Matchmaker Exchange matches on dark mode
- When creating a new gene panel from file, all gene fields are saved, including comments and manual inheritance models
- Downloading on gene names from EBI
- Links to gene panels on variant page, summary panel
- Exporting gene variants when one or more variants' genes are missing HGNC symbol

## [4.89.2]
## Fixed
- If OMIM gene panel gene symbols are not mapping to hgnc_id, allow fallback use of a unique gene alias

## [4.89.1]
### Fixed
- General case report crash when encountering STR variants without `source` tags
- Coloring and SV inheritance patterns on general case report

## [4.89]
### Added
- Button on SMN CN page to search variants within SMN1 and SMN2 genes
- Options for selectively updating OMICS variants (fraser, outrider) on a case
- Log users' activity to file by specifying `USERS_ACTIVITY_LOG_PATH` parameter in app config
- `Mean MT coverage`, `Mean chrom 14 coverage` and `Estimated mtDNA copy number` on MT coverage file from chanjo2 if available
- In ClinVar multistep form, preselect ACMG criteria according to the variant's ACMG classification, if available
- Subject id search from caseS page (supporting multiple sample types e.g.) - adding indexes to speed up caseS queries
- Advanced cases search to narrow down results using more than one search parameter
- Coverage report available for any case with samples containing d4 files, even if case has no associated gene panels
- RNA delivery reports
- Two new LRS SV callers (hificnv, severus)
### Changed
- Documentation for OMICS variants and updating a case
- Include both creation and deletion dates in gene panels pages
- Moved code to collect MT copy number stats for the MT report to the chanjo extension
- On the gene panelS page, show expanded gene panel version list in one column only
- IGV.js WTS loci default to zoom to a region around a variant instead of whole gene
- Refactored logging module
- Case general report no longer shows ORPHA inheritance models. OMIM models are shown colored.
- Chromosome alias tab files used in the igv.js browser, which now contain the alias for chromosome "M"
- Renamed "Comment on clinical significance" to "Comment on classification" in ClinVar multistep form
- Enable Gens CN button also for non-wgs cancer track cases
### Fixed
- Broken heading anchors in the documentation (`admin-guide/login-system.md` and `admin-guide/setup-scout.md` files)
- Avoid open login redirect attacks by always redirecting to cases page upon user login
- Stricter check of ID of gene panels to prevent file downloading vulnerability
- Removed link to the retired SPANR service. SPIDEX scores are still parsed and displayed if available from variant annotation.
- Omics variant view test coverage
- String pattern escape warnings
- Code creating Alamut links for variant genes without canonical_transcript set
- Variant delete button in ClinVar submissions page
- Broken search cases by case similarity
- Missing caller tag for TRGT

## [4.88.1]
### Fixed
- Patch update igv.js to 3.0.5

## [4.88]
### Added
- Added CoLoRSdb frequency to Pop Freq column on variantS page
- Hovertip to gene panel names with associated genes in SV variant view, when variant covers more than one gene
- RNA sample ID can be provided in case load config if different from sample_id
### Fixed
- Broken `scout setup database` command
- Update demo VCF header, adding missing keys found on variants
- Broken upload to Codecov step in Tests & Coverage GitHub action
- Tomte DROP column names have been updated (backwards compatibility preserved for main fields)
- WTS outlierS view to display correct individual IDs for cases with multiple individuals
- WTS outlierS not displayed on WTS outlierS view

## [4.87.1]
### Fixed
- Positioning and alignment of genes cell on variantS page

## [4.87]
### Added
- Option to configure RNA build on case load (default '38')
### Changed
- Tooltip on RNA alignments now shows RNA genome build version
- Updated igv.js to v3.0.4
### Fixed
- Style of "SNVs" and "SVs" buttons on WTS Outliers page
- Chromosome alias files for igv.js
- Genes track displayed also when RNA alignments are present without splice junctions track on igv browser
- Genes track displayed again when splice junction tracks are present

## [4.86.1]
### Fixed
- Loading and updating PanelApp panels, including PanelApp green

## [4.86]
### Added
- Display samples' name (tooltip) and affected status directly on caseS page
- Search SVs across all cases, in given genes
- `CLINVAR_API_URL` param can be specified in app settings to override the URL used to send ClinVar submissions to. Intended for testing.
- Support for loading and storing OMICS data
- Parse DROP Fraser and Outrider TSVs
- Display omics variants - wts outliers (Fraser, Outrider)
- Parse GNOMAD `gnomad_af` and `gnomad_popmax_af` keys from variants annotated with `echtvar`
- Make removed panel optionally visible to non-admin or non maintainers
- Parse CoLoRSdb frequencies annotated in the variant INFO field with the `colorsdb_af` key
- Download -omics variants using the `Filter and export button`
- Clickable COSMIC links on IGV tracks
- Possibility to un-audit previously audited filters
- Reverted table style and removed font awesome style from IGV template
- Case status tags displayed on dashboard case overview
### Changed
- Updated igv.js to v3.0.1
- Alphabetically sort IGV track available for custom selection
- Updated wokeignore to avoid unfixable warning
- Update Chart.js to v4.4.3
- Use tornado library version >= 6.4.1
- Fewer variants in the MEI demo file
- Switch to FontAwesome v.6 instead of using icons v.5 + kit with icons v.6
- Show time (hours and minutes) additionally to date on comments and activity panel
### Fixed
- Only add expected caller keys to variant (FOUND_IN or SVDB_ORIGIN)
- Splice junction merged track height offset in IGV.js
- Splice junction initiation crash with empty variant obj
- Splice junction variant routing for cases with WTS but without outlier data
- Variant links to ExAC, now pointing to gnomAD, since the ExAC browser is no longer available
- Style of HPO terms assigned to a case, now one phenotype per line
- RNA sashimi view rendering should work also if the gene track is user disabled
- Respect IGV tracks chosen by user in variant IGV settings

## [4.85]
### Added
- Load also genes which are missing Ensembl gene ID (72 in both builds), including immunoglobulins and fragile sites
### Changed
- Unfreeze werkzeug again
- Show "(Removed)" after removed panels in dropdown
- The REVEL score is collected as the maximum REVEL score from all of the variant's transcripts
- Parse GNOMAD POPMAX values only if they are numerical when loading variants
### Fixed
- Alphabetically sort "select default panels" dropdown menu options on case page
- Show gene panel removed status on case page
- Fixed visibility of the following buttons: remove assignee, remove pinned/causative, remove comment, remove case from group

## [4.84]
### Changed
- Clearer error message when a loqusdb query fails for an instance that initially connected
- Do not load chanjo-report module if not needed and more visible message when it fails loading
- Converted the HgncGene class into a Pydantic class
- Swap menu open and collapse indicator chevrons - down is now displayed-open, right hidden-closed
- Linters and actions now all use python 3.11
### Fixed
- Safer way to update variant genes and compounds that avoids saving temporary decorators into variants' database documents
- Link to HGNC gene report on gene page
- Case file load priority so that e.g. SNV get loaded before SV, or clinical before research, for consistent variant_id collisions

## [4.83]
### Added
- Edit ACMG classifications from variant page (only for classifications with criteria)
- Events for case CLI events (load case, update case, update individual)
- Support for loading and displaying local custom IGV tracks
- MANE IGV track to be used as a local track for igv.js (see scout demo config file)
- Optional separate MT VCFs, for `nf-core/raredisease`
### Changed
- Avoid passing verbs from CaseHandler - functions for case sample and individual in CaseEventHandler
- Hide mtDNA report and coverage report links on case sidebar for cases with WTS data only
- Modified OMIM-AUTO gene panel to include genes in both genome builds
- Moved chanjo code into a dedicated extension
- Optimise the function that collects "match-safe" genes for an institute by avoiding duplicated genes from different panels
- Users must actively select "show matching causatives/managed" on a case page to see matching numbers
- Upgraded python version from 3.8 to 3.11 in Docker images
### Fixed
- Fix several tests that relied on number of events after setup to be 0
- Removed unused load case function
- Artwork logo sync sketch with png and export svg
- Clearer exception handling on chanjo-report setup - fail early and visibly
- mtDNA report crashing when one or more samples from a case is not in the chanjo database
- Case page crashing on missing phenotype terms
- ACMG benign modifiers
- Speed up tests by caching python env correctly in Github action and adding two more test groups
- Agile issue templates were added globally to the CG-org. Adding custom issue templates to avoid exposing customers
- PanelApp panel not saving genes with empty `EnsembleGeneIds` list
- Speed up checking outdated gene panels
- Do not load research variants automatically when loading a case

## [4.82.2]
### Fixed
- Warning icon in case pages for individuals where `confirmed_sex` is false
- Show allele sizes form ExpansionHunter on STR variantS page again

## [4.82.1]
### Fixed
- Revert the installation of flask-ldapconn to use the version available on PyPI to be able to push new scout releases to PyPI

## [4.82]
### Added
- Tooltip for combined score in tables for compounds and overlapping variants
- Checkbox to filter variants by excluding genes listed in selected gene panels, files or provided as list
- STR variant information card with database links, replacing empty frequency panel
- Display paging and number of HPO terms available in the database on Phenotypes page
- On case page, typeahead hints when searching for a disease using substrings containing source ("OMIM:", "ORPHA:")
- Button to monitor the status of submissions on ClinVar Submissions page
- Option to filter cancer variants by number of observations in somatic and germline archived database
- Documentation for integrating chanjo2
- More up-to-date VEP CSQ dbNSFP frequency keys
- Parse PacBio TRGT (Tandem repeat genotyping tool) Short Tandem Repeat VCFs
### Changed
- In the case_report #panel-tables has a fixed width
- Updated IGV.js to 2.15.11
- Fusion variants in case report now contain same info as on fusion variantS page
- Block submission of somatic variants to ClinVar until we harmonise with their changed API
- Additional control on the format of conditions provided in ClinVar form
- Errors while loading managed variants from file are now displayed on the Managed Variants page
- Chanjo2 coverage button visible only when query will contain a list of HGNC gene IDs
- Use Python-Markdown directly instead of the unmaintained Flask-Markdown
- Use Markupsafe instead of long deprecated, now removed Flask Markup
- Prepare to unfreeze Werkzeug, but don't actually activate until chanjo can deal with the change
### Fixed
- Submit requests to Chanjo2 using HTML forms instead of JSON data
- `Research somatic variants` link name on caseS page
- Broken `Install the HTML 2 PDF renderer` step in a GitHub action
- Fix ClinVar form parsing to not include ":" in conditionType.id when condition conditionType.db is Orphanet
- Fix condition dropdown and pre-selection on ClinVar form for cases with associated ORPHA diagnoses
- Improved visibility of ClinVar form in dark mode
- End coordinates for indels in ClinVar form
- Diagnoses API search crashing with empty search string
- Variant's overlapping panels should show overlapping of variant genes against the latest version of the panel
- Case page crashing when case has both variants in a ClinVar submission and pinned not loaded variants
- Installation of git in second build stage of Dockerfile, allowing correct installation of libraries

## [4.81]
### Added
- Tag for somatic SV IGH-DUX4 detection samtools script
### Changed
- Upgraded Bootstrap version in reports from 4.3.1 to 5.1.3
### Fixed
- Buttons layout in HPO genes panel on case page
- Added back old variant rankscore index with different key order to help loading on demo instance
- Cancer case_report panel-table no longer contains inheritance information
- Case report pinned variants card now displays info text if all pinned variants are present in causatives
- Darkmode setting now applies to the comment-box accordion
- Typo in case report causing `cancer_rank_options is undefined` error

## [4.80]
### Added
- Support for .d4 files coverage using chanjo2 (Case page sidebar link) with test
- Link to chanjo2 coverage report and coverage gene overview on gene panel page
- Link to chanjo2 coverage report on Case page, HPO dynamic gene list
- Link to genes coverage overview report on Case page, HPO dynamic gene list
### Changed
- All links in disease table on diagnosis page now open in a new tab
- Dark mode settings applied to multi-selects on institute settings page
- Comments on case and variant pages can be viewed by expanding an accordion
- On case page information on pinned variants and variants submitted to ClinVar are displayed in the same table
- Demo case file paths are now stored as absolute paths
- Optimised indices to address slow queries
- On case page default panels are now found at the top of the table, and it can be sorted by this trait
### Fixed
- On variants page, search for variants in genes present only in build 38 returning no results
- Pin/unpin with API was not able to make event links
- A new field `Explanation for multiple conditions` is available in ClinVar for submitting variants with more than one associated condition
- Fusion genes with partners lacking gene HGNC id will still be fully loaded
- Fusion variantS export now contains fusion variant specific columns
- When Loqusdb observations count is one the table includes information on if observation was for the current or another case

## [4.79.1]
### Fixed
- Exporting variants without rank score causing page to crash
- Display custom annotations also on cancer variant page

## [4.79]
### Added
- Added tags for Sniffles and CNVpytor, two LRS SV callers
- Button on case page for displaying STR variants occurring in the dynamic HPO panel
- Display functional annotation relative to variant gene's MANE transcripts on variant summary, when available
- Links to ACMG structural variant pathogenicity classification guidelines
- Phenomodels checkboxes can now include orpha terms
- Add incidental finding to case tags
- Get an alert on caseS page when somebody validates variants you ordered Sanger sequencing for
### Changed
- In the diagnoses page genes associated with a disease are displayed using hgnc symbol instead of hgnc id
- Refactor view route to allow navigation directly to unique variant document id, improve permissions check
- Do not show MANE and MANE Plus Clinical transcripts annotated from VEP (saved in variants) but collect this info from the transcripts database collection
- Refactor view route to allow navigation directly to unique case id (in particular for gens)
- `Institutes to share cases with` on institute's settings page now displays institutes names and IDs
- View route with document id selects view template based on variant category
### Fixed
- Refactored code in cases blueprints and variant_events adapter (set diseases for partial causative variants) to use "disease" instead of "omim" to encompass also ORPHA terms
- Refactored code in `scout/parse/omim.py` and `scout/parse/disease_terms.py` to use "disease" instead of "phenotype" to differentiate from HPO terms
- Be more careful about checking access to variant on API access
- Show also ACMG VUS on general report (could be missing if not e.g. pinned)

## [4.78]
### Added
- Case status labels can be added, giving more finegrained details on a solved status (provisional, diagnostic, carrier, UPD, SMN, ...)
- New SO terms: `sequence_variant` and `coding_transcript_variant`
- More MEI specific annotation is shown on the variant page
- Parse and save MANE transcripts info when updating genes in build 38
- ClinVar submission can now be downloaded as a json file
- `Mane Select` and `Mane Plus Clinical` badges on Gene page, when available
- ClinVar submission can now be downloaded as a json file
- API endpoint to pin variant
- Display common/uncommon/rare on summary of mei variant page
### Changed
- In the ClinVar form, database and id of assertion criteria citation are now separate inputs
- Customise institute settings to be able to display all cases with a certain status on cases page (admin users)
- Renamed `Clinical Significance` to `Germline Classification` on multistep ClinVar form
- Changed the "x" in cases.utils.remove_form button text to red for better visibility in dark mode
- Update GitHub actions
- Default loglevel up to INFO, making logs with default start easier to read
- Add XTR region to PAR region definition
- Diagnoses can be searched on diagnoses page without waiting for load first
### Fixed
- Removed log info showing hgnc IDs used in variantS search
- Maintain Matchmaker Exchange and Beacon submission status when a case is re-uploaded
- Inheritance mode from ORPHA should not be confounded with the OMIM inheritance model
- Decipher link URL changes
- Refactored code in cases blueprints to use "disease" instead of "omim" to encompass also ORPHA terms

## [4.77]
### Added
- Orpha disease terms now include information on inheritance
- Case loading via .yaml config file accepts subject_id and phenotype_groups (if previously defined as constant default or added per institute)
- Possibility to submit variants associated with Orphanet conditions to ClinVar
- Option update path to .d4 files path for individuals of an existing case using the command line
- More constraint information is displayed per gene in addition to pLi: missense and LoF OE, CI (inluding LOEUF) and Z-score.
### Changed
- Introduce validation in the ClinVar multistep form to make sure users provide at least one variant-associated condition
- CLI scout update individual accepts subject_id
- Update ClinVar inheritance models to reflect changes in ClinVar submission API
- Handle variant-associated condition ID format in background when creating ClinVar submissions
- Replace the code that downloads Ensembl genes, transcripts and exons with the Schug web app
- Add more info to error log when transcript variant frequency parsing fails.
- GnomAD v4 constraint information replaces ExAC constraints (pLi).
### Fixed
- Text input of associated condition in ClinVar form now aligns to the left
- Alignment of contents in the case report has been updated
- Missing number of phenotypes and genes from case diagnoses
- Associate OMIM and/or ORPHA diagnoses with partial causatives
- Visualization of partial causatives' diagnoses on case page: style and links
- Revert style of pinned variants window on the case page
- Rename `Clinical significanc` to `Germline classification` in ClinVar submissions exported files
- Rename `Clinical significance citations` to `Classification citations` in ClinVar submissions exported files
- Rename `Comment on clinical significance` to `Comment on classification` in ClinVar submissions exported files
- Show matching partial causatives on variant page
- Matching causatives shown on case page consisting only of variant matching the default panels of the case - bug introduced since scout v4.72 (Oct 18, 2023)
- Missing somatic variant read depth leading to report division by zero

## [4.76]
### Added
- Orphacodes are visible in phenotype tables
- Pydantic validation of image paths provided in case load config file
- Info on the user which created a ClinVar submission, when available
- Associate .d4 files to case individuals when loading a case via config file
### Changed
- In diagnoses page the load of diseases are initiated by clicking a button
- Revel score, Revel rank score and SpliceAI values are also displayed in Causatives and Validated variants tables
- Remove unused functions and tests
- Analysis type and direct link from cases list for OGM cases
- Removed unused `case_obj` parameter from server/blueprints/variant/controllers/observations function
- Possibility to reset ClinVar submission ID
- Allow ClinVar submissions with custom API key for users registered as ClinVar submitters or when institute doesn't have a preset list of ClinVar submitters
- Ordered event verbs alphabetically and created ClinVar-related user events
- Removed the unused "no-variants" option from the load case command line
### Fixed
- All disease_terms have gene HGNC ids as integers when added to the scout database
- Disease_term identifiers are now prefixed with the name of the coding system
- Command line crashing with error when updating a user that doesn't exist
- Thaw coloredlogs - 15.0.1 restores errorhandler issue
- Thaw crypography - current base image and library version allow Docker builds
- Missing delete icons on phenomodels page
- Missing cryptography lib error while running Scout container on an ARM processor
- Round CADD values with many decimals on causatives and validated variants pages
- Dark-mode visibility of some fields on causatives and validated variants pages
- Clinvar submitters would be cleared when unprivileged users saved institute settings page
- Added a default empty string in cases search form to avoid None default value
- Page crashing when user tries to remove the same variant from a ClinVar submission in different browser tabs
- Update more GnomAD links to GnomAD v4 (v38 SNVs, MT vars, STRs)
- Empty cells for RNA fusion variants in Causatives and Verified variants page
- Submenu icons missing from collapsible actionbar
- The collapsible actionbar had some non-collapsing overly long entries
- Cancer observations for SVs not appearing in the variant details view
- Archived local observations not visible on cancer variantS page
- Empty Population Frequency column in the Cancer SV Variants view
- Capital letters in ClinVar events description shown on case page

## [4.75]
### Added
- Hovertip to gene panel names with associated genes in variant view, when variant covers more than one gene
- Tests for panel to genes
- Download of Orphadata en_product6 and en_product4 from CLI
- Parse and save `database_found` key/values for RNA fusion variants
- Added fusion_score, ffpm, split_reads, junction_reads and fusion_caller to the list of filters on RNA fusion variants page
- Renamed the function `get_mei_info` to `set_mei_info` to be consistent with the other functions
- Fixed removing None key/values from parsed variants
- Orphacodes are included in the database disease_terms
### Changed
- Allow use of projections when retrieving gene panels
- Do not save custom images as binary data into case and variant database documents
- Retrieve and display case and variant custom images using image's saved path
- Cases are activated by viewing FSHD and SMA reports
- Split multi-gene SNV variants into single genes when submitting to Matchmaker Exchange
- Alamut links also on the gene level, using transcript and HGVS: better for indels. Keep variant link for missing HGVS
- Thaw WTForms - explicitly coerce form decimal field entries when filters fetched from db
### Fixed
- Removed some extra characters from top of general report left over from FontAwsome fix
- Do not save fusion variants-specific key/values in other types of variants
- Alamut link for MT variants in build 38
- Convert RNA fusions variants `tool_hits` and `fusion_score` keys from string to numbers
- Fix genotype reference and alternative sequencing depths defaulting to -1 when values are 0
- DecimalFields were limited to two decimal places for several forms - lifting restrictions on AF, CADD etc.

## [4.74.1]
### Changed
- Parse and save into database also OMIM terms not associated to genes
### Fixed
- BioNano API FSHD report requests are GET in Access 1.8, were POST in 1.7
- Update more FontAwesome icons to avoid Pro icons
- Test if files still exist before attempting to load research variants
- Parsing of genotypes error, resulting in -1 values when alt or ref read depths are 0

## [4.74]
### Added
- SNVs and Indels, MEI and str variants genes have links to Decipher
- An `owner + case display name` index for cases database collection
- Test and fixtures for RNA fusion case page
- Load and display fusion variants from VCF files as the other variant types
- Option to update case document with path to mei variants (clinical and research)
### Changed
- Details on variant type and category for audit filters on case general report
- Enable Gens CN profile button also in somatic case view
- Fix case of analysis type check for Gens analysis button - only show for WGS
### Fixed
- loqusdb table no longer has empty row below each loqusid
- MatchMaker submission details page crashing because of change in date format returned by PatientMatcher
- Variant external links buttons style does not change color when visited
- Hide compounds with compounds follow filter for region or function would fail for variants in multiple genes
- Updated FontAwesome version to fix missing icons

## [4.73]
### Added
- Shortcut button for HPO panel MEI variants from case page
- Export managed variants from CLI
### Changed
- STRs visualization on case panel to emphasize abnormal repeat count and associated condition
- Removed cytoband column from STRs variant view on case report
- More long integers formatted with thin spaces, and copy to clipboard buttons added
### Fixed
- OMIM table is scrollable if higher than 700px on SV page
- Pinned variants validation badge is now red for false positives.
- Case display name defaulting to case ID when `family_name` or `display_name` are missing from case upload config file
- Expanded menu visible at screen sizes below 1000px now has background color
- The image in ClinVar howto-modal is now responsive
- Clicking on a case in case groups when case was already removed from group in another browser tab
- Page crashing when saving filters for mei variants
- Link visited color of images

## [4.72.4]
### Changed
- Automatic test mongod version increased to v7
### Fixed
- GnomAD now defaults to hg38 - change build 37 links accordingly

## [4.72.3]
### Fixed
- Somatic general case report small variant table can crash with unclassified variants

## [4.72.2]
### Changed
- A gunicorn maxrequests parameter for Docker server image - default to 1200
- STR export limit increased to 500, as for other variants
- Prevent long number wrapping and use thin spaces for separation, as per standards from SI, NIST, IUPAC, BIPM.
- Speed up case retrieval and lower memory use by projecting case queries
- Make relatedness check fails stand out a little more to new users
- Speed up case retrieval and lower memory use by projecting case queries
- Speed up variant pages by projecting only the necessary keys in disease collection query
### Fixed
- Huge memory use caused by cases and variants pages pulling complete disease documents from DB
- Do not include genes fetched from HPO terms when loading diseases
- Consider the renamed fields `Approved Symbol` -> `Approved Gene Symbol` and `Gene Symbols` -> `Gene/Locus And Other Related Symbols` when parsing OMIM terms from genemap2.txt file

## [4.72.1]
### Fixed
- Jinja filter that renders long integers
- Case cache when looking for causatives in other cases causing the server to hang

## [4.72]
### Added
- A GitHub action that checks for broken internal links in docs pages
- Link validation settings in mkdocs.yml file
- Load and display full RNA alignments on alignment viewer
- Genome build check when loading a case
- Extend event index to previous causative variants and always load them
### Fixed
- Documentation nav links for a few documents
- Slightly extended the BioNano Genomics Access integration docs
- Loading of SVs when VCF is missing the INFO.END field but has INFO.SVLEN field
- Escape protein sequence name (if available) in case general report to render special characters correctly
- CaseS HPO term searches for multiple terms works independent of order
- CaseS search regexp should not allow backslash
- CaseS cohort tags can contain whitespace and still match
- Remove diagnoses from cases even if OMIM term is not found in the database
- Parsing of disease-associated genes
- Removed an annoying warning while updating database's disease terms
- Displaying custom case images loaded with scout version <= 4.71
- Use pydantic version >=2 in requirements.txt file
### Changed
- Column width adjustment on caseS page
- Use Python 3.11 in tests
- Update some github actions
- Upgraded Pydantic to version 2
- Case validation fails on loading when associated files (alignments, VCFs and reports) are not present on disk
- Case validation fails on loading when custom images have format different then ["gif", "svg", "png", "jpg", "jpeg"]
- Custom images keys `case` and `str` in case config yaml file are renamed to `case_images` and `str_variants_images`
- Simplify and speed up case general report code
- Speed up case retrieval in case_matching_causatives
- Upgrade pymongo to version 4
- When updating disease terms, check that all terms are consistent with a DiseaseTerm model before dropping the old collection
- Better separation between modules loading HPO terms and diseases
- Deleted unused scout.build.phenotype module
- Stricter validation of mandatory genome build key when loading a case. Allowed values are ['37','38',37,38]
- Improved readability of variants length and coordinates on variantS pages

## [4.71]
### Added
- Added Balsamic keys for SweGen and loqusdb local archive frequecies, SNV and SV
- New filter option for Cancer variantS: local archive RD loqusdb
- Show annotated observations on SV variantS view, also for cancer somatic SVs
- Revel filter for variantS
- Show case default panel on caseS page
- CADD filter for Cancer Somatic SNV variantS - show score
- SpliceAI-lookup link (BROAD, shows SpliceAI and Pangolin) from variant page
- BioNano Access server API - check projects, samples and fetch FSHD reports
### Fixed
- Name of reference genome build for RNA for compatibility with IGV locus search change
- Howto to run the Docker image on Mac computers in `admin-guide/containers/container-deploy.md`
- Link to Weasyprint installation howto in README file
- Avoid filling up disk by creating a reduced VCF file for every variant that is visualized
- Remove legacy incorrectly formatted CODEOWNERS file
- Restrain variant_type requests to variantS views to "clinical" or "research"
- Visualization of cancer variants where cancer case has no affected individual
- ProteinPaint gene link (small StJude API change)
- Causative MEI variant link on causatives page
- Bionano access api settings commented out by default in Scout demo config file.
- Do not show FSHD button on freshly loaded cases without bionano_access individuals
- Truncate long variants' HGVS on causative/Clinically significant and pinned variants case panels
### Changed
- Remove function call that tracks users' browser version
- Include three more splice variant SO terms in clinical filter severe SO terms
- Drop old HPO term collection only after parsing and validation of new terms completes
- Move score to own column on Cancer Somatic SNV variantS page
- Refactored a few complex case operations, breaking out sub functionalities

## [4.70]
### Added
- Download a list of Gene Variants (max 500) resulting from SNVs and Indels search
- Variant PubMed link to search for gene symbol and any aliases
### Changed
- Clearer gnomAD values in Variants page
### Fixed
- CaseS page uniform column widths
- Include ClinVar variants into a scrollable div element on Case page
- `canonical_transcript` variable not initialized in get_hgvs function (server.blueprints.institutes.controllers.py)
- Catch and display any error while importing Phenopacket info
- Modified Docker files to use python:3.8-slim-bullseye to prevent gunicorn workers booting error

## [4.69]
### Added
- ClinVar submission howto available also on Case page
- Somatic score and filtering for somatic SV callers, if available
- Show caller as a tooltip on variantS list
### Fixed
- Crash when attempting to export phenotype from a case that had never had phenotypes
- Aesthetic fix to Causative and Pinned Variants on Case page
- Structural inconsistency for ClinVar Blueprint templates
- Updated igv.js to 2.15.8 to fix track default color bug
- Fixed release versions for actions.
- Freeze tornado below 6.3.0 for compatibility with livereload 2.6.3
- Force update variants count on case re-upload
- IGV locus search not working - add genome reference id
- Pin links to MEI variants should end up on MEI not SV variant view
- Load also matching MEI variants on forced region load
- Allow excluding MEI from case variant deletion
- Fixed the name of the assigned user when the internal user ID is different from the user email address
- Gene variantS should display gene function, region and full hgvs
### Changed
- FontAwesome integrity check fail (updated resource)
- Removed ClinVar API validation buttons in favour of direct API submission
- Improved layout of Institute settings page
- ClinVar API key and allowed submitters are set in the Institute settings page


## [4.68]
### Added
- Rare Disease Mobile Element Insertion variants view
### Changed
- Updated igv.js to 2.15.6
### Fixed
- Docker stage build pycairo.
- Restore SNV and SV rank models versions on Causatives and Verified pages
- Saving `REVEL_RANKSCORE` value in a field named `revel` in variants database documents

## [4.67]
### Added
- Prepare to filter local SV frequency
### Changed
- Speed up instituteS page loading by refactoring cases/institutes query
- Clinical Filter for SVs includes `splice_polypyrimidine_tract_variant` as a severe consequence
- Clinical Filter for SVs includes local variant frequency freeze ("old") for filtering, starting at 30 counts
- Speed up caseS page loading by adding status to index and refactoring totals count
- HPO file parsing is updated to reflect that HPO have changed a few downloadable file formats with their 230405 release.
### Fixed
- Page crashing when a user tries to edit a comment that was removed
- Warning instead of crashed page when attempting to retrieve a non-existent Phenopacket
- Fixed StJude ProteinPaint gene link (URL change)
- Freeze of werkzeug library to version<2.3 to avoid problems resulting from the consequential upgrade of the Flask lib
- Huge list of genes in case report for megabases-long structural variants.
- Fix displaying institutes without associated cases on institutes page
- Fix default panel selection on SVs in cancer case report

## [4.66]
### Changed
- Moved Phenomodels code under a dedicated blueprint
- Updated the instructions to load custom case report under admin guide
- Keep variants filter window collapsed except when user expands it to filter
### Added
- A summary table of pinned variants on the cancer case general report
- New openable matching causatives and managed variants lists for default gene panels only for convenience
### Fixed
- Gens structural variant page link individual id typo

## [4.65.2]
### Fixed
- Generating general case report with str variants containing comments

## [4.65.1]
### Fixed
- Visibility of `Gene(s)` badges on SV VariantS page
- Hide dismiss bar on SV page not working well
- Delivery report PDF download
- Saving Pipeline version file when loading a case
- Backport compatible import of importlib metadata for old python versions (<3.8)

## [4.65]
### Added
- Option to mark a ClinVar submission as submitted
- Docs on how to create/update the PanelApp green genes as a system admin
- `individual_id`-parameter to both Gens links
- Download a gene panel in TXT format from gene panel page
- Panel gene comments on variant page: genes in panels can have comments that describe the gene in a panel context
### Changed
- Always show each case category on caseS page, even if 0 cases in total or after current query
- Improved sorting of ClinVar submissions
- Pre-populate SV type select in ClinVar submission form, when possible
- Show comment badges in related comments tables on general report
- Updated version of several GitHub actions
- Migrate from deprecated `pkg_resources` lib to `importlib_resources`
- Dismiss bar on variantS pages is thinner.
- Dismiss bar on variantS pages can be toggled open or closed for the duration of a login session.
### Fixed
- Fixed Sanger order / Cancel order modal close buttons
- Visibility of SV type in ClinVar submission form
- Fixed a couple of creations where now was called twice, so updated_at and created_at could differ
- Deprecated Ubuntu version 18.04 in one GitHub action
- Panels that have been removed (hidden) should not be visible in views where overlapping gene panels for genes are shown
- Gene panel test pointing to the right function

## [4.64]
### Added
- Create/Update a gene panel containing all PanelApp green genes (`scout update panelapp-green -i <cust_id>`)
- Links for ACMG pathogenicity impact modification on the ACMG classification page
### Changed
- Open local observation matching cases in new windows
### Fixed
- Matching manual ranked variants are now shown also on the somatic variant page
- VarSome links to hg19/GRCh37
- Managed variants filter settings lost when navigating to additional pages
- Collect the right variant category after submitting filter form from research variantS page
- Beacon links are templated and support variants in genome build 38

## [4.63]
### Added
- Display data sharing info for ClinVar, Matchmaker Exchange and Beacon in a dedicated column on Cases page
- Test for `commands.download.omim.print_omim`
- Display dismissed variants comments on general case report
- Modify ACMG pathogenicity impact (most commonly PVS1, PS3) based on strength of evidence with lab director's professional judgement
- REViewer button on STR variant page
- Alamut institution parameter in institute settings for Alamut Visual Plus software
- Added Manual Ranks Risk Factor, Likely Risk Factor and Uncertain Risk Factor
- Display matching manual ranks from previous cases the user has access to on VariantS and Variant pages
- Link to gnomAD gene SVs v2.1 for SV variants with gnomAD frequency
- Support for nf-core/rnafusion reports
### Changed
- Display chrY for sex unknown
- Deprecate legacy scout_load() method API call.
- Message shown when variant tag is updated for a variant
- When all ACMG classifications are deleted from a variant, the current variant classification status is also reset.
- Refactored the functions that collect causative variants
- Removed `scripts/generate_test_data.py`
### Fixed
- Default IGV tracks (genes, ClinVar, ClinVar CNVs) showing even if user unselects them all
- Freeze Flask-Babel below v3.0 due to issue with a locale decorator
- Thaw Flask-Babel and fix according to v3 standard. Thank you @TkTech!
- Show matching causatives on somatic structural variant page
- Visibility of gene names and functional annotations on Causatives/Verified pages
- Panel version can be manually set to floating point numbers, when modified
- Causatives page showing also non-causative variants matching causatives in other cases
- ClinVar form submission for variants with no selected transcript and HGVS
- Validating and submitting ClinVar objects not containing both Variant and Casedata info

## [4.62.1]
### Fixed
- Case page crashing when adding a case to a group without providing a valid case name

## [4.62]
### Added
- Validate ClinVar submission objects using the ClinVar API
- Wrote tests for case and variant API endpoints
- Create ClinVar submissions from Scout using the ClinVar API
- Export Phenopacket for affected individual
- Import Phenopacket from JSON file or Phenopacket API backend server
- Use the new case name option for GENS requests
- Pre-validate refseq:HGVS items using VariantValidator in ClinVar submission form
### Fixed
- Fallback for empty alignment index for REViewer service
- Source link out for MIP 11.1 reference STR annotation
- Avoid duplicate causatives and pinned variants
- ClinVar clinical significance displays only the ACMG terms when user selects ACMG 2015 as assertion criteria
- Spacing between icon and text on Beacon and MatchMaker links on case page sidebar
- Truncate IDs and HGVS representations in ClinVar pages if longer than 25 characters
- Update ClinVar submission ID form
- Handle connection timeout when sending requests requests to external web services
- Validate any ClinVar submission regardless of its status
- Empty Phenopackets import crashes
- Stop Spinner on Phenopacket JSON download
### Changed
- Updated ClinVar submission instructions

## [4.61.1]
### Fixed
- Added `UMLS` as an option of `Condition ID type` in ClinVar Variant downloaded files
- Missing value for `Condition ID type` in ClinVar Variant downloaded files
- Possibility to open, close or delete a ClinVar submission even if it doesn't have an associated name
- Save SV type, ref and alt n. copies to exported ClinVar files
- Inner and outer start and stop SV coordinates not exported in ClinVar files
- ClinVar submissions page crashing when SV files don't contain breakpoint exact coordinates
- Align OMIM diagnoses with delete diagnosis button on case page
- In ClinVar form, reset condition list and customize help when condition ID changes

## [4.61]
### Added
- Filter case list by cases with variants in ClinVar submission
- Filter case list by cases containing RNA-seq data - gene_fusion_reports and sample-level tracks (splice junctions and RNA coverage)
- Additional case category `Ignored`, to be used for cases that don't fall in the existing 'inactive', 'archived', 'solved', 'prioritized' categories
- Display number of cases shown / total number of cases available for each category on Cases page
- Moved buttons to modify case status from sidebar to main case page
- Link to Mutalyzer Normalizer tool on variant's transcripts overview to retrieve official HVGS descriptions
- Option to manually load RNA MULTIQC report using the command `scout load report -t multiqc_rna`
- Load RNA MULTIQC automatically for a case if config file contains the `multiqc_rna` key/value
- Instructions in admin-guide on how to load case reports via the command line
- Possibility to filter RD variants by a specific genotype call
- Distinct colors for different inheritance models on RD Variant page
- Gene panels PDF export with case variants hits by variant type
- A couple of additional README badges for GitHub stats
- Upload and display of pipeline reference info and executable version yaml files as custom reports
- Testing CLI on hasta in PR template
### Changed
- Instructions on how to call dibs on scout-stage server in pull request template
- Deprecated CLI commands `scout load <delivery_report, gene_fusion_report, coverage_qc_report, cnv_report>` to replace them with command `scout load report -t <report type>`
- Refactored code to display and download custom case reports
- Do not export `Assertion method` and `Assertion method citation` to ClinVar submission files according to changes to ClinVar's submission spreadsheet templates.
- Simplified code to create and download ClinVar CSV files
- Colorize inheritance models badges by category on VariantS page
- `Safe variants matching` badge more visible on case page
### Fixed
- Non-admin users saving institute settings would clear loqusdb instance selection
- Layout of variant position, cytoband and type in SV variant summary
- Broken `Build Status - GitHub badge` on GitHub README page
- Visibility of text on grey badges in gene panels PDF exports
- Labels for dashboard search controls
- Dark mode visibility for ClinVar submission
- Whitespaces on outdated panel in extent report

## [4.60]
### Added
- Mitochondrial deletion signatures (mitosign) can be uploaded and shown with mtDNA report
- A `Type of analysis` column on Causatives and Validated variants pages
- List of "safe" gene panels available for matching causatives and managed variants in institute settings, to avoid secondary findings
- `svdb_origin` as a synonym for `FOUND_IN` to complement `set` for variants found by all callers
### Changed
- Hide removed gene panels by default in panels page
- Removed option for filtering cancer SVs by Tumor and Normal alt AF
- Hide links to coverage report from case dynamic HPO panel if cancer analysis
- Remove rerun emails and redirect users to the analysis order portal instead
- Updated clinical SVs igv.js track (dbVar) and added example of external track from `https://trackhubregistry.org/`
- Rewrote the ClinVar export module to simplify and add one variant at the time
- ClinVar submissions with phenotype conditions from: [OMIM, MedGen, Orphanet, MeSH, HP, MONDO]
### Fixed
- If trying to load a badly formatted .tsv file an error message is displayed.
- Avoid showing case as rerun when first attempt at case upload failed
- Dynamic autocomplete search not working on phenomodels page
- Callers added to variant when loading case
- Now possible to update managed variant from file without deleting it first
- Missing preselected chromosome when editing a managed variant
- Preselected variant type and subtype when editing a managed variant
- Typo in dbVar ClinVar track, hg19


## [4.59]
### Added
- Button to go directly to HPO SV filter variantS page from case
- `Scout-REViewer-Service` integration - show `REViewer` picture if available
- Link to HPO panel coverage overview on Case page
- Specify a confidence threshold (green|amber|red) when loading PanelApp panels
- Functional annotations in variants lists exports (all variants)
- Cancer/Normal VAFs and COSMIC ids in in variants lists exports (cancer variants)
### Changed
- Better visualization of regional annotation for long lists of genes in large SVs in Variants tables
- Order of cells in variants tables
- More evident links to gene coverage from Variant page
- Gene panels sorted by display name in the entire Case page
- Round CADD and GnomAD values in variants export files
### Fixed
- HPO filter button on SV variantS page
- Spacing between region|function cells in SVs lists
- Labels on gene panel Chanjo report
- Fixed ambiguous duplicated response headers when requesting a BAM file from /static
- Visited color link on gene coverage button (Variant page)

## [4.58.1]
### Fixed
- Case search with search strings that contain characters that can be escaped

## [4.58]
### Added
- Documentation on how to create/update PanelApp panels
- Add filter by local observations (archive) to structural variants filters
- Add more splicing consequences to SO term definitions
- Search for a specific gene in all gene panels
- Institute settings option to force show all variants on VariantS page for all cases of an institute
- Filter cases by validation pending status
- Link to The Clinical Knowledgebase (CKB) (https://ckb.jax.org/) in cancer variant's page
### Fixed
- Added a not-authorized `auto-login` fixture according to changes in Flask-Login 0.6.2
- Renamed `cache_timeout` param name of flask.send_file function to `max_age` (Flask 2.2 compliant)
- Replaced deprecated `app.config["JSON_SORT_KEYS"]` with app.json.sort_keys in app settings
- Bug in gene variants page (All SNVs and INDELs) when variant gene doesn't have a hgnc id that is found in the database
- Broken export of causatives table
- Query for genes in build 38 on `Search SNVs and INDELs` page
- Prevent typing special characters `^<>?!=\/` in case search form
- Search matching causatives also among research variants in other cases
- Links to variants in Verified variants page
- Broken filter institute cases by pinned gene
- Better visualization of long lists of genes in large SVs on Causative and Verified Variants page
- Reintroduced missing button to export Causative variants
- Better linking and display of matching causatives and managed variants
- Reduced code complexity in `scout/parse/variant/variant.py`
- Reduced complexity of code in `scout/build/variant/variant.py`

### Changed
- State that loqusdb observation is in current case if observations count is one and no cases are shown
- Better pagination and number of variants returned by queries in `Search SNVs and INDELs` page
- Refactored and simplified code used for collecting gene variants for `Search SNVs and INDELs` page
- Fix sidebar panel icons in Case view
- Fix panel spacing in Case view
- Removed unused database `sanger_ordered` and `case_id,category,rank_score` indexes (variant collection)
- Verified variants displayed in a dedicated page reachable from institute sidebar
- Unified stats in dashboard page
- Improved gene info for large SVs and cancer SVs
- Remove the unused `variant.str_variant` endpoint from variant views
- Easier editing of HPO gene panel on case page
- Assign phenotype panel less cramped on Case page
- Causatives and Verified variants pages to use the same template macro
- Allow hyphens in panel names
- Reduce resolution of example images
- Remove some animations in web gui which where rendered slow


## [4.57.4]
### Fixed
- Parsing of variant.FORMAT "DR" key in parse variant file

## [4.57.3]
### Fixed
- Export of STR verified variants
- Do not download as verified variants first verified and then reset to not validated
- Avoid duplicated lines in downloaded verified variants reflecting changes in variant validation status

## [4.57.2]
### Fixed
- Export of verified variants when variant gene has no transcripts
- HTTP 500 when visiting a the details page for a cancer variant that had been ranked with genmod

## [4.57.1]
### Fixed
- Updating/replacing a gene panel from file with a corrupted or malformed file

## [4.57]
### Added
- Display last 50 or 500 events for a user in a timeline
- Show dismiss count from other cases on matching variantS
- Save Beacon-related events in events collection
- Institute settings allow saving multiple loqusdb instances for one institute
- Display stats from multiple instances of loqusdb on variant page
- Display date and frequency of obs derived from count of local archive observations from MIP11 (requires fix in MIP)
### Changed
- Prior ACMG classifications view is no longer limited by pathogenicity
### Fixed
- Visibility of Sanger ordered badge on case page, light mode
- Some of the DataTables tables (Phenotypes and Diagnoses pages) got a bit dark in dark mode
- Remove all redundancies when displaying timeline events (some events are saved both as case-related and variant-related)
- Missing link in saved MatchMaker-related events
- Genes with mixed case gene symbols missing in PanelApp panels
- Alignment of elements on the Beacon submission modal window
- Locus info links from STR variantS page open in new browser tabs

## [4.56]
### Added
- Test for PanelApp panels loading
- `panel-umi` tag option when loading cancer analyses
### Changed
- Black text to make comments more visible in dark mode
- Loading PanelApp panels replaces pre-existing panels with same version
- Removed sidebar from Causatives page - navigation is available on the top bar for now
- Create ClinVar submissions from pinned variants list in case page
- Select which pinned variants will be included in ClinVar submission documents
### Fixed
- Remove a:visited css style from all buttons
- Update of HPO terms via command line
- Background color of `MIXED` and `PANEL-UMI` sequencing types on cases page
- Fixed regex error when searching for cases with query ending with `\ `
- Gene symbols on Causatives page lighter in dark mode
- SpliceAI tooltip of multigene variants

## [4.55]
### Changed
- Represent different tumor samples as vials in cases page
- Option to force-update the OMIM panel
### Fixed
- Low tumor purity badge alignment in cancer samples table on cancer case view
- VariantS comment popovers reactivate on hover
- Updating database genes in build 37
- ACMG classification summary hidden by sticky navbar
- Logo backgrounds fixed to white on welcome page
- Visited links turn purple again
- Style of link buttons and dropdown menus
- Update KUH and GMS logos
- Link color for Managed variants

## [4.54]
### Added
- Dark mode, using browser/OS media preference
- Allow marking case as solved without defining causative variants
- Admin users can create missing beacon datasets from the institute's settings page
- GenCC links on gene and variant pages
- Deprecation warnings when launching the app using a .yaml config file or loading cases using .ped files
### Changed
- Improved HTML syntax in case report template
- Modified message displayed when variant rank stats could not be calculated
- Expanded instructions on how to test on CG development server (cg-vm1)
- Added more somatic variant callers (Balsamic v9 SNV, develop SV)
### Fixed
- Remove load demo case command from docker-compose.yml
- Text elements being split across pages in PDF reports
- Made login password field of type `password` in LDAP login form
- Gene panels HTML select in institute's settings page
- Bootstrap upgraded to version 5
- Fix some Sourcery and SonarCloud suggestions
- Escape special characters in case search on institute and dashboard pages
- Broken case PDF reports when no Madeline pedigree image can be created
- Removed text-white links style that were invisible in new pages style
- Variants pagination after pressing "Filter variants" or "Clinical filter"
- Layout of buttons Matchmaker submission panel (case page)
- Removing cases from Matchmaker (simplified code and fixed functionality)
- Reintroduce check for missing alignment files purged from server

## [4.53]
### Added
### Changed
- Point Alamut API key docs link to new API version
- Parse dbSNP id from ID only if it says "rs", else use VEP CSQ fields
- Removed MarkupSafe from the dependencies
### Fixed
- Reintroduced loading of SVs for demo case 643595
- Successful parse of FOUND_IN should avoid GATK caller default
- All vulnerabilities flagged by SonarCloud

## [4.52]
### Added
- Demo cancer case gets loaded together with demo RD case in demo instance
- Parse REVEL_score alongside REVEL_rankscore from csq field and display it on SNV variant page
- Rank score results now show the ranking range
- cDNA and protein changes displayed on institute causatives pages
- Optional SESSION_TIMEOUT_MINUTES configuration in app config files
- Script to convert old OMIM case format (list of integers) to new format (list of dictionaries)
- Additional check for user logged in status before serving alignment files
- Download .cgh files from cancer samples table on cancer case page
- Number of documents and date of last update on genes page
### Changed
- Verify user before redirecting to IGV alignments and sashimi plots
- Build case IGV tracks starting from case and variant objects instead of passing all params in a form
- Unfreeze Werkzeug lib since Flask_login v.0.6 with bugfix has been released
- Sort gene panels by name (panelS and variant page)
- Removed unused `server.blueprints.alignviewers.unindexed_remote_static` endpoint
- User sessions to check files served by `server.blueprints.alignviewers.remote_static` endpoint
- Moved Beacon-related functions to a dedicated app extension
- Audit Filter now also loads filter displaying the variants for it
### Fixed
- Handle `attachment_filename` parameter renamed to `download_name` when Flask 2.2 will be released
- Removed cursor timeout param in cases find adapter function to avoid many code warnings
- Removed stream argument deprecation warning in tests
- Handle `no intervals found` warning in load_region test
- Beacon remove variants
- Protect remote_cors function in alignviewers view from Server-Side Request Forgery (SSRF)
- Check creation date of last document in gene collection to display when genes collection was updated last

## [4.51]
### Added
- Config file containing codecov settings for pull requests
- Add an IGV.js direct link button from case page
- Security policy file
- Hide/shade compound variants based on rank score on variantS from filter
- Chromograph legend documentation direct link
### Changed
- Updated deprecated Codecov GitHub action to v.2
- Simplified code of scout/adapter/mongo/variant
- Update IGV.js to v2.11.2
- Show summary number of variant gene panels on general report if more than 3
### Fixed
- Marrvel link for variants in genome build 38 (using liftover to build 37)
- Remove flags from codecov config file
- Fixed filter bug with high negative SPIDEX scores
- Renamed IARC TP53 button to to `TP53 Database`, modified also link since IARC has been moved to the US NCI: `https://tp53.isb-cgc.org/`
- Parsing new format of OMIM case info when exporting patients to Matchmaker
- Remove flask-debugtoolbar lib dependency that is using deprecated code and causes app to crash after new release of Jinja2 (3.1)
- Variant page crashing for cases with old OMIM terms structure (a list of integers instead of dictionary)
- Variant page crashing when creating MARRVEL link for cases with no genome build
- SpliceAI documentation link
- Fix deprecated `safe_str_cmp` import from `werkzeug.security` by freezing Werkzeug lib to v2.0 until Flask_login v.0.6 with bugfix is released
- List gene names densely in general report for SVs that contain more than 3 genes
- Show transcript ids on refseq genes on hg19 in IGV.js, using refgene source
- Display correct number of genes in general report for SVs that contain more than 32 genes
- Broken Google login after new major release of `lepture/authlib`
- Fix frequency and callers display on case general report

## [4.50.1]
### Fixed
- Show matching causative STR_repid for legacy str variants (pre Stranger hgnc_id)

## [4.50]
### Added
- Individual-specific OMIM terms
- OMIM disease descriptions in ClinVar submission form
- Add a toggle for melter rerun monitoring of cases
- Add a config option to show the rerun monitoring toggle
- Add a cli option to export cases with rerun monitoring enabled
- Add a link to STRipy for STR variants; shallow for ARX and HOXA13
- Hide by default variants only present in unaffected individuals in variants filters
- OMIM terms in general case report
- Individual-level info on OMIM and HPO terms in general case report
- PanelApp gene link among the external links on variant page
- Dashboard case filters fields help
- Filter cases by OMIM terms in cases and dashboard pages
### Fixed
- A malformed panel id request would crash with exception: now gives user warning flash with redirect
- Link to HPO resource file hosted on `http://purl.obolibrary.org`
- Gene search form when gene exists only in build 38
- Fixed odd redirect error and poor error message on missing column for gene panel csv upload
- Typo in parse variant transcripts function
- Modified keys name used to parse local observations (archived) frequencies to reflect change in MIP keys naming
- Better error handling for partly broken/timed out chanjo reports
- Broken javascript code when case Chromograph data is malformed
- Broader space for case synopsis in general report
- Show partial causatives on causatives and matching causatives panels
- Partial causative assignment in cases with no OMIM or HPO terms
- Partial causative OMIM select options in variant page
### Changed
- Slightly smaller and improved layout of content in case PDF report
- Relabel more cancer variant pages somatic for navigation
- Unify caseS nav links
- Removed unused `add_compounds` param from variant controllers function
- Changed default hg19 genome for IGV.js to legacy hg19_1kg_decoy to fix a few problematic loci
- Reduce code complexity (parse/ensembl.py)
- Silence certain fields in ClinVar export if prioritised ones exist (chrom-start-end if hgvs exist)
- Made phenotype non-mandatory when marking a variant as partial causative
- Only one phenotype condition type (OMIM or HPO) per variant is used in ClinVar submissions
- ClinVar submission variant condition prefers OMIM over HPO if available
- Use lighter version of gene objects in Omim MongoDB adapter, panels controllers, panels views and institute controllers
- Gene-variants table size is now adaptive
- Remove unused file upload on gene-variants page

## [4.49]
### Fixed
- Pydantic model types for genome_build, madeline_info, peddy_ped_check and peddy_sex_check, rank_model_version and sv_rank_model_version
- Replace `MatchMaker` with `Matchmaker` in all places visible by a user
- Save diagnosis labels along with OMIM terms in Matchmaker Exchange submission objects
- `libegl-mesa0_21.0.3-0ubuntu0.3~20.04.5_amd64.deb` lib not found by GitHub actions Docker build
- Remove unused `chromograph_image_files` and `chromograph_prefixes` keys saved when creating or updating an RD case
- Search managed variants by description and with ignore case
### Changed
- Introduced page margins on exported PDF reports
- Smaller gene fonts in downloaded HPO genes PDF reports
- Reintroduced gene coverage data in the PDF-exported general report of rare-disease cases
- Check for existence of case report files before creating sidebar links
- Better description of HPO and OMIM terms for patients submitted to Matchmaker Exchange
- Remove null non-mandatory key/values when updating a case
- Freeze WTForms<3 due to several form input rendering changes

## [4.48.1]
### Fixed
- General case PDF report for recent cases with no pedigree

## [4.48]
### Added
- Option to cancel a request for research variants in case page
### Changed
- Update igv.js to v2.10.5
- Updated example of a case delivery report
- Unfreeze cyvcf2
- Builder images used in Scout Dockerfiles
- Crash report email subject gives host name
- Export general case report to PDF using PDFKit instead of WeasyPrint
- Do not include coverage report in PDF case report since they might have different orientation
- Export cancer cases's "Coverage and QC report" to PDF using PDFKit instead of Weasyprint
- Updated cancer "Coverage and QC report" example
- Keep portrait orientation in PDF delivery report
- Export delivery report to PDF using PDFKit instead of Weasyprint
- PDF export of clinical and research HPO panels using PDFKit instead of Weasyprint
- Export gene panel report to PDF using PDFKit
- Removed WeasyPrint lib dependency

### Fixed
- Reintroduced missing links to Swegen and Beacon and dbSNP in RD variant page, summary section
- Demo delivery report orientation to fit new columns
- Missing delivery report in demo case
- Cast MNVs to SNV for test
- Export verified variants from all institutes when user is admin
- Cancer coverage and QC report not found for demo cancer case
- Pull request template instructions on how to deploy to test server
- PDF Delivery report not showing Swedac logo
- Fix code typos
- Disable codefactor raised by ESLint for javascript functions located on another file
- Loading spinner stuck after downloading a PDF gene panel report
- IGV browser crashing when file system with alignment files is not mounted

## [4.47]
### Added
- Added CADD, GnomAD and genotype calls to variantS export
### Changed
- Pull request template, to illustrate how to deploy pull request branches on cg-vm1 stage server
### Fixed
- Compiled Docker image contains a patched version (v4.9) of chanjo-report

## [4.46.1]
### Fixed
- Downloading of files generated within the app container (MT-report, verified variants, pedigrees, ..)

## [4.46]
### Added
- Created a Dockefile to be used to serve the dockerized app in production
- Modified the code to collect database params specified as env vars
- Created a GitHub action that pushes the Dockerfile-server image to Docker Hub (scout-server-stage) every time a PR is opened
- Created a GitHub action that pushes the Dockerfile-server image to Docker Hub (scout-server) every time a new release is created
- Reassign MatchMaker Exchange submission to another user when a Scout user is deleted
- Expose public API JSON gene panels endpoint, primarily to enable automated rerun checking for updates
- Add utils for dictionary type
- Filter institute cases using multiple HPO terms
- Vulture GitHub action to identify and remove unused variables and imports
### Changed
- Updated the python config file documentation in admin guide
- Case configuration parsing now uses Pydantic for improved typechecking and config handling
- Removed test matrices to speed up automatic testing of PRs
- Switch from Coveralls to Codecov to handle CI test coverage
- Speed-up CI tests by caching installation of libs and splitting tests into randomized groups using pytest-test-groups
- Improved LDAP login documentation
- Use lib flask-ldapconn instead of flask_ldap3_login> to handle ldap authentication
- Updated Managed variant documentation in user guide
- Fix and simplify creating and editing of gene panels
- Simplified gene variants search code
- Increased the height of the genes track in the IGV viewer
### Fixed
- Validate uploaded managed variant file lines, warning the user.
- Exporting validated variants with missing "genes" database key
- No results returned when searching for gene variants using a phenotype term
- Variants filtering by gene symbols file
- Make gene HGNC symbols field mandatory in gene variants page and run search only on form submit
- Make sure collaborator gene variants are still visible, even if HPO filter is used

## [4.45]
### Added
### Changed
- Start Scout also when loqusdbapi is not reachable
- Clearer definition of manual standard and custom inheritance models in gene panels
- Allow searching multiple chromosomes in filters
### Fixed
- Gene panel crashing on edit action

## [4.44]
### Added
### Changed
- Display Gene track beneath each sample track when displaying splice junctions in igv browser
- Check outdated gene symbols and update with aliases for both RD and cancer variantS
### Fixed
- Added query input check and fixed the Genes API endpoint to return a json formatted error when request is malformed
- Typo in ACMG BP6 tooltip

## [4.43.1]
### Added
- Added database index for OMIM disease term genes
### Changed
### Fixed
- Do not drop HPO terms collection when updating HPO terms via the command line
- Do not drop disease (OMIM) terms collection when updating diseases via the command line

## [4.43]
### Added
- Specify which collection(s) update/build indexes for
### Fixed
- Do not drop genes and transcripts collections when updating genes via the command line

## [4.42.1]
### Added
### Changed
### Fixed
- Freeze PyMongo lib to version<4.0 to keep supporting previous MongoDB versions
- Speed up gene panels creation and update by collecting only light gene info from database
- Avoid case page crash on Phenomizer queries timeout

## [4.42]
### Added
- Choose custom pinned variants to submit to MatchMaker Exchange
- Submit structural variant as genes to the MatchMaker Exchange
- Added function for maintainers and admins to remove gene panels
- Admins can restore deleted gene panels
- A development docker-compose file illustrating the scout/chanjo-report integration
- Show AD on variants view for cancer SV (tumor and normal)
- Cancer SV variants filter AD, AF (tumor and normal)
- Hiding the variants score column also from cancer SVs, as for the SNVs
### Changed
- Enforce same case _id and display_name when updating a case
- Enforce same individual ids, display names and affected status when updating a case
- Improved documentation for connecting to loqusdb instances (including loqusdbapi)
- Display and download HPO gene panels' gene symbols in italics
- A faster-built and lighter Docker image
- Reduce complexity of `panels` endpoint moving some code to the panels controllers
- Update requirements to use flask-ldap3-login>=0.9.17 instead of freezing WTForm
### Fixed
- Use of deprecated TextField after the upgrade of WTF to v3.0
- Freeze to WTForms to version < 3
- Remove the extra files (bed files and madeline.svg) introduced by mistake
- Cli command loading demo data in docker-compose when case custom images exist and is None
- Increased MongoDB connection serverSelectionTimeoutMS parameter to 30K (default value according to MongoDB documentation)
- Better differentiate old obs counts 0 vs N/A
- Broken cancer variants page when default gene panel was deleted
- Typo in tx_overview function in variant controllers file
- Fixed loqusdbapi SV search URL
- SV variants filtering using Decipher criterion
- Removing old gene panels that don't contain the `maintainer` key.

## [4.41.1]
### Fixed
- General reports crash for variant annotations with same variant on other cases

## [4.41]
### Added
- Extended the instructions for running the Scout Docker image (web app and cli).
- Enabled inclusion of custom images to STR variant view
### Fixed
- General case report sorting comments for variants with None genetic models
- Do not crash but redirect to variants page with error when a variant is not found for a case
- UCSC links coordinates for SV variants with start chromosome different than end chromosome
- Human readable variants name in case page for variants having start chromosome different from end chromosome
- Avoid always loading all transcripts when checking gene symbol: introduce gene captions
- Slow queries for evaluated variants on e.g. case page - use events instead
### Changed
- Rearrange variant page again, moving severity predictions down.
- More reactive layout width steps on variant page

## [4.40.1]
### Added
### Fixed
- Variants dismissed with inconsistent inheritance pattern can again be shown in general case report
- General report page for variants with genes=None
- General report crashing when variants have no panels
- Added other missing keys to case and variant dictionaries passed to general report
### Changed

## [4.40]
### Added
- A .cff citation file
- Phenotype search API endpoint
- Added pagination to phenotype API
- Extend case search to include internal MongoDB id
- Support for connecting to a MongoDB replica set (.py config files)
- Support for connecting to a MongoDB replica set (.yaml config files)
### Fixed
- Command to load the OMIM gene panel (`scout load panel --omim`)
- Unify style of pinned and causative variants' badges on case page
- Removed automatic spaces after punctuation in comments
- Remove the hardcoded number of total individuals from the variant's old observations panel
- Send delete requests to a connected Beacon using the DELETE method
- Layout of the SNV and SV variant page - move frequency up
### Changed
- Stop updating database indexes after loading exons via command line
- Display validation status badge also for not Sanger-sequenced variants
- Moved Frequencies, Severity and Local observations panels up in RD variants page
- Enabled Flask CORS to communicate CORS status to js apps
- Moved the code preparing the transcripts overview to the backend
- Refactored and filtered json data used in general case report
- Changed the database used in docker-compose file to use the official MongoDB v4.4 image
- Modified the Python (3.6, 3.8) and MongoDB (3.2, 4.4, 5.0) versions used in testing matrices (GitHub actions)
- Capitalize case search terms on institute and dashboard pages


## [4.39]
### Added
- COSMIC IDs collected from CSQ field named `COSMIC`
### Fixed
- Link to other causative variants on variant page
- Allow multiple COSMIC links for a cancer variant
- Fix floating text in severity box #2808
- Fixed MitoMap and HmtVar links for hg38 cases
- Do not open new browser tabs when downloading files
- Selectable IGV tracks on variant page
- Missing splice junctions button on variant page
- Refactor variantS representative gene selection, and use it also for cancer variant summary
### Changed
- Improve Javascript performance for displaying Chromograph images
- Make ClinVar classification more evident in cancer variant page

## [4.38]
### Added
- Option to hide Alamut button in the app config file
### Fixed
- Library deprecation warning fixed (insert is deprecated. Use insert_one or insert_many instead)
- Update genes command will not trigger an update of database indices any more
- Missing resources in temporary downloading directory when updating genes using the command line
- Restore previous variant ACMG classification in a scrollable div
- Loading spinner not stopping after downloading PDF case reports and variant list export
- Add extra Alamut links higher up on variant pages
- Improve UX for phenotypes in case page
- Filter and export of STR variants
- Update look of variants page navigation buttons
### Changed

## [4.37]
### Added
- Highlight and show version number for RefSeq MANE transcripts.
- Added integration to a rerunner service for toggling reanalysis with updated pedigree information
- SpliceAI display and parsing from VEP CSQ
- Display matching tiered variants for cancer variants
- Display a loading icon (spinner) until the page loads completely
- Display filter badges in cancer variants list
- Update genes from pre-downloaded file resources
- On login, OS, browser version and screen size are saved anonymously to understand how users are using Scout
- API returning institutes data for a given user: `/api/v1/institutes`
- API returning case data for a given institute: `/api/v1/institutes/<institute_id>/cases`
- Added GMS and Lund university hospital logos to login page
- Made display of Swedac logo configurable
- Support for displaying custom images in case view
- Individual-specific HPO terms
- Optional alamut_key in institute settings for Alamut Plus software
- Case report API endpoint
- Tooltip in case explaining that genes with genome build different than case genome build will not be added to dynamic HPO panel.
- Add DeepVariant as a caller
### Fixed
- Updated IGV to v2.8.5 to solve missing gene labels on some zoom levels
- Demo cancer case config file to load somatic SNVs and SVs only.
- Expand list of refseq trancripts in ClinVar submission form
- Renamed `All SNVs and INDELs` institute sidebar element to `Search SNVs and INDELs` and fixed its style.
- Add missing parameters to case load-config documentation
- Allow creating/editing gene panels and dynamic gene panels with genes present in genome build 38
- Bugfix broken Pytests
- Bulk dismissing variants error due to key conversion from string to integer
- Fix typo in index documentation
- Fixed crash in institute settings page if "collaborators" key is not set in database
- Don't stop Scout execution if LoqusDB call fails and print stacktrace to log
- Bug when case contains custom images with value `None`
- Bug introduced when fixing another bug in Scout-LoqusDB interaction
- Loading of OMIM diagnoses in Scout demo instance
- Remove the docker-compose with chanjo integration because it doesn't work yet.
- Fixed standard docker-compose with scout demo data and database
- Clinical variant assessments not present for pinned and causative variants on case page.
- MatchMaker matching one node at the time only
- Remove link from previously tiered variants badge in cancer variants page
- Typo in gene cell on cancer variants page
- Managed variants filter form
### Changed
- Better naming for variants buttons on cancer track (somatic, germline). Also show cancer research button if available.
- Load case with missing panels in config files, but show warning.
- Changing the (Female, Male) symbols to (F/M) letters in individuals_table and case-sma.
- Print stacktrace if case load command fails
- Added sort icon and a pointer to the cursor to all tables with sortable fields
- Moved variant, gene and panel info from the basic pane to summary panel for all variants.
- Renamed `Basics` panel to `Classify` on variant page.
- Revamped `Basics` panel to a panel dedicated to classify variants
- Revamped the summary panel to be more compact.
- Added dedicated template for cancer variants
- Removed Gene models, Gene annotations and Conservation panels for cancer variants
- Reorganized the orders of panels for variant and cancer variant views
- Added dedicated variant quality panel and removed relevant panes
- A more compact case page
- Removed OMIM genes panel
- Make genes panel, pinned variants panel, causative variants panel and ClinVar panel scrollable on case page
- Update to Scilifelab's 2020 logo
- Update Gens URL to support Gens v2.0 format
- Refactor tests for parsing case configurations
- Updated links to HPO downloadable resources
- Managed variants filtering defaults to all variant categories
- Changing the (Kind) drop-down according to (Category) drop-down in Managed variant add variant
- Moved Gens button to individuals table
- Check resource files availability before starting updating OMIM diagnoses
- Fix typo in `SHOW_OBSERVED_VARIANT_ARCHIVE` config param

## [4.36]
### Added
- Parse and save splice junction tracks from case config file
- Tooltip in observations panel, explaining that case variants with no link might be old variants, not uploaded after a case rerun
### Fixed
- Warning on overwriting variants with same position was no longer shown
- Increase the height of the dropdowns to 425px
- More indices for the case table as it grows, specifically for causatives queries
- Splice junction tracks not centered over variant genes
- Total number of research variants count
- Update variants stats in case documents every time new variants are loaded
- Bug in flashing warning messages when filtering variants
### Changed
- Clearer warning messages for genes and gene/gene-panels searches in variants filters

## [4.35]
### Added
- A new index for hgnc_symbol in the hgnc_gene collection
- A Pedigree panel in STR page
- Display Tier I and II variants in case view causatives card for cancer cases
### Fixed
- Send partial file data to igv.js when visualizing sashimi plots with splice junction tracks
- Research variants filtering by gene
- Do not attempt to populate annotations for not loaded pinned/causatives
- Add max-height to all dropdowns in filters
### Changed
- Switch off non-clinical gene warnings when filtering research variants
- Don't display OMIM disease card in case view for cancer cases
- Refactored Individuals and Causative card in case view for cancer cases
- Update and style STR case report

## [4.34]
### Added
- Saved filter lock and unlock
- Filters can optionally be marked audited, logging the filter name, user and date on the case events and general report.
- Added `ClinVar hits` and `Cosmic hits` in cancer SNVs filters
- Added `ClinVar hits` to variants filter (rare disease track)
- Load cancer demo case in docker-compose files (default and demo file)
- Inclusive-language check using [woke](https://github.com/get-woke/woke) github action
- Add link to HmtVar for mitochondrial variants (if VCF is annotated with HmtNote)
- Grey background for dismissed compounds in variants list and variant page
- Pin badge for pinned compounds in variants list and variant page
- Support LoqusDB REST API queries
- Add a docker-compose-matchmaker under scout/containers/development to test matchmaker locally
- Script to investigate consequences of symbol search bug
- Added GATK to list of SV and cancer SV callers
### Fixed
- Make MitoMap link work for hg38 again
- Export Variants feature crashing when one of the variants has no primary transcripts
- Redirect to last visited variantS page when dismissing variants from variants list
- Improved matching of SVs Loqus occurrences in other cases
- Remove padding from the list inside (Matching causatives from other cases) panel
- Pass None to get_app function in CLI base since passing script_info to app factory functions was deprecated in Flask 2.0
- Fixed failing tests due to Flask update to version 2.0
- Speed up user events view
- Causative view sort out of memory error
- Use hgnc_id for gene filter query
- Typo in case controllers displaying an error every time a patient is matched against external MatchMaker nodes
- Do not crash while attempting an update for variant documents that are too big (> 16 MB)
- Old STR causatives (and other variants) may not have HGNC symbols - fix sort lambda
- Check if gene_obj has primary_transcript before trying to access it
- Warn if a gene manually searched is in a clinical panel with an outdated name when filtering variants
- ChrPos split js not needed on STR page yet
### Changed
- Remove parsing of case `genome_version`, since it's not used anywhere downstream
- Introduce deprecation warning for Loqus configs that are not dictionaries
- SV clinical filter no longer filters out sub 100 nt variants
- Count cases in LoqusDB by variant type
- Commit pulse repo badge temporarily set to weekly
- Sort ClinVar submissions objects by ascending "Last evaluated" date
- Refactored the MatchMaker integration as an extension
- Replaced some sensitive words as suggested by woke linter
- Documentation for load-configuration rewritten.
- Add styles to MatchMaker matches table
- More detailed info on the data shared in MatchMaker submission form

## [4.33.1]
### Fixed
- Include markdown for release autodeploy docs
- Use standard inheritance model in ClinVar (https://ftp.ncbi.nlm.nih.gov/pub/GTR/standard_terms/Mode_of_inheritance.txt)
- Fix issue crash with variants that have been unflagged causative not being available in other causatives
### Added
### Changed

## [4.33]
### Fixed
- Command line crashing when updating an individual not found in database
- Dashboard page crashing when filters return no data
- Cancer variants filter by chromosome
- /api/v1/genes now searches for genes in all genome builds by default
- Upgraded igv.js to version 2.8.1 (Fixed Unparsable bed record error)
### Added
- Autodeploy docs on release
- Documentation for updating case individuals tracks
- Filter cases and dashboard stats by analysis track
### Changed
- Changed from deprecated db update method
- Pre-selected fields to run queries with in dashboard page
- Do not filter by any institute when first accessing the dashboard
- Removed OMIM panel in case view for cancer cases
- Display Tier I and II variants in case view causatives panel for cancer cases
- Refactored Individuals and Causative panels in case view for cancer cases

## [4.32.1]
### Fixed
- iSort lint check only
### Changed
- Institute cases page crashing when a case has track:Null
### Added

## [4.32]
### Added
- Load and show MITOMAP associated diseases from VCF (INFO field: MitomapAssociatedDiseases, via HmtNote)
- Show variant allele frequencies for mitochondrial variants (GRCh38 cases)
- Extend "public" json API with diseases (OMIM) and phenotypes (HPO)
- HPO gene list download now has option for clinical and non-clinical genes
- Display gene splice junctions data in sashimi plots
- Update case individuals with splice junctions tracks
- Simple Docker compose for development with local build
- Make Phenomodels subpanels collapsible
- User side documentation of cytogenomics features (Gens, Chromograph, vcf2cytosure, rhocall)
- iSort GitHub Action
- Support LoqusDB REST API queries
### Fixed
- Show other causative once, even if several events point to it
- Filtering variants by mitochondrial chromosome for cases with genome build=38
- HPO gene search button triggers any warnings for clinical / non-existing genes also on first search
- Fixed a bug in variants pages caused by MT variants without alt_frequency
- Tests for CADD score parsing function
- Fixed the look of IGV settings on SNV variant page
- Cases analyzed once shown as `rerun`
- Missing case track on case re-upload
- Fixed severity rank for SO term "regulatory region ablation"
### Changed
- Refactor according to CodeFactor - mostly reuse of duplicated code
- Phenomodels language adjustment
- Open variants in a new window (from variants page)
- Open overlapping and compound variants in a new window (from variant page)
- gnomAD link points to gnomAD v.3 (build GRCh38) for mitochondrial variants.
- Display only number of affected genes for dismissed SVs in general report
- Chromosome build check when populating the variants filter chromosome selection
- Display mitochondrial and rare diseases coverage report in cases with missing 'rare' track

## [4.31.1]
### Added
### Changed
- Remove mitochondrial and coverage report from cancer cases sidebar
### Fixed
- ClinVar page when dbSNP id is None

## [4.31]
### Added
- gnomAD annotation field in admin guide
- Export also dynamic panel genes not associated to an HPO term when downloading the HPO panel
- Primary HGNC transcript info in variant export files
- Show variant quality (QUAL field from vcf) in the variant summary
- Load/update PDF gene fusion reports (clinical and research) generated with Arriba
- Support new MANE annotations from VEP (both MANE Select and MANE Plus Clinical)
- Display on case activity the event of a user resetting all dismissed variants
- Support gnomAD population frequencies for mitochondrial variants
- Anchor links in Casedata ClinVar panels to redirect after renaming individuals
### Fixed
- Replace old docs link www.clinicalgenomics.se/scout with new https://clinical-genomics.github.io/scout
- Page formatting issues whenever case and variant comments contain extremely long strings with no spaces
- Chromograph images can be one column and have scrollbar. Removed legacy code.
- Column labels for ClinVar case submission
- Page crashing looking for LoqusDB observation when variant doesn't exist
- Missing inheritance models and custom inheritance models on newly created gene panels
- Accept only numbers in managed variants filter as position and end coordinates
- SNP id format and links in Variant page, ClinVar submission form and general report
- Case groups tooltip triggered only when mouse is on the panel header
- Loadable filters displayed in alphabetical order on variants page
### Changed
- A more compact case groups panel
- Added landscape orientation CSS style to cancer coverage and QC demo report
- Improve user documentation to create and save new gene panels
- Removed option to use space as separator when uploading gene panels
- Separating the columns of standard and custom inheritance models in gene panels
- Improved ClinVar instructions for users using non-English Excel

## [4.30.2]
### Added
### Fixed
- Use VEP RefSeq ID if RefSeq list is empty in RefSeq transcripts overview
- Bug creating variant links for variants with no end_chrom
### Changed

## [4.30.1]
### Added
### Fixed
- Cryptography dependency fixed to use version < 3.4
### Changed

## [4.30]
### Added
- Introduced a `reset dismiss variant` verb
- Button to reset all dismissed variants for a case
- Add black border to Chromograph ideograms
- Show ClinVar annotations on variantS page
- Added integration with GENS, copy number visualization tool
- Added a VUS label to the manual classification variant tags
- Add additional information to SNV verification emails
- Tooltips documenting manual annotations from default panels
- Case groups now show bam files from all cases on align view
### Fixed
- Center initial igv view on variant start with SNV/indels
- Don't set initial igv view to negative coordinates
- Display of GQ for SV and STR
- Parsing of AD and related info for STRs
- LoqusDB field in institute settings accepts only existing Loqus instances
- Fix DECIPHER link to work after DECIPHER migrated to GRCh38
- Removed visibility window param from igv.js genes track
- Updated HPO download URL
- Patch HPO download test correctly
- Reference size on STR hover not needed (also wrong)
- Introduced genome build check (allowed values: 37, 38, "37", "38") on case load
- Improve case searching by assignee full name
- Populating the LoqusDB select in institute settings
### Changed
- Cancer variants table header (pop freq etc)
- Only admin users can modify LoqusDB instance in Institute settings
- Style of case synopsis, variants and case comments
- Switched to igv.js 2.7.5
- Do not choke if case is missing research variants when research requested
- Count cases in LoqusDB by variant type
- Introduce deprecation warning for Loqus configs that are not dictionaries
- Improve create new gene panel form validation
- Make XM- transcripts less visible if they don't overlap with transcript refseq_id in variant page
- Color of gene panels and comments panels on cases and variant pages
- Do not choke if case is missing research variants when reserch requested

## [4.29.1]
### Added
### Fixed
- Always load STR variants regardless of RankScore threshold (hotfix)
### Changed

## [4.29]
### Added
- Added a page about migrating potentially breaking changes to the documentation
- markdown_include in development requirements file
- STR variants filter
- Display source, Z-score, inheritance pattern for STR annotations from Stranger (>0.6.1) if available
- Coverage and quality report to cancer view
### Fixed
- ACMG classification page crashing when trying to visualize a classification that was removed
- Pretty print HGVS on gene variants (URL-decode VEP)
- Broken or missing link in the documentation
- Multiple gene names in ClinVar submission form
- Inheritance model select field in ClinVar submission
- IGV.js >2.7.0 has an issue with the gene track zoom levels - temp freeze at 2.7.0
- Revert CORS-anywhere and introduce a local http proxy for cloud tracks
### Changed

## [4.28]
### Added
- Chromograph integration for displaying PNGs in case-page
- Add VAF to cancer case general report, and remove some of its unused fields
- Variants filter compatible with genome browser location strings
- Support for custom public igv tracks stored on the cloud
- Add tests to increase testing coverage
- Update case variants count after deleting variants
- Update IGV.js to latest (v2.7.4)
- Bypass igv.js CORS check using `https://github.com/Rob--W/cors-anywhere`
- Documentation on default and custom IGV.js tracks (admin docs)
- Lock phenomodels so they're editable by admins only
- Small case group assessment sharing
- Tutorial and files for deploying app on containers (Kubernetes pods)
- Canonical transcript and protein change of canonical transcript in exported variants excel sheet
- Support for Font Awesome version 6
- Submit to Beacon from case page sidebar
- Hide dismissed variants in variants pages and variants export function
- Systemd service files and instruction to deploy Scout using podman
### Fixed
- Bugfix: unused `chromgraph_prefix |tojson` removed
- Freeze coloredlogs temporarily
- Marrvel link
- Don't show TP53 link for silent or synonymous changes
- OMIM gene field accepts any custom number as OMIM gene
- Fix Pytest single quote vs double quote string
- Bug in gene variants search by similar cases and no similar case is found
- Delete unused file `userpanel.py`
- Primary transcripts in variant overview and general report
- Google OAuth2 login setup in README file
- Redirect to 'missing file'-icon if configured Chromograph file is missing
- Javascript error in case page
- Fix compound matching during variant loading for hg38
- Cancer variants view containing variants dismissed with cancer-specific reasons
- Zoom to SV variant length was missing IGV contig select
- Tooltips on case page when case has no default gene panels
### Changed
- Save case variants count in case document and not in sessions
- Style of gene panels multiselect on case page
- Collapse/expand main HPO checkboxes in phenomodel preview
- Replaced GQ (Genotype quality) with VAF (Variant allele frequency) in cancer variants GT table
- Allow loading of cancer cases with no tumor_purity field
- Truncate cDNA and protein changes in case report if longer than 20 characters


## [4.27]
### Added
- Exclude one or more variant categories when running variants delete command
### Fixed
### Changed

## [4.26.1]
### Added
### Fixed
- Links with 1-letter aa codes crash on frameshift etc
### Changed

## [4.26]
### Added
- Extend the delete variants command to print analysis date, track, institute, status and research status
- Delete variants by type of analysis (wgs|wes|panel)
- Links to cBioPortal, MutanTP53, IARC TP53, OncoKB, MyCancerGenome, CIViC
### Fixed
- Deleted variants count
### Changed
- Print output of variants delete command as a tab separated table

## [4.25]
### Added
- Command line function to remove variants from one or all cases
### Fixed
- Parse SMN None calls to None rather than False

## [4.24.1]
### Fixed
- Install requirements.txt via setup file

## [4.24]
### Added
- Institute-level phenotype models with sub-panels containing HPO and OMIM terms
- Runnable Docker demo
- Docker image build and push github action
- Makefile with shortcuts to docker commands
- Parse and save synopsis, phenotype and cohort terms from config files upon case upload
### Fixed
- Update dismissed variant status when variant dismissed key is missing
- Breakpoint two IGV button now shows correct chromosome when different from bp1
- Missing font lib in Docker image causing the PDF report download page to crash
- Sentieon Manta calls lack Somaticscore - load anyway
- ClinVar submissions crashing due to pinned variants that are not loaded
- Point ExAC pLI score to new gnomad server address
- Bug uploading cases missing phenotype terms in config file
- STRs loaded but not shown on browser page
- Bug when using adapter.variant.get_causatives with case_id without causatives
- Problem with fetching "solved" from scout export cases cli
- Better serialising of datetime and bson.ObjectId
- Added `volumes` folder to .gitignore
### Changed
- Make matching causative and managed variants foldable on case page
- Remove calls to PyMongo functions marked as deprecated in backend and frontend(as of version 3.7).
- Improved `scout update individual` command
- Export dynamic phenotypes with ordered gene lists as PDF


## [4.23]
### Added
- Save custom IGV track settings
- Show a flash message with clear info about non-valid genes when gene panel creation fails
- CNV report link in cancer case side navigation
- Return to comment section after editing, deleting or submitting a comment
- Managed variants
- MT vs 14 chromosome mean coverage stats if Scout is connected to Chanjo
### Fixed
- missing `vcf_cancer_sv` and `vcf_cancer_sv_research` to manual.
- Split ClinVar multiple clnsig values (slash-separated) and strip them of underscore for annotations without accession number
- Timeout of `All SNVs and INDELs` page when no valid gene is provided in the search
- Round CADD (MIPv9)
- Missing default panel value
- Invisible other causatives lines when other causatives lack gene symbols
### Changed
- Do not freeze mkdocs-material to version 4.6.1
- Remove pre-commit dependency

## [4.22]
### Added
- Editable cases comments
- Editable variants comments
### Fixed
- Empty variant activity panel
- STRs variants popover
- Split new ClinVar multiple significance terms for a variant
- Edit the selected comment, not the latest
### Changed
- Updated RELEASE docs.
- Pinned variants card style on the case page
- Merged `scout export exons` and `scout view exons` commands


## [4.21.2]
### Added
### Fixed
- Do not pre-filter research variants by (case-default) gene panels
- Show OMIM disease tooltip reliably
### Changed

## [4.21.1]
### Added
### Fixed
- Small change to Pop Freq column in variants ang gene panels to avoid strange text shrinking on small screens
- Direct use of HPO list for Clinical HPO SNV (and cancer SNV) filtering
- PDF coverage report redirecting to login page
### Changed
- Remove the option to dismiss single variants from all variants pages
- Bulk dismiss SNVs, SVs and cancer SNVs from variants pages

## [4.21]
### Added
- Support to configure LoqusDB per institute
- Highlight causative variants in the variants list
- Add tests. Mostly regarding building internal datatypes.
- Remove leading and trailing whitespaces from panel_name and display_name when panel is created
- Mark MANE transcript in list of transcripts in "Transcript overview" on variant page
- Show default panel name in case sidebar
- Previous buttons for variants pagination
- Adds a gh action that checks that the changelog is updated
- Adds a gh action that deploys new releases automatically to pypi
- Warn users if case default panels are outdated
- Define institute-specific gene panels for filtering in institute settings
- Use institute-specific gene panels in variants filtering
- Show somatic VAF for pinned and causative variants on case page

### Fixed
- Report pages redirect to login instead of crashing when session expires
- Variants filter loading in cancer variants page
- User, Causative and Cases tables not scaling to full page
- Improved docs for an initial production setup
- Compatibility with latest version of Black
- Fixed tests for Click>7
- Clinical filter required an extra click to Filter to return variants
- Restore pagination and shrink badges in the variants page tables
- Removing a user from the command line now inactivates the case only if user is last assignee and case is active
- Bugfix, LoqusDB per institute feature crashed when institute id was empty string
- Bugfix, LoqusDB calls where missing case count
- filter removal and upload for filters deleted from another page/other user
- Visualize outdated gene panels info in a popover instead of a tooltip in case page side panel

### Changed
- Highlight color on normal STRs in the variants table from green to blue
- Display breakpoints coordinates in verification emails only for structural variants


## [4.20]
### Added
- Display number of filtered variants vs number of total variants in variants page
- Search case by HPO terms
- Dismiss variant column in the variants tables
- Black and pre-commit packages to dev requirements

### Fixed
- Bug occurring when rerun is requested twice
- Peddy info fields in the demo config file
- Added load config safety check for multiple alignment files for one individual
- Formatting of cancer variants table
- Missing Score in SV variants table

### Changed
- Updated the documentation on how to create a new software release
- Genome build-aware cytobands coordinates
- Styling update of the Matchmaker card
- Select search type in case search form


## [4.19]

### Added
- Show internal ID for case
- Add internal ID for downloaded CGH files
- Export dynamic HPO gene list from case page
- Remove users as case assignees when their account is deleted
- Keep variants filters panel expanded when filters have been used

### Fixed
- Handle the ProxyFix ModuleNotFoundError when Werkzeug installed version is >1.0
- General report formatting issues whenever case and variant comments contain extremely long strings with no spaces

### Changed
- Created an institute wrapper page that contains list of cases, causatives, SNVs & Indels, user list, shared data and institute settings
- Display case name instead of case ID on clinVar submissions
- Changed icon of sample update in clinVar submissions


## [4.18]

### Added
- Filter cancer variants on cytoband coordinates
- Show dismiss reasons in a badge with hover for clinical variants
- Show an ellipsis if 10 cases or more to display with loqusdb matches
- A new blog post for version 4.17
- Tooltip to better describe Tumor and Normal columns in cancer variants
- Filter cancer SNVs and SVs by chromosome coordinates
- Default export of `Assertion method citation` to clinVar variants submission file
- Button to export up to 500 cancer variants, filtered or not
- Rename samples of a clinVar submission file

### Fixed
- Apply default gene panel on return to cancer variantS from variant view
- Revert to certificate checking when asking for Chanjo reports
- `scout download everything` command failing while downloading HPO terms

### Changed
- Turn tumor and normal allelic fraction to decimal numbers in tumor variants page
- Moved clinVar submissions code to the institutes blueprints
- Changed name of clinVar export files to FILENAME.Variant.csv and FILENAME.CaseData.csv
- Switched Google login libraries from Flask-OAuthlib to Authlib


## [4.17.1]

### Fixed
- Load cytobands for cases with chromosome build not "37" or "38"


## [4.17]

### Added
- COSMIC badge shown in cancer variants
- Default gene-panel in non-cancer structural view in url
- Filter SNVs and SVs by cytoband coordinates
- Filter cancer SNV variants by alt allele frequency in tumor
- Correct genome build in UCSC link from structural variant page



### Fixed
- Bug in clinVar form when variant has no gene
- Bug when sharing cases with the same institute twice
- Page crashing when removing causative variant tag
- Do not default to GATK caller when no caller info is provided for cancer SNVs


## [4.16.1]

### Fixed
- Fix the fix for handling of delivery reports for rerun cases

## [4.16]

### Added
- Adds possibility to add "lims_id" to cases. Currently only stored in database, not shown anywhere
- Adds verification comment box to SVs (previously only available for small variants)
- Scrollable pedigree panel

### Fixed
- Error caused by changes in WTForm (new release 2.3.x)
- Bug in OMIM case page form, causing the page to crash when a string was provided instead of a numerical OMIM id
- Fix Alamut link to work properly on hg38
- Better handling of delivery reports for rerun cases
- Small CodeFactor style issues: matchmaker results counting, a couple of incomplete tests and safer external xml
- Fix an issue with Phenomizer introduced by CodeFactor style changes

### Changed
- Updated the version of igv.js to 2.5.4

## [4.15.1]

### Added
- Display gene names in ClinVar submissions page
- Links to Varsome in variant transcripts table

### Fixed
- Small fixes to ClinVar submission form
- Gene panel page crash when old panel has no maintainers

## [4.15]

### Added
- Clinvar CNVs IGV track
- Gene panels can have maintainers
- Keep variant actions (dismissed, manual rank, mosaic, acmg, comments) upon variant re-upload
- Keep variant actions also on full case re-upload

### Fixed
- Fix the link to Ensembl for SV variants when genome build 38.
- Arrange information in columns on variant page
- Fix so that new cosmic identifier (COSV) is also acceptable #1304
- Fixed COSMIC tag in INFO (outside of CSQ) to be parses as well with `&` splitter.
- COSMIC stub URL changed to https://cancer.sanger.ac.uk/cosmic/search?q= instead.
- Updated to a version of IGV where bigBed tracks are visualized correctly
- Clinvar submission files are named according to the content (variant_data and case_data)
- Always show causatives from other cases in case overview
- Correct disease associations for gene symbol aliases that exist as separate genes
- Re-add "custom annotations" for SV variants
- The override ClinVar P/LP add-in in the Clinical Filter failed for new CSQ strings

### Changed
- Runs all CI checks in github actions

## [4.14.1]

### Fixed
- Error when variant found in loqusdb is not loaded for other case

## [4.14]

### Added
- Use github actions to run tests
- Adds CLI command to update individual alignments path
- Update HPO terms using downloaded definitions files
- Option to use alternative flask config when running `scout serve`
- Requirement to use loqusdb >= 2.5 if integrated

### Fixed
- Do not display Pedigree panel in cancer view
- Do not rely on internet connection and services available when running CI tests
- Variant loading assumes GATK if no caller set given and GATK filter status is seen in FILTER
- Pass genome build param all the way in order to get the right gene mappings for cases with build 38
- Parse correctly variants with zero frequency values
- Continue even if there are problems to create a region vcf
- STR and cancer variant navigation back to variants pages could fail

### Changed
- Improved code that sends requests to the external APIs
- Updates ranges for user ranks to fit todays usage
- Run coveralls on github actions instead of travis
- Run pip checks on github actions instead of coveralls
- For hg38 cases, change gnomAD link to point to version 3.0 (which is hg38 based)
- Show pinned or causative STR variants a bit more human readable

## [4.13.1]

### Added
### Fixed
- Typo that caused not all clinvar conflicting interpretations to be loaded no matter what
- Parse and retrieve clinvar annotations from VEP-annotated (VEP 97+) CSQ VCF field
- Variant clinvar significance shown as `not provided` whenever is `Uncertain significance`
- Phenomizer query crashing when case has no HPO terms assigned
- Fixed a bug affecting `All SNVs and INDELs` page when variants don't have canonical transcript
- Add gene name or id in cancer variant view

### Changed
- Cancer Variant view changed "Variant:Transcript:Exon:HGVS" to "Gene:Transcript:Exon:HGVS"

## [4.13]

### Added
- ClinVar SNVs track in IGV
- Add SMA view with SMN Copy Number data
- Easier to assign OMIM diagnoses from case page
- OMIM terms and specific OMIM term page

### Fixed
- Bug when adding a new gene to a panel
- Restored missing recent delivery reports
- Fixed style and links to other reports in case side panel
- Deleting cases using display_name and institute not deleting its variants
- Fixed bug that caused coordinates filter to override other filters
- Fixed a problem with finding some INS in loqusdb
- Layout on SV page when local observations without cases are present
- Make scout compatible with the new HPO definition files from `http://compbio.charite.de/jenkins/`
- General report visualization error when SNVs display names are very long


### Changed


## [4.12.4]

### Fixed
- Layout on SV page when local observations without cases are present

## [4.12.3]

### Fixed
- Case report when causative or pinned SVs have non null allele frequencies

## [4.12.2]

### Fixed
- SV variant links now take you to the SV variant page again
- Cancer variant view has cleaner table data entries for "N/A" data
- Pinned variant case level display hotfix for cancer and str - more on this later
- Cancer variants show correct alt/ref reads mirroring alt frequency now
- Always load all clinical STR variants even if a region load is attempted - index may be missing
- Same case repetition in variant local observations

## [4.12.1]

### Fixed
- Bug in variant.gene when gene has no HGVS description


## [4.12]

### Added
- Accepts `alignment_path` in load config to pass bam/cram files
- Display all phenotypes on variant page
- Display hgvs coordinates on pinned and causatives
- Clear panel pending changes
- Adds option to setup the database with static files
- Adds cli command to download the resources from CLI that scout needs
- Adds test files for merged somatic SV and CNV; as well as merged SNV, and INDEL part of #1279
- Allows for upload of OMIM-AUTO gene panel from static files without api-key

### Fixed
- Cancer case HPO panel variants link
- Fix so that some drop downs have correct size
- First IGV button in str variants page
- Cancer case activates on SNV variants
- Cases activate when STR variants are viewed
- Always calculate code coverage
- Pinned/Classification/comments in all types of variants pages
- Null values for panel's custom_inheritance_models
- Discrepancy between the manual disease transcripts and those in database in gene-edit page
- ACMG classification not showing for some causatives
- Fix bug which caused IGV.js to use hg19 reference files for hg38 data
- Bug when multiple bam files sources with non-null values are available


### Changed
- Renamed `requests` file to `scout_requests`
- Cancer variant view shows two, instead of four, decimals for allele and normal


## [4.11.1]

### Fixed
- Institute settings page
- Link institute settings to sharing institutes choices

## [4.11.0]

### Added
- Display locus name on STR variant page
- Alternative key `GNOMADAF_popmax` for Gnomad popmax allele frequency
- Automatic suggestions on how to improve the code on Pull Requests
- Parse GERP, phastCons and phyloP annotations from vep annotated CSQ fields
- Avoid flickering comment popovers in variant list
- Parse REVEL score from vep annotated CSQ fields
- Allow users to modify general institute settings
- Optionally format code automatically on commit
- Adds command to backup vital parts `scout export database`
- Parsing and displaying cancer SV variants from Manta annotated VCF files
- Dismiss cancer snv variants with cancer-specific options
- Add IGV.js UPD, RHO and TIDDIT coverage wig tracks.


### Fixed
- Slightly darker page background
- Fixed an issued with parsed conservation values from CSQ
- Clinvar submissions accessible to all users of an institute
- Header toolbar when on Clinvar page now shows institute name correctly
- Case should not always inactivate upon update
- Show dismissed snv cancer variants as grey on the cancer variants page
- Improved style of mappability link and local observations on variant page
- Convert all the GET requests to the igv view to POST request
- Error when updating gene panels using a file containing BOM chars
- Add/replace gene radio button not working in gene panels


## [4.10.1]

### Fixed
- Fixed issue with opening research variants
- Problem with coveralls not called by Travis CI
- Handle Biomart service down in tests


## [4.10.0]

### Added
- Rank score model in causatives page
- Exportable HPO terms from phenotypes page
- AMP guideline tiers for cancer variants
- Adds scroll for the transcript tab
- Added CLI option to query cases on time since case event was added
- Shadow clinical assessments also on research variants display
- Support for CRAM alignment files
- Improved str variants view : sorting by locus, grouped by allele.
- Delivery report PDF export
- New mosaicism tag option
- Add or modify individuals' age or tissue type from case page
- Display GC and allele depth in causatives table.
- Included primary reference transcript in general report
- Included partial causative variants in general report
- Remove dependency of loqusdb by utilising the CLI

### Fixed
- Fixed update OMIM command bug due to change in the header of the genemap2 file
- Removed Mosaic Tag from Cancer variants
- Fixes issue with unaligned table headers that comes with hidden Datatables
- Layout in general report PDF export
- Fixed issue on the case statistics view. The validation bars didn't show up when all institutes were selected. Now they do.
- Fixed missing path import by importing pathlib.Path
- Handle index inconsistencies in the update index functions
- Fixed layout problems


## [4.9.0]

### Added
- Improved MatchMaker pages, including visible patient contacts email address
- New badges for the github repo
- Links to [GENEMANIA](genemania.org)
- Sort gene panel list on case view.
- More automatic tests
- Allow loading of custom annotations in VCF using the SCOUT_CUSTOM info tag.

### Fixed
- Fix error when a gene is added to an empty dynamic gene panel
- Fix crash when attempting to add genes on incorrect format to dynamic gene panel
- Manual rank variant tags could be saved in a "Select a tag"-state, a problem in the variants view.
- Same case evaluations are no longer shown as gray previous evaluations on the variants page
- Stay on research pages, even if reset, next first buttons are pressed..
- Overlapping variants will now be visible on variant page again
- Fix missing classification comments and links in evaluations page
- All prioritized cases are shown on cases page


## [4.8.3]

### Added

### Fixed
- Bug when ordering sanger
- Improved scrolling over long list of genes/transcripts


## [4.8.2]

### Added

### Fixed
- Avoid opening extra tab for coverage report
- Fixed a problem when rank model version was saved as floats and not strings
- Fixed a problem with displaying dismiss variant reasons on the general report
- Disable load and delete filter buttons if there are no saved filters
- Fix problem with missing verifications
- Remove duplicate users and merge their data and activity


## [4.8.1]

### Added

### Fixed
- Prevent login fail for users with id defined by ObjectId and not email
- Prevent the app from crashing with `AttributeError: 'NoneType' object has no attribute 'message'`


## [4.8.0]

### Added
- Updated Scout to use Bootstrap 4.3
- New looks for Scout
- Improved dashboard using Chart.js
- Ask before inactivating a case where last assigned user leaves it
- Genes can be manually added to the dynamic gene list directly on the case page
- Dynamic gene panels can optionally be used with clinical filter, instead of default gene panel
- Dynamic gene panels get link out to chanjo-report for coverage report
- Load all clinvar variants with clinvar Pathogenic, Likely Pathogenic and Conflicting pathogenic
- Show transcripts with exon numbers for structural variants
- Case sort order can now be toggled between ascending and descending.
- Variants can be marked as partial causative if phenotype is available for case.
- Show a frequency tooltip hover for SV-variants.
- Added support for LDAP login system
- Search snv and structural variants by chromosomal coordinates
- Structural variants can be marked as partial causative if phenotype is available for case.
- Show normal and pathologic limits for STRs in the STR variants view.
- Institute level persistent variant filter settings that can be retrieved and used.
- export causative variants to Excel
- Add support for ROH, WIG and chromosome PNGs in case-view

### Fixed
- Fixed missing import for variants with comments
- Instructions on how to build docs
- Keep sanger order + verification when updating/reloading variants
- Fixed and moved broken filter actions (HPO gene panel and reset filter)
- Fixed string conversion to number
- UCSC links for structural variants are now separated per breakpoint (and whole variant where applicable)
- Reintroduced missing coverage report
- Fixed a bug preventing loading samples using the command line
- Better inheritance models customization for genes in gene panels
- STR variant page back to list button now does its one job.
- Allows to setup scout without a omim api key
- Fixed error causing "favicon not found" flash messages
- Removed flask --version from base cli
- Request rerun no longer changes case status. Active or archived cases inactivate on upload.
- Fixed missing tooltip on the cancer variants page
- Fixed weird Rank cell in variants page
- Next and first buttons order swap
- Added pagination (and POST capability) to cancer variants.
- Improves loading speed for variant page
- Problem with updating variant rank when no variants
- Improved Clinvar submission form
- General report crashing when dismissed variant has no valid dismiss code
- Also show collaborative case variants on the All variants view.
- Improved phenotype search using dataTables.js on phenotypes page
- Search and delete users with `email` instead of `_id`
- Fixed css styles so that multiselect options will all fit one column


## [4.7.3]

### Added
- RankScore can be used with VCFs for vcf_cancer files

### Fixed
- Fix issue with STR view next page button not doing its one job.

### Deleted
- Removed pileup as a bam viewing option. This is replaced by IGV


## [4.7.2]

### Added
- Show earlier ACMG classification in the variant list

### Fixed
- Fixed igv search not working due to igv.js dist 2.2.17
- Fixed searches for cases with a gene with variants pinned or marked causative.
- Load variant pages faster after fixing other causatives query
- Fixed mitochondrial report bug for variants without genes

## [4.7.1]

### Added

### Fixed
- Fixed bug on genes page


## [4.7.0]

### Added
- Export genes and gene panels in build GRCh38
- Search for cases with variants pinned or marked causative in a given gene.
- Search for cases phenotypically similar to a case also from WUI.
- Case variant searches can be limited to similar cases, matching HPO-terms,
  phenogroups and cohorts.
- De-archive reruns and flag them as 'inactive' if archived
- Sort cases by analysis_date, track or status
- Display cases in the following order: prioritized, active, inactive, archived, solved
- Assign case to user when user activates it or asks for rerun
- Case becomes inactive when it has no assignees
- Fetch refseq version from entrez and use it in clinvar form
- Load and export of exons for all genes, independent on refseq
- Documentation for loading/updating exons
- Showing SV variant annotations: SV cgh frequencies, gnomad-SV, local SV frequencies
- Showing transcripts mapping score in segmental duplications
- Handle requests to Ensembl Rest API
- Handle requests to Ensembl Rest Biomart
- STR variants view now displays GT and IGV link.
- Description field for gene panels
- Export exons in build 37 and 38 using the command line

### Fixed
- Fixes of and induced by build tests
- Fixed bug affecting variant observations in other cases
- Fixed a bug that showed wrong gene coverage in general panel PDF export
- MT report only shows variants occurring in the specific individual of the excel sheet
- Disable SSL certifcate verification in requests to chanjo
- Updates how intervaltree and pymongo is used to void deprecated functions
- Increased size of IGV sample tracks
- Optimized tests


## [4.6.1]

### Added

### Fixed
- Missing 'father' and 'mother' keys when parsing single individual cases


## [4.6.0]

### Added
- Description of Scout branching model in CONTRIBUTING doc
- Causatives in alphabetical order, display ACMG classification and filter by gene.
- Added 'external' to the list of analysis type options
- Adds functionality to display "Tissue type". Passed via load config.
- Update to IGV 2.

### Fixed
- Fixed alignment visualization and vcf2cytosure availability for demo case samples
- Fixed 3 bugs affecting SV pages visualization
- Reintroduced the --version cli option
- Fixed variants query by panel (hpo panel + gene panel).
- Downloaded MT report contains excel files with individuals' display name
- Refactored code in parsing of config files.


## [4.5.1]

### Added

### Fixed
- update requirement to use PyYaml version >= 5.1
- Safer code when loading config params in cli base


## [4.5.0]

### Added
- Search for similar cases from scout view CLI
- Scout cli is now invoked from the app object and works under the app context

### Fixed
- PyYaml dependency fixed to use version >= 5.1


## [4.4.1]

### Added
- Display SV rank model version when available

### Fixed
- Fixed upload of delivery report via API


## [4.4.0]

### Added
- Displaying more info on the Causatives page and hiding those not causative at the case level
- Add a comment text field to Sanger order request form, allowing a message to be included in the email
- MatchMaker Exchange integration
- List cases with empty synopsis, missing HPO terms and phenotype groups.
- Search for cases with open research list, or a given case status (active, inactive, archived)

### Fixed
- Variant query builder split into several functions
- Fixed delivery report load bug


## [4.3.3]

### Added
- Different individual table for cancer cases

### Fixed
- Dashboard collects validated variants from verification events instead of using 'sanger' field
- Cases shared with collaborators are visible again in cases page
- Force users to select a real institute to share cases with (actionbar select fix)


## [4.3.2]

### Added
- Dashboard data can be filtered using filters available in cases page
- Causatives for each institute are displayed on a dedicated page
- SNVs and and SVs are searchable across cases by gene and rank score
- A more complete report with validated variants is downloadable from dashboard

### Fixed
- Clinsig filter is fixed so clinsig numerical values are returned
- Split multi clinsig string values in different elements of clinsig array
- Regex to search in multi clinsig string values or multi revstat string values
- It works to upload vcf files with no variants now
- Combined Pileup and IGV alignments for SVs having variant start and stop on the same chromosome


## [4.3.1]

### Added
- Show calls from all callers even if call is not available
- Instructions to install cairo and pango libs from WeasyPrint page
- Display cases with number of variants from CLI
- Only display cases with number of variants above certain treshold. (Also CLI)
- Export of verified variants by CLI or from the dashboard
- Extend case level queries with default panels, cohorts and phenotype groups.
- Slice dashboard statistics display using case level queries
- Add a view where all variants for an institute can be searched across cases, filtering on gene and rank score. Allows searching research variants for cases that have research open.

### Fixed
- Fixed code to extract variant conservation (gerp, phyloP, phastCons)
- Visualization of PDF-exported gene panels
- Reintroduced the exon/intron number in variant verification email
- Sex and affected status is correctly displayed on general report
- Force number validation in SV filter by size
- Display ensembl transcripts when no refseq exists


## [4.3.0]

### Added
- Mosaicism tag on variants
- Show and filter on SweGen frequency for SVs
- Show annotations for STR variants
- Show all transcripts in verification email
- Added mitochondrial export
- Adds alternative to search for SVs shorter that the given length
- Look for 'bcftools' in the `set` field of VCFs
- Display digenic inheritance from OMIM
- Displays what refseq transcript that is primary in hgnc

### Fixed

- Archived panels displays the correct date (not retroactive change)
- Fixed problem with waiting times in gene panel exports
- Clinvar fiter not working with human readable clinsig values

## [4.2.2]

### Fixed
- Fixed gene panel create/modify from CSV file utf-8 decoding error
- Updating genes in gene panels now supports edit comments and entry version
- Gene panel export timeout error

## [4.2.1]

### Fixed
- Re-introduced gene name(s) in verification email subject
- Better PDF rendering for excluded variants in report
- Problem to access old case when `is_default` did not exist on a panel


## [4.2.0]

### Added
- New index on variant_id for events
- Display overlapping compounds on variants view

### Fixed
- Fixed broken clinical filter


## [4.1.4]

### Added
- Download of filtered SVs

### Fixed
- Fixed broken download of filtered variants
- Fixed visualization issue in gene panel PDF export
- Fixed bug when updating gene names in variant controller


## [4.1.3]

### Fixed
- Displays all primary transcripts


## [4.1.2]

### Added
- Option add/replace when updating a panel via CSV file
- More flexible versioning of the gene panels
- Printing coverage report on the bottom of the pdf case report
- Variant verification option for SVs
- Logs uri without pwd when connecting
- Disease-causing transcripts in case report
- Thicker lines in case report
- Supports HPO search for cases, both terms or if described in synopsis
- Adds sanger information to dashboard

### Fixed
- Use db name instead of **auth** as default for authentication
- Fixes so that reports can be generated even with many variants
- Fixed sanger validation popup to show individual variants queried by user and institute.
- Fixed problem with setting up scout
- Fixes problem when exac file is not available through broad ftp
- Fetch transcripts for correct build in `adapter.hgnc_gene`

## [4.1.1]
- Fix problem with institute authentication flash message in utils
- Fix problem with comments
- Fix problem with ensembl link


## [4.1.0]

### Added
- OMIM phenotypes to case report
- Command to download all panel app gene panels `scout load panel --panel-app`
- Links to genenames.org and omim on gene page
- Popup on gene at variants page with gene information
- reset sanger status to "Not validated" for pinned variants
- highlight cases with variants to be evaluated by Sanger on the cases page
- option to point to local reference files to the genome viewer pileup.js. Documented in `docs.admin-guide.server`
- option to export single variants in `scout export variants`
- option to load a multiqc report together with a case(add line in load config)
- added a view for searching HPO terms. It is accessed from the top left corner menu
- Updates the variants view for cancer variants. Adds a small cancer specific filter for known variants
- Adds hgvs information on cancer variants page
- Adds option to update phenotype groups from CLI

### Fixed
- Improved Clinvar to submit variants from different cases. Fixed HPO terms in casedata according to feedback
- Fixed broken link to case page from Sanger modal in cases view
- Now only cases with non empty lists of causative variants are returned in `adapter.case(has_causatives=True)`
- Can handle Tumor only samples
- Long lists of HGNC symbols are now possible. This was previously difficult with manual, uploaded or by HPO search when changing filter settings due to GET request limitations. Relevant pages now use POST requests. Adds the dynamic HPO panel as a selection on the gene panel dropdown.
- Variant filter defaults to default panels also on SV and Cancer variants pages.

## [4.0.0]

### WARNING ###

This is a major version update and will require that the backend of pre releases is updated.
Run commands:

```
$scout update genes
$scout update hpo
```

- Created a Clinvar submission tool, to speed up Clinvar submission of SNVs and SVs
- Added an analysis report page (html and PDF format) containing phenotype, gene panels and variants that are relevant to solve a case.

### Fixed
- Optimized evaluated variants to speed up creation of case report
- Moved igv and pileup viewer under a common folder
- Fixed MT alignment view pileup.js
- Fixed coordinates for SVs with start chromosome different from end chromosome
- Global comments shown across cases and institutes. Case-specific variant comments are shown only for that specific case.
- Links to clinvar submitted variants at the cases level
- Adapts clinvar parsing to new format
- Fixed problem in `scout update user` when the user object had no roles
- Makes pileup.js use online genome resources when viewing alignments. Now any instance of Scout can make use of this functionality.
- Fix ensembl link for structural variants
- Works even when cases does not have `'madeline_info'`
- Parses Polyphen in correct way again
- Fix problem with parsing gnomad from VEP

### Added
- Added a PDF export function for gene panels
- Added a "Filter and export" button to export custom-filtered SNVs to CSV file
- Dismiss SVs
- Added IGV alignments viewer
- Read delivery report path from case config or CLI command
- Filter for spidex scores
- All HPO terms are now added and fetched from the correct source (https://github.com/obophenotype/human-phenotype-ontology/blob/master/hp.obo)
- New command `scout update hpo`
- New command `scout update genes` will fetch all the latest information about genes and update them
- Load **all** variants found on chromosome **MT**
- Adds choice in cases overview do show as many cases as user like

### Removed
- pileup.min.js and pileup css are imported from a remote web location now
- All source files for HPO information, this is instead fetched directly from source
- All source files for gene information, this is instead fetched directly from source

## [3.0.0]
### Fixed
- hide pedigree panel unless it exists

## [1.5.1] - 2016-07-27
### Fixed
- look for both ".bam.bai" and ".bai" extensions

## [1.4.0] - 2016-03-22
### Added
- support for local frequency through loqusdb
- bunch of other stuff

## [1.3.0] - 2016-02-19
### Fixed
- Update query-phenomizer and add username/password

### Changed
- Update the way a case is checked for rerun-status

### Added
- Add new button to mark a case as "checked"
- Link to clinical variants _without_ 1000G annotation

## [1.2.2] - 2016-02-18
### Fixed
- avoid filtering out variants lacking ExAC and 1000G annotations

## [1.1.3] - 2015-10-01
### Fixed
- persist (clinical) filter when clicking load more
- fix #154 by robustly setting clinical filter func. terms

## [1.1.2] - 2015-09-07
### Fixed
- avoid replacing coverage report with none
- update SO terms, refactored

## [1.1.1] - 2015-08-20
### Fixed
- fetch case based on collaborator status (not owner)

## [1.1.0] - 2015-05-29
### Added
- link(s) to SNPedia based on RS-numbers
- new Jinja filter to "humanize" decimal numbers
- show gene panels in variant view
- new Jinja filter for decoding URL encoding
- add indicator to variants in list that have comments
- add variant number threshold and rank score threshold to load function
- add event methods to mongo adapter
- add tests for models
- show badge "old" if comment was written for a previous analysis

### Changed
- show cDNA change in transcript summary unless variant is exonic
- moved compounds table further up the page
- show dates for case uploads in ISO format
- moved variant comments higher up on page
- updated documentation for pages
- read in coverage report as blob in database and serve directly
- change ``OmimPhenotype`` to ``PhenotypeTerm``
- reorganize models sub-package
- move events (and comments) to separate collection
- only display prev/next links for the research list
- include variant type in breadcrumbs e.g. "Clinical variants"

### Removed
- drop dependency on moment.js

### Fixed
- show the same level of detail for all frequencies on all pages
- properly decode URL encoded symbols in amino acid/cDNA change strings
- fixed issue with wipe permissions in MongoDB
- include default gene lists in "variants" link in breadcrumbs

## [1.0.2] - 2015-05-20
### Changed
- update case fetching function

### Fixed
- handle multiple cases with same id

## [1.0.1] - 2015-04-28
### Fixed
- Fix building URL parameters in cases list Vue component

## [1.0.0] - 2015-04-12
Codename: Sara Lund

![Release 1.0](artwork/releases/release-1-0.jpg)

### Added
- Add email logging for unexpected errors
- New command line tool for deleting case

### Changed
- Much improved logging overall
- Updated documentation/usage guide
- Removed non-working IGV link

### Fixed
- Show sample display name in GT call
- Various small bug fixes
- Make it easier to hover over popups

## [0.0.2-rc1] - 2015-03-04
### Added
- add protein table for each variant
- add many more external links
- add coverage reports as PDFs

### Changed
- incorporate user feedback updates
- big refactor of load scripts

## [0.0.2-rc2] - 2015-03-04
### Changes
- add gene table with gene description
- reorganize inheritance models box

### Fixed
- avoid overwriting gene list on "research" load
- fix various bugs in external links

## [0.0.2-rc3] - 2015-03-05
### Added
- Activity log feed to variant view
- Adds protein change strings to ODM and Sanger email

### Changed
- Extract activity log component to macro

### Fixes
- Make Ensembl transcript links use archive website<|MERGE_RESOLUTION|>--- conflicted
+++ resolved
@@ -15,11 +15,8 @@
 ### Fixed
 - Re-enable display of case and individual specific tracks (pre-computed coverage, UPD, zygosity)
 - Disable 2-color mode in IGV.js by default, since it obscures variant proportion of reads. Can be manually enabled.
-<<<<<<< HEAD
+- Institute settings reset
 - Updated color scheme for variant assessment badges that were hard to see in light mode, notably Risk Factor
-=======
-- Institute settings reset
->>>>>>> 082dab08
 
 ## [4.98]
 ### Added
