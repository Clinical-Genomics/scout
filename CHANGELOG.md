--- conflicted
+++ resolved
@@ -28,11 +28,8 @@
 - On variants page, compounds popup table, truncate the display name of compound variants with display name that exceeds 20 characters (#5404)
 - Update dataTables js (#5407)
 - Load variants command prints more clearly which categories of variants are being loaded (#5409)
-<<<<<<< HEAD
 - Call chanjo2 coverage completeness indicator via API after window loading completes (#5366)
-=======
 - Tooltips instead of popovers (no click needed) for matching indicators on variantS page (#5419)
->>>>>>> 4f2001c0
 ### Fixed
 - Style of Alamut button on variant page (#5358)
 - Scope of overlapping functions (#5385)
