# Change Log
All notable changes to this project will be documented in this file.
This project adheres to [Semantic Versioning](http://semver.org/).

About changelog [here](https://keepachangelog.com/en/1.0.0/)


## [x.x.x]

### Added
- Rank score model in causatives page
- Exportable HPO terms from phenotypes page
- AMP guideline tiers for cancer variants
<<<<<<< HEAD
- Adds scroll for the trancript tab 
- Support for CRAM alignment files

=======
- Adds scroll for the trancript tab
>>>>>>> 3950f93f

### Fixed
- Fixed update OMIM command bug due to change in the header of the genemap2 file
- Removed Mosaic Tag from Cancer variants
- Fixes issue with unaligned table headers that comes with hidden Datatables
- Layout in general report PDF export


## [4.9.0]

### Added
- Improved MatchMaker pages, including visible patient contacts email address
- New badges for the github repo
- Links to [GENEMANIA](genemania.org)
- Sort gene panel list on case view.
- More automatic tests

### Fixed
- Fix error when a gene is added to an empty dynamic gene panel
- Fix crash when attempting to add genes on incorrect format to dynamic gene panel
- Manual rank variant tags could be saved in a "Select a tag"-state, a problem in the variants view.
- Same case evaluations are no longer shown as gray previous evaluations on the variants page
- Stay on research pages, even if reset, next first buttons are pressed..
- Overlapping variants will now be visible on variant page again
- Fix missing classification comments and links in evaluations page
- All prioritized cases are shown on cases page


## [4.8.3]

### Added

### Fixed
- Bug when ordering sanger
- Improved scrolling over long list of genes/transcripts


## [4.8.2]

### Added

### Fixed
- Avoid opening extra tab for coverage report
- Fixed a problem when rank model version was saved as floats and not strings
- Fixed a problem with displaying dismiss variant reasons on the general report
- Disable load and delete filter buttons if there are no saved filters
- Fix problem with missing verifications
- Remove duplicate users and merge their data and activity


## [4.8.1]

### Added

### Fixed
- Prevent login fail for users with id defined by ObjectId and not email
- Prevent the app from crashing with `AttributeError: 'NoneType' object has no attribute 'message'`


## [4.8.0]

### Added
- Updated Scout to use Bootstrap 4.3
- New looks for Scout
- Improved dashboard using Chart.js
- Ask before inactivating a case where last assigned user leaves it
- Genes can be manually added to the dynamic gene list directly on the case page
- Dynamic gene panels can optionally be used with clinical filter, instead of default gene panel
- Dynamic gene panels get link out to chanjo-report for coverage report
- Load all clinvar variants with clinvar Pathogenic, Likely Pathogenic and Conflicting pathogenic
- Show transcripts with exon numbers for structural variants
- Case sort order can now be toggled between ascending and descending.
- Variants can be marked as partial causative if phenotype is available for case.
- Show a frequency tooltip hover for SV-variants.
- Added support for LDAP login system
- Search snv and structural variants by chromosomal coordinates
- Structural variants can be marked as partial causative if phenotype is available for case.
- Show normal and pathologic limits for STRs in the STR variants view.
- Institute level persistent variant filter settings that can be retrieved and used.
- export causative variants to Excel
- Add support for ROH, WIG and chromosome PNGs in case-view

### Fixed
- Fixed missing import for variants with comments
- Instructions on how to build docs
- Keep sanger order + verification when updating/reloading variants
- Fixed and moved broken filter actions (HPO gene panel and reset filter)
- Fixed string conversion to number
- UCSC links for structural variants are now separated per breakpoint (and whole variant where applicable)
- Reintroduced missing coverage report
- Fixed a bug preventing loading samples using the command line
- Better inheritance models customization for genes in gene panels
- STR variant page back to list button now does its one job.
- Allows to setup scout without a omim api key
- Fixed error causing "favicon not found" flash messages
- Removed flask --version from base cli
- Request rerun no longer changes case status. Active or archived cases inactivate on upload.
- Fixed missing tooltip on the cancer variants page
- Fixed weird Rank cell in variants page
- Next and first buttons order swap
- Added pagination (and POST capability) to cancer variants.
- Improves loading speed for variant page
- Problem with updating variant rank when no variants
- Improved Clinvar submission form
- General report crashing when dismissed variant has no valid dismiss code
- Also show collaborative case variants on the All variants view.
- Improved phenotype search using dataTables.js on phenotypes page
- Search and delete users with `email` instead of `_id`
- Fixed css styles so that multiselect options will all fit one column


## [4.7.3]

### Added
- RankScore can be used with VCFs for vcf_cancer files

### Fixed
- Fix issue with STR view next page button not doing its one job.

### Deleted
- Removed pileup as a bam viewing option. This is replaced by IGV


## [4.7.2]

### Added
- Show earlier ACMG classification in the variant list

### Fixed
- Fixed igv search not working due to igv.js dist 2.2.17
- Fixed searches for cases with a gene with variants pinned or marked causative.
- Load variant pages faster after fixing other causatives query
- Fixed mitochondrial report bug for variants without genes

## [4.7.1]

### Added

### Fixed
- Fixed bug on genes page


## [4.7.0]

### Added
- Export genes and gene panels in build GRCh38
- Search for cases with variants pinned or marked causative in a given gene.
- Search for cases phenotypically similar to a case also from WUI.
- Case variant searches can be limited to similar cases, matching HPO-terms,
  phenogroups and cohorts.
- De-archive reruns and flag them as 'inactive' if archived
- Sort cases by analysis_date, track or status
- Display cases in the following order: prioritized, active, inactive, archived, solved
- Assign case to user when user activates it or asks for rerun
- Case becomes inactive when it has no assignees
- Fetch refseq version from entrez and use it in clinvar form
- Load and export of exons for all genes, independent on refseq
- Documentation for loading/updating exons
- Showing SV variant annotations: SV cgh frequencies, gnomad-SV, local SV frequencies
- Showing transcripts mapping score in segmental duplications
- Handle requests to Ensembl Rest API  
- Handle requests to Ensembl Rest Biomart
- STR variants view now displays GT and IGV link.
- Description field for gene panels
- Export exons in build 37 and 38 using the command line

### Fixed
- Fixes of and induced by build tests
- Fixed bug affecting variant observations in other cases
- Fixed a bug that showed wrong gene coverage in general panel PDF export
- MT report only shows variants occurring in the specific individual of the excel sheet
- Disable SSL certifcate verification in requests to chanjo
- Updates how intervaltree and pymongo is used to void deprecated functions
- Increased size of IGV sample tracks
- Optimized tests


## [4.6.1]

### Added

### Fixed
- Missing 'father' and 'mother' keys when parsing single individual cases


## [4.6.0]

### Added
- Description of Scout branching model in CONTRIBUTING doc
- Causatives in alphabetical order, display ACMG classification and filter by gene.
- Added 'external' to the list of analysis type options
- Adds functionality to display "Tissue type". Passed via load config.
- Update to IGV 2.

### Fixed
- Fixed alignment visualization and vcf2cytosure availability for demo case samples
- Fixed 3 bugs affecting SV pages visualization
- Reintroduced the --version cli option
- Fixed variants query by panel (hpo panel + gene panel).
- Downloaded MT report contains excel files with individuals' display name
- Refactored code in parsing of config files.


## [4.5.1]

### Added

### Fixed
- update requirement to use PyYaml version >= 5.1
- Safer code when loading config params in cli base


## [4.5.0]

### Added
- Search for similar cases from scout view CLI
- Scout cli is now invoked from the app object and works under the app context

### Fixed
- PyYaml dependency fixed to use version >= 5.1


## [4.4.1]

### Added
- Display SV rank model version when available

### Fixed
- Fixed upload of delivery report via API


## [4.4.0]

### Added
- Displaying more info on the Causatives page and hiding those not causative at the case level
- Add a comment text field to Sanger order request form, allowing a message to be included in the email
- MatchMaker Exchange integration
- List cases with empty synopsis, missing HPO terms and phenotype groups.
- Search for cases with open research list, or a given case status (active, inactive, archived)

### Fixed
- Variant query builder split into several functions
- Fixed delivery report load bug


## [4.3.3]

### Added
- Different individual table for cancer cases

### Fixed
- Dashboard collects validated variants from verification events instead of using 'sanger' field
- Cases shared with collaborators are visible again in cases page
- Force users to select a real institute to share cases with (actionbar select fix)


## [4.3.2]

### Added
- Dashboard data can be filtered using filters available in cases page
- Causatives for each institute are displayed on a dedicated page
- SNVs and and SVs are searchable across cases by gene and rank score
- A more complete report with validated variants is downloadable from dashboard

### Fixed
- Clinsig filter is fixed so clinsig numerical values are returned
- Split multi clinsig string values in different elements of clinsig array
- Regex to search in multi clinsig string values or multi revstat string values
- It works to upload vcf files with no variants now
- Combined Pileup and IGV alignments for SVs having variant start and stop on the same chromosome


## [4.3.1]

### Added
- Show calls from all callers even if call is not available
- Instructions to install cairo and pango libs from WeasyPrint page
- Display cases with number of variants from CLI
- Only display cases with number of variants above certain treshold. (Also CLI)
- Export of verified variants by CLI or from the dashboard
- Extend case level queries with default panels, cohorts and phenotype groups.
- Slice dashboard statistics display using case level queries
- Add a view where all variants for an institute can be searched across cases, filtering on gene and rank score. Allows searching research variants for cases that have research open.

### Fixed
- Fixed code to extract variant conservation (gerp, phyloP, phastCons)
- Visualization of PDF-exported gene panels
- Reintroduced the exon/intron number in variant verification email
- Sex and affected status is correctly displayed on general report
- Force number validation in SV filter by size
- Display ensembl transcripts when no refseq exists


## [4.3.0]

### Added
- Mosaicism tag on variants
- Show and filter on SweGen frequency for SVs
- Show annotations for STR variants
- Show all transcripts in verification email
- Added mitochondrial export
- Adds alternative to search for SVs shorter that the given length
- Look for 'bcftools' in the `set` field of VCFs
- Display digenic inheritance from OMIM
- Displays what refseq transcript that is primary in hgnc

### Fixed

- Archived panels displays the correct date (not retroactive change)
- Fixed problem with waiting times in gene panel exports
- Clinvar fiter not working with human readable clinsig values

## [4.2.2]

### Fixed
- Fixed gene panel create/modify from CSV file utf-8 decoding error
- Updating genes in gene panels now supports edit comments and entry version
- Gene panel export timeout error

## [4.2.1]

### Fixed
- Re-introduced gene name(s) in verification email subject
- Better PDF rendering for excluded variants in report
- Problem to access old case when `is_default` did not exist on a panel


## [4.2.0]

### Added
- New index on variant_id for events
- Display overlapping compounds on variants view

### Fixed
- Fixed broken clinical filter


## [4.1.4]

### Added
- Download of filtered SVs

### Fixed
- Fixed broken download of filtered variants
- Fixed visualization issue in gene panel PDF export
- Fixed bug when updating gene names in variant controller


## [4.1.3]

### Fixed
- Displays all primary transcripts


## [4.1.2]

### Added
- Option add/replace when updating a panel via CSV file
- More flexible versioning of the gene panels
- Printing coverage report on the bottom of the pdf case report
- Variant verification option for SVs
- Logs uri without pwd when connecting
- Disease-causing transcripts in case report
- Thicker lines in case report
- Supports HPO search for cases, both terms or if described in synopsis
- Adds sanger information to dashboard

### Fixed
- Use db name instead of **auth** as default for authentication
- Fixes so that reports can be generated even with many variants
- Fixed sanger validation popup to show individual variants queried by user and institute.
- Fixed problem with setting up scout
- Fixes problem when exac file is not available through broad ftp
- Fetch transcripts for correct build in `adapter.hgnc_gene`

## [4.1.1]
- Fix problem with institute authentication flash message in utils
- Fix problem with comments
- Fix problem with ensembl link


## [4.1.0]

### Added
- OMIM phenotypes to case report
- Command to download all panel app gene panels `scout load panel --panel-app`
- Links to genenames.org and omim on gene page
- Popup on gene at variants page with gene information
- reset sanger status to "Not validated" for pinned variants
- highlight cases with variants to be evaluated by Sanger on the cases page
- option to point to local reference files to the genome viewer pileup.js. Documented in `docs.admin-guide.server`
- option to export single variants in `scout export variants`
- option to load a multiqc report together with a case(add line in load config)
- added a view for searching HPO terms. It is accessed from the top left corner menu
- Updates the variants view for cancer variants. Adds a small cancer specific filter for known variants
- Adds hgvs information on cancer variants page
- Adds option to update phenotype groups from CLI

### Fixed
- Improved Clinvar to submit variants from different cases. Fixed HPO terms in casedata according to feedback
- Fixed broken link to case page from Sanger modal in cases view
- Now only cases with non empty lists of causative variants are returned in `adapter.case(has_causatives=True)`
- Can handle Tumor only samples
- Long lists of HGNC symbols are now possible. This was previously difficult with manual, uploaded or by HPO search when changing filter settings due to GET request limitations. Relevant pages now use POST requests. Adds the dynamic HPO panel as a selection on the gene panel dropdown.
- Variant filter defaults to default panels also on SV and Cancer variants pages.

## [4.0.0]

### WARNING ###

This is a major version update and will require that the backend of pre releases is updated.
Run commands:

```
$scout update genes
$scout update hpo
```

- Created a Clinvar submission tool, to speed up Clinvar submission of SNVs and SVs
- Added an analysis report page (html and PDF format) containing phenotype, gene panels and variants that are relevant to solve a case.

### Fixed
- Optimized evaluated variants to speed up creation of case report
- Moved igv and pileup viewer under a common folder
- Fixed MT alignment view pileup.js
- Fixed coordinates for SVs with start chromosome different from end chromosome
- Global comments shown across cases and institutes. Case-specific variant comments are shown only for that specific case.
- Links to clinvar submitted variants at the cases level
- Adapts clinvar parsing to new format
- Fixed problem in `scout update user` when the user object had no roles
- Makes pileup.js use online genome resources when viewing alignments. Now any instance of Scout can make use of this functionality.
- Fix ensembl link for structural variants
- Works even when cases does not have `'madeline_info'`
- Parses Polyphen in correct way again
- Fix problem with parsing gnomad from VEP

### Added
- Added a PDF export function for gene panels
- Added a "Filter and export" button to export custom-filtered SNVs to CSV file
- Dismiss SVs
- Added IGV alignments viewer
- Read delivery report path from case config or CLI command
- Filter for spidex scores
- All HPO terms are now added and fetched from the correct source (https://github.com/obophenotype/human-phenotype-ontology/blob/master/hp.obo)
- New command `scout update hpo`
- New command `scout update genes` will fetch all the latest information about genes and update them
- Load **all** variants found on chromosome **MT**
- Adds choice in cases overview do show as many cases as user like

### Removed
- pileup.min.js and pileup css are imported from a remote web location now
- All source files for HPO information, this is instead fetched directly from source
- All source files for gene information, this is instead fetched directly from source

## [3.0.0]
### Fixed
- hide pedigree panel unless it exists

## [1.5.1] - 2016-07-27
### Fixed
- look for both ".bam.bai" and ".bai" extensions

## [1.4.0] - 2016-03-22
### Added
- support for local frequency through loqusdb
- bunch of other stuff

## [1.3.0] - 2016-02-19
### Fixed
- Update query-phenomizer and add username/password

### Changed
- Update the way a case is checked for rerun-status

### Added
- Add new button to mark a case as "checked"
- Link to clinical variants _without_ 1000G annotation

## [1.2.2] - 2016-02-18
### Fixed
- avoid filtering out variants lacking ExAC and 1000G annotations

## [1.1.3] - 2015-10-01
### Fixed
- persist (clinical) filter when clicking load more
- fix #154 by robustly setting clinical filter func. terms

## [1.1.2] - 2015-09-07
### Fixed
- avoid replacing coverage report with none
- update SO terms, refactored

## [1.1.1] - 2015-08-20
### Fixed
- fetch case based on collaborator status (not owner)

## [1.1.0] - 2015-05-29
### Added
- link(s) to SNPedia based on RS-numbers
- new Jinja filter to "humanize" decimal numbers
- show gene panels in variant view
- new Jinja filter for decoding URL encoding
- add indicator to variants in list that have comments
- add variant number threshold and rank score threshold to load function
- add event methods to mongo adapter
- add tests for models
- show badge "old" if comment was written for a previous analysis

### Changed
- show cDNA change in transcript summary unless variant is exonic
- moved compounds table further up the page
- show dates for case uploads in ISO format
- moved variant comments higher up on page
- updated documentation for pages
- read in coverage report as blob in database and serve directly
- change ``OmimPhenotype`` to ``PhenotypeTerm``
- reorganize models sub-package
- move events (and comments) to separate collection
- only display prev/next links for the research list
- include variant type in breadcrumbs e.g. "Clinical variants"

### Removed
- drop dependency on moment.js

### Fixed
- show the same level of detail for all frequencies on all pages
- properly decode URL encoded symbols in amino acid/cDNA change strings
- fixed issue with wipe permissions in MongoDB
- include default gene lists in "variants" link in breadcrumbs

## [1.0.2] - 2015-05-20
### Changed
- update case fetching function

### Fixed
- handle multiple cases with same id

## [1.0.1] - 2015-04-28
### Fixed
- Fix building URL parameters in cases list Vue component

## [1.0.0] - 2015-04-12
Codename: Sara Lund

![Release 1.0](artwork/releases/release-1-0.jpg)

### Added
- Add email logging for unexpected errors
- New command line tool for deleting case

### Changed
- Much improved logging overall
- Updated documentation/usage guide
- Removed non-working IGV link

### Fixed
- Show sample display name in GT call
- Various small bug fixes
- Make it easier to hover over popups

## [0.0.2-rc1] - 2015-03-04
### Added
- add protein table for each variant
- add many more external links
- add coverage reports as PDFs

### Changed
- incorporate user feedback updates
- big refactor of load scripts

## [0.0.2-rc2] - 2015-03-04
### Changes
- add gene table with gene description
- reorganize inheritance models box

### Fixed
- avoid overwriting gene list on "research" load
- fix various bugs in external links

## [0.0.2-rc3] - 2015-03-05
### Added
- Activity log feed to variant view
- Adds protein change strings to ODM and Sanger email

### Changed
- Extract activity log component to macro

### Fixes
- Make Ensembl transcript links use archive website<|MERGE_RESOLUTION|>--- conflicted
+++ resolved
@@ -11,13 +11,8 @@
 - Rank score model in causatives page
 - Exportable HPO terms from phenotypes page
 - AMP guideline tiers for cancer variants
-<<<<<<< HEAD
 - Adds scroll for the trancript tab 
 - Support for CRAM alignment files
-
-=======
-- Adds scroll for the trancript tab
->>>>>>> 3950f93f
 
 ### Fixed
 - Fixed update OMIM command bug due to change in the header of the genemap2 file
