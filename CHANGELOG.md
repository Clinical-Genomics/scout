--- conflicted
+++ resolved
@@ -7,12 +7,9 @@
 ## [unreleased]
 ### Added
 - Parsing variant's`local_obs_cancer_somatic_panel_old` and `local_obs_cancer_somatic_panel_old_freq`from `Cancer_Somatic_Panel_Obs` and `Cancer_Somatic_Panel_Frq` INFO keys respectively (#5594)
-<<<<<<< HEAD
+- Filter cancer variants by archived number of cancer somatic panel observations (#5598)
 ### Changed
 - Replaced the archived `flask-ldapconn` library with a ldap3-based custom solution (#5589)
-=======
-- Filter cancer variants by archived number of cancer somatic panel observations (#5598)
->>>>>>> 18bdb79a
 ### Fixed
 - Treat -1 values as None values when parsing archived LoqusDB frequencies (#5591)
 
