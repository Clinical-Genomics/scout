# Change Log
All notable changes to this project will be documented in this file.
This project adheres to [Semantic Versioning](http://semver.org/).

About changelog [here](https://keepachangelog.com/en/1.0.0/)

## [unreleased]
### Fixed
- Command line crashing with error when updating a user that doesn't exist
- Thaw coloredlogs - 15.0.1 restores errorhandler issue
- Thaw crypography - current base image and library version allow Docker builds
- Missing delete icons on phenomodels page
<<<<<<< HEAD
- Clinvar submitters would be cleared when unprivileged users saved institute settings page
=======
- Missing cryptography lib error while running Scout container on an ARM processor
>>>>>>> 04313458

## [4.75]
### Added
- Hovertip to gene panel names with associated genes in variant view, when variant covers more than one gene
- Tests for panel to genes
- Download of Orphadata en_product6 and en_product4 from CLI
- Parse and save `database_found` key/values for RNA fusion variants
- Added fusion_score, ffpm, split_reads, junction_reads and fusion_caller to the list of filters on RNA fusion variants page
- Renamed the function `get_mei_info` to `set_mei_info` to be consistent with the other functions
- Fixed removing None key/values from parsed variants
### Changed
- Allow use of projections when retrieving gene panels
- Do not save custom images as binary data into case and variant database documents
- Retrieve and display case and variant custom images using image's saved path
- Cases are activated by viewing FSHD and SMA reports
- Split multi-gene SNV variants into single genes when submitting to Matchmaker Exchange
- Alamut links also on the gene level, using transcript and HGVS: better for indels. Keep variant link for missing HGVS
- Thaw WTForms - explicitly coerce form decimal field entries when filters fetched from db
### Fixed
- Removed some extra characters from top of general report left over from FontAwsome fix
- Do not save fusion variants-specific key/values in other types of variants
- Alamut link for MT variants in build 38
- Convert RNA fusions variants `tool_hits` and `fusion_score` keys from string to numbers
- Fix genotype reference and alternative sequencing depths defaulting to -1 when values are 0
- DecimalFields were limited to two decimal places for several forms - lifting restrictions on AF, CADD etc.

## [4.74.1]
### Changed
- Parse and save into database also OMIM terms not associated to genes
### Fixed
- BioNano API FSHD report requests are GET in Access 1.8, were POST in 1.7
- Update more FontAwesome icons to avoid Pro icons
- Test if files still exist before attempting to load research variants
- Parsing of genotypes error, resulting in -1 values when alt or ref read depths are 0

## [4.74]
### Added
- SNVs and Indels, MEI and str variants genes have links to Decipher
- An `owner + case display name` index for cases database collection
- Test and fixtures for RNA fusion case page
- Load and display fusion variants from VCF files as the other variant types
- Option to update case document with path to mei variants (clinical and research)
### Changed
- Details on variant type and category for audit filters on case general report
- Enable Gens CN profile button also in somatic case view
- Fix case of analysis type check for Gens analysis button - only show for WGS
### Fixed
- loqusdb table no longer has empty row below each loqusid
- MatchMaker submission details page crashing because of change in date format returned by PatientMatcher
- Variant external links buttons style does not change color when visited
- Hide compounds with compounds follow filter for region or function would fail for variants in multiple genes
- Updated FontAwesome version to fix missing icons

## [4.73]
### Added
- Shortcut button for HPO panel MEI variants from case page
- Export managed variants from CLI
### Changed
- STRs visualization on case panel to emphasize abnormal repeat count and associated condition
- Removed cytoband column from STRs variant view on case report
- More long integers formatted with thin spaces, and copy to clipboard buttons added
### Fixed
- OMIM table is scrollable if higher than 700px on SV page
- Pinned variants validation badge is now red for false positives.
- Case display name defaulting to case ID when `family_name` or `display_name` are missing from case upload config file
- Expanded menu visible at screen sizes below 1000px now has background color
- The image in ClinVar howto-modal is now responsive
- Clicking on a case in case groups when case was already removed from group in another browser tab
- Page crashing when saving filters for mei variants
- Link visited color of images

## [4.72.4]
### Changed
- Automatic test mongod version increased to v7
### Fixed
- GnomAD now defaults to hg38 - change build 37 links accordingly

## [4.72.3]
### Fixed
- Somatic general case report small variant table can crash with unclassified variants

## [4.72.2]
### Changed
- A gunicorn maxrequests parameter for Docker server image - default to 1200
- STR export limit increased to 500, as for other variants
- Prevent long number wrapping and use thin spaces for separation, as per standards from SI, NIST, IUPAC, BIPM.
- Speed up case retrieval and lower memory use by projecting case queries
- Make relatedness check fails stand out a little more to new users
- Speed up case retrieval and lower memory use by projecting case queries
- Speed up variant pages by projecting only the necessary keys in disease collection query
### Fixed
- Huge memory use caused by cases and variants pages pulling complete disease documents from DB
- Do not include genes fetched from HPO terms when loading diseases
- Consider the renamed fields `Approved Symbol` -> `Approved Gene Symbol` and `Gene Symbols` -> `Gene/Locus And Other Related Symbols` when parsing OMIM terms from genemap2.txt file

## [4.72.1]
### Fixed
- Jinja filter that renders long integers
- Case cache when looking for causatives in other cases causing the server to hang

## [4.72]
### Added
- A GitHub action that checks for broken internal links in docs pages
- Link validation settings in mkdocs.yml file
- Load and display full RNA alignments on alignment viewer
- Genome build check when loading a case
- Extend event index to previous causative variants and always load them
### Fixed
- Documentation nav links for a few documents
- Slightly extended the BioNano Genomics Access integration docs
- Loading of SVs when VCF is missing the INFO.END field but has INFO.SVLEN field
- Escape protein sequence name (if available) in case general report to render special characters correctly
- CaseS HPO term searches for multiple terms works independent of order
- CaseS search regexp should not allow backslash
- CaseS cohort tags can contain whitespace and still match
- Remove diagnoses from cases even if OMIM term is not found in the database
- Parsing of disease-associated genes
- Removed an annoying warning while updating database's disease terms
- Displaying custom case images loaded with scout version <= 4.71
- Use pydantic version >=2 in requirements.txt file
### Changed
- Column width adjustment on caseS page
- Use Python 3.11 in tests
- Update some github actions
- Upgraded Pydantic to version 2
- Case validation fails on loading when associated files (alignments, VCFs and reports) are not present on disk
- Case validation fails on loading when custom images have format different then ["gif", "svg", "png", "jpg", "jpeg"]
- Custom images keys `case` and `str` in case config yaml file are renamed to `case_images` and `str_variants_images`
- Simplify and speed up case general report code
- Speed up case retrieval in case_matching_causatives
- Upgrade pymongo to version 4
- When updating disease terms, check that all terms are consistent with a DiseaseTerm model before dropping the old collection
- Better separation between modules loading HPO terms and diseases
- Deleted unused scout.build.phenotype module
- Stricter validation of mandatory genome build key when loading a case. Allowed values are ['37','38',37,38]
- Improved readability of variants length and coordinates on variantS pages

## [4.71]
### Added
- Added Balsamic keys for SweGen and loqusdb local archive frequecies, SNV and SV
- New filter option for Cancer variantS: local archive RD loqusdb
- Show annotated observations on SV variantS view, also for cancer somatic SVs
- Revel filter for variantS
- Show case default panel on caseS page
- CADD filter for Cancer Somatic SNV variantS - show score
- SpliceAI-lookup link (BROAD, shows SpliceAI and Pangolin) from variant page
- BioNano Access server API - check projects, samples and fetch FSHD reports
### Fixed
- Name of reference genome build for RNA for compatibility with IGV locus search change
- Howto to run the Docker image on Mac computers in `admin-guide/containers/container-deploy.md`
- Link to Weasyprint installation howto in README file
- Avoid filling up disk by creating a reduced VCF file for every variant that is visualized
- Remove legacy incorrectly formatted CODEOWNERS file
- Restrain variant_type requests to variantS views to "clinical" or "research"
- Visualization of cancer variants where cancer case has no affected individual
- ProteinPaint gene link (small StJude API change)
- Causative MEI variant link on causatives page
- Bionano access api settings commented out by default in Scout demo config file.
- Do not show FSHD button on freshly loaded cases without bionano_access individuals
- Truncate long variants' HGVS on causative/Clinically significant and pinned variants case panels
### Changed
- Remove function call that tracks users' browser version
- Include three more splice variant SO terms in clinical filter severe SO terms
- Drop old HPO term collection only after parsing and validation of new terms completes
- Move score to own column on Cancer Somatic SNV variantS page
- Refactored a few complex case operations, breaking out sub functionalities

## [4.70]
### Added
- Download a list of Gene Variants (max 500) resulting from SNVs and Indels search
- Variant PubMed link to search for gene symbol and any aliases
### Changed
- Clearer gnomAD values in Variants page
### Fixed
- CaseS page uniform column widths
- Include ClinVar variants into a scrollable div element on Case page
- `canonical_transcript` variable not initialized in get_hgvs function (server.blueprints.institutes.controllers.py)
- Catch and display any error while importing Phenopacket info
- Modified Docker files to use python:3.8-slim-bullseye to prevent gunicorn workers booting error

## [4.69]
### Added
- ClinVar submission howto available also on Case page
- Somatic score and filtering for somatic SV callers, if available
- Show caller as a tooltip on variantS list
### Fixed
- Crash when attempting to export phenotype from a case that had never had phenotypes
- Aesthetic fix to Causative and Pinned Variants on Case page
- Structural inconsistency for ClinVar Blueprint templates
- Updated igv.js to 2.15.8 to fix track default color bug
- Fixed release versions for actions.
- Freeze tornado below 6.3.0 for compatibility with livereload 2.6.3
- Force update variants count on case re-upload
- IGV locus search not working - add genome reference id
- Pin links to MEI variants should end up on MEI not SV variant view
- Load also matching MEI variants on forced region load
- Allow excluding MEI from case variant deletion
- Fixed the name of the assigned user when the internal user ID is different from the user email address
- Gene variantS should display gene function, region and full hgvs
### Changed
- FontAwesome integrity check fail (updated resource)
- Removed ClinVar API validation buttons in favour of direct API submission
- Improved layout of Institute settings page
- ClinVar API key and allowed submitters are set in the Institute settings page


## [4.68]
### Added
- Rare Disease Mobile Element Insertion variants view
### Changed
- Updated igv.js to 2.15.6
### Fixed
- Docker stage build pycairo.
- Restore SNV and SV rank models versions on Causatives and Verified pages
- Saving `REVEL_RANKSCORE` value in a field named `revel` in variants database documents

## [4.67]
### Added
- Prepare to filter local SV frequency
### Changed
- Speed up instituteS page loading by refactoring cases/institutes query
- Clinical Filter for SVs includes `splice_polypyrimidine_tract_variant` as a severe consequence
- Clinical Filter for SVs includes local variant frequency freeze ("old") for filtering, starting at 30 counts
- Speed up caseS page loading by adding status to index and refactoring totals count
- HPO file parsing is updated to reflect that HPO have changed a few downloadable file formats with their 230405 release.
### Fixed
- Page crashing when a user tries to edit a comment that was removed
- Warning instead of crashed page when attempting to retrieve a non-existent Phenopacket
- Fixed StJude ProteinPaint gene link (URL change)
- Freeze of werkzeug library to version<2.3 to avoid problems resulting from the consequential upgrade of the Flask lib
- Huge list of genes in case report for megabases-long structural variants.
- Fix displaying institutes without associated cases on institutes page
- Fix default panel selection on SVs in cancer case report

## [4.66]
### Changed
- Moved Phenomodels code under a dedicated blueprint
- Updated the instructions to load custom case report under admin guide
- Keep variants filter window collapsed except when user expands it to filter
### Added
- A summary table of pinned variants on the cancer case general report
- New openable matching causatives and managed variants lists for default gene panels only for convenience
### Fixed
- Gens structural variant page link individual id typo

## [4.65.2]
### Fixed
- Generating general case report with str variants containing comments

## [4.65.1]
### Fixed
- Visibility of `Gene(s)` badges on SV VariantS page
- Hide dismiss bar on SV page not working well
- Delivery report PDF download
- Saving Pipeline version file when loading a case
- Backport compatible import of importlib metadata for old python versions (<3.8)

## [4.65]
### Added
- Option to mark a ClinVar submission as submitted
- Docs on how to create/update the PanelApp green genes as a system admin
- `individual_id`-parameter to both Gens links
- Download a gene panel in TXT format from gene panel page
- Panel gene comments on variant page: genes in panels can have comments that describe the gene in a panel context
### Changed
- Always show each case category on caseS page, even if 0 cases in total or after current query
- Improved sorting of ClinVar submissions
- Pre-populate SV type select in ClinVar submission form, when possible
- Show comment badges in related comments tables on general report
- Updated version of several GitHub actions
- Migrate from deprecated `pkg_resources` lib to `importlib_resources`
- Dismiss bar on variantS pages is thinner.
- Dismiss bar on variantS pages can be toggled open or closed for the duration of a login session.
### Fixed
- Fixed Sanger order / Cancel order modal close buttons
- Visibility of SV type in ClinVar submission form
- Fixed a couple of creations where now was called twice, so updated_at and created_at could differ
- Deprecated Ubuntu version 18.04 in one GitHub action
- Panels that have been removed (hidden) should not be visible in views where overlapping gene panels for genes are shown
- Gene panel test pointing to the right function

## [4.64]
### Added
- Create/Update a gene panel containing all PanelApp green genes (`scout update panelapp-green -i <cust_id>`)
- Links for ACMG pathogenicity impact modification on the ACMG classification page
### Changed
- Open local observation matching cases in new windows
### Fixed
- Matching manual ranked variants are now shown also on the somatic variant page
- VarSome links to hg19/GRCh37
- Managed variants filter settings lost when navigating to additional pages
- Collect the right variant category after submitting filter form from research variantS page
- Beacon links are templated and support variants in genome build 38

## [4.63]
### Added
- Display data sharing info for ClinVar, Matchmaker Exchange and Beacon in a dedicated column on Cases page
- Test for `commands.download.omim.print_omim`
- Display dismissed variants comments on general case report
- Modify ACMG pathogenicity impact (most commonly PVS1, PS3) based on strength of evidence with lab director's professional judgement
- REViewer button on STR variant page
- Alamut institution parameter in institute settings for Alamut Visual Plus software
- Added Manual Ranks Risk Factor, Likely Risk Factor and Uncertain Risk Factor
- Display matching manual ranks from previous cases the user has access to on VariantS and Variant pages
- Link to gnomAD gene SVs v2.1 for SV variants with gnomAD frequency
- Support for nf-core/rnafusion reports
### Changed
- Display chrY for sex unknown
- Deprecate legacy scout_load() method API call.
- Message shown when variant tag is updated for a variant
- When all ACMG classifications are deleted from a variant, the current variant classification status is also reset.
- Refactored the functions that collect causative variants
- Removed `scripts/generate_test_data.py`
### Fixed
- Default IGV tracks (genes, ClinVar, ClinVar CNVs) showing even if user unselects them all
- Freeze Flask-Babel below v3.0 due to issue with a locale decorator
- Thaw Flask-Babel and fix according to v3 standard. Thank you @TkTech!
- Show matching causatives on somatic structural variant page
- Visibility of gene names and functional annotations on Causatives/Verified pages
- Panel version can be manually set to floating point numbers, when modified
- Causatives page showing also non-causative variants matching causatives in other cases
- ClinVar form submission for variants with no selected transcript and HGVS
- Validating and submitting ClinVar objects not containing both Variant and Casedata info

## [4.62.1]
### Fixed
- Case page crashing when adding a case to a group without providing a valid case name

## [4.62]
### Added
- Validate ClinVar submission objects using the ClinVar API
- Wrote tests for case and variant API endpoints
- Create ClinVar submissions from Scout using the ClinVar API
- Export Phenopacket for affected individual
- Import Phenopacket from JSON file or Phenopacket API backend server
- Use the new case name option for GENS requests
- Pre-validate refseq:HGVS items using VariantValidator in ClinVar submission form
### Fixed
- Fallback for empty alignment index for REViewer service
- Source link out for MIP 11.1 reference STR annotation
- Avoid duplicate causatives and pinned variants
- ClinVar clinical significance displays only the ACMG terms when user selects ACMG 2015 as assertion criteria
- Spacing between icon and text on Beacon and MatchMaker links on case page sidebar
- Truncate IDs and HGVS representations in ClinVar pages if longer than 25 characters
- Update ClinVar submission ID form
- Handle connection timeout when sending requests requests to external web services
- Validate any ClinVar submission regardless of its status
- Empty Phenopackets import crashes
- Stop Spinner on Phenopacket JSON download
### Changed
- Updated ClinVar submission instructions

## [4.61.1]
### Fixed
- Added `UMLS` as an option of `Condition ID type` in ClinVar Variant downloaded files
- Missing value for `Condition ID type` in ClinVar Variant downloaded files
- Possibility to open, close or delete a ClinVar submission even if it doesn't have an associated name
- Save SV type, ref and alt n. copies to exported ClinVar files
- Inner and outer start and stop SV coordinates not exported in ClinVar files
- ClinVar submissions page crashing when SV files don't contain breakpoint exact coordinates
- Align OMIM diagnoses with delete diagnosis button on case page
- In ClinVar form, reset condition list and customize help when condition ID changes

## [4.61]
### Added
- Filter case list by cases with variants in ClinVar submission
- Filter case list by cases containing RNA-seq data - gene_fusion_reports and sample-level tracks (splice junctions and RNA coverage)
- Additional case category `Ignored`, to be used for cases that don't fall in the existing 'inactive', 'archived', 'solved', 'prioritized' categories
- Display number of cases shown / total number of cases available for each category on Cases page
- Moved buttons to modify case status from sidebar to main case page
- Link to Mutalyzer Normalizer tool on variant's transcripts overview to retrieve official HVGS descriptions
- Option to manually load RNA MULTIQC report using the command `scout load report -t multiqc_rna`
- Load RNA MULTIQC automatically for a case if config file contains the `multiqc_rna` key/value
- Instructions in admin-guide on how to load case reports via the command line
- Possibility to filter RD variants by a specific genotype call
- Distinct colors for different inheritance models on RD Variant page
- Gene panels PDF export with case variants hits by variant type
- A couple of additional README badges for GitHub stats
- Upload and display of pipeline reference info and executable version yaml files as custom reports
- Testing CLI on hasta in PR template
### Changed
- Instructions on how to call dibs on scout-stage server in pull request template
- Deprecated CLI commands `scout load <delivery_report, gene_fusion_report, coverage_qc_report, cnv_report>` to replace them with command `scout load report -t <report type>`
- Refactored code to display and download custom case reports
- Do not export `Assertion method` and `Assertion method citation` to ClinVar submission files according to changes to ClinVar's submission spreadsheet templates.
- Simplified code to create and download ClinVar CSV files
- Colorize inheritance models badges by category on VariantS page
- `Safe variants matching` badge more visible on case page
### Fixed
- Non-admin users saving institute settings would clear loqusdb instance selection
- Layout of variant position, cytoband and type in SV variant summary
- Broken `Build Status - GitHub badge` on GitHub README page
- Visibility of text on grey badges in gene panels PDF exports
- Labels for dashboard search controls
- Dark mode visibility for ClinVar submission
- Whitespaces on outdated panel in extent report

## [4.60]
### Added
- Mitochondrial deletion signatures (mitosign) can be uploaded and shown with mtDNA report
- A `Type of analysis` column on Causatives and Validated variants pages
- List of "safe" gene panels available for matching causatives and managed variants in institute settings, to avoid secondary findings
- `svdb_origin` as a synonym for `FOUND_IN` to complement `set` for variants found by all callers
### Changed
- Hide removed gene panels by default in panels page
- Removed option for filtering cancer SVs by Tumor and Normal alt AF
- Hide links to coverage report from case dynamic HPO panel if cancer analysis
- Remove rerun emails and redirect users to the analysis order portal instead
- Updated clinical SVs igv.js track (dbVar) and added example of external track from `https://trackhubregistry.org/`
- Rewrote the ClinVar export module to simplify and add one variant at the time
- ClinVar submissions with phenotype conditions from: [OMIM, MedGen, Orphanet, MeSH, HP, MONDO]
### Fixed
- If trying to load a badly formatted .tsv file an error message is displayed.
- Avoid showing case as rerun when first attempt at case upload failed
- Dynamic autocomplete search not working on phenomodels page
- Callers added to variant when loading case
- Now possible to update managed variant from file without deleting it first
- Missing preselected chromosome when editing a managed variant
- Preselected variant type and subtype when editing a managed variant
- Typo in dbVar ClinVar track, hg19


## [4.59]
### Added
- Button to go directly to HPO SV filter variantS page from case
- `Scout-REViewer-Service` integration - show `REViewer` picture if available
- Link to HPO panel coverage overview on Case page
- Specify a confidence threshold (green|amber|red) when loading PanelApp panels
- Functional annotations in variants lists exports (all variants)
- Cancer/Normal VAFs and COSMIC ids in in variants lists exports (cancer variants)
### Changed
- Better visualization of regional annotation for long lists of genes in large SVs in Variants tables
- Order of cells in variants tables
- More evident links to gene coverage from Variant page
- Gene panels sorted by display name in the entire Case page
- Round CADD and GnomAD values in variants export files
### Fixed
- HPO filter button on SV variantS page
- Spacing between region|function cells in SVs lists
- Labels on gene panel Chanjo report
- Fixed ambiguous duplicated response headers when requesting a BAM file from /static
- Visited color link on gene coverage button (Variant page)

## [4.58.1]
### Fixed
- Case search with search strings that contain characters that can be escaped

## [4.58]
### Added
- Documentation on how to create/update PanelApp panels
- Add filter by local observations (archive) to structural variants filters
- Add more splicing consequences to SO term definitions
- Search for a specific gene in all gene panels
- Institute settings option to force show all variants on VariantS page for all cases of an institute
- Filter cases by validation pending status
- Link to The Clinical Knowledgebase (CKB) (https://ckb.jax.org/) in cancer variant's page
### Fixed
- Added a not-authorized `auto-login` fixture according to changes in Flask-Login 0.6.2
- Renamed `cache_timeout` param name of flask.send_file function to `max_age` (Flask 2.2 compliant)
- Replaced deprecated `app.config["JSON_SORT_KEYS"]` with app.json.sort_keys in app settings
- Bug in gene variants page (All SNVs and INDELs) when variant gene doesn't have a hgnc id that is found in the database
- Broken export of causatives table
- Query for genes in build 38 on `Search SNVs and INDELs` page
- Prevent typing special characters `^<>?!=\/` in case search form
- Search matching causatives also among research variants in other cases
- Links to variants in Verified variants page
- Broken filter institute cases by pinned gene
- Better visualization of long lists of genes in large SVs on Causative and Verified Variants page
- Reintroduced missing button to export Causative variants
- Better linking and display of matching causatives and managed variants
- Reduced code complexity in `scout/parse/variant/variant.py`
- Reduced complexity of code in `scout/build/variant/variant.py`

### Changed
- State that loqusdb observation is in current case if observations count is one and no cases are shown
- Better pagination and number of variants returned by queries in `Search SNVs and INDELs` page
- Refactored and simplified code used for collecting gene variants for `Search SNVs and INDELs` page
- Fix sidebar panel icons in Case view
- Fix panel spacing in Case view
- Removed unused database `sanger_ordered` and `case_id,category,rank_score` indexes (variant collection)
- Verified variants displayed in a dedicated page reachable from institute sidebar
- Unified stats in dashboard page
- Improved gene info for large SVs and cancer SVs
- Remove the unused `variant.str_variant` endpoint from variant views
- Easier editing of HPO gene panel on case page
- Assign phenotype panel less cramped on Case page
- Causatives and Verified variants pages to use the same template macro
- Allow hyphens in panel names
- Reduce resolution of example images
- Remove some animations in web gui which where rendered slow


## [4.57.4]
### Fixed
- Parsing of variant.FORMAT "DR" key in parse variant file

## [4.57.3]
### Fixed
- Export of STR verified variants
- Do not download as verified variants first verified and then reset to not validated
- Avoid duplicated lines in downloaded verified variants reflecting changes in variant validation status

## [4.57.2]
### Fixed
- Export of verified variants when variant gene has no transcripts
- HTTP 500 when visiting a the details page for a cancer variant that had been ranked with genmod

## [4.57.1]
### Fixed
- Updating/replacing a gene panel from file with a corrupted or malformed file

## [4.57]
### Added
- Display last 50 or 500 events for a user in a timeline
- Show dismiss count from other cases on matching variantS
- Save Beacon-related events in events collection
- Institute settings allow saving multiple loqusdb instances for one institute
- Display stats from multiple instances of loqusdb on variant page
- Display date and frequency of obs derived from count of local archive observations from MIP11 (requires fix in MIP)
### Changed
- Prior ACMG classifications view is no longer limited by pathogenicity
### Fixed
- Visibility of Sanger ordered badge on case page, light mode
- Some of the DataTables tables (Phenotypes and Diagnoses pages) got a bit dark in dark mode
- Remove all redundancies when displaying timeline events (some events are saved both as case-related and variant-related)
- Missing link in saved MatchMaker-related events
- Genes with mixed case gene symbols missing in PanelApp panels
- Alignment of elements on the Beacon submission modal window
- Locus info links from STR variantS page open in new browser tabs

## [4.56]
### Added
- Test for PanelApp panels loading
- `panel-umi` tag option when loading cancer analyses
### Changed
- Black text to make comments more visible in dark mode
- Loading PanelApp panels replaces pre-existing panels with same version
- Removed sidebar from Causatives page - navigation is available on the top bar for now
- Create ClinVar submissions from pinned variants list in case page
- Select which pinned variants will be included in ClinVar submission documents
### Fixed
- Remove a:visited css style from all buttons
- Update of HPO terms via command line
- Background color of `MIXED` and `PANEL-UMI` sequencing types on cases page
- Fixed regex error when searching for cases with query ending with `\ `
- Gene symbols on Causatives page lighter in dark mode
- SpliceAI tooltip of multigene variants

## [4.55]
### Changed
- Represent different tumor samples as vials in cases page
- Option to force-update the OMIM panel
### Fixed
- Low tumor purity badge alignment in cancer samples table on cancer case view
- VariantS comment popovers reactivate on hover
- Updating database genes in build 37
- ACMG classification summary hidden by sticky navbar
- Logo backgrounds fixed to white on welcome page
- Visited links turn purple again
- Style of link buttons and dropdown menus
- Update KUH and GMS logos
- Link color for Managed variants

## [4.54]
### Added
- Dark mode, using browser/OS media preference
- Allow marking case as solved without defining causative variants
- Admin users can create missing beacon datasets from the institute's settings page
- GenCC links on gene and variant pages
- Deprecation warnings when launching the app using a .yaml config file or loading cases using .ped files
### Changed
- Improved HTML syntax in case report template
- Modified message displayed when variant rank stats could not be calculated
- Expanded instructions on how to test on CG development server (cg-vm1)
- Added more somatic variant callers (Balsamic v9 SNV, develop SV)
### Fixed
- Remove load demo case command from docker-compose.yml
- Text elements being split across pages in PDF reports
- Made login password field of type `password` in LDAP login form
- Gene panels HTML select in institute's settings page
- Bootstrap upgraded to version 5
- Fix some Sourcery and SonarCloud suggestions
- Escape special characters in case search on institute and dashboard pages
- Broken case PDF reports when no Madeline pedigree image can be created
- Removed text-white links style that were invisible in new pages style
- Variants pagination after pressing "Filter variants" or "Clinical filter"
- Layout of buttons Matchmaker submission panel (case page)
- Removing cases from Matchmaker (simplified code and fixed functionality)
- Reintroduce check for missing alignment files purged from server

## [4.53]
### Added
### Changed
- Point Alamut API key docs link to new API version
- Parse dbSNP id from ID only if it says "rs", else use VEP CSQ fields
- Removed MarkupSafe from the dependencies
### Fixed
- Reintroduced loading of SVs for demo case 643595
- Successful parse of FOUND_IN should avoid GATK caller default
- All vulnerabilities flagged by SonarCloud

## [4.52]
### Added
- Demo cancer case gets loaded together with demo RD case in demo instance
- Parse REVEL_score alongside REVEL_rankscore from csq field and display it on SNV variant page
- Rank score results now show the ranking range
- cDNA and protein changes displayed on institute causatives pages
- Optional SESSION_TIMEOUT_MINUTES configuration in app config files
- Script to convert old OMIM case format (list of integers) to new format (list of dictionaries)
- Additional check for user logged in status before serving alignment files
- Download .cgh files from cancer samples table on cancer case page
- Number of documents and date of last update on genes page
### Changed
- Verify user before redirecting to IGV alignments and sashimi plots
- Build case IGV tracks starting from case and variant objects instead of passing all params in a form
- Unfreeze Werkzeug lib since Flask_login v.0.6 with bugfix has been released
- Sort gene panels by name (panelS and variant page)
- Removed unused `server.blueprints.alignviewers.unindexed_remote_static` endpoint
- User sessions to check files served by `server.blueprints.alignviewers.remote_static` endpoint
- Moved Beacon-related functions to a dedicated app extension
- Audit Filter now also loads filter displaying the variants for it
### Fixed
- Handle `attachment_filename` parameter renamed to `download_name` when Flask 2.2 will be released
- Removed cursor timeout param in cases find adapter function to avoid many code warnings
- Removed stream argument deprecation warning in tests
- Handle `no intervals found` warning in load_region test
- Beacon remove variants
- Protect remote_cors function in alignviewers view from Server-Side Request Forgery (SSRF)
- Check creation date of last document in gene collection to display when genes collection was updated last

## [4.51]
### Added
- Config file containing codecov settings for pull requests
- Add an IGV.js direct link button from case page
- Security policy file
- Hide/shade compound variants based on rank score on variantS from filter
- Chromograph legend documentation direct link
### Changed
- Updated deprecated Codecov GitHub action to v.2
- Simplified code of scout/adapter/mongo/variant
- Update IGV.js to v2.11.2
- Show summary number of variant gene panels on general report if more than 3
### Fixed
- Marrvel link for variants in genome build 38 (using liftover to build 37)
- Remove flags from codecov config file
- Fixed filter bug with high negative SPIDEX scores
- Renamed IARC TP53 button to to `TP53 Database`, modified also link since IARC has been moved to the US NCI: `https://tp53.isb-cgc.org/`
- Parsing new format of OMIM case info when exporting patients to Matchmaker
- Remove flask-debugtoolbar lib dependency that is using deprecated code and causes app to crash after new release of Jinja2 (3.1)
- Variant page crashing for cases with old OMIM terms structure (a list of integers instead of dictionary)
- Variant page crashing when creating MARRVEL link for cases with no genome build
- SpliceAI documentation link
- Fix deprecated `safe_str_cmp` import from `werkzeug.security` by freezing Werkzeug lib to v2.0 until Flask_login v.0.6 with bugfix is released
- List gene names densely in general report for SVs that contain more than 3 genes
- Show transcript ids on refseq genes on hg19 in IGV.js, using refgene source
- Display correct number of genes in general report for SVs that contain more than 32 genes
- Broken Google login after new major release of `lepture/authlib`
- Fix frequency and callers display on case general report

## [4.50.1]
### Fixed
- Show matching causative STR_repid for legacy str variants (pre Stranger hgnc_id)

## [4.50]
### Added
- Individual-specific OMIM terms
- OMIM disease descriptions in ClinVar submission form
- Add a toggle for melter rerun monitoring of cases
- Add a config option to show the rerun monitoring toggle
- Add a cli option to export cases with rerun monitoring enabled
- Add a link to STRipy for STR variants; shallow for ARX and HOXA13
- Hide by default variants only present in unaffected individuals in variants filters
- OMIM terms in general case report
- Individual-level info on OMIM and HPO terms in general case report
- PanelApp gene link among the external links on variant page
- Dashboard case filters fields help
- Filter cases by OMIM terms in cases and dashboard pages
### Fixed
- A malformed panel id request would crash with exception: now gives user warning flash with redirect
- Link to HPO resource file hosted on `http://purl.obolibrary.org`
- Gene search form when gene exists only in build 38
- Fixed odd redirect error and poor error message on missing column for gene panel csv upload
- Typo in parse variant transcripts function
- Modified keys name used to parse local observations (archived) frequencies to reflect change in MIP keys naming
- Better error handling for partly broken/timed out chanjo reports
- Broken javascript code when case Chromograph data is malformed
- Broader space for case synopsis in general report
- Show partial causatives on causatives and matching causatives panels
- Partial causative assignment in cases with no OMIM or HPO terms
- Partial causative OMIM select options in variant page
### Changed
- Slightly smaller and improved layout of content in case PDF report
- Relabel more cancer variant pages somatic for navigation
- Unify caseS nav links
- Removed unused `add_compounds` param from variant controllers function
- Changed default hg19 genome for IGV.js to legacy hg19_1kg_decoy to fix a few problematic loci
- Reduce code complexity (parse/ensembl.py)
- Silence certain fields in ClinVar export if prioritised ones exist (chrom-start-end if hgvs exist)
- Made phenotype non-mandatory when marking a variant as partial causative
- Only one phenotype condition type (OMIM or HPO) per variant is used in ClinVar submissions
- ClinVar submission variant condition prefers OMIM over HPO if available
- Use lighter version of gene objects in Omim MongoDB adapter, panels controllers, panels views and institute controllers
- Gene-variants table size is now adaptive
- Remove unused file upload on gene-variants page

## [4.49]
### Fixed
- Pydantic model types for genome_build, madeline_info, peddy_ped_check and peddy_sex_check, rank_model_version and sv_rank_model_version
- Replace `MatchMaker` with `Matchmaker` in all places visible by a user
- Save diagnosis labels along with OMIM terms in Matchmaker Exchange submission objects
- `libegl-mesa0_21.0.3-0ubuntu0.3~20.04.5_amd64.deb` lib not found by GitHub actions Docker build
- Remove unused `chromograph_image_files` and `chromograph_prefixes` keys saved when creating or updating an RD case
- Search managed variants by description and with ignore case
### Changed
- Introduced page margins on exported PDF reports
- Smaller gene fonts in downloaded HPO genes PDF reports
- Reintroduced gene coverage data in the PDF-exported general report of rare-disease cases
- Check for existence of case report files before creating sidebar links
- Better description of HPO and OMIM terms for patients submitted to Matchmaker Exchange
- Remove null non-mandatory key/values when updating a case
- Freeze WTForms<3 due to several form input rendering changes

## [4.48.1]
### Fixed
- General case PDF report for recent cases with no pedigree

## [4.48]
### Added
- Option to cancel a request for research variants in case page
### Changed
- Update igv.js to v2.10.5
- Updated example of a case delivery report
- Unfreeze cyvcf2
- Builder images used in Scout Dockerfiles
- Crash report email subject gives host name
- Export general case report to PDF using PDFKit instead of WeasyPrint
- Do not include coverage report in PDF case report since they might have different orientation
- Export cancer cases's "Coverage and QC report" to PDF using PDFKit instead of Weasyprint
- Updated cancer "Coverage and QC report" example
- Keep portrait orientation in PDF delivery report
- Export delivery report to PDF using PDFKit instead of Weasyprint
- PDF export of clinical and research HPO panels using PDFKit instead of Weasyprint
- Export gene panel report to PDF using PDFKit
- Removed WeasyPrint lib dependency

### Fixed
- Reintroduced missing links to Swegen and Beacon and dbSNP in RD variant page, summary section
- Demo delivery report orientation to fit new columns
- Missing delivery report in demo case
- Cast MNVs to SNV for test
- Export verified variants from all institutes when user is admin
- Cancer coverage and QC report not found for demo cancer case
- Pull request template instructions on how to deploy to test server
- PDF Delivery report not showing Swedac logo
- Fix code typos
- Disable codefactor raised by ESLint for javascript functions located on another file
- Loading spinner stuck after downloading a PDF gene panel report
- IGV browser crashing when file system with alignment files is not mounted

## [4.47]
### Added
- Added CADD, GnomAD and genotype calls to variantS export
### Changed
- Pull request template, to illustrate how to deploy pull request branches on cg-vm1 stage server
### Fixed
- Compiled Docker image contains a patched version (v4.9) of chanjo-report

## [4.46.1]
### Fixed
- Downloading of files generated within the app container (MT-report, verified variants, pedigrees, ..)

## [4.46]
### Added
- Created a Dockefile to be used to serve the dockerized app in production
- Modified the code to collect database params specified as env vars
- Created a GitHub action that pushes the Dockerfile-server image to Docker Hub (scout-server-stage) every time a PR is opened
- Created a GitHub action that pushes the Dockerfile-server image to Docker Hub (scout-server) every time a new release is created
- Reassign MatchMaker Exchange submission to another user when a Scout user is deleted
- Expose public API JSON gene panels endpoint, primarily to enable automated rerun checking for updates
- Add utils for dictionary type
- Filter institute cases using multiple HPO terms
- Vulture GitHub action to identify and remove unused variables and imports
### Changed
- Updated the python config file documentation in admin guide
- Case configuration parsing now uses Pydantic for improved typechecking and config handling
- Removed test matrices to speed up automatic testing of PRs
- Switch from Coveralls to Codecov to handle CI test coverage
- Speed-up CI tests by caching installation of libs and splitting tests into randomized groups using pytest-test-groups
- Improved LDAP login documentation
- Use lib flask-ldapconn instead of flask_ldap3_login> to handle ldap authentication
- Updated Managed variant documentation in user guide
- Fix and simplify creating and editing of gene panels
- Simplified gene variants search code
- Increased the height of the genes track in the IGV viewer
### Fixed
- Validate uploaded managed variant file lines, warning the user.
- Exporting validated variants with missing "genes" database key
- No results returned when searching for gene variants using a phenotype term
- Variants filtering by gene symbols file
- Make gene HGNC symbols field mandatory in gene variants page and run search only on form submit
- Make sure collaborator gene variants are still visible, even if HPO filter is used

## [4.45]
### Added
### Changed
- Start Scout also when loqusdbapi is not reachable
- Clearer definition of manual standard and custom inheritance models in gene panels
- Allow searching multiple chromosomes in filters
### Fixed
- Gene panel crashing on edit action

## [4.44]
### Added
### Changed
- Display Gene track beneath each sample track when displaying splice junctions in igv browser
- Check outdated gene symbols and update with aliases for both RD and cancer variantS
### Fixed
- Added query input check and fixed the Genes API endpoint to return a json formatted error when request is malformed
- Typo in ACMG BP6 tooltip

## [4.43.1]
### Added
- Added database index for OMIM disease term genes
### Changed
### Fixed
- Do not drop HPO terms collection when updating HPO terms via the command line
- Do not drop disease (OMIM) terms collection when updating diseases via the command line

## [4.43]
### Added
- Specify which collection(s) update/build indexes for
### Fixed
- Do not drop genes and transcripts collections when updating genes via the command line

## [4.42.1]
### Added
### Changed
### Fixed
- Freeze PyMongo lib to version<4.0 to keep supporting previous MongoDB versions
- Speed up gene panels creation and update by collecting only light gene info from database
- Avoid case page crash on Phenomizer queries timeout

## [4.42]
### Added
- Choose custom pinned variants to submit to MatchMaker Exchange
- Submit structural variant as genes to the MatchMaker Exchange
- Added function for maintainers and admins to remove gene panels
- Admins can restore deleted gene panels
- A development docker-compose file illustrating the scout/chanjo-report integration
- Show AD on variants view for cancer SV (tumor and normal)
- Cancer SV variants filter AD, AF (tumor and normal)
- Hiding the variants score column also from cancer SVs, as for the SNVs
### Changed
- Enforce same case _id and display_name when updating a case
- Enforce same individual ids, display names and affected status when updating a case
- Improved documentation for connecting to loqusdb instances (including loqusdbapi)
- Display and download HPO gene panels' gene symbols in italics
- A faster-built and lighter Docker image
- Reduce complexity of `panels` endpoint moving some code to the panels controllers
- Update requirements to use flask-ldap3-login>=0.9.17 instead of freezing WTForm
### Fixed
- Use of deprecated TextField after the upgrade of WTF to v3.0
- Freeze to WTForms to version < 3
- Remove the extra files (bed files and madeline.svg) introduced by mistake
- Cli command loading demo data in docker-compose when case custom images exist and is None
- Increased MongoDB connection serverSelectionTimeoutMS parameter to 30K (default value according to MongoDB documentation)
- Better differentiate old obs counts 0 vs N/A
- Broken cancer variants page when default gene panel was deleted
- Typo in tx_overview function in variant controllers file
- Fixed loqusdbapi SV search URL
- SV variants filtering using Decipher criterion
- Removing old gene panels that don't contain the `maintainer` key.

## [4.41.1]
### Fixed
- General reports crash for variant annotations with same variant on other cases

## [4.41]
### Added
- Extended the instructions for running the Scout Docker image (web app and cli).
- Enabled inclusion of custom images to STR variant view
### Fixed
- General case report sorting comments for variants with None genetic models
- Do not crash but redirect to variants page with error when a variant is not found for a case
- UCSC links coordinates for SV variants with start chromosome different than end chromosome
- Human readable variants name in case page for variants having start chromosome different from end chromosome
- Avoid always loading all transcripts when checking gene symbol: introduce gene captions
- Slow queries for evaluated variants on e.g. case page - use events instead
### Changed
- Rearrange variant page again, moving severity predictions down.
- More reactive layout width steps on variant page

## [4.40.1]
### Added
### Fixed
- Variants dismissed with inconsistent inheritance pattern can again be shown in general case report
- General report page for variants with genes=None
- General report crashing when variants have no panels
- Added other missing keys to case and variant dictionaries passed to general report
### Changed

## [4.40]
### Added
- A .cff citation file
- Phenotype search API endpoint
- Added pagination to phenotype API
- Extend case search to include internal MongoDB id
- Support for connecting to a MongoDB replica set (.py config files)
- Support for connecting to a MongoDB replica set (.yaml config files)
### Fixed
- Command to load the OMIM gene panel (`scout load panel --omim`)
- Unify style of pinned and causative variants' badges on case page
- Removed automatic spaces after punctuation in comments
- Remove the hardcoded number of total individuals from the variant's old observations panel
- Send delete requests to a connected Beacon using the DELETE method
- Layout of the SNV and SV variant page - move frequency up
### Changed
- Stop updating database indexes after loading exons via command line
- Display validation status badge also for not Sanger-sequenced variants
- Moved Frequencies, Severity and Local observations panels up in RD variants page
- Enabled Flask CORS to communicate CORS status to js apps
- Moved the code preparing the transcripts overview to the backend
- Refactored and filtered json data used in general case report
- Changed the database used in docker-compose file to use the official MongoDB v4.4 image
- Modified the Python (3.6, 3.8) and MongoDB (3.2, 4.4, 5.0) versions used in testing matrices (GitHub actions)
- Capitalize case search terms on institute and dashboard pages


## [4.39]
### Added
- COSMIC IDs collected from CSQ field named `COSMIC`
### Fixed
- Link to other causative variants on variant page
- Allow multiple COSMIC links for a cancer variant
- Fix floating text in severity box #2808
- Fixed MitoMap and HmtVar links for hg38 cases
- Do not open new browser tabs when downloading files
- Selectable IGV tracks on variant page
- Missing splice junctions button on variant page
- Refactor variantS representative gene selection, and use it also for cancer variant summary
### Changed
- Improve Javascript performance for displaying Chromograph images
- Make ClinVar classification more evident in cancer variant page

## [4.38]
### Added
- Option to hide Alamut button in the app config file
### Fixed
- Library deprecation warning fixed (insert is deprecated. Use insert_one or insert_many instead)
- Update genes command will not trigger an update of database indices any more
- Missing resources in temporary downloading directory when updating genes using the command line
- Restore previous variant ACMG classification in a scrollable div
- Loading spinner not stopping after downloading PDF case reports and variant list export
- Add extra Alamut links higher up on variant pages
- Improve UX for phenotypes in case page
- Filter and export of STR variants
- Update look of variants page navigation buttons
### Changed

## [4.37]
### Added
- Highlight and show version number for RefSeq MANE transcripts.
- Added integration to a rerunner service for toggling reanalysis with updated pedigree information
- SpliceAI display and parsing from VEP CSQ
- Display matching tiered variants for cancer variants
- Display a loading icon (spinner) until the page loads completely
- Display filter badges in cancer variants list
- Update genes from pre-downloaded file resources
- On login, OS, browser version and screen size are saved anonymously to understand how users are using Scout
- API returning institutes data for a given user: `/api/v1/institutes`
- API returning case data for a given institute: `/api/v1/institutes/<institute_id>/cases`
- Added GMS and Lund university hospital logos to login page
- Made display of Swedac logo configurable
- Support for displaying custom images in case view
- Individual-specific HPO terms
- Optional alamut_key in institute settings for Alamut Plus software
- Case report API endpoint
- Tooltip in case explaining that genes with genome build different than case genome build will not be added to dynamic HPO panel.
- Add DeepVariant as a caller
### Fixed
- Updated IGV to v2.8.5 to solve missing gene labels on some zoom levels
- Demo cancer case config file to load somatic SNVs and SVs only.
- Expand list of refseq trancripts in ClinVar submission form
- Renamed `All SNVs and INDELs` institute sidebar element to `Search SNVs and INDELs` and fixed its style.
- Add missing parameters to case load-config documentation
- Allow creating/editing gene panels and dynamic gene panels with genes present in genome build 38
- Bugfix broken Pytests
- Bulk dismissing variants error due to key conversion from string to integer
- Fix typo in index documentation
- Fixed crash in institute settings page if "collaborators" key is not set in database
- Don't stop Scout execution if LoqusDB call fails and print stacktrace to log
- Bug when case contains custom images with value `None`
- Bug introduced when fixing another bug in Scout-LoqusDB interaction
- Loading of OMIM diagnoses in Scout demo instance
- Remove the docker-compose with chanjo integration because it doesn't work yet.
- Fixed standard docker-compose with scout demo data and database
- Clinical variant assessments not present for pinned and causative variants on case page.
- MatchMaker matching one node at the time only
- Remove link from previously tiered variants badge in cancer variants page
- Typo in gene cell on cancer variants page
- Managed variants filter form
### Changed
- Better naming for variants buttons on cancer track (somatic, germline). Also show cancer research button if available.
- Load case with missing panels in config files, but show warning.
- Changing the (Female, Male) symbols to (F/M) letters in individuals_table and case-sma.
- Print stacktrace if case load command fails
- Added sort icon and a pointer to the cursor to all tables with sortable fields
- Moved variant, gene and panel info from the basic pane to summary panel for all variants.
- Renamed `Basics` panel to `Classify` on variant page.
- Revamped `Basics` panel to a panel dedicated to classify variants
- Revamped the summary panel to be more compact.
- Added dedicated template for cancer variants
- Removed Gene models, Gene annotations and Conservation panels for cancer variants
- Reorganized the orders of panels for variant and cancer variant views
- Added dedicated variant quality panel and removed relevant panes
- A more compact case page
- Removed OMIM genes panel
- Make genes panel, pinned variants panel, causative variants panel and ClinVar panel scrollable on case page
- Update to Scilifelab's 2020 logo
- Update Gens URL to support Gens v2.0 format
- Refactor tests for parsing case configurations
- Updated links to HPO downloadable resources
- Managed variants filtering defaults to all variant categories
- Changing the (Kind) drop-down according to (Category) drop-down in Managed variant add variant
- Moved Gens button to individuals table
- Check resource files availability before starting updating OMIM diagnoses
- Fix typo in `SHOW_OBSERVED_VARIANT_ARCHIVE` config param

## [4.36]
### Added
- Parse and save splice junction tracks from case config file
- Tooltip in observations panel, explaining that case variants with no link might be old variants, not uploaded after a case rerun
### Fixed
- Warning on overwriting variants with same position was no longer shown
- Increase the height of the dropdowns to 425px
- More indices for the case table as it grows, specifically for causatives queries
- Splice junction tracks not centered over variant genes
- Total number of research variants count
- Update variants stats in case documents every time new variants are loaded
- Bug in flashing warning messages when filtering variants
### Changed
- Clearer warning messages for genes and gene/gene-panels searches in variants filters

## [4.35]
### Added
- A new index for hgnc_symbol in the hgnc_gene collection
- A Pedigree panel in STR page
- Display Tier I and II variants in case view causatives card for cancer cases
### Fixed
- Send partial file data to igv.js when visualizing sashimi plots with splice junction tracks
- Research variants filtering by gene
- Do not attempt to populate annotations for not loaded pinned/causatives
- Add max-height to all dropdowns in filters
### Changed
- Switch off non-clinical gene warnings when filtering research variants
- Don't display OMIM disease card in case view for cancer cases
- Refactored Individuals and Causative card in case view for cancer cases
- Update and style STR case report

## [4.34]
### Added
- Saved filter lock and unlock
- Filters can optionally be marked audited, logging the filter name, user and date on the case events and general report.
- Added `ClinVar hits` and `Cosmic hits` in cancer SNVs filters
- Added `ClinVar hits` to variants filter (rare disease track)
- Load cancer demo case in docker-compose files (default and demo file)
- Inclusive-language check using [woke](https://github.com/get-woke/woke) github action
- Add link to HmtVar for mitochondrial variants (if VCF is annotated with HmtNote)
- Grey background for dismissed compounds in variants list and variant page
- Pin badge for pinned compounds in variants list and variant page
- Support LoqusDB REST API queries
- Add a docker-compose-matchmaker under scout/containers/development to test matchmaker locally
- Script to investigate consequences of symbol search bug
- Added GATK to list of SV and cancer SV callers
### Fixed
- Make MitoMap link work for hg38 again
- Export Variants feature crashing when one of the variants has no primary transcripts
- Redirect to last visited variantS page when dismissing variants from variants list
- Improved matching of SVs Loqus occurrences in other cases
- Remove padding from the list inside (Matching causatives from other cases) panel
- Pass None to get_app function in CLI base since passing script_info to app factory functions was deprecated in Flask 2.0
- Fixed failing tests due to Flask update to version 2.0
- Speed up user events view
- Causative view sort out of memory error
- Use hgnc_id for gene filter query
- Typo in case controllers displaying an error every time a patient is matched against external MatchMaker nodes
- Do not crash while attempting an update for variant documents that are too big (> 16 MB)
- Old STR causatives (and other variants) may not have HGNC symbols - fix sort lambda
- Check if gene_obj has primary_transcript before trying to access it
- Warn if a gene manually searched is in a clinical panel with an outdated name when filtering variants
- ChrPos split js not needed on STR page yet
### Changed
- Remove parsing of case `genome_version`, since it's not used anywhere downstream
- Introduce deprecation warning for Loqus configs that are not dictionaries
- SV clinical filter no longer filters out sub 100 nt variants
- Count cases in LoqusDB by variant type
- Commit pulse repo badge temporarily set to weekly
- Sort ClinVar submissions objects by ascending "Last evaluated" date
- Refactored the MatchMaker integration as an extension
- Replaced some sensitive words as suggested by woke linter
- Documentation for load-configuration rewritten.
- Add styles to MatchMaker matches table
- More detailed info on the data shared in MatchMaker submission form

## [4.33.1]
### Fixed
- Include markdown for release autodeploy docs
- Use standard inheritance model in ClinVar (https://ftp.ncbi.nlm.nih.gov/pub/GTR/standard_terms/Mode_of_inheritance.txt)
- Fix issue crash with variants that have been unflagged causative not being available in other causatives
### Added
### Changed

## [4.33]
### Fixed
- Command line crashing when updating an individual not found in database
- Dashboard page crashing when filters return no data
- Cancer variants filter by chromosome
- /api/v1/genes now searches for genes in all genome builds by default
- Upgraded igv.js to version 2.8.1 (Fixed Unparsable bed record error)
### Added
- Autodeploy docs on release
- Documentation for updating case individuals tracks
- Filter cases and dashboard stats by analysis track
### Changed
- Changed from deprecated db update method
- Pre-selected fields to run queries with in dashboard page
- Do not filter by any institute when first accessing the dashboard
- Removed OMIM panel in case view for cancer cases
- Display Tier I and II variants in case view causatives panel for cancer cases
- Refactored Individuals and Causative panels in case view for cancer cases

## [4.32.1]
### Fixed
- iSort lint check only
### Changed
- Institute cases page crashing when a case has track:Null
### Added

## [4.32]
### Added
- Load and show MITOMAP associated diseases from VCF (INFO field: MitomapAssociatedDiseases, via HmtNote)
- Show variant allele frequencies for mitochondrial variants (GRCh38 cases)
- Extend "public" json API with diseases (OMIM) and phenotypes (HPO)
- HPO gene list download now has option for clinical and non-clinical genes
- Display gene splice junctions data in sashimi plots
- Update case individuals with splice junctions tracks
- Simple Docker compose for development with local build
- Make Phenomodels subpanels collapsible
- User side documentation of cytogenomics features (Gens, Chromograph, vcf2cytosure, rhocall)
- iSort GitHub Action
- Support LoqusDB REST API queries
### Fixed
- Show other causative once, even if several events point to it
- Filtering variants by mitochondrial chromosome for cases with genome build=38
- HPO gene search button triggers any warnings for clinical / non-existing genes also on first search
- Fixed a bug in variants pages caused by MT variants without alt_frequency
- Tests for CADD score parsing function
- Fixed the look of IGV settings on SNV variant page
- Cases analyzed once shown as `rerun`
- Missing case track on case re-upload
- Fixed severity rank for SO term "regulatory region ablation"
### Changed
- Refactor according to CodeFactor - mostly reuse of duplicated code
- Phenomodels language adjustment
- Open variants in a new window (from variants page)
- Open overlapping and compound variants in a new window (from variant page)
- gnomAD link points to gnomAD v.3 (build GRCh38) for mitochondrial variants.
- Display only number of affected genes for dismissed SVs in general report
- Chromosome build check when populating the variants filter chromosome selection
- Display mitochondrial and rare diseases coverage report in cases with missing 'rare' track

## [4.31.1]
### Added
### Changed
- Remove mitochondrial and coverage report from cancer cases sidebar
### Fixed
- ClinVar page when dbSNP id is None

## [4.31]
### Added
- gnomAD annotation field in admin guide
- Export also dynamic panel genes not associated to an HPO term when downloading the HPO panel
- Primary HGNC transcript info in variant export files
- Show variant quality (QUAL field from vcf) in the variant summary
- Load/update PDF gene fusion reports (clinical and research) generated with Arriba
- Support new MANE annotations from VEP (both MANE Select and MANE Plus Clinical)
- Display on case activity the event of a user resetting all dismissed variants
- Support gnomAD population frequencies for mitochondrial variants
- Anchor links in Casedata ClinVar panels to redirect after renaming individuals
### Fixed
- Replace old docs link www.clinicalgenomics.se/scout with new https://clinical-genomics.github.io/scout
- Page formatting issues whenever case and variant comments contain extremely long strings with no spaces
- Chromograph images can be one column and have scrollbar. Removed legacy code.
- Column labels for ClinVar case submission
- Page crashing looking for LoqusDB observation when variant doesn't exist
- Missing inheritance models and custom inheritance models on newly created gene panels
- Accept only numbers in managed variants filter as position and end coordinates
- SNP id format and links in Variant page, ClinVar submission form and general report
- Case groups tooltip triggered only when mouse is on the panel header
### Changed
- A more compact case groups panel
- Added landscape orientation CSS style to cancer coverage and QC demo report
- Improve user documentation to create and save new gene panels
- Removed option to use space as separator when uploading gene panels
- Separating the columns of standard and custom inheritance models in gene panels
- Improved ClinVar instructions for users using non-English Excel

## [4.30.2]
### Added
### Fixed
- Use VEP RefSeq ID if RefSeq list is empty in RefSeq transcripts overview
- Bug creating variant links for variants with no end_chrom
### Changed

## [4.30.1]
### Added
### Fixed
- Cryptography dependency fixed to use version < 3.4
### Changed

## [4.30]
### Added
- Introduced a `reset dismiss variant` verb
- Button to reset all dismissed variants for a case
- Add black border to Chromograph ideograms
- Show ClinVar annotations on variantS page
- Added integration with GENS, copy number visualization tool
- Added a VUS label to the manual classification variant tags
- Add additional information to SNV verification emails
- Tooltips documenting manual annotations from default panels
- Case groups now show bam files from all cases on align view
### Fixed
- Center initial igv view on variant start with SNV/indels
- Don't set initial igv view to negative coordinates
- Display of GQ for SV and STR
- Parsing of AD and related info for STRs
- LoqusDB field in institute settings accepts only existing Loqus instances
- Fix DECIPHER link to work after DECIPHER migrated to GRCh38
- Removed visibility window param from igv.js genes track
- Updated HPO download URL
- Patch HPO download test correctly
- Reference size on STR hover not needed (also wrong)
- Introduced genome build check (allowed values: 37, 38, "37", "38") on case load
- Improve case searching by assignee full name
- Populating the LoqusDB select in institute settings
### Changed
- Cancer variants table header (pop freq etc)
- Only admin users can modify LoqusDB instance in Institute settings
- Style of case synopsis, variants and case comments
- Switched to igv.js 2.7.5
- Do not choke if case is missing research variants when research requested
- Count cases in LoqusDB by variant type
- Introduce deprecation warning for Loqus configs that are not dictionaries
- Improve create new gene panel form validation
- Make XM- transcripts less visible if they don't overlap with transcript refseq_id in variant page
- Color of gene panels and comments panels on cases and variant pages
- Do not choke if case is missing research variants when reserch requested

## [4.29.1]
### Added
### Fixed
- Always load STR variants regardless of RankScore threshold (hotfix)
### Changed

## [4.29]
### Added
- Added a page about migrating potentially breaking changes to the documentation
- markdown_include in development requirements file
- STR variants filter
- Display source, Z-score, inheritance pattern for STR annotations from Stranger (>0.6.1) if available
- Coverage and quality report to cancer view
### Fixed
- ACMG classification page crashing when trying to visualize a classification that was removed
- Pretty print HGVS on gene variants (URL-decode VEP)
- Broken or missing link in the documentation
- Multiple gene names in ClinVar submission form
- Inheritance model select field in ClinVar submission
- IGV.js >2.7.0 has an issue with the gene track zoom levels - temp freeze at 2.7.0
- Revert CORS-anywhere and introduce a local http proxy for cloud tracks
### Changed

## [4.28]
### Added
- Chromograph integration for displaying PNGs in case-page
- Add VAF to cancer case general report, and remove some of its unused fields
- Variants filter compatible with genome browser location strings
- Support for custom public igv tracks stored on the cloud
- Add tests to increase testing coverage
- Update case variants count after deleting variants
- Update IGV.js to latest (v2.7.4)
- Bypass igv.js CORS check using `https://github.com/Rob--W/cors-anywhere`
- Documentation on default and custom IGV.js tracks (admin docs)
- Lock phenomodels so they're editable by admins only
- Small case group assessment sharing
- Tutorial and files for deploying app on containers (Kubernetes pods)
- Canonical transcript and protein change of canonical transcript in exported variants excel sheet
- Support for Font Awesome version 6
- Submit to Beacon from case page sidebar
- Hide dismissed variants in variants pages and variants export function
- Systemd service files and instruction to deploy Scout using podman
### Fixed
- Bugfix: unused `chromgraph_prefix |tojson` removed
- Freeze coloredlogs temporarily
- Marrvel link
- Don't show TP53 link for silent or synonymous changes
- OMIM gene field accepts any custom number as OMIM gene
- Fix Pytest single quote vs double quote string
- Bug in gene variants search by similar cases and no similar case is found
- Delete unused file `userpanel.py`
- Primary transcripts in variant overview and general report
- Google OAuth2 login setup in README file
- Redirect to 'missing file'-icon if configured Chromograph file is missing
- Javascript error in case page
- Fix compound matching during variant loading for hg38
- Cancer variants view containing variants dismissed with cancer-specific reasons
- Zoom to SV variant length was missing IGV contig select
- Tooltips on case page when case has no default gene panels
### Changed
- Save case variants count in case document and not in sessions
- Style of gene panels multiselect on case page
- Collapse/expand main HPO checkboxes in phenomodel preview
- Replaced GQ (Genotype quality) with VAF (Variant allele frequency) in cancer variants GT table
- Allow loading of cancer cases with no tumor_purity field
- Truncate cDNA and protein changes in case report if longer than 20 characters


## [4.27]
### Added
- Exclude one or more variant categories when running variants delete command
### Fixed
### Changed

## [4.26.1]
### Added
### Fixed
- Links with 1-letter aa codes crash on frameshift etc
### Changed

## [4.26]
### Added
- Extend the delete variants command to print analysis date, track, institute, status and research status
- Delete variants by type of analysis (wgs|wes|panel)
- Links to cBioPortal, MutanTP53, IARC TP53, OncoKB, MyCancerGenome, CIViC
### Fixed
- Deleted variants count
### Changed
- Print output of variants delete command as a tab separated table

## [4.25]
### Added
- Command line function to remove variants from one or all cases
### Fixed
- Parse SMN None calls to None rather than False

## [4.24.1]
### Fixed
- Install requirements.txt via setup file

## [4.24]
### Added
- Institute-level phenotype models with sub-panels containing HPO and OMIM terms
- Runnable Docker demo
- Docker image build and push github action
- Makefile with shortcuts to docker commands
- Parse and save synopsis, phenotype and cohort terms from config files upon case upload
### Fixed
- Update dismissed variant status when variant dismissed key is missing
- Breakpoint two IGV button now shows correct chromosome when different from bp1
- Missing font lib in Docker image causing the PDF report download page to crash
- Sentieon Manta calls lack Somaticscore - load anyway
- ClinVar submissions crashing due to pinned variants that are not loaded
- Point ExAC pLI score to new gnomad server address
- Bug uploading cases missing phenotype terms in config file
- STRs loaded but not shown on browser page
- Bug when using adapter.variant.get_causatives with case_id without causatives
- Problem with fetching "solved" from scout export cases cli
- Better serialising of datetime and bson.ObjectId
- Added `volumes` folder to .gitignore
### Changed
- Make matching causative and managed variants foldable on case page
- Remove calls to PyMongo functions marked as deprecated in backend and frontend(as of version 3.7).
- Improved `scout update individual` command
- Export dynamic phenotypes with ordered gene lists as PDF


## [4.23]
### Added
- Save custom IGV track settings
- Show a flash message with clear info about non-valid genes when gene panel creation fails
- CNV report link in cancer case side navigation
- Return to comment section after editing, deleting or submitting a comment
- Managed variants
- MT vs 14 chromosome mean coverage stats if Scout is connected to Chanjo
### Fixed
- missing `vcf_cancer_sv` and `vcf_cancer_sv_research` to manual.
- Split ClinVar multiple clnsig values (slash-separated) and strip them of underscore for annotations without accession number
- Timeout of `All SNVs and INDELs` page when no valid gene is provided in the search
- Round CADD (MIPv9)
- Missing default panel value
- Invisible other causatives lines when other causatives lack gene symbols
### Changed
- Do not freeze mkdocs-material to version 4.6.1
- Remove pre-commit dependency

## [4.22]
### Added
- Editable cases comments
- Editable variants comments
### Fixed
- Empty variant activity panel
- STRs variants popover
- Split new ClinVar multiple significance terms for a variant
- Edit the selected comment, not the latest
### Changed
- Updated RELEASE docs.
- Pinned variants card style on the case page
- Merged `scout export exons` and `scout view exons` commands


## [4.21.2]
### Added
### Fixed
- Do not pre-filter research variants by (case-default) gene panels
- Show OMIM disease tooltip reliably
### Changed

## [4.21.1]
### Added
### Fixed
- Small change to Pop Freq column in variants ang gene panels to avoid strange text shrinking on small screens
- Direct use of HPO list for Clinical HPO SNV (and cancer SNV) filtering
- PDF coverage report redirecting to login page
### Changed
- Remove the option to dismiss single variants from all variants pages
- Bulk dismiss SNVs, SVs and cancer SNVs from variants pages

## [4.21]
### Added
- Support to configure LoqusDB per institute
- Highlight causative variants in the variants list
- Add tests. Mostly regarding building internal datatypes.
- Remove leading and trailing whitespaces from panel_name and display_name when panel is created
- Mark MANE transcript in list of transcripts in "Transcript overview" on variant page
- Show default panel name in case sidebar
- Previous buttons for variants pagination
- Adds a gh action that checks that the changelog is updated
- Adds a gh action that deploys new releases automatically to pypi
- Warn users if case default panels are outdated
- Define institute-specific gene panels for filtering in institute settings
- Use institute-specific gene panels in variants filtering
- Show somatic VAF for pinned and causative variants on case page

### Fixed
- Report pages redirect to login instead of crashing when session expires
- Variants filter loading in cancer variants page
- User, Causative and Cases tables not scaling to full page
- Improved docs for an initial production setup
- Compatibility with latest version of Black
- Fixed tests for Click>7
- Clinical filter required an extra click to Filter to return variants
- Restore pagination and shrink badges in the variants page tables
- Removing a user from the command line now inactivates the case only if user is last assignee and case is active
- Bugfix, LoqusDB per institute feature crashed when institute id was empty string
- Bugfix, LoqusDB calls where missing case count
- filter removal and upload for filters deleted from another page/other user
- Visualize outdated gene panels info in a popover instead of a tooltip in case page side panel

### Changed
- Highlight color on normal STRs in the variants table from green to blue
- Display breakpoints coordinates in verification emails only for structural variants


## [4.20]
### Added
- Display number of filtered variants vs number of total variants in variants page
- Search case by HPO terms
- Dismiss variant column in the variants tables
- Black and pre-commit packages to dev requirements

### Fixed
- Bug occurring when rerun is requested twice
- Peddy info fields in the demo config file
- Added load config safety check for multiple alignment files for one individual
- Formatting of cancer variants table
- Missing Score in SV variants table

### Changed
- Updated the documentation on how to create a new software release
- Genome build-aware cytobands coordinates
- Styling update of the Matchmaker card
- Select search type in case search form


## [4.19]

### Added
- Show internal ID for case
- Add internal ID for downloaded CGH files
- Export dynamic HPO gene list from case page
- Remove users as case assignees when their account is deleted
- Keep variants filters panel expanded when filters have been used

### Fixed
- Handle the ProxyFix ModuleNotFoundError when Werkzeug installed version is >1.0
- General report formatting issues whenever case and variant comments contain extremely long strings with no spaces

### Changed
- Created an institute wrapper page that contains list of cases, causatives, SNVs & Indels, user list, shared data and institute settings
- Display case name instead of case ID on clinVar submissions
- Changed icon of sample update in clinVar submissions


## [4.18]

### Added
- Filter cancer variants on cytoband coordinates
- Show dismiss reasons in a badge with hover for clinical variants
- Show an ellipsis if 10 cases or more to display with loqusdb matches
- A new blog post for version 4.17
- Tooltip to better describe Tumor and Normal columns in cancer variants
- Filter cancer SNVs and SVs by chromosome coordinates
- Default export of `Assertion method citation` to clinVar variants submission file
- Button to export up to 500 cancer variants, filtered or not
- Rename samples of a clinVar submission file

### Fixed
- Apply default gene panel on return to cancer variantS from variant view
- Revert to certificate checking when asking for Chanjo reports
- `scout download everything` command failing while downloading HPO terms

### Changed
- Turn tumor and normal allelic fraction to decimal numbers in tumor variants page
- Moved clinVar submissions code to the institutes blueprints
- Changed name of clinVar export files to FILENAME.Variant.csv and FILENAME.CaseData.csv
- Switched Google login libraries from Flask-OAuthlib to Authlib


## [4.17.1]

### Fixed
- Load cytobands for cases with chromosome build not "37" or "38"


## [4.17]

### Added
- COSMIC badge shown in cancer variants
- Default gene-panel in non-cancer structural view in url
- Filter SNVs and SVs by cytoband coordinates
- Filter cancer SNV variants by alt allele frequency in tumor
- Correct genome build in UCSC link from structural variant page



### Fixed
- Bug in clinVar form when variant has no gene
- Bug when sharing cases with the same institute twice
- Page crashing when removing causative variant tag
- Do not default to GATK caller when no caller info is provided for cancer SNVs


## [4.16.1]

### Fixed
- Fix the fix for handling of delivery reports for rerun cases

## [4.16]

### Added
- Adds possibility to add "lims_id" to cases. Currently only stored in database, not shown anywhere
- Adds verification comment box to SVs (previously only available for small variants)
- Scrollable pedigree panel

### Fixed
- Error caused by changes in WTForm (new release 2.3.x)
- Bug in OMIM case page form, causing the page to crash when a string was provided instead of a numerical OMIM id
- Fix Alamut link to work properly on hg38
- Better handling of delivery reports for rerun cases
- Small CodeFactor style issues: matchmaker results counting, a couple of incomplete tests and safer external xml
- Fix an issue with Phenomizer introduced by CodeFactor style changes

### Changed
- Updated the version of igv.js to 2.5.4

## [4.15.1]

### Added
- Display gene names in ClinVar submissions page
- Links to Varsome in variant transcripts table

### Fixed
- Small fixes to ClinVar submission form
- Gene panel page crash when old panel has no maintainers

## [4.15]

### Added
- Clinvar CNVs IGV track
- Gene panels can have maintainers
- Keep variant actions (dismissed, manual rank, mosaic, acmg, comments) upon variant re-upload
- Keep variant actions also on full case re-upload

### Fixed
- Fix the link to Ensembl for SV variants when genome build 38.
- Arrange information in columns on variant page
- Fix so that new cosmic identifier (COSV) is also acceptable #1304
- Fixed COSMIC tag in INFO (outside of CSQ) to be parses as well with `&` splitter.
- COSMIC stub URL changed to https://cancer.sanger.ac.uk/cosmic/search?q= instead.
- Updated to a version of IGV where bigBed tracks are visualized correctly
- Clinvar submission files are named according to the content (variant_data and case_data)
- Always show causatives from other cases in case overview
- Correct disease associations for gene symbol aliases that exist as separate genes
- Re-add "custom annotations" for SV variants
- The override ClinVar P/LP add-in in the Clinical Filter failed for new CSQ strings

### Changed
- Runs all CI checks in github actions

## [4.14.1]

### Fixed
- Error when variant found in loqusdb is not loaded for other case

## [4.14]

### Added
- Use github actions to run tests
- Adds CLI command to update individual alignments path
- Update HPO terms using downloaded definitions files
- Option to use alternative flask config when running `scout serve`
- Requirement to use loqusdb >= 2.5 if integrated

### Fixed
- Do not display Pedigree panel in cancer view
- Do not rely on internet connection and services available when running CI tests
- Variant loading assumes GATK if no caller set given and GATK filter status is seen in FILTER
- Pass genome build param all the way in order to get the right gene mappings for cases with build 38
- Parse correctly variants with zero frequency values
- Continue even if there are problems to create a region vcf
- STR and cancer variant navigation back to variants pages could fail

### Changed
- Improved code that sends requests to the external APIs
- Updates ranges for user ranks to fit todays usage
- Run coveralls on github actions instead of travis
- Run pip checks on github actions instead of coveralls
- For hg38 cases, change gnomAD link to point to version 3.0 (which is hg38 based)
- Show pinned or causative STR variants a bit more human readable

## [4.13.1]

### Added
### Fixed
- Typo that caused not all clinvar conflicting interpretations to be loaded no matter what
- Parse and retrieve clinvar annotations from VEP-annotated (VEP 97+) CSQ VCF field
- Variant clinvar significance shown as `not provided` whenever is `Uncertain significance`
- Phenomizer query crashing when case has no HPO terms assigned
- Fixed a bug affecting `All SNVs and INDELs` page when variants don't have canonical transcript
- Add gene name or id in cancer variant view

### Changed
- Cancer Variant view changed "Variant:Transcript:Exon:HGVS" to "Gene:Transcript:Exon:HGVS"

## [4.13]

### Added
- ClinVar SNVs track in IGV
- Add SMA view with SMN Copy Number data
- Easier to assign OMIM diagnoses from case page
- OMIM terms and specific OMIM term page

### Fixed
- Bug when adding a new gene to a panel
- Restored missing recent delivery reports
- Fixed style and links to other reports in case side panel
- Deleting cases using display_name and institute not deleting its variants
- Fixed bug that caused coordinates filter to override other filters
- Fixed a problem with finding some INS in loqusdb
- Layout on SV page when local observations without cases are present
- Make scout compatible with the new HPO definition files from `http://compbio.charite.de/jenkins/`
- General report visualization error when SNVs display names are very long


### Changed


## [4.12.4]

### Fixed
- Layout on SV page when local observations without cases are present

## [4.12.3]

### Fixed
- Case report when causative or pinned SVs have non null allele frequencies

## [4.12.2]

### Fixed
- SV variant links now take you to the SV variant page again
- Cancer variant view has cleaner table data entries for "N/A" data
- Pinned variant case level display hotfix for cancer and str - more on this later
- Cancer variants show correct alt/ref reads mirroring alt frequency now
- Always load all clinical STR variants even if a region load is attempted - index may be missing
- Same case repetition in variant local observations

## [4.12.1]

### Fixed
- Bug in variant.gene when gene has no HGVS description


## [4.12]

### Added
- Accepts `alignment_path` in load config to pass bam/cram files
- Display all phenotypes on variant page
- Display hgvs coordinates on pinned and causatives
- Clear panel pending changes
- Adds option to setup the database with static files
- Adds cli command to download the resources from CLI that scout needs
- Adds test files for merged somatic SV and CNV; as well as merged SNV, and INDEL part of #1279
- Allows for upload of OMIM-AUTO gene panel from static files without api-key

### Fixed
- Cancer case HPO panel variants link
- Fix so that some drop downs have correct size
- First IGV button in str variants page
- Cancer case activates on SNV variants
- Cases activate when STR variants are viewed
- Always calculate code coverage
- Pinned/Classification/comments in all types of variants pages
- Null values for panel's custom_inheritance_models
- Discrepancy between the manual disease transcripts and those in database in gene-edit page
- ACMG classification not showing for some causatives
- Fix bug which caused IGV.js to use hg19 reference files for hg38 data
- Bug when multiple bam files sources with non-null values are available


### Changed
- Renamed `requests` file to `scout_requests`
- Cancer variant view shows two, instead of four, decimals for allele and normal


## [4.11.1]

### Fixed
- Institute settings page
- Link institute settings to sharing institutes choices

## [4.11.0]

### Added
- Display locus name on STR variant page
- Alternative key `GNOMADAF_popmax` for Gnomad popmax allele frequency
- Automatic suggestions on how to improve the code on Pull Requests
- Parse GERP, phastCons and phyloP annotations from vep annotated CSQ fields
- Avoid flickering comment popovers in variant list
- Parse REVEL score from vep annotated CSQ fields
- Allow users to modify general institute settings
- Optionally format code automatically on commit
- Adds command to backup vital parts `scout export database`
- Parsing and displaying cancer SV variants from Manta annotated VCF files
- Dismiss cancer snv variants with cancer-specific options
- Add IGV.js UPD, RHO and TIDDIT coverage wig tracks.


### Fixed
- Slightly darker page background
- Fixed an issued with parsed conservation values from CSQ
- Clinvar submissions accessible to all users of an institute
- Header toolbar when on Clinvar page now shows institute name correctly
- Case should not always inactivate upon update
- Show dismissed snv cancer variants as grey on the cancer variants page
- Improved style of mappability link and local observations on variant page
- Convert all the GET requests to the igv view to POST request
- Error when updating gene panels using a file containing BOM chars
- Add/replace gene radio button not working in gene panels


## [4.10.1]

### Fixed
- Fixed issue with opening research variants
- Problem with coveralls not called by Travis CI
- Handle Biomart service down in tests


## [4.10.0]

### Added
- Rank score model in causatives page
- Exportable HPO terms from phenotypes page
- AMP guideline tiers for cancer variants
- Adds scroll for the transcript tab
- Added CLI option to query cases on time since case event was added
- Shadow clinical assessments also on research variants display
- Support for CRAM alignment files
- Improved str variants view : sorting by locus, grouped by allele.
- Delivery report PDF export
- New mosaicism tag option
- Add or modify individuals' age or tissue type from case page
- Display GC and allele depth in causatives table.
- Included primary reference transcript in general report
- Included partial causative variants in general report
- Remove dependency of loqusdb by utilising the CLI

### Fixed
- Fixed update OMIM command bug due to change in the header of the genemap2 file
- Removed Mosaic Tag from Cancer variants
- Fixes issue with unaligned table headers that comes with hidden Datatables
- Layout in general report PDF export
- Fixed issue on the case statistics view. The validation bars didn't show up when all institutes were selected. Now they do.
- Fixed missing path import by importing pathlib.Path
- Handle index inconsistencies in the update index functions
- Fixed layout problems


## [4.9.0]

### Added
- Improved MatchMaker pages, including visible patient contacts email address
- New badges for the github repo
- Links to [GENEMANIA](genemania.org)
- Sort gene panel list on case view.
- More automatic tests
- Allow loading of custom annotations in VCF using the SCOUT_CUSTOM info tag.

### Fixed
- Fix error when a gene is added to an empty dynamic gene panel
- Fix crash when attempting to add genes on incorrect format to dynamic gene panel
- Manual rank variant tags could be saved in a "Select a tag"-state, a problem in the variants view.
- Same case evaluations are no longer shown as gray previous evaluations on the variants page
- Stay on research pages, even if reset, next first buttons are pressed..
- Overlapping variants will now be visible on variant page again
- Fix missing classification comments and links in evaluations page
- All prioritized cases are shown on cases page


## [4.8.3]

### Added

### Fixed
- Bug when ordering sanger
- Improved scrolling over long list of genes/transcripts


## [4.8.2]

### Added

### Fixed
- Avoid opening extra tab for coverage report
- Fixed a problem when rank model version was saved as floats and not strings
- Fixed a problem with displaying dismiss variant reasons on the general report
- Disable load and delete filter buttons if there are no saved filters
- Fix problem with missing verifications
- Remove duplicate users and merge their data and activity


## [4.8.1]

### Added

### Fixed
- Prevent login fail for users with id defined by ObjectId and not email
- Prevent the app from crashing with `AttributeError: 'NoneType' object has no attribute 'message'`


## [4.8.0]

### Added
- Updated Scout to use Bootstrap 4.3
- New looks for Scout
- Improved dashboard using Chart.js
- Ask before inactivating a case where last assigned user leaves it
- Genes can be manually added to the dynamic gene list directly on the case page
- Dynamic gene panels can optionally be used with clinical filter, instead of default gene panel
- Dynamic gene panels get link out to chanjo-report for coverage report
- Load all clinvar variants with clinvar Pathogenic, Likely Pathogenic and Conflicting pathogenic
- Show transcripts with exon numbers for structural variants
- Case sort order can now be toggled between ascending and descending.
- Variants can be marked as partial causative if phenotype is available for case.
- Show a frequency tooltip hover for SV-variants.
- Added support for LDAP login system
- Search snv and structural variants by chromosomal coordinates
- Structural variants can be marked as partial causative if phenotype is available for case.
- Show normal and pathologic limits for STRs in the STR variants view.
- Institute level persistent variant filter settings that can be retrieved and used.
- export causative variants to Excel
- Add support for ROH, WIG and chromosome PNGs in case-view

### Fixed
- Fixed missing import for variants with comments
- Instructions on how to build docs
- Keep sanger order + verification when updating/reloading variants
- Fixed and moved broken filter actions (HPO gene panel and reset filter)
- Fixed string conversion to number
- UCSC links for structural variants are now separated per breakpoint (and whole variant where applicable)
- Reintroduced missing coverage report
- Fixed a bug preventing loading samples using the command line
- Better inheritance models customization for genes in gene panels
- STR variant page back to list button now does its one job.
- Allows to setup scout without a omim api key
- Fixed error causing "favicon not found" flash messages
- Removed flask --version from base cli
- Request rerun no longer changes case status. Active or archived cases inactivate on upload.
- Fixed missing tooltip on the cancer variants page
- Fixed weird Rank cell in variants page
- Next and first buttons order swap
- Added pagination (and POST capability) to cancer variants.
- Improves loading speed for variant page
- Problem with updating variant rank when no variants
- Improved Clinvar submission form
- General report crashing when dismissed variant has no valid dismiss code
- Also show collaborative case variants on the All variants view.
- Improved phenotype search using dataTables.js on phenotypes page
- Search and delete users with `email` instead of `_id`
- Fixed css styles so that multiselect options will all fit one column


## [4.7.3]

### Added
- RankScore can be used with VCFs for vcf_cancer files

### Fixed
- Fix issue with STR view next page button not doing its one job.

### Deleted
- Removed pileup as a bam viewing option. This is replaced by IGV


## [4.7.2]

### Added
- Show earlier ACMG classification in the variant list

### Fixed
- Fixed igv search not working due to igv.js dist 2.2.17
- Fixed searches for cases with a gene with variants pinned or marked causative.
- Load variant pages faster after fixing other causatives query
- Fixed mitochondrial report bug for variants without genes

## [4.7.1]

### Added

### Fixed
- Fixed bug on genes page


## [4.7.0]

### Added
- Export genes and gene panels in build GRCh38
- Search for cases with variants pinned or marked causative in a given gene.
- Search for cases phenotypically similar to a case also from WUI.
- Case variant searches can be limited to similar cases, matching HPO-terms,
  phenogroups and cohorts.
- De-archive reruns and flag them as 'inactive' if archived
- Sort cases by analysis_date, track or status
- Display cases in the following order: prioritized, active, inactive, archived, solved
- Assign case to user when user activates it or asks for rerun
- Case becomes inactive when it has no assignees
- Fetch refseq version from entrez and use it in clinvar form
- Load and export of exons for all genes, independent on refseq
- Documentation for loading/updating exons
- Showing SV variant annotations: SV cgh frequencies, gnomad-SV, local SV frequencies
- Showing transcripts mapping score in segmental duplications
- Handle requests to Ensembl Rest API
- Handle requests to Ensembl Rest Biomart
- STR variants view now displays GT and IGV link.
- Description field for gene panels
- Export exons in build 37 and 38 using the command line

### Fixed
- Fixes of and induced by build tests
- Fixed bug affecting variant observations in other cases
- Fixed a bug that showed wrong gene coverage in general panel PDF export
- MT report only shows variants occurring in the specific individual of the excel sheet
- Disable SSL certifcate verification in requests to chanjo
- Updates how intervaltree and pymongo is used to void deprecated functions
- Increased size of IGV sample tracks
- Optimized tests


## [4.6.1]

### Added

### Fixed
- Missing 'father' and 'mother' keys when parsing single individual cases


## [4.6.0]

### Added
- Description of Scout branching model in CONTRIBUTING doc
- Causatives in alphabetical order, display ACMG classification and filter by gene.
- Added 'external' to the list of analysis type options
- Adds functionality to display "Tissue type". Passed via load config.
- Update to IGV 2.

### Fixed
- Fixed alignment visualization and vcf2cytosure availability for demo case samples
- Fixed 3 bugs affecting SV pages visualization
- Reintroduced the --version cli option
- Fixed variants query by panel (hpo panel + gene panel).
- Downloaded MT report contains excel files with individuals' display name
- Refactored code in parsing of config files.


## [4.5.1]

### Added

### Fixed
- update requirement to use PyYaml version >= 5.1
- Safer code when loading config params in cli base


## [4.5.0]

### Added
- Search for similar cases from scout view CLI
- Scout cli is now invoked from the app object and works under the app context

### Fixed
- PyYaml dependency fixed to use version >= 5.1


## [4.4.1]

### Added
- Display SV rank model version when available

### Fixed
- Fixed upload of delivery report via API


## [4.4.0]

### Added
- Displaying more info on the Causatives page and hiding those not causative at the case level
- Add a comment text field to Sanger order request form, allowing a message to be included in the email
- MatchMaker Exchange integration
- List cases with empty synopsis, missing HPO terms and phenotype groups.
- Search for cases with open research list, or a given case status (active, inactive, archived)

### Fixed
- Variant query builder split into several functions
- Fixed delivery report load bug


## [4.3.3]

### Added
- Different individual table for cancer cases

### Fixed
- Dashboard collects validated variants from verification events instead of using 'sanger' field
- Cases shared with collaborators are visible again in cases page
- Force users to select a real institute to share cases with (actionbar select fix)


## [4.3.2]

### Added
- Dashboard data can be filtered using filters available in cases page
- Causatives for each institute are displayed on a dedicated page
- SNVs and and SVs are searchable across cases by gene and rank score
- A more complete report with validated variants is downloadable from dashboard

### Fixed
- Clinsig filter is fixed so clinsig numerical values are returned
- Split multi clinsig string values in different elements of clinsig array
- Regex to search in multi clinsig string values or multi revstat string values
- It works to upload vcf files with no variants now
- Combined Pileup and IGV alignments for SVs having variant start and stop on the same chromosome


## [4.3.1]

### Added
- Show calls from all callers even if call is not available
- Instructions to install cairo and pango libs from WeasyPrint page
- Display cases with number of variants from CLI
- Only display cases with number of variants above certain treshold. (Also CLI)
- Export of verified variants by CLI or from the dashboard
- Extend case level queries with default panels, cohorts and phenotype groups.
- Slice dashboard statistics display using case level queries
- Add a view where all variants for an institute can be searched across cases, filtering on gene and rank score. Allows searching research variants for cases that have research open.

### Fixed
- Fixed code to extract variant conservation (gerp, phyloP, phastCons)
- Visualization of PDF-exported gene panels
- Reintroduced the exon/intron number in variant verification email
- Sex and affected status is correctly displayed on general report
- Force number validation in SV filter by size
- Display ensembl transcripts when no refseq exists


## [4.3.0]

### Added
- Mosaicism tag on variants
- Show and filter on SweGen frequency for SVs
- Show annotations for STR variants
- Show all transcripts in verification email
- Added mitochondrial export
- Adds alternative to search for SVs shorter that the given length
- Look for 'bcftools' in the `set` field of VCFs
- Display digenic inheritance from OMIM
- Displays what refseq transcript that is primary in hgnc

### Fixed

- Archived panels displays the correct date (not retroactive change)
- Fixed problem with waiting times in gene panel exports
- Clinvar fiter not working with human readable clinsig values

## [4.2.2]

### Fixed
- Fixed gene panel create/modify from CSV file utf-8 decoding error
- Updating genes in gene panels now supports edit comments and entry version
- Gene panel export timeout error

## [4.2.1]

### Fixed
- Re-introduced gene name(s) in verification email subject
- Better PDF rendering for excluded variants in report
- Problem to access old case when `is_default` did not exist on a panel


## [4.2.0]

### Added
- New index on variant_id for events
- Display overlapping compounds on variants view

### Fixed
- Fixed broken clinical filter


## [4.1.4]

### Added
- Download of filtered SVs

### Fixed
- Fixed broken download of filtered variants
- Fixed visualization issue in gene panel PDF export
- Fixed bug when updating gene names in variant controller


## [4.1.3]

### Fixed
- Displays all primary transcripts


## [4.1.2]

### Added
- Option add/replace when updating a panel via CSV file
- More flexible versioning of the gene panels
- Printing coverage report on the bottom of the pdf case report
- Variant verification option for SVs
- Logs uri without pwd when connecting
- Disease-causing transcripts in case report
- Thicker lines in case report
- Supports HPO search for cases, both terms or if described in synopsis
- Adds sanger information to dashboard

### Fixed
- Use db name instead of **auth** as default for authentication
- Fixes so that reports can be generated even with many variants
- Fixed sanger validation popup to show individual variants queried by user and institute.
- Fixed problem with setting up scout
- Fixes problem when exac file is not available through broad ftp
- Fetch transcripts for correct build in `adapter.hgnc_gene`

## [4.1.1]
- Fix problem with institute authentication flash message in utils
- Fix problem with comments
- Fix problem with ensembl link


## [4.1.0]

### Added
- OMIM phenotypes to case report
- Command to download all panel app gene panels `scout load panel --panel-app`
- Links to genenames.org and omim on gene page
- Popup on gene at variants page with gene information
- reset sanger status to "Not validated" for pinned variants
- highlight cases with variants to be evaluated by Sanger on the cases page
- option to point to local reference files to the genome viewer pileup.js. Documented in `docs.admin-guide.server`
- option to export single variants in `scout export variants`
- option to load a multiqc report together with a case(add line in load config)
- added a view for searching HPO terms. It is accessed from the top left corner menu
- Updates the variants view for cancer variants. Adds a small cancer specific filter for known variants
- Adds hgvs information on cancer variants page
- Adds option to update phenotype groups from CLI

### Fixed
- Improved Clinvar to submit variants from different cases. Fixed HPO terms in casedata according to feedback
- Fixed broken link to case page from Sanger modal in cases view
- Now only cases with non empty lists of causative variants are returned in `adapter.case(has_causatives=True)`
- Can handle Tumor only samples
- Long lists of HGNC symbols are now possible. This was previously difficult with manual, uploaded or by HPO search when changing filter settings due to GET request limitations. Relevant pages now use POST requests. Adds the dynamic HPO panel as a selection on the gene panel dropdown.
- Variant filter defaults to default panels also on SV and Cancer variants pages.

## [4.0.0]

### WARNING ###

This is a major version update and will require that the backend of pre releases is updated.
Run commands:

```
$scout update genes
$scout update hpo
```

- Created a Clinvar submission tool, to speed up Clinvar submission of SNVs and SVs
- Added an analysis report page (html and PDF format) containing phenotype, gene panels and variants that are relevant to solve a case.

### Fixed
- Optimized evaluated variants to speed up creation of case report
- Moved igv and pileup viewer under a common folder
- Fixed MT alignment view pileup.js
- Fixed coordinates for SVs with start chromosome different from end chromosome
- Global comments shown across cases and institutes. Case-specific variant comments are shown only for that specific case.
- Links to clinvar submitted variants at the cases level
- Adapts clinvar parsing to new format
- Fixed problem in `scout update user` when the user object had no roles
- Makes pileup.js use online genome resources when viewing alignments. Now any instance of Scout can make use of this functionality.
- Fix ensembl link for structural variants
- Works even when cases does not have `'madeline_info'`
- Parses Polyphen in correct way again
- Fix problem with parsing gnomad from VEP

### Added
- Added a PDF export function for gene panels
- Added a "Filter and export" button to export custom-filtered SNVs to CSV file
- Dismiss SVs
- Added IGV alignments viewer
- Read delivery report path from case config or CLI command
- Filter for spidex scores
- All HPO terms are now added and fetched from the correct source (https://github.com/obophenotype/human-phenotype-ontology/blob/master/hp.obo)
- New command `scout update hpo`
- New command `scout update genes` will fetch all the latest information about genes and update them
- Load **all** variants found on chromosome **MT**
- Adds choice in cases overview do show as many cases as user like

### Removed
- pileup.min.js and pileup css are imported from a remote web location now
- All source files for HPO information, this is instead fetched directly from source
- All source files for gene information, this is instead fetched directly from source

## [3.0.0]
### Fixed
- hide pedigree panel unless it exists

## [1.5.1] - 2016-07-27
### Fixed
- look for both ".bam.bai" and ".bai" extensions

## [1.4.0] - 2016-03-22
### Added
- support for local frequency through loqusdb
- bunch of other stuff

## [1.3.0] - 2016-02-19
### Fixed
- Update query-phenomizer and add username/password

### Changed
- Update the way a case is checked for rerun-status

### Added
- Add new button to mark a case as "checked"
- Link to clinical variants _without_ 1000G annotation

## [1.2.2] - 2016-02-18
### Fixed
- avoid filtering out variants lacking ExAC and 1000G annotations

## [1.1.3] - 2015-10-01
### Fixed
- persist (clinical) filter when clicking load more
- fix #154 by robustly setting clinical filter func. terms

## [1.1.2] - 2015-09-07
### Fixed
- avoid replacing coverage report with none
- update SO terms, refactored

## [1.1.1] - 2015-08-20
### Fixed
- fetch case based on collaborator status (not owner)

## [1.1.0] - 2015-05-29
### Added
- link(s) to SNPedia based on RS-numbers
- new Jinja filter to "humanize" decimal numbers
- show gene panels in variant view
- new Jinja filter for decoding URL encoding
- add indicator to variants in list that have comments
- add variant number threshold and rank score threshold to load function
- add event methods to mongo adapter
- add tests for models
- show badge "old" if comment was written for a previous analysis

### Changed
- show cDNA change in transcript summary unless variant is exonic
- moved compounds table further up the page
- show dates for case uploads in ISO format
- moved variant comments higher up on page
- updated documentation for pages
- read in coverage report as blob in database and serve directly
- change ``OmimPhenotype`` to ``PhenotypeTerm``
- reorganize models sub-package
- move events (and comments) to separate collection
- only display prev/next links for the research list
- include variant type in breadcrumbs e.g. "Clinical variants"

### Removed
- drop dependency on moment.js

### Fixed
- show the same level of detail for all frequencies on all pages
- properly decode URL encoded symbols in amino acid/cDNA change strings
- fixed issue with wipe permissions in MongoDB
- include default gene lists in "variants" link in breadcrumbs

## [1.0.2] - 2015-05-20
### Changed
- update case fetching function

### Fixed
- handle multiple cases with same id

## [1.0.1] - 2015-04-28
### Fixed
- Fix building URL parameters in cases list Vue component

## [1.0.0] - 2015-04-12
Codename: Sara Lund

![Release 1.0](artwork/releases/release-1-0.jpg)

### Added
- Add email logging for unexpected errors
- New command line tool for deleting case

### Changed
- Much improved logging overall
- Updated documentation/usage guide
- Removed non-working IGV link

### Fixed
- Show sample display name in GT call
- Various small bug fixes
- Make it easier to hover over popups

## [0.0.2-rc1] - 2015-03-04
### Added
- add protein table for each variant
- add many more external links
- add coverage reports as PDFs

### Changed
- incorporate user feedback updates
- big refactor of load scripts

## [0.0.2-rc2] - 2015-03-04
### Changes
- add gene table with gene description
- reorganize inheritance models box

### Fixed
- avoid overwriting gene list on "research" load
- fix various bugs in external links

## [0.0.2-rc3] - 2015-03-05
### Added
- Activity log feed to variant view
- Adds protein change strings to ODM and Sanger email

### Changed
- Extract activity log component to macro

### Fixes
- Make Ensembl transcript links use archive website<|MERGE_RESOLUTION|>--- conflicted
+++ resolved
@@ -10,11 +10,8 @@
 - Thaw coloredlogs - 15.0.1 restores errorhandler issue
 - Thaw crypography - current base image and library version allow Docker builds
 - Missing delete icons on phenomodels page
-<<<<<<< HEAD
+- Missing cryptography lib error while running Scout container on an ARM processor
 - Clinvar submitters would be cleared when unprivileged users saved institute settings page
-=======
-- Missing cryptography lib error while running Scout container on an ARM processor
->>>>>>> 04313458
 
 ## [4.75]
 ### Added
