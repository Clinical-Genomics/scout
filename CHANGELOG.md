# Change Log
All notable changes to this project will be documented in this file.
This project adheres to [Semantic Versioning](http://semver.org/).

About changelog [here](https://keepachangelog.com/en/1.0.0/)

## [unreleased]
### Added
- Support case status assignment upon loading (by providing case status in the case config file)
<<<<<<< HEAD
- Button to directly remove accepted submissions from ClinVar
=======
- Severity predictions on general case report for SNVs and cancer SNVs
- Variant functional annotation on general case report for SNVs and cancer SNVs
>>>>>>> c631746b
### Fixed
- Release docs to include instructions for upgrading dependencies
- Truncated long HGVS descriptions on cancer SNV and SNVs pages
- Avoid recurrent error by removing variant ranking settings in unranked demo case

## [4.95]
### Added
- CCV score / temperature on case reports
- ACMG SNV classification form also accessible from SV variant page
- Simplify updating of the PanelApp Green panel from all source types in the command line interactive session
### Changed
- Clearer link to `Richards 2015` on ACMG classification section on SVs and cancer SVs variants pages
- Parse HGNC Ids directly from PanelApp when updating/downloading PanelApp panels
- Skip variant genotype matching check and just return True when matching causative is found in a case with only one individual/sample
- Reduced number of research MEI variants present in the demo case from 17K to 145 to speed up automatic tests
### Fixed
- ACMG temperature on case general report should respect term modifiers
- Missing inheritance, constraint info for genes with symbols matching other genes previous aliases with some lower case letters
- Loading of all PanelApp panels from command line
- Saving gene inheritance models when loading/updating specific/all PanelApp panels (doesn't apply to the `PanelApp Green Genes panel`)
- Save also complete penetrance status (in addition to incomplete) if available when loading specific/all PanelApp panels (does not apply to the `PanelApp Green Genes panel`)
- Variants and managed variants query by coordinates, which was returning all variants in the chromosome if start position was 0
- Compound loading matches also "chr"-containing compound variant names

## [4.94.1]
### Fixed
- Temporary directory generation for MT reports and pedigree file for case general report

## [4.94]
### Added
- Max-level provenance and Software Bill Of Materials (SBOM) to the Docker images pushed to Docker Hub
- ACMG VUS Bayesian score / temperature on case reports
- Button to filter and download case individuals/samples from institute's caseS page
### Changed
- On variant page, RefSeq transcripts panel, truncate very long protein change descriptions
- Build system changed to uv/hatchling, remove setuptools, version file, add project toml and associated files
- On variantS pages, display chromosome directly on start and end chromosome if different
- On cancer variantS pages, display allele counts and frequency the same way for SNVs and SVs (refactor macro)
- Stricter coordinate check in BND variants queries (affecting search results on SV variants page)
### Fixed
- UCSC hg38 links are updated
- Variants page tooltip errors
- Cancer variantS page had poor visibility of VAF and chromosome coordinate on causatives (green background)

## [4.93.1]
### Fixed
- Updated PyPi build GitHub action to explicitly include setuptools (for Python 3.12 distro)

## [4.93]
### Added
- ClinGen-CGC-VICC oncogenicity classification for cancer SNVs
- A warning to not to post sensitive or personal info when opening an issue
### Changed
- "Show more/less" button to toggle showing 50 (instead of 10) observed cases in LoqusDB observation panel
- Show customer id on share and revoke sharing case collapsible sidebar dialog
- Switch to python v.3.12 in Dockerfiles and automatic tests
### Fixed
- Limit the size of custom images displayed on case and variant pages and add a link to display them in full size in a new tab
- Classified variants not showing on case report when collaborator adds classification
- On variantS page, when a variant has more than one gene, then the gene panel badge reflect the panels each gene is actually in
- Updating genes on a gene panel using a file
- Link out to Horak 2020 from CCV classify page opens in new tab

## [4.92]
### Added
- PanelApp link on gene page and on gene panels description
- Add more filters to the delete variants command (institute ID and text file with list of case IDs)
### Changed
- Use the `clinicalgenomics/python3.11-venv:1.0` image everywhere in the Dockerfiles
### Fixed
- list/List typing issue on PanelApp extension module

## [4.91.2]
### Fixed
- Stranger TRGT parsing of `.` in `FORMAT.MC`
- Parse ClinVar low-penetrance info and display it alongside Pathogenic and likely pathogenic on SNVs pages
- Gene panel indexes to reflect the indexes used in production database
- Panel version check while editing the genes of a panel
- Display unknown filter tags as "danger" marked badges
- Open WTS variantS SNVs and SVs in new tabs
- PanelApp panels update documentation to reflect the latest changes in the command line
- Display panel IDs alongside panel display names on gene panels page
- Just one `Hide removed panels` checkbox for all panels on gene panels page
- Variant filters redecoration from multiple classifications crash on general case report

## [4.91.1]
### Fixed
- Update IGV.js to v3.1.0
- Columns/headings on SV variantS shifted

## [4.91]
### Added
- Variant link to Franklin in database buttons (different depending on rare or cancer track)
- MANE badges on list of variant's Genes/Transcripts/Proteins table, this way also SVs will display MANE annotations
- Export variant type and callers-related info fields when exporting variants from variantS pages
- Cases advanced search on the dashboard page
- Possibility to use only signed off panels when building the PanelApp GREEN panel
### Changed
- On genes panel page and gene panel PDF export, it's more evident which genes were newly introduced into the panel
- WTS outlier position copy button on WTS outliers page
- Update IGV.js to v3.0.9
- Managed variants VCF export more verbose on SVs
- `/api/v1/hpo-terms` returns pymongo OperationFailure errors when provided query string contains problematic characters
- When parsing variants, prioritise caller AF if set in FORMAT over recalculation from AD
- Expand the submissions information section on the ClinVar submissions page to fully display long text entries
- Jarvik et al for PP1 added to ACMG modification guidelines
- Display institute `_id` + display name on dashboard filters
- ClinVar category 8 has changed to "Conflicting classifications of pathogenicity" instead of "interpretations"
- Simplify always loading ClinVar `CLNSIG` P, LP and conflicting annotations slightly
- Increased visibility of variant callers's "Pass" or "Filtered" on the following pages: SNV variants (cancer cases), SV variants (both RD and cancer cases)
- Names on IGV buttons, including an overview level IGV MT button
- Cases query no longer accepts strings for the `name_query` parameter, only ImmutableMultiDict (form data)
- Refactor the loading of PanelApp panels to use the maintained API - Customised PanelApp GREEN panels
- Better layout for Consequence cell on cancer SNVs page
- Merged `Qual` and `Callers` cell on cancer SNVs page
### Fixed
- Empty custom_images dicts in case load config do not crash
- Tracks missing alignment files are skipped on generating IGV views
- ClinVar form to accept MedGen phenotypes
- Cancer SV variantS page spinner on variant export
- STRs variants export (do not allow null estimated variant size and repeat locus ID)
- STRs variants page when one or more variants have SweGen mean frequency but lack Short Tandem Repeat motif count
- ClinVar submission enquiry status for all submissions after the latest
- CLI scout update type hint error when running commands using Python 3.9
- Missing alignment files but present index files could crash the function creating alignment tracks for IGV display
- Fix missing "Repeat locus" info on STRs export

## [4.90.1]
### Fixed
- Parsing Matchmaker Exchange's matches dates

## [4.90]
### Added
- Link to chanjo2 MANE coverage overview on case page and panel page
- More SVI recommendation links on the ACMG page
- IGV buttons for SMN CN page
- Warnings on ACMG classifications for potentially conflicting classification pairs
- ACMG Bayesian foundation point scale after Tavtigian for variant heat profile
### Changed
- Variants query backend allows rank_score filtering
- Added script to tabulate causatives clinical filter rank
- Do not display inheritance models associated to ORPHA terms on variant page
- Moved edit and delete buttons close to gene names on gene panel page and other aesthetical fixes
- SNV VariantS page functional annotation and region annotation columns merged
- VariantS pages (not cancer) gene cells show OMIM inheritance pattern badges also without hover
- STR variantS page to show STR inheritance model without hover (fallback to OMIM for non-Stranger annotation)
- VariantS page local observation badges have counts visible also without hover
- On Matchmaker page, show number of matches together with matching attempt date
- Display all custom inheritance models, both standard and non-standard, as gathered from the gene panel information on the variant page
- Moved PanelApp-related code to distinct modules/extension
### Fixed
- Make BA1 fully stand-alone to Benign prediction
- Modifying Benign terms to "Moderate" has no effect under Richards. Ignored completely before, will retain unmodified significance now
- Extract all fields correctly when exporting a panel to file from gene panel page
- Custom updates to a gene in a panel
- Gene panel PDF export, including gene links
- Cancer SV, Fusion, MEI and Outlier filters are shown on the Institute Filters overview
- CaseS advanced search limit
- Visibility of Matchmaker Exchange matches on dark mode
- When creating a new gene panel from file, all gene fields are saved, including comments and manual inheritance models
- Downloading on gene names from EBI
- Links to gene panels on variant page, summary panel
- Exporting gene variants when one or more variants' genes are missing HGNC symbol

## [4.89.2]
## Fixed
- If OMIM gene panel gene symbols are not mapping to hgnc_id, allow fallback use of a unique gene alias

## [4.89.1]
### Fixed
- General case report crash when encountering STR variants without `source` tags
- Coloring and SV inheritance patterns on general case report

## [4.89]
### Added
- Button on SMN CN page to search variants within SMN1 and SMN2 genes
- Options for selectively updating OMICS variants (fraser, outrider) on a case
- Log users' activity to file by specifying `USERS_ACTIVITY_LOG_PATH` parameter in app config
- `Mean MT coverage`, `Mean chrom 14 coverage` and `Estimated mtDNA copy number` on MT coverage file from chanjo2 if available
- In ClinVar multistep form, preselect ACMG criteria according to the variant's ACMG classification, if available
- Subject id search from caseS page (supporting multiple sample types e.g.) - adding indexes to speed up caseS queries
- Advanced cases search to narrow down results using more than one search parameter
- Coverage report available for any case with samples containing d4 files, even if case has no associated gene panels
- RNA delivery reports
- Two new LRS SV callers (hificnv, severus)
### Changed
- Documentation for OMICS variants and updating a case
- Include both creation and deletion dates in gene panels pages
- Moved code to collect MT copy number stats for the MT report to the chanjo extension
- On the gene panelS page, show expanded gene panel version list in one column only
- IGV.js WTS loci default to zoom to a region around a variant instead of whole gene
- Refactored logging module
- Case general report no longer shows ORPHA inheritance models. OMIM models are shown colored.
- Chromosome alias tab files used in the igv.js browser, which now contain the alias for chromosome "M"
- Renamed "Comment on clinical significance" to "Comment on classification" in ClinVar multistep form
- Enable Gens CN button also for non-wgs cancer track cases
### Fixed
- Broken heading anchors in the documentation (`admin-guide/login-system.md` and `admin-guide/setup-scout.md` files)
- Avoid open login redirect attacks by always redirecting to cases page upon user login
- Stricter check of ID of gene panels to prevent file downloading vulnerability
- Removed link to the retired SPANR service. SPIDEX scores are still parsed and displayed if available from variant annotation.
- Omics variant view test coverage
- String pattern escape warnings
- Code creating Alamut links for variant genes without canonical_transcript set
- Variant delete button in ClinVar submissions page
- Broken search cases by case similarity
- Missing caller tag for TRGT

## [4.88.1]
### Fixed
- Patch update igv.js to 3.0.5

## [4.88]
### Added
- Added CoLoRSdb frequency to Pop Freq column on variantS page
- Hovertip to gene panel names with associated genes in SV variant view, when variant covers more than one gene
- RNA sample ID can be provided in case load config if different from sample_id
### Fixed
- Broken `scout setup database` command
- Update demo VCF header, adding missing keys found on variants
- Broken upload to Codecov step in Tests & Coverage GitHub action
- Tomte DROP column names have been updated (backwards compatibility preserved for main fields)
- WTS outlierS view to display correct individual IDs for cases with multiple individuals
- WTS outlierS not displayed on WTS outlierS view

## [4.87.1]
### Fixed
- Positioning and alignment of genes cell on variantS page

## [4.87]
### Added
- Option to configure RNA build on case load (default '38')
### Changed
- Tooltip on RNA alignments now shows RNA genome build version
- Updated igv.js to v3.0.4
### Fixed
- Style of "SNVs" and "SVs" buttons on WTS Outliers page
- Chromosome alias files for igv.js
- Genes track displayed also when RNA alignments are present without splice junctions track on igv browser
- Genes track displayed again when splice junction tracks are present

## [4.86.1]
### Fixed
- Loading and updating PanelApp panels, including PanelApp green

## [4.86]
### Added
- Display samples' name (tooltip) and affected status directly on caseS page
- Search SVs across all cases, in given genes
- `CLINVAR_API_URL` param can be specified in app settings to override the URL used to send ClinVar submissions to. Intended for testing.
- Support for loading and storing OMICS data
- Parse DROP Fraser and Outrider TSVs
- Display omics variants - wts outliers (Fraser, Outrider)
- Parse GNOMAD `gnomad_af` and `gnomad_popmax_af` keys from variants annotated with `echtvar`
- Make removed panel optionally visible to non-admin or non maintainers
- Parse CoLoRSdb frequencies annotated in the variant INFO field with the `colorsdb_af` key
- Download -omics variants using the `Filter and export button`
- Clickable COSMIC links on IGV tracks
- Possibility to un-audit previously audited filters
- Reverted table style and removed font awesome style from IGV template
- Case status tags displayed on dashboard case overview
### Changed
- Updated igv.js to v3.0.1
- Alphabetically sort IGV track available for custom selection
- Updated wokeignore to avoid unfixable warning
- Update Chart.js to v4.4.3
- Use tornado library version >= 6.4.1
- Fewer variants in the MEI demo file
- Switch to FontAwesome v.6 instead of using icons v.5 + kit with icons v.6
- Show time (hours and minutes) additionally to date on comments and activity panel
### Fixed
- Only add expected caller keys to variant (FOUND_IN or SVDB_ORIGIN)
- Splice junction merged track height offset in IGV.js
- Splice junction initiation crash with empty variant obj
- Splice junction variant routing for cases with WTS but without outlier data
- Variant links to ExAC, now pointing to gnomAD, since the ExAC browser is no longer available
- Style of HPO terms assigned to a case, now one phenotype per line
- RNA sashimi view rendering should work also if the gene track is user disabled
- Respect IGV tracks chosen by user in variant IGV settings

## [4.85]
### Added
- Load also genes which are missing Ensembl gene ID (72 in both builds), including immunoglobulins and fragile sites
### Changed
- Unfreeze werkzeug again
- Show "(Removed)" after removed panels in dropdown
- The REVEL score is collected as the maximum REVEL score from all of the variant's transcripts
- Parse GNOMAD POPMAX values only if they are numerical when loading variants
### Fixed
- Alphabetically sort "select default panels" dropdown menu options on case page
- Show gene panel removed status on case page
- Fixed visibility of the following buttons: remove assignee, remove pinned/causative, remove comment, remove case from group

## [4.84]
### Changed
- Clearer error message when a loqusdb query fails for an instance that initially connected
- Do not load chanjo-report module if not needed and more visible message when it fails loading
- Converted the HgncGene class into a Pydantic class
- Swap menu open and collapse indicator chevrons - down is now displayed-open, right hidden-closed
- Linters and actions now all use python 3.11
### Fixed
- Safer way to update variant genes and compounds that avoids saving temporary decorators into variants' database documents
- Link to HGNC gene report on gene page
- Case file load priority so that e.g. SNV get loaded before SV, or clinical before research, for consistent variant_id collisions

## [4.83]
### Added
- Edit ACMG classifications from variant page (only for classifications with criteria)
- Events for case CLI events (load case, update case, update individual)
- Support for loading and displaying local custom IGV tracks
- MANE IGV track to be used as a local track for igv.js (see scout demo config file)
- Optional separate MT VCFs, for `nf-core/raredisease`
### Changed
- Avoid passing verbs from CaseHandler - functions for case sample and individual in CaseEventHandler
- Hide mtDNA report and coverage report links on case sidebar for cases with WTS data only
- Modified OMIM-AUTO gene panel to include genes in both genome builds
- Moved chanjo code into a dedicated extension
- Optimise the function that collects "match-safe" genes for an institute by avoiding duplicated genes from different panels
- Users must actively select "show matching causatives/managed" on a case page to see matching numbers
- Upgraded python version from 3.8 to 3.11 in Docker images
### Fixed
- Fix several tests that relied on number of events after setup to be 0
- Removed unused load case function
- Artwork logo sync sketch with png and export svg
- Clearer exception handling on chanjo-report setup - fail early and visibly
- mtDNA report crashing when one or more samples from a case is not in the chanjo database
- Case page crashing on missing phenotype terms
- ACMG benign modifiers
- Speed up tests by caching python env correctly in Github action and adding two more test groups
- Agile issue templates were added globally to the CG-org. Adding custom issue templates to avoid exposing customers
- PanelApp panel not saving genes with empty `EnsembleGeneIds` list
- Speed up checking outdated gene panels
- Do not load research variants automatically when loading a case

## [4.82.2]
### Fixed
- Warning icon in case pages for individuals where `confirmed_sex` is false
- Show allele sizes form ExpansionHunter on STR variantS page again

## [4.82.1]
### Fixed
- Revert the installation of flask-ldapconn to use the version available on PyPI to be able to push new scout releases to PyPI

## [4.82]
### Added
- Tooltip for combined score in tables for compounds and overlapping variants
- Checkbox to filter variants by excluding genes listed in selected gene panels, files or provided as list
- STR variant information card with database links, replacing empty frequency panel
- Display paging and number of HPO terms available in the database on Phenotypes page
- On case page, typeahead hints when searching for a disease using substrings containing source ("OMIM:", "ORPHA:")
- Button to monitor the status of submissions on ClinVar Submissions page
- Option to filter cancer variants by number of observations in somatic and germline archived database
- Documentation for integrating chanjo2
- More up-to-date VEP CSQ dbNSFP frequency keys
- Parse PacBio TRGT (Tandem repeat genotyping tool) Short Tandem Repeat VCFs
### Changed
- In the case_report #panel-tables has a fixed width
- Updated IGV.js to 2.15.11
- Fusion variants in case report now contain same info as on fusion variantS page
- Block submission of somatic variants to ClinVar until we harmonise with their changed API
- Additional control on the format of conditions provided in ClinVar form
- Errors while loading managed variants from file are now displayed on the Managed Variants page
- Chanjo2 coverage button visible only when query will contain a list of HGNC gene IDs
- Use Python-Markdown directly instead of the unmaintained Flask-Markdown
- Use Markupsafe instead of long deprecated, now removed Flask Markup
- Prepare to unfreeze Werkzeug, but don't actually activate until chanjo can deal with the change
### Fixed
- Submit requests to Chanjo2 using HTML forms instead of JSON data
- `Research somatic variants` link name on caseS page
- Broken `Install the HTML 2 PDF renderer` step in a GitHub action
- Fix ClinVar form parsing to not include ":" in conditionType.id when condition conditionType.db is Orphanet
- Fix condition dropdown and pre-selection on ClinVar form for cases with associated ORPHA diagnoses
- Improved visibility of ClinVar form in dark mode
- End coordinates for indels in ClinVar form
- Diagnoses API search crashing with empty search string
- Variant's overlapping panels should show overlapping of variant genes against the latest version of the panel
- Case page crashing when case has both variants in a ClinVar submission and pinned not loaded variants
- Installation of git in second build stage of Dockerfile, allowing correct installation of libraries

## [4.81]
### Added
- Tag for somatic SV IGH-DUX4 detection samtools script
### Changed
- Upgraded Bootstrap version in reports from 4.3.1 to 5.1.3
### Fixed
- Buttons layout in HPO genes panel on case page
- Added back old variant rankscore index with different key order to help loading on demo instance
- Cancer case_report panel-table no longer contains inheritance information
- Case report pinned variants card now displays info text if all pinned variants are present in causatives
- Darkmode setting now applies to the comment-box accordion
- Typo in case report causing `cancer_rank_options is undefined` error

## [4.80]
### Added
- Support for .d4 files coverage using chanjo2 (Case page sidebar link) with test
- Link to chanjo2 coverage report and coverage gene overview on gene panel page
- Link to chanjo2 coverage report on Case page, HPO dynamic gene list
- Link to genes coverage overview report on Case page, HPO dynamic gene list
### Changed
- All links in disease table on diagnosis page now open in a new tab
- Dark mode settings applied to multi-selects on institute settings page
- Comments on case and variant pages can be viewed by expanding an accordion
- On case page information on pinned variants and variants submitted to ClinVar are displayed in the same table
- Demo case file paths are now stored as absolute paths
- Optimised indices to address slow queries
- On case page default panels are now found at the top of the table, and it can be sorted by this trait
### Fixed
- On variants page, search for variants in genes present only in build 38 returning no results
- Pin/unpin with API was not able to make event links
- A new field `Explanation for multiple conditions` is available in ClinVar for submitting variants with more than one associated condition
- Fusion genes with partners lacking gene HGNC id will still be fully loaded
- Fusion variantS export now contains fusion variant specific columns
- When Loqusdb observations count is one the table includes information on if observation was for the current or another case

## [4.79.1]
### Fixed
- Exporting variants without rank score causing page to crash
- Display custom annotations also on cancer variant page

## [4.79]
### Added
- Added tags for Sniffles and CNVpytor, two LRS SV callers
- Button on case page for displaying STR variants occurring in the dynamic HPO panel
- Display functional annotation relative to variant gene's MANE transcripts on variant summary, when available
- Links to ACMG structural variant pathogenicity classification guidelines
- Phenomodels checkboxes can now include orpha terms
- Add incidental finding to case tags
- Get an alert on caseS page when somebody validates variants you ordered Sanger sequencing for
### Changed
- In the diagnoses page genes associated with a disease are displayed using hgnc symbol instead of hgnc id
- Refactor view route to allow navigation directly to unique variant document id, improve permissions check
- Do not show MANE and MANE Plus Clinical transcripts annotated from VEP (saved in variants) but collect this info from the transcripts database collection
- Refactor view route to allow navigation directly to unique case id (in particular for gens)
- `Institutes to share cases with` on institute's settings page now displays institutes names and IDs
- View route with document id selects view template based on variant category
### Fixed
- Refactored code in cases blueprints and variant_events adapter (set diseases for partial causative variants) to use "disease" instead of "omim" to encompass also ORPHA terms
- Refactored code in `scout/parse/omim.py` and `scout/parse/disease_terms.py` to use "disease" instead of "phenotype" to differentiate from HPO terms
- Be more careful about checking access to variant on API access
- Show also ACMG VUS on general report (could be missing if not e.g. pinned)

## [4.78]
### Added
- Case status labels can be added, giving more finegrained details on a solved status (provisional, diagnostic, carrier, UPD, SMN, ...)
- New SO terms: `sequence_variant` and `coding_transcript_variant`
- More MEI specific annotation is shown on the variant page
- Parse and save MANE transcripts info when updating genes in build 38
- ClinVar submission can now be downloaded as a json file
- `Mane Select` and `Mane Plus Clinical` badges on Gene page, when available
- ClinVar submission can now be downloaded as a json file
- API endpoint to pin variant
- Display common/uncommon/rare on summary of mei variant page
### Changed
- In the ClinVar form, database and id of assertion criteria citation are now separate inputs
- Customise institute settings to be able to display all cases with a certain status on cases page (admin users)
- Renamed `Clinical Significance` to `Germline Classification` on multistep ClinVar form
- Changed the "x" in cases.utils.remove_form button text to red for better visibility in dark mode
- Update GitHub actions
- Default loglevel up to INFO, making logs with default start easier to read
- Add XTR region to PAR region definition
- Diagnoses can be searched on diagnoses page without waiting for load first
### Fixed
- Removed log info showing hgnc IDs used in variantS search
- Maintain Matchmaker Exchange and Beacon submission status when a case is re-uploaded
- Inheritance mode from ORPHA should not be confounded with the OMIM inheritance model
- Decipher link URL changes
- Refactored code in cases blueprints to use "disease" instead of "omim" to encompass also ORPHA terms

## [4.77]
### Added
- Orpha disease terms now include information on inheritance
- Case loading via .yaml config file accepts subject_id and phenotype_groups (if previously defined as constant default or added per institute)
- Possibility to submit variants associated with Orphanet conditions to ClinVar
- Option update path to .d4 files path for individuals of an existing case using the command line
- More constraint information is displayed per gene in addition to pLi: missense and LoF OE, CI (inluding LOEUF) and Z-score.
### Changed
- Introduce validation in the ClinVar multistep form to make sure users provide at least one variant-associated condition
- CLI scout update individual accepts subject_id
- Update ClinVar inheritance models to reflect changes in ClinVar submission API
- Handle variant-associated condition ID format in background when creating ClinVar submissions
- Replace the code that downloads Ensembl genes, transcripts and exons with the Schug web app
- Add more info to error log when transcript variant frequency parsing fails.
- GnomAD v4 constraint information replaces ExAC constraints (pLi).
### Fixed
- Text input of associated condition in ClinVar form now aligns to the left
- Alignment of contents in the case report has been updated
- Missing number of phenotypes and genes from case diagnoses
- Associate OMIM and/or ORPHA diagnoses with partial causatives
- Visualization of partial causatives' diagnoses on case page: style and links
- Revert style of pinned variants window on the case page
- Rename `Clinical significanc` to `Germline classification` in ClinVar submissions exported files
- Rename `Clinical significance citations` to `Classification citations` in ClinVar submissions exported files
- Rename `Comment on clinical significance` to `Comment on classification` in ClinVar submissions exported files
- Show matching partial causatives on variant page
- Matching causatives shown on case page consisting only of variant matching the default panels of the case - bug introduced since scout v4.72 (Oct 18, 2023)
- Missing somatic variant read depth leading to report division by zero

## [4.76]
### Added
- Orphacodes are visible in phenotype tables
- Pydantic validation of image paths provided in case load config file
- Info on the user which created a ClinVar submission, when available
- Associate .d4 files to case individuals when loading a case via config file
### Changed
- In diagnoses page the load of diseases are initiated by clicking a button
- Revel score, Revel rank score and SpliceAI values are also displayed in Causatives and Validated variants tables
- Remove unused functions and tests
- Analysis type and direct link from cases list for OGM cases
- Removed unused `case_obj` parameter from server/blueprints/variant/controllers/observations function
- Possibility to reset ClinVar submission ID
- Allow ClinVar submissions with custom API key for users registered as ClinVar submitters or when institute doesn't have a preset list of ClinVar submitters
- Ordered event verbs alphabetically and created ClinVar-related user events
- Removed the unused "no-variants" option from the load case command line
### Fixed
- All disease_terms have gene HGNC ids as integers when added to the scout database
- Disease_term identifiers are now prefixed with the name of the coding system
- Command line crashing with error when updating a user that doesn't exist
- Thaw coloredlogs - 15.0.1 restores errorhandler issue
- Thaw crypography - current base image and library version allow Docker builds
- Missing delete icons on phenomodels page
- Missing cryptography lib error while running Scout container on an ARM processor
- Round CADD values with many decimals on causatives and validated variants pages
- Dark-mode visibility of some fields on causatives and validated variants pages
- Clinvar submitters would be cleared when unprivileged users saved institute settings page
- Added a default empty string in cases search form to avoid None default value
- Page crashing when user tries to remove the same variant from a ClinVar submission in different browser tabs
- Update more GnomAD links to GnomAD v4 (v38 SNVs, MT vars, STRs)
- Empty cells for RNA fusion variants in Causatives and Verified variants page
- Submenu icons missing from collapsible actionbar
- The collapsible actionbar had some non-collapsing overly long entries
- Cancer observations for SVs not appearing in the variant details view
- Archived local observations not visible on cancer variantS page
- Empty Population Frequency column in the Cancer SV Variants view
- Capital letters in ClinVar events description shown on case page

## [4.75]
### Added
- Hovertip to gene panel names with associated genes in variant view, when variant covers more than one gene
- Tests for panel to genes
- Download of Orphadata en_product6 and en_product4 from CLI
- Parse and save `database_found` key/values for RNA fusion variants
- Added fusion_score, ffpm, split_reads, junction_reads and fusion_caller to the list of filters on RNA fusion variants page
- Renamed the function `get_mei_info` to `set_mei_info` to be consistent with the other functions
- Fixed removing None key/values from parsed variants
- Orphacodes are included in the database disease_terms
### Changed
- Allow use of projections when retrieving gene panels
- Do not save custom images as binary data into case and variant database documents
- Retrieve and display case and variant custom images using image's saved path
- Cases are activated by viewing FSHD and SMA reports
- Split multi-gene SNV variants into single genes when submitting to Matchmaker Exchange
- Alamut links also on the gene level, using transcript and HGVS: better for indels. Keep variant link for missing HGVS
- Thaw WTForms - explicitly coerce form decimal field entries when filters fetched from db
### Fixed
- Removed some extra characters from top of general report left over from FontAwsome fix
- Do not save fusion variants-specific key/values in other types of variants
- Alamut link for MT variants in build 38
- Convert RNA fusions variants `tool_hits` and `fusion_score` keys from string to numbers
- Fix genotype reference and alternative sequencing depths defaulting to -1 when values are 0
- DecimalFields were limited to two decimal places for several forms - lifting restrictions on AF, CADD etc.

## [4.74.1]
### Changed
- Parse and save into database also OMIM terms not associated to genes
### Fixed
- BioNano API FSHD report requests are GET in Access 1.8, were POST in 1.7
- Update more FontAwesome icons to avoid Pro icons
- Test if files still exist before attempting to load research variants
- Parsing of genotypes error, resulting in -1 values when alt or ref read depths are 0

## [4.74]
### Added
- SNVs and Indels, MEI and str variants genes have links to Decipher
- An `owner + case display name` index for cases database collection
- Test and fixtures for RNA fusion case page
- Load and display fusion variants from VCF files as the other variant types
- Option to update case document with path to mei variants (clinical and research)
### Changed
- Details on variant type and category for audit filters on case general report
- Enable Gens CN profile button also in somatic case view
- Fix case of analysis type check for Gens analysis button - only show for WGS
### Fixed
- loqusdb table no longer has empty row below each loqusid
- MatchMaker submission details page crashing because of change in date format returned by PatientMatcher
- Variant external links buttons style does not change color when visited
- Hide compounds with compounds follow filter for region or function would fail for variants in multiple genes
- Updated FontAwesome version to fix missing icons

## [4.73]
### Added
- Shortcut button for HPO panel MEI variants from case page
- Export managed variants from CLI
### Changed
- STRs visualization on case panel to emphasize abnormal repeat count and associated condition
- Removed cytoband column from STRs variant view on case report
- More long integers formatted with thin spaces, and copy to clipboard buttons added
### Fixed
- OMIM table is scrollable if higher than 700px on SV page
- Pinned variants validation badge is now red for false positives.
- Case display name defaulting to case ID when `family_name` or `display_name` are missing from case upload config file
- Expanded menu visible at screen sizes below 1000px now has background color
- The image in ClinVar howto-modal is now responsive
- Clicking on a case in case groups when case was already removed from group in another browser tab
- Page crashing when saving filters for mei variants
- Link visited color of images

## [4.72.4]
### Changed
- Automatic test mongod version increased to v7
### Fixed
- GnomAD now defaults to hg38 - change build 37 links accordingly

## [4.72.3]
### Fixed
- Somatic general case report small variant table can crash with unclassified variants

## [4.72.2]
### Changed
- A gunicorn maxrequests parameter for Docker server image - default to 1200
- STR export limit increased to 500, as for other variants
- Prevent long number wrapping and use thin spaces for separation, as per standards from SI, NIST, IUPAC, BIPM.
- Speed up case retrieval and lower memory use by projecting case queries
- Make relatedness check fails stand out a little more to new users
- Speed up case retrieval and lower memory use by projecting case queries
- Speed up variant pages by projecting only the necessary keys in disease collection query
### Fixed
- Huge memory use caused by cases and variants pages pulling complete disease documents from DB
- Do not include genes fetched from HPO terms when loading diseases
- Consider the renamed fields `Approved Symbol` -> `Approved Gene Symbol` and `Gene Symbols` -> `Gene/Locus And Other Related Symbols` when parsing OMIM terms from genemap2.txt file

## [4.72.1]
### Fixed
- Jinja filter that renders long integers
- Case cache when looking for causatives in other cases causing the server to hang

## [4.72]
### Added
- A GitHub action that checks for broken internal links in docs pages
- Link validation settings in mkdocs.yml file
- Load and display full RNA alignments on alignment viewer
- Genome build check when loading a case
- Extend event index to previous causative variants and always load them
### Fixed
- Documentation nav links for a few documents
- Slightly extended the BioNano Genomics Access integration docs
- Loading of SVs when VCF is missing the INFO.END field but has INFO.SVLEN field
- Escape protein sequence name (if available) in case general report to render special characters correctly
- CaseS HPO term searches for multiple terms works independent of order
- CaseS search regexp should not allow backslash
- CaseS cohort tags can contain whitespace and still match
- Remove diagnoses from cases even if OMIM term is not found in the database
- Parsing of disease-associated genes
- Removed an annoying warning while updating database's disease terms
- Displaying custom case images loaded with scout version <= 4.71
- Use pydantic version >=2 in requirements.txt file
### Changed
- Column width adjustment on caseS page
- Use Python 3.11 in tests
- Update some github actions
- Upgraded Pydantic to version 2
- Case validation fails on loading when associated files (alignments, VCFs and reports) are not present on disk
- Case validation fails on loading when custom images have format different then ["gif", "svg", "png", "jpg", "jpeg"]
- Custom images keys `case` and `str` in case config yaml file are renamed to `case_images` and `str_variants_images`
- Simplify and speed up case general report code
- Speed up case retrieval in case_matching_causatives
- Upgrade pymongo to version 4
- When updating disease terms, check that all terms are consistent with a DiseaseTerm model before dropping the old collection
- Better separation between modules loading HPO terms and diseases
- Deleted unused scout.build.phenotype module
- Stricter validation of mandatory genome build key when loading a case. Allowed values are ['37','38',37,38]
- Improved readability of variants length and coordinates on variantS pages

## [4.71]
### Added
- Added Balsamic keys for SweGen and loqusdb local archive frequecies, SNV and SV
- New filter option for Cancer variantS: local archive RD loqusdb
- Show annotated observations on SV variantS view, also for cancer somatic SVs
- Revel filter for variantS
- Show case default panel on caseS page
- CADD filter for Cancer Somatic SNV variantS - show score
- SpliceAI-lookup link (BROAD, shows SpliceAI and Pangolin) from variant page
- BioNano Access server API - check projects, samples and fetch FSHD reports
### Fixed
- Name of reference genome build for RNA for compatibility with IGV locus search change
- Howto to run the Docker image on Mac computers in `admin-guide/containers/container-deploy.md`
- Link to Weasyprint installation howto in README file
- Avoid filling up disk by creating a reduced VCF file for every variant that is visualized
- Remove legacy incorrectly formatted CODEOWNERS file
- Restrain variant_type requests to variantS views to "clinical" or "research"
- Visualization of cancer variants where cancer case has no affected individual
- ProteinPaint gene link (small StJude API change)
- Causative MEI variant link on causatives page
- Bionano access api settings commented out by default in Scout demo config file.
- Do not show FSHD button on freshly loaded cases without bionano_access individuals
- Truncate long variants' HGVS on causative/Clinically significant and pinned variants case panels
### Changed
- Remove function call that tracks users' browser version
- Include three more splice variant SO terms in clinical filter severe SO terms
- Drop old HPO term collection only after parsing and validation of new terms completes
- Move score to own column on Cancer Somatic SNV variantS page
- Refactored a few complex case operations, breaking out sub functionalities

## [4.70]
### Added
- Download a list of Gene Variants (max 500) resulting from SNVs and Indels search
- Variant PubMed link to search for gene symbol and any aliases
### Changed
- Clearer gnomAD values in Variants page
### Fixed
- CaseS page uniform column widths
- Include ClinVar variants into a scrollable div element on Case page
- `canonical_transcript` variable not initialized in get_hgvs function (server.blueprints.institutes.controllers.py)
- Catch and display any error while importing Phenopacket info
- Modified Docker files to use python:3.8-slim-bullseye to prevent gunicorn workers booting error

## [4.69]
### Added
- ClinVar submission howto available also on Case page
- Somatic score and filtering for somatic SV callers, if available
- Show caller as a tooltip on variantS list
### Fixed
- Crash when attempting to export phenotype from a case that had never had phenotypes
- Aesthetic fix to Causative and Pinned Variants on Case page
- Structural inconsistency for ClinVar Blueprint templates
- Updated igv.js to 2.15.8 to fix track default color bug
- Fixed release versions for actions.
- Freeze tornado below 6.3.0 for compatibility with livereload 2.6.3
- Force update variants count on case re-upload
- IGV locus search not working - add genome reference id
- Pin links to MEI variants should end up on MEI not SV variant view
- Load also matching MEI variants on forced region load
- Allow excluding MEI from case variant deletion
- Fixed the name of the assigned user when the internal user ID is different from the user email address
- Gene variantS should display gene function, region and full hgvs
### Changed
- FontAwesome integrity check fail (updated resource)
- Removed ClinVar API validation buttons in favour of direct API submission
- Improved layout of Institute settings page
- ClinVar API key and allowed submitters are set in the Institute settings page


## [4.68]
### Added
- Rare Disease Mobile Element Insertion variants view
### Changed
- Updated igv.js to 2.15.6
### Fixed
- Docker stage build pycairo.
- Restore SNV and SV rank models versions on Causatives and Verified pages
- Saving `REVEL_RANKSCORE` value in a field named `revel` in variants database documents

## [4.67]
### Added
- Prepare to filter local SV frequency
### Changed
- Speed up instituteS page loading by refactoring cases/institutes query
- Clinical Filter for SVs includes `splice_polypyrimidine_tract_variant` as a severe consequence
- Clinical Filter for SVs includes local variant frequency freeze ("old") for filtering, starting at 30 counts
- Speed up caseS page loading by adding status to index and refactoring totals count
- HPO file parsing is updated to reflect that HPO have changed a few downloadable file formats with their 230405 release.
### Fixed
- Page crashing when a user tries to edit a comment that was removed
- Warning instead of crashed page when attempting to retrieve a non-existent Phenopacket
- Fixed StJude ProteinPaint gene link (URL change)
- Freeze of werkzeug library to version<2.3 to avoid problems resulting from the consequential upgrade of the Flask lib
- Huge list of genes in case report for megabases-long structural variants.
- Fix displaying institutes without associated cases on institutes page
- Fix default panel selection on SVs in cancer case report

## [4.66]
### Changed
- Moved Phenomodels code under a dedicated blueprint
- Updated the instructions to load custom case report under admin guide
- Keep variants filter window collapsed except when user expands it to filter
### Added
- A summary table of pinned variants on the cancer case general report
- New openable matching causatives and managed variants lists for default gene panels only for convenience
### Fixed
- Gens structural variant page link individual id typo

## [4.65.2]
### Fixed
- Generating general case report with str variants containing comments

## [4.65.1]
### Fixed
- Visibility of `Gene(s)` badges on SV VariantS page
- Hide dismiss bar on SV page not working well
- Delivery report PDF download
- Saving Pipeline version file when loading a case
- Backport compatible import of importlib metadata for old python versions (<3.8)

## [4.65]
### Added
- Option to mark a ClinVar submission as submitted
- Docs on how to create/update the PanelApp green genes as a system admin
- `individual_id`-parameter to both Gens links
- Download a gene panel in TXT format from gene panel page
- Panel gene comments on variant page: genes in panels can have comments that describe the gene in a panel context
### Changed
- Always show each case category on caseS page, even if 0 cases in total or after current query
- Improved sorting of ClinVar submissions
- Pre-populate SV type select in ClinVar submission form, when possible
- Show comment badges in related comments tables on general report
- Updated version of several GitHub actions
- Migrate from deprecated `pkg_resources` lib to `importlib_resources`
- Dismiss bar on variantS pages is thinner.
- Dismiss bar on variantS pages can be toggled open or closed for the duration of a login session.
### Fixed
- Fixed Sanger order / Cancel order modal close buttons
- Visibility of SV type in ClinVar submission form
- Fixed a couple of creations where now was called twice, so updated_at and created_at could differ
- Deprecated Ubuntu version 18.04 in one GitHub action
- Panels that have been removed (hidden) should not be visible in views where overlapping gene panels for genes are shown
- Gene panel test pointing to the right function

## [4.64]
### Added
- Create/Update a gene panel containing all PanelApp green genes (`scout update panelapp-green -i <cust_id>`)
- Links for ACMG pathogenicity impact modification on the ACMG classification page
### Changed
- Open local observation matching cases in new windows
### Fixed
- Matching manual ranked variants are now shown also on the somatic variant page
- VarSome links to hg19/GRCh37
- Managed variants filter settings lost when navigating to additional pages
- Collect the right variant category after submitting filter form from research variantS page
- Beacon links are templated and support variants in genome build 38

## [4.63]
### Added
- Display data sharing info for ClinVar, Matchmaker Exchange and Beacon in a dedicated column on Cases page
- Test for `commands.download.omim.print_omim`
- Display dismissed variants comments on general case report
- Modify ACMG pathogenicity impact (most commonly PVS1, PS3) based on strength of evidence with lab director's professional judgement
- REViewer button on STR variant page
- Alamut institution parameter in institute settings for Alamut Visual Plus software
- Added Manual Ranks Risk Factor, Likely Risk Factor and Uncertain Risk Factor
- Display matching manual ranks from previous cases the user has access to on VariantS and Variant pages
- Link to gnomAD gene SVs v2.1 for SV variants with gnomAD frequency
- Support for nf-core/rnafusion reports
### Changed
- Display chrY for sex unknown
- Deprecate legacy scout_load() method API call.
- Message shown when variant tag is updated for a variant
- When all ACMG classifications are deleted from a variant, the current variant classification status is also reset.
- Refactored the functions that collect causative variants
- Removed `scripts/generate_test_data.py`
### Fixed
- Default IGV tracks (genes, ClinVar, ClinVar CNVs) showing even if user unselects them all
- Freeze Flask-Babel below v3.0 due to issue with a locale decorator
- Thaw Flask-Babel and fix according to v3 standard. Thank you @TkTech!
- Show matching causatives on somatic structural variant page
- Visibility of gene names and functional annotations on Causatives/Verified pages
- Panel version can be manually set to floating point numbers, when modified
- Causatives page showing also non-causative variants matching causatives in other cases
- ClinVar form submission for variants with no selected transcript and HGVS
- Validating and submitting ClinVar objects not containing both Variant and Casedata info

## [4.62.1]
### Fixed
- Case page crashing when adding a case to a group without providing a valid case name

## [4.62]
### Added
- Validate ClinVar submission objects using the ClinVar API
- Wrote tests for case and variant API endpoints
- Create ClinVar submissions from Scout using the ClinVar API
- Export Phenopacket for affected individual
- Import Phenopacket from JSON file or Phenopacket API backend server
- Use the new case name option for GENS requests
- Pre-validate refseq:HGVS items using VariantValidator in ClinVar submission form
### Fixed
- Fallback for empty alignment index for REViewer service
- Source link out for MIP 11.1 reference STR annotation
- Avoid duplicate causatives and pinned variants
- ClinVar clinical significance displays only the ACMG terms when user selects ACMG 2015 as assertion criteria
- Spacing between icon and text on Beacon and MatchMaker links on case page sidebar
- Truncate IDs and HGVS representations in ClinVar pages if longer than 25 characters
- Update ClinVar submission ID form
- Handle connection timeout when sending requests requests to external web services
- Validate any ClinVar submission regardless of its status
- Empty Phenopackets import crashes
- Stop Spinner on Phenopacket JSON download
### Changed
- Updated ClinVar submission instructions

## [4.61.1]
### Fixed
- Added `UMLS` as an option of `Condition ID type` in ClinVar Variant downloaded files
- Missing value for `Condition ID type` in ClinVar Variant downloaded files
- Possibility to open, close or delete a ClinVar submission even if it doesn't have an associated name
- Save SV type, ref and alt n. copies to exported ClinVar files
- Inner and outer start and stop SV coordinates not exported in ClinVar files
- ClinVar submissions page crashing when SV files don't contain breakpoint exact coordinates
- Align OMIM diagnoses with delete diagnosis button on case page
- In ClinVar form, reset condition list and customize help when condition ID changes

## [4.61]
### Added
- Filter case list by cases with variants in ClinVar submission
- Filter case list by cases containing RNA-seq data - gene_fusion_reports and sample-level tracks (splice junctions and RNA coverage)
- Additional case category `Ignored`, to be used for cases that don't fall in the existing 'inactive', 'archived', 'solved', 'prioritized' categories
- Display number of cases shown / total number of cases available for each category on Cases page
- Moved buttons to modify case status from sidebar to main case page
- Link to Mutalyzer Normalizer tool on variant's transcripts overview to retrieve official HVGS descriptions
- Option to manually load RNA MULTIQC report using the command `scout load report -t multiqc_rna`
- Load RNA MULTIQC automatically for a case if config file contains the `multiqc_rna` key/value
- Instructions in admin-guide on how to load case reports via the command line
- Possibility to filter RD variants by a specific genotype call
- Distinct colors for different inheritance models on RD Variant page
- Gene panels PDF export with case variants hits by variant type
- A couple of additional README badges for GitHub stats
- Upload and display of pipeline reference info and executable version yaml files as custom reports
- Testing CLI on hasta in PR template
### Changed
- Instructions on how to call dibs on scout-stage server in pull request template
- Deprecated CLI commands `scout load <delivery_report, gene_fusion_report, coverage_qc_report, cnv_report>` to replace them with command `scout load report -t <report type>`
- Refactored code to display and download custom case reports
- Do not export `Assertion method` and `Assertion method citation` to ClinVar submission files according to changes to ClinVar's submission spreadsheet templates.
- Simplified code to create and download ClinVar CSV files
- Colorize inheritance models badges by category on VariantS page
- `Safe variants matching` badge more visible on case page
### Fixed
- Non-admin users saving institute settings would clear loqusdb instance selection
- Layout of variant position, cytoband and type in SV variant summary
- Broken `Build Status - GitHub badge` on GitHub README page
- Visibility of text on grey badges in gene panels PDF exports
- Labels for dashboard search controls
- Dark mode visibility for ClinVar submission
- Whitespaces on outdated panel in extent report

## [4.60]
### Added
- Mitochondrial deletion signatures (mitosign) can be uploaded and shown with mtDNA report
- A `Type of analysis` column on Causatives and Validated variants pages
- List of "safe" gene panels available for matching causatives and managed variants in institute settings, to avoid secondary findings
- `svdb_origin` as a synonym for `FOUND_IN` to complement `set` for variants found by all callers
### Changed
- Hide removed gene panels by default in panels page
- Removed option for filtering cancer SVs by Tumor and Normal alt AF
- Hide links to coverage report from case dynamic HPO panel if cancer analysis
- Remove rerun emails and redirect users to the analysis order portal instead
- Updated clinical SVs igv.js track (dbVar) and added example of external track from `https://trackhubregistry.org/`
- Rewrote the ClinVar export module to simplify and add one variant at the time
- ClinVar submissions with phenotype conditions from: [OMIM, MedGen, Orphanet, MeSH, HP, MONDO]
### Fixed
- If trying to load a badly formatted .tsv file an error message is displayed.
- Avoid showing case as rerun when first attempt at case upload failed
- Dynamic autocomplete search not working on phenomodels page
- Callers added to variant when loading case
- Now possible to update managed variant from file without deleting it first
- Missing preselected chromosome when editing a managed variant
- Preselected variant type and subtype when editing a managed variant
- Typo in dbVar ClinVar track, hg19


## [4.59]
### Added
- Button to go directly to HPO SV filter variantS page from case
- `Scout-REViewer-Service` integration - show `REViewer` picture if available
- Link to HPO panel coverage overview on Case page
- Specify a confidence threshold (green|amber|red) when loading PanelApp panels
- Functional annotations in variants lists exports (all variants)
- Cancer/Normal VAFs and COSMIC ids in in variants lists exports (cancer variants)
### Changed
- Better visualization of regional annotation for long lists of genes in large SVs in Variants tables
- Order of cells in variants tables
- More evident links to gene coverage from Variant page
- Gene panels sorted by display name in the entire Case page
- Round CADD and GnomAD values in variants export files
### Fixed
- HPO filter button on SV variantS page
- Spacing between region|function cells in SVs lists
- Labels on gene panel Chanjo report
- Fixed ambiguous duplicated response headers when requesting a BAM file from /static
- Visited color link on gene coverage button (Variant page)

## [4.58.1]
### Fixed
- Case search with search strings that contain characters that can be escaped

## [4.58]
### Added
- Documentation on how to create/update PanelApp panels
- Add filter by local observations (archive) to structural variants filters
- Add more splicing consequences to SO term definitions
- Search for a specific gene in all gene panels
- Institute settings option to force show all variants on VariantS page for all cases of an institute
- Filter cases by validation pending status
- Link to The Clinical Knowledgebase (CKB) (https://ckb.jax.org/) in cancer variant's page
### Fixed
- Added a not-authorized `auto-login` fixture according to changes in Flask-Login 0.6.2
- Renamed `cache_timeout` param name of flask.send_file function to `max_age` (Flask 2.2 compliant)
- Replaced deprecated `app.config["JSON_SORT_KEYS"]` with app.json.sort_keys in app settings
- Bug in gene variants page (All SNVs and INDELs) when variant gene doesn't have a hgnc id that is found in the database
- Broken export of causatives table
- Query for genes in build 38 on `Search SNVs and INDELs` page
- Prevent typing special characters `^<>?!=\/` in case search form
- Search matching causatives also among research variants in other cases
- Links to variants in Verified variants page
- Broken filter institute cases by pinned gene
- Better visualization of long lists of genes in large SVs on Causative and Verified Variants page
- Reintroduced missing button to export Causative variants
- Better linking and display of matching causatives and managed variants
- Reduced code complexity in `scout/parse/variant/variant.py`
- Reduced complexity of code in `scout/build/variant/variant.py`

### Changed
- State that loqusdb observation is in current case if observations count is one and no cases are shown
- Better pagination and number of variants returned by queries in `Search SNVs and INDELs` page
- Refactored and simplified code used for collecting gene variants for `Search SNVs and INDELs` page
- Fix sidebar panel icons in Case view
- Fix panel spacing in Case view
- Removed unused database `sanger_ordered` and `case_id,category,rank_score` indexes (variant collection)
- Verified variants displayed in a dedicated page reachable from institute sidebar
- Unified stats in dashboard page
- Improved gene info for large SVs and cancer SVs
- Remove the unused `variant.str_variant` endpoint from variant views
- Easier editing of HPO gene panel on case page
- Assign phenotype panel less cramped on Case page
- Causatives and Verified variants pages to use the same template macro
- Allow hyphens in panel names
- Reduce resolution of example images
- Remove some animations in web gui which where rendered slow


## [4.57.4]
### Fixed
- Parsing of variant.FORMAT "DR" key in parse variant file

## [4.57.3]
### Fixed
- Export of STR verified variants
- Do not download as verified variants first verified and then reset to not validated
- Avoid duplicated lines in downloaded verified variants reflecting changes in variant validation status

## [4.57.2]
### Fixed
- Export of verified variants when variant gene has no transcripts
- HTTP 500 when visiting a the details page for a cancer variant that had been ranked with genmod

## [4.57.1]
### Fixed
- Updating/replacing a gene panel from file with a corrupted or malformed file

## [4.57]
### Added
- Display last 50 or 500 events for a user in a timeline
- Show dismiss count from other cases on matching variantS
- Save Beacon-related events in events collection
- Institute settings allow saving multiple loqusdb instances for one institute
- Display stats from multiple instances of loqusdb on variant page
- Display date and frequency of obs derived from count of local archive observations from MIP11 (requires fix in MIP)
### Changed
- Prior ACMG classifications view is no longer limited by pathogenicity
### Fixed
- Visibility of Sanger ordered badge on case page, light mode
- Some of the DataTables tables (Phenotypes and Diagnoses pages) got a bit dark in dark mode
- Remove all redundancies when displaying timeline events (some events are saved both as case-related and variant-related)
- Missing link in saved MatchMaker-related events
- Genes with mixed case gene symbols missing in PanelApp panels
- Alignment of elements on the Beacon submission modal window
- Locus info links from STR variantS page open in new browser tabs

## [4.56]
### Added
- Test for PanelApp panels loading
- `panel-umi` tag option when loading cancer analyses
### Changed
- Black text to make comments more visible in dark mode
- Loading PanelApp panels replaces pre-existing panels with same version
- Removed sidebar from Causatives page - navigation is available on the top bar for now
- Create ClinVar submissions from pinned variants list in case page
- Select which pinned variants will be included in ClinVar submission documents
### Fixed
- Remove a:visited css style from all buttons
- Update of HPO terms via command line
- Background color of `MIXED` and `PANEL-UMI` sequencing types on cases page
- Fixed regex error when searching for cases with query ending with `\ `
- Gene symbols on Causatives page lighter in dark mode
- SpliceAI tooltip of multigene variants

## [4.55]
### Changed
- Represent different tumor samples as vials in cases page
- Option to force-update the OMIM panel
### Fixed
- Low tumor purity badge alignment in cancer samples table on cancer case view
- VariantS comment popovers reactivate on hover
- Updating database genes in build 37
- ACMG classification summary hidden by sticky navbar
- Logo backgrounds fixed to white on welcome page
- Visited links turn purple again
- Style of link buttons and dropdown menus
- Update KUH and GMS logos
- Link color for Managed variants

## [4.54]
### Added
- Dark mode, using browser/OS media preference
- Allow marking case as solved without defining causative variants
- Admin users can create missing beacon datasets from the institute's settings page
- GenCC links on gene and variant pages
- Deprecation warnings when launching the app using a .yaml config file or loading cases using .ped files
### Changed
- Improved HTML syntax in case report template
- Modified message displayed when variant rank stats could not be calculated
- Expanded instructions on how to test on CG development server (cg-vm1)
- Added more somatic variant callers (Balsamic v9 SNV, develop SV)
### Fixed
- Remove load demo case command from docker-compose.yml
- Text elements being split across pages in PDF reports
- Made login password field of type `password` in LDAP login form
- Gene panels HTML select in institute's settings page
- Bootstrap upgraded to version 5
- Fix some Sourcery and SonarCloud suggestions
- Escape special characters in case search on institute and dashboard pages
- Broken case PDF reports when no Madeline pedigree image can be created
- Removed text-white links style that were invisible in new pages style
- Variants pagination after pressing "Filter variants" or "Clinical filter"
- Layout of buttons Matchmaker submission panel (case page)
- Removing cases from Matchmaker (simplified code and fixed functionality)
- Reintroduce check for missing alignment files purged from server

## [4.53]
### Added
### Changed
- Point Alamut API key docs link to new API version
- Parse dbSNP id from ID only if it says "rs", else use VEP CSQ fields
- Removed MarkupSafe from the dependencies
### Fixed
- Reintroduced loading of SVs for demo case 643595
- Successful parse of FOUND_IN should avoid GATK caller default
- All vulnerabilities flagged by SonarCloud

## [4.52]
### Added
- Demo cancer case gets loaded together with demo RD case in demo instance
- Parse REVEL_score alongside REVEL_rankscore from csq field and display it on SNV variant page
- Rank score results now show the ranking range
- cDNA and protein changes displayed on institute causatives pages
- Optional SESSION_TIMEOUT_MINUTES configuration in app config files
- Script to convert old OMIM case format (list of integers) to new format (list of dictionaries)
- Additional check for user logged in status before serving alignment files
- Download .cgh files from cancer samples table on cancer case page
- Number of documents and date of last update on genes page
### Changed
- Verify user before redirecting to IGV alignments and sashimi plots
- Build case IGV tracks starting from case and variant objects instead of passing all params in a form
- Unfreeze Werkzeug lib since Flask_login v.0.6 with bugfix has been released
- Sort gene panels by name (panelS and variant page)
- Removed unused `server.blueprints.alignviewers.unindexed_remote_static` endpoint
- User sessions to check files served by `server.blueprints.alignviewers.remote_static` endpoint
- Moved Beacon-related functions to a dedicated app extension
- Audit Filter now also loads filter displaying the variants for it
### Fixed
- Handle `attachment_filename` parameter renamed to `download_name` when Flask 2.2 will be released
- Removed cursor timeout param in cases find adapter function to avoid many code warnings
- Removed stream argument deprecation warning in tests
- Handle `no intervals found` warning in load_region test
- Beacon remove variants
- Protect remote_cors function in alignviewers view from Server-Side Request Forgery (SSRF)
- Check creation date of last document in gene collection to display when genes collection was updated last

## [4.51]
### Added
- Config file containing codecov settings for pull requests
- Add an IGV.js direct link button from case page
- Security policy file
- Hide/shade compound variants based on rank score on variantS from filter
- Chromograph legend documentation direct link
### Changed
- Updated deprecated Codecov GitHub action to v.2
- Simplified code of scout/adapter/mongo/variant
- Update IGV.js to v2.11.2
- Show summary number of variant gene panels on general report if more than 3
### Fixed
- Marrvel link for variants in genome build 38 (using liftover to build 37)
- Remove flags from codecov config file
- Fixed filter bug with high negative SPIDEX scores
- Renamed IARC TP53 button to to `TP53 Database`, modified also link since IARC has been moved to the US NCI: `https://tp53.isb-cgc.org/`
- Parsing new format of OMIM case info when exporting patients to Matchmaker
- Remove flask-debugtoolbar lib dependency that is using deprecated code and causes app to crash after new release of Jinja2 (3.1)
- Variant page crashing for cases with old OMIM terms structure (a list of integers instead of dictionary)
- Variant page crashing when creating MARRVEL link for cases with no genome build
- SpliceAI documentation link
- Fix deprecated `safe_str_cmp` import from `werkzeug.security` by freezing Werkzeug lib to v2.0 until Flask_login v.0.6 with bugfix is released
- List gene names densely in general report for SVs that contain more than 3 genes
- Show transcript ids on refseq genes on hg19 in IGV.js, using refgene source
- Display correct number of genes in general report for SVs that contain more than 32 genes
- Broken Google login after new major release of `lepture/authlib`
- Fix frequency and callers display on case general report

## [4.50.1]
### Fixed
- Show matching causative STR_repid for legacy str variants (pre Stranger hgnc_id)

## [4.50]
### Added
- Individual-specific OMIM terms
- OMIM disease descriptions in ClinVar submission form
- Add a toggle for melter rerun monitoring of cases
- Add a config option to show the rerun monitoring toggle
- Add a cli option to export cases with rerun monitoring enabled
- Add a link to STRipy for STR variants; shallow for ARX and HOXA13
- Hide by default variants only present in unaffected individuals in variants filters
- OMIM terms in general case report
- Individual-level info on OMIM and HPO terms in general case report
- PanelApp gene link among the external links on variant page
- Dashboard case filters fields help
- Filter cases by OMIM terms in cases and dashboard pages
### Fixed
- A malformed panel id request would crash with exception: now gives user warning flash with redirect
- Link to HPO resource file hosted on `http://purl.obolibrary.org`
- Gene search form when gene exists only in build 38
- Fixed odd redirect error and poor error message on missing column for gene panel csv upload
- Typo in parse variant transcripts function
- Modified keys name used to parse local observations (archived) frequencies to reflect change in MIP keys naming
- Better error handling for partly broken/timed out chanjo reports
- Broken javascript code when case Chromograph data is malformed
- Broader space for case synopsis in general report
- Show partial causatives on causatives and matching causatives panels
- Partial causative assignment in cases with no OMIM or HPO terms
- Partial causative OMIM select options in variant page
### Changed
- Slightly smaller and improved layout of content in case PDF report
- Relabel more cancer variant pages somatic for navigation
- Unify caseS nav links
- Removed unused `add_compounds` param from variant controllers function
- Changed default hg19 genome for IGV.js to legacy hg19_1kg_decoy to fix a few problematic loci
- Reduce code complexity (parse/ensembl.py)
- Silence certain fields in ClinVar export if prioritised ones exist (chrom-start-end if hgvs exist)
- Made phenotype non-mandatory when marking a variant as partial causative
- Only one phenotype condition type (OMIM or HPO) per variant is used in ClinVar submissions
- ClinVar submission variant condition prefers OMIM over HPO if available
- Use lighter version of gene objects in Omim MongoDB adapter, panels controllers, panels views and institute controllers
- Gene-variants table size is now adaptive
- Remove unused file upload on gene-variants page

## [4.49]
### Fixed
- Pydantic model types for genome_build, madeline_info, peddy_ped_check and peddy_sex_check, rank_model_version and sv_rank_model_version
- Replace `MatchMaker` with `Matchmaker` in all places visible by a user
- Save diagnosis labels along with OMIM terms in Matchmaker Exchange submission objects
- `libegl-mesa0_21.0.3-0ubuntu0.3~20.04.5_amd64.deb` lib not found by GitHub actions Docker build
- Remove unused `chromograph_image_files` and `chromograph_prefixes` keys saved when creating or updating an RD case
- Search managed variants by description and with ignore case
### Changed
- Introduced page margins on exported PDF reports
- Smaller gene fonts in downloaded HPO genes PDF reports
- Reintroduced gene coverage data in the PDF-exported general report of rare-disease cases
- Check for existence of case report files before creating sidebar links
- Better description of HPO and OMIM terms for patients submitted to Matchmaker Exchange
- Remove null non-mandatory key/values when updating a case
- Freeze WTForms<3 due to several form input rendering changes

## [4.48.1]
### Fixed
- General case PDF report for recent cases with no pedigree

## [4.48]
### Added
- Option to cancel a request for research variants in case page
### Changed
- Update igv.js to v2.10.5
- Updated example of a case delivery report
- Unfreeze cyvcf2
- Builder images used in Scout Dockerfiles
- Crash report email subject gives host name
- Export general case report to PDF using PDFKit instead of WeasyPrint
- Do not include coverage report in PDF case report since they might have different orientation
- Export cancer cases's "Coverage and QC report" to PDF using PDFKit instead of Weasyprint
- Updated cancer "Coverage and QC report" example
- Keep portrait orientation in PDF delivery report
- Export delivery report to PDF using PDFKit instead of Weasyprint
- PDF export of clinical and research HPO panels using PDFKit instead of Weasyprint
- Export gene panel report to PDF using PDFKit
- Removed WeasyPrint lib dependency

### Fixed
- Reintroduced missing links to Swegen and Beacon and dbSNP in RD variant page, summary section
- Demo delivery report orientation to fit new columns
- Missing delivery report in demo case
- Cast MNVs to SNV for test
- Export verified variants from all institutes when user is admin
- Cancer coverage and QC report not found for demo cancer case
- Pull request template instructions on how to deploy to test server
- PDF Delivery report not showing Swedac logo
- Fix code typos
- Disable codefactor raised by ESLint for javascript functions located on another file
- Loading spinner stuck after downloading a PDF gene panel report
- IGV browser crashing when file system with alignment files is not mounted

## [4.47]
### Added
- Added CADD, GnomAD and genotype calls to variantS export
### Changed
- Pull request template, to illustrate how to deploy pull request branches on cg-vm1 stage server
### Fixed
- Compiled Docker image contains a patched version (v4.9) of chanjo-report

## [4.46.1]
### Fixed
- Downloading of files generated within the app container (MT-report, verified variants, pedigrees, ..)

## [4.46]
### Added
- Created a Dockefile to be used to serve the dockerized app in production
- Modified the code to collect database params specified as env vars
- Created a GitHub action that pushes the Dockerfile-server image to Docker Hub (scout-server-stage) every time a PR is opened
- Created a GitHub action that pushes the Dockerfile-server image to Docker Hub (scout-server) every time a new release is created
- Reassign MatchMaker Exchange submission to another user when a Scout user is deleted
- Expose public API JSON gene panels endpoint, primarily to enable automated rerun checking for updates
- Add utils for dictionary type
- Filter institute cases using multiple HPO terms
- Vulture GitHub action to identify and remove unused variables and imports
### Changed
- Updated the python config file documentation in admin guide
- Case configuration parsing now uses Pydantic for improved typechecking and config handling
- Removed test matrices to speed up automatic testing of PRs
- Switch from Coveralls to Codecov to handle CI test coverage
- Speed-up CI tests by caching installation of libs and splitting tests into randomized groups using pytest-test-groups
- Improved LDAP login documentation
- Use lib flask-ldapconn instead of flask_ldap3_login> to handle ldap authentication
- Updated Managed variant documentation in user guide
- Fix and simplify creating and editing of gene panels
- Simplified gene variants search code
- Increased the height of the genes track in the IGV viewer
### Fixed
- Validate uploaded managed variant file lines, warning the user.
- Exporting validated variants with missing "genes" database key
- No results returned when searching for gene variants using a phenotype term
- Variants filtering by gene symbols file
- Make gene HGNC symbols field mandatory in gene variants page and run search only on form submit
- Make sure collaborator gene variants are still visible, even if HPO filter is used

## [4.45]
### Added
### Changed
- Start Scout also when loqusdbapi is not reachable
- Clearer definition of manual standard and custom inheritance models in gene panels
- Allow searching multiple chromosomes in filters
### Fixed
- Gene panel crashing on edit action

## [4.44]
### Added
### Changed
- Display Gene track beneath each sample track when displaying splice junctions in igv browser
- Check outdated gene symbols and update with aliases for both RD and cancer variantS
### Fixed
- Added query input check and fixed the Genes API endpoint to return a json formatted error when request is malformed
- Typo in ACMG BP6 tooltip

## [4.43.1]
### Added
- Added database index for OMIM disease term genes
### Changed
### Fixed
- Do not drop HPO terms collection when updating HPO terms via the command line
- Do not drop disease (OMIM) terms collection when updating diseases via the command line

## [4.43]
### Added
- Specify which collection(s) update/build indexes for
### Fixed
- Do not drop genes and transcripts collections when updating genes via the command line

## [4.42.1]
### Added
### Changed
### Fixed
- Freeze PyMongo lib to version<4.0 to keep supporting previous MongoDB versions
- Speed up gene panels creation and update by collecting only light gene info from database
- Avoid case page crash on Phenomizer queries timeout

## [4.42]
### Added
- Choose custom pinned variants to submit to MatchMaker Exchange
- Submit structural variant as genes to the MatchMaker Exchange
- Added function for maintainers and admins to remove gene panels
- Admins can restore deleted gene panels
- A development docker-compose file illustrating the scout/chanjo-report integration
- Show AD on variants view for cancer SV (tumor and normal)
- Cancer SV variants filter AD, AF (tumor and normal)
- Hiding the variants score column also from cancer SVs, as for the SNVs
### Changed
- Enforce same case _id and display_name when updating a case
- Enforce same individual ids, display names and affected status when updating a case
- Improved documentation for connecting to loqusdb instances (including loqusdbapi)
- Display and download HPO gene panels' gene symbols in italics
- A faster-built and lighter Docker image
- Reduce complexity of `panels` endpoint moving some code to the panels controllers
- Update requirements to use flask-ldap3-login>=0.9.17 instead of freezing WTForm
### Fixed
- Use of deprecated TextField after the upgrade of WTF to v3.0
- Freeze to WTForms to version < 3
- Remove the extra files (bed files and madeline.svg) introduced by mistake
- Cli command loading demo data in docker-compose when case custom images exist and is None
- Increased MongoDB connection serverSelectionTimeoutMS parameter to 30K (default value according to MongoDB documentation)
- Better differentiate old obs counts 0 vs N/A
- Broken cancer variants page when default gene panel was deleted
- Typo in tx_overview function in variant controllers file
- Fixed loqusdbapi SV search URL
- SV variants filtering using Decipher criterion
- Removing old gene panels that don't contain the `maintainer` key.

## [4.41.1]
### Fixed
- General reports crash for variant annotations with same variant on other cases

## [4.41]
### Added
- Extended the instructions for running the Scout Docker image (web app and cli).
- Enabled inclusion of custom images to STR variant view
### Fixed
- General case report sorting comments for variants with None genetic models
- Do not crash but redirect to variants page with error when a variant is not found for a case
- UCSC links coordinates for SV variants with start chromosome different than end chromosome
- Human readable variants name in case page for variants having start chromosome different from end chromosome
- Avoid always loading all transcripts when checking gene symbol: introduce gene captions
- Slow queries for evaluated variants on e.g. case page - use events instead
### Changed
- Rearrange variant page again, moving severity predictions down.
- More reactive layout width steps on variant page

## [4.40.1]
### Added
### Fixed
- Variants dismissed with inconsistent inheritance pattern can again be shown in general case report
- General report page for variants with genes=None
- General report crashing when variants have no panels
- Added other missing keys to case and variant dictionaries passed to general report
### Changed

## [4.40]
### Added
- A .cff citation file
- Phenotype search API endpoint
- Added pagination to phenotype API
- Extend case search to include internal MongoDB id
- Support for connecting to a MongoDB replica set (.py config files)
- Support for connecting to a MongoDB replica set (.yaml config files)
### Fixed
- Command to load the OMIM gene panel (`scout load panel --omim`)
- Unify style of pinned and causative variants' badges on case page
- Removed automatic spaces after punctuation in comments
- Remove the hardcoded number of total individuals from the variant's old observations panel
- Send delete requests to a connected Beacon using the DELETE method
- Layout of the SNV and SV variant page - move frequency up
### Changed
- Stop updating database indexes after loading exons via command line
- Display validation status badge also for not Sanger-sequenced variants
- Moved Frequencies, Severity and Local observations panels up in RD variants page
- Enabled Flask CORS to communicate CORS status to js apps
- Moved the code preparing the transcripts overview to the backend
- Refactored and filtered json data used in general case report
- Changed the database used in docker-compose file to use the official MongoDB v4.4 image
- Modified the Python (3.6, 3.8) and MongoDB (3.2, 4.4, 5.0) versions used in testing matrices (GitHub actions)
- Capitalize case search terms on institute and dashboard pages


## [4.39]
### Added
- COSMIC IDs collected from CSQ field named `COSMIC`
### Fixed
- Link to other causative variants on variant page
- Allow multiple COSMIC links for a cancer variant
- Fix floating text in severity box #2808
- Fixed MitoMap and HmtVar links for hg38 cases
- Do not open new browser tabs when downloading files
- Selectable IGV tracks on variant page
- Missing splice junctions button on variant page
- Refactor variantS representative gene selection, and use it also for cancer variant summary
### Changed
- Improve Javascript performance for displaying Chromograph images
- Make ClinVar classification more evident in cancer variant page

## [4.38]
### Added
- Option to hide Alamut button in the app config file
### Fixed
- Library deprecation warning fixed (insert is deprecated. Use insert_one or insert_many instead)
- Update genes command will not trigger an update of database indices any more
- Missing resources in temporary downloading directory when updating genes using the command line
- Restore previous variant ACMG classification in a scrollable div
- Loading spinner not stopping after downloading PDF case reports and variant list export
- Add extra Alamut links higher up on variant pages
- Improve UX for phenotypes in case page
- Filter and export of STR variants
- Update look of variants page navigation buttons
### Changed

## [4.37]
### Added
- Highlight and show version number for RefSeq MANE transcripts.
- Added integration to a rerunner service for toggling reanalysis with updated pedigree information
- SpliceAI display and parsing from VEP CSQ
- Display matching tiered variants for cancer variants
- Display a loading icon (spinner) until the page loads completely
- Display filter badges in cancer variants list
- Update genes from pre-downloaded file resources
- On login, OS, browser version and screen size are saved anonymously to understand how users are using Scout
- API returning institutes data for a given user: `/api/v1/institutes`
- API returning case data for a given institute: `/api/v1/institutes/<institute_id>/cases`
- Added GMS and Lund university hospital logos to login page
- Made display of Swedac logo configurable
- Support for displaying custom images in case view
- Individual-specific HPO terms
- Optional alamut_key in institute settings for Alamut Plus software
- Case report API endpoint
- Tooltip in case explaining that genes with genome build different than case genome build will not be added to dynamic HPO panel.
- Add DeepVariant as a caller
### Fixed
- Updated IGV to v2.8.5 to solve missing gene labels on some zoom levels
- Demo cancer case config file to load somatic SNVs and SVs only.
- Expand list of refseq trancripts in ClinVar submission form
- Renamed `All SNVs and INDELs` institute sidebar element to `Search SNVs and INDELs` and fixed its style.
- Add missing parameters to case load-config documentation
- Allow creating/editing gene panels and dynamic gene panels with genes present in genome build 38
- Bugfix broken Pytests
- Bulk dismissing variants error due to key conversion from string to integer
- Fix typo in index documentation
- Fixed crash in institute settings page if "collaborators" key is not set in database
- Don't stop Scout execution if LoqusDB call fails and print stacktrace to log
- Bug when case contains custom images with value `None`
- Bug introduced when fixing another bug in Scout-LoqusDB interaction
- Loading of OMIM diagnoses in Scout demo instance
- Remove the docker-compose with chanjo integration because it doesn't work yet.
- Fixed standard docker-compose with scout demo data and database
- Clinical variant assessments not present for pinned and causative variants on case page.
- MatchMaker matching one node at the time only
- Remove link from previously tiered variants badge in cancer variants page
- Typo in gene cell on cancer variants page
- Managed variants filter form
### Changed
- Better naming for variants buttons on cancer track (somatic, germline). Also show cancer research button if available.
- Load case with missing panels in config files, but show warning.
- Changing the (Female, Male) symbols to (F/M) letters in individuals_table and case-sma.
- Print stacktrace if case load command fails
- Added sort icon and a pointer to the cursor to all tables with sortable fields
- Moved variant, gene and panel info from the basic pane to summary panel for all variants.
- Renamed `Basics` panel to `Classify` on variant page.
- Revamped `Basics` panel to a panel dedicated to classify variants
- Revamped the summary panel to be more compact.
- Added dedicated template for cancer variants
- Removed Gene models, Gene annotations and Conservation panels for cancer variants
- Reorganized the orders of panels for variant and cancer variant views
- Added dedicated variant quality panel and removed relevant panes
- A more compact case page
- Removed OMIM genes panel
- Make genes panel, pinned variants panel, causative variants panel and ClinVar panel scrollable on case page
- Update to Scilifelab's 2020 logo
- Update Gens URL to support Gens v2.0 format
- Refactor tests for parsing case configurations
- Updated links to HPO downloadable resources
- Managed variants filtering defaults to all variant categories
- Changing the (Kind) drop-down according to (Category) drop-down in Managed variant add variant
- Moved Gens button to individuals table
- Check resource files availability before starting updating OMIM diagnoses
- Fix typo in `SHOW_OBSERVED_VARIANT_ARCHIVE` config param

## [4.36]
### Added
- Parse and save splice junction tracks from case config file
- Tooltip in observations panel, explaining that case variants with no link might be old variants, not uploaded after a case rerun
### Fixed
- Warning on overwriting variants with same position was no longer shown
- Increase the height of the dropdowns to 425px
- More indices for the case table as it grows, specifically for causatives queries
- Splice junction tracks not centered over variant genes
- Total number of research variants count
- Update variants stats in case documents every time new variants are loaded
- Bug in flashing warning messages when filtering variants
### Changed
- Clearer warning messages for genes and gene/gene-panels searches in variants filters

## [4.35]
### Added
- A new index for hgnc_symbol in the hgnc_gene collection
- A Pedigree panel in STR page
- Display Tier I and II variants in case view causatives card for cancer cases
### Fixed
- Send partial file data to igv.js when visualizing sashimi plots with splice junction tracks
- Research variants filtering by gene
- Do not attempt to populate annotations for not loaded pinned/causatives
- Add max-height to all dropdowns in filters
### Changed
- Switch off non-clinical gene warnings when filtering research variants
- Don't display OMIM disease card in case view for cancer cases
- Refactored Individuals and Causative card in case view for cancer cases
- Update and style STR case report

## [4.34]
### Added
- Saved filter lock and unlock
- Filters can optionally be marked audited, logging the filter name, user and date on the case events and general report.
- Added `ClinVar hits` and `Cosmic hits` in cancer SNVs filters
- Added `ClinVar hits` to variants filter (rare disease track)
- Load cancer demo case in docker-compose files (default and demo file)
- Inclusive-language check using [woke](https://github.com/get-woke/woke) github action
- Add link to HmtVar for mitochondrial variants (if VCF is annotated with HmtNote)
- Grey background for dismissed compounds in variants list and variant page
- Pin badge for pinned compounds in variants list and variant page
- Support LoqusDB REST API queries
- Add a docker-compose-matchmaker under scout/containers/development to test matchmaker locally
- Script to investigate consequences of symbol search bug
- Added GATK to list of SV and cancer SV callers
### Fixed
- Make MitoMap link work for hg38 again
- Export Variants feature crashing when one of the variants has no primary transcripts
- Redirect to last visited variantS page when dismissing variants from variants list
- Improved matching of SVs Loqus occurrences in other cases
- Remove padding from the list inside (Matching causatives from other cases) panel
- Pass None to get_app function in CLI base since passing script_info to app factory functions was deprecated in Flask 2.0
- Fixed failing tests due to Flask update to version 2.0
- Speed up user events view
- Causative view sort out of memory error
- Use hgnc_id for gene filter query
- Typo in case controllers displaying an error every time a patient is matched against external MatchMaker nodes
- Do not crash while attempting an update for variant documents that are too big (> 16 MB)
- Old STR causatives (and other variants) may not have HGNC symbols - fix sort lambda
- Check if gene_obj has primary_transcript before trying to access it
- Warn if a gene manually searched is in a clinical panel with an outdated name when filtering variants
- ChrPos split js not needed on STR page yet
### Changed
- Remove parsing of case `genome_version`, since it's not used anywhere downstream
- Introduce deprecation warning for Loqus configs that are not dictionaries
- SV clinical filter no longer filters out sub 100 nt variants
- Count cases in LoqusDB by variant type
- Commit pulse repo badge temporarily set to weekly
- Sort ClinVar submissions objects by ascending "Last evaluated" date
- Refactored the MatchMaker integration as an extension
- Replaced some sensitive words as suggested by woke linter
- Documentation for load-configuration rewritten.
- Add styles to MatchMaker matches table
- More detailed info on the data shared in MatchMaker submission form

## [4.33.1]
### Fixed
- Include markdown for release autodeploy docs
- Use standard inheritance model in ClinVar (https://ftp.ncbi.nlm.nih.gov/pub/GTR/standard_terms/Mode_of_inheritance.txt)
- Fix issue crash with variants that have been unflagged causative not being available in other causatives
### Added
### Changed

## [4.33]
### Fixed
- Command line crashing when updating an individual not found in database
- Dashboard page crashing when filters return no data
- Cancer variants filter by chromosome
- /api/v1/genes now searches for genes in all genome builds by default
- Upgraded igv.js to version 2.8.1 (Fixed Unparsable bed record error)
### Added
- Autodeploy docs on release
- Documentation for updating case individuals tracks
- Filter cases and dashboard stats by analysis track
### Changed
- Changed from deprecated db update method
- Pre-selected fields to run queries with in dashboard page
- Do not filter by any institute when first accessing the dashboard
- Removed OMIM panel in case view for cancer cases
- Display Tier I and II variants in case view causatives panel for cancer cases
- Refactored Individuals and Causative panels in case view for cancer cases

## [4.32.1]
### Fixed
- iSort lint check only
### Changed
- Institute cases page crashing when a case has track:Null
### Added

## [4.32]
### Added
- Load and show MITOMAP associated diseases from VCF (INFO field: MitomapAssociatedDiseases, via HmtNote)
- Show variant allele frequencies for mitochondrial variants (GRCh38 cases)
- Extend "public" json API with diseases (OMIM) and phenotypes (HPO)
- HPO gene list download now has option for clinical and non-clinical genes
- Display gene splice junctions data in sashimi plots
- Update case individuals with splice junctions tracks
- Simple Docker compose for development with local build
- Make Phenomodels subpanels collapsible
- User side documentation of cytogenomics features (Gens, Chromograph, vcf2cytosure, rhocall)
- iSort GitHub Action
- Support LoqusDB REST API queries
### Fixed
- Show other causative once, even if several events point to it
- Filtering variants by mitochondrial chromosome for cases with genome build=38
- HPO gene search button triggers any warnings for clinical / non-existing genes also on first search
- Fixed a bug in variants pages caused by MT variants without alt_frequency
- Tests for CADD score parsing function
- Fixed the look of IGV settings on SNV variant page
- Cases analyzed once shown as `rerun`
- Missing case track on case re-upload
- Fixed severity rank for SO term "regulatory region ablation"
### Changed
- Refactor according to CodeFactor - mostly reuse of duplicated code
- Phenomodels language adjustment
- Open variants in a new window (from variants page)
- Open overlapping and compound variants in a new window (from variant page)
- gnomAD link points to gnomAD v.3 (build GRCh38) for mitochondrial variants.
- Display only number of affected genes for dismissed SVs in general report
- Chromosome build check when populating the variants filter chromosome selection
- Display mitochondrial and rare diseases coverage report in cases with missing 'rare' track

## [4.31.1]
### Added
### Changed
- Remove mitochondrial and coverage report from cancer cases sidebar
### Fixed
- ClinVar page when dbSNP id is None

## [4.31]
### Added
- gnomAD annotation field in admin guide
- Export also dynamic panel genes not associated to an HPO term when downloading the HPO panel
- Primary HGNC transcript info in variant export files
- Show variant quality (QUAL field from vcf) in the variant summary
- Load/update PDF gene fusion reports (clinical and research) generated with Arriba
- Support new MANE annotations from VEP (both MANE Select and MANE Plus Clinical)
- Display on case activity the event of a user resetting all dismissed variants
- Support gnomAD population frequencies for mitochondrial variants
- Anchor links in Casedata ClinVar panels to redirect after renaming individuals
### Fixed
- Replace old docs link www.clinicalgenomics.se/scout with new https://clinical-genomics.github.io/scout
- Page formatting issues whenever case and variant comments contain extremely long strings with no spaces
- Chromograph images can be one column and have scrollbar. Removed legacy code.
- Column labels for ClinVar case submission
- Page crashing looking for LoqusDB observation when variant doesn't exist
- Missing inheritance models and custom inheritance models on newly created gene panels
- Accept only numbers in managed variants filter as position and end coordinates
- SNP id format and links in Variant page, ClinVar submission form and general report
- Case groups tooltip triggered only when mouse is on the panel header
### Changed
- A more compact case groups panel
- Added landscape orientation CSS style to cancer coverage and QC demo report
- Improve user documentation to create and save new gene panels
- Removed option to use space as separator when uploading gene panels
- Separating the columns of standard and custom inheritance models in gene panels
- Improved ClinVar instructions for users using non-English Excel

## [4.30.2]
### Added
### Fixed
- Use VEP RefSeq ID if RefSeq list is empty in RefSeq transcripts overview
- Bug creating variant links for variants with no end_chrom
### Changed

## [4.30.1]
### Added
### Fixed
- Cryptography dependency fixed to use version < 3.4
### Changed

## [4.30]
### Added
- Introduced a `reset dismiss variant` verb
- Button to reset all dismissed variants for a case
- Add black border to Chromograph ideograms
- Show ClinVar annotations on variantS page
- Added integration with GENS, copy number visualization tool
- Added a VUS label to the manual classification variant tags
- Add additional information to SNV verification emails
- Tooltips documenting manual annotations from default panels
- Case groups now show bam files from all cases on align view
### Fixed
- Center initial igv view on variant start with SNV/indels
- Don't set initial igv view to negative coordinates
- Display of GQ for SV and STR
- Parsing of AD and related info for STRs
- LoqusDB field in institute settings accepts only existing Loqus instances
- Fix DECIPHER link to work after DECIPHER migrated to GRCh38
- Removed visibility window param from igv.js genes track
- Updated HPO download URL
- Patch HPO download test correctly
- Reference size on STR hover not needed (also wrong)
- Introduced genome build check (allowed values: 37, 38, "37", "38") on case load
- Improve case searching by assignee full name
- Populating the LoqusDB select in institute settings
### Changed
- Cancer variants table header (pop freq etc)
- Only admin users can modify LoqusDB instance in Institute settings
- Style of case synopsis, variants and case comments
- Switched to igv.js 2.7.5
- Do not choke if case is missing research variants when research requested
- Count cases in LoqusDB by variant type
- Introduce deprecation warning for Loqus configs that are not dictionaries
- Improve create new gene panel form validation
- Make XM- transcripts less visible if they don't overlap with transcript refseq_id in variant page
- Color of gene panels and comments panels on cases and variant pages
- Do not choke if case is missing research variants when reserch requested

## [4.29.1]
### Added
### Fixed
- Always load STR variants regardless of RankScore threshold (hotfix)
### Changed

## [4.29]
### Added
- Added a page about migrating potentially breaking changes to the documentation
- markdown_include in development requirements file
- STR variants filter
- Display source, Z-score, inheritance pattern for STR annotations from Stranger (>0.6.1) if available
- Coverage and quality report to cancer view
### Fixed
- ACMG classification page crashing when trying to visualize a classification that was removed
- Pretty print HGVS on gene variants (URL-decode VEP)
- Broken or missing link in the documentation
- Multiple gene names in ClinVar submission form
- Inheritance model select field in ClinVar submission
- IGV.js >2.7.0 has an issue with the gene track zoom levels - temp freeze at 2.7.0
- Revert CORS-anywhere and introduce a local http proxy for cloud tracks
### Changed

## [4.28]
### Added
- Chromograph integration for displaying PNGs in case-page
- Add VAF to cancer case general report, and remove some of its unused fields
- Variants filter compatible with genome browser location strings
- Support for custom public igv tracks stored on the cloud
- Add tests to increase testing coverage
- Update case variants count after deleting variants
- Update IGV.js to latest (v2.7.4)
- Bypass igv.js CORS check using `https://github.com/Rob--W/cors-anywhere`
- Documentation on default and custom IGV.js tracks (admin docs)
- Lock phenomodels so they're editable by admins only
- Small case group assessment sharing
- Tutorial and files for deploying app on containers (Kubernetes pods)
- Canonical transcript and protein change of canonical transcript in exported variants excel sheet
- Support for Font Awesome version 6
- Submit to Beacon from case page sidebar
- Hide dismissed variants in variants pages and variants export function
- Systemd service files and instruction to deploy Scout using podman
### Fixed
- Bugfix: unused `chromgraph_prefix |tojson` removed
- Freeze coloredlogs temporarily
- Marrvel link
- Don't show TP53 link for silent or synonymous changes
- OMIM gene field accepts any custom number as OMIM gene
- Fix Pytest single quote vs double quote string
- Bug in gene variants search by similar cases and no similar case is found
- Delete unused file `userpanel.py`
- Primary transcripts in variant overview and general report
- Google OAuth2 login setup in README file
- Redirect to 'missing file'-icon if configured Chromograph file is missing
- Javascript error in case page
- Fix compound matching during variant loading for hg38
- Cancer variants view containing variants dismissed with cancer-specific reasons
- Zoom to SV variant length was missing IGV contig select
- Tooltips on case page when case has no default gene panels
### Changed
- Save case variants count in case document and not in sessions
- Style of gene panels multiselect on case page
- Collapse/expand main HPO checkboxes in phenomodel preview
- Replaced GQ (Genotype quality) with VAF (Variant allele frequency) in cancer variants GT table
- Allow loading of cancer cases with no tumor_purity field
- Truncate cDNA and protein changes in case report if longer than 20 characters


## [4.27]
### Added
- Exclude one or more variant categories when running variants delete command
### Fixed
### Changed

## [4.26.1]
### Added
### Fixed
- Links with 1-letter aa codes crash on frameshift etc
### Changed

## [4.26]
### Added
- Extend the delete variants command to print analysis date, track, institute, status and research status
- Delete variants by type of analysis (wgs|wes|panel)
- Links to cBioPortal, MutanTP53, IARC TP53, OncoKB, MyCancerGenome, CIViC
### Fixed
- Deleted variants count
### Changed
- Print output of variants delete command as a tab separated table

## [4.25]
### Added
- Command line function to remove variants from one or all cases
### Fixed
- Parse SMN None calls to None rather than False

## [4.24.1]
### Fixed
- Install requirements.txt via setup file

## [4.24]
### Added
- Institute-level phenotype models with sub-panels containing HPO and OMIM terms
- Runnable Docker demo
- Docker image build and push github action
- Makefile with shortcuts to docker commands
- Parse and save synopsis, phenotype and cohort terms from config files upon case upload
### Fixed
- Update dismissed variant status when variant dismissed key is missing
- Breakpoint two IGV button now shows correct chromosome when different from bp1
- Missing font lib in Docker image causing the PDF report download page to crash
- Sentieon Manta calls lack Somaticscore - load anyway
- ClinVar submissions crashing due to pinned variants that are not loaded
- Point ExAC pLI score to new gnomad server address
- Bug uploading cases missing phenotype terms in config file
- STRs loaded but not shown on browser page
- Bug when using adapter.variant.get_causatives with case_id without causatives
- Problem with fetching "solved" from scout export cases cli
- Better serialising of datetime and bson.ObjectId
- Added `volumes` folder to .gitignore
### Changed
- Make matching causative and managed variants foldable on case page
- Remove calls to PyMongo functions marked as deprecated in backend and frontend(as of version 3.7).
- Improved `scout update individual` command
- Export dynamic phenotypes with ordered gene lists as PDF


## [4.23]
### Added
- Save custom IGV track settings
- Show a flash message with clear info about non-valid genes when gene panel creation fails
- CNV report link in cancer case side navigation
- Return to comment section after editing, deleting or submitting a comment
- Managed variants
- MT vs 14 chromosome mean coverage stats if Scout is connected to Chanjo
### Fixed
- missing `vcf_cancer_sv` and `vcf_cancer_sv_research` to manual.
- Split ClinVar multiple clnsig values (slash-separated) and strip them of underscore for annotations without accession number
- Timeout of `All SNVs and INDELs` page when no valid gene is provided in the search
- Round CADD (MIPv9)
- Missing default panel value
- Invisible other causatives lines when other causatives lack gene symbols
### Changed
- Do not freeze mkdocs-material to version 4.6.1
- Remove pre-commit dependency

## [4.22]
### Added
- Editable cases comments
- Editable variants comments
### Fixed
- Empty variant activity panel
- STRs variants popover
- Split new ClinVar multiple significance terms for a variant
- Edit the selected comment, not the latest
### Changed
- Updated RELEASE docs.
- Pinned variants card style on the case page
- Merged `scout export exons` and `scout view exons` commands


## [4.21.2]
### Added
### Fixed
- Do not pre-filter research variants by (case-default) gene panels
- Show OMIM disease tooltip reliably
### Changed

## [4.21.1]
### Added
### Fixed
- Small change to Pop Freq column in variants ang gene panels to avoid strange text shrinking on small screens
- Direct use of HPO list for Clinical HPO SNV (and cancer SNV) filtering
- PDF coverage report redirecting to login page
### Changed
- Remove the option to dismiss single variants from all variants pages
- Bulk dismiss SNVs, SVs and cancer SNVs from variants pages

## [4.21]
### Added
- Support to configure LoqusDB per institute
- Highlight causative variants in the variants list
- Add tests. Mostly regarding building internal datatypes.
- Remove leading and trailing whitespaces from panel_name and display_name when panel is created
- Mark MANE transcript in list of transcripts in "Transcript overview" on variant page
- Show default panel name in case sidebar
- Previous buttons for variants pagination
- Adds a gh action that checks that the changelog is updated
- Adds a gh action that deploys new releases automatically to pypi
- Warn users if case default panels are outdated
- Define institute-specific gene panels for filtering in institute settings
- Use institute-specific gene panels in variants filtering
- Show somatic VAF for pinned and causative variants on case page

### Fixed
- Report pages redirect to login instead of crashing when session expires
- Variants filter loading in cancer variants page
- User, Causative and Cases tables not scaling to full page
- Improved docs for an initial production setup
- Compatibility with latest version of Black
- Fixed tests for Click>7
- Clinical filter required an extra click to Filter to return variants
- Restore pagination and shrink badges in the variants page tables
- Removing a user from the command line now inactivates the case only if user is last assignee and case is active
- Bugfix, LoqusDB per institute feature crashed when institute id was empty string
- Bugfix, LoqusDB calls where missing case count
- filter removal and upload for filters deleted from another page/other user
- Visualize outdated gene panels info in a popover instead of a tooltip in case page side panel

### Changed
- Highlight color on normal STRs in the variants table from green to blue
- Display breakpoints coordinates in verification emails only for structural variants


## [4.20]
### Added
- Display number of filtered variants vs number of total variants in variants page
- Search case by HPO terms
- Dismiss variant column in the variants tables
- Black and pre-commit packages to dev requirements

### Fixed
- Bug occurring when rerun is requested twice
- Peddy info fields in the demo config file
- Added load config safety check for multiple alignment files for one individual
- Formatting of cancer variants table
- Missing Score in SV variants table

### Changed
- Updated the documentation on how to create a new software release
- Genome build-aware cytobands coordinates
- Styling update of the Matchmaker card
- Select search type in case search form


## [4.19]

### Added
- Show internal ID for case
- Add internal ID for downloaded CGH files
- Export dynamic HPO gene list from case page
- Remove users as case assignees when their account is deleted
- Keep variants filters panel expanded when filters have been used

### Fixed
- Handle the ProxyFix ModuleNotFoundError when Werkzeug installed version is >1.0
- General report formatting issues whenever case and variant comments contain extremely long strings with no spaces

### Changed
- Created an institute wrapper page that contains list of cases, causatives, SNVs & Indels, user list, shared data and institute settings
- Display case name instead of case ID on clinVar submissions
- Changed icon of sample update in clinVar submissions


## [4.18]

### Added
- Filter cancer variants on cytoband coordinates
- Show dismiss reasons in a badge with hover for clinical variants
- Show an ellipsis if 10 cases or more to display with loqusdb matches
- A new blog post for version 4.17
- Tooltip to better describe Tumor and Normal columns in cancer variants
- Filter cancer SNVs and SVs by chromosome coordinates
- Default export of `Assertion method citation` to clinVar variants submission file
- Button to export up to 500 cancer variants, filtered or not
- Rename samples of a clinVar submission file

### Fixed
- Apply default gene panel on return to cancer variantS from variant view
- Revert to certificate checking when asking for Chanjo reports
- `scout download everything` command failing while downloading HPO terms

### Changed
- Turn tumor and normal allelic fraction to decimal numbers in tumor variants page
- Moved clinVar submissions code to the institutes blueprints
- Changed name of clinVar export files to FILENAME.Variant.csv and FILENAME.CaseData.csv
- Switched Google login libraries from Flask-OAuthlib to Authlib


## [4.17.1]

### Fixed
- Load cytobands for cases with chromosome build not "37" or "38"


## [4.17]

### Added
- COSMIC badge shown in cancer variants
- Default gene-panel in non-cancer structural view in url
- Filter SNVs and SVs by cytoband coordinates
- Filter cancer SNV variants by alt allele frequency in tumor
- Correct genome build in UCSC link from structural variant page



### Fixed
- Bug in clinVar form when variant has no gene
- Bug when sharing cases with the same institute twice
- Page crashing when removing causative variant tag
- Do not default to GATK caller when no caller info is provided for cancer SNVs


## [4.16.1]

### Fixed
- Fix the fix for handling of delivery reports for rerun cases

## [4.16]

### Added
- Adds possibility to add "lims_id" to cases. Currently only stored in database, not shown anywhere
- Adds verification comment box to SVs (previously only available for small variants)
- Scrollable pedigree panel

### Fixed
- Error caused by changes in WTForm (new release 2.3.x)
- Bug in OMIM case page form, causing the page to crash when a string was provided instead of a numerical OMIM id
- Fix Alamut link to work properly on hg38
- Better handling of delivery reports for rerun cases
- Small CodeFactor style issues: matchmaker results counting, a couple of incomplete tests and safer external xml
- Fix an issue with Phenomizer introduced by CodeFactor style changes

### Changed
- Updated the version of igv.js to 2.5.4

## [4.15.1]

### Added
- Display gene names in ClinVar submissions page
- Links to Varsome in variant transcripts table

### Fixed
- Small fixes to ClinVar submission form
- Gene panel page crash when old panel has no maintainers

## [4.15]

### Added
- Clinvar CNVs IGV track
- Gene panels can have maintainers
- Keep variant actions (dismissed, manual rank, mosaic, acmg, comments) upon variant re-upload
- Keep variant actions also on full case re-upload

### Fixed
- Fix the link to Ensembl for SV variants when genome build 38.
- Arrange information in columns on variant page
- Fix so that new cosmic identifier (COSV) is also acceptable #1304
- Fixed COSMIC tag in INFO (outside of CSQ) to be parses as well with `&` splitter.
- COSMIC stub URL changed to https://cancer.sanger.ac.uk/cosmic/search?q= instead.
- Updated to a version of IGV where bigBed tracks are visualized correctly
- Clinvar submission files are named according to the content (variant_data and case_data)
- Always show causatives from other cases in case overview
- Correct disease associations for gene symbol aliases that exist as separate genes
- Re-add "custom annotations" for SV variants
- The override ClinVar P/LP add-in in the Clinical Filter failed for new CSQ strings

### Changed
- Runs all CI checks in github actions

## [4.14.1]

### Fixed
- Error when variant found in loqusdb is not loaded for other case

## [4.14]

### Added
- Use github actions to run tests
- Adds CLI command to update individual alignments path
- Update HPO terms using downloaded definitions files
- Option to use alternative flask config when running `scout serve`
- Requirement to use loqusdb >= 2.5 if integrated

### Fixed
- Do not display Pedigree panel in cancer view
- Do not rely on internet connection and services available when running CI tests
- Variant loading assumes GATK if no caller set given and GATK filter status is seen in FILTER
- Pass genome build param all the way in order to get the right gene mappings for cases with build 38
- Parse correctly variants with zero frequency values
- Continue even if there are problems to create a region vcf
- STR and cancer variant navigation back to variants pages could fail

### Changed
- Improved code that sends requests to the external APIs
- Updates ranges for user ranks to fit todays usage
- Run coveralls on github actions instead of travis
- Run pip checks on github actions instead of coveralls
- For hg38 cases, change gnomAD link to point to version 3.0 (which is hg38 based)
- Show pinned or causative STR variants a bit more human readable

## [4.13.1]

### Added
### Fixed
- Typo that caused not all clinvar conflicting interpretations to be loaded no matter what
- Parse and retrieve clinvar annotations from VEP-annotated (VEP 97+) CSQ VCF field
- Variant clinvar significance shown as `not provided` whenever is `Uncertain significance`
- Phenomizer query crashing when case has no HPO terms assigned
- Fixed a bug affecting `All SNVs and INDELs` page when variants don't have canonical transcript
- Add gene name or id in cancer variant view

### Changed
- Cancer Variant view changed "Variant:Transcript:Exon:HGVS" to "Gene:Transcript:Exon:HGVS"

## [4.13]

### Added
- ClinVar SNVs track in IGV
- Add SMA view with SMN Copy Number data
- Easier to assign OMIM diagnoses from case page
- OMIM terms and specific OMIM term page

### Fixed
- Bug when adding a new gene to a panel
- Restored missing recent delivery reports
- Fixed style and links to other reports in case side panel
- Deleting cases using display_name and institute not deleting its variants
- Fixed bug that caused coordinates filter to override other filters
- Fixed a problem with finding some INS in loqusdb
- Layout on SV page when local observations without cases are present
- Make scout compatible with the new HPO definition files from `http://compbio.charite.de/jenkins/`
- General report visualization error when SNVs display names are very long


### Changed


## [4.12.4]

### Fixed
- Layout on SV page when local observations without cases are present

## [4.12.3]

### Fixed
- Case report when causative or pinned SVs have non null allele frequencies

## [4.12.2]

### Fixed
- SV variant links now take you to the SV variant page again
- Cancer variant view has cleaner table data entries for "N/A" data
- Pinned variant case level display hotfix for cancer and str - more on this later
- Cancer variants show correct alt/ref reads mirroring alt frequency now
- Always load all clinical STR variants even if a region load is attempted - index may be missing
- Same case repetition in variant local observations

## [4.12.1]

### Fixed
- Bug in variant.gene when gene has no HGVS description


## [4.12]

### Added
- Accepts `alignment_path` in load config to pass bam/cram files
- Display all phenotypes on variant page
- Display hgvs coordinates on pinned and causatives
- Clear panel pending changes
- Adds option to setup the database with static files
- Adds cli command to download the resources from CLI that scout needs
- Adds test files for merged somatic SV and CNV; as well as merged SNV, and INDEL part of #1279
- Allows for upload of OMIM-AUTO gene panel from static files without api-key

### Fixed
- Cancer case HPO panel variants link
- Fix so that some drop downs have correct size
- First IGV button in str variants page
- Cancer case activates on SNV variants
- Cases activate when STR variants are viewed
- Always calculate code coverage
- Pinned/Classification/comments in all types of variants pages
- Null values for panel's custom_inheritance_models
- Discrepancy between the manual disease transcripts and those in database in gene-edit page
- ACMG classification not showing for some causatives
- Fix bug which caused IGV.js to use hg19 reference files for hg38 data
- Bug when multiple bam files sources with non-null values are available


### Changed
- Renamed `requests` file to `scout_requests`
- Cancer variant view shows two, instead of four, decimals for allele and normal


## [4.11.1]

### Fixed
- Institute settings page
- Link institute settings to sharing institutes choices

## [4.11.0]

### Added
- Display locus name on STR variant page
- Alternative key `GNOMADAF_popmax` for Gnomad popmax allele frequency
- Automatic suggestions on how to improve the code on Pull Requests
- Parse GERP, phastCons and phyloP annotations from vep annotated CSQ fields
- Avoid flickering comment popovers in variant list
- Parse REVEL score from vep annotated CSQ fields
- Allow users to modify general institute settings
- Optionally format code automatically on commit
- Adds command to backup vital parts `scout export database`
- Parsing and displaying cancer SV variants from Manta annotated VCF files
- Dismiss cancer snv variants with cancer-specific options
- Add IGV.js UPD, RHO and TIDDIT coverage wig tracks.


### Fixed
- Slightly darker page background
- Fixed an issued with parsed conservation values from CSQ
- Clinvar submissions accessible to all users of an institute
- Header toolbar when on Clinvar page now shows institute name correctly
- Case should not always inactivate upon update
- Show dismissed snv cancer variants as grey on the cancer variants page
- Improved style of mappability link and local observations on variant page
- Convert all the GET requests to the igv view to POST request
- Error when updating gene panels using a file containing BOM chars
- Add/replace gene radio button not working in gene panels


## [4.10.1]

### Fixed
- Fixed issue with opening research variants
- Problem with coveralls not called by Travis CI
- Handle Biomart service down in tests


## [4.10.0]

### Added
- Rank score model in causatives page
- Exportable HPO terms from phenotypes page
- AMP guideline tiers for cancer variants
- Adds scroll for the transcript tab
- Added CLI option to query cases on time since case event was added
- Shadow clinical assessments also on research variants display
- Support for CRAM alignment files
- Improved str variants view : sorting by locus, grouped by allele.
- Delivery report PDF export
- New mosaicism tag option
- Add or modify individuals' age or tissue type from case page
- Display GC and allele depth in causatives table.
- Included primary reference transcript in general report
- Included partial causative variants in general report
- Remove dependency of loqusdb by utilising the CLI

### Fixed
- Fixed update OMIM command bug due to change in the header of the genemap2 file
- Removed Mosaic Tag from Cancer variants
- Fixes issue with unaligned table headers that comes with hidden Datatables
- Layout in general report PDF export
- Fixed issue on the case statistics view. The validation bars didn't show up when all institutes were selected. Now they do.
- Fixed missing path import by importing pathlib.Path
- Handle index inconsistencies in the update index functions
- Fixed layout problems


## [4.9.0]

### Added
- Improved MatchMaker pages, including visible patient contacts email address
- New badges for the github repo
- Links to [GENEMANIA](genemania.org)
- Sort gene panel list on case view.
- More automatic tests
- Allow loading of custom annotations in VCF using the SCOUT_CUSTOM info tag.

### Fixed
- Fix error when a gene is added to an empty dynamic gene panel
- Fix crash when attempting to add genes on incorrect format to dynamic gene panel
- Manual rank variant tags could be saved in a "Select a tag"-state, a problem in the variants view.
- Same case evaluations are no longer shown as gray previous evaluations on the variants page
- Stay on research pages, even if reset, next first buttons are pressed..
- Overlapping variants will now be visible on variant page again
- Fix missing classification comments and links in evaluations page
- All prioritized cases are shown on cases page


## [4.8.3]

### Added

### Fixed
- Bug when ordering sanger
- Improved scrolling over long list of genes/transcripts


## [4.8.2]

### Added

### Fixed
- Avoid opening extra tab for coverage report
- Fixed a problem when rank model version was saved as floats and not strings
- Fixed a problem with displaying dismiss variant reasons on the general report
- Disable load and delete filter buttons if there are no saved filters
- Fix problem with missing verifications
- Remove duplicate users and merge their data and activity


## [4.8.1]

### Added

### Fixed
- Prevent login fail for users with id defined by ObjectId and not email
- Prevent the app from crashing with `AttributeError: 'NoneType' object has no attribute 'message'`


## [4.8.0]

### Added
- Updated Scout to use Bootstrap 4.3
- New looks for Scout
- Improved dashboard using Chart.js
- Ask before inactivating a case where last assigned user leaves it
- Genes can be manually added to the dynamic gene list directly on the case page
- Dynamic gene panels can optionally be used with clinical filter, instead of default gene panel
- Dynamic gene panels get link out to chanjo-report for coverage report
- Load all clinvar variants with clinvar Pathogenic, Likely Pathogenic and Conflicting pathogenic
- Show transcripts with exon numbers for structural variants
- Case sort order can now be toggled between ascending and descending.
- Variants can be marked as partial causative if phenotype is available for case.
- Show a frequency tooltip hover for SV-variants.
- Added support for LDAP login system
- Search snv and structural variants by chromosomal coordinates
- Structural variants can be marked as partial causative if phenotype is available for case.
- Show normal and pathologic limits for STRs in the STR variants view.
- Institute level persistent variant filter settings that can be retrieved and used.
- export causative variants to Excel
- Add support for ROH, WIG and chromosome PNGs in case-view

### Fixed
- Fixed missing import for variants with comments
- Instructions on how to build docs
- Keep sanger order + verification when updating/reloading variants
- Fixed and moved broken filter actions (HPO gene panel and reset filter)
- Fixed string conversion to number
- UCSC links for structural variants are now separated per breakpoint (and whole variant where applicable)
- Reintroduced missing coverage report
- Fixed a bug preventing loading samples using the command line
- Better inheritance models customization for genes in gene panels
- STR variant page back to list button now does its one job.
- Allows to setup scout without a omim api key
- Fixed error causing "favicon not found" flash messages
- Removed flask --version from base cli
- Request rerun no longer changes case status. Active or archived cases inactivate on upload.
- Fixed missing tooltip on the cancer variants page
- Fixed weird Rank cell in variants page
- Next and first buttons order swap
- Added pagination (and POST capability) to cancer variants.
- Improves loading speed for variant page
- Problem with updating variant rank when no variants
- Improved Clinvar submission form
- General report crashing when dismissed variant has no valid dismiss code
- Also show collaborative case variants on the All variants view.
- Improved phenotype search using dataTables.js on phenotypes page
- Search and delete users with `email` instead of `_id`
- Fixed css styles so that multiselect options will all fit one column


## [4.7.3]

### Added
- RankScore can be used with VCFs for vcf_cancer files

### Fixed
- Fix issue with STR view next page button not doing its one job.

### Deleted
- Removed pileup as a bam viewing option. This is replaced by IGV


## [4.7.2]

### Added
- Show earlier ACMG classification in the variant list

### Fixed
- Fixed igv search not working due to igv.js dist 2.2.17
- Fixed searches for cases with a gene with variants pinned or marked causative.
- Load variant pages faster after fixing other causatives query
- Fixed mitochondrial report bug for variants without genes

## [4.7.1]

### Added

### Fixed
- Fixed bug on genes page


## [4.7.0]

### Added
- Export genes and gene panels in build GRCh38
- Search for cases with variants pinned or marked causative in a given gene.
- Search for cases phenotypically similar to a case also from WUI.
- Case variant searches can be limited to similar cases, matching HPO-terms,
  phenogroups and cohorts.
- De-archive reruns and flag them as 'inactive' if archived
- Sort cases by analysis_date, track or status
- Display cases in the following order: prioritized, active, inactive, archived, solved
- Assign case to user when user activates it or asks for rerun
- Case becomes inactive when it has no assignees
- Fetch refseq version from entrez and use it in clinvar form
- Load and export of exons for all genes, independent on refseq
- Documentation for loading/updating exons
- Showing SV variant annotations: SV cgh frequencies, gnomad-SV, local SV frequencies
- Showing transcripts mapping score in segmental duplications
- Handle requests to Ensembl Rest API
- Handle requests to Ensembl Rest Biomart
- STR variants view now displays GT and IGV link.
- Description field for gene panels
- Export exons in build 37 and 38 using the command line

### Fixed
- Fixes of and induced by build tests
- Fixed bug affecting variant observations in other cases
- Fixed a bug that showed wrong gene coverage in general panel PDF export
- MT report only shows variants occurring in the specific individual of the excel sheet
- Disable SSL certifcate verification in requests to chanjo
- Updates how intervaltree and pymongo is used to void deprecated functions
- Increased size of IGV sample tracks
- Optimized tests


## [4.6.1]

### Added

### Fixed
- Missing 'father' and 'mother' keys when parsing single individual cases


## [4.6.0]

### Added
- Description of Scout branching model in CONTRIBUTING doc
- Causatives in alphabetical order, display ACMG classification and filter by gene.
- Added 'external' to the list of analysis type options
- Adds functionality to display "Tissue type". Passed via load config.
- Update to IGV 2.

### Fixed
- Fixed alignment visualization and vcf2cytosure availability for demo case samples
- Fixed 3 bugs affecting SV pages visualization
- Reintroduced the --version cli option
- Fixed variants query by panel (hpo panel + gene panel).
- Downloaded MT report contains excel files with individuals' display name
- Refactored code in parsing of config files.


## [4.5.1]

### Added

### Fixed
- update requirement to use PyYaml version >= 5.1
- Safer code when loading config params in cli base


## [4.5.0]

### Added
- Search for similar cases from scout view CLI
- Scout cli is now invoked from the app object and works under the app context

### Fixed
- PyYaml dependency fixed to use version >= 5.1


## [4.4.1]

### Added
- Display SV rank model version when available

### Fixed
- Fixed upload of delivery report via API


## [4.4.0]

### Added
- Displaying more info on the Causatives page and hiding those not causative at the case level
- Add a comment text field to Sanger order request form, allowing a message to be included in the email
- MatchMaker Exchange integration
- List cases with empty synopsis, missing HPO terms and phenotype groups.
- Search for cases with open research list, or a given case status (active, inactive, archived)

### Fixed
- Variant query builder split into several functions
- Fixed delivery report load bug


## [4.3.3]

### Added
- Different individual table for cancer cases

### Fixed
- Dashboard collects validated variants from verification events instead of using 'sanger' field
- Cases shared with collaborators are visible again in cases page
- Force users to select a real institute to share cases with (actionbar select fix)


## [4.3.2]

### Added
- Dashboard data can be filtered using filters available in cases page
- Causatives for each institute are displayed on a dedicated page
- SNVs and and SVs are searchable across cases by gene and rank score
- A more complete report with validated variants is downloadable from dashboard

### Fixed
- Clinsig filter is fixed so clinsig numerical values are returned
- Split multi clinsig string values in different elements of clinsig array
- Regex to search in multi clinsig string values or multi revstat string values
- It works to upload vcf files with no variants now
- Combined Pileup and IGV alignments for SVs having variant start and stop on the same chromosome


## [4.3.1]

### Added
- Show calls from all callers even if call is not available
- Instructions to install cairo and pango libs from WeasyPrint page
- Display cases with number of variants from CLI
- Only display cases with number of variants above certain treshold. (Also CLI)
- Export of verified variants by CLI or from the dashboard
- Extend case level queries with default panels, cohorts and phenotype groups.
- Slice dashboard statistics display using case level queries
- Add a view where all variants for an institute can be searched across cases, filtering on gene and rank score. Allows searching research variants for cases that have research open.

### Fixed
- Fixed code to extract variant conservation (gerp, phyloP, phastCons)
- Visualization of PDF-exported gene panels
- Reintroduced the exon/intron number in variant verification email
- Sex and affected status is correctly displayed on general report
- Force number validation in SV filter by size
- Display ensembl transcripts when no refseq exists


## [4.3.0]

### Added
- Mosaicism tag on variants
- Show and filter on SweGen frequency for SVs
- Show annotations for STR variants
- Show all transcripts in verification email
- Added mitochondrial export
- Adds alternative to search for SVs shorter that the given length
- Look for 'bcftools' in the `set` field of VCFs
- Display digenic inheritance from OMIM
- Displays what refseq transcript that is primary in hgnc

### Fixed

- Archived panels displays the correct date (not retroactive change)
- Fixed problem with waiting times in gene panel exports
- Clinvar fiter not working with human readable clinsig values

## [4.2.2]

### Fixed
- Fixed gene panel create/modify from CSV file utf-8 decoding error
- Updating genes in gene panels now supports edit comments and entry version
- Gene panel export timeout error

## [4.2.1]

### Fixed
- Re-introduced gene name(s) in verification email subject
- Better PDF rendering for excluded variants in report
- Problem to access old case when `is_default` did not exist on a panel


## [4.2.0]

### Added
- New index on variant_id for events
- Display overlapping compounds on variants view

### Fixed
- Fixed broken clinical filter


## [4.1.4]

### Added
- Download of filtered SVs

### Fixed
- Fixed broken download of filtered variants
- Fixed visualization issue in gene panel PDF export
- Fixed bug when updating gene names in variant controller


## [4.1.3]

### Fixed
- Displays all primary transcripts


## [4.1.2]

### Added
- Option add/replace when updating a panel via CSV file
- More flexible versioning of the gene panels
- Printing coverage report on the bottom of the pdf case report
- Variant verification option for SVs
- Logs uri without pwd when connecting
- Disease-causing transcripts in case report
- Thicker lines in case report
- Supports HPO search for cases, both terms or if described in synopsis
- Adds sanger information to dashboard

### Fixed
- Use db name instead of **auth** as default for authentication
- Fixes so that reports can be generated even with many variants
- Fixed sanger validation popup to show individual variants queried by user and institute.
- Fixed problem with setting up scout
- Fixes problem when exac file is not available through broad ftp
- Fetch transcripts for correct build in `adapter.hgnc_gene`

## [4.1.1]
- Fix problem with institute authentication flash message in utils
- Fix problem with comments
- Fix problem with ensembl link


## [4.1.0]

### Added
- OMIM phenotypes to case report
- Command to download all panel app gene panels `scout load panel --panel-app`
- Links to genenames.org and omim on gene page
- Popup on gene at variants page with gene information
- reset sanger status to "Not validated" for pinned variants
- highlight cases with variants to be evaluated by Sanger on the cases page
- option to point to local reference files to the genome viewer pileup.js. Documented in `docs.admin-guide.server`
- option to export single variants in `scout export variants`
- option to load a multiqc report together with a case(add line in load config)
- added a view for searching HPO terms. It is accessed from the top left corner menu
- Updates the variants view for cancer variants. Adds a small cancer specific filter for known variants
- Adds hgvs information on cancer variants page
- Adds option to update phenotype groups from CLI

### Fixed
- Improved Clinvar to submit variants from different cases. Fixed HPO terms in casedata according to feedback
- Fixed broken link to case page from Sanger modal in cases view
- Now only cases with non empty lists of causative variants are returned in `adapter.case(has_causatives=True)`
- Can handle Tumor only samples
- Long lists of HGNC symbols are now possible. This was previously difficult with manual, uploaded or by HPO search when changing filter settings due to GET request limitations. Relevant pages now use POST requests. Adds the dynamic HPO panel as a selection on the gene panel dropdown.
- Variant filter defaults to default panels also on SV and Cancer variants pages.

## [4.0.0]

### WARNING ###

This is a major version update and will require that the backend of pre releases is updated.
Run commands:

```
$scout update genes
$scout update hpo
```

- Created a Clinvar submission tool, to speed up Clinvar submission of SNVs and SVs
- Added an analysis report page (html and PDF format) containing phenotype, gene panels and variants that are relevant to solve a case.

### Fixed
- Optimized evaluated variants to speed up creation of case report
- Moved igv and pileup viewer under a common folder
- Fixed MT alignment view pileup.js
- Fixed coordinates for SVs with start chromosome different from end chromosome
- Global comments shown across cases and institutes. Case-specific variant comments are shown only for that specific case.
- Links to clinvar submitted variants at the cases level
- Adapts clinvar parsing to new format
- Fixed problem in `scout update user` when the user object had no roles
- Makes pileup.js use online genome resources when viewing alignments. Now any instance of Scout can make use of this functionality.
- Fix ensembl link for structural variants
- Works even when cases does not have `'madeline_info'`
- Parses Polyphen in correct way again
- Fix problem with parsing gnomad from VEP

### Added
- Added a PDF export function for gene panels
- Added a "Filter and export" button to export custom-filtered SNVs to CSV file
- Dismiss SVs
- Added IGV alignments viewer
- Read delivery report path from case config or CLI command
- Filter for spidex scores
- All HPO terms are now added and fetched from the correct source (https://github.com/obophenotype/human-phenotype-ontology/blob/master/hp.obo)
- New command `scout update hpo`
- New command `scout update genes` will fetch all the latest information about genes and update them
- Load **all** variants found on chromosome **MT**
- Adds choice in cases overview do show as many cases as user like

### Removed
- pileup.min.js and pileup css are imported from a remote web location now
- All source files for HPO information, this is instead fetched directly from source
- All source files for gene information, this is instead fetched directly from source

## [3.0.0]
### Fixed
- hide pedigree panel unless it exists

## [1.5.1] - 2016-07-27
### Fixed
- look for both ".bam.bai" and ".bai" extensions

## [1.4.0] - 2016-03-22
### Added
- support for local frequency through loqusdb
- bunch of other stuff

## [1.3.0] - 2016-02-19
### Fixed
- Update query-phenomizer and add username/password

### Changed
- Update the way a case is checked for rerun-status

### Added
- Add new button to mark a case as "checked"
- Link to clinical variants _without_ 1000G annotation

## [1.2.2] - 2016-02-18
### Fixed
- avoid filtering out variants lacking ExAC and 1000G annotations

## [1.1.3] - 2015-10-01
### Fixed
- persist (clinical) filter when clicking load more
- fix #154 by robustly setting clinical filter func. terms

## [1.1.2] - 2015-09-07
### Fixed
- avoid replacing coverage report with none
- update SO terms, refactored

## [1.1.1] - 2015-08-20
### Fixed
- fetch case based on collaborator status (not owner)

## [1.1.0] - 2015-05-29
### Added
- link(s) to SNPedia based on RS-numbers
- new Jinja filter to "humanize" decimal numbers
- show gene panels in variant view
- new Jinja filter for decoding URL encoding
- add indicator to variants in list that have comments
- add variant number threshold and rank score threshold to load function
- add event methods to mongo adapter
- add tests for models
- show badge "old" if comment was written for a previous analysis

### Changed
- show cDNA change in transcript summary unless variant is exonic
- moved compounds table further up the page
- show dates for case uploads in ISO format
- moved variant comments higher up on page
- updated documentation for pages
- read in coverage report as blob in database and serve directly
- change ``OmimPhenotype`` to ``PhenotypeTerm``
- reorganize models sub-package
- move events (and comments) to separate collection
- only display prev/next links for the research list
- include variant type in breadcrumbs e.g. "Clinical variants"

### Removed
- drop dependency on moment.js

### Fixed
- show the same level of detail for all frequencies on all pages
- properly decode URL encoded symbols in amino acid/cDNA change strings
- fixed issue with wipe permissions in MongoDB
- include default gene lists in "variants" link in breadcrumbs

## [1.0.2] - 2015-05-20
### Changed
- update case fetching function

### Fixed
- handle multiple cases with same id

## [1.0.1] - 2015-04-28
### Fixed
- Fix building URL parameters in cases list Vue component

## [1.0.0] - 2015-04-12
Codename: Sara Lund

![Release 1.0](artwork/releases/release-1-0.jpg)

### Added
- Add email logging for unexpected errors
- New command line tool for deleting case

### Changed
- Much improved logging overall
- Updated documentation/usage guide
- Removed non-working IGV link

### Fixed
- Show sample display name in GT call
- Various small bug fixes
- Make it easier to hover over popups

## [0.0.2-rc1] - 2015-03-04
### Added
- add protein table for each variant
- add many more external links
- add coverage reports as PDFs

### Changed
- incorporate user feedback updates
- big refactor of load scripts

## [0.0.2-rc2] - 2015-03-04
### Changes
- add gene table with gene description
- reorganize inheritance models box

### Fixed
- avoid overwriting gene list on "research" load
- fix various bugs in external links

## [0.0.2-rc3] - 2015-03-05
### Added
- Activity log feed to variant view
- Adds protein change strings to ODM and Sanger email

### Changed
- Extract activity log component to macro

### Fixes
- Make Ensembl transcript links use archive website<|MERGE_RESOLUTION|>--- conflicted
+++ resolved
@@ -7,12 +7,9 @@
 ## [unreleased]
 ### Added
 - Support case status assignment upon loading (by providing case status in the case config file)
-<<<<<<< HEAD
-- Button to directly remove accepted submissions from ClinVar
-=======
 - Severity predictions on general case report for SNVs and cancer SNVs
 - Variant functional annotation on general case report for SNVs and cancer SNVs
->>>>>>> c631746b
+- Button to directly remove accepted submissions from ClinVar
 ### Fixed
 - Release docs to include instructions for upgrading dependencies
 - Truncated long HGVS descriptions on cancer SNV and SNVs pages
