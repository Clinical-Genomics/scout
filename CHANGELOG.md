# Change Log
All notable changes to this project will be documented in this file.
This project adheres to [Semantic Versioning](http://semver.org/).

About changelog [here](https://keepachangelog.com/en/1.0.0/)


## [unreleased]
### Added
- Option to exclude ClinVar significance status in SNVs filters form
### Changed
- On genes panel page and gene panel PDF export, it's more evident which genes were newly introduced into the panel
- WTS outlier position copy button
- Update IGV.js to v3.0.9
- Managed variants VCF export more verbose on SVs
- `/api/v1/hpo-terms` returns pymongo OperationFailure errors when provided query string contains problematic characters
<<<<<<< HEAD
- Improved tooltips fpr ClinVar filter in SNVs filter form
=======
- Prioritise caller AF if present
>>>>>>> f1482d05
### Fixed
- Empty custom_images dicts in case load config do not crash
- Tracks missing alignment files are now properly skipped on generating IGV views

## [4.90.1]
### Fixed
- Parsing Matchmaker Exchange's matches dates

## [4.90]
### Added
- Link to chanjo2 MANE coverage overview on case page and panel page
- More SVI recommendation links on the ACMG page
- IGV buttons for SMN CN page
- Warnings on ACMG classifications for potentially conflicting classification pairs
- ACMG Bayesian foundation point scale after Tavtigian for variant heat profile
### Changed
- Variants query backend allows rank_score filtering
- Added script to tabulate causatives clinical filter rank
- Do not display inheritance models associated to ORPHA terms on variant page
- Moved edit and delete buttons close to gene names on gene panel page and other aesthetical fixes
- SNV VariantS page functional annotation and region annotation columns merged
- VariantS pages (not cancer) gene cells show OMIM inheritance pattern badges also without hover
- STR variantS page to show STR inheritance model without hover (fallback to OMIM for non-Stranger annotation)
- VariantS page local observation badges have counts visible also without hover
- On Matchmaker page, show number of matches together with matching attempt date
- Display all custom inheritance models, both standard and non-standard, as gathered from the gene panel information on the variant page
### Fixed
- Make BA1 fully stand-alone to Benign prediction
- Modifying Benign terms to "Moderate" has no effect under Richards. Ignored completely before, will retain unmodified significance now
- Extract all fields correctly when exporting a panel to file from gene panel page
- Custom updates to a gene in a panel
- Gene panel PDF export, including gene links
- Cancer SV, Fusion, MEI and Outlier filters are shown on the Institute Filters overview
- CaseS advanced search limit
- Visibility of Matchmaker Exchange matches on dark mode
- When creating a new gene panel from file, all gene fields are saved, including comments and manual inheritance models
- Downloading on gene names from EBI
- Links to gene panels on variant page, summary panel
- Exporting gene variants when one or more variants' genes are missing HGNC symbol

## [4.89.2]
## Fixed
- If OMIM gene panel gene symbols are not mapping to hgnc_id, allow fallback use of a unique gene alias

## [4.89.1]
### Fixed
- General case report crash when encountering STR variants without `source` tags
- Coloring and SV inheritance patterns on general case report

## [4.89]
### Added
- Button on SMN CN page to search variants within SMN1 and SMN2 genes
- Options for selectively updating OMICS variants (fraser, outrider) on a case
- Log users' activity to file by specifying `USERS_ACTIVITY_LOG_PATH` parameter in app config
- `Mean MT coverage`, `Mean chrom 14 coverage` and `Estimated mtDNA copy number` on MT coverage file from chanjo2 if available
- In ClinVar multistep form, preselect ACMG criteria according to the variant's ACMG classification, if available
- Subject id search from caseS page (supporting multiple sample types e.g.) - adding indexes to speed up caseS queries
- Advanced cases search to narrow down results using more than one search parameter
- Coverage report available for any case with samples containing d4 files, even if case has no associated gene panels
- RNA delivery reports
- Two new LRS SV callers (hificnv, severus)
### Changed
- Documentation for OMICS variants and updating a case
- Include both creation and deletion dates in gene panels pages
- Moved code to collect MT copy number stats for the MT report to the chanjo extension
- On the gene panelS page, show expanded gene panel version list in one column only
- IGV.js WTS loci default to zoom to a region around a variant instead of whole gene
- Refactored logging module
- Case general report no longer shows ORPHA inheritance models. OMIM models are shown colored.
- Chromosome alias tab files used in the igv.js browser, which now contain the alias for chromosome "M"
- Renamed "Comment on clinical significance" to "Comment on classification" in ClinVar multistep form
- Enable Gens CN button also for non-wgs cancer track cases
### Fixed
- Broken heading anchors in the documentation (`admin-guide/login-system.md` and `admin-guide/setup-scout.md` files)
- Avoid open login redirect attacks by always redirecting to cases page upon user login
- Stricter check of ID of gene panels to prevent file downloading vulnerability
- Removed link to the retired SPANR service. SPIDEX scores are still parsed and displayed if available from variant annotation.
- Omics variant view test coverage
- String pattern escape warnings
- Code creating Alamut links for variant genes without canonical_transcript set
- Variant delete button in ClinVar submissions page
- Broken search cases by case similarity
- Missing caller tag for TRGT

## [4.88.1]
### Fixed
- Patch update igv.js to 3.0.5

## [4.88]
### Added
- Added CoLoRSdb frequency to Pop Freq column on variantS page
- Hovertip to gene panel names with associated genes in SV variant view, when variant covers more than one gene
- RNA sample ID can be provided in case load config if different from sample_id
### Fixed
- Broken `scout setup database` command
- Update demo VCF header, adding missing keys found on variants
- Broken upload to Codecov step in Tests & Coverage GitHub action
- Tomte DROP column names have been updated (backwards compatibility preserved for main fields)
- WTS outlierS view to display correct individual IDs for cases with multiple individuals
- WTS outlierS not displayed on WTS outlierS view

## [4.87.1]
### Fixed
- Positioning and alignment of genes cell on variantS page

## [4.87]
### Added
- Option to configure RNA build on case load (default '38')
### Changed
- Tooltip on RNA alignments now shows RNA genome build version
- Updated igv.js to v3.0.4
### Fixed
- Style of "SNVs" and "SVs" buttons on WTS Outliers page
- Chromosome alias files for igv.js
- Genes track displayed also when RNA alignments are present without splice junctions track on igv browser
- Genes track displayed again when splice junction tracks are present

## [4.86.1]
### Fixed
- Loading and updating PanelApp panels, including PanelApp green

## [4.86]
### Added
- Display samples' name (tooltip) and affected status directly on caseS page
- Search SVs across all cases, in given genes
- `CLINVAR_API_URL` param can be specified in app settings to override the URL used to send ClinVar submissions to. Intended for testing.
- Support for loading and storing OMICS data
- Parse DROP Fraser and Outrider TSVs
- Display omics variants - wts outliers (Fraser, Outrider)
- Parse GNOMAD `gnomad_af` and `gnomad_popmax_af` keys from variants annotated with `echtvar`
- Make removed panel optionally visible to non-admin or non maintainers
- Parse CoLoRSdb frequencies annotated in the variant INFO field with the `colorsdb_af` key
- Download -omics variants using the `Filter and export button`
- Clickable COSMIC links on IGV tracks
- Possibility to un-audit previously audited filters
- Reverted table style and removed font awesome style from IGV template
- Case status tags displayed on dashboard case overview
### Changed
- Updated igv.js to v3.0.1
- Alphabetically sort IGV track available for custom selection
- Updated wokeignore to avoid unfixable warning
- Update Chart.js to v4.4.3
- Use tornado library version >= 6.4.1
- Fewer variants in the MEI demo file
- Switch to FontAwesome v.6 instead of using icons v.5 + kit with icons v.6
- Show time (hours and minutes) additionally to date on comments and activity panel
### Fixed
- Only add expected caller keys to variant (FOUND_IN or SVDB_ORIGIN)
- Splice junction merged track height offset in IGV.js
- Splice junction initiation crash with empty variant obj
- Splice junction variant routing for cases with WTS but without outlier data
- Variant links to ExAC, now pointing to gnomAD, since the ExAC browser is no longer available
- Style of HPO terms assigned to a case, now one phenotype per line
- RNA sashimi view rendering should work also if the gene track is user disabled
- Respect IGV tracks chosen by user in variant IGV settings

## [4.85]
### Added
- Load also genes which are missing Ensembl gene ID (72 in both builds), including immunoglobulins and fragile sites
### Changed
- Unfreeze werkzeug again
- Show "(Removed)" after removed panels in dropdown
- The REVEL score is collected as the maximum REVEL score from all of the variant's transcripts
- Parse GNOMAD POPMAX values only if they are numerical when loading variants
### Fixed
- Alphabetically sort "select default panels" dropdown menu options on case page
- Show gene panel removed status on case page
- Fixed visibility of the following buttons: remove assignee, remove pinned/causative, remove comment, remove case from group

## [4.84]
### Changed
- Clearer error message when a loqusdb query fails for an instance that initially connected
- Do not load chanjo-report module if not needed and more visible message when it fails loading
- Converted the HgncGene class into a Pydantic class
- Swap menu open and collapse indicator chevrons - down is now displayed-open, right hidden-closed
- Linters and actions now all use python 3.11
### Fixed
- Safer way to update variant genes and compounds that avoids saving temporary decorators into variants' database documents
- Link to HGNC gene report on gene page
- Case file load priority so that e.g. SNV get loaded before SV, or clinical before research, for consistent variant_id collisions

## [4.83]
### Added
- Edit ACMG classifications from variant page (only for classifications with criteria)
- Events for case CLI events (load case, update case, update individual)
- Support for loading and displaying local custom IGV tracks
- MANE IGV track to be used as a local track for igv.js (see scout demo config file)
- Optional separate MT VCFs, for `nf-core/raredisease`
### Changed
- Avoid passing verbs from CaseHandler - functions for case sample and individual in CaseEventHandler
- Hide mtDNA report and coverage report links on case sidebar for cases with WTS data only
- Modified OMIM-AUTO gene panel to include genes in both genome builds
- Moved chanjo code into a dedicated extension
- Optimise the function that collects "match-safe" genes for an institute by avoiding duplicated genes from different panels
- Users must actively select "show matching causatives/managed" on a case page to see matching numbers
- Upgraded python version from 3.8 to 3.11 in Docker images
### Fixed
- Fix several tests that relied on number of events after setup to be 0
- Removed unused load case function
- Artwork logo sync sketch with png and export svg
- Clearer exception handling on chanjo-report setup - fail early and visibly
- mtDNA report crashing when one or more samples from a case is not in the chanjo database
- Case page crashing on missing phenotype terms
- ACMG benign modifiers
- Speed up tests by caching python env correctly in Github action and adding two more test groups
- Agile issue templates were added globally to the CG-org. Adding custom issue templates to avoid exposing customers
- PanelApp panel not saving genes with empty `EnsembleGeneIds` list
- Speed up checking outdated gene panels
- Do not load research variants automatically when loading a case

## [4.82.2]
### Fixed
- Warning icon in case pages for individuals where `confirmed_sex` is false
- Show allele sizes form ExpansionHunter on STR variantS page again

## [4.82.1]
### Fixed
- Revert the installation of flask-ldapconn to use the version available on PyPI to be able to push new scout releases to PyPI

## [4.82]
### Added
- Tooltip for combined score in tables for compounds and overlapping variants
- Checkbox to filter variants by excluding genes listed in selected gene panels, files or provided as list
- STR variant information card with database links, replacing empty frequency panel
- Display paging and number of HPO terms available in the database on Phenotypes page
- On case page, typeahead hints when searching for a disease using substrings containing source ("OMIM:", "ORPHA:")
- Button to monitor the status of submissions on ClinVar Submissions page
- Option to filter cancer variants by number of observations in somatic and germline archived database
- Documentation for integrating chanjo2
- More up-to-date VEP CSQ dbNSFP frequency keys
- Parse PacBio TRGT (Tandem repeat genotyping tool) Short Tandem Repeat VCFs
### Changed
- In the case_report #panel-tables has a fixed width
- Updated IGV.js to 2.15.11
- Fusion variants in case report now contain same info as on fusion variantS page
- Block submission of somatic variants to ClinVar until we harmonise with their changed API
- Additional control on the format of conditions provided in ClinVar form
- Errors while loading managed variants from file are now displayed on the Managed Variants page
- Chanjo2 coverage button visible only when query will contain a list of HGNC gene IDs
- Use Python-Markdown directly instead of the unmaintained Flask-Markdown
- Use Markupsafe instead of long deprecated, now removed Flask Markup
- Prepare to unfreeze Werkzeug, but don't actually activate until chanjo can deal with the change
### Fixed
- Submit requests to Chanjo2 using HTML forms instead of JSON data
- `Research somatic variants` link name on caseS page
- Broken `Install the HTML 2 PDF renderer` step in a GitHub action
- Fix ClinVar form parsing to not include ":" in conditionType.id when condition conditionType.db is Orphanet
- Fix condition dropdown and pre-selection on ClinVar form for cases with associated ORPHA diagnoses
- Improved visibility of ClinVar form in dark mode
- End coordinates for indels in ClinVar form
- Diagnoses API search crashing with empty search string
- Variant's overlapping panels should show overlapping of variant genes against the latest version of the panel
- Case page crashing when case has both variants in a ClinVar submission and pinned not loaded variants
- Installation of git in second build stage of Dockerfile, allowing correct installation of libraries

## [4.81]
### Added
- Tag for somatic SV IGH-DUX4 detection samtools script
### Changed
- Upgraded Bootstrap version in reports from 4.3.1 to 5.1.3
### Fixed
- Buttons layout in HPO genes panel on case page
- Added back old variant rankscore index with different key order to help loading on demo instance
- Cancer case_report panel-table no longer contains inheritance information
- Case report pinned variants card now displays info text if all pinned variants are present in causatives
- Darkmode setting now applies to the comment-box accordion
- Typo in case report causing `cancer_rank_options is undefined` error

## [4.80]
### Added
- Support for .d4 files coverage using chanjo2 (Case page sidebar link) with test
- Link to chanjo2 coverage report and coverage gene overview on gene panel page
- Link to chanjo2 coverage report on Case page, HPO dynamic gene list
- Link to genes coverage overview report on Case page, HPO dynamic gene list
### Changed
- All links in disease table on diagnosis page now open in a new tab
- Dark mode settings applied to multi-selects on institute settings page
- Comments on case and variant pages can be viewed by expanding an accordion
- On case page information on pinned variants and variants submitted to ClinVar are displayed in the same table
- Demo case file paths are now stored as absolute paths
- Optimised indices to address slow queries
- On case page default panels are now found at the top of the table, and it can be sorted by this trait
### Fixed
- On variants page, search for variants in genes present only in build 38 returning no results
- Pin/unpin with API was not able to make event links
- A new field `Explanation for multiple conditions` is available in ClinVar for submitting variants with more than one associated condition
- Fusion genes with partners lacking gene HGNC id will still be fully loaded
- Fusion variantS export now contains fusion variant specific columns
- When Loqusdb observations count is one the table includes information on if observation was for the current or another case

## [4.79.1]
### Fixed
- Exporting variants without rank score causing page to crash
- Display custom annotations also on cancer variant page

## [4.79]
### Added
- Added tags for Sniffles and CNVpytor, two LRS SV callers
- Button on case page for displaying STR variants occurring in the dynamic HPO panel
- Display functional annotation relative to variant gene's MANE transcripts on variant summary, when available
- Links to ACMG structural variant pathogenicity classification guidelines
- Phenomodels checkboxes can now include orpha terms
- Add incidental finding to case tags
- Get an alert on caseS page when somebody validates variants you ordered Sanger sequencing for
### Changed
- In the diagnoses page genes associated with a disease are displayed using hgnc symbol instead of hgnc id
- Refactor view route to allow navigation directly to unique variant document id, improve permissions check
- Do not show MANE and MANE Plus Clinical transcripts annotated from VEP (saved in variants) but collect this info from the transcripts database collection
- Refactor view route to allow navigation directly to unique case id (in particular for gens)
- `Institutes to share cases with` on institute's settings page now displays institutes names and IDs
- View route with document id selects view template based on variant category
### Fixed
- Refactored code in cases blueprints and variant_events adapter (set diseases for partial causative variants) to use "disease" instead of "omim" to encompass also ORPHA terms
- Refactored code in `scout/parse/omim.py` and `scout/parse/disease_terms.py` to use "disease" instead of "phenotype" to differentiate from HPO terms
- Be more careful about checking access to variant on API access
- Show also ACMG VUS on general report (could be missing if not e.g. pinned)

## [4.78]
### Added
- Case status labels can be added, giving more finegrained details on a solved status (provisional, diagnostic, carrier, UPD, SMN, ...)
- New SO terms: `sequence_variant` and `coding_transcript_variant`
- More MEI specific annotation is shown on the variant page
- Parse and save MANE transcripts info when updating genes in build 38
- ClinVar submission can now be downloaded as a json file
- `Mane Select` and `Mane Plus Clinical` badges on Gene page, when available
- ClinVar submission can now be downloaded as a json file
- API endpoint to pin variant
- Display common/uncommon/rare on summary of mei variant page
### Changed
- In the ClinVar form, database and id of assertion criteria citation are now separate inputs
- Customise institute settings to be able to display all cases with a certain status on cases page (admin users)
- Renamed `Clinical Significance` to `Germline Classification` on multistep ClinVar form
- Changed the "x" in cases.utils.remove_form button text to red for better visibility in dark mode
- Update GitHub actions
- Default loglevel up to INFO, making logs with default start easier to read
- Add XTR region to PAR region definition
- Diagnoses can be searched on diagnoses page without waiting for load first
### Fixed
- Removed log info showing hgnc IDs used in variantS search
- Maintain Matchmaker Exchange and Beacon submission status when a case is re-uploaded
- Inheritance mode from ORPHA should not be confounded with the OMIM inheritance model
- Decipher link URL changes
- Refactored code in cases blueprints to use "disease" instead of "omim" to encompass also ORPHA terms

## [4.77]
### Added
- Orpha disease terms now include information on inheritance
- Case loading via .yaml config file accepts subject_id and phenotype_groups (if previously defined as constant default or added per institute)
- Possibility to submit variants associated with Orphanet conditions to ClinVar
- Option update path to .d4 files path for individuals of an existing case using the command line
- More constraint information is displayed per gene in addition to pLi: missense and LoF OE, CI (inluding LOEUF) and Z-score.
### Changed
- Introduce validation in the ClinVar multistep form to make sure users provide at least one variant-associated condition
- CLI scout update individual accepts subject_id
- Update ClinVar inheritance models to reflect changes in ClinVar submission API
- Handle variant-associated condition ID format in background when creating ClinVar submissions
- Replace the code that downloads Ensembl genes, transcripts and exons with the Schug web app
- Add more info to error log when transcript variant frequency parsing fails.
- GnomAD v4 constraint information replaces ExAC constraints (pLi).
### Fixed
- Text input of associated condition in ClinVar form now aligns to the left
- Alignment of contents in the case report has been updated
- Missing number of phenotypes and genes from case diagnoses
- Associate OMIM and/or ORPHA diagnoses with partial causatives
- Visualization of partial causatives' diagnoses on case page: style and links
- Revert style of pinned variants window on the case page
- Rename `Clinical significanc` to `Germline classification` in ClinVar submissions exported files
- Rename `Clinical significance citations` to `Classification citations` in ClinVar submissions exported files
- Rename `Comment on clinical significance` to `Comment on classification` in ClinVar submissions exported files
- Show matching partial causatives on variant page
- Matching causatives shown on case page consisting only of variant matching the default panels of the case - bug introduced since scout v4.72 (Oct 18, 2023)
- Missing somatic variant read depth leading to report division by zero

## [4.76]
### Added
- Orphacodes are visible in phenotype tables
- Pydantic validation of image paths provided in case load config file
- Info on the user which created a ClinVar submission, when available
- Associate .d4 files to case individuals when loading a case via config file
### Changed
- In diagnoses page the load of diseases are initiated by clicking a button
- Revel score, Revel rank score and SpliceAI values are also displayed in Causatives and Validated variants tables
- Remove unused functions and tests
- Analysis type and direct link from cases list for OGM cases
- Removed unused `case_obj` parameter from server/blueprints/variant/controllers/observations function
- Possibility to reset ClinVar submission ID
- Allow ClinVar submissions with custom API key for users registered as ClinVar submitters or when institute doesn't have a preset list of ClinVar submitters
- Ordered event verbs alphabetically and created ClinVar-related user events
- Removed the unused "no-variants" option from the load case command line
### Fixed
- All disease_terms have gene HGNC ids as integers when added to the scout database
- Disease_term identifiers are now prefixed with the name of the coding system
- Command line crashing with error when updating a user that doesn't exist
- Thaw coloredlogs - 15.0.1 restores errorhandler issue
- Thaw crypography - current base image and library version allow Docker builds
- Missing delete icons on phenomodels page
- Missing cryptography lib error while running Scout container on an ARM processor
- Round CADD values with many decimals on causatives and validated variants pages
- Dark-mode visibility of some fields on causatives and validated variants pages
- Clinvar submitters would be cleared when unprivileged users saved institute settings page
- Added a default empty string in cases search form to avoid None default value
- Page crashing when user tries to remove the same variant from a ClinVar submission in different browser tabs
- Update more GnomAD links to GnomAD v4 (v38 SNVs, MT vars, STRs)
- Empty cells for RNA fusion variants in Causatives and Verified variants page
- Submenu icons missing from collapsible actionbar
- The collapsible actionbar had some non-collapsing overly long entries
- Cancer observations for SVs not appearing in the variant details view
- Archived local observations not visible on cancer variantS page
- Empty Population Frequency column in the Cancer SV Variants view
- Capital letters in ClinVar events description shown on case page

## [4.75]
### Added
- Hovertip to gene panel names with associated genes in variant view, when variant covers more than one gene
- Tests for panel to genes
- Download of Orphadata en_product6 and en_product4 from CLI
- Parse and save `database_found` key/values for RNA fusion variants
- Added fusion_score, ffpm, split_reads, junction_reads and fusion_caller to the list of filters on RNA fusion variants page
- Renamed the function `get_mei_info` to `set_mei_info` to be consistent with the other functions
- Fixed removing None key/values from parsed variants
- Orphacodes are included in the database disease_terms
### Changed
- Allow use of projections when retrieving gene panels
- Do not save custom images as binary data into case and variant database documents
- Retrieve and display case and variant custom images using image's saved path
- Cases are activated by viewing FSHD and SMA reports
- Split multi-gene SNV variants into single genes when submitting to Matchmaker Exchange
- Alamut links also on the gene level, using transcript and HGVS: better for indels. Keep variant link for missing HGVS
- Thaw WTForms - explicitly coerce form decimal field entries when filters fetched from db
### Fixed
- Removed some extra characters from top of general report left over from FontAwsome fix
- Do not save fusion variants-specific key/values in other types of variants
- Alamut link for MT variants in build 38
- Convert RNA fusions variants `tool_hits` and `fusion_score` keys from string to numbers
- Fix genotype reference and alternative sequencing depths defaulting to -1 when values are 0
- DecimalFields were limited to two decimal places for several forms - lifting restrictions on AF, CADD etc.

## [4.74.1]
### Changed
- Parse and save into database also OMIM terms not associated to genes
### Fixed
- BioNano API FSHD report requests are GET in Access 1.8, were POST in 1.7
- Update more FontAwesome icons to avoid Pro icons
- Test if files still exist before attempting to load research variants
- Parsing of genotypes error, resulting in -1 values when alt or ref read depths are 0

## [4.74]
### Added
- SNVs and Indels, MEI and str variants genes have links to Decipher
- An `owner + case display name` index for cases database collection
- Test and fixtures for RNA fusion case page
- Load and display fusion variants from VCF files as the other variant types
- Option to update case document with path to mei variants (clinical and research)
### Changed
- Details on variant type and category for audit filters on case general report
- Enable Gens CN profile button also in somatic case view
- Fix case of analysis type check for Gens analysis button - only show for WGS
### Fixed
- loqusdb table no longer has empty row below each loqusid
- MatchMaker submission details page crashing because of change in date format returned by PatientMatcher
- Variant external links buttons style does not change color when visited
- Hide compounds with compounds follow filter for region or function would fail for variants in multiple genes
- Updated FontAwesome version to fix missing icons

## [4.73]
### Added
- Shortcut button for HPO panel MEI variants from case page
- Export managed variants from CLI
### Changed
- STRs visualization on case panel to emphasize abnormal repeat count and associated condition
- Removed cytoband column from STRs variant view on case report
- More long integers formatted with thin spaces, and copy to clipboard buttons added
### Fixed
- OMIM table is scrollable if higher than 700px on SV page
- Pinned variants validation badge is now red for false positives.
- Case display name defaulting to case ID when `family_name` or `display_name` are missing from case upload config file
- Expanded menu visible at screen sizes below 1000px now has background color
- The image in ClinVar howto-modal is now responsive
- Clicking on a case in case groups when case was already removed from group in another browser tab
- Page crashing when saving filters for mei variants
- Link visited color of images

## [4.72.4]
### Changed
- Automatic test mongod version increased to v7
### Fixed
- GnomAD now defaults to hg38 - change build 37 links accordingly

## [4.72.3]
### Fixed
- Somatic general case report small variant table can crash with unclassified variants

## [4.72.2]
### Changed
- A gunicorn maxrequests parameter for Docker server image - default to 1200
- STR export limit increased to 500, as for other variants
- Prevent long number wrapping and use thin spaces for separation, as per standards from SI, NIST, IUPAC, BIPM.
- Speed up case retrieval and lower memory use by projecting case queries
- Make relatedness check fails stand out a little more to new users
- Speed up case retrieval and lower memory use by projecting case queries
- Speed up variant pages by projecting only the necessary keys in disease collection query
### Fixed
- Huge memory use caused by cases and variants pages pulling complete disease documents from DB
- Do not include genes fetched from HPO terms when loading diseases
- Consider the renamed fields `Approved Symbol` -> `Approved Gene Symbol` and `Gene Symbols` -> `Gene/Locus And Other Related Symbols` when parsing OMIM terms from genemap2.txt file

## [4.72.1]
### Fixed
- Jinja filter that renders long integers
- Case cache when looking for causatives in other cases causing the server to hang

## [4.72]
### Added
- A GitHub action that checks for broken internal links in docs pages
- Link validation settings in mkdocs.yml file
- Load and display full RNA alignments on alignment viewer
- Genome build check when loading a case
- Extend event index to previous causative variants and always load them
### Fixed
- Documentation nav links for a few documents
- Slightly extended the BioNano Genomics Access integration docs
- Loading of SVs when VCF is missing the INFO.END field but has INFO.SVLEN field
- Escape protein sequence name (if available) in case general report to render special characters correctly
- CaseS HPO term searches for multiple terms works independent of order
- CaseS search regexp should not allow backslash
- CaseS cohort tags can contain whitespace and still match
- Remove diagnoses from cases even if OMIM term is not found in the database
- Parsing of disease-associated genes
- Removed an annoying warning while updating database's disease terms
- Displaying custom case images loaded with scout version <= 4.71
- Use pydantic version >=2 in requirements.txt file
### Changed
- Column width adjustment on caseS page
- Use Python 3.11 in tests
- Update some github actions
- Upgraded Pydantic to version 2
- Case validation fails on loading when associated files (alignments, VCFs and reports) are not present on disk
- Case validation fails on loading when custom images have format different then ["gif", "svg", "png", "jpg", "jpeg"]
- Custom images keys `case` and `str` in case config yaml file are renamed to `case_images` and `str_variants_images`
- Simplify and speed up case general report code
- Speed up case retrieval in case_matching_causatives
- Upgrade pymongo to version 4
- When updating disease terms, check that all terms are consistent with a DiseaseTerm model before dropping the old collection
- Better separation between modules loading HPO terms and diseases
- Deleted unused scout.build.phenotype module
- Stricter validation of mandatory genome build key when loading a case. Allowed values are ['37','38',37,38]
- Improved readability of variants length and coordinates on variantS pages

## [4.71]
### Added
- Added Balsamic keys for SweGen and loqusdb local archive frequecies, SNV and SV
- New filter option for Cancer variantS: local archive RD loqusdb
- Show annotated observations on SV variantS view, also for cancer somatic SVs
- Revel filter for variantS
- Show case default panel on caseS page
- CADD filter for Cancer Somatic SNV variantS - show score
- SpliceAI-lookup link (BROAD, shows SpliceAI and Pangolin) from variant page
- BioNano Access server API - check projects, samples and fetch FSHD reports
### Fixed
- Name of reference genome build for RNA for compatibility with IGV locus search change
- Howto to run the Docker image on Mac computers in `admin-guide/containers/container-deploy.md`
- Link to Weasyprint installation howto in README file
- Avoid filling up disk by creating a reduced VCF file for every variant that is visualized
- Remove legacy incorrectly formatted CODEOWNERS file
- Restrain variant_type requests to variantS views to "clinical" or "research"
- Visualization of cancer variants where cancer case has no affected individual
- ProteinPaint gene link (small StJude API change)
- Causative MEI variant link on causatives page
- Bionano access api settings commented out by default in Scout demo config file.
- Do not show FSHD button on freshly loaded cases without bionano_access individuals
- Truncate long variants' HGVS on causative/Clinically significant and pinned variants case panels
### Changed
- Remove function call that tracks users' browser version
- Include three more splice variant SO terms in clinical filter severe SO terms
- Drop old HPO term collection only after parsing and validation of new terms completes
- Move score to own column on Cancer Somatic SNV variantS page
- Refactored a few complex case operations, breaking out sub functionalities

## [4.70]
### Added
- Download a list of Gene Variants (max 500) resulting from SNVs and Indels search
- Variant PubMed link to search for gene symbol and any aliases
### Changed
- Clearer gnomAD values in Variants page
### Fixed
- CaseS page uniform column widths
- Include ClinVar variants into a scrollable div element on Case page
- `canonical_transcript` variable not initialized in get_hgvs function (server.blueprints.institutes.controllers.py)
- Catch and display any error while importing Phenopacket info
- Modified Docker files to use python:3.8-slim-bullseye to prevent gunicorn workers booting error

## [4.69]
### Added
- ClinVar submission howto available also on Case page
- Somatic score and filtering for somatic SV callers, if available
- Show caller as a tooltip on variantS list
### Fixed
- Crash when attempting to export phenotype from a case that had never had phenotypes
- Aesthetic fix to Causative and Pinned Variants on Case page
- Structural inconsistency for ClinVar Blueprint templates
- Updated igv.js to 2.15.8 to fix track default color bug
- Fixed release versions for actions.
- Freeze tornado below 6.3.0 for compatibility with livereload 2.6.3
- Force update variants count on case re-upload
- IGV locus search not working - add genome reference id
- Pin links to MEI variants should end up on MEI not SV variant view
- Load also matching MEI variants on forced region load
- Allow excluding MEI from case variant deletion
- Fixed the name of the assigned user when the internal user ID is different from the user email address
- Gene variantS should display gene function, region and full hgvs
### Changed
- FontAwesome integrity check fail (updated resource)
- Removed ClinVar API validation buttons in favour of direct API submission
- Improved layout of Institute settings page
- ClinVar API key and allowed submitters are set in the Institute settings page


## [4.68]
### Added
- Rare Disease Mobile Element Insertion variants view
### Changed
- Updated igv.js to 2.15.6
### Fixed
- Docker stage build pycairo.
- Restore SNV and SV rank models versions on Causatives and Verified pages
- Saving `REVEL_RANKSCORE` value in a field named `revel` in variants database documents

## [4.67]
### Added
- Prepare to filter local SV frequency
### Changed
- Speed up instituteS page loading by refactoring cases/institutes query
- Clinical Filter for SVs includes `splice_polypyrimidine_tract_variant` as a severe consequence
- Clinical Filter for SVs includes local variant frequency freeze ("old") for filtering, starting at 30 counts
- Speed up caseS page loading by adding status to index and refactoring totals count
- HPO file parsing is updated to reflect that HPO have changed a few downloadable file formats with their 230405 release.
### Fixed
- Page crashing when a user tries to edit a comment that was removed
- Warning instead of crashed page when attempting to retrieve a non-existent Phenopacket
- Fixed StJude ProteinPaint gene link (URL change)
- Freeze of werkzeug library to version<2.3 to avoid problems resulting from the consequential upgrade of the Flask lib
- Huge list of genes in case report for megabases-long structural variants.
- Fix displaying institutes without associated cases on institutes page
- Fix default panel selection on SVs in cancer case report

## [4.66]
### Changed
- Moved Phenomodels code under a dedicated blueprint
- Updated the instructions to load custom case report under admin guide
- Keep variants filter window collapsed except when user expands it to filter
### Added
- A summary table of pinned variants on the cancer case general report
- New openable matching causatives and managed variants lists for default gene panels only for convenience
### Fixed
- Gens structural variant page link individual id typo

## [4.65.2]
### Fixed
- Generating general case report with str variants containing comments

## [4.65.1]
### Fixed
- Visibility of `Gene(s)` badges on SV VariantS page
- Hide dismiss bar on SV page not working well
- Delivery report PDF download
- Saving Pipeline version file when loading a case
- Backport compatible import of importlib metadata for old python versions (<3.8)

## [4.65]
### Added
- Option to mark a ClinVar submission as submitted
- Docs on how to create/update the PanelApp green genes as a system admin
- `individual_id`-parameter to both Gens links
- Download a gene panel in TXT format from gene panel page
- Panel gene comments on variant page: genes in panels can have comments that describe the gene in a panel context
### Changed
- Always show each case category on caseS page, even if 0 cases in total or after current query
- Improved sorting of ClinVar submissions
- Pre-populate SV type select in ClinVar submission form, when possible
- Show comment badges in related comments tables on general report
- Updated version of several GitHub actions
- Migrate from deprecated `pkg_resources` lib to `importlib_resources`
- Dismiss bar on variantS pages is thinner.
- Dismiss bar on variantS pages can be toggled open or closed for the duration of a login session.
### Fixed
- Fixed Sanger order / Cancel order modal close buttons
- Visibility of SV type in ClinVar submission form
- Fixed a couple of creations where now was called twice, so updated_at and created_at could differ
- Deprecated Ubuntu version 18.04 in one GitHub action
- Panels that have been removed (hidden) should not be visible in views where overlapping gene panels for genes are shown
- Gene panel test pointing to the right function

## [4.64]
### Added
- Create/Update a gene panel containing all PanelApp green genes (`scout update panelapp-green -i <cust_id>`)
- Links for ACMG pathogenicity impact modification on the ACMG classification page
### Changed
- Open local observation matching cases in new windows
### Fixed
- Matching manual ranked variants are now shown also on the somatic variant page
- VarSome links to hg19/GRCh37
- Managed variants filter settings lost when navigating to additional pages
- Collect the right variant category after submitting filter form from research variantS page
- Beacon links are templated and support variants in genome build 38

## [4.63]
### Added
- Display data sharing info for ClinVar, Matchmaker Exchange and Beacon in a dedicated column on Cases page
- Test for `commands.download.omim.print_omim`
- Display dismissed variants comments on general case report
- Modify ACMG pathogenicity impact (most commonly PVS1, PS3) based on strength of evidence with lab director's professional judgement
- REViewer button on STR variant page
- Alamut institution parameter in institute settings for Alamut Visual Plus software
- Added Manual Ranks Risk Factor, Likely Risk Factor and Uncertain Risk Factor
- Display matching manual ranks from previous cases the user has access to on VariantS and Variant pages
- Link to gnomAD gene SVs v2.1 for SV variants with gnomAD frequency
- Support for nf-core/rnafusion reports
### Changed
- Display chrY for sex unknown
- Deprecate legacy scout_load() method API call.
- Message shown when variant tag is updated for a variant
- When all ACMG classifications are deleted from a variant, the current variant classification status is also reset.
- Refactored the functions that collect causative variants
- Removed `scripts/generate_test_data.py`
### Fixed
- Default IGV tracks (genes, ClinVar, ClinVar CNVs) showing even if user unselects them all
- Freeze Flask-Babel below v3.0 due to issue with a locale decorator
- Thaw Flask-Babel and fix according to v3 standard. Thank you @TkTech!
- Show matching causatives on somatic structural variant page
- Visibility of gene names and functional annotations on Causatives/Verified pages
- Panel version can be manually set to floating point numbers, when modified
- Causatives page showing also non-causative variants matching causatives in other cases
- ClinVar form submission for variants with no selected transcript and HGVS
- Validating and submitting ClinVar objects not containing both Variant and Casedata info

## [4.62.1]
### Fixed
- Case page crashing when adding a case to a group without providing a valid case name

## [4.62]
### Added
- Validate ClinVar submission objects using the ClinVar API
- Wrote tests for case and variant API endpoints
- Create ClinVar submissions from Scout using the ClinVar API
- Export Phenopacket for affected individual
- Import Phenopacket from JSON file or Phenopacket API backend server
- Use the new case name option for GENS requests
- Pre-validate refseq:HGVS items using VariantValidator in ClinVar submission form
### Fixed
- Fallback for empty alignment index for REViewer service
- Source link out for MIP 11.1 reference STR annotation
- Avoid duplicate causatives and pinned variants
- ClinVar clinical significance displays only the ACMG terms when user selects ACMG 2015 as assertion criteria
- Spacing between icon and text on Beacon and MatchMaker links on case page sidebar
- Truncate IDs and HGVS representations in ClinVar pages if longer than 25 characters
- Update ClinVar submission ID form
- Handle connection timeout when sending requests requests to external web services
- Validate any ClinVar submission regardless of its status
- Empty Phenopackets import crashes
- Stop Spinner on Phenopacket JSON download
### Changed
- Updated ClinVar submission instructions

## [4.61.1]
### Fixed
- Added `UMLS` as an option of `Condition ID type` in ClinVar Variant downloaded files
- Missing value for `Condition ID type` in ClinVar Variant downloaded files
- Possibility to open, close or delete a ClinVar submission even if it doesn't have an associated name
- Save SV type, ref and alt n. copies to exported ClinVar files
- Inner and outer start and stop SV coordinates not exported in ClinVar files
- ClinVar submissions page crashing when SV files don't contain breakpoint exact coordinates
- Align OMIM diagnoses with delete diagnosis button on case page
- In ClinVar form, reset condition list and customize help when condition ID changes

## [4.61]
### Added
- Filter case list by cases with variants in ClinVar submission
- Filter case list by cases containing RNA-seq data - gene_fusion_reports and sample-level tracks (splice junctions and RNA coverage)
- Additional case category `Ignored`, to be used for cases that don't fall in the existing 'inactive', 'archived', 'solved', 'prioritized' categories
- Display number of cases shown / total number of cases available for each category on Cases page
- Moved buttons to modify case status from sidebar to main case page
- Link to Mutalyzer Normalizer tool on variant's transcripts overview to retrieve official HVGS descriptions
- Option to manually load RNA MULTIQC report using the command `scout load report -t multiqc_rna`
- Load RNA MULTIQC automatically for a case if config file contains the `multiqc_rna` key/value
- Instructions in admin-guide on how to load case reports via the command line
- Possibility to filter RD variants by a specific genotype call
- Distinct colors for different inheritance models on RD Variant page
- Gene panels PDF export with case variants hits by variant type
- A couple of additional README badges for GitHub stats
- Upload and display of pipeline reference info and executable version yaml files as custom reports
- Testing CLI on hasta in PR template
### Changed
- Instructions on how to call dibs on scout-stage server in pull request template
- Deprecated CLI commands `scout load <delivery_report, gene_fusion_report, coverage_qc_report, cnv_report>` to replace them with command `scout load report -t <report type>`
- Refactored code to display and download custom case reports
- Do not export `Assertion method` and `Assertion method citation` to ClinVar submission files according to changes to ClinVar's submission spreadsheet templates.
- Simplified code to create and download ClinVar CSV files
- Colorize inheritance models badges by category on VariantS page
- `Safe variants matching` badge more visible on case page
### Fixed
- Non-admin users saving institute settings would clear loqusdb instance selection
- Layout of variant position, cytoband and type in SV variant summary
- Broken `Build Status - GitHub badge` on GitHub README page
- Visibility of text on grey badges in gene panels PDF exports
- Labels for dashboard search controls
- Dark mode visibility for ClinVar submission
- Whitespaces on outdated panel in extent report

## [4.60]
### Added
- Mitochondrial deletion signatures (mitosign) can be uploaded and shown with mtDNA report
- A `Type of analysis` column on Causatives and Validated variants pages
- List of "safe" gene panels available for matching causatives and managed variants in institute settings, to avoid secondary findings
- `svdb_origin` as a synonym for `FOUND_IN` to complement `set` for variants found by all callers
### Changed
- Hide removed gene panels by default in panels page
- Removed option for filtering cancer SVs by Tumor and Normal alt AF
- Hide links to coverage report from case dynamic HPO panel if cancer analysis
- Remove rerun emails and redirect users to the analysis order portal instead
- Updated clinical SVs igv.js track (dbVar) and added example of external track from `https://trackhubregistry.org/`
- Rewrote the ClinVar export module to simplify and add one variant at the time
- ClinVar submissions with phenotype conditions from: [OMIM, MedGen, Orphanet, MeSH, HP, MONDO]
### Fixed
- If trying to load a badly formatted .tsv file an error message is displayed.
- Avoid showing case as rerun when first attempt at case upload failed
- Dynamic autocomplete search not working on phenomodels page
- Callers added to variant when loading case
- Now possible to update managed variant from file without deleting it first
- Missing preselected chromosome when editing a managed variant
- Preselected variant type and subtype when editing a managed variant
- Typo in dbVar ClinVar track, hg19


## [4.59]
### Added
- Button to go directly to HPO SV filter variantS page from case
- `Scout-REViewer-Service` integration - show `REViewer` picture if available
- Link to HPO panel coverage overview on Case page
- Specify a confidence threshold (green|amber|red) when loading PanelApp panels
- Functional annotations in variants lists exports (all variants)
- Cancer/Normal VAFs and COSMIC ids in in variants lists exports (cancer variants)
### Changed
- Better visualization of regional annotation for long lists of genes in large SVs in Variants tables
- Order of cells in variants tables
- More evident links to gene coverage from Variant page
- Gene panels sorted by display name in the entire Case page
- Round CADD and GnomAD values in variants export files
### Fixed
- HPO filter button on SV variantS page
- Spacing between region|function cells in SVs lists
- Labels on gene panel Chanjo report
- Fixed ambiguous duplicated response headers when requesting a BAM file from /static
- Visited color link on gene coverage button (Variant page)

## [4.58.1]
### Fixed
- Case search with search strings that contain characters that can be escaped

## [4.58]
### Added
- Documentation on how to create/update PanelApp panels
- Add filter by local observations (archive) to structural variants filters
- Add more splicing consequences to SO term definitions
- Search for a specific gene in all gene panels
- Institute settings option to force show all variants on VariantS page for all cases of an institute
- Filter cases by validation pending status
- Link to The Clinical Knowledgebase (CKB) (https://ckb.jax.org/) in cancer variant's page
### Fixed
- Added a not-authorized `auto-login` fixture according to changes in Flask-Login 0.6.2
- Renamed `cache_timeout` param name of flask.send_file function to `max_age` (Flask 2.2 compliant)
- Replaced deprecated `app.config["JSON_SORT_KEYS"]` with app.json.sort_keys in app settings
- Bug in gene variants page (All SNVs and INDELs) when variant gene doesn't have a hgnc id that is found in the database
- Broken export of causatives table
- Query for genes in build 38 on `Search SNVs and INDELs` page
- Prevent typing special characters `^<>?!=\/` in case search form
- Search matching causatives also among research variants in other cases
- Links to variants in Verified variants page
- Broken filter institute cases by pinned gene
- Better visualization of long lists of genes in large SVs on Causative and Verified Variants page
- Reintroduced missing button to export Causative variants
- Better linking and display of matching causatives and managed variants
- Reduced code complexity in `scout/parse/variant/variant.py`
- Reduced complexity of code in `scout/build/variant/variant.py`

### Changed
- State that loqusdb observation is in current case if observations count is one and no cases are shown
- Better pagination and number of variants returned by queries in `Search SNVs and INDELs` page
- Refactored and simplified code used for collecting gene variants for `Search SNVs and INDELs` page
- Fix sidebar panel icons in Case view
- Fix panel spacing in Case view
- Removed unused database `sanger_ordered` and `case_id,category,rank_score` indexes (variant collection)
- Verified variants displayed in a dedicated page reachable from institute sidebar
- Unified stats in dashboard page
- Improved gene info for large SVs and cancer SVs
- Remove the unused `variant.str_variant` endpoint from variant views
- Easier editing of HPO gene panel on case page
- Assign phenotype panel less cramped on Case page
- Causatives and Verified variants pages to use the same template macro
- Allow hyphens in panel names
- Reduce resolution of example images
- Remove some animations in web gui which where rendered slow


## [4.57.4]
### Fixed
- Parsing of variant.FORMAT "DR" key in parse variant file

## [4.57.3]
### Fixed
- Export of STR verified variants
- Do not download as verified variants first verified and then reset to not validated
- Avoid duplicated lines in downloaded verified variants reflecting changes in variant validation status

## [4.57.2]
### Fixed
- Export of verified variants when variant gene has no transcripts
- HTTP 500 when visiting a the details page for a cancer variant that had been ranked with genmod

## [4.57.1]
### Fixed
- Updating/replacing a gene panel from file with a corrupted or malformed file

## [4.57]
### Added
- Display last 50 or 500 events for a user in a timeline
- Show dismiss count from other cases on matching variantS
- Save Beacon-related events in events collection
- Institute settings allow saving multiple loqusdb instances for one institute
- Display stats from multiple instances of loqusdb on variant page
- Display date and frequency of obs derived from count of local archive observations from MIP11 (requires fix in MIP)
### Changed
- Prior ACMG classifications view is no longer limited by pathogenicity
### Fixed
- Visibility of Sanger ordered badge on case page, light mode
- Some of the DataTables tables (Phenotypes and Diagnoses pages) got a bit dark in dark mode
- Remove all redundancies when displaying timeline events (some events are saved both as case-related and variant-related)
- Missing link in saved MatchMaker-related events
- Genes with mixed case gene symbols missing in PanelApp panels
- Alignment of elements on the Beacon submission modal window
- Locus info links from STR variantS page open in new browser tabs

## [4.56]
### Added
- Test for PanelApp panels loading
- `panel-umi` tag option when loading cancer analyses
### Changed
- Black text to make comments more visible in dark mode
- Loading PanelApp panels replaces pre-existing panels with same version
- Removed sidebar from Causatives page - navigation is available on the top bar for now
- Create ClinVar submissions from pinned variants list in case page
- Select which pinned variants will be included in ClinVar submission documents
### Fixed
- Remove a:visited css style from all buttons
- Update of HPO terms via command line
- Background color of `MIXED` and `PANEL-UMI` sequencing types on cases page
- Fixed regex error when searching for cases with query ending with `\ `
- Gene symbols on Causatives page lighter in dark mode
- SpliceAI tooltip of multigene variants

## [4.55]
### Changed
- Represent different tumor samples as vials in cases page
- Option to force-update the OMIM panel
### Fixed
- Low tumor purity badge alignment in cancer samples table on cancer case view
- VariantS comment popovers reactivate on hover
- Updating database genes in build 37
- ACMG classification summary hidden by sticky navbar
- Logo backgrounds fixed to white on welcome page
- Visited links turn purple again
- Style of link buttons and dropdown menus
- Update KUH and GMS logos
- Link color for Managed variants

## [4.54]
### Added
- Dark mode, using browser/OS media preference
- Allow marking case as solved without defining causative variants
- Admin users can create missing beacon datasets from the institute's settings page
- GenCC links on gene and variant pages
- Deprecation warnings when launching the app using a .yaml config file or loading cases using .ped files
### Changed
- Improved HTML syntax in case report template
- Modified message displayed when variant rank stats could not be calculated
- Expanded instructions on how to test on CG development server (cg-vm1)
- Added more somatic variant callers (Balsamic v9 SNV, develop SV)
### Fixed
- Remove load demo case command from docker-compose.yml
- Text elements being split across pages in PDF reports
- Made login password field of type `password` in LDAP login form
- Gene panels HTML select in institute's settings page
- Bootstrap upgraded to version 5
- Fix some Sourcery and SonarCloud suggestions
- Escape special characters in case search on institute and dashboard pages
- Broken case PDF reports when no Madeline pedigree image can be created
- Removed text-white links style that were invisible in new pages style
- Variants pagination after pressing "Filter variants" or "Clinical filter"
- Layout of buttons Matchmaker submission panel (case page)
- Removing cases from Matchmaker (simplified code and fixed functionality)
- Reintroduce check for missing alignment files purged from server

## [4.53]
### Added
### Changed
- Point Alamut API key docs link to new API version
- Parse dbSNP id from ID only if it says "rs", else use VEP CSQ fields
- Removed MarkupSafe from the dependencies
### Fixed
- Reintroduced loading of SVs for demo case 643595
- Successful parse of FOUND_IN should avoid GATK caller default
- All vulnerabilities flagged by SonarCloud

## [4.52]
### Added
- Demo cancer case gets loaded together with demo RD case in demo instance
- Parse REVEL_score alongside REVEL_rankscore from csq field and display it on SNV variant page
- Rank score results now show the ranking range
- cDNA and protein changes displayed on institute causatives pages
- Optional SESSION_TIMEOUT_MINUTES configuration in app config files
- Script to convert old OMIM case format (list of integers) to new format (list of dictionaries)
- Additional check for user logged in status before serving alignment files
- Download .cgh files from cancer samples table on cancer case page
- Number of documents and date of last update on genes page
### Changed
- Verify user before redirecting to IGV alignments and sashimi plots
- Build case IGV tracks starting from case and variant objects instead of passing all params in a form
- Unfreeze Werkzeug lib since Flask_login v.0.6 with bugfix has been released
- Sort gene panels by name (panelS and variant page)
- Removed unused `server.blueprints.alignviewers.unindexed_remote_static` endpoint
- User sessions to check files served by `server.blueprints.alignviewers.remote_static` endpoint
- Moved Beacon-related functions to a dedicated app extension
- Audit Filter now also loads filter displaying the variants for it
### Fixed
- Handle `attachment_filename` parameter renamed to `download_name` when Flask 2.2 will be released
- Removed cursor timeout param in cases find adapter function to avoid many code warnings
- Removed stream argument deprecation warning in tests
- Handle `no intervals found` warning in load_region test
- Beacon remove variants
- Protect remote_cors function in alignviewers view from Server-Side Request Forgery (SSRF)
- Check creation date of last document in gene collection to display when genes collection was updated last

## [4.51]
### Added
- Config file containing codecov settings for pull requests
- Add an IGV.js direct link button from case page
- Security policy file
- Hide/shade compound variants based on rank score on variantS from filter
- Chromograph legend documentation direct link
### Changed
- Updated deprecated Codecov GitHub action to v.2
- Simplified code of scout/adapter/mongo/variant
- Update IGV.js to v2.11.2
- Show summary number of variant gene panels on general report if more than 3
### Fixed
- Marrvel link for variants in genome build 38 (using liftover to build 37)
- Remove flags from codecov config file
- Fixed filter bug with high negative SPIDEX scores
- Renamed IARC TP53 button to to `TP53 Database`, modified also link since IARC has been moved to the US NCI: `https://tp53.isb-cgc.org/`
- Parsing new format of OMIM case info when exporting patients to Matchmaker
- Remove flask-debugtoolbar lib dependency that is using deprecated code and causes app to crash after new release of Jinja2 (3.1)
- Variant page crashing for cases with old OMIM terms structure (a list of integers instead of dictionary)
- Variant page crashing when creating MARRVEL link for cases with no genome build
- SpliceAI documentation link
- Fix deprecated `safe_str_cmp` import from `werkzeug.security` by freezing Werkzeug lib to v2.0 until Flask_login v.0.6 with bugfix is released
- List gene names densely in general report for SVs that contain more than 3 genes
- Show transcript ids on refseq genes on hg19 in IGV.js, using refgene source
- Display correct number of genes in general report for SVs that contain more than 32 genes
- Broken Google login after new major release of `lepture/authlib`
- Fix frequency and callers display on case general report

## [4.50.1]
### Fixed
- Show matching causative STR_repid for legacy str variants (pre Stranger hgnc_id)

## [4.50]
### Added
- Individual-specific OMIM terms
- OMIM disease descriptions in ClinVar submission form
- Add a toggle for melter rerun monitoring of cases
- Add a config option to show the rerun monitoring toggle
- Add a cli option to export cases with rerun monitoring enabled
- Add a link to STRipy for STR variants; shallow for ARX and HOXA13
- Hide by default variants only present in unaffected individuals in variants filters
- OMIM terms in general case report
- Individual-level info on OMIM and HPO terms in general case report
- PanelApp gene link among the external links on variant page
- Dashboard case filters fields help
- Filter cases by OMIM terms in cases and dashboard pages
### Fixed
- A malformed panel id request would crash with exception: now gives user warning flash with redirect
- Link to HPO resource file hosted on `http://purl.obolibrary.org`
- Gene search form when gene exists only in build 38
- Fixed odd redirect error and poor error message on missing column for gene panel csv upload
- Typo in parse variant transcripts function
- Modified keys name used to parse local observations (archived) frequencies to reflect change in MIP keys naming
- Better error handling for partly broken/timed out chanjo reports
- Broken javascript code when case Chromograph data is malformed
- Broader space for case synopsis in general report
- Show partial causatives on causatives and matching causatives panels
- Partial causative assignment in cases with no OMIM or HPO terms
- Partial causative OMIM select options in variant page
### Changed
- Slightly smaller and improved layout of content in case PDF report
- Relabel more cancer variant pages somatic for navigation
- Unify caseS nav links
- Removed unused `add_compounds` param from variant controllers function
- Changed default hg19 genome for IGV.js to legacy hg19_1kg_decoy to fix a few problematic loci
- Reduce code complexity (parse/ensembl.py)
- Silence certain fields in ClinVar export if prioritised ones exist (chrom-start-end if hgvs exist)
- Made phenotype non-mandatory when marking a variant as partial causative
- Only one phenotype condition type (OMIM or HPO) per variant is used in ClinVar submissions
- ClinVar submission variant condition prefers OMIM over HPO if available
- Use lighter version of gene objects in Omim MongoDB adapter, panels controllers, panels views and institute controllers
- Gene-variants table size is now adaptive
- Remove unused file upload on gene-variants page

## [4.49]
### Fixed
- Pydantic model types for genome_build, madeline_info, peddy_ped_check and peddy_sex_check, rank_model_version and sv_rank_model_version
- Replace `MatchMaker` with `Matchmaker` in all places visible by a user
- Save diagnosis labels along with OMIM terms in Matchmaker Exchange submission objects
- `libegl-mesa0_21.0.3-0ubuntu0.3~20.04.5_amd64.deb` lib not found by GitHub actions Docker build
- Remove unused `chromograph_image_files` and `chromograph_prefixes` keys saved when creating or updating an RD case
- Search managed variants by description and with ignore case
### Changed
- Introduced page margins on exported PDF reports
- Smaller gene fonts in downloaded HPO genes PDF reports
- Reintroduced gene coverage data in the PDF-exported general report of rare-disease cases
- Check for existence of case report files before creating sidebar links
- Better description of HPO and OMIM terms for patients submitted to Matchmaker Exchange
- Remove null non-mandatory key/values when updating a case
- Freeze WTForms<3 due to several form input rendering changes

## [4.48.1]
### Fixed
- General case PDF report for recent cases with no pedigree

## [4.48]
### Added
- Option to cancel a request for research variants in case page
### Changed
- Update igv.js to v2.10.5
- Updated example of a case delivery report
- Unfreeze cyvcf2
- Builder images used in Scout Dockerfiles
- Crash report email subject gives host name
- Export general case report to PDF using PDFKit instead of WeasyPrint
- Do not include coverage report in PDF case report since they might have different orientation
- Export cancer cases's "Coverage and QC report" to PDF using PDFKit instead of Weasyprint
- Updated cancer "Coverage and QC report" example
- Keep portrait orientation in PDF delivery report
- Export delivery report to PDF using PDFKit instead of Weasyprint
- PDF export of clinical and research HPO panels using PDFKit instead of Weasyprint
- Export gene panel report to PDF using PDFKit
- Removed WeasyPrint lib dependency

### Fixed
- Reintroduced missing links to Swegen and Beacon and dbSNP in RD variant page, summary section
- Demo delivery report orientation to fit new columns
- Missing delivery report in demo case
- Cast MNVs to SNV for test
- Export verified variants from all institutes when user is admin
- Cancer coverage and QC report not found for demo cancer case
- Pull request template instructions on how to deploy to test server
- PDF Delivery report not showing Swedac logo
- Fix code typos
- Disable codefactor raised by ESLint for javascript functions located on another file
- Loading spinner stuck after downloading a PDF gene panel report
- IGV browser crashing when file system with alignment files is not mounted

## [4.47]
### Added
- Added CADD, GnomAD and genotype calls to variantS export
### Changed
- Pull request template, to illustrate how to deploy pull request branches on cg-vm1 stage server
### Fixed
- Compiled Docker image contains a patched version (v4.9) of chanjo-report

## [4.46.1]
### Fixed
- Downloading of files generated within the app container (MT-report, verified variants, pedigrees, ..)

## [4.46]
### Added
- Created a Dockefile to be used to serve the dockerized app in production
- Modified the code to collect database params specified as env vars
- Created a GitHub action that pushes the Dockerfile-server image to Docker Hub (scout-server-stage) every time a PR is opened
- Created a GitHub action that pushes the Dockerfile-server image to Docker Hub (scout-server) every time a new release is created
- Reassign MatchMaker Exchange submission to another user when a Scout user is deleted
- Expose public API JSON gene panels endpoint, primarily to enable automated rerun checking for updates
- Add utils for dictionary type
- Filter institute cases using multiple HPO terms
- Vulture GitHub action to identify and remove unused variables and imports
### Changed
- Updated the python config file documentation in admin guide
- Case configuration parsing now uses Pydantic for improved typechecking and config handling
- Removed test matrices to speed up automatic testing of PRs
- Switch from Coveralls to Codecov to handle CI test coverage
- Speed-up CI tests by caching installation of libs and splitting tests into randomized groups using pytest-test-groups
- Improved LDAP login documentation
- Use lib flask-ldapconn instead of flask_ldap3_login> to handle ldap authentication
- Updated Managed variant documentation in user guide
- Fix and simplify creating and editing of gene panels
- Simplified gene variants search code
- Increased the height of the genes track in the IGV viewer
### Fixed
- Validate uploaded managed variant file lines, warning the user.
- Exporting validated variants with missing "genes" database key
- No results returned when searching for gene variants using a phenotype term
- Variants filtering by gene symbols file
- Make gene HGNC symbols field mandatory in gene variants page and run search only on form submit
- Make sure collaborator gene variants are still visible, even if HPO filter is used

## [4.45]
### Added
### Changed
- Start Scout also when loqusdbapi is not reachable
- Clearer definition of manual standard and custom inheritance models in gene panels
- Allow searching multiple chromosomes in filters
### Fixed
- Gene panel crashing on edit action

## [4.44]
### Added
### Changed
- Display Gene track beneath each sample track when displaying splice junctions in igv browser
- Check outdated gene symbols and update with aliases for both RD and cancer variantS
### Fixed
- Added query input check and fixed the Genes API endpoint to return a json formatted error when request is malformed
- Typo in ACMG BP6 tooltip

## [4.43.1]
### Added
- Added database index for OMIM disease term genes
### Changed
### Fixed
- Do not drop HPO terms collection when updating HPO terms via the command line
- Do not drop disease (OMIM) terms collection when updating diseases via the command line

## [4.43]
### Added
- Specify which collection(s) update/build indexes for
### Fixed
- Do not drop genes and transcripts collections when updating genes via the command line

## [4.42.1]
### Added
### Changed
### Fixed
- Freeze PyMongo lib to version<4.0 to keep supporting previous MongoDB versions
- Speed up gene panels creation and update by collecting only light gene info from database
- Avoid case page crash on Phenomizer queries timeout

## [4.42]
### Added
- Choose custom pinned variants to submit to MatchMaker Exchange
- Submit structural variant as genes to the MatchMaker Exchange
- Added function for maintainers and admins to remove gene panels
- Admins can restore deleted gene panels
- A development docker-compose file illustrating the scout/chanjo-report integration
- Show AD on variants view for cancer SV (tumor and normal)
- Cancer SV variants filter AD, AF (tumor and normal)
- Hiding the variants score column also from cancer SVs, as for the SNVs
### Changed
- Enforce same case _id and display_name when updating a case
- Enforce same individual ids, display names and affected status when updating a case
- Improved documentation for connecting to loqusdb instances (including loqusdbapi)
- Display and download HPO gene panels' gene symbols in italics
- A faster-built and lighter Docker image
- Reduce complexity of `panels` endpoint moving some code to the panels controllers
- Update requirements to use flask-ldap3-login>=0.9.17 instead of freezing WTForm
### Fixed
- Use of deprecated TextField after the upgrade of WTF to v3.0
- Freeze to WTForms to version < 3
- Remove the extra files (bed files and madeline.svg) introduced by mistake
- Cli command loading demo data in docker-compose when case custom images exist and is None
- Increased MongoDB connection serverSelectionTimeoutMS parameter to 30K (default value according to MongoDB documentation)
- Better differentiate old obs counts 0 vs N/A
- Broken cancer variants page when default gene panel was deleted
- Typo in tx_overview function in variant controllers file
- Fixed loqusdbapi SV search URL
- SV variants filtering using Decipher criterion
- Removing old gene panels that don't contain the `maintainer` key.

## [4.41.1]
### Fixed
- General reports crash for variant annotations with same variant on other cases

## [4.41]
### Added
- Extended the instructions for running the Scout Docker image (web app and cli).
- Enabled inclusion of custom images to STR variant view
### Fixed
- General case report sorting comments for variants with None genetic models
- Do not crash but redirect to variants page with error when a variant is not found for a case
- UCSC links coordinates for SV variants with start chromosome different than end chromosome
- Human readable variants name in case page for variants having start chromosome different from end chromosome
- Avoid always loading all transcripts when checking gene symbol: introduce gene captions
- Slow queries for evaluated variants on e.g. case page - use events instead
### Changed
- Rearrange variant page again, moving severity predictions down.
- More reactive layout width steps on variant page

## [4.40.1]
### Added
### Fixed
- Variants dismissed with inconsistent inheritance pattern can again be shown in general case report
- General report page for variants with genes=None
- General report crashing when variants have no panels
- Added other missing keys to case and variant dictionaries passed to general report
### Changed

## [4.40]
### Added
- A .cff citation file
- Phenotype search API endpoint
- Added pagination to phenotype API
- Extend case search to include internal MongoDB id
- Support for connecting to a MongoDB replica set (.py config files)
- Support for connecting to a MongoDB replica set (.yaml config files)
### Fixed
- Command to load the OMIM gene panel (`scout load panel --omim`)
- Unify style of pinned and causative variants' badges on case page
- Removed automatic spaces after punctuation in comments
- Remove the hardcoded number of total individuals from the variant's old observations panel
- Send delete requests to a connected Beacon using the DELETE method
- Layout of the SNV and SV variant page - move frequency up
### Changed
- Stop updating database indexes after loading exons via command line
- Display validation status badge also for not Sanger-sequenced variants
- Moved Frequencies, Severity and Local observations panels up in RD variants page
- Enabled Flask CORS to communicate CORS status to js apps
- Moved the code preparing the transcripts overview to the backend
- Refactored and filtered json data used in general case report
- Changed the database used in docker-compose file to use the official MongoDB v4.4 image
- Modified the Python (3.6, 3.8) and MongoDB (3.2, 4.4, 5.0) versions used in testing matrices (GitHub actions)
- Capitalize case search terms on institute and dashboard pages


## [4.39]
### Added
- COSMIC IDs collected from CSQ field named `COSMIC`
### Fixed
- Link to other causative variants on variant page
- Allow multiple COSMIC links for a cancer variant
- Fix floating text in severity box #2808
- Fixed MitoMap and HmtVar links for hg38 cases
- Do not open new browser tabs when downloading files
- Selectable IGV tracks on variant page
- Missing splice junctions button on variant page
- Refactor variantS representative gene selection, and use it also for cancer variant summary
### Changed
- Improve Javascript performance for displaying Chromograph images
- Make ClinVar classification more evident in cancer variant page

## [4.38]
### Added
- Option to hide Alamut button in the app config file
### Fixed
- Library deprecation warning fixed (insert is deprecated. Use insert_one or insert_many instead)
- Update genes command will not trigger an update of database indices any more
- Missing resources in temporary downloading directory when updating genes using the command line
- Restore previous variant ACMG classification in a scrollable div
- Loading spinner not stopping after downloading PDF case reports and variant list export
- Add extra Alamut links higher up on variant pages
- Improve UX for phenotypes in case page
- Filter and export of STR variants
- Update look of variants page navigation buttons
### Changed

## [4.37]
### Added
- Highlight and show version number for RefSeq MANE transcripts.
- Added integration to a rerunner service for toggling reanalysis with updated pedigree information
- SpliceAI display and parsing from VEP CSQ
- Display matching tiered variants for cancer variants
- Display a loading icon (spinner) until the page loads completely
- Display filter badges in cancer variants list
- Update genes from pre-downloaded file resources
- On login, OS, browser version and screen size are saved anonymously to understand how users are using Scout
- API returning institutes data for a given user: `/api/v1/institutes`
- API returning case data for a given institute: `/api/v1/institutes/<institute_id>/cases`
- Added GMS and Lund university hospital logos to login page
- Made display of Swedac logo configurable
- Support for displaying custom images in case view
- Individual-specific HPO terms
- Optional alamut_key in institute settings for Alamut Plus software
- Case report API endpoint
- Tooltip in case explaining that genes with genome build different than case genome build will not be added to dynamic HPO panel.
- Add DeepVariant as a caller
### Fixed
- Updated IGV to v2.8.5 to solve missing gene labels on some zoom levels
- Demo cancer case config file to load somatic SNVs and SVs only.
- Expand list of refseq trancripts in ClinVar submission form
- Renamed `All SNVs and INDELs` institute sidebar element to `Search SNVs and INDELs` and fixed its style.
- Add missing parameters to case load-config documentation
- Allow creating/editing gene panels and dynamic gene panels with genes present in genome build 38
- Bugfix broken Pytests
- Bulk dismissing variants error due to key conversion from string to integer
- Fix typo in index documentation
- Fixed crash in institute settings page if "collaborators" key is not set in database
- Don't stop Scout execution if LoqusDB call fails and print stacktrace to log
- Bug when case contains custom images with value `None`
- Bug introduced when fixing another bug in Scout-LoqusDB interaction
- Loading of OMIM diagnoses in Scout demo instance
- Remove the docker-compose with chanjo integration because it doesn't work yet.
- Fixed standard docker-compose with scout demo data and database
- Clinical variant assessments not present for pinned and causative variants on case page.
- MatchMaker matching one node at the time only
- Remove link from previously tiered variants badge in cancer variants page
- Typo in gene cell on cancer variants page
- Managed variants filter form
### Changed
- Better naming for variants buttons on cancer track (somatic, germline). Also show cancer research button if available.
- Load case with missing panels in config files, but show warning.
- Changing the (Female, Male) symbols to (F/M) letters in individuals_table and case-sma.
- Print stacktrace if case load command fails
- Added sort icon and a pointer to the cursor to all tables with sortable fields
- Moved variant, gene and panel info from the basic pane to summary panel for all variants.
- Renamed `Basics` panel to `Classify` on variant page.
- Revamped `Basics` panel to a panel dedicated to classify variants
- Revamped the summary panel to be more compact.
- Added dedicated template for cancer variants
- Removed Gene models, Gene annotations and Conservation panels for cancer variants
- Reorganized the orders of panels for variant and cancer variant views
- Added dedicated variant quality panel and removed relevant panes
- A more compact case page
- Removed OMIM genes panel
- Make genes panel, pinned variants panel, causative variants panel and ClinVar panel scrollable on case page
- Update to Scilifelab's 2020 logo
- Update Gens URL to support Gens v2.0 format
- Refactor tests for parsing case configurations
- Updated links to HPO downloadable resources
- Managed variants filtering defaults to all variant categories
- Changing the (Kind) drop-down according to (Category) drop-down in Managed variant add variant
- Moved Gens button to individuals table
- Check resource files availability before starting updating OMIM diagnoses
- Fix typo in `SHOW_OBSERVED_VARIANT_ARCHIVE` config param

## [4.36]
### Added
- Parse and save splice junction tracks from case config file
- Tooltip in observations panel, explaining that case variants with no link might be old variants, not uploaded after a case rerun
### Fixed
- Warning on overwriting variants with same position was no longer shown
- Increase the height of the dropdowns to 425px
- More indices for the case table as it grows, specifically for causatives queries
- Splice junction tracks not centered over variant genes
- Total number of research variants count
- Update variants stats in case documents every time new variants are loaded
- Bug in flashing warning messages when filtering variants
### Changed
- Clearer warning messages for genes and gene/gene-panels searches in variants filters

## [4.35]
### Added
- A new index for hgnc_symbol in the hgnc_gene collection
- A Pedigree panel in STR page
- Display Tier I and II variants in case view causatives card for cancer cases
### Fixed
- Send partial file data to igv.js when visualizing sashimi plots with splice junction tracks
- Research variants filtering by gene
- Do not attempt to populate annotations for not loaded pinned/causatives
- Add max-height to all dropdowns in filters
### Changed
- Switch off non-clinical gene warnings when filtering research variants
- Don't display OMIM disease card in case view for cancer cases
- Refactored Individuals and Causative card in case view for cancer cases
- Update and style STR case report

## [4.34]
### Added
- Saved filter lock and unlock
- Filters can optionally be marked audited, logging the filter name, user and date on the case events and general report.
- Added `ClinVar hits` and `Cosmic hits` in cancer SNVs filters
- Added `ClinVar hits` to variants filter (rare disease track)
- Load cancer demo case in docker-compose files (default and demo file)
- Inclusive-language check using [woke](https://github.com/get-woke/woke) github action
- Add link to HmtVar for mitochondrial variants (if VCF is annotated with HmtNote)
- Grey background for dismissed compounds in variants list and variant page
- Pin badge for pinned compounds in variants list and variant page
- Support LoqusDB REST API queries
- Add a docker-compose-matchmaker under scout/containers/development to test matchmaker locally
- Script to investigate consequences of symbol search bug
- Added GATK to list of SV and cancer SV callers
### Fixed
- Make MitoMap link work for hg38 again
- Export Variants feature crashing when one of the variants has no primary transcripts
- Redirect to last visited variantS page when dismissing variants from variants list
- Improved matching of SVs Loqus occurrences in other cases
- Remove padding from the list inside (Matching causatives from other cases) panel
- Pass None to get_app function in CLI base since passing script_info to app factory functions was deprecated in Flask 2.0
- Fixed failing tests due to Flask update to version 2.0
- Speed up user events view
- Causative view sort out of memory error
- Use hgnc_id for gene filter query
- Typo in case controllers displaying an error every time a patient is matched against external MatchMaker nodes
- Do not crash while attempting an update for variant documents that are too big (> 16 MB)
- Old STR causatives (and other variants) may not have HGNC symbols - fix sort lambda
- Check if gene_obj has primary_transcript before trying to access it
- Warn if a gene manually searched is in a clinical panel with an outdated name when filtering variants
- ChrPos split js not needed on STR page yet
### Changed
- Remove parsing of case `genome_version`, since it's not used anywhere downstream
- Introduce deprecation warning for Loqus configs that are not dictionaries
- SV clinical filter no longer filters out sub 100 nt variants
- Count cases in LoqusDB by variant type
- Commit pulse repo badge temporarily set to weekly
- Sort ClinVar submissions objects by ascending "Last evaluated" date
- Refactored the MatchMaker integration as an extension
- Replaced some sensitive words as suggested by woke linter
- Documentation for load-configuration rewritten.
- Add styles to MatchMaker matches table
- More detailed info on the data shared in MatchMaker submission form

## [4.33.1]
### Fixed
- Include markdown for release autodeploy docs
- Use standard inheritance model in ClinVar (https://ftp.ncbi.nlm.nih.gov/pub/GTR/standard_terms/Mode_of_inheritance.txt)
- Fix issue crash with variants that have been unflagged causative not being available in other causatives
### Added
### Changed

## [4.33]
### Fixed
- Command line crashing when updating an individual not found in database
- Dashboard page crashing when filters return no data
- Cancer variants filter by chromosome
- /api/v1/genes now searches for genes in all genome builds by default
- Upgraded igv.js to version 2.8.1 (Fixed Unparsable bed record error)
### Added
- Autodeploy docs on release
- Documentation for updating case individuals tracks
- Filter cases and dashboard stats by analysis track
### Changed
- Changed from deprecated db update method
- Pre-selected fields to run queries with in dashboard page
- Do not filter by any institute when first accessing the dashboard
- Removed OMIM panel in case view for cancer cases
- Display Tier I and II variants in case view causatives panel for cancer cases
- Refactored Individuals and Causative panels in case view for cancer cases

## [4.32.1]
### Fixed
- iSort lint check only
### Changed
- Institute cases page crashing when a case has track:Null
### Added

## [4.32]
### Added
- Load and show MITOMAP associated diseases from VCF (INFO field: MitomapAssociatedDiseases, via HmtNote)
- Show variant allele frequencies for mitochondrial variants (GRCh38 cases)
- Extend "public" json API with diseases (OMIM) and phenotypes (HPO)
- HPO gene list download now has option for clinical and non-clinical genes
- Display gene splice junctions data in sashimi plots
- Update case individuals with splice junctions tracks
- Simple Docker compose for development with local build
- Make Phenomodels subpanels collapsible
- User side documentation of cytogenomics features (Gens, Chromograph, vcf2cytosure, rhocall)
- iSort GitHub Action
- Support LoqusDB REST API queries
### Fixed
- Show other causative once, even if several events point to it
- Filtering variants by mitochondrial chromosome for cases with genome build=38
- HPO gene search button triggers any warnings for clinical / non-existing genes also on first search
- Fixed a bug in variants pages caused by MT variants without alt_frequency
- Tests for CADD score parsing function
- Fixed the look of IGV settings on SNV variant page
- Cases analyzed once shown as `rerun`
- Missing case track on case re-upload
- Fixed severity rank for SO term "regulatory region ablation"
### Changed
- Refactor according to CodeFactor - mostly reuse of duplicated code
- Phenomodels language adjustment
- Open variants in a new window (from variants page)
- Open overlapping and compound variants in a new window (from variant page)
- gnomAD link points to gnomAD v.3 (build GRCh38) for mitochondrial variants.
- Display only number of affected genes for dismissed SVs in general report
- Chromosome build check when populating the variants filter chromosome selection
- Display mitochondrial and rare diseases coverage report in cases with missing 'rare' track

## [4.31.1]
### Added
### Changed
- Remove mitochondrial and coverage report from cancer cases sidebar
### Fixed
- ClinVar page when dbSNP id is None

## [4.31]
### Added
- gnomAD annotation field in admin guide
- Export also dynamic panel genes not associated to an HPO term when downloading the HPO panel
- Primary HGNC transcript info in variant export files
- Show variant quality (QUAL field from vcf) in the variant summary
- Load/update PDF gene fusion reports (clinical and research) generated with Arriba
- Support new MANE annotations from VEP (both MANE Select and MANE Plus Clinical)
- Display on case activity the event of a user resetting all dismissed variants
- Support gnomAD population frequencies for mitochondrial variants
- Anchor links in Casedata ClinVar panels to redirect after renaming individuals
### Fixed
- Replace old docs link www.clinicalgenomics.se/scout with new https://clinical-genomics.github.io/scout
- Page formatting issues whenever case and variant comments contain extremely long strings with no spaces
- Chromograph images can be one column and have scrollbar. Removed legacy code.
- Column labels for ClinVar case submission
- Page crashing looking for LoqusDB observation when variant doesn't exist
- Missing inheritance models and custom inheritance models on newly created gene panels
- Accept only numbers in managed variants filter as position and end coordinates
- SNP id format and links in Variant page, ClinVar submission form and general report
- Case groups tooltip triggered only when mouse is on the panel header
### Changed
- A more compact case groups panel
- Added landscape orientation CSS style to cancer coverage and QC demo report
- Improve user documentation to create and save new gene panels
- Removed option to use space as separator when uploading gene panels
- Separating the columns of standard and custom inheritance models in gene panels
- Improved ClinVar instructions for users using non-English Excel

## [4.30.2]
### Added
### Fixed
- Use VEP RefSeq ID if RefSeq list is empty in RefSeq transcripts overview
- Bug creating variant links for variants with no end_chrom
### Changed

## [4.30.1]
### Added
### Fixed
- Cryptography dependency fixed to use version < 3.4
### Changed

## [4.30]
### Added
- Introduced a `reset dismiss variant` verb
- Button to reset all dismissed variants for a case
- Add black border to Chromograph ideograms
- Show ClinVar annotations on variantS page
- Added integration with GENS, copy number visualization tool
- Added a VUS label to the manual classification variant tags
- Add additional information to SNV verification emails
- Tooltips documenting manual annotations from default panels
- Case groups now show bam files from all cases on align view
### Fixed
- Center initial igv view on variant start with SNV/indels
- Don't set initial igv view to negative coordinates
- Display of GQ for SV and STR
- Parsing of AD and related info for STRs
- LoqusDB field in institute settings accepts only existing Loqus instances
- Fix DECIPHER link to work after DECIPHER migrated to GRCh38
- Removed visibility window param from igv.js genes track
- Updated HPO download URL
- Patch HPO download test correctly
- Reference size on STR hover not needed (also wrong)
- Introduced genome build check (allowed values: 37, 38, "37", "38") on case load
- Improve case searching by assignee full name
- Populating the LoqusDB select in institute settings
### Changed
- Cancer variants table header (pop freq etc)
- Only admin users can modify LoqusDB instance in Institute settings
- Style of case synopsis, variants and case comments
- Switched to igv.js 2.7.5
- Do not choke if case is missing research variants when research requested
- Count cases in LoqusDB by variant type
- Introduce deprecation warning for Loqus configs that are not dictionaries
- Improve create new gene panel form validation
- Make XM- transcripts less visible if they don't overlap with transcript refseq_id in variant page
- Color of gene panels and comments panels on cases and variant pages
- Do not choke if case is missing research variants when reserch requested

## [4.29.1]
### Added
### Fixed
- Always load STR variants regardless of RankScore threshold (hotfix)
### Changed

## [4.29]
### Added
- Added a page about migrating potentially breaking changes to the documentation
- markdown_include in development requirements file
- STR variants filter
- Display source, Z-score, inheritance pattern for STR annotations from Stranger (>0.6.1) if available
- Coverage and quality report to cancer view
### Fixed
- ACMG classification page crashing when trying to visualize a classification that was removed
- Pretty print HGVS on gene variants (URL-decode VEP)
- Broken or missing link in the documentation
- Multiple gene names in ClinVar submission form
- Inheritance model select field in ClinVar submission
- IGV.js >2.7.0 has an issue with the gene track zoom levels - temp freeze at 2.7.0
- Revert CORS-anywhere and introduce a local http proxy for cloud tracks
### Changed

## [4.28]
### Added
- Chromograph integration for displaying PNGs in case-page
- Add VAF to cancer case general report, and remove some of its unused fields
- Variants filter compatible with genome browser location strings
- Support for custom public igv tracks stored on the cloud
- Add tests to increase testing coverage
- Update case variants count after deleting variants
- Update IGV.js to latest (v2.7.4)
- Bypass igv.js CORS check using `https://github.com/Rob--W/cors-anywhere`
- Documentation on default and custom IGV.js tracks (admin docs)
- Lock phenomodels so they're editable by admins only
- Small case group assessment sharing
- Tutorial and files for deploying app on containers (Kubernetes pods)
- Canonical transcript and protein change of canonical transcript in exported variants excel sheet
- Support for Font Awesome version 6
- Submit to Beacon from case page sidebar
- Hide dismissed variants in variants pages and variants export function
- Systemd service files and instruction to deploy Scout using podman
### Fixed
- Bugfix: unused `chromgraph_prefix |tojson` removed
- Freeze coloredlogs temporarily
- Marrvel link
- Don't show TP53 link for silent or synonymous changes
- OMIM gene field accepts any custom number as OMIM gene
- Fix Pytest single quote vs double quote string
- Bug in gene variants search by similar cases and no similar case is found
- Delete unused file `userpanel.py`
- Primary transcripts in variant overview and general report
- Google OAuth2 login setup in README file
- Redirect to 'missing file'-icon if configured Chromograph file is missing
- Javascript error in case page
- Fix compound matching during variant loading for hg38
- Cancer variants view containing variants dismissed with cancer-specific reasons
- Zoom to SV variant length was missing IGV contig select
- Tooltips on case page when case has no default gene panels
### Changed
- Save case variants count in case document and not in sessions
- Style of gene panels multiselect on case page
- Collapse/expand main HPO checkboxes in phenomodel preview
- Replaced GQ (Genotype quality) with VAF (Variant allele frequency) in cancer variants GT table
- Allow loading of cancer cases with no tumor_purity field
- Truncate cDNA and protein changes in case report if longer than 20 characters


## [4.27]
### Added
- Exclude one or more variant categories when running variants delete command
### Fixed
### Changed

## [4.26.1]
### Added
### Fixed
- Links with 1-letter aa codes crash on frameshift etc
### Changed

## [4.26]
### Added
- Extend the delete variants command to print analysis date, track, institute, status and research status
- Delete variants by type of analysis (wgs|wes|panel)
- Links to cBioPortal, MutanTP53, IARC TP53, OncoKB, MyCancerGenome, CIViC
### Fixed
- Deleted variants count
### Changed
- Print output of variants delete command as a tab separated table

## [4.25]
### Added
- Command line function to remove variants from one or all cases
### Fixed
- Parse SMN None calls to None rather than False

## [4.24.1]
### Fixed
- Install requirements.txt via setup file

## [4.24]
### Added
- Institute-level phenotype models with sub-panels containing HPO and OMIM terms
- Runnable Docker demo
- Docker image build and push github action
- Makefile with shortcuts to docker commands
- Parse and save synopsis, phenotype and cohort terms from config files upon case upload
### Fixed
- Update dismissed variant status when variant dismissed key is missing
- Breakpoint two IGV button now shows correct chromosome when different from bp1
- Missing font lib in Docker image causing the PDF report download page to crash
- Sentieon Manta calls lack Somaticscore - load anyway
- ClinVar submissions crashing due to pinned variants that are not loaded
- Point ExAC pLI score to new gnomad server address
- Bug uploading cases missing phenotype terms in config file
- STRs loaded but not shown on browser page
- Bug when using adapter.variant.get_causatives with case_id without causatives
- Problem with fetching "solved" from scout export cases cli
- Better serialising of datetime and bson.ObjectId
- Added `volumes` folder to .gitignore
### Changed
- Make matching causative and managed variants foldable on case page
- Remove calls to PyMongo functions marked as deprecated in backend and frontend(as of version 3.7).
- Improved `scout update individual` command
- Export dynamic phenotypes with ordered gene lists as PDF


## [4.23]
### Added
- Save custom IGV track settings
- Show a flash message with clear info about non-valid genes when gene panel creation fails
- CNV report link in cancer case side navigation
- Return to comment section after editing, deleting or submitting a comment
- Managed variants
- MT vs 14 chromosome mean coverage stats if Scout is connected to Chanjo
### Fixed
- missing `vcf_cancer_sv` and `vcf_cancer_sv_research` to manual.
- Split ClinVar multiple clnsig values (slash-separated) and strip them of underscore for annotations without accession number
- Timeout of `All SNVs and INDELs` page when no valid gene is provided in the search
- Round CADD (MIPv9)
- Missing default panel value
- Invisible other causatives lines when other causatives lack gene symbols
### Changed
- Do not freeze mkdocs-material to version 4.6.1
- Remove pre-commit dependency

## [4.22]
### Added
- Editable cases comments
- Editable variants comments
### Fixed
- Empty variant activity panel
- STRs variants popover
- Split new ClinVar multiple significance terms for a variant
- Edit the selected comment, not the latest
### Changed
- Updated RELEASE docs.
- Pinned variants card style on the case page
- Merged `scout export exons` and `scout view exons` commands


## [4.21.2]
### Added
### Fixed
- Do not pre-filter research variants by (case-default) gene panels
- Show OMIM disease tooltip reliably
### Changed

## [4.21.1]
### Added
### Fixed
- Small change to Pop Freq column in variants ang gene panels to avoid strange text shrinking on small screens
- Direct use of HPO list for Clinical HPO SNV (and cancer SNV) filtering
- PDF coverage report redirecting to login page
### Changed
- Remove the option to dismiss single variants from all variants pages
- Bulk dismiss SNVs, SVs and cancer SNVs from variants pages

## [4.21]
### Added
- Support to configure LoqusDB per institute
- Highlight causative variants in the variants list
- Add tests. Mostly regarding building internal datatypes.
- Remove leading and trailing whitespaces from panel_name and display_name when panel is created
- Mark MANE transcript in list of transcripts in "Transcript overview" on variant page
- Show default panel name in case sidebar
- Previous buttons for variants pagination
- Adds a gh action that checks that the changelog is updated
- Adds a gh action that deploys new releases automatically to pypi
- Warn users if case default panels are outdated
- Define institute-specific gene panels for filtering in institute settings
- Use institute-specific gene panels in variants filtering
- Show somatic VAF for pinned and causative variants on case page

### Fixed
- Report pages redirect to login instead of crashing when session expires
- Variants filter loading in cancer variants page
- User, Causative and Cases tables not scaling to full page
- Improved docs for an initial production setup
- Compatibility with latest version of Black
- Fixed tests for Click>7
- Clinical filter required an extra click to Filter to return variants
- Restore pagination and shrink badges in the variants page tables
- Removing a user from the command line now inactivates the case only if user is last assignee and case is active
- Bugfix, LoqusDB per institute feature crashed when institute id was empty string
- Bugfix, LoqusDB calls where missing case count
- filter removal and upload for filters deleted from another page/other user
- Visualize outdated gene panels info in a popover instead of a tooltip in case page side panel

### Changed
- Highlight color on normal STRs in the variants table from green to blue
- Display breakpoints coordinates in verification emails only for structural variants


## [4.20]
### Added
- Display number of filtered variants vs number of total variants in variants page
- Search case by HPO terms
- Dismiss variant column in the variants tables
- Black and pre-commit packages to dev requirements

### Fixed
- Bug occurring when rerun is requested twice
- Peddy info fields in the demo config file
- Added load config safety check for multiple alignment files for one individual
- Formatting of cancer variants table
- Missing Score in SV variants table

### Changed
- Updated the documentation on how to create a new software release
- Genome build-aware cytobands coordinates
- Styling update of the Matchmaker card
- Select search type in case search form


## [4.19]

### Added
- Show internal ID for case
- Add internal ID for downloaded CGH files
- Export dynamic HPO gene list from case page
- Remove users as case assignees when their account is deleted
- Keep variants filters panel expanded when filters have been used

### Fixed
- Handle the ProxyFix ModuleNotFoundError when Werkzeug installed version is >1.0
- General report formatting issues whenever case and variant comments contain extremely long strings with no spaces

### Changed
- Created an institute wrapper page that contains list of cases, causatives, SNVs & Indels, user list, shared data and institute settings
- Display case name instead of case ID on clinVar submissions
- Changed icon of sample update in clinVar submissions


## [4.18]

### Added
- Filter cancer variants on cytoband coordinates
- Show dismiss reasons in a badge with hover for clinical variants
- Show an ellipsis if 10 cases or more to display with loqusdb matches
- A new blog post for version 4.17
- Tooltip to better describe Tumor and Normal columns in cancer variants
- Filter cancer SNVs and SVs by chromosome coordinates
- Default export of `Assertion method citation` to clinVar variants submission file
- Button to export up to 500 cancer variants, filtered or not
- Rename samples of a clinVar submission file

### Fixed
- Apply default gene panel on return to cancer variantS from variant view
- Revert to certificate checking when asking for Chanjo reports
- `scout download everything` command failing while downloading HPO terms

### Changed
- Turn tumor and normal allelic fraction to decimal numbers in tumor variants page
- Moved clinVar submissions code to the institutes blueprints
- Changed name of clinVar export files to FILENAME.Variant.csv and FILENAME.CaseData.csv
- Switched Google login libraries from Flask-OAuthlib to Authlib


## [4.17.1]

### Fixed
- Load cytobands for cases with chromosome build not "37" or "38"


## [4.17]

### Added
- COSMIC badge shown in cancer variants
- Default gene-panel in non-cancer structural view in url
- Filter SNVs and SVs by cytoband coordinates
- Filter cancer SNV variants by alt allele frequency in tumor
- Correct genome build in UCSC link from structural variant page



### Fixed
- Bug in clinVar form when variant has no gene
- Bug when sharing cases with the same institute twice
- Page crashing when removing causative variant tag
- Do not default to GATK caller when no caller info is provided for cancer SNVs


## [4.16.1]

### Fixed
- Fix the fix for handling of delivery reports for rerun cases

## [4.16]

### Added
- Adds possibility to add "lims_id" to cases. Currently only stored in database, not shown anywhere
- Adds verification comment box to SVs (previously only available for small variants)
- Scrollable pedigree panel

### Fixed
- Error caused by changes in WTForm (new release 2.3.x)
- Bug in OMIM case page form, causing the page to crash when a string was provided instead of a numerical OMIM id
- Fix Alamut link to work properly on hg38
- Better handling of delivery reports for rerun cases
- Small CodeFactor style issues: matchmaker results counting, a couple of incomplete tests and safer external xml
- Fix an issue with Phenomizer introduced by CodeFactor style changes

### Changed
- Updated the version of igv.js to 2.5.4

## [4.15.1]

### Added
- Display gene names in ClinVar submissions page
- Links to Varsome in variant transcripts table

### Fixed
- Small fixes to ClinVar submission form
- Gene panel page crash when old panel has no maintainers

## [4.15]

### Added
- Clinvar CNVs IGV track
- Gene panels can have maintainers
- Keep variant actions (dismissed, manual rank, mosaic, acmg, comments) upon variant re-upload
- Keep variant actions also on full case re-upload

### Fixed
- Fix the link to Ensembl for SV variants when genome build 38.
- Arrange information in columns on variant page
- Fix so that new cosmic identifier (COSV) is also acceptable #1304
- Fixed COSMIC tag in INFO (outside of CSQ) to be parses as well with `&` splitter.
- COSMIC stub URL changed to https://cancer.sanger.ac.uk/cosmic/search?q= instead.
- Updated to a version of IGV where bigBed tracks are visualized correctly
- Clinvar submission files are named according to the content (variant_data and case_data)
- Always show causatives from other cases in case overview
- Correct disease associations for gene symbol aliases that exist as separate genes
- Re-add "custom annotations" for SV variants
- The override ClinVar P/LP add-in in the Clinical Filter failed for new CSQ strings

### Changed
- Runs all CI checks in github actions

## [4.14.1]

### Fixed
- Error when variant found in loqusdb is not loaded for other case

## [4.14]

### Added
- Use github actions to run tests
- Adds CLI command to update individual alignments path
- Update HPO terms using downloaded definitions files
- Option to use alternative flask config when running `scout serve`
- Requirement to use loqusdb >= 2.5 if integrated

### Fixed
- Do not display Pedigree panel in cancer view
- Do not rely on internet connection and services available when running CI tests
- Variant loading assumes GATK if no caller set given and GATK filter status is seen in FILTER
- Pass genome build param all the way in order to get the right gene mappings for cases with build 38
- Parse correctly variants with zero frequency values
- Continue even if there are problems to create a region vcf
- STR and cancer variant navigation back to variants pages could fail

### Changed
- Improved code that sends requests to the external APIs
- Updates ranges for user ranks to fit todays usage
- Run coveralls on github actions instead of travis
- Run pip checks on github actions instead of coveralls
- For hg38 cases, change gnomAD link to point to version 3.0 (which is hg38 based)
- Show pinned or causative STR variants a bit more human readable

## [4.13.1]

### Added
### Fixed
- Typo that caused not all clinvar conflicting interpretations to be loaded no matter what
- Parse and retrieve clinvar annotations from VEP-annotated (VEP 97+) CSQ VCF field
- Variant clinvar significance shown as `not provided` whenever is `Uncertain significance`
- Phenomizer query crashing when case has no HPO terms assigned
- Fixed a bug affecting `All SNVs and INDELs` page when variants don't have canonical transcript
- Add gene name or id in cancer variant view

### Changed
- Cancer Variant view changed "Variant:Transcript:Exon:HGVS" to "Gene:Transcript:Exon:HGVS"

## [4.13]

### Added
- ClinVar SNVs track in IGV
- Add SMA view with SMN Copy Number data
- Easier to assign OMIM diagnoses from case page
- OMIM terms and specific OMIM term page

### Fixed
- Bug when adding a new gene to a panel
- Restored missing recent delivery reports
- Fixed style and links to other reports in case side panel
- Deleting cases using display_name and institute not deleting its variants
- Fixed bug that caused coordinates filter to override other filters
- Fixed a problem with finding some INS in loqusdb
- Layout on SV page when local observations without cases are present
- Make scout compatible with the new HPO definition files from `http://compbio.charite.de/jenkins/`
- General report visualization error when SNVs display names are very long


### Changed


## [4.12.4]

### Fixed
- Layout on SV page when local observations without cases are present

## [4.12.3]

### Fixed
- Case report when causative or pinned SVs have non null allele frequencies

## [4.12.2]

### Fixed
- SV variant links now take you to the SV variant page again
- Cancer variant view has cleaner table data entries for "N/A" data
- Pinned variant case level display hotfix for cancer and str - more on this later
- Cancer variants show correct alt/ref reads mirroring alt frequency now
- Always load all clinical STR variants even if a region load is attempted - index may be missing
- Same case repetition in variant local observations

## [4.12.1]

### Fixed
- Bug in variant.gene when gene has no HGVS description


## [4.12]

### Added
- Accepts `alignment_path` in load config to pass bam/cram files
- Display all phenotypes on variant page
- Display hgvs coordinates on pinned and causatives
- Clear panel pending changes
- Adds option to setup the database with static files
- Adds cli command to download the resources from CLI that scout needs
- Adds test files for merged somatic SV and CNV; as well as merged SNV, and INDEL part of #1279
- Allows for upload of OMIM-AUTO gene panel from static files without api-key

### Fixed
- Cancer case HPO panel variants link
- Fix so that some drop downs have correct size
- First IGV button in str variants page
- Cancer case activates on SNV variants
- Cases activate when STR variants are viewed
- Always calculate code coverage
- Pinned/Classification/comments in all types of variants pages
- Null values for panel's custom_inheritance_models
- Discrepancy between the manual disease transcripts and those in database in gene-edit page
- ACMG classification not showing for some causatives
- Fix bug which caused IGV.js to use hg19 reference files for hg38 data
- Bug when multiple bam files sources with non-null values are available


### Changed
- Renamed `requests` file to `scout_requests`
- Cancer variant view shows two, instead of four, decimals for allele and normal


## [4.11.1]

### Fixed
- Institute settings page
- Link institute settings to sharing institutes choices

## [4.11.0]

### Added
- Display locus name on STR variant page
- Alternative key `GNOMADAF_popmax` for Gnomad popmax allele frequency
- Automatic suggestions on how to improve the code on Pull Requests
- Parse GERP, phastCons and phyloP annotations from vep annotated CSQ fields
- Avoid flickering comment popovers in variant list
- Parse REVEL score from vep annotated CSQ fields
- Allow users to modify general institute settings
- Optionally format code automatically on commit
- Adds command to backup vital parts `scout export database`
- Parsing and displaying cancer SV variants from Manta annotated VCF files
- Dismiss cancer snv variants with cancer-specific options
- Add IGV.js UPD, RHO and TIDDIT coverage wig tracks.


### Fixed
- Slightly darker page background
- Fixed an issued with parsed conservation values from CSQ
- Clinvar submissions accessible to all users of an institute
- Header toolbar when on Clinvar page now shows institute name correctly
- Case should not always inactivate upon update
- Show dismissed snv cancer variants as grey on the cancer variants page
- Improved style of mappability link and local observations on variant page
- Convert all the GET requests to the igv view to POST request
- Error when updating gene panels using a file containing BOM chars
- Add/replace gene radio button not working in gene panels


## [4.10.1]

### Fixed
- Fixed issue with opening research variants
- Problem with coveralls not called by Travis CI
- Handle Biomart service down in tests


## [4.10.0]

### Added
- Rank score model in causatives page
- Exportable HPO terms from phenotypes page
- AMP guideline tiers for cancer variants
- Adds scroll for the transcript tab
- Added CLI option to query cases on time since case event was added
- Shadow clinical assessments also on research variants display
- Support for CRAM alignment files
- Improved str variants view : sorting by locus, grouped by allele.
- Delivery report PDF export
- New mosaicism tag option
- Add or modify individuals' age or tissue type from case page
- Display GC and allele depth in causatives table.
- Included primary reference transcript in general report
- Included partial causative variants in general report
- Remove dependency of loqusdb by utilising the CLI

### Fixed
- Fixed update OMIM command bug due to change in the header of the genemap2 file
- Removed Mosaic Tag from Cancer variants
- Fixes issue with unaligned table headers that comes with hidden Datatables
- Layout in general report PDF export
- Fixed issue on the case statistics view. The validation bars didn't show up when all institutes were selected. Now they do.
- Fixed missing path import by importing pathlib.Path
- Handle index inconsistencies in the update index functions
- Fixed layout problems


## [4.9.0]

### Added
- Improved MatchMaker pages, including visible patient contacts email address
- New badges for the github repo
- Links to [GENEMANIA](genemania.org)
- Sort gene panel list on case view.
- More automatic tests
- Allow loading of custom annotations in VCF using the SCOUT_CUSTOM info tag.

### Fixed
- Fix error when a gene is added to an empty dynamic gene panel
- Fix crash when attempting to add genes on incorrect format to dynamic gene panel
- Manual rank variant tags could be saved in a "Select a tag"-state, a problem in the variants view.
- Same case evaluations are no longer shown as gray previous evaluations on the variants page
- Stay on research pages, even if reset, next first buttons are pressed..
- Overlapping variants will now be visible on variant page again
- Fix missing classification comments and links in evaluations page
- All prioritized cases are shown on cases page


## [4.8.3]

### Added

### Fixed
- Bug when ordering sanger
- Improved scrolling over long list of genes/transcripts


## [4.8.2]

### Added

### Fixed
- Avoid opening extra tab for coverage report
- Fixed a problem when rank model version was saved as floats and not strings
- Fixed a problem with displaying dismiss variant reasons on the general report
- Disable load and delete filter buttons if there are no saved filters
- Fix problem with missing verifications
- Remove duplicate users and merge their data and activity


## [4.8.1]

### Added

### Fixed
- Prevent login fail for users with id defined by ObjectId and not email
- Prevent the app from crashing with `AttributeError: 'NoneType' object has no attribute 'message'`


## [4.8.0]

### Added
- Updated Scout to use Bootstrap 4.3
- New looks for Scout
- Improved dashboard using Chart.js
- Ask before inactivating a case where last assigned user leaves it
- Genes can be manually added to the dynamic gene list directly on the case page
- Dynamic gene panels can optionally be used with clinical filter, instead of default gene panel
- Dynamic gene panels get link out to chanjo-report for coverage report
- Load all clinvar variants with clinvar Pathogenic, Likely Pathogenic and Conflicting pathogenic
- Show transcripts with exon numbers for structural variants
- Case sort order can now be toggled between ascending and descending.
- Variants can be marked as partial causative if phenotype is available for case.
- Show a frequency tooltip hover for SV-variants.
- Added support for LDAP login system
- Search snv and structural variants by chromosomal coordinates
- Structural variants can be marked as partial causative if phenotype is available for case.
- Show normal and pathologic limits for STRs in the STR variants view.
- Institute level persistent variant filter settings that can be retrieved and used.
- export causative variants to Excel
- Add support for ROH, WIG and chromosome PNGs in case-view

### Fixed
- Fixed missing import for variants with comments
- Instructions on how to build docs
- Keep sanger order + verification when updating/reloading variants
- Fixed and moved broken filter actions (HPO gene panel and reset filter)
- Fixed string conversion to number
- UCSC links for structural variants are now separated per breakpoint (and whole variant where applicable)
- Reintroduced missing coverage report
- Fixed a bug preventing loading samples using the command line
- Better inheritance models customization for genes in gene panels
- STR variant page back to list button now does its one job.
- Allows to setup scout without a omim api key
- Fixed error causing "favicon not found" flash messages
- Removed flask --version from base cli
- Request rerun no longer changes case status. Active or archived cases inactivate on upload.
- Fixed missing tooltip on the cancer variants page
- Fixed weird Rank cell in variants page
- Next and first buttons order swap
- Added pagination (and POST capability) to cancer variants.
- Improves loading speed for variant page
- Problem with updating variant rank when no variants
- Improved Clinvar submission form
- General report crashing when dismissed variant has no valid dismiss code
- Also show collaborative case variants on the All variants view.
- Improved phenotype search using dataTables.js on phenotypes page
- Search and delete users with `email` instead of `_id`
- Fixed css styles so that multiselect options will all fit one column


## [4.7.3]

### Added
- RankScore can be used with VCFs for vcf_cancer files

### Fixed
- Fix issue with STR view next page button not doing its one job.

### Deleted
- Removed pileup as a bam viewing option. This is replaced by IGV


## [4.7.2]

### Added
- Show earlier ACMG classification in the variant list

### Fixed
- Fixed igv search not working due to igv.js dist 2.2.17
- Fixed searches for cases with a gene with variants pinned or marked causative.
- Load variant pages faster after fixing other causatives query
- Fixed mitochondrial report bug for variants without genes

## [4.7.1]

### Added

### Fixed
- Fixed bug on genes page


## [4.7.0]

### Added
- Export genes and gene panels in build GRCh38
- Search for cases with variants pinned or marked causative in a given gene.
- Search for cases phenotypically similar to a case also from WUI.
- Case variant searches can be limited to similar cases, matching HPO-terms,
  phenogroups and cohorts.
- De-archive reruns and flag them as 'inactive' if archived
- Sort cases by analysis_date, track or status
- Display cases in the following order: prioritized, active, inactive, archived, solved
- Assign case to user when user activates it or asks for rerun
- Case becomes inactive when it has no assignees
- Fetch refseq version from entrez and use it in clinvar form
- Load and export of exons for all genes, independent on refseq
- Documentation for loading/updating exons
- Showing SV variant annotations: SV cgh frequencies, gnomad-SV, local SV frequencies
- Showing transcripts mapping score in segmental duplications
- Handle requests to Ensembl Rest API
- Handle requests to Ensembl Rest Biomart
- STR variants view now displays GT and IGV link.
- Description field for gene panels
- Export exons in build 37 and 38 using the command line

### Fixed
- Fixes of and induced by build tests
- Fixed bug affecting variant observations in other cases
- Fixed a bug that showed wrong gene coverage in general panel PDF export
- MT report only shows variants occurring in the specific individual of the excel sheet
- Disable SSL certifcate verification in requests to chanjo
- Updates how intervaltree and pymongo is used to void deprecated functions
- Increased size of IGV sample tracks
- Optimized tests


## [4.6.1]

### Added

### Fixed
- Missing 'father' and 'mother' keys when parsing single individual cases


## [4.6.0]

### Added
- Description of Scout branching model in CONTRIBUTING doc
- Causatives in alphabetical order, display ACMG classification and filter by gene.
- Added 'external' to the list of analysis type options
- Adds functionality to display "Tissue type". Passed via load config.
- Update to IGV 2.

### Fixed
- Fixed alignment visualization and vcf2cytosure availability for demo case samples
- Fixed 3 bugs affecting SV pages visualization
- Reintroduced the --version cli option
- Fixed variants query by panel (hpo panel + gene panel).
- Downloaded MT report contains excel files with individuals' display name
- Refactored code in parsing of config files.


## [4.5.1]

### Added

### Fixed
- update requirement to use PyYaml version >= 5.1
- Safer code when loading config params in cli base


## [4.5.0]

### Added
- Search for similar cases from scout view CLI
- Scout cli is now invoked from the app object and works under the app context

### Fixed
- PyYaml dependency fixed to use version >= 5.1


## [4.4.1]

### Added
- Display SV rank model version when available

### Fixed
- Fixed upload of delivery report via API


## [4.4.0]

### Added
- Displaying more info on the Causatives page and hiding those not causative at the case level
- Add a comment text field to Sanger order request form, allowing a message to be included in the email
- MatchMaker Exchange integration
- List cases with empty synopsis, missing HPO terms and phenotype groups.
- Search for cases with open research list, or a given case status (active, inactive, archived)

### Fixed
- Variant query builder split into several functions
- Fixed delivery report load bug


## [4.3.3]

### Added
- Different individual table for cancer cases

### Fixed
- Dashboard collects validated variants from verification events instead of using 'sanger' field
- Cases shared with collaborators are visible again in cases page
- Force users to select a real institute to share cases with (actionbar select fix)


## [4.3.2]

### Added
- Dashboard data can be filtered using filters available in cases page
- Causatives for each institute are displayed on a dedicated page
- SNVs and and SVs are searchable across cases by gene and rank score
- A more complete report with validated variants is downloadable from dashboard

### Fixed
- Clinsig filter is fixed so clinsig numerical values are returned
- Split multi clinsig string values in different elements of clinsig array
- Regex to search in multi clinsig string values or multi revstat string values
- It works to upload vcf files with no variants now
- Combined Pileup and IGV alignments for SVs having variant start and stop on the same chromosome


## [4.3.1]

### Added
- Show calls from all callers even if call is not available
- Instructions to install cairo and pango libs from WeasyPrint page
- Display cases with number of variants from CLI
- Only display cases with number of variants above certain treshold. (Also CLI)
- Export of verified variants by CLI or from the dashboard
- Extend case level queries with default panels, cohorts and phenotype groups.
- Slice dashboard statistics display using case level queries
- Add a view where all variants for an institute can be searched across cases, filtering on gene and rank score. Allows searching research variants for cases that have research open.

### Fixed
- Fixed code to extract variant conservation (gerp, phyloP, phastCons)
- Visualization of PDF-exported gene panels
- Reintroduced the exon/intron number in variant verification email
- Sex and affected status is correctly displayed on general report
- Force number validation in SV filter by size
- Display ensembl transcripts when no refseq exists


## [4.3.0]

### Added
- Mosaicism tag on variants
- Show and filter on SweGen frequency for SVs
- Show annotations for STR variants
- Show all transcripts in verification email
- Added mitochondrial export
- Adds alternative to search for SVs shorter that the given length
- Look for 'bcftools' in the `set` field of VCFs
- Display digenic inheritance from OMIM
- Displays what refseq transcript that is primary in hgnc

### Fixed

- Archived panels displays the correct date (not retroactive change)
- Fixed problem with waiting times in gene panel exports
- Clinvar fiter not working with human readable clinsig values

## [4.2.2]

### Fixed
- Fixed gene panel create/modify from CSV file utf-8 decoding error
- Updating genes in gene panels now supports edit comments and entry version
- Gene panel export timeout error

## [4.2.1]

### Fixed
- Re-introduced gene name(s) in verification email subject
- Better PDF rendering for excluded variants in report
- Problem to access old case when `is_default` did not exist on a panel


## [4.2.0]

### Added
- New index on variant_id for events
- Display overlapping compounds on variants view

### Fixed
- Fixed broken clinical filter


## [4.1.4]

### Added
- Download of filtered SVs

### Fixed
- Fixed broken download of filtered variants
- Fixed visualization issue in gene panel PDF export
- Fixed bug when updating gene names in variant controller


## [4.1.3]

### Fixed
- Displays all primary transcripts


## [4.1.2]

### Added
- Option add/replace when updating a panel via CSV file
- More flexible versioning of the gene panels
- Printing coverage report on the bottom of the pdf case report
- Variant verification option for SVs
- Logs uri without pwd when connecting
- Disease-causing transcripts in case report
- Thicker lines in case report
- Supports HPO search for cases, both terms or if described in synopsis
- Adds sanger information to dashboard

### Fixed
- Use db name instead of **auth** as default for authentication
- Fixes so that reports can be generated even with many variants
- Fixed sanger validation popup to show individual variants queried by user and institute.
- Fixed problem with setting up scout
- Fixes problem when exac file is not available through broad ftp
- Fetch transcripts for correct build in `adapter.hgnc_gene`

## [4.1.1]
- Fix problem with institute authentication flash message in utils
- Fix problem with comments
- Fix problem with ensembl link


## [4.1.0]

### Added
- OMIM phenotypes to case report
- Command to download all panel app gene panels `scout load panel --panel-app`
- Links to genenames.org and omim on gene page
- Popup on gene at variants page with gene information
- reset sanger status to "Not validated" for pinned variants
- highlight cases with variants to be evaluated by Sanger on the cases page
- option to point to local reference files to the genome viewer pileup.js. Documented in `docs.admin-guide.server`
- option to export single variants in `scout export variants`
- option to load a multiqc report together with a case(add line in load config)
- added a view for searching HPO terms. It is accessed from the top left corner menu
- Updates the variants view for cancer variants. Adds a small cancer specific filter for known variants
- Adds hgvs information on cancer variants page
- Adds option to update phenotype groups from CLI

### Fixed
- Improved Clinvar to submit variants from different cases. Fixed HPO terms in casedata according to feedback
- Fixed broken link to case page from Sanger modal in cases view
- Now only cases with non empty lists of causative variants are returned in `adapter.case(has_causatives=True)`
- Can handle Tumor only samples
- Long lists of HGNC symbols are now possible. This was previously difficult with manual, uploaded or by HPO search when changing filter settings due to GET request limitations. Relevant pages now use POST requests. Adds the dynamic HPO panel as a selection on the gene panel dropdown.
- Variant filter defaults to default panels also on SV and Cancer variants pages.

## [4.0.0]

### WARNING ###

This is a major version update and will require that the backend of pre releases is updated.
Run commands:

```
$scout update genes
$scout update hpo
```

- Created a Clinvar submission tool, to speed up Clinvar submission of SNVs and SVs
- Added an analysis report page (html and PDF format) containing phenotype, gene panels and variants that are relevant to solve a case.

### Fixed
- Optimized evaluated variants to speed up creation of case report
- Moved igv and pileup viewer under a common folder
- Fixed MT alignment view pileup.js
- Fixed coordinates for SVs with start chromosome different from end chromosome
- Global comments shown across cases and institutes. Case-specific variant comments are shown only for that specific case.
- Links to clinvar submitted variants at the cases level
- Adapts clinvar parsing to new format
- Fixed problem in `scout update user` when the user object had no roles
- Makes pileup.js use online genome resources when viewing alignments. Now any instance of Scout can make use of this functionality.
- Fix ensembl link for structural variants
- Works even when cases does not have `'madeline_info'`
- Parses Polyphen in correct way again
- Fix problem with parsing gnomad from VEP

### Added
- Added a PDF export function for gene panels
- Added a "Filter and export" button to export custom-filtered SNVs to CSV file
- Dismiss SVs
- Added IGV alignments viewer
- Read delivery report path from case config or CLI command
- Filter for spidex scores
- All HPO terms are now added and fetched from the correct source (https://github.com/obophenotype/human-phenotype-ontology/blob/master/hp.obo)
- New command `scout update hpo`
- New command `scout update genes` will fetch all the latest information about genes and update them
- Load **all** variants found on chromosome **MT**
- Adds choice in cases overview do show as many cases as user like

### Removed
- pileup.min.js and pileup css are imported from a remote web location now
- All source files for HPO information, this is instead fetched directly from source
- All source files for gene information, this is instead fetched directly from source

## [3.0.0]
### Fixed
- hide pedigree panel unless it exists

## [1.5.1] - 2016-07-27
### Fixed
- look for both ".bam.bai" and ".bai" extensions

## [1.4.0] - 2016-03-22
### Added
- support for local frequency through loqusdb
- bunch of other stuff

## [1.3.0] - 2016-02-19
### Fixed
- Update query-phenomizer and add username/password

### Changed
- Update the way a case is checked for rerun-status

### Added
- Add new button to mark a case as "checked"
- Link to clinical variants _without_ 1000G annotation

## [1.2.2] - 2016-02-18
### Fixed
- avoid filtering out variants lacking ExAC and 1000G annotations

## [1.1.3] - 2015-10-01
### Fixed
- persist (clinical) filter when clicking load more
- fix #154 by robustly setting clinical filter func. terms

## [1.1.2] - 2015-09-07
### Fixed
- avoid replacing coverage report with none
- update SO terms, refactored

## [1.1.1] - 2015-08-20
### Fixed
- fetch case based on collaborator status (not owner)

## [1.1.0] - 2015-05-29
### Added
- link(s) to SNPedia based on RS-numbers
- new Jinja filter to "humanize" decimal numbers
- show gene panels in variant view
- new Jinja filter for decoding URL encoding
- add indicator to variants in list that have comments
- add variant number threshold and rank score threshold to load function
- add event methods to mongo adapter
- add tests for models
- show badge "old" if comment was written for a previous analysis

### Changed
- show cDNA change in transcript summary unless variant is exonic
- moved compounds table further up the page
- show dates for case uploads in ISO format
- moved variant comments higher up on page
- updated documentation for pages
- read in coverage report as blob in database and serve directly
- change ``OmimPhenotype`` to ``PhenotypeTerm``
- reorganize models sub-package
- move events (and comments) to separate collection
- only display prev/next links for the research list
- include variant type in breadcrumbs e.g. "Clinical variants"

### Removed
- drop dependency on moment.js

### Fixed
- show the same level of detail for all frequencies on all pages
- properly decode URL encoded symbols in amino acid/cDNA change strings
- fixed issue with wipe permissions in MongoDB
- include default gene lists in "variants" link in breadcrumbs

## [1.0.2] - 2015-05-20
### Changed
- update case fetching function

### Fixed
- handle multiple cases with same id

## [1.0.1] - 2015-04-28
### Fixed
- Fix building URL parameters in cases list Vue component

## [1.0.0] - 2015-04-12
Codename: Sara Lund

![Release 1.0](artwork/releases/release-1-0.jpg)

### Added
- Add email logging for unexpected errors
- New command line tool for deleting case

### Changed
- Much improved logging overall
- Updated documentation/usage guide
- Removed non-working IGV link

### Fixed
- Show sample display name in GT call
- Various small bug fixes
- Make it easier to hover over popups

## [0.0.2-rc1] - 2015-03-04
### Added
- add protein table for each variant
- add many more external links
- add coverage reports as PDFs

### Changed
- incorporate user feedback updates
- big refactor of load scripts

## [0.0.2-rc2] - 2015-03-04
### Changes
- add gene table with gene description
- reorganize inheritance models box

### Fixed
- avoid overwriting gene list on "research" load
- fix various bugs in external links

## [0.0.2-rc3] - 2015-03-05
### Added
- Activity log feed to variant view
- Adds protein change strings to ODM and Sanger email

### Changed
- Extract activity log component to macro

### Fixes
- Make Ensembl transcript links use archive website<|MERGE_RESOLUTION|>--- conflicted
+++ resolved
@@ -14,11 +14,8 @@
 - Update IGV.js to v3.0.9
 - Managed variants VCF export more verbose on SVs
 - `/api/v1/hpo-terms` returns pymongo OperationFailure errors when provided query string contains problematic characters
-<<<<<<< HEAD
+- Prioritise caller AF if present
 - Improved tooltips fpr ClinVar filter in SNVs filter form
-=======
-- Prioritise caller AF if present
->>>>>>> f1482d05
 ### Fixed
 - Empty custom_images dicts in case load config do not crash
 - Tracks missing alignment files are now properly skipped on generating IGV views
