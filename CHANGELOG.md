# Change Log
All notable changes to this project will be documented in this file.
This project adheres to [Semantic Versioning](http://semver.org/).

About changelog [here](https://keepachangelog.com/en/1.0.0/)

## [unreleased]
### Added
- Button on SMN CN page to search variants within SMN1 and SMN2 genes
- Options for selectively updating OMICS variants (fraser, outrider) on a case
- Log users' activity to file by specifying `USERS_ACTIVITY_LOG_PATH` parameter in app config
- `Mean MT coverage`, `Mean chrom 14 coverage` and `Estimated mtDNA copy number` on MT coverage file from chanjo2 if available
- In ClinVar multistep form, preselect ACMG criteria according to the variant's ACMG classification, if available
- Subject id search from caseS page (supporting multiple sample types e.g.) - adding indexes to speed up caseS queries
- Advanced cases search to narrow down results using more than one search parameter
- Coverage report available for any case with samples containing d4 files, even if case has no associated gene panels
<<<<<<< HEAD
- Two new LRS SV callers (hificnv, severus)
=======
- RNA delivery reports
>>>>>>> 69b622d4
### Changed
- Documentation for OMICS variants and updating a case
- Include both creation and deletion dates in gene panels pages
- Moved code to collect MT copy number stats for the MT report to the chanjo extension
- On the gene panelS page, show expanded gene panel version list in one column only
- IGV.js WTS loci default to zoom to a region around a variant instead of whole gene
- Refactored logging module
- Case general report no longer shows ORPHA inheritance models. OMIM models are shown colored.
- Chromosome alias tab files used in the igv.js browser, which now contain the alias for chromosome "M"
- Renamed "Comment on clinical significance" to "Comment on classification" in ClinVar multistep form
- Enable Gens CN button also for non-wgs cancer track cases
### Fixed
- Broken heading anchors in the documentation (`admin-guide/login-system.md` and `admin-guide/setup-scout.md` files)
- Avoid open login redirect attacks by always redirecting to cases page upon user login
- Stricter check of ID of gene panels to prevent file downloading vulnerability
- Removed link to the retired SPANR service. SPIDEX scores are still parsed and displayed if available from variant annotation.
- Omics variant view test coverage
- String pattern escape warnings
- Code creating Alamut links for variant genes without canonical_transcript set
- Variant delete button in ClinVar submissions page
- Broken search cases by case similarity
- Missing caller tag for TRGT

## [4.88.1]
### Fixed
- Patch update igv.js to 3.0.5

## [4.88]
### Added
- Added CoLoRSdb frequency to Pop Freq column on variantS page
- Hovertip to gene panel names with associated genes in SV variant view, when variant covers more than one gene
- RNA sample ID can be provided in case load config if different from sample_id
### Fixed
- Broken `scout setup database` command
- Update demo VCF header, adding missing keys found on variants
- Broken upload to Codecov step in Tests & Coverage GitHub action
- Tomte DROP column names have been updated (backwards compatibility preserved for main fields)
- WTS outlierS view to display correct individual IDs for cases with multiple individuals
- WTS outlierS not displayed on WTS outlierS view

## [4.87.1]
### Fixed
- Positioning and alignment of genes cell on variantS page

## [4.87]
### Added
- Option to configure RNA build on case load (default '38')
### Changed
- Tooltip on RNA alignments now shows RNA genome build version
- Updated igv.js to v3.0.4
### Fixed
- Style of "SNVs" and "SVs" buttons on WTS Outliers page
- Chromosome alias files for igv.js
- Genes track displayed also when RNA alignments are present without splice junctions track on igv browser
- Genes track displayed again when splice junction tracks are present

## [4.86.1]
### Fixed
- Loading and updating PanelApp panels, including PanelApp green

## [4.86]
### Added
- Display samples' name (tooltip) and affected status directly on caseS page
- Search SVs across all cases, in given genes
- `CLINVAR_API_URL` param can be specified in app settings to override the URL used to send ClinVar submissions to. Intended for testing.
- Support for loading and storing OMICS data
- Parse DROP Fraser and Outrider TSVs
- Display omics variants - wts outliers (Fraser, Outrider)
- Parse GNOMAD `gnomad_af` and `gnomad_popmax_af` keys from variants annotated with `echtvar`
- Make removed panel optionally visible to non-admin or non maintainers
- Parse CoLoRSdb frequencies annotated in the variant INFO field with the `colorsdb_af` key
- Download -omics variants using the `Filter and export button`
- Clickable COSMIC links on IGV tracks
- Possibility to un-audit previously audited filters
- Reverted table style and removed font awesome style from IGV template
- Case status tags displayed on dashboard case overview
### Changed
- Updated igv.js to v3.0.1
- Alphabetically sort IGV track available for custom selection
- Updated wokeignore to avoid unfixable warning
- Update Chart.js to v4.4.3
- Use tornado library version >= 6.4.1
- Fewer variants in the MEI demo file
- Switch to FontAwesome v.6 instead of using icons v.5 + kit with icons v.6
- Show time (hours and minutes) additionally to date on comments and activity panel
### Fixed
- Only add expected caller keys to variant (FOUND_IN or SVDB_ORIGIN)
- Splice junction merged track height offset in IGV.js
- Splice junction initiation crash with empty variant obj
- Splice junction variant routing for cases with WTS but without outlier data
- Variant links to ExAC, now pointing to gnomAD, since the ExAC browser is no longer available
- Style of HPO terms assigned to a case, now one phenotype per line
- RNA sashimi view rendering should work also if the gene track is user disabled
- Respect IGV tracks chosen by user in variant IGV settings

## [4.85]
### Added
- Load also genes which are missing Ensembl gene ID (72 in both builds), including immunoglobulins and fragile sites
### Changed
- Unfreeze werkzeug again
- Show "(Removed)" after removed panels in dropdown
- The REVEL score is collected as the maximum REVEL score from all of the variant's transcripts
- Parse GNOMAD POPMAX values only if they are numerical when loading variants
### Fixed
- Alphabetically sort "select default panels" dropdown menu options on case page
- Show gene panel removed status on case page
- Fixed visibility of the following buttons: remove assignee, remove pinned/causative, remove comment, remove case from group

## [4.84]
### Changed
- Clearer error message when a loqusdb query fails for an instance that initially connected
- Do not load chanjo-report module if not needed and more visible message when it fails loading
- Converted the HgncGene class into a Pydantic class
- Swap menu open and collapse indicator chevrons - down is now displayed-open, right hidden-closed
- Linters and actions now all use python 3.11
### Fixed
- Safer way to update variant genes and compounds that avoids saving temporary decorators into variants' database documents
- Link to HGNC gene report on gene page
- Case file load priority so that e.g. SNV get loaded before SV, or clinical before research, for consistent variant_id collisions

## [4.83]
### Added
- Edit ACMG classifications from variant page (only for classifications with criteria)
- Events for case CLI events (load case, update case, update individual)
- Support for loading and displaying local custom IGV tracks
- MANE IGV track to be used as a local track for igv.js (see scout demo config file)
- Optional separate MT VCFs, for `nf-core/raredisease`
### Changed
- Avoid passing verbs from CaseHandler - functions for case sample and individual in CaseEventHandler
- Hide mtDNA report and coverage report links on case sidebar for cases with WTS data only
- Modified OMIM-AUTO gene panel to include genes in both genome builds
- Moved chanjo code into a dedicated extension
- Optimise the function that collects "match-safe" genes for an institute by avoiding duplicated genes from different panels
- Users must actively select "show matching causatives/managed" on a case page to see matching numbers
- Upgraded python version from 3.8 to 3.11 in Docker images
### Fixed
- Fix several tests that relied on number of events after setup to be 0
- Removed unused load case function
- Artwork logo sync sketch with png and export svg
- Clearer exception handling on chanjo-report setup - fail early and visibly
- mtDNA report crashing when one or more samples from a case is not in the chanjo database
- Case page crashing on missing phenotype terms
- ACMG benign modifiers
- Speed up tests by caching python env correctly in Github action and adding two more test groups
- Agile issue templates were added globally to the CG-org. Adding custom issue templates to avoid exposing customers
- PanelApp panel not saving genes with empty `EnsembleGeneIds` list
- Speed up checking outdated gene panels
- Do not load research variants automatically when loading a case

## [4.82.2]
### Fixed
- Warning icon in case pages for individuals where `confirmed_sex` is false
- Show allele sizes form ExpansionHunter on STR variantS page again

## [4.82.1]
### Fixed
- Revert the installation of flask-ldapconn to use the version available on PyPI to be able to push new scout releases to PyPI

## [4.82]
### Added
- Tooltip for combined score in tables for compounds and overlapping variants
- Checkbox to filter variants by excluding genes listed in selected gene panels, files or provided as list
- STR variant information card with database links, replacing empty frequency panel
- Display paging and number of HPO terms available in the database on Phenotypes page
- On case page, typeahead hints when searching for a disease using substrings containing source ("OMIM:", "ORPHA:")
- Button to monitor the status of submissions on ClinVar Submissions page
- Option to filter cancer variants by number of observations in somatic and germline archived database
- Documentation for integrating chanjo2
- More up-to-date VEP CSQ dbNSFP frequency keys
- Parse PacBio TRGT (Tandem repeat genotyping tool) Short Tandem Repeat VCFs
### Changed
- In the case_report #panel-tables has a fixed width
- Updated IGV.js to 2.15.11
- Fusion variants in case report now contain same info as on fusion variantS page
- Block submission of somatic variants to ClinVar until we harmonise with their changed API
- Additional control on the format of conditions provided in ClinVar form
- Errors while loading managed variants from file are now displayed on the Managed Variants page
- Chanjo2 coverage button visible only when query will contain a list of HGNC gene IDs
- Use Python-Markdown directly instead of the unmaintained Flask-Markdown
- Use Markupsafe instead of long deprecated, now removed Flask Markup
- Prepare to unfreeze Werkzeug, but don't actually activate until chanjo can deal with the change
### Fixed
- Submit requests to Chanjo2 using HTML forms instead of JSON data
- `Research somatic variants` link name on caseS page
- Broken `Install the HTML 2 PDF renderer` step in a GitHub action
- Fix ClinVar form parsing to not include ":" in conditionType.id when condition conditionType.db is Orphanet
- Fix condition dropdown and pre-selection on ClinVar form for cases with associated ORPHA diagnoses
- Improved visibility of ClinVar form in dark mode
- End coordinates for indels in ClinVar form
- Diagnoses API search crashing with empty search string
- Variant's overlapping panels should show overlapping of variant genes against the latest version of the panel
- Case page crashing when case has both variants in a ClinVar submission and pinned not loaded variants
- Installation of git in second build stage of Dockerfile, allowing correct installation of libraries

## [4.81]
### Added
- Tag for somatic SV IGH-DUX4 detection samtools script
### Changed
- Upgraded Bootstrap version in reports from 4.3.1 to 5.1.3
### Fixed
- Buttons layout in HPO genes panel on case page
- Added back old variant rankscore index with different key order to help loading on demo instance
- Cancer case_report panel-table no longer contains inheritance information
- Case report pinned variants card now displays info text if all pinned variants are present in causatives
- Darkmode setting now applies to the comment-box accordion
- Typo in case report causing `cancer_rank_options is undefined` error

## [4.80]
### Added
- Support for .d4 files coverage using chanjo2 (Case page sidebar link) with test
- Link to chanjo2 coverage report and coverage gene overview on gene panel page
- Link to chanjo2 coverage report on Case page, HPO dynamic gene list
- Link to genes coverage overview report on Case page, HPO dynamic gene list
### Changed
- All links in disease table on diagnosis page now open in a new tab
- Dark mode settings applied to multi-selects on institute settings page
- Comments on case and variant pages can be viewed by expanding an accordion
- On case page information on pinned variants and variants submitted to ClinVar are displayed in the same table
- Demo case file paths are now stored as absolute paths
- Optimised indices to address slow queries
- On case page default panels are now found at the top of the table, and it can be sorted by this trait
### Fixed
- On variants page, search for variants in genes present only in build 38 returning no results
- Pin/unpin with API was not able to make event links
- A new field `Explanation for multiple conditions` is available in ClinVar for submitting variants with more than one associated condition
- Fusion genes with partners lacking gene HGNC id will still be fully loaded
- Fusion variantS export now contains fusion variant specific columns
- When Loqusdb observations count is one the table includes information on if observation was for the current or another case

## [4.79.1]
### Fixed
- Exporting variants without rank score causing page to crash
- Display custom annotations also on cancer variant page

## [4.79]
### Added
- Added tags for Sniffles and CNVpytor, two LRS SV callers
- Button on case page for displaying STR variants occurring in the dynamic HPO panel
- Display functional annotation relative to variant gene's MANE transcripts on variant summary, when available
- Links to ACMG structural variant pathogenicity classification guidelines
- Phenomodels checkboxes can now include orpha terms
- Add incidental finding to case tags
- Get an alert on caseS page when somebody validates variants you ordered Sanger sequencing for
### Changed
- In the diagnoses page genes associated with a disease are displayed using hgnc symbol instead of hgnc id
- Refactor view route to allow navigation directly to unique variant document id, improve permissions check
- Do not show MANE and MANE Plus Clinical transcripts annotated from VEP (saved in variants) but collect this info from the transcripts database collection
- Refactor view route to allow navigation directly to unique case id (in particular for gens)
- `Institutes to share cases with` on institute's settings page now displays institutes names and IDs
- View route with document id selects view template based on variant category
### Fixed
- Refactored code in cases blueprints and variant_events adapter (set diseases for partial causative variants) to use "disease" instead of "omim" to encompass also ORPHA terms
- Refactored code in `scout/parse/omim.py` and `scout/parse/disease_terms.py` to use "disease" instead of "phenotype" to differentiate from HPO terms
- Be more careful about checking access to variant on API access
- Show also ACMG VUS on general report (could be missing if not e.g. pinned)

## [4.78]
### Added
- Case status labels can be added, giving more finegrained details on a solved status (provisional, diagnostic, carrier, UPD, SMN, ...)
- New SO terms: `sequence_variant` and `coding_transcript_variant`
- More MEI specific annotation is shown on the variant page
- Parse and save MANE transcripts info when updating genes in build 38
- ClinVar submission can now be downloaded as a json file
- `Mane Select` and `Mane Plus Clinical` badges on Gene page, when available
- ClinVar submission can now be downloaded as a json file
- API endpoint to pin variant
- Display common/uncommon/rare on summary of mei variant page
### Changed
- In the ClinVar form, database and id of assertion criteria citation are now separate inputs
- Customise institute settings to be able to display all cases with a certain status on cases page (admin users)
- Renamed `Clinical Significance` to `Germline Classification` on multistep ClinVar form
- Changed the "x" in cases.utils.remove_form button text to red for better visibility in dark mode
- Update GitHub actions
- Default loglevel up to INFO, making logs with default start easier to read
- Add XTR region to PAR region definition
- Diagnoses can be searched on diagnoses page without waiting for load first
### Fixed
- Removed log info showing hgnc IDs used in variantS search
- Maintain Matchmaker Exchange and Beacon submission status when a case is re-uploaded
- Inheritance mode from ORPHA should not be confounded with the OMIM inheritance model
- Decipher link URL changes
- Refactored code in cases blueprints to use "disease" instead of "omim" to encompass also ORPHA terms

## [4.77]
### Added
- Orpha disease terms now include information on inheritance
- Case loading via .yaml config file accepts subject_id and phenotype_groups (if previously defined as constant default or added per institute)
- Possibility to submit variants associated with Orphanet conditions to ClinVar
- Option update path to .d4 files path for individuals of an existing case using the command line
- More constraint information is displayed per gene in addition to pLi: missense and LoF OE, CI (inluding LOEUF) and Z-score.
### Changed
- Introduce validation in the ClinVar multistep form to make sure users provide at least one variant-associated condition
- CLI scout update individual accepts subject_id
- Update ClinVar inheritance models to reflect changes in ClinVar submission API
- Handle variant-associated condition ID format in background when creating ClinVar submissions
- Replace the code that downloads Ensembl genes, transcripts and exons with the Schug web app
- Add more info to error log when transcript variant frequency parsing fails.
- GnomAD v4 constraint information replaces ExAC constraints (pLi).
### Fixed
- Text input of associated condition in ClinVar form now aligns to the left
- Alignment of contents in the case report has been updated
- Missing number of phenotypes and genes from case diagnoses
- Associate OMIM and/or ORPHA diagnoses with partial causatives
- Visualization of partial causatives' diagnoses on case page: style and links
- Revert style of pinned variants window on the case page
- Rename `Clinical significanc` to `Germline classification` in ClinVar submissions exported files
- Rename `Clinical significance citations` to `Classification citations` in ClinVar submissions exported files
- Rename `Comment on clinical significance` to `Comment on classification` in ClinVar submissions exported files
- Show matching partial causatives on variant page
- Matching causatives shown on case page consisting only of variant matching the default panels of the case - bug introduced since scout v4.72 (Oct 18, 2023)
- Missing somatic variant read depth leading to report division by zero

## [4.76]
### Added
- Orphacodes are visible in phenotype tables
- Pydantic validation of image paths provided in case load config file
- Info on the user which created a ClinVar submission, when available
- Associate .d4 files to case individuals when loading a case via config file
### Changed
- In diagnoses page the load of diseases are initiated by clicking a button
- Revel score, Revel rank score and SpliceAI values are also displayed in Causatives and Validated variants tables
- Remove unused functions and tests
- Analysis type and direct link from cases list for OGM cases
- Removed unused `case_obj` parameter from server/blueprints/variant/controllers/observations function
- Possibility to reset ClinVar submission ID
- Allow ClinVar submissions with custom API key for users registered as ClinVar submitters or when institute doesn't have a preset list of ClinVar submitters
- Ordered event verbs alphabetically and created ClinVar-related user events
- Removed the unused "no-variants" option from the load case command line
### Fixed
- All disease_terms have gene HGNC ids as integers when added to the scout database
- Disease_term identifiers are now prefixed with the name of the coding system
- Command line crashing with error when updating a user that doesn't exist
- Thaw coloredlogs - 15.0.1 restores errorhandler issue
- Thaw crypography - current base image and library version allow Docker builds
- Missing delete icons on phenomodels page
- Missing cryptography lib error while running Scout container on an ARM processor
- Round CADD values with many decimals on causatives and validated variants pages
- Dark-mode visibility of some fields on causatives and validated variants pages
- Clinvar submitters would be cleared when unprivileged users saved institute settings page
- Added a default empty string in cases search form to avoid None default value
- Page crashing when user tries to remove the same variant from a ClinVar submission in different browser tabs
- Update more GnomAD links to GnomAD v4 (v38 SNVs, MT vars, STRs)
- Empty cells for RNA fusion variants in Causatives and Verified variants page
- Submenu icons missing from collapsible actionbar
- The collapsible actionbar had some non-collapsing overly long entries
- Cancer observations for SVs not appearing in the variant details view
- Archived local observations not visible on cancer variantS page
- Empty Population Frequency column in the Cancer SV Variants view
- Capital letters in ClinVar events description shown on case page

## [4.75]
### Added
- Hovertip to gene panel names with associated genes in variant view, when variant covers more than one gene
- Tests for panel to genes
- Download of Orphadata en_product6 and en_product4 from CLI
- Parse and save `database_found` key/values for RNA fusion variants
- Added fusion_score, ffpm, split_reads, junction_reads and fusion_caller to the list of filters on RNA fusion variants page
- Renamed the function `get_mei_info` to `set_mei_info` to be consistent with the other functions
- Fixed removing None key/values from parsed variants
- Orphacodes are included in the database disease_terms
### Changed
- Allow use of projections when retrieving gene panels
- Do not save custom images as binary data into case and variant database documents
- Retrieve and display case and variant custom images using image's saved path
- Cases are activated by viewing FSHD and SMA reports
- Split multi-gene SNV variants into single genes when submitting to Matchmaker Exchange
- Alamut links also on the gene level, using transcript and HGVS: better for indels. Keep variant link for missing HGVS
- Thaw WTForms - explicitly coerce form decimal field entries when filters fetched from db
### Fixed
- Removed some extra characters from top of general report left over from FontAwsome fix
- Do not save fusion variants-specific key/values in other types of variants
- Alamut link for MT variants in build 38
- Convert RNA fusions variants `tool_hits` and `fusion_score` keys from string to numbers
- Fix genotype reference and alternative sequencing depths defaulting to -1 when values are 0
- DecimalFields were limited to two decimal places for several forms - lifting restrictions on AF, CADD etc.

## [4.74.1]
### Changed
- Parse and save into database also OMIM terms not associated to genes
### Fixed
- BioNano API FSHD report requests are GET in Access 1.8, were POST in 1.7
- Update more FontAwesome icons to avoid Pro icons
- Test if files still exist before attempting to load research variants
- Parsing of genotypes error, resulting in -1 values when alt or ref read depths are 0

## [4.74]
### Added
- SNVs and Indels, MEI and str variants genes have links to Decipher
- An `owner + case display name` index for cases database collection
- Test and fixtures for RNA fusion case page
- Load and display fusion variants from VCF files as the other variant types
- Option to update case document with path to mei variants (clinical and research)
### Changed
- Details on variant type and category for audit filters on case general report
- Enable Gens CN profile button also in somatic case view
- Fix case of analysis type check for Gens analysis button - only show for WGS
### Fixed
- loqusdb table no longer has empty row below each loqusid
- MatchMaker submission details page crashing because of change in date format returned by PatientMatcher
- Variant external links buttons style does not change color when visited
- Hide compounds with compounds follow filter for region or function would fail for variants in multiple genes
- Updated FontAwesome version to fix missing icons

## [4.73]
### Added
- Shortcut button for HPO panel MEI variants from case page
- Export managed variants from CLI
### Changed
- STRs visualization on case panel to emphasize abnormal repeat count and associated condition
- Removed cytoband column from STRs variant view on case report
- More long integers formatted with thin spaces, and copy to clipboard buttons added
### Fixed
- OMIM table is scrollable if higher than 700px on SV page
- Pinned variants validation badge is now red for false positives.
- Case display name defaulting to case ID when `family_name` or `display_name` are missing from case upload config file
- Expanded menu visible at screen sizes below 1000px now has background color
- The image in ClinVar howto-modal is now responsive
- Clicking on a case in case groups when case was already removed from group in another browser tab
- Page crashing when saving filters for mei variants
- Link visited color of images

## [4.72.4]
### Changed
- Automatic test mongod version increased to v7
### Fixed
- GnomAD now defaults to hg38 - change build 37 links accordingly

## [4.72.3]
### Fixed
- Somatic general case report small variant table can crash with unclassified variants

## [4.72.2]
### Changed
- A gunicorn maxrequests parameter for Docker server image - default to 1200
- STR export limit increased to 500, as for other variants
- Prevent long number wrapping and use thin spaces for separation, as per standards from SI, NIST, IUPAC, BIPM.
- Speed up case retrieval and lower memory use by projecting case queries
- Make relatedness check fails stand out a little more to new users
- Speed up case retrieval and lower memory use by projecting case queries
- Speed up variant pages by projecting only the necessary keys in disease collection query
### Fixed
- Huge memory use caused by cases and variants pages pulling complete disease documents from DB
- Do not include genes fetched from HPO terms when loading diseases
- Consider the renamed fields `Approved Symbol` -> `Approved Gene Symbol` and `Gene Symbols` -> `Gene/Locus And Other Related Symbols` when parsing OMIM terms from genemap2.txt file

## [4.72.1]
### Fixed
- Jinja filter that renders long integers
- Case cache when looking for causatives in other cases causing the server to hang

## [4.72]
### Added
- A GitHub action that checks for broken internal links in docs pages
- Link validation settings in mkdocs.yml file
- Load and display full RNA alignments on alignment viewer
- Genome build check when loading a case
- Extend event index to previous causative variants and always load them
### Fixed
- Documentation nav links for a few documents
- Slightly extended the BioNano Genomics Access integration docs
- Loading of SVs when VCF is missing the INFO.END field but has INFO.SVLEN field
- Escape protein sequence name (if available) in case general report to render special characters correctly
- CaseS HPO term searches for multiple terms works independent of order
- CaseS search regexp should not allow backslash
- CaseS cohort tags can contain whitespace and still match
- Remove diagnoses from cases even if OMIM term is not found in the database
- Parsing of disease-associated genes
- Removed an annoying warning while updating database's disease terms
- Displaying custom case images loaded with scout version <= 4.71
- Use pydantic version >=2 in requirements.txt file
### Changed
- Column width adjustment on caseS page
- Use Python 3.11 in tests
- Update some github actions
- Upgraded Pydantic to version 2
- Case validation fails on loading when associated files (alignments, VCFs and reports) are not present on disk
- Case validation fails on loading when custom images have format different then ["gif", "svg", "png", "jpg", "jpeg"]
- Custom images keys `case` and `str` in case config yaml file are renamed to `case_images` and `str_variants_images`
- Simplify and speed up case general report code
- Speed up case retrieval in case_matching_causatives
- Upgrade pymongo to version 4
- When updating disease terms, check that all terms are consistent with a DiseaseTerm model before dropping the old collection
- Better separation between modules loading HPO terms and diseases
- Deleted unused scout.build.phenotype module
- Stricter validation of mandatory genome build key when loading a case. Allowed values are ['37','38',37,38]
- Improved readability of variants length and coordinates on variantS pages

## [4.71]
### Added
- Added Balsamic keys for SweGen and loqusdb local archive frequecies, SNV and SV
- New filter option for Cancer variantS: local archive RD loqusdb
- Show annotated observations on SV variantS view, also for cancer somatic SVs
- Revel filter for variantS
- Show case default panel on caseS page
- CADD filter for Cancer Somatic SNV variantS - show score
- SpliceAI-lookup link (BROAD, shows SpliceAI and Pangolin) from variant page
- BioNano Access server API - check projects, samples and fetch FSHD reports
### Fixed
- Name of reference genome build for RNA for compatibility with IGV locus search change
- Howto to run the Docker image on Mac computers in `admin-guide/containers/container-deploy.md`
- Link to Weasyprint installation howto in README file
- Avoid filling up disk by creating a reduced VCF file for every variant that is visualized
- Remove legacy incorrectly formatted CODEOWNERS file
- Restrain variant_type requests to variantS views to "clinical" or "research"
- Visualization of cancer variants where cancer case has no affected individual
- ProteinPaint gene link (small StJude API change)
- Causative MEI variant link on causatives page
- Bionano access api settings commented out by default in Scout demo config file.
- Do not show FSHD button on freshly loaded cases without bionano_access individuals
- Truncate long variants' HGVS on causative/Clinically significant and pinned variants case panels
### Changed
- Remove function call that tracks users' browser version
- Include three more splice variant SO terms in clinical filter severe SO terms
- Drop old HPO term collection only after parsing and validation of new terms completes
- Move score to own column on Cancer Somatic SNV variantS page
- Refactored a few complex case operations, breaking out sub functionalities

## [4.70]
### Added
- Download a list of Gene Variants (max 500) resulting from SNVs and Indels search
- Variant PubMed link to search for gene symbol and any aliases
### Changed
- Clearer gnomAD values in Variants page
### Fixed
- CaseS page uniform column widths
- Include ClinVar variants into a scrollable div element on Case page
- `canonical_transcript` variable not initialized in get_hgvs function (server.blueprints.institutes.controllers.py)
- Catch and display any error while importing Phenopacket info
- Modified Docker files to use python:3.8-slim-bullseye to prevent gunicorn workers booting error

## [4.69]
### Added
- ClinVar submission howto available also on Case page
- Somatic score and filtering for somatic SV callers, if available
- Show caller as a tooltip on variantS list
### Fixed
- Crash when attempting to export phenotype from a case that had never had phenotypes
- Aesthetic fix to Causative and Pinned Variants on Case page
- Structural inconsistency for ClinVar Blueprint templates
- Updated igv.js to 2.15.8 to fix track default color bug
- Fixed release versions for actions.
- Freeze tornado below 6.3.0 for compatibility with livereload 2.6.3
- Force update variants count on case re-upload
- IGV locus search not working - add genome reference id
- Pin links to MEI variants should end up on MEI not SV variant view
- Load also matching MEI variants on forced region load
- Allow excluding MEI from case variant deletion
- Fixed the name of the assigned user when the internal user ID is different from the user email address
- Gene variantS should display gene function, region and full hgvs
### Changed
- FontAwesome integrity check fail (updated resource)
- Removed ClinVar API validation buttons in favour of direct API submission
- Improved layout of Institute settings page
- ClinVar API key and allowed submitters are set in the Institute settings page


## [4.68]
### Added
- Rare Disease Mobile Element Insertion variants view
### Changed
- Updated igv.js to 2.15.6
### Fixed
- Docker stage build pycairo.
- Restore SNV and SV rank models versions on Causatives and Verified pages
- Saving `REVEL_RANKSCORE` value in a field named `revel` in variants database documents

## [4.67]
### Added
- Prepare to filter local SV frequency
### Changed
- Speed up instituteS page loading by refactoring cases/institutes query
- Clinical Filter for SVs includes `splice_polypyrimidine_tract_variant` as a severe consequence
- Clinical Filter for SVs includes local variant frequency freeze ("old") for filtering, starting at 30 counts
- Speed up caseS page loading by adding status to index and refactoring totals count
- HPO file parsing is updated to reflect that HPO have changed a few downloadable file formats with their 230405 release.
### Fixed
- Page crashing when a user tries to edit a comment that was removed
- Warning instead of crashed page when attempting to retrieve a non-existent Phenopacket
- Fixed StJude ProteinPaint gene link (URL change)
- Freeze of werkzeug library to version<2.3 to avoid problems resulting from the consequential upgrade of the Flask lib
- Huge list of genes in case report for megabases-long structural variants.
- Fix displaying institutes without associated cases on institutes page
- Fix default panel selection on SVs in cancer case report

## [4.66]
### Changed
- Moved Phenomodels code under a dedicated blueprint
- Updated the instructions to load custom case report under admin guide
- Keep variants filter window collapsed except when user expands it to filter
### Added
- A summary table of pinned variants on the cancer case general report
- New openable matching causatives and managed variants lists for default gene panels only for convenience
### Fixed
- Gens structural variant page link individual id typo

## [4.65.2]
### Fixed
- Generating general case report with str variants containing comments

## [4.65.1]
### Fixed
- Visibility of `Gene(s)` badges on SV VariantS page
- Hide dismiss bar on SV page not working well
- Delivery report PDF download
- Saving Pipeline version file when loading a case
- Backport compatible import of importlib metadata for old python versions (<3.8)

## [4.65]
### Added
- Option to mark a ClinVar submission as submitted
- Docs on how to create/update the PanelApp green genes as a system admin
- `individual_id`-parameter to both Gens links
- Download a gene panel in TXT format from gene panel page
- Panel gene comments on variant page: genes in panels can have comments that describe the gene in a panel context
### Changed
- Always show each case category on caseS page, even if 0 cases in total or after current query
- Improved sorting of ClinVar submissions
- Pre-populate SV type select in ClinVar submission form, when possible
- Show comment badges in related comments tables on general report
- Updated version of several GitHub actions
- Migrate from deprecated `pkg_resources` lib to `importlib_resources`
- Dismiss bar on variantS pages is thinner.
- Dismiss bar on variantS pages can be toggled open or closed for the duration of a login session.
### Fixed
- Fixed Sanger order / Cancel order modal close buttons
- Visibility of SV type in ClinVar submission form
- Fixed a couple of creations where now was called twice, so updated_at and created_at could differ
- Deprecated Ubuntu version 18.04 in one GitHub action
- Panels that have been removed (hidden) should not be visible in views where overlapping gene panels for genes are shown
- Gene panel test pointing to the right function

## [4.64]
### Added
- Create/Update a gene panel containing all PanelApp green genes (`scout update panelapp-green -i <cust_id>`)
- Links for ACMG pathogenicity impact modification on the ACMG classification page
### Changed
- Open local observation matching cases in new windows
### Fixed
- Matching manual ranked variants are now shown also on the somatic variant page
- VarSome links to hg19/GRCh37
- Managed variants filter settings lost when navigating to additional pages
- Collect the right variant category after submitting filter form from research variantS page
- Beacon links are templated and support variants in genome build 38

## [4.63]
### Added
- Display data sharing info for ClinVar, Matchmaker Exchange and Beacon in a dedicated column on Cases page
- Test for `commands.download.omim.print_omim`
- Display dismissed variants comments on general case report
- Modify ACMG pathogenicity impact (most commonly PVS1, PS3) based on strength of evidence with lab director's professional judgement
- REViewer button on STR variant page
- Alamut institution parameter in institute settings for Alamut Visual Plus software
- Added Manual Ranks Risk Factor, Likely Risk Factor and Uncertain Risk Factor
- Display matching manual ranks from previous cases the user has access to on VariantS and Variant pages
- Link to gnomAD gene SVs v2.1 for SV variants with gnomAD frequency
- Support for nf-core/rnafusion reports
### Changed
- Display chrY for sex unknown
- Deprecate legacy scout_load() method API call.
- Message shown when variant tag is updated for a variant
- When all ACMG classifications are deleted from a variant, the current variant classification status is also reset.
- Refactored the functions that collect causative variants
- Removed `scripts/generate_test_data.py`
### Fixed
- Default IGV tracks (genes, ClinVar, ClinVar CNVs) showing even if user unselects them all
- Freeze Flask-Babel below v3.0 due to issue with a locale decorator
- Thaw Flask-Babel and fix according to v3 standard. Thank you @TkTech!
- Show matching causatives on somatic structural variant page
- Visibility of gene names and functional annotations on Causatives/Verified pages
- Panel version can be manually set to floating point numbers, when modified
- Causatives page showing also non-causative variants matching causatives in other cases
- ClinVar form submission for variants with no selected transcript and HGVS
- Validating and submitting ClinVar objects not containing both Variant and Casedata info

## [4.62.1]
### Fixed
- Case page crashing when adding a case to a group without providing a valid case name

## [4.62]
### Added
- Validate ClinVar submission objects using the ClinVar API
- Wrote tests for case and variant API endpoints
- Create ClinVar submissions from Scout using the ClinVar API
- Export Phenopacket for affected individual
- Import Phenopacket from JSON file or Phenopacket API backend server
- Use the new case name option for GENS requests
- Pre-validate refseq:HGVS items using VariantValidator in ClinVar submission form
### Fixed
- Fallback for empty alignment index for REViewer service
- Source link out for MIP 11.1 reference STR annotation
- Avoid duplicate causatives and pinned variants
- ClinVar clinical significance displays only the ACMG terms when user selects ACMG 2015 as assertion criteria
- Spacing between icon and text on Beacon and MatchMaker links on case page sidebar
- Truncate IDs and HGVS representations in ClinVar pages if longer than 25 characters
- Update ClinVar submission ID form
- Handle connection timeout when sending requests requests to external web services
- Validate any ClinVar submission regardless of its status
- Empty Phenopackets import crashes
- Stop Spinner on Phenopacket JSON download
### Changed
- Updated ClinVar submission instructions

## [4.61.1]
### Fixed
- Added `UMLS` as an option of `Condition ID type` in ClinVar Variant downloaded files
- Missing value for `Condition ID type` in ClinVar Variant downloaded files
- Possibility to open, close or delete a ClinVar submission even if it doesn't have an associated name
- Save SV type, ref and alt n. copies to exported ClinVar files
- Inner and outer start and stop SV coordinates not exported in ClinVar files
- ClinVar submissions page crashing when SV files don't contain breakpoint exact coordinates
- Align OMIM diagnoses with delete diagnosis button on case page
- In ClinVar form, reset condition list and customize help when condition ID changes

## [4.61]
### Added
- Filter case list by cases with variants in ClinVar submission
- Filter case list by cases containing RNA-seq data - gene_fusion_reports and sample-level tracks (splice junctions and RNA coverage)
- Additional case category `Ignored`, to be used for cases that don't fall in the existing 'inactive', 'archived', 'solved', 'prioritized' categories
- Display number of cases shown / total number of cases available for each category on Cases page
- Moved buttons to modify case status from sidebar to main case page
- Link to Mutalyzer Normalizer tool on variant's transcripts overview to retrieve official HVGS descriptions
- Option to manually load RNA MULTIQC report using the command `scout load report -t multiqc_rna`
- Load RNA MULTIQC automatically for a case if config file contains the `multiqc_rna` key/value
- Instructions in admin-guide on how to load case reports via the command line
- Possibility to filter RD variants by a specific genotype call
- Distinct colors for different inheritance models on RD Variant page
- Gene panels PDF export with case variants hits by variant type
- A couple of additional README badges for GitHub stats
- Upload and display of pipeline reference info and executable version yaml files as custom reports
- Testing CLI on hasta in PR template
### Changed
- Instructions on how to call dibs on scout-stage server in pull request template
- Deprecated CLI commands `scout load <delivery_report, gene_fusion_report, coverage_qc_report, cnv_report>` to replace them with command `scout load report -t <report type>`
- Refactored code to display and download custom case reports
- Do not export `Assertion method` and `Assertion method citation` to ClinVar submission files according to changes to ClinVar's submission spreadsheet templates.
- Simplified code to create and download ClinVar CSV files
- Colorize inheritance models badges by category on VariantS page
- `Safe variants matching` badge more visible on case page
### Fixed
- Non-admin users saving institute settings would clear loqusdb instance selection
- Layout of variant position, cytoband and type in SV variant summary
- Broken `Build Status - GitHub badge` on GitHub README page
- Visibility of text on grey badges in gene panels PDF exports
- Labels for dashboard search controls
- Dark mode visibility for ClinVar submission
- Whitespaces on outdated panel in extent report

## [4.60]
### Added
- Mitochondrial deletion signatures (mitosign) can be uploaded and shown with mtDNA report
- A `Type of analysis` column on Causatives and Validated variants pages
- List of "safe" gene panels available for matching causatives and managed variants in institute settings, to avoid secondary findings
- `svdb_origin` as a synonym for `FOUND_IN` to complement `set` for variants found by all callers
### Changed
- Hide removed gene panels by default in panels page
- Removed option for filtering cancer SVs by Tumor and Normal alt AF
- Hide links to coverage report from case dynamic HPO panel if cancer analysis
- Remove rerun emails and redirect users to the analysis order portal instead
- Updated clinical SVs igv.js track (dbVar) and added example of external track from `https://trackhubregistry.org/`
- Rewrote the ClinVar export module to simplify and add one variant at the time
- ClinVar submissions with phenotype conditions from: [OMIM, MedGen, Orphanet, MeSH, HP, MONDO]
### Fixed
- If trying to load a badly formatted .tsv file an error message is displayed.
- Avoid showing case as rerun when first attempt at case upload failed
- Dynamic autocomplete search not working on phenomodels page
- Callers added to variant when loading case
- Now possible to update managed variant from file without deleting it first
- Missing preselected chromosome when editing a managed variant
- Preselected variant type and subtype when editing a managed variant
- Typo in dbVar ClinVar track, hg19


## [4.59]
### Added
- Button to go directly to HPO SV filter variantS page from case
- `Scout-REViewer-Service` integration - show `REViewer` picture if available
- Link to HPO panel coverage overview on Case page
- Specify a confidence threshold (green|amber|red) when loading PanelApp panels
- Functional annotations in variants lists exports (all variants)
- Cancer/Normal VAFs and COSMIC ids in in variants lists exports (cancer variants)
### Changed
- Better visualization of regional annotation for long lists of genes in large SVs in Variants tables
- Order of cells in variants tables
- More evident links to gene coverage from Variant page
- Gene panels sorted by display name in the entire Case page
- Round CADD and GnomAD values in variants export files
### Fixed
- HPO filter button on SV variantS page
- Spacing between region|function cells in SVs lists
- Labels on gene panel Chanjo report
- Fixed ambiguous duplicated response headers when requesting a BAM file from /static
- Visited color link on gene coverage button (Variant page)

## [4.58.1]
### Fixed
- Case search with search strings that contain characters that can be escaped

## [4.58]
### Added
- Documentation on how to create/update PanelApp panels
- Add filter by local observations (archive) to structural variants filters
- Add more splicing consequences to SO term definitions
- Search for a specific gene in all gene panels
- Institute settings option to force show all variants on VariantS page for all cases of an institute
- Filter cases by validation pending status
- Link to The Clinical Knowledgebase (CKB) (https://ckb.jax.org/) in cancer variant's page
### Fixed
- Added a not-authorized `auto-login` fixture according to changes in Flask-Login 0.6.2
- Renamed `cache_timeout` param name of flask.send_file function to `max_age` (Flask 2.2 compliant)
- Replaced deprecated `app.config["JSON_SORT_KEYS"]` with app.json.sort_keys in app settings
- Bug in gene variants page (All SNVs and INDELs) when variant gene doesn't have a hgnc id that is found in the database
- Broken export of causatives table
- Query for genes in build 38 on `Search SNVs and INDELs` page
- Prevent typing special characters `^<>?!=\/` in case search form
- Search matching causatives also among research variants in other cases
- Links to variants in Verified variants page
- Broken filter institute cases by pinned gene
- Better visualization of long lists of genes in large SVs on Causative and Verified Variants page
- Reintroduced missing button to export Causative variants
- Better linking and display of matching causatives and managed variants
- Reduced code complexity in `scout/parse/variant/variant.py`
- Reduced complexity of code in `scout/build/variant/variant.py`

### Changed
- State that loqusdb observation is in current case if observations count is one and no cases are shown
- Better pagination and number of variants returned by queries in `Search SNVs and INDELs` page
- Refactored and simplified code used for collecting gene variants for `Search SNVs and INDELs` page
- Fix sidebar panel icons in Case view
- Fix panel spacing in Case view
- Removed unused database `sanger_ordered` and `case_id,category,rank_score` indexes (variant collection)
- Verified variants displayed in a dedicated page reachable from institute sidebar
- Unified stats in dashboard page
- Improved gene info for large SVs and cancer SVs
- Remove the unused `variant.str_variant` endpoint from variant views
- Easier editing of HPO gene panel on case page
- Assign phenotype panel less cramped on Case page
- Causatives and Verified variants pages to use the same template macro
- Allow hyphens in panel names
- Reduce resolution of example images
- Remove some animations in web gui which where rendered slow


## [4.57.4]
### Fixed
- Parsing of variant.FORMAT "DR" key in parse variant file

## [4.57.3]
### Fixed
- Export of STR verified variants
- Do not download as verified variants first verified and then reset to not validated
- Avoid duplicated lines in downloaded verified variants reflecting changes in variant validation status

## [4.57.2]
### Fixed
- Export of verified variants when variant gene has no transcripts
- HTTP 500 when visiting a the details page for a cancer variant that had been ranked with genmod

## [4.57.1]
### Fixed
- Updating/replacing a gene panel from file with a corrupted or malformed file

## [4.57]
### Added
- Display last 50 or 500 events for a user in a timeline
- Show dismiss count from other cases on matching variantS
- Save Beacon-related events in events collection
- Institute settings allow saving multiple loqusdb instances for one institute
- Display stats from multiple instances of loqusdb on variant page
- Display date and frequency of obs derived from count of local archive observations from MIP11 (requires fix in MIP)
### Changed
- Prior ACMG classifications view is no longer limited by pathogenicity
### Fixed
- Visibility of Sanger ordered badge on case page, light mode
- Some of the DataTables tables (Phenotypes and Diagnoses pages) got a bit dark in dark mode
- Remove all redundancies when displaying timeline events (some events are saved both as case-related and variant-related)
- Missing link in saved MatchMaker-related events
- Genes with mixed case gene symbols missing in PanelApp panels
- Alignment of elements on the Beacon submission modal window
- Locus info links from STR variantS page open in new browser tabs

## [4.56]
### Added
- Test for PanelApp panels loading
- `panel-umi` tag option when loading cancer analyses
### Changed
- Black text to make comments more visible in dark mode
- Loading PanelApp panels replaces pre-existing panels with same version
- Removed sidebar from Causatives page - navigation is available on the top bar for now
- Create ClinVar submissions from pinned variants list in case page
- Select which pinned variants will be included in ClinVar submission documents
### Fixed
- Remove a:visited css style from all buttons
- Update of HPO terms via command line
- Background color of `MIXED` and `PANEL-UMI` sequencing types on cases page
- Fixed regex error when searching for cases with query ending with `\ `
- Gene symbols on Causatives page lighter in dark mode
- SpliceAI tooltip of multigene variants

## [4.55]
### Changed
- Represent different tumor samples as vials in cases page
- Option to force-update the OMIM panel
### Fixed
- Low tumor purity badge alignment in cancer samples table on cancer case view
- VariantS comment popovers reactivate on hover
- Updating database genes in build 37
- ACMG classification summary hidden by sticky navbar
- Logo backgrounds fixed to white on welcome page
- Visited links turn purple again
- Style of link buttons and dropdown menus
- Update KUH and GMS logos
- Link color for Managed variants

## [4.54]
### Added
- Dark mode, using browser/OS media preference
- Allow marking case as solved without defining causative variants
- Admin users can create missing beacon datasets from the institute's settings page
- GenCC links on gene and variant pages
- Deprecation warnings when launching the app using a .yaml config file or loading cases using .ped files
### Changed
- Improved HTML syntax in case report template
- Modified message displayed when variant rank stats could not be calculated
- Expanded instructions on how to test on CG development server (cg-vm1)
- Added more somatic variant callers (Balsamic v9 SNV, develop SV)
### Fixed
- Remove load demo case command from docker-compose.yml
- Text elements being split across pages in PDF reports
- Made login password field of type `password` in LDAP login form
- Gene panels HTML select in institute's settings page
- Bootstrap upgraded to version 5
- Fix some Sourcery and SonarCloud suggestions
- Escape special characters in case search on institute and dashboard pages
- Broken case PDF reports when no Madeline pedigree image can be created
- Removed text-white links style that were invisible in new pages style
- Variants pagination after pressing "Filter variants" or "Clinical filter"
- Layout of buttons Matchmaker submission panel (case page)
- Removing cases from Matchmaker (simplified code and fixed functionality)
- Reintroduce check for missing alignment files purged from server

## [4.53]
### Added
### Changed
- Point Alamut API key docs link to new API version
- Parse dbSNP id from ID only if it says "rs", else use VEP CSQ fields
- Removed MarkupSafe from the dependencies
### Fixed
- Reintroduced loading of SVs for demo case 643595
- Successful parse of FOUND_IN should avoid GATK caller default
- All vulnerabilities flagged by SonarCloud

## [4.52]
### Added
- Demo cancer case gets loaded together with demo RD case in demo instance
- Parse REVEL_score alongside REVEL_rankscore from csq field and display it on SNV variant page
- Rank score results now show the ranking range
- cDNA and protein changes displayed on institute causatives pages
- Optional SESSION_TIMEOUT_MINUTES configuration in app config files
- Script to convert old OMIM case format (list of integers) to new format (list of dictionaries)
- Additional check for user logged in status before serving alignment files
- Download .cgh files from cancer samples table on cancer case page
- Number of documents and date of last update on genes page
### Changed
- Verify user before redirecting to IGV alignments and sashimi plots
- Build case IGV tracks starting from case and variant objects instead of passing all params in a form
- Unfreeze Werkzeug lib since Flask_login v.0.6 with bugfix has been released
- Sort gene panels by name (panelS and variant page)
- Removed unused `server.blueprints.alignviewers.unindexed_remote_static` endpoint
- User sessions to check files served by `server.blueprints.alignviewers.remote_static` endpoint
- Moved Beacon-related functions to a dedicated app extension
- Audit Filter now also loads filter displaying the variants for it
### Fixed
- Handle `attachment_filename` parameter renamed to `download_name` when Flask 2.2 will be released
- Removed cursor timeout param in cases find adapter function to avoid many code warnings
- Removed stream argument deprecation warning in tests
- Handle `no intervals found` warning in load_region test
- Beacon remove variants
- Protect remote_cors function in alignviewers view from Server-Side Request Forgery (SSRF)
- Check creation date of last document in gene collection to display when genes collection was updated last

## [4.51]
### Added
- Config file containing codecov settings for pull requests
- Add an IGV.js direct link button from case page
- Security policy file
- Hide/shade compound variants based on rank score on variantS from filter
- Chromograph legend documentation direct link
### Changed
- Updated deprecated Codecov GitHub action to v.2
- Simplified code of scout/adapter/mongo/variant
- Update IGV.js to v2.11.2
- Show summary number of variant gene panels on general report if more than 3
### Fixed
- Marrvel link for variants in genome build 38 (using liftover to build 37)
- Remove flags from codecov config file
- Fixed filter bug with high negative SPIDEX scores
- Renamed IARC TP53 button to to `TP53 Database`, modified also link since IARC has been moved to the US NCI: `https://tp53.isb-cgc.org/`
- Parsing new format of OMIM case info when exporting patients to Matchmaker
- Remove flask-debugtoolbar lib dependency that is using deprecated code and causes app to crash after new release of Jinja2 (3.1)
- Variant page crashing for cases with old OMIM terms structure (a list of integers instead of dictionary)
- Variant page crashing when creating MARRVEL link for cases with no genome build
- SpliceAI documentation link
- Fix deprecated `safe_str_cmp` import from `werkzeug.security` by freezing Werkzeug lib to v2.0 until Flask_login v.0.6 with bugfix is released
- List gene names densely in general report for SVs that contain more than 3 genes
- Show transcript ids on refseq genes on hg19 in IGV.js, using refgene source
- Display correct number of genes in general report for SVs that contain more than 32 genes
- Broken Google login after new major release of `lepture/authlib`
- Fix frequency and callers display on case general report

## [4.50.1]
### Fixed
- Show matching causative STR_repid for legacy str variants (pre Stranger hgnc_id)

## [4.50]
### Added
- Individual-specific OMIM terms
- OMIM disease descriptions in ClinVar submission form
- Add a toggle for melter rerun monitoring of cases
- Add a config option to show the rerun monitoring toggle
- Add a cli option to export cases with rerun monitoring enabled
- Add a link to STRipy for STR variants; shallow for ARX and HOXA13
- Hide by default variants only present in unaffected individuals in variants filters
- OMIM terms in general case report
- Individual-level info on OMIM and HPO terms in general case report
- PanelApp gene link among the external links on variant page
- Dashboard case filters fields help
- Filter cases by OMIM terms in cases and dashboard pages
### Fixed
- A malformed panel id request would crash with exception: now gives user warning flash with redirect
- Link to HPO resource file hosted on `http://purl.obolibrary.org`
- Gene search form when gene exists only in build 38
- Fixed odd redirect error and poor error message on missing column for gene panel csv upload
- Typo in parse variant transcripts function
- Modified keys name used to parse local observations (archived) frequencies to reflect change in MIP keys naming
- Better error handling for partly broken/timed out chanjo reports
- Broken javascript code when case Chromograph data is malformed
- Broader space for case synopsis in general report
- Show partial causatives on causatives and matching causatives panels
- Partial causative assignment in cases with no OMIM or HPO terms
- Partial causative OMIM select options in variant page
### Changed
- Slightly smaller and improved layout of content in case PDF report
- Relabel more cancer variant pages somatic for navigation
- Unify caseS nav links
- Removed unused `add_compounds` param from variant controllers function
- Changed default hg19 genome for IGV.js to legacy hg19_1kg_decoy to fix a few problematic loci
- Reduce code complexity (parse/ensembl.py)
- Silence certain fields in ClinVar export if prioritised ones exist (chrom-start-end if hgvs exist)
- Made phenotype non-mandatory when marking a variant as partial causative
- Only one phenotype condition type (OMIM or HPO) per variant is used in ClinVar submissions
- ClinVar submission variant condition prefers OMIM over HPO if available
- Use lighter version of gene objects in Omim MongoDB adapter, panels controllers, panels views and institute controllers
- Gene-variants table size is now adaptive
- Remove unused file upload on gene-variants page

## [4.49]
### Fixed
- Pydantic model types for genome_build, madeline_info, peddy_ped_check and peddy_sex_check, rank_model_version and sv_rank_model_version
- Replace `MatchMaker` with `Matchmaker` in all places visible by a user
- Save diagnosis labels along with OMIM terms in Matchmaker Exchange submission objects
- `libegl-mesa0_21.0.3-0ubuntu0.3~20.04.5_amd64.deb` lib not found by GitHub actions Docker build
- Remove unused `chromograph_image_files` and `chromograph_prefixes` keys saved when creating or updating an RD case
- Search managed variants by description and with ignore case
### Changed
- Introduced page margins on exported PDF reports
- Smaller gene fonts in downloaded HPO genes PDF reports
- Reintroduced gene coverage data in the PDF-exported general report of rare-disease cases
- Check for existence of case report files before creating sidebar links
- Better description of HPO and OMIM terms for patients submitted to Matchmaker Exchange
- Remove null non-mandatory key/values when updating a case
- Freeze WTForms<3 due to several form input rendering changes

## [4.48.1]
### Fixed
- General case PDF report for recent cases with no pedigree

## [4.48]
### Added
- Option to cancel a request for research variants in case page
### Changed
- Update igv.js to v2.10.5
- Updated example of a case delivery report
- Unfreeze cyvcf2
- Builder images used in Scout Dockerfiles
- Crash report email subject gives host name
- Export general case report to PDF using PDFKit instead of WeasyPrint
- Do not include coverage report in PDF case report since they might have different orientation
- Export cancer cases's "Coverage and QC report" to PDF using PDFKit instead of Weasyprint
- Updated cancer "Coverage and QC report" example
- Keep portrait orientation in PDF delivery report
- Export delivery report to PDF using PDFKit instead of Weasyprint
- PDF export of clinical and research HPO panels using PDFKit instead of Weasyprint
- Export gene panel report to PDF using PDFKit
- Removed WeasyPrint lib dependency

### Fixed
- Reintroduced missing links to Swegen and Beacon and dbSNP in RD variant page, summary section
- Demo delivery report orientation to fit new columns
- Missing delivery report in demo case
- Cast MNVs to SNV for test
- Export verified variants from all institutes when user is admin
- Cancer coverage and QC report not found for demo cancer case
- Pull request template instructions on how to deploy to test server
- PDF Delivery report not showing Swedac logo
- Fix code typos
- Disable codefactor raised by ESLint for javascript functions located on another file
- Loading spinner stuck after downloading a PDF gene panel report
- IGV browser crashing when file system with alignment files is not mounted

## [4.47]
### Added
- Added CADD, GnomAD and genotype calls to variantS export
### Changed
- Pull request template, to illustrate how to deploy pull request branches on cg-vm1 stage server
### Fixed
- Compiled Docker image contains a patched version (v4.9) of chanjo-report

## [4.46.1]
### Fixed
- Downloading of files generated within the app container (MT-report, verified variants, pedigrees, ..)

## [4.46]
### Added
- Created a Dockefile to be used to serve the dockerized app in production
- Modified the code to collect database params specified as env vars
- Created a GitHub action that pushes the Dockerfile-server image to Docker Hub (scout-server-stage) every time a PR is opened
- Created a GitHub action that pushes the Dockerfile-server image to Docker Hub (scout-server) every time a new release is created
- Reassign MatchMaker Exchange submission to another user when a Scout user is deleted
- Expose public API JSON gene panels endpoint, primarily to enable automated rerun checking for updates
- Add utils for dictionary type
- Filter institute cases using multiple HPO terms
- Vulture GitHub action to identify and remove unused variables and imports
### Changed
- Updated the python config file documentation in admin guide
- Case configuration parsing now uses Pydantic for improved typechecking and config handling
- Removed test matrices to speed up automatic testing of PRs
- Switch from Coveralls to Codecov to handle CI test coverage
- Speed-up CI tests by caching installation of libs and splitting tests into randomized groups using pytest-test-groups
- Improved LDAP login documentation
- Use lib flask-ldapconn instead of flask_ldap3_login> to handle ldap authentication
- Updated Managed variant documentation in user guide
- Fix and simplify creating and editing of gene panels
- Simplified gene variants search code
- Increased the height of the genes track in the IGV viewer
### Fixed
- Validate uploaded managed variant file lines, warning the user.
- Exporting validated variants with missing "genes" database key
- No results returned when searching for gene variants using a phenotype term
- Variants filtering by gene symbols file
- Make gene HGNC symbols field mandatory in gene variants page and run search only on form submit
- Make sure collaborator gene variants are still visible, even if HPO filter is used

## [4.45]
### Added
### Changed
- Start Scout also when loqusdbapi is not reachable
- Clearer definition of manual standard and custom inheritance models in gene panels
- Allow searching multiple chromosomes in filters
### Fixed
- Gene panel crashing on edit action

## [4.44]
### Added
### Changed
- Display Gene track beneath each sample track when displaying splice junctions in igv browser
- Check outdated gene symbols and update with aliases for both RD and cancer variantS
### Fixed
- Added query input check and fixed the Genes API endpoint to return a json formatted error when request is malformed
- Typo in ACMG BP6 tooltip

## [4.43.1]
### Added
- Added database index for OMIM disease term genes
### Changed
### Fixed
- Do not drop HPO terms collection when updating HPO terms via the command line
- Do not drop disease (OMIM) terms collection when updating diseases via the command line

## [4.43]
### Added
- Specify which collection(s) update/build indexes for
### Fixed
- Do not drop genes and transcripts collections when updating genes via the command line

## [4.42.1]
### Added
### Changed
### Fixed
- Freeze PyMongo lib to version<4.0 to keep supporting previous MongoDB versions
- Speed up gene panels creation and update by collecting only light gene info from database
- Avoid case page crash on Phenomizer queries timeout

## [4.42]
### Added
- Choose custom pinned variants to submit to MatchMaker Exchange
- Submit structural variant as genes to the MatchMaker Exchange
- Added function for maintainers and admins to remove gene panels
- Admins can restore deleted gene panels
- A development docker-compose file illustrating the scout/chanjo-report integration
- Show AD on variants view for cancer SV (tumor and normal)
- Cancer SV variants filter AD, AF (tumor and normal)
- Hiding the variants score column also from cancer SVs, as for the SNVs
### Changed
- Enforce same case _id and display_name when updating a case
- Enforce same individual ids, display names and affected status when updating a case
- Improved documentation for connecting to loqusdb instances (including loqusdbapi)
- Display and download HPO gene panels' gene symbols in italics
- A faster-built and lighter Docker image
- Reduce complexity of `panels` endpoint moving some code to the panels controllers
- Update requirements to use flask-ldap3-login>=0.9.17 instead of freezing WTForm
### Fixed
- Use of deprecated TextField after the upgrade of WTF to v3.0
- Freeze to WTForms to version < 3
- Remove the extra files (bed files and madeline.svg) introduced by mistake
- Cli command loading demo data in docker-compose when case custom images exist and is None
- Increased MongoDB connection serverSelectionTimeoutMS parameter to 30K (default value according to MongoDB documentation)
- Better differentiate old obs counts 0 vs N/A
- Broken cancer variants page when default gene panel was deleted
- Typo in tx_overview function in variant controllers file
- Fixed loqusdbapi SV search URL
- SV variants filtering using Decipher criterion
- Removing old gene panels that don't contain the `maintainer` key.

## [4.41.1]
### Fixed
- General reports crash for variant annotations with same variant on other cases

## [4.41]
### Added
- Extended the instructions for running the Scout Docker image (web app and cli).
- Enabled inclusion of custom images to STR variant view
### Fixed
- General case report sorting comments for variants with None genetic models
- Do not crash but redirect to variants page with error when a variant is not found for a case
- UCSC links coordinates for SV variants with start chromosome different than end chromosome
- Human readable variants name in case page for variants having start chromosome different from end chromosome
- Avoid always loading all transcripts when checking gene symbol: introduce gene captions
- Slow queries for evaluated variants on e.g. case page - use events instead
### Changed
- Rearrange variant page again, moving severity predictions down.
- More reactive layout width steps on variant page

## [4.40.1]
### Added
### Fixed
- Variants dismissed with inconsistent inheritance pattern can again be shown in general case report
- General report page for variants with genes=None
- General report crashing when variants have no panels
- Added other missing keys to case and variant dictionaries passed to general report
### Changed

## [4.40]
### Added
- A .cff citation file
- Phenotype search API endpoint
- Added pagination to phenotype API
- Extend case search to include internal MongoDB id
- Support for connecting to a MongoDB replica set (.py config files)
- Support for connecting to a MongoDB replica set (.yaml config files)
### Fixed
- Command to load the OMIM gene panel (`scout load panel --omim`)
- Unify style of pinned and causative variants' badges on case page
- Removed automatic spaces after punctuation in comments
- Remove the hardcoded number of total individuals from the variant's old observations panel
- Send delete requests to a connected Beacon using the DELETE method
- Layout of the SNV and SV variant page - move frequency up
### Changed
- Stop updating database indexes after loading exons via command line
- Display validation status badge also for not Sanger-sequenced variants
- Moved Frequencies, Severity and Local observations panels up in RD variants page
- Enabled Flask CORS to communicate CORS status to js apps
- Moved the code preparing the transcripts overview to the backend
- Refactored and filtered json data used in general case report
- Changed the database used in docker-compose file to use the official MongoDB v4.4 image
- Modified the Python (3.6, 3.8) and MongoDB (3.2, 4.4, 5.0) versions used in testing matrices (GitHub actions)
- Capitalize case search terms on institute and dashboard pages


## [4.39]
### Added
- COSMIC IDs collected from CSQ field named `COSMIC`
### Fixed
- Link to other causative variants on variant page
- Allow multiple COSMIC links for a cancer variant
- Fix floating text in severity box #2808
- Fixed MitoMap and HmtVar links for hg38 cases
- Do not open new browser tabs when downloading files
- Selectable IGV tracks on variant page
- Missing splice junctions button on variant page
- Refactor variantS representative gene selection, and use it also for cancer variant summary
### Changed
- Improve Javascript performance for displaying Chromograph images
- Make ClinVar classification more evident in cancer variant page

## [4.38]
### Added
- Option to hide Alamut button in the app config file
### Fixed
- Library deprecation warning fixed (insert is deprecated. Use insert_one or insert_many instead)
- Update genes command will not trigger an update of database indices any more
- Missing resources in temporary downloading directory when updating genes using the command line
- Restore previous variant ACMG classification in a scrollable div
- Loading spinner not stopping after downloading PDF case reports and variant list export
- Add extra Alamut links higher up on variant pages
- Improve UX for phenotypes in case page
- Filter and export of STR variants
- Update look of variants page navigation buttons
### Changed

## [4.37]
### Added
- Highlight and show version number for RefSeq MANE transcripts.
- Added integration to a rerunner service for toggling reanalysis with updated pedigree information
- SpliceAI display and parsing from VEP CSQ
- Display matching tiered variants for cancer variants
- Display a loading icon (spinner) until the page loads completely
- Display filter badges in cancer variants list
- Update genes from pre-downloaded file resources
- On login, OS, browser version and screen size are saved anonymously to understand how users are using Scout
- API returning institutes data for a given user: `/api/v1/institutes`
- API returning case data for a given institute: `/api/v1/institutes/<institute_id>/cases`
- Added GMS and Lund university hospital logos to login page
- Made display of Swedac logo configurable
- Support for displaying custom images in case view
- Individual-specific HPO terms
- Optional alamut_key in institute settings for Alamut Plus software
- Case report API endpoint
- Tooltip in case explaining that genes with genome build different than case genome build will not be added to dynamic HPO panel.
- Add DeepVariant as a caller
### Fixed
- Updated IGV to v2.8.5 to solve missing gene labels on some zoom levels
- Demo cancer case config file to load somatic SNVs and SVs only.
- Expand list of refseq trancripts in ClinVar submission form
- Renamed `All SNVs and INDELs` institute sidebar element to `Search SNVs and INDELs` and fixed its style.
- Add missing parameters to case load-config documentation
- Allow creating/editing gene panels and dynamic gene panels with genes present in genome build 38
- Bugfix broken Pytests
- Bulk dismissing variants error due to key conversion from string to integer
- Fix typo in index documentation
- Fixed crash in institute settings page if "collaborators" key is not set in database
- Don't stop Scout execution if LoqusDB call fails and print stacktrace to log
- Bug when case contains custom images with value `None`
- Bug introduced when fixing another bug in Scout-LoqusDB interaction
- Loading of OMIM diagnoses in Scout demo instance
- Remove the docker-compose with chanjo integration because it doesn't work yet.
- Fixed standard docker-compose with scout demo data and database
- Clinical variant assessments not present for pinned and causative variants on case page.
- MatchMaker matching one node at the time only
- Remove link from previously tiered variants badge in cancer variants page
- Typo in gene cell on cancer variants page
- Managed variants filter form
### Changed
- Better naming for variants buttons on cancer track (somatic, germline). Also show cancer research button if available.
- Load case with missing panels in config files, but show warning.
- Changing the (Female, Male) symbols to (F/M) letters in individuals_table and case-sma.
- Print stacktrace if case load command fails
- Added sort icon and a pointer to the cursor to all tables with sortable fields
- Moved variant, gene and panel info from the basic pane to summary panel for all variants.
- Renamed `Basics` panel to `Classify` on variant page.
- Revamped `Basics` panel to a panel dedicated to classify variants
- Revamped the summary panel to be more compact.
- Added dedicated template for cancer variants
- Removed Gene models, Gene annotations and Conservation panels for cancer variants
- Reorganized the orders of panels for variant and cancer variant views
- Added dedicated variant quality panel and removed relevant panes
- A more compact case page
- Removed OMIM genes panel
- Make genes panel, pinned variants panel, causative variants panel and ClinVar panel scrollable on case page
- Update to Scilifelab's 2020 logo
- Update Gens URL to support Gens v2.0 format
- Refactor tests for parsing case configurations
- Updated links to HPO downloadable resources
- Managed variants filtering defaults to all variant categories
- Changing the (Kind) drop-down according to (Category) drop-down in Managed variant add variant
- Moved Gens button to individuals table
- Check resource files availability before starting updating OMIM diagnoses
- Fix typo in `SHOW_OBSERVED_VARIANT_ARCHIVE` config param

## [4.36]
### Added
- Parse and save splice junction tracks from case config file
- Tooltip in observations panel, explaining that case variants with no link might be old variants, not uploaded after a case rerun
### Fixed
- Warning on overwriting variants with same position was no longer shown
- Increase the height of the dropdowns to 425px
- More indices for the case table as it grows, specifically for causatives queries
- Splice junction tracks not centered over variant genes
- Total number of research variants count
- Update variants stats in case documents every time new variants are loaded
- Bug in flashing warning messages when filtering variants
### Changed
- Clearer warning messages for genes and gene/gene-panels searches in variants filters

## [4.35]
### Added
- A new index for hgnc_symbol in the hgnc_gene collection
- A Pedigree panel in STR page
- Display Tier I and II variants in case view causatives card for cancer cases
### Fixed
- Send partial file data to igv.js when visualizing sashimi plots with splice junction tracks
- Research variants filtering by gene
- Do not attempt to populate annotations for not loaded pinned/causatives
- Add max-height to all dropdowns in filters
### Changed
- Switch off non-clinical gene warnings when filtering research variants
- Don't display OMIM disease card in case view for cancer cases
- Refactored Individuals and Causative card in case view for cancer cases
- Update and style STR case report

## [4.34]
### Added
- Saved filter lock and unlock
- Filters can optionally be marked audited, logging the filter name, user and date on the case events and general report.
- Added `ClinVar hits` and `Cosmic hits` in cancer SNVs filters
- Added `ClinVar hits` to variants filter (rare disease track)
- Load cancer demo case in docker-compose files (default and demo file)
- Inclusive-language check using [woke](https://github.com/get-woke/woke) github action
- Add link to HmtVar for mitochondrial variants (if VCF is annotated with HmtNote)
- Grey background for dismissed compounds in variants list and variant page
- Pin badge for pinned compounds in variants list and variant page
- Support LoqusDB REST API queries
- Add a docker-compose-matchmaker under scout/containers/development to test matchmaker locally
- Script to investigate consequences of symbol search bug
- Added GATK to list of SV and cancer SV callers
### Fixed
- Make MitoMap link work for hg38 again
- Export Variants feature crashing when one of the variants has no primary transcripts
- Redirect to last visited variantS page when dismissing variants from variants list
- Improved matching of SVs Loqus occurrences in other cases
- Remove padding from the list inside (Matching causatives from other cases) panel
- Pass None to get_app function in CLI base since passing script_info to app factory functions was deprecated in Flask 2.0
- Fixed failing tests due to Flask update to version 2.0
- Speed up user events view
- Causative view sort out of memory error
- Use hgnc_id for gene filter query
- Typo in case controllers displaying an error every time a patient is matched against external MatchMaker nodes
- Do not crash while attempting an update for variant documents that are too big (> 16 MB)
- Old STR causatives (and other variants) may not have HGNC symbols - fix sort lambda
- Check if gene_obj has primary_transcript before trying to access it
- Warn if a gene manually searched is in a clinical panel with an outdated name when filtering variants
- ChrPos split js not needed on STR page yet
### Changed
- Remove parsing of case `genome_version`, since it's not used anywhere downstream
- Introduce deprecation warning for Loqus configs that are not dictionaries
- SV clinical filter no longer filters out sub 100 nt variants
- Count cases in LoqusDB by variant type
- Commit pulse repo badge temporarily set to weekly
- Sort ClinVar submissions objects by ascending "Last evaluated" date
- Refactored the MatchMaker integration as an extension
- Replaced some sensitive words as suggested by woke linter
- Documentation for load-configuration rewritten.
- Add styles to MatchMaker matches table
- More detailed info on the data shared in MatchMaker submission form

## [4.33.1]
### Fixed
- Include markdown for release autodeploy docs
- Use standard inheritance model in ClinVar (https://ftp.ncbi.nlm.nih.gov/pub/GTR/standard_terms/Mode_of_inheritance.txt)
- Fix issue crash with variants that have been unflagged causative not being available in other causatives
### Added
### Changed

## [4.33]
### Fixed
- Command line crashing when updating an individual not found in database
- Dashboard page crashing when filters return no data
- Cancer variants filter by chromosome
- /api/v1/genes now searches for genes in all genome builds by default
- Upgraded igv.js to version 2.8.1 (Fixed Unparsable bed record error)
### Added
- Autodeploy docs on release
- Documentation for updating case individuals tracks
- Filter cases and dashboard stats by analysis track
### Changed
- Changed from deprecated db update method
- Pre-selected fields to run queries with in dashboard page
- Do not filter by any institute when first accessing the dashboard
- Removed OMIM panel in case view for cancer cases
- Display Tier I and II variants in case view causatives panel for cancer cases
- Refactored Individuals and Causative panels in case view for cancer cases

## [4.32.1]
### Fixed
- iSort lint check only
### Changed
- Institute cases page crashing when a case has track:Null
### Added

## [4.32]
### Added
- Load and show MITOMAP associated diseases from VCF (INFO field: MitomapAssociatedDiseases, via HmtNote)
- Show variant allele frequencies for mitochondrial variants (GRCh38 cases)
- Extend "public" json API with diseases (OMIM) and phenotypes (HPO)
- HPO gene list download now has option for clinical and non-clinical genes
- Display gene splice junctions data in sashimi plots
- Update case individuals with splice junctions tracks
- Simple Docker compose for development with local build
- Make Phenomodels subpanels collapsible
- User side documentation of cytogenomics features (Gens, Chromograph, vcf2cytosure, rhocall)
- iSort GitHub Action
- Support LoqusDB REST API queries
### Fixed
- Show other causative once, even if several events point to it
- Filtering variants by mitochondrial chromosome for cases with genome build=38
- HPO gene search button triggers any warnings for clinical / non-existing genes also on first search
- Fixed a bug in variants pages caused by MT variants without alt_frequency
- Tests for CADD score parsing function
- Fixed the look of IGV settings on SNV variant page
- Cases analyzed once shown as `rerun`
- Missing case track on case re-upload
- Fixed severity rank for SO term "regulatory region ablation"
### Changed
- Refactor according to CodeFactor - mostly reuse of duplicated code
- Phenomodels language adjustment
- Open variants in a new window (from variants page)
- Open overlapping and compound variants in a new window (from variant page)
- gnomAD link points to gnomAD v.3 (build GRCh38) for mitochondrial variants.
- Display only number of affected genes for dismissed SVs in general report
- Chromosome build check when populating the variants filter chromosome selection
- Display mitochondrial and rare diseases coverage report in cases with missing 'rare' track

## [4.31.1]
### Added
### Changed
- Remove mitochondrial and coverage report from cancer cases sidebar
### Fixed
- ClinVar page when dbSNP id is None

## [4.31]
### Added
- gnomAD annotation field in admin guide
- Export also dynamic panel genes not associated to an HPO term when downloading the HPO panel
- Primary HGNC transcript info in variant export files
- Show variant quality (QUAL field from vcf) in the variant summary
- Load/update PDF gene fusion reports (clinical and research) generated with Arriba
- Support new MANE annotations from VEP (both MANE Select and MANE Plus Clinical)
- Display on case activity the event of a user resetting all dismissed variants
- Support gnomAD population frequencies for mitochondrial variants
- Anchor links in Casedata ClinVar panels to redirect after renaming individuals
### Fixed
- Replace old docs link www.clinicalgenomics.se/scout with new https://clinical-genomics.github.io/scout
- Page formatting issues whenever case and variant comments contain extremely long strings with no spaces
- Chromograph images can be one column and have scrollbar. Removed legacy code.
- Column labels for ClinVar case submission
- Page crashing looking for LoqusDB observation when variant doesn't exist
- Missing inheritance models and custom inheritance models on newly created gene panels
- Accept only numbers in managed variants filter as position and end coordinates
- SNP id format and links in Variant page, ClinVar submission form and general report
- Case groups tooltip triggered only when mouse is on the panel header
### Changed
- A more compact case groups panel
- Added landscape orientation CSS style to cancer coverage and QC demo report
- Improve user documentation to create and save new gene panels
- Removed option to use space as separator when uploading gene panels
- Separating the columns of standard and custom inheritance models in gene panels
- Improved ClinVar instructions for users using non-English Excel

## [4.30.2]
### Added
### Fixed
- Use VEP RefSeq ID if RefSeq list is empty in RefSeq transcripts overview
- Bug creating variant links for variants with no end_chrom
### Changed

## [4.30.1]
### Added
### Fixed
- Cryptography dependency fixed to use version < 3.4
### Changed

## [4.30]
### Added
- Introduced a `reset dismiss variant` verb
- Button to reset all dismissed variants for a case
- Add black border to Chromograph ideograms
- Show ClinVar annotations on variantS page
- Added integration with GENS, copy number visualization tool
- Added a VUS label to the manual classification variant tags
- Add additional information to SNV verification emails
- Tooltips documenting manual annotations from default panels
- Case groups now show bam files from all cases on align view
### Fixed
- Center initial igv view on variant start with SNV/indels
- Don't set initial igv view to negative coordinates
- Display of GQ for SV and STR
- Parsing of AD and related info for STRs
- LoqusDB field in institute settings accepts only existing Loqus instances
- Fix DECIPHER link to work after DECIPHER migrated to GRCh38
- Removed visibility window param from igv.js genes track
- Updated HPO download URL
- Patch HPO download test correctly
- Reference size on STR hover not needed (also wrong)
- Introduced genome build check (allowed values: 37, 38, "37", "38") on case load
- Improve case searching by assignee full name
- Populating the LoqusDB select in institute settings
### Changed
- Cancer variants table header (pop freq etc)
- Only admin users can modify LoqusDB instance in Institute settings
- Style of case synopsis, variants and case comments
- Switched to igv.js 2.7.5
- Do not choke if case is missing research variants when research requested
- Count cases in LoqusDB by variant type
- Introduce deprecation warning for Loqus configs that are not dictionaries
- Improve create new gene panel form validation
- Make XM- transcripts less visible if they don't overlap with transcript refseq_id in variant page
- Color of gene panels and comments panels on cases and variant pages
- Do not choke if case is missing research variants when reserch requested

## [4.29.1]
### Added
### Fixed
- Always load STR variants regardless of RankScore threshold (hotfix)
### Changed

## [4.29]
### Added
- Added a page about migrating potentially breaking changes to the documentation
- markdown_include in development requirements file
- STR variants filter
- Display source, Z-score, inheritance pattern for STR annotations from Stranger (>0.6.1) if available
- Coverage and quality report to cancer view
### Fixed
- ACMG classification page crashing when trying to visualize a classification that was removed
- Pretty print HGVS on gene variants (URL-decode VEP)
- Broken or missing link in the documentation
- Multiple gene names in ClinVar submission form
- Inheritance model select field in ClinVar submission
- IGV.js >2.7.0 has an issue with the gene track zoom levels - temp freeze at 2.7.0
- Revert CORS-anywhere and introduce a local http proxy for cloud tracks
### Changed

## [4.28]
### Added
- Chromograph integration for displaying PNGs in case-page
- Add VAF to cancer case general report, and remove some of its unused fields
- Variants filter compatible with genome browser location strings
- Support for custom public igv tracks stored on the cloud
- Add tests to increase testing coverage
- Update case variants count after deleting variants
- Update IGV.js to latest (v2.7.4)
- Bypass igv.js CORS check using `https://github.com/Rob--W/cors-anywhere`
- Documentation on default and custom IGV.js tracks (admin docs)
- Lock phenomodels so they're editable by admins only
- Small case group assessment sharing
- Tutorial and files for deploying app on containers (Kubernetes pods)
- Canonical transcript and protein change of canonical transcript in exported variants excel sheet
- Support for Font Awesome version 6
- Submit to Beacon from case page sidebar
- Hide dismissed variants in variants pages and variants export function
- Systemd service files and instruction to deploy Scout using podman
### Fixed
- Bugfix: unused `chromgraph_prefix |tojson` removed
- Freeze coloredlogs temporarily
- Marrvel link
- Don't show TP53 link for silent or synonymous changes
- OMIM gene field accepts any custom number as OMIM gene
- Fix Pytest single quote vs double quote string
- Bug in gene variants search by similar cases and no similar case is found
- Delete unused file `userpanel.py`
- Primary transcripts in variant overview and general report
- Google OAuth2 login setup in README file
- Redirect to 'missing file'-icon if configured Chromograph file is missing
- Javascript error in case page
- Fix compound matching during variant loading for hg38
- Cancer variants view containing variants dismissed with cancer-specific reasons
- Zoom to SV variant length was missing IGV contig select
- Tooltips on case page when case has no default gene panels
### Changed
- Save case variants count in case document and not in sessions
- Style of gene panels multiselect on case page
- Collapse/expand main HPO checkboxes in phenomodel preview
- Replaced GQ (Genotype quality) with VAF (Variant allele frequency) in cancer variants GT table
- Allow loading of cancer cases with no tumor_purity field
- Truncate cDNA and protein changes in case report if longer than 20 characters


## [4.27]
### Added
- Exclude one or more variant categories when running variants delete command
### Fixed
### Changed

## [4.26.1]
### Added
### Fixed
- Links with 1-letter aa codes crash on frameshift etc
### Changed

## [4.26]
### Added
- Extend the delete variants command to print analysis date, track, institute, status and research status
- Delete variants by type of analysis (wgs|wes|panel)
- Links to cBioPortal, MutanTP53, IARC TP53, OncoKB, MyCancerGenome, CIViC
### Fixed
- Deleted variants count
### Changed
- Print output of variants delete command as a tab separated table

## [4.25]
### Added
- Command line function to remove variants from one or all cases
### Fixed
- Parse SMN None calls to None rather than False

## [4.24.1]
### Fixed
- Install requirements.txt via setup file

## [4.24]
### Added
- Institute-level phenotype models with sub-panels containing HPO and OMIM terms
- Runnable Docker demo
- Docker image build and push github action
- Makefile with shortcuts to docker commands
- Parse and save synopsis, phenotype and cohort terms from config files upon case upload
### Fixed
- Update dismissed variant status when variant dismissed key is missing
- Breakpoint two IGV button now shows correct chromosome when different from bp1
- Missing font lib in Docker image causing the PDF report download page to crash
- Sentieon Manta calls lack Somaticscore - load anyway
- ClinVar submissions crashing due to pinned variants that are not loaded
- Point ExAC pLI score to new gnomad server address
- Bug uploading cases missing phenotype terms in config file
- STRs loaded but not shown on browser page
- Bug when using adapter.variant.get_causatives with case_id without causatives
- Problem with fetching "solved" from scout export cases cli
- Better serialising of datetime and bson.ObjectId
- Added `volumes` folder to .gitignore
### Changed
- Make matching causative and managed variants foldable on case page
- Remove calls to PyMongo functions marked as deprecated in backend and frontend(as of version 3.7).
- Improved `scout update individual` command
- Export dynamic phenotypes with ordered gene lists as PDF


## [4.23]
### Added
- Save custom IGV track settings
- Show a flash message with clear info about non-valid genes when gene panel creation fails
- CNV report link in cancer case side navigation
- Return to comment section after editing, deleting or submitting a comment
- Managed variants
- MT vs 14 chromosome mean coverage stats if Scout is connected to Chanjo
### Fixed
- missing `vcf_cancer_sv` and `vcf_cancer_sv_research` to manual.
- Split ClinVar multiple clnsig values (slash-separated) and strip them of underscore for annotations without accession number
- Timeout of `All SNVs and INDELs` page when no valid gene is provided in the search
- Round CADD (MIPv9)
- Missing default panel value
- Invisible other causatives lines when other causatives lack gene symbols
### Changed
- Do not freeze mkdocs-material to version 4.6.1
- Remove pre-commit dependency

## [4.22]
### Added
- Editable cases comments
- Editable variants comments
### Fixed
- Empty variant activity panel
- STRs variants popover
- Split new ClinVar multiple significance terms for a variant
- Edit the selected comment, not the latest
### Changed
- Updated RELEASE docs.
- Pinned variants card style on the case page
- Merged `scout export exons` and `scout view exons` commands


## [4.21.2]
### Added
### Fixed
- Do not pre-filter research variants by (case-default) gene panels
- Show OMIM disease tooltip reliably
### Changed

## [4.21.1]
### Added
### Fixed
- Small change to Pop Freq column in variants ang gene panels to avoid strange text shrinking on small screens
- Direct use of HPO list for Clinical HPO SNV (and cancer SNV) filtering
- PDF coverage report redirecting to login page
### Changed
- Remove the option to dismiss single variants from all variants pages
- Bulk dismiss SNVs, SVs and cancer SNVs from variants pages

## [4.21]
### Added
- Support to configure LoqusDB per institute
- Highlight causative variants in the variants list
- Add tests. Mostly regarding building internal datatypes.
- Remove leading and trailing whitespaces from panel_name and display_name when panel is created
- Mark MANE transcript in list of transcripts in "Transcript overview" on variant page
- Show default panel name in case sidebar
- Previous buttons for variants pagination
- Adds a gh action that checks that the changelog is updated
- Adds a gh action that deploys new releases automatically to pypi
- Warn users if case default panels are outdated
- Define institute-specific gene panels for filtering in institute settings
- Use institute-specific gene panels in variants filtering
- Show somatic VAF for pinned and causative variants on case page

### Fixed
- Report pages redirect to login instead of crashing when session expires
- Variants filter loading in cancer variants page
- User, Causative and Cases tables not scaling to full page
- Improved docs for an initial production setup
- Compatibility with latest version of Black
- Fixed tests for Click>7
- Clinical filter required an extra click to Filter to return variants
- Restore pagination and shrink badges in the variants page tables
- Removing a user from the command line now inactivates the case only if user is last assignee and case is active
- Bugfix, LoqusDB per institute feature crashed when institute id was empty string
- Bugfix, LoqusDB calls where missing case count
- filter removal and upload for filters deleted from another page/other user
- Visualize outdated gene panels info in a popover instead of a tooltip in case page side panel

### Changed
- Highlight color on normal STRs in the variants table from green to blue
- Display breakpoints coordinates in verification emails only for structural variants


## [4.20]
### Added
- Display number of filtered variants vs number of total variants in variants page
- Search case by HPO terms
- Dismiss variant column in the variants tables
- Black and pre-commit packages to dev requirements

### Fixed
- Bug occurring when rerun is requested twice
- Peddy info fields in the demo config file
- Added load config safety check for multiple alignment files for one individual
- Formatting of cancer variants table
- Missing Score in SV variants table

### Changed
- Updated the documentation on how to create a new software release
- Genome build-aware cytobands coordinates
- Styling update of the Matchmaker card
- Select search type in case search form


## [4.19]

### Added
- Show internal ID for case
- Add internal ID for downloaded CGH files
- Export dynamic HPO gene list from case page
- Remove users as case assignees when their account is deleted
- Keep variants filters panel expanded when filters have been used

### Fixed
- Handle the ProxyFix ModuleNotFoundError when Werkzeug installed version is >1.0
- General report formatting issues whenever case and variant comments contain extremely long strings with no spaces

### Changed
- Created an institute wrapper page that contains list of cases, causatives, SNVs & Indels, user list, shared data and institute settings
- Display case name instead of case ID on clinVar submissions
- Changed icon of sample update in clinVar submissions


## [4.18]

### Added
- Filter cancer variants on cytoband coordinates
- Show dismiss reasons in a badge with hover for clinical variants
- Show an ellipsis if 10 cases or more to display with loqusdb matches
- A new blog post for version 4.17
- Tooltip to better describe Tumor and Normal columns in cancer variants
- Filter cancer SNVs and SVs by chromosome coordinates
- Default export of `Assertion method citation` to clinVar variants submission file
- Button to export up to 500 cancer variants, filtered or not
- Rename samples of a clinVar submission file

### Fixed
- Apply default gene panel on return to cancer variantS from variant view
- Revert to certificate checking when asking for Chanjo reports
- `scout download everything` command failing while downloading HPO terms

### Changed
- Turn tumor and normal allelic fraction to decimal numbers in tumor variants page
- Moved clinVar submissions code to the institutes blueprints
- Changed name of clinVar export files to FILENAME.Variant.csv and FILENAME.CaseData.csv
- Switched Google login libraries from Flask-OAuthlib to Authlib


## [4.17.1]

### Fixed
- Load cytobands for cases with chromosome build not "37" or "38"


## [4.17]

### Added
- COSMIC badge shown in cancer variants
- Default gene-panel in non-cancer structural view in url
- Filter SNVs and SVs by cytoband coordinates
- Filter cancer SNV variants by alt allele frequency in tumor
- Correct genome build in UCSC link from structural variant page



### Fixed
- Bug in clinVar form when variant has no gene
- Bug when sharing cases with the same institute twice
- Page crashing when removing causative variant tag
- Do not default to GATK caller when no caller info is provided for cancer SNVs


## [4.16.1]

### Fixed
- Fix the fix for handling of delivery reports for rerun cases

## [4.16]

### Added
- Adds possibility to add "lims_id" to cases. Currently only stored in database, not shown anywhere
- Adds verification comment box to SVs (previously only available for small variants)
- Scrollable pedigree panel

### Fixed
- Error caused by changes in WTForm (new release 2.3.x)
- Bug in OMIM case page form, causing the page to crash when a string was provided instead of a numerical OMIM id
- Fix Alamut link to work properly on hg38
- Better handling of delivery reports for rerun cases
- Small CodeFactor style issues: matchmaker results counting, a couple of incomplete tests and safer external xml
- Fix an issue with Phenomizer introduced by CodeFactor style changes

### Changed
- Updated the version of igv.js to 2.5.4

## [4.15.1]

### Added
- Display gene names in ClinVar submissions page
- Links to Varsome in variant transcripts table

### Fixed
- Small fixes to ClinVar submission form
- Gene panel page crash when old panel has no maintainers

## [4.15]

### Added
- Clinvar CNVs IGV track
- Gene panels can have maintainers
- Keep variant actions (dismissed, manual rank, mosaic, acmg, comments) upon variant re-upload
- Keep variant actions also on full case re-upload

### Fixed
- Fix the link to Ensembl for SV variants when genome build 38.
- Arrange information in columns on variant page
- Fix so that new cosmic identifier (COSV) is also acceptable #1304
- Fixed COSMIC tag in INFO (outside of CSQ) to be parses as well with `&` splitter.
- COSMIC stub URL changed to https://cancer.sanger.ac.uk/cosmic/search?q= instead.
- Updated to a version of IGV where bigBed tracks are visualized correctly
- Clinvar submission files are named according to the content (variant_data and case_data)
- Always show causatives from other cases in case overview
- Correct disease associations for gene symbol aliases that exist as separate genes
- Re-add "custom annotations" for SV variants
- The override ClinVar P/LP add-in in the Clinical Filter failed for new CSQ strings

### Changed
- Runs all CI checks in github actions

## [4.14.1]

### Fixed
- Error when variant found in loqusdb is not loaded for other case

## [4.14]

### Added
- Use github actions to run tests
- Adds CLI command to update individual alignments path
- Update HPO terms using downloaded definitions files
- Option to use alternative flask config when running `scout serve`
- Requirement to use loqusdb >= 2.5 if integrated

### Fixed
- Do not display Pedigree panel in cancer view
- Do not rely on internet connection and services available when running CI tests
- Variant loading assumes GATK if no caller set given and GATK filter status is seen in FILTER
- Pass genome build param all the way in order to get the right gene mappings for cases with build 38
- Parse correctly variants with zero frequency values
- Continue even if there are problems to create a region vcf
- STR and cancer variant navigation back to variants pages could fail

### Changed
- Improved code that sends requests to the external APIs
- Updates ranges for user ranks to fit todays usage
- Run coveralls on github actions instead of travis
- Run pip checks on github actions instead of coveralls
- For hg38 cases, change gnomAD link to point to version 3.0 (which is hg38 based)
- Show pinned or causative STR variants a bit more human readable

## [4.13.1]

### Added
### Fixed
- Typo that caused not all clinvar conflicting interpretations to be loaded no matter what
- Parse and retrieve clinvar annotations from VEP-annotated (VEP 97+) CSQ VCF field
- Variant clinvar significance shown as `not provided` whenever is `Uncertain significance`
- Phenomizer query crashing when case has no HPO terms assigned
- Fixed a bug affecting `All SNVs and INDELs` page when variants don't have canonical transcript
- Add gene name or id in cancer variant view

### Changed
- Cancer Variant view changed "Variant:Transcript:Exon:HGVS" to "Gene:Transcript:Exon:HGVS"

## [4.13]

### Added
- ClinVar SNVs track in IGV
- Add SMA view with SMN Copy Number data
- Easier to assign OMIM diagnoses from case page
- OMIM terms and specific OMIM term page

### Fixed
- Bug when adding a new gene to a panel
- Restored missing recent delivery reports
- Fixed style and links to other reports in case side panel
- Deleting cases using display_name and institute not deleting its variants
- Fixed bug that caused coordinates filter to override other filters
- Fixed a problem with finding some INS in loqusdb
- Layout on SV page when local observations without cases are present
- Make scout compatible with the new HPO definition files from `http://compbio.charite.de/jenkins/`
- General report visualization error when SNVs display names are very long


### Changed


## [4.12.4]

### Fixed
- Layout on SV page when local observations without cases are present

## [4.12.3]

### Fixed
- Case report when causative or pinned SVs have non null allele frequencies

## [4.12.2]

### Fixed
- SV variant links now take you to the SV variant page again
- Cancer variant view has cleaner table data entries for "N/A" data
- Pinned variant case level display hotfix for cancer and str - more on this later
- Cancer variants show correct alt/ref reads mirroring alt frequency now
- Always load all clinical STR variants even if a region load is attempted - index may be missing
- Same case repetition in variant local observations

## [4.12.1]

### Fixed
- Bug in variant.gene when gene has no HGVS description


## [4.12]

### Added
- Accepts `alignment_path` in load config to pass bam/cram files
- Display all phenotypes on variant page
- Display hgvs coordinates on pinned and causatives
- Clear panel pending changes
- Adds option to setup the database with static files
- Adds cli command to download the resources from CLI that scout needs
- Adds test files for merged somatic SV and CNV; as well as merged SNV, and INDEL part of #1279
- Allows for upload of OMIM-AUTO gene panel from static files without api-key

### Fixed
- Cancer case HPO panel variants link
- Fix so that some drop downs have correct size
- First IGV button in str variants page
- Cancer case activates on SNV variants
- Cases activate when STR variants are viewed
- Always calculate code coverage
- Pinned/Classification/comments in all types of variants pages
- Null values for panel's custom_inheritance_models
- Discrepancy between the manual disease transcripts and those in database in gene-edit page
- ACMG classification not showing for some causatives
- Fix bug which caused IGV.js to use hg19 reference files for hg38 data
- Bug when multiple bam files sources with non-null values are available


### Changed
- Renamed `requests` file to `scout_requests`
- Cancer variant view shows two, instead of four, decimals for allele and normal


## [4.11.1]

### Fixed
- Institute settings page
- Link institute settings to sharing institutes choices

## [4.11.0]

### Added
- Display locus name on STR variant page
- Alternative key `GNOMADAF_popmax` for Gnomad popmax allele frequency
- Automatic suggestions on how to improve the code on Pull Requests
- Parse GERP, phastCons and phyloP annotations from vep annotated CSQ fields
- Avoid flickering comment popovers in variant list
- Parse REVEL score from vep annotated CSQ fields
- Allow users to modify general institute settings
- Optionally format code automatically on commit
- Adds command to backup vital parts `scout export database`
- Parsing and displaying cancer SV variants from Manta annotated VCF files
- Dismiss cancer snv variants with cancer-specific options
- Add IGV.js UPD, RHO and TIDDIT coverage wig tracks.


### Fixed
- Slightly darker page background
- Fixed an issued with parsed conservation values from CSQ
- Clinvar submissions accessible to all users of an institute
- Header toolbar when on Clinvar page now shows institute name correctly
- Case should not always inactivate upon update
- Show dismissed snv cancer variants as grey on the cancer variants page
- Improved style of mappability link and local observations on variant page
- Convert all the GET requests to the igv view to POST request
- Error when updating gene panels using a file containing BOM chars
- Add/replace gene radio button not working in gene panels


## [4.10.1]

### Fixed
- Fixed issue with opening research variants
- Problem with coveralls not called by Travis CI
- Handle Biomart service down in tests


## [4.10.0]

### Added
- Rank score model in causatives page
- Exportable HPO terms from phenotypes page
- AMP guideline tiers for cancer variants
- Adds scroll for the transcript tab
- Added CLI option to query cases on time since case event was added
- Shadow clinical assessments also on research variants display
- Support for CRAM alignment files
- Improved str variants view : sorting by locus, grouped by allele.
- Delivery report PDF export
- New mosaicism tag option
- Add or modify individuals' age or tissue type from case page
- Display GC and allele depth in causatives table.
- Included primary reference transcript in general report
- Included partial causative variants in general report
- Remove dependency of loqusdb by utilising the CLI

### Fixed
- Fixed update OMIM command bug due to change in the header of the genemap2 file
- Removed Mosaic Tag from Cancer variants
- Fixes issue with unaligned table headers that comes with hidden Datatables
- Layout in general report PDF export
- Fixed issue on the case statistics view. The validation bars didn't show up when all institutes were selected. Now they do.
- Fixed missing path import by importing pathlib.Path
- Handle index inconsistencies in the update index functions
- Fixed layout problems


## [4.9.0]

### Added
- Improved MatchMaker pages, including visible patient contacts email address
- New badges for the github repo
- Links to [GENEMANIA](genemania.org)
- Sort gene panel list on case view.
- More automatic tests
- Allow loading of custom annotations in VCF using the SCOUT_CUSTOM info tag.

### Fixed
- Fix error when a gene is added to an empty dynamic gene panel
- Fix crash when attempting to add genes on incorrect format to dynamic gene panel
- Manual rank variant tags could be saved in a "Select a tag"-state, a problem in the variants view.
- Same case evaluations are no longer shown as gray previous evaluations on the variants page
- Stay on research pages, even if reset, next first buttons are pressed..
- Overlapping variants will now be visible on variant page again
- Fix missing classification comments and links in evaluations page
- All prioritized cases are shown on cases page


## [4.8.3]

### Added

### Fixed
- Bug when ordering sanger
- Improved scrolling over long list of genes/transcripts


## [4.8.2]

### Added

### Fixed
- Avoid opening extra tab for coverage report
- Fixed a problem when rank model version was saved as floats and not strings
- Fixed a problem with displaying dismiss variant reasons on the general report
- Disable load and delete filter buttons if there are no saved filters
- Fix problem with missing verifications
- Remove duplicate users and merge their data and activity


## [4.8.1]

### Added

### Fixed
- Prevent login fail for users with id defined by ObjectId and not email
- Prevent the app from crashing with `AttributeError: 'NoneType' object has no attribute 'message'`


## [4.8.0]

### Added
- Updated Scout to use Bootstrap 4.3
- New looks for Scout
- Improved dashboard using Chart.js
- Ask before inactivating a case where last assigned user leaves it
- Genes can be manually added to the dynamic gene list directly on the case page
- Dynamic gene panels can optionally be used with clinical filter, instead of default gene panel
- Dynamic gene panels get link out to chanjo-report for coverage report
- Load all clinvar variants with clinvar Pathogenic, Likely Pathogenic and Conflicting pathogenic
- Show transcripts with exon numbers for structural variants
- Case sort order can now be toggled between ascending and descending.
- Variants can be marked as partial causative if phenotype is available for case.
- Show a frequency tooltip hover for SV-variants.
- Added support for LDAP login system
- Search snv and structural variants by chromosomal coordinates
- Structural variants can be marked as partial causative if phenotype is available for case.
- Show normal and pathologic limits for STRs in the STR variants view.
- Institute level persistent variant filter settings that can be retrieved and used.
- export causative variants to Excel
- Add support for ROH, WIG and chromosome PNGs in case-view

### Fixed
- Fixed missing import for variants with comments
- Instructions on how to build docs
- Keep sanger order + verification when updating/reloading variants
- Fixed and moved broken filter actions (HPO gene panel and reset filter)
- Fixed string conversion to number
- UCSC links for structural variants are now separated per breakpoint (and whole variant where applicable)
- Reintroduced missing coverage report
- Fixed a bug preventing loading samples using the command line
- Better inheritance models customization for genes in gene panels
- STR variant page back to list button now does its one job.
- Allows to setup scout without a omim api key
- Fixed error causing "favicon not found" flash messages
- Removed flask --version from base cli
- Request rerun no longer changes case status. Active or archived cases inactivate on upload.
- Fixed missing tooltip on the cancer variants page
- Fixed weird Rank cell in variants page
- Next and first buttons order swap
- Added pagination (and POST capability) to cancer variants.
- Improves loading speed for variant page
- Problem with updating variant rank when no variants
- Improved Clinvar submission form
- General report crashing when dismissed variant has no valid dismiss code
- Also show collaborative case variants on the All variants view.
- Improved phenotype search using dataTables.js on phenotypes page
- Search and delete users with `email` instead of `_id`
- Fixed css styles so that multiselect options will all fit one column


## [4.7.3]

### Added
- RankScore can be used with VCFs for vcf_cancer files

### Fixed
- Fix issue with STR view next page button not doing its one job.

### Deleted
- Removed pileup as a bam viewing option. This is replaced by IGV


## [4.7.2]

### Added
- Show earlier ACMG classification in the variant list

### Fixed
- Fixed igv search not working due to igv.js dist 2.2.17
- Fixed searches for cases with a gene with variants pinned or marked causative.
- Load variant pages faster after fixing other causatives query
- Fixed mitochondrial report bug for variants without genes

## [4.7.1]

### Added

### Fixed
- Fixed bug on genes page


## [4.7.0]

### Added
- Export genes and gene panels in build GRCh38
- Search for cases with variants pinned or marked causative in a given gene.
- Search for cases phenotypically similar to a case also from WUI.
- Case variant searches can be limited to similar cases, matching HPO-terms,
  phenogroups and cohorts.
- De-archive reruns and flag them as 'inactive' if archived
- Sort cases by analysis_date, track or status
- Display cases in the following order: prioritized, active, inactive, archived, solved
- Assign case to user when user activates it or asks for rerun
- Case becomes inactive when it has no assignees
- Fetch refseq version from entrez and use it in clinvar form
- Load and export of exons for all genes, independent on refseq
- Documentation for loading/updating exons
- Showing SV variant annotations: SV cgh frequencies, gnomad-SV, local SV frequencies
- Showing transcripts mapping score in segmental duplications
- Handle requests to Ensembl Rest API
- Handle requests to Ensembl Rest Biomart
- STR variants view now displays GT and IGV link.
- Description field for gene panels
- Export exons in build 37 and 38 using the command line

### Fixed
- Fixes of and induced by build tests
- Fixed bug affecting variant observations in other cases
- Fixed a bug that showed wrong gene coverage in general panel PDF export
- MT report only shows variants occurring in the specific individual of the excel sheet
- Disable SSL certifcate verification in requests to chanjo
- Updates how intervaltree and pymongo is used to void deprecated functions
- Increased size of IGV sample tracks
- Optimized tests


## [4.6.1]

### Added

### Fixed
- Missing 'father' and 'mother' keys when parsing single individual cases


## [4.6.0]

### Added
- Description of Scout branching model in CONTRIBUTING doc
- Causatives in alphabetical order, display ACMG classification and filter by gene.
- Added 'external' to the list of analysis type options
- Adds functionality to display "Tissue type". Passed via load config.
- Update to IGV 2.

### Fixed
- Fixed alignment visualization and vcf2cytosure availability for demo case samples
- Fixed 3 bugs affecting SV pages visualization
- Reintroduced the --version cli option
- Fixed variants query by panel (hpo panel + gene panel).
- Downloaded MT report contains excel files with individuals' display name
- Refactored code in parsing of config files.


## [4.5.1]

### Added

### Fixed
- update requirement to use PyYaml version >= 5.1
- Safer code when loading config params in cli base


## [4.5.0]

### Added
- Search for similar cases from scout view CLI
- Scout cli is now invoked from the app object and works under the app context

### Fixed
- PyYaml dependency fixed to use version >= 5.1


## [4.4.1]

### Added
- Display SV rank model version when available

### Fixed
- Fixed upload of delivery report via API


## [4.4.0]

### Added
- Displaying more info on the Causatives page and hiding those not causative at the case level
- Add a comment text field to Sanger order request form, allowing a message to be included in the email
- MatchMaker Exchange integration
- List cases with empty synopsis, missing HPO terms and phenotype groups.
- Search for cases with open research list, or a given case status (active, inactive, archived)

### Fixed
- Variant query builder split into several functions
- Fixed delivery report load bug


## [4.3.3]

### Added
- Different individual table for cancer cases

### Fixed
- Dashboard collects validated variants from verification events instead of using 'sanger' field
- Cases shared with collaborators are visible again in cases page
- Force users to select a real institute to share cases with (actionbar select fix)


## [4.3.2]

### Added
- Dashboard data can be filtered using filters available in cases page
- Causatives for each institute are displayed on a dedicated page
- SNVs and and SVs are searchable across cases by gene and rank score
- A more complete report with validated variants is downloadable from dashboard

### Fixed
- Clinsig filter is fixed so clinsig numerical values are returned
- Split multi clinsig string values in different elements of clinsig array
- Regex to search in multi clinsig string values or multi revstat string values
- It works to upload vcf files with no variants now
- Combined Pileup and IGV alignments for SVs having variant start and stop on the same chromosome


## [4.3.1]

### Added
- Show calls from all callers even if call is not available
- Instructions to install cairo and pango libs from WeasyPrint page
- Display cases with number of variants from CLI
- Only display cases with number of variants above certain treshold. (Also CLI)
- Export of verified variants by CLI or from the dashboard
- Extend case level queries with default panels, cohorts and phenotype groups.
- Slice dashboard statistics display using case level queries
- Add a view where all variants for an institute can be searched across cases, filtering on gene and rank score. Allows searching research variants for cases that have research open.

### Fixed
- Fixed code to extract variant conservation (gerp, phyloP, phastCons)
- Visualization of PDF-exported gene panels
- Reintroduced the exon/intron number in variant verification email
- Sex and affected status is correctly displayed on general report
- Force number validation in SV filter by size
- Display ensembl transcripts when no refseq exists


## [4.3.0]

### Added
- Mosaicism tag on variants
- Show and filter on SweGen frequency for SVs
- Show annotations for STR variants
- Show all transcripts in verification email
- Added mitochondrial export
- Adds alternative to search for SVs shorter that the given length
- Look for 'bcftools' in the `set` field of VCFs
- Display digenic inheritance from OMIM
- Displays what refseq transcript that is primary in hgnc

### Fixed

- Archived panels displays the correct date (not retroactive change)
- Fixed problem with waiting times in gene panel exports
- Clinvar fiter not working with human readable clinsig values

## [4.2.2]

### Fixed
- Fixed gene panel create/modify from CSV file utf-8 decoding error
- Updating genes in gene panels now supports edit comments and entry version
- Gene panel export timeout error

## [4.2.1]

### Fixed
- Re-introduced gene name(s) in verification email subject
- Better PDF rendering for excluded variants in report
- Problem to access old case when `is_default` did not exist on a panel


## [4.2.0]

### Added
- New index on variant_id for events
- Display overlapping compounds on variants view

### Fixed
- Fixed broken clinical filter


## [4.1.4]

### Added
- Download of filtered SVs

### Fixed
- Fixed broken download of filtered variants
- Fixed visualization issue in gene panel PDF export
- Fixed bug when updating gene names in variant controller


## [4.1.3]

### Fixed
- Displays all primary transcripts


## [4.1.2]

### Added
- Option add/replace when updating a panel via CSV file
- More flexible versioning of the gene panels
- Printing coverage report on the bottom of the pdf case report
- Variant verification option for SVs
- Logs uri without pwd when connecting
- Disease-causing transcripts in case report
- Thicker lines in case report
- Supports HPO search for cases, both terms or if described in synopsis
- Adds sanger information to dashboard

### Fixed
- Use db name instead of **auth** as default for authentication
- Fixes so that reports can be generated even with many variants
- Fixed sanger validation popup to show individual variants queried by user and institute.
- Fixed problem with setting up scout
- Fixes problem when exac file is not available through broad ftp
- Fetch transcripts for correct build in `adapter.hgnc_gene`

## [4.1.1]
- Fix problem with institute authentication flash message in utils
- Fix problem with comments
- Fix problem with ensembl link


## [4.1.0]

### Added
- OMIM phenotypes to case report
- Command to download all panel app gene panels `scout load panel --panel-app`
- Links to genenames.org and omim on gene page
- Popup on gene at variants page with gene information
- reset sanger status to "Not validated" for pinned variants
- highlight cases with variants to be evaluated by Sanger on the cases page
- option to point to local reference files to the genome viewer pileup.js. Documented in `docs.admin-guide.server`
- option to export single variants in `scout export variants`
- option to load a multiqc report together with a case(add line in load config)
- added a view for searching HPO terms. It is accessed from the top left corner menu
- Updates the variants view for cancer variants. Adds a small cancer specific filter for known variants
- Adds hgvs information on cancer variants page
- Adds option to update phenotype groups from CLI

### Fixed
- Improved Clinvar to submit variants from different cases. Fixed HPO terms in casedata according to feedback
- Fixed broken link to case page from Sanger modal in cases view
- Now only cases with non empty lists of causative variants are returned in `adapter.case(has_causatives=True)`
- Can handle Tumor only samples
- Long lists of HGNC symbols are now possible. This was previously difficult with manual, uploaded or by HPO search when changing filter settings due to GET request limitations. Relevant pages now use POST requests. Adds the dynamic HPO panel as a selection on the gene panel dropdown.
- Variant filter defaults to default panels also on SV and Cancer variants pages.

## [4.0.0]

### WARNING ###

This is a major version update and will require that the backend of pre releases is updated.
Run commands:

```
$scout update genes
$scout update hpo
```

- Created a Clinvar submission tool, to speed up Clinvar submission of SNVs and SVs
- Added an analysis report page (html and PDF format) containing phenotype, gene panels and variants that are relevant to solve a case.

### Fixed
- Optimized evaluated variants to speed up creation of case report
- Moved igv and pileup viewer under a common folder
- Fixed MT alignment view pileup.js
- Fixed coordinates for SVs with start chromosome different from end chromosome
- Global comments shown across cases and institutes. Case-specific variant comments are shown only for that specific case.
- Links to clinvar submitted variants at the cases level
- Adapts clinvar parsing to new format
- Fixed problem in `scout update user` when the user object had no roles
- Makes pileup.js use online genome resources when viewing alignments. Now any instance of Scout can make use of this functionality.
- Fix ensembl link for structural variants
- Works even when cases does not have `'madeline_info'`
- Parses Polyphen in correct way again
- Fix problem with parsing gnomad from VEP

### Added
- Added a PDF export function for gene panels
- Added a "Filter and export" button to export custom-filtered SNVs to CSV file
- Dismiss SVs
- Added IGV alignments viewer
- Read delivery report path from case config or CLI command
- Filter for spidex scores
- All HPO terms are now added and fetched from the correct source (https://github.com/obophenotype/human-phenotype-ontology/blob/master/hp.obo)
- New command `scout update hpo`
- New command `scout update genes` will fetch all the latest information about genes and update them
- Load **all** variants found on chromosome **MT**
- Adds choice in cases overview do show as many cases as user like

### Removed
- pileup.min.js and pileup css are imported from a remote web location now
- All source files for HPO information, this is instead fetched directly from source
- All source files for gene information, this is instead fetched directly from source

## [3.0.0]
### Fixed
- hide pedigree panel unless it exists

## [1.5.1] - 2016-07-27
### Fixed
- look for both ".bam.bai" and ".bai" extensions

## [1.4.0] - 2016-03-22
### Added
- support for local frequency through loqusdb
- bunch of other stuff

## [1.3.0] - 2016-02-19
### Fixed
- Update query-phenomizer and add username/password

### Changed
- Update the way a case is checked for rerun-status

### Added
- Add new button to mark a case as "checked"
- Link to clinical variants _without_ 1000G annotation

## [1.2.2] - 2016-02-18
### Fixed
- avoid filtering out variants lacking ExAC and 1000G annotations

## [1.1.3] - 2015-10-01
### Fixed
- persist (clinical) filter when clicking load more
- fix #154 by robustly setting clinical filter func. terms

## [1.1.2] - 2015-09-07
### Fixed
- avoid replacing coverage report with none
- update SO terms, refactored

## [1.1.1] - 2015-08-20
### Fixed
- fetch case based on collaborator status (not owner)

## [1.1.0] - 2015-05-29
### Added
- link(s) to SNPedia based on RS-numbers
- new Jinja filter to "humanize" decimal numbers
- show gene panels in variant view
- new Jinja filter for decoding URL encoding
- add indicator to variants in list that have comments
- add variant number threshold and rank score threshold to load function
- add event methods to mongo adapter
- add tests for models
- show badge "old" if comment was written for a previous analysis

### Changed
- show cDNA change in transcript summary unless variant is exonic
- moved compounds table further up the page
- show dates for case uploads in ISO format
- moved variant comments higher up on page
- updated documentation for pages
- read in coverage report as blob in database and serve directly
- change ``OmimPhenotype`` to ``PhenotypeTerm``
- reorganize models sub-package
- move events (and comments) to separate collection
- only display prev/next links for the research list
- include variant type in breadcrumbs e.g. "Clinical variants"

### Removed
- drop dependency on moment.js

### Fixed
- show the same level of detail for all frequencies on all pages
- properly decode URL encoded symbols in amino acid/cDNA change strings
- fixed issue with wipe permissions in MongoDB
- include default gene lists in "variants" link in breadcrumbs

## [1.0.2] - 2015-05-20
### Changed
- update case fetching function

### Fixed
- handle multiple cases with same id

## [1.0.1] - 2015-04-28
### Fixed
- Fix building URL parameters in cases list Vue component

## [1.0.0] - 2015-04-12
Codename: Sara Lund

![Release 1.0](artwork/releases/release-1-0.jpg)

### Added
- Add email logging for unexpected errors
- New command line tool for deleting case

### Changed
- Much improved logging overall
- Updated documentation/usage guide
- Removed non-working IGV link

### Fixed
- Show sample display name in GT call
- Various small bug fixes
- Make it easier to hover over popups

## [0.0.2-rc1] - 2015-03-04
### Added
- add protein table for each variant
- add many more external links
- add coverage reports as PDFs

### Changed
- incorporate user feedback updates
- big refactor of load scripts

## [0.0.2-rc2] - 2015-03-04
### Changes
- add gene table with gene description
- reorganize inheritance models box

### Fixed
- avoid overwriting gene list on "research" load
- fix various bugs in external links

## [0.0.2-rc3] - 2015-03-05
### Added
- Activity log feed to variant view
- Adds protein change strings to ODM and Sanger email

### Changed
- Extract activity log component to macro

### Fixes
- Make Ensembl transcript links use archive website<|MERGE_RESOLUTION|>--- conflicted
+++ resolved
@@ -14,11 +14,8 @@
 - Subject id search from caseS page (supporting multiple sample types e.g.) - adding indexes to speed up caseS queries
 - Advanced cases search to narrow down results using more than one search parameter
 - Coverage report available for any case with samples containing d4 files, even if case has no associated gene panels
-<<<<<<< HEAD
+- RNA delivery reports
 - Two new LRS SV callers (hificnv, severus)
-=======
-- RNA delivery reports
->>>>>>> 69b622d4
 ### Changed
 - Documentation for OMICS variants and updating a case
 - Include both creation and deletion dates in gene panels pages
