# Change Log
All notable changes to this project will be documented in this file.
This project adheres to [Semantic Versioning](http://semver.org/).

About changelog [here](https://keepachangelog.com/en/1.0.0/)

## [x.x.x]
### Added
- Highlight and show version number for RefSeq MANE transcripts.
- Added integration to a rerunner service for toggling reanalysis with updated pedigree information
- SpliceAI display and parsing from VEP CSQ
- Display matching tiered variants for cancer variants
- Display a loading icon (spinner) until the page loads completely
- Display filter badges in cancer variants list
- Update genes from pre-downloaded file resources
### Fixed
- Updated IGV to v2.8.5 to solve missing gene labels on some zoom levels
- Demo cancer case config file to load somatic SNVs and SVs only.
- Expand list of refseq trancripts in ClinVar submission form
- Renamed `All SNVs and INDELs` institute sidebar element to `Search SNVs and INDELs` and fixed its style.
- Add missing parameters to case load-config documentation
### Changed
- Better naming for variants buttons on cancer track (somatic, germline). Also show cancer research button if available.
- Load case with missing panels in config files, but show warning.
- Changing the (Female, Male) symbols to (F/M) letters in individuals_table and case-sma.
- Print stacktrace if case load command fails
- Added sort icon and a pointer to the cursor to all tables with sortable fields
- Moved variant, gene and panel info from the basic pane to summary panel for all variants.
- Renamed `Basics` panel to `Classify` on variant page.
- Revamped `Basics` panel to a panel dedicated to classify variants
- Revamped the summary panel to be more compact.
- Added dedicated template for cancer variants
- Removed Gene models, Gene annotations and Conservation panels for cancer variants
- Reorganized the orders of panels for variant and cancer variant views
- Added dedicated variant quality panel and removed relevant panes (mappability)
- A more compact case page
- Removed OMIM genes panel
- Make genes panel, pinned variants panel, causative variants panel and ClinVar panel scrollable on case page
- Update to Scilifelab's 2020 logo
- Update Gens URL to support Gens v2.0 format
- Refactor tests for parsing case configurations
- Updated links to HPO downloadable resources
<<<<<<< HEAD
- Moved Gens button to individuals table
=======
- Managed variants filtering defaults to all variant categories
- Changing the (Kind) drop-down according to (Category) drop-down in Managed variant add variant
>>>>>>> 36c47bec

## [4.36]
### Added
- Parse and save splice junction tracks from case config file
- Tooltip in observations panel, explaining that case variants with no link might be old variants, not uploaded after a case rerun
### Fixed
- Warning on overwriting variants with same position was no longer shown
- Increase the height of the dropdowns to 425px
- More indices for the case table as it grows, specifically for causatives queries
- Splice junction tracks not centered over variant genes
- Total number of research variants count
- Update variants stats in case documents every time new variants are loaded
- Bug in flashing warning messages when filtering variants
### Changed
- Clearer warning messages for genes and gene/gene-panels searches in variants filters

## [4.35]
### Added
- A new index for hgnc_symbol in the hgnc_gene collection
- A Pedigree panel in STR page
- Display Tier I and II variants in case view causatives card for cancer cases
### Fixed
- Send partial file data to igv.js when visualizing sashimi plots with splice junction tracks
- Research variants filtering by gene
- Do not attempt to populate annotations for not loaded pinned/causatives
- Add max-height to all dropdowns in filters
### Changed
- Switch off non-clinical gene warnings when filtering research variants
- Don't display OMIM disease card in case view for cancer cases
- Refactored Individuals and Causative card in case view for cancer cases
- Update and style STR case report

## [4.34]
### Added
- Saved filter lock and unlock
- Filters can optionally be marked audited, logging the filter name, user and date on the case events and general report.
- Added `ClinVar hits` and `Cosmic hits` in cancer SNVs filters
- Added `ClinVar hits` to variants filter (rare disease track)
- Load cancer demo case in docker-compose files (default and demo file)
- Inclusive-language check using [woke](https://github.com/get-woke/woke) github action
- Add link to HmtVar for mitochondrial variants (if VCF is annotated with HmtNote)
- Grey background for dismissed compounds in variants list and variant page
- Pin badge for pinned compounds in variants list and variant page
- Support LoqusDB REST API queries
- Add a docker-compose-matchmaker under scout/containers/development to test matchmaker locally
- Script to investigate consequences of symbol search bug
- Added GATK to list of SV and cancer SV callers
### Fixed
- Make MitoMap link work for hg38 again
- Export Variants feature crashing when one of the variants has no primary transcripts
- Redirect to last visited variantS page when dismissing variants from variants list
- Improved matching of SVs Loqus occurrences in other cases
- Remove padding from the list inside (Matching causatives from other cases) panel
- Pass None to get_app function in CLI base since passing script_info to app factory functions was deprecated in Flask 2.0
- Fixed failing tests due to Flask update to version 2.0
- Speed up user events view
- Causative view sort out of memory error
- Use hgnc_id for gene filter query
- Typo in case controllers displaying an error every time a patient is matched against external MatchMaker nodes
- Do not crash while attempting an update for variant documents that are too big (> 16 MB)
- Old STR causatives (and other variants) may not have HGNC symbols - fix sort lambda
- Check if gene_obj has primary_transcript before trying to access it
- Warn if a gene manually searched is in a clinical panel with an outdated name when filtering variants
- ChrPos split js not needed on STR page yet
### Changed
- Remove parsing of case `genome_version`, since it's not used anywhere downstream
- Introduce deprecation warning for Loqus configs that are not dictionaries
- SV clinical filter no longer filters out sub 100 nt variants
- Count cases in LoqusDB by variant type
- Commit pulse repo badge temporarily set to weekly
- Sort ClinVar submissions objects by ascending "Last evaluated" date
- Refactored the MatchMaker integration as an extension
- Replaced some sensitive words as suggested by woke linter
- Documentation for load-configuration rewritten.
- Add styles to MatchMaker matches table
- More detailed info on the data shared in MatchMaker submission form

## [4.33.1]
### Fixed
- Include markdown for release autodeploy docs
- Use standard inheritance model in ClinVar (https://ftp.ncbi.nlm.nih.gov/pub/GTR/standard_terms/Mode_of_inheritance.txt)
- Fix issue crash with variants that have been unflagged causative not being available in other causatives
### Added
### Changed

## [4.33]
### Fixed
- Command line crashing when updating an individual not found in database
- Dashboard page crashing when filters return no data
- Cancer variants filter by chromosome
- /api/v1/genes now searches for genes in all genome builds by default
- Upgraded igv.js to version 2.8.1 (Fixed Unparsable bed record error)
### Added
- Autodeploy docs on release
- Documentation for updating case individuals tracks
- Filter cases and dashboard stats by analysis track
### Changed
- Changed from deprecated db update method
- Pre-selected fields to run queries with in dashboard page
- Do not filter by any institute when first accessing the dashboard
- Removed OMIM panel in case view for cancer cases
- Display Tier I and II variants in case view causatives panel for cancer cases
- Refactored Individuals and Causative panels in case view for cancer cases

## [4.32.1]
### Fixed
- iSort lint check only
### Changed
- Institute cases page crashing when a case has track:Null
### Added

## [4.32]
### Added
- Load and show MITOMAP associated diseases from VCF (INFO field: MitomapAssociatedDiseases, via HmtNote)
- Show variant allele frequencies for mitochondrial variants (GRCh38 cases)
- Extend "public" json API with diseases (OMIM) and phenotypes (HPO)
- HPO gene list download now has option for clinical and non-clinical genes
- Display gene splice junctions data in sashimi plots
- Update case individuals with splice junctions tracks
- Simple Docker compose for development with local build
- Make Phenomodels subpanels collapsible
- User side documentation of cytogenomics features (Gens, Chromograph, vcf2cytosure, rhocall)
- iSort GitHub Action
- Support LoqusDB REST API queries
### Fixed
- Show other causative once, even if several events point to it
- Filtering variants by mitochondrial chromosome for cases with genome build=38
- HPO gene search button triggers any warnings for clinical / non-existing genes also on first search
- Fixed a bug in variants pages caused by MT variants without alt_frequency
- Tests for CADD score parsing function
- Fixed the look of IGV settings on SNV variant page
- Cases analyzed once shown as `rerun`
- Missing case track on case re-upload
- Fixed severity rank for SO term "regulatory region ablation"
### Changed
- Refactor according to CodeFactor - mostly reuse of duplicated code
- Phenomodels language adjustment
- Open variants in a new window (from variants page)
- Open overlapping and compound variants in a new window (from variant page)
- gnomAD link points to gnomAD v.3 (build GRCh38) for mitochondrial variants.
- Display only number of affected genes for dismissed SVs in general report
- Chromosome build check when populating the variants filter chromosome selection
- Display mitochondrial and rare diseases coverage report in cases with missing 'rare' track


## [4.31.1]
### Added
### Changed
- Remove mitochondrial and coverage report from cancer cases sidebar
### Fixed
- ClinVar page when dbSNP id is None

## [4.31]
### Added
- gnomAD annotation field in admin guide
- Export also dynamic panel genes not associated to an HPO term when downloading the HPO panel
- Primary HGNC transcript info in variant export files
- Show variant quality (QUAL field from vcf) in the variant summary
- Load/update PDF gene fusion reports (clinical and research) generated with Arriba
- Support new MANE annotations from VEP (both MANE Select and MANE Plus Clinical)
- Display on case activity the event of a user resetting all dismissed variants
- Support gnomAD population frequencies for mitochondrial variants
- Anchor links in Casedata ClinVar panels to redirect after renaming individuals
### Fixed
- Replace old docs link www.clinicalgenomics.se/scout with new https://clinical-genomics.github.io/scout
- Page formatting issues whenever case and variant comments contain extremely long strings with no spaces
- Chromograph images can be one column and have scrollbar. Removed legacy code.
- Column labels for ClinVar case submission
- Page crashing looking for LoqusDB observation when variant doesn't exist
- Missing inheritance models and custom inheritance models on newly created gene panels
- Accept only numbers in managed variants filter as position and end coordinates
- SNP id format and links in Variant page, ClinVar submission form and general report
- Case groups tooltip triggered only when mouse is on the panel header
### Changed
- A more compact case groups panel
- Added landscape orientation CSS style to cancer coverage and QC demo report
- Improve user documentation to create and save new gene panels
- Removed option to use space as separator when uploading gene panels
- Separating the columns of standard and custom inheritance models in gene panels
- Improved ClinVar instructions for users using non-English Excel

## [4.30.2]
### Added
### Fixed
- Use VEP RefSeq ID if RefSeq list is empty in RefSeq transcripts overview
- Bug creating variant links for variants with no end_chrom
### Changed

## [4.30.1]
### Added
### Fixed
- Cryptography dependency fixed to use version < 3.4
### Changed

## [4.30]
### Added
- Introduced a `reset dismiss variant` verb
- Button to reset all dismissed variants for a case
- Add black border to Chromograph ideograms
- Show ClinVar annotations on variantS page
- Added integration with GENS, copy number visualization tool
- Added a VUS label to the manual classification variant tags
- Add additional information to SNV verification emails
- Tooltips documenting manual annotations from default panels
- Case groups now show bam files from all cases on align view
### Fixed
- Center initial igv view on variant start with SNV/indels
- Don't set initial igv view to negative coordinates
- Display of GQ for SV and STR
- Parsing of AD and related info for STRs
- LoqusDB field in institute settings accepts only existing Loqus instances
- Fix DECIPHER link to work after DECIPHER migrated to GRCh38
- Removed visibility window param from igv.js genes track
- Updated HPO download URL
- Patch HPO download test correctly
- Reference size on STR hover not needed (also wrong)
- Introduced genome build check (allowed values: 37, 38, "37", "38") on case load
- Improve case searching by assignee full name
- Populating the LoqusDB select in institute settings
### Changed
- Cancer variants table header (pop freq etc)
- Only admin users can modify LoqusDB instance in Institute settings
- Style of case synopsis, variants and case comments
- Switched to igv.js 2.7.5
- Do not choke if case is missing research variants when research requested
- Count cases in LoqusDB by variant type
- Introduce deprecation warning for Loqus configs that are not dictionaries
- Improve create new gene panel form validation
- Make XM- transcripts less visible if they don't overlap with transcript refseq_id in variant page
- Color of gene panels and comments panels on cases and variant pages
- Do not choke if case is missing research variants when reserch requested

## [4.29.1]
### Added
### Fixed
- Always load STR variants regardless of RankScore threshold (hotfix)
### Changed

## [4.29]
### Added
- Added a page about migrating potentially breaking changes to the documentation
- markdown_include in development requirements file
- STR variants filter
- Display source, Z-score, inheritance pattern for STR annotations from Stranger (>0.6.1) if available
- Coverage and quality report to cancer view
### Fixed
- ACMG classification page crashing when trying to visualize a classification that was removed
- Pretty print HGVS on gene variants (URL-decode VEP)
- Broken or missing link in the documentation
- Multiple gene names in ClinVar submission form
- Inheritance model select field in ClinVar submission
- IGV.js >2.7.0 has an issue with the gene track zoom levels - temp freeze at 2.7.0
- Revert CORS-anywhere and introduce a local http proxy for cloud tracks
### Changed

## [4.28]
### Added
- Chromograph integration for displaying PNGs in case-page
- Add VAF to cancer case general report, and remove some of its unused fields
- Variants filter compatible with genome browser location strings
- Support for custom public igv tracks stored on the cloud
- Add tests to increase testing coverage
- Update case variants count after deleting variants
- Update IGV.js to latest (v2.7.4)
- Bypass igv.js CORS check using `https://github.com/Rob--W/cors-anywhere`
- Documentation on default and custom IGV.js tracks (admin docs)
- Lock phenomodels so they're editable by admins only
- Small case group assessment sharing
- Tutorial and files for deploying app on containers (Kubernetes pods)
- Canonical transcript and protein change of canonical transcript in exported variants excel sheet
- Support for Font Awesome version 6
- Submit to Beacon from case page sidebar
- Hide dismissed variants in variants pages and variants export function
- Systemd service files and instruction to deploy Scout using podman
### Fixed
- Bugfix: unused `chromgraph_prefix |tojson` removed
- Freeze coloredlogs temporarily
- Marrvel link
- Don't show TP53 link for silent or synonymous changes
- OMIM gene field accepts any custom number as OMIM gene
- Fix Pytest single quote vs double quote string
- Bug in gene variants search by similar cases and no similar case is found
- Delete unused file `userpanel.py`
- Primary transcripts in variant overview and general report
- Google OAuth2 login setup in README file
- Redirect to 'missing file'-icon if configured Chromograph file is missing
- Javascript error in case page
- Fix compound matching during variant loading for hg38
- Cancer variants view containing variants dismissed with cancer-specific reasons
- Zoom to SV variant length was missing IGV contig select
- Tooltips on case page when case has no default gene panels
### Changed
- Save case variants count in case document and not in sessions
- Style of gene panels multiselect on case page
- Collapse/expand main HPO checkboxes in phenomodel preview
- Replaced GQ (Genotype quality) with VAF (Variant allele frequency) in cancer variants GT table
- Allow loading of cancer cases with no tumor_purity field
- Truncate cDNA and protein changes in case report if longer than 20 characters


## [4.27]
### Added
- Exclude one or more variant categories when running variants delete command
### Fixed
### Changed

## [4.26.1]
### Added
### Fixed
- Links with 1-letter aa codes crash on frameshift etc
### Changed

## [4.26]
### Added
- Extend the delete variants command to print analysis date, track, institute, status and research status
- Delete variants by type of analysis (wgs|wes|panel)
- Links to cBioPortal, MutanTP53, IARC TP53, OncoKB, MyCancerGenome, CIViC
### Fixed
- Deleted variants count
### Changed
- Print output of variants delete command as a tab separated table

## [4.25]
### Added
- Command line function to remove variants from one or all cases
### Fixed
- Parse SMN None calls to None rather than False

## [4.24.1]
### Fixed
- Install requirements.txt via setup file

## [4.24]
### Added
- Institute-level phenotype models with sub-panels containing HPO and OMIM terms
- Runnable Docker demo
- Docker image build and push github action
- Makefile with shortcuts to docker commands
- Parse and save synopsis, phenotype and cohort terms from config files upon case upload
### Fixed
- Update dismissed variant status when variant dismissed key is missing
- Breakpoint two IGV button now shows correct chromosome when different from bp1
- Missing font lib in Docker image causing the PDF report download page to crash
- Sentieon Manta calls lack Somaticscore - load anyway
- ClinVar submissions crashing due to pinned variants that are not loaded
- Point ExAC pLI score to new gnomad server address
- Bug uploading cases missing phenotype terms in config file
- STRs loaded but not shown on browser page
- Bug when using adapter.variant.get_causatives with case_id without causatives
- Problem with fetching "solved" from scout export cases cli
- Better serialising of datetime and bson.ObjectId
- Added `volumes` folder to .gitignore
### Changed
- Make matching causative and managed variants foldable on case page
- Remove calls to PyMongo functions marked as deprecated in backend and frontend(as of version 3.7).
- Improved `scout update individual` command
- Export dynamic phenotypes with ordered gene lists as PDF


## [4.23]
### Added
- Save custom IGV track settings
- Show a flash message with clear info about non-valid genes when gene panel creation fails
- CNV report link in cancer case side navigation
- Return to comment section after editing, deleting or submitting a comment
- Managed variants
- MT vs 14 chromosome mean coverage stats if Scout is connected to Chanjo
### Fixed
- missing `vcf_cancer_sv` and `vcf_cancer_sv_research` to manual.
- Split ClinVar multiple clnsig values (slash-separated) and strip them of underscore for annotations without accession number
- Timeout of `All SNVs and INDELs` page when no valid gene is provided in the search
- Round CADD (MIPv9)
- Missing default panel value
- Invisible other causatives lines when other causatives lack gene symbols
### Changed
- Do not freeze mkdocs-material to version 4.6.1
- Remove pre-commit dependency

## [4.22]
### Added
- Editable cases comments
- Editable variants comments
### Fixed
- Empty variant activity panel
- STRs variants popover
- Split new ClinVar multiple significance terms for a variant
- Edit the selected comment, not the latest
### Changed
- Updated RELEASE docs.
- Pinned variants card style on the case page
- Merged `scout export exons` and `scout view exons` commands


## [4.21.2]
### Added
### Fixed
- Do not pre-filter research variants by (case-default) gene panels
- Show OMIM disease tooltip reliably
### Changed

## [4.21.1]
### Added
### Fixed
- Small change to Pop Freq column in variants ang gene panels to avoid strange text shrinking on small screens
- Direct use of HPO list for Clinical HPO SNV (and cancer SNV) filtering
- PDF coverage report redirecting to login page
### Changed
- Remove the option to dismiss single variants from all variants pages
- Bulk dismiss SNVs, SVs and cancer SNVs from variants pages

## [4.21]
### Added
- Support to configure LoqusDB per institute
- Highlight causative variants in the variants list
- Add tests. Mostly regarding building internal datatypes.
- Remove leading and trailing whitespaces from panel_name and display_name when panel is created
- Mark MANE transcript in list of transcripts in "Transcript overview" on variant page
- Show default panel name in case sidebar
- Previous buttons for variants pagination
- Adds a gh action that checks that the changelog is updated
- Adds a gh action that deploys new releases automatically to pypi
- Warn users if case default panels are outdated
- Define institute-specific gene panels for filtering in institute settings
- Use institute-specific gene panels in variants filtering
- Show somatic VAF for pinned and causative variants on case page

### Fixed
- Report pages redirect to login instead of crashing when session expires
- Variants filter loading in cancer variants page
- User, Causative and Cases tables not scaling to full page
- Improved docs for an initial production setup
- Compatibility with latest version of Black
- Fixed tests for Click>7
- Clinical filter required an extra click to Filter to return variants
- Restore pagination and shrink badges in the variants page tables
- Removing a user from the command line now inactivates the case only if user is last assignee and case is active
- Bugfix, LoqusDB per institute feature crashed when institute id was empty string
- Bugfix, LoqusDB calls where missing case count
- filter removal and upload for filters deleted from another page/other user
- Visualize outdated gene panels info in a popover instead of a tooltip in case page side panel

### Changed
- Highlight color on normal STRs in the variants table from green to blue
- Display breakpoints coordinates in verification emails only for structural variants


## [4.20]
### Added
- Display number of filtered variants vs number of total variants in variants page
- Search case by HPO terms
- Dismiss variant column in the variants tables
- Black and pre-commit packages to dev requirements

### Fixed
- Bug occurring when rerun is requested twice
- Peddy info fields in the demo config file
- Added load config safety check for multiple alignment files for one individual
- Formatting of cancer variants table
- Missing Score in SV variants table

### Changed
- Updated the documentation on how to create a new software release
- Genome build-aware cytobands coordinates
- Styling update of the Matchmaker card
- Select search type in case search form


## [4.19]

### Added
- Show internal ID for case
- Add internal ID for downloaded CGH files
- Export dynamic HPO gene list from case page
- Remove users as case assignees when their account is deleted
- Keep variants filters panel expanded when filters have been used

### Fixed
- Handle the ProxyFix ModuleNotFoundError when Werkzeug installed version is >1.0
- General report formatting issues whenever case and variant comments contain extremely long strings with no spaces

### Changed
- Created an institute wrapper page that contains list of cases, causatives, SNVs & Indels, user list, shared data and institute settings
- Display case name instead of case ID on clinVar submissions
- Changed icon of sample update in clinVar submissions


## [4.18]

### Added
- Filter cancer variants on cytoband coordinates
- Show dismiss reasons in a badge with hover for clinical variants
- Show an ellipsis if 10 cases or more to display with loqusdb matches
- A new blog post for version 4.17
- Tooltip to better describe Tumor and Normal columns in cancer variants
- Filter cancer SNVs and SVs by chromosome coordinates
- Default export of `Assertion method citation` to clinVar variants submission file
- Button to export up to 500 cancer variants, filtered or not
- Rename samples of a clinVar submission file

### Fixed
- Apply default gene panel on return to cancer variantS from variant view
- Revert to certificate checking when asking for Chanjo reports
- `scout download everything` command failing while downloading HPO terms

### Changed
- Turn tumor and normal allelic fraction to decimal numbers in tumor variants page
- Moved clinVar submissions code to the institutes blueprints
- Changed name of clinVar export files to FILENAME.Variant.csv and FILENAME.CaseData.csv
- Switched Google login libraries from Flask-OAuthlib to Authlib


## [4.17.1]

### Fixed
- Load cytobands for cases with chromosome build not "37" or "38"


## [4.17]

### Added
- COSMIC badge shown in cancer variants
- Default gene-panel in non-cancer structural view in url
- Filter SNVs and SVs by cytoband coordinates
- Filter cancer SNV variants by alt allele frequency in tumor
- Correct genome build in UCSC link from structural variant page



### Fixed
- Bug in clinVar form when variant has no gene
- Bug when sharing cases with the same institute twice
- Page crashing when removing causative variant tag
- Do not default to GATK caller when no caller info is provided for cancer SNVs


## [4.16.1]

### Fixed
- Fix the fix for handling of delivery reports for rerun cases

## [4.16]

### Added
- Adds possibility to add "lims_id" to cases. Currently only stored in database, not shown anywhere
- Adds verification comment box to SVs (previously only available for small variants)
- Scrollable pedigree panel

### Fixed
- Error caused by changes in WTForm (new release 2.3.x)
- Bug in OMIM case page form, causing the page to crash when a string was provided instead of a numerical OMIM id
- Fix Alamut link to work properly on hg38
- Better handling of delivery reports for rerun cases
- Small CodeFactor style issues: matchmaker results counting, a couple of incomplete tests and safer external xml
- Fix an issue with Phenomizer introduced by CodeFactor style changes

### Changed
- Updated the version of igv.js to 2.5.4

## [4.15.1]

### Added
- Display gene names in ClinVar submissions page
- Links to Varsome in variant transcripts table

### Fixed
- Small fixes to ClinVar submission form
- Gene panel page crash when old panel has no maintainers

## [4.15]

### Added
- Clinvar CNVs IGV track
- Gene panels can have maintainers
- Keep variant actions (dismissed, manual rank, mosaic, acmg, comments) upon variant re-upload
- Keep variant actions also on full case re-upload

### Fixed
- Fix the link to Ensembl for SV variants when genome build 38.
- Arrange information in columns on variant page
- Fix so that new cosmic identifier (COSV) is also acceptable #1304
- Fixed COSMIC tag in INFO (outside of CSQ) to be parses as well with `&` splitter.
- COSMIC stub URL changed to https://cancer.sanger.ac.uk/cosmic/search?q= instead.
- Updated to a version of IGV where bigBed tracks are visualized correctly
- Clinvar submission files are named according to the content (variant_data and case_data)
- Always show causatives from other cases in case overview
- Correct disease associations for gene symbol aliases that exist as separate genes
- Re-add "custom annotations" for SV variants
- The override ClinVar P/LP add-in in the Clinical Filter failed for new CSQ strings

### Changed
- Runs all CI checks in github actions

## [4.14.1]

### Fixed
- Error when variant found in loqusdb is not loaded for other case

## [4.14]

### Added
- Use github actions to run tests
- Adds CLI command to update individual alignments path
- Update HPO terms using downloaded definitions files
- Option to use alternative flask config when running `scout serve`
- Requirement to use loqusdb >= 2.5 if integrated

### Fixed
- Do not display Pedigree panel in cancer view
- Do not rely on internet connection and services available when running CI tests
- Variant loading assumes GATK if no caller set given and GATK filter status is seen in FILTER
- Pass genome build param all the way in order to get the right gene mappings for cases with build 38
- Parse correctly variants with zero frequency values
- Continue even if there are problems to create a region vcf
- STR and cancer variant navigation back to variants pages could fail

### Changed
- Improved code that sends requests to the external APIs
- Updates ranges for user ranks to fit todays usage
- Run coveralls on github actions instead of travis
- Run pip checks on github actions instead of coveralls
- For hg38 cases, change gnomAD link to point to version 3.0 (which is hg38 based)
- Show pinned or causative STR variants a bit more human readable

## [4.13.1]

### Added
### Fixed
- Typo that caused not all clinvar conflicting interpretations to be loaded no matter what
- Parse and retrieve clinvar annotations from VEP-annotated (VEP 97+) CSQ VCF field
- Variant clinvar significance shown as `not provided` whenever is `Uncertain significance`
- Phenomizer query crashing when case has no HPO terms assigned
- Fixed a bug affecting `All SNVs and INDELs` page when variants don't have canonical transcript
- Add gene name or id in cancer variant view

### Changed
- Cancer Variant view changed "Variant:Transcript:Exon:HGVS" to "Gene:Transcript:Exon:HGVS"

## [4.13]

### Added
- ClinVar SNVs track in IGV
- Add SMA view with SMN Copy Number data
- Easier to assign OMIM diagnoses from case page
- OMIM terms and specific OMIM term page

### Fixed
- Bug when adding a new gene to a panel
- Restored missing recent delivery reports
- Fixed style and links to other reports in case side panel
- Deleting cases using display_name and institute not deleting its variants
- Fixed bug that caused coordinates filter to override other filters
- Fixed a problem with finding some INS in loqusdb
- Layout on SV page when local observations without cases are present
- Make scout compatible with the new HPO definition files from `http://compbio.charite.de/jenkins/`
- General report visualization error when SNVs display names are very long


### Changed


## [4.12.4]

### Fixed
- Layout on SV page when local observations without cases are present

## [4.12.3]

### Fixed
- Case report when causative or pinned SVs have non null allele frequencies

## [4.12.2]

### Fixed
- SV variant links now take you to the SV variant page again
- Cancer variant view has cleaner table data entries for "N/A" data
- Pinned variant case level display hotfix for cancer and str - more on this later
- Cancer variants show correct alt/ref reads mirroring alt frequency now
- Always load all clinical STR variants even if a region load is attempted - index may be missing
- Same case repetition in variant local observations

## [4.12.1]

### Fixed
- Bug in variant.gene when gene has no HGVS description


## [4.12]

### Added
- Accepts `alignment_path` in load config to pass bam/cram files
- Display all phenotypes on variant page
- Display hgvs coordinates on pinned and causatives
- Clear panel pending changes
- Adds option to setup the database with static files
- Adds cli command to download the resources from CLI that scout needs
- Adds test files for merged somatic SV and CNV; as well as merged SNV, and INDEL part of #1279
- Allows for upload of OMIM-AUTO gene panel from static files without api-key

### Fixed
- Cancer case HPO panel variants link
- Fix so that some drop downs have correct size
- First IGV button in str variants page
- Cancer case activates on SNV variants
- Cases activate when STR variants are viewed
- Always calculate code coverage
- Pinned/Classification/comments in all types of variants pages
- Null values for panel's custom_inheritance_models
- Discrepancy between the manual disease transcripts and those in database in gene-edit page
- ACMG classification not showing for some causatives
- Fix bug which caused IGV.js to use hg19 reference files for hg38 data
- Bug when multiple bam files sources with non-null values are available


### Changed
- Renamed `requests` file to `scout_requests`
- Cancer variant view shows two, instead of four, decimals for allele and normal


## [4.11.1]

### Fixed
- Institute settings page
- Link institute settings to sharing institutes choices

## [4.11.0]

### Added
- Display locus name on STR variant page
- Alternative key `GNOMADAF_popmax` for Gnomad popmax allele frequency
- Automatic suggestions on how to improve the code on Pull Requests
- Parse GERP, phastCons and phyloP annotations from vep annotated CSQ fields
- Avoid flickering comment popovers in variant list
- Parse REVEL score from vep annotated CSQ fields
- Allow users to modify general institute settings
- Optionally format code automatically on commit
- Adds command to backup vital parts `scout export database`
- Parsing and displaying cancer SV variants from Manta annotated VCF files
- Dismiss cancer snv variants with cancer-specific options
- Add IGV.js UPD, RHO and TIDDIT coverage wig tracks.


### Fixed
- Slightly darker page background
- Fixed an issued with parsed conservation values from CSQ
- Clinvar submissions accessible to all users of an institute
- Header toolbar when on Clinvar page now shows institute name correctly
- Case should not always inactivate upon update
- Show dismissed snv cancer variants as grey on the cancer variants page
- Improved style of mappability link and local observations on variant page
- Convert all the GET requests to the igv view to POST request
- Error when updating gene panels using a file containing BOM chars
- Add/replace gene radio button not working in gene panels


## [4.10.1]

### Fixed
- Fixed issue with opening research variants
- Problem with coveralls not called by Travis CI
- Handle Biomart service down in tests


## [4.10.0]

### Added
- Rank score model in causatives page
- Exportable HPO terms from phenotypes page
- AMP guideline tiers for cancer variants
- Adds scroll for the transcript tab
- Added CLI option to query cases on time since case event was added
- Shadow clinical assessments also on research variants display
- Support for CRAM alignment files
- Improved str variants view : sorting by locus, grouped by allele.
- Delivery report PDF export
- New mosaicism tag option
- Add or modify individuals' age or tissue type from case page
- Display GC and allele depth in causatives table.
- Included primary reference transcript in general report
- Included partial causative variants in general report
- Remove dependency of loqusdb by utilising the CLI

### Fixed
- Fixed update OMIM command bug due to change in the header of the genemap2 file
- Removed Mosaic Tag from Cancer variants
- Fixes issue with unaligned table headers that comes with hidden Datatables
- Layout in general report PDF export
- Fixed issue on the case statistics view. The validation bars didn't show up when all institutes were selected. Now they do.
- Fixed missing path import by importing pathlib.Path
- Handle index inconsistencies in the update index functions
- Fixed layout problems


## [4.9.0]

### Added
- Improved MatchMaker pages, including visible patient contacts email address
- New badges for the github repo
- Links to [GENEMANIA](genemania.org)
- Sort gene panel list on case view.
- More automatic tests
- Allow loading of custom annotations in VCF using the SCOUT_CUSTOM info tag.

### Fixed
- Fix error when a gene is added to an empty dynamic gene panel
- Fix crash when attempting to add genes on incorrect format to dynamic gene panel
- Manual rank variant tags could be saved in a "Select a tag"-state, a problem in the variants view.
- Same case evaluations are no longer shown as gray previous evaluations on the variants page
- Stay on research pages, even if reset, next first buttons are pressed..
- Overlapping variants will now be visible on variant page again
- Fix missing classification comments and links in evaluations page
- All prioritized cases are shown on cases page


## [4.8.3]

### Added

### Fixed
- Bug when ordering sanger
- Improved scrolling over long list of genes/transcripts


## [4.8.2]

### Added

### Fixed
- Avoid opening extra tab for coverage report
- Fixed a problem when rank model version was saved as floats and not strings
- Fixed a problem with displaying dismiss variant reasons on the general report
- Disable load and delete filter buttons if there are no saved filters
- Fix problem with missing verifications
- Remove duplicate users and merge their data and activity


## [4.8.1]

### Added

### Fixed
- Prevent login fail for users with id defined by ObjectId and not email
- Prevent the app from crashing with `AttributeError: 'NoneType' object has no attribute 'message'`


## [4.8.0]

### Added
- Updated Scout to use Bootstrap 4.3
- New looks for Scout
- Improved dashboard using Chart.js
- Ask before inactivating a case where last assigned user leaves it
- Genes can be manually added to the dynamic gene list directly on the case page
- Dynamic gene panels can optionally be used with clinical filter, instead of default gene panel
- Dynamic gene panels get link out to chanjo-report for coverage report
- Load all clinvar variants with clinvar Pathogenic, Likely Pathogenic and Conflicting pathogenic
- Show transcripts with exon numbers for structural variants
- Case sort order can now be toggled between ascending and descending.
- Variants can be marked as partial causative if phenotype is available for case.
- Show a frequency tooltip hover for SV-variants.
- Added support for LDAP login system
- Search snv and structural variants by chromosomal coordinates
- Structural variants can be marked as partial causative if phenotype is available for case.
- Show normal and pathologic limits for STRs in the STR variants view.
- Institute level persistent variant filter settings that can be retrieved and used.
- export causative variants to Excel
- Add support for ROH, WIG and chromosome PNGs in case-view

### Fixed
- Fixed missing import for variants with comments
- Instructions on how to build docs
- Keep sanger order + verification when updating/reloading variants
- Fixed and moved broken filter actions (HPO gene panel and reset filter)
- Fixed string conversion to number
- UCSC links for structural variants are now separated per breakpoint (and whole variant where applicable)
- Reintroduced missing coverage report
- Fixed a bug preventing loading samples using the command line
- Better inheritance models customization for genes in gene panels
- STR variant page back to list button now does its one job.
- Allows to setup scout without a omim api key
- Fixed error causing "favicon not found" flash messages
- Removed flask --version from base cli
- Request rerun no longer changes case status. Active or archived cases inactivate on upload.
- Fixed missing tooltip on the cancer variants page
- Fixed weird Rank cell in variants page
- Next and first buttons order swap
- Added pagination (and POST capability) to cancer variants.
- Improves loading speed for variant page
- Problem with updating variant rank when no variants
- Improved Clinvar submission form
- General report crashing when dismissed variant has no valid dismiss code
- Also show collaborative case variants on the All variants view.
- Improved phenotype search using dataTables.js on phenotypes page
- Search and delete users with `email` instead of `_id`
- Fixed css styles so that multiselect options will all fit one column


## [4.7.3]

### Added
- RankScore can be used with VCFs for vcf_cancer files

### Fixed
- Fix issue with STR view next page button not doing its one job.

### Deleted
- Removed pileup as a bam viewing option. This is replaced by IGV


## [4.7.2]

### Added
- Show earlier ACMG classification in the variant list

### Fixed
- Fixed igv search not working due to igv.js dist 2.2.17
- Fixed searches for cases with a gene with variants pinned or marked causative.
- Load variant pages faster after fixing other causatives query
- Fixed mitochondrial report bug for variants without genes

## [4.7.1]

### Added

### Fixed
- Fixed bug on genes page


## [4.7.0]

### Added
- Export genes and gene panels in build GRCh38
- Search for cases with variants pinned or marked causative in a given gene.
- Search for cases phenotypically similar to a case also from WUI.
- Case variant searches can be limited to similar cases, matching HPO-terms,
  phenogroups and cohorts.
- De-archive reruns and flag them as 'inactive' if archived
- Sort cases by analysis_date, track or status
- Display cases in the following order: prioritized, active, inactive, archived, solved
- Assign case to user when user activates it or asks for rerun
- Case becomes inactive when it has no assignees
- Fetch refseq version from entrez and use it in clinvar form
- Load and export of exons for all genes, independent on refseq
- Documentation for loading/updating exons
- Showing SV variant annotations: SV cgh frequencies, gnomad-SV, local SV frequencies
- Showing transcripts mapping score in segmental duplications
- Handle requests to Ensembl Rest API
- Handle requests to Ensembl Rest Biomart
- STR variants view now displays GT and IGV link.
- Description field for gene panels
- Export exons in build 37 and 38 using the command line

### Fixed
- Fixes of and induced by build tests
- Fixed bug affecting variant observations in other cases
- Fixed a bug that showed wrong gene coverage in general panel PDF export
- MT report only shows variants occurring in the specific individual of the excel sheet
- Disable SSL certifcate verification in requests to chanjo
- Updates how intervaltree and pymongo is used to void deprecated functions
- Increased size of IGV sample tracks
- Optimized tests


## [4.6.1]

### Added

### Fixed
- Missing 'father' and 'mother' keys when parsing single individual cases


## [4.6.0]

### Added
- Description of Scout branching model in CONTRIBUTING doc
- Causatives in alphabetical order, display ACMG classification and filter by gene.
- Added 'external' to the list of analysis type options
- Adds functionality to display "Tissue type". Passed via load config.
- Update to IGV 2.

### Fixed
- Fixed alignment visualization and vcf2cytosure availability for demo case samples
- Fixed 3 bugs affecting SV pages visualization
- Reintroduced the --version cli option
- Fixed variants query by panel (hpo panel + gene panel).
- Downloaded MT report contains excel files with individuals' display name
- Refactored code in parsing of config files.


## [4.5.1]

### Added

### Fixed
- update requirement to use PyYaml version >= 5.1
- Safer code when loading config params in cli base


## [4.5.0]

### Added
- Search for similar cases from scout view CLI
- Scout cli is now invoked from the app object and works under the app context

### Fixed
- PyYaml dependency fixed to use version >= 5.1


## [4.4.1]

### Added
- Display SV rank model version when available

### Fixed
- Fixed upload of delivery report via API


## [4.4.0]

### Added
- Displaying more info on the Causatives page and hiding those not causative at the case level
- Add a comment text field to Sanger order request form, allowing a message to be included in the email
- MatchMaker Exchange integration
- List cases with empty synopsis, missing HPO terms and phenotype groups.
- Search for cases with open research list, or a given case status (active, inactive, archived)

### Fixed
- Variant query builder split into several functions
- Fixed delivery report load bug


## [4.3.3]

### Added
- Different individual table for cancer cases

### Fixed
- Dashboard collects validated variants from verification events instead of using 'sanger' field
- Cases shared with collaborators are visible again in cases page
- Force users to select a real institute to share cases with (actionbar select fix)


## [4.3.2]

### Added
- Dashboard data can be filtered using filters available in cases page
- Causatives for each institute are displayed on a dedicated page
- SNVs and and SVs are searchable across cases by gene and rank score
- A more complete report with validated variants is downloadable from dashboard

### Fixed
- Clinsig filter is fixed so clinsig numerical values are returned
- Split multi clinsig string values in different elements of clinsig array
- Regex to search in multi clinsig string values or multi revstat string values
- It works to upload vcf files with no variants now
- Combined Pileup and IGV alignments for SVs having variant start and stop on the same chromosome


## [4.3.1]

### Added
- Show calls from all callers even if call is not available
- Instructions to install cairo and pango libs from WeasyPrint page
- Display cases with number of variants from CLI
- Only display cases with number of variants above certain treshold. (Also CLI)
- Export of verified variants by CLI or from the dashboard
- Extend case level queries with default panels, cohorts and phenotype groups.
- Slice dashboard statistics display using case level queries
- Add a view where all variants for an institute can be searched across cases, filtering on gene and rank score. Allows searching research variants for cases that have research open.

### Fixed
- Fixed code to extract variant conservation (gerp, phyloP, phastCons)
- Visualization of PDF-exported gene panels
- Reintroduced the exon/intron number in variant verification email
- Sex and affected status is correctly displayed on general report
- Force number validation in SV filter by size
- Display ensembl transcripts when no refseq exists


## [4.3.0]

### Added
- Mosaicism tag on variants
- Show and filter on SweGen frequency for SVs
- Show annotations for STR variants
- Show all transcripts in verification email
- Added mitochondrial export
- Adds alternative to search for SVs shorter that the given length
- Look for 'bcftools' in the `set` field of VCFs
- Display digenic inheritance from OMIM
- Displays what refseq transcript that is primary in hgnc

### Fixed

- Archived panels displays the correct date (not retroactive change)
- Fixed problem with waiting times in gene panel exports
- Clinvar fiter not working with human readable clinsig values

## [4.2.2]

### Fixed
- Fixed gene panel create/modify from CSV file utf-8 decoding error
- Updating genes in gene panels now supports edit comments and entry version
- Gene panel export timeout error

## [4.2.1]

### Fixed
- Re-introduced gene name(s) in verification email subject
- Better PDF rendering for excluded variants in report
- Problem to access old case when `is_default` did not exist on a panel


## [4.2.0]

### Added
- New index on variant_id for events
- Display overlapping compounds on variants view

### Fixed
- Fixed broken clinical filter


## [4.1.4]

### Added
- Download of filtered SVs

### Fixed
- Fixed broken download of filtered variants
- Fixed visualization issue in gene panel PDF export
- Fixed bug when updating gene names in variant controller


## [4.1.3]

### Fixed
- Displays all primary transcripts


## [4.1.2]

### Added
- Option add/replace when updating a panel via CSV file
- More flexible versioning of the gene panels
- Printing coverage report on the bottom of the pdf case report
- Variant verification option for SVs
- Logs uri without pwd when connecting
- Disease-causing transcripts in case report
- Thicker lines in case report
- Supports HPO search for cases, both terms or if described in synopsis
- Adds sanger information to dashboard

### Fixed
- Use db name instead of **auth** as default for authentication
- Fixes so that reports can be generated even with many variants
- Fixed sanger validation popup to show individual variants queried by user and institute.
- Fixed problem with setting up scout
- Fixes problem when exac file is not available through broad ftp
- Fetch transcripts for correct build in `adapter.hgnc_gene`

## [4.1.1]
- Fix problem with institute authentication flash message in utils
- Fix problem with comments
- Fix problem with ensembl link


## [4.1.0]

### Added
- OMIM phenotypes to case report
- Command to download all panel app gene panels `scout load panel --panel-app`
- Links to genenames.org and omim on gene page
- Popup on gene at variants page with gene information
- reset sanger status to "Not validated" for pinned variants
- highlight cases with variants to be evaluated by Sanger on the cases page
- option to point to local reference files to the genome viewer pileup.js. Documented in `docs.admin-guide.server`
- option to export single variants in `scout export variants`
- option to load a multiqc report together with a case(add line in load config)
- added a view for searching HPO terms. It is accessed from the top left corner menu
- Updates the variants view for cancer variants. Adds a small cancer specific filter for known variants
- Adds hgvs information on cancer variants page
- Adds option to update phenotype groups from CLI

### Fixed
- Improved Clinvar to submit variants from different cases. Fixed HPO terms in casedata according to feedback
- Fixed broken link to case page from Sanger modal in cases view
- Now only cases with non empty lists of causative variants are returned in `adapter.case(has_causatives=True)`
- Can handle Tumor only samples
- Long lists of HGNC symbols are now possible. This was previously difficult with manual, uploaded or by HPO search when changing filter settings due to GET request limitations. Relevant pages now use POST requests. Adds the dynamic HPO panel as a selection on the gene panel dropdown.
- Variant filter defaults to default panels also on SV and Cancer variants pages.

## [4.0.0]

### WARNING ###

This is a major version update and will require that the backend of pre releases is updated.
Run commands:

```
$scout update genes
$scout update hpo
```

- Created a Clinvar submission tool, to speed up Clinvar submission of SNVs and SVs
- Added an analysis report page (html and PDF format) containing phenotype, gene panels and variants that are relevant to solve a case.

### Fixed
- Optimized evaluated variants to speed up creation of case report
- Moved igv and pileup viewer under a common folder
- Fixed MT alignment view pileup.js
- Fixed coordinates for SVs with start chromosome different from end chromosome
- Global comments shown across cases and institutes. Case-specific variant comments are shown only for that specific case.
- Links to clinvar submitted variants at the cases level
- Adapts clinvar parsing to new format
- Fixed problem in `scout update user` when the user object had no roles
- Makes pileup.js use online genome resources when viewing alignments. Now any instance of Scout can make use of this functionality.
- Fix ensembl link for structural variants
- Works even when cases does not have `'madeline_info'`
- Parses Polyphen in correct way again
- Fix problem with parsing gnomad from VEP

### Added
- Added a PDF export function for gene panels
- Added a "Filter and export" button to export custom-filtered SNVs to CSV file
- Dismiss SVs
- Added IGV alignments viewer
- Read delivery report path from case config or CLI command
- Filter for spidex scores
- All HPO terms are now added and fetched from the correct source (https://github.com/obophenotype/human-phenotype-ontology/blob/master/hp.obo)
- New command `scout update hpo`
- New command `scout update genes` will fetch all the latest information about genes and update them
- Load **all** variants found on chromosome **MT**
- Adds choice in cases overview do show as many cases as user like

### Removed
- pileup.min.js and pileup css are imported from a remote web location now
- All source files for HPO information, this is instead fetched directly from source
- All source files for gene information, this is instead fetched directly from source

## [3.0.0]
### Fixed
- hide pedigree panel unless it exists

## [1.5.1] - 2016-07-27
### Fixed
- look for both ".bam.bai" and ".bai" extensions

## [1.4.0] - 2016-03-22
### Added
- support for local frequency through loqusdb
- bunch of other stuff

## [1.3.0] - 2016-02-19
### Fixed
- Update query-phenomizer and add username/password

### Changed
- Update the way a case is checked for rerun-status

### Added
- Add new button to mark a case as "checked"
- Link to clinical variants _without_ 1000G annotation

## [1.2.2] - 2016-02-18
### Fixed
- avoid filtering out variants lacking ExAC and 1000G annotations

## [1.1.3] - 2015-10-01
### Fixed
- persist (clinical) filter when clicking load more
- fix #154 by robustly setting clinical filter func. terms

## [1.1.2] - 2015-09-07
### Fixed
- avoid replacing coverage report with none
- update SO terms, refactored

## [1.1.1] - 2015-08-20
### Fixed
- fetch case based on collaborator status (not owner)

## [1.1.0] - 2015-05-29
### Added
- link(s) to SNPedia based on RS-numbers
- new Jinja filter to "humanize" decimal numbers
- show gene panels in variant view
- new Jinja filter for decoding URL encoding
- add indicator to variants in list that have comments
- add variant number threshold and rank score threshold to load function
- add event methods to mongo adapter
- add tests for models
- show badge "old" if comment was written for a previous analysis

### Changed
- show cDNA change in transcript summary unless variant is exonic
- moved compounds table further up the page
- show dates for case uploads in ISO format
- moved variant comments higher up on page
- updated documentation for pages
- read in coverage report as blob in database and serve directly
- change ``OmimPhenotype`` to ``PhenotypeTerm``
- reorganize models sub-package
- move events (and comments) to separate collection
- only display prev/next links for the research list
- include variant type in breadcrumbs e.g. "Clinical variants"

### Removed
- drop dependency on moment.js

### Fixed
- show the same level of detail for all frequencies on all pages
- properly decode URL encoded symbols in amino acid/cDNA change strings
- fixed issue with wipe permissions in MongoDB
- include default gene lists in "variants" link in breadcrumbs

## [1.0.2] - 2015-05-20
### Changed
- update case fetching function

### Fixed
- handle multiple cases with same id

## [1.0.1] - 2015-04-28
### Fixed
- Fix building URL parameters in cases list Vue component

## [1.0.0] - 2015-04-12
Codename: Sara Lund

![Release 1.0](artwork/releases/release-1-0.jpg)

### Added
- Add email logging for unexpected errors
- New command line tool for deleting case

### Changed
- Much improved logging overall
- Updated documentation/usage guide
- Removed non-working IGV link

### Fixed
- Show sample display name in GT call
- Various small bug fixes
- Make it easier to hover over popups

## [0.0.2-rc1] - 2015-03-04
### Added
- add protein table for each variant
- add many more external links
- add coverage reports as PDFs

### Changed
- incorporate user feedback updates
- big refactor of load scripts

## [0.0.2-rc2] - 2015-03-04
### Changes
- add gene table with gene description
- reorganize inheritance models box

### Fixed
- avoid overwriting gene list on "research" load
- fix various bugs in external links

## [0.0.2-rc3] - 2015-03-05
### Added
- Activity log feed to variant view
- Adds protein change strings to ODM and Sanger email

### Changed
- Extract activity log component to macro

### Fixes
- Make Ensembl transcript links use archive website<|MERGE_RESOLUTION|>--- conflicted
+++ resolved
@@ -40,12 +40,9 @@
 - Update Gens URL to support Gens v2.0 format
 - Refactor tests for parsing case configurations
 - Updated links to HPO downloadable resources
-<<<<<<< HEAD
-- Moved Gens button to individuals table
-=======
 - Managed variants filtering defaults to all variant categories
 - Changing the (Kind) drop-down according to (Category) drop-down in Managed variant add variant
->>>>>>> 36c47bec
+- Moved Gens button to individuals table
 
 ## [4.36]
 ### Added
