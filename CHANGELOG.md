# Change Log
All notable changes to this project will be documented in this file.
This project adheres to [Semantic Versioning](http://semver.org/).

About changelog [here](https://keepachangelog.com/en/1.0.0/)


## [unreleased]
### Added
- Button with link to cancerhotspots.org on variant page for cancer cases (#5359)
- Link to ClinGen ACMG CSPEC Criteria Specification Registry from ACMG classification page (#5364)
- Documentation on how to export data from the scout database using the command line (#5373)
- Filter cancer SNVs by ClinVar oncogenicity. OBS: since annotations are still sparse in ClinVar, relying solely on them could be too restrictive (#5367)
- Include eventual gene-matching WTS outliers on variantS page (Overlap column) and variant page (Gene overlapping non-SNVs table) (#5371)
- Minor Allele Frequency (HiFiCNV) IGV.js track for Nallo cases (#5401)
- A page showing all cases submitted to the Matchmaker Exchange, accessible from the institute's sidebar (#5378)
- Variants' loader progress bar (#5411)
### Changed
- Allow matching compounded subcategories from SV callers e.g. DUP:INV (#5360)
- Adjust the link to the chanjo2 gene coverage report to reflect the type of analyses used for the samples (#5368)
- Gene panels open in new tabs from case panels and display case name on the top of the page (#5369)
- When uploading research variants, use rank threshold defined in case settings, if available, otherwise use the default threshold of 8 (#5370)
- Display genome build version on case general report (#5381)
- On pull request template, fixed instructions on how to deploy a branch to the development server (#5382)
- On case general report, when a variant is classified (ACMG or CCV), tagged, commented and also dismissed, will only be displayed among the dismissed variants (#5377)
- If case is re-runned/re-uploaded with the `--keep-actions` tag, remember also previously assigned diseases, HPO terms, phenotype groups and HPO panels (#5365)
- Case load config alias and updated track label for TIDDIT coverage tracks to accomodate HiFiCNV dito (#5401)
- On variants page, compounds popup table, truncate the display name of compound variants with display name that exceeds 20 characters (#5404)
- Update dataTables js (#5407)
- Load variants command prints more clearly which categories of variants are being loaded (#5409)
### Fixed
- Style of Alamut button on variant page (#5358)
- Scope of overlapping functions (#5385)
- Tests involving the variants controllers, which failed when not run in a specific order (#5391)
- Option to return to the previous step in each of the steps of the ClinVar submission form (#5393)
- chanjo2 MT report for cases in build 38 (#5397)
<<<<<<< HEAD
=======
- Load variants command prints more clearly which categories of variants are being loaded (#5409)
- Fixed some more tests accessing database in and out of app context (#5415)
>>>>>>> 611fbdc8

## [4.99]
### Added
- De novo assembly alignment file load and display (#5284)
- Paraphase bam-let alignment file load and display (#5284)
- Parsing and showing ClinVar somatic oncogenicity anontations, when available (#5304)
- Gene overlapping variants (superset of compounds) for SVs (#5332)
- Gene overlapping variants for MEIs (#5332)
- Gene overlapping variants for cancer (and cancer_sv) (#5332)
- Tests for the Google login functionality (#5335)
- Support for login using Keycloak (#5337)
- Documentation on Keycloak login system integration (#5342)
- Integrity check for genes/transcripts/exons files downloaded from Ensembl (#5353)
- Options for custom ID/display name for PanelApp Green updates (#5355)
### Changed
- Allow ACMG criteria strength modification to Very strong/Stand-alone (#5297)
- Mocked the Ensembl liftover service in igv tracks tests (#5319)
- Refactored the login function into smaller functions, handling respectively: user consent, LDAP login, Google login, database login and user validation (#5331)
- Allow loading of mixed analysis type cases where some individuals are fully WTS and do not appear in DNA VCFs (#5327)
- Documentation available in dark mode, and expanded installation instructions (#5343)
### Fixed
- Re-enable display of case and individual specific tracks (pre-computed coverage, UPD, zygosity) (#5300)
- Disable 2-color mode in IGV.js by default, since it obscures variant proportion of reads. Can be manually enabled (#5311)
- Institute settings reset (#5309)
- Updated color scheme for variant assessment badges that were hard to see in light mode, notably Risk Factor (#5318)
- Avoid page timeout by skipping HGVS validations in ClinVar multistep submission for non-MANE transcripts from variants in build 38 (#5302)
- Sashimi view page displaying an error message when Ensembl REST API (LiftOver) is not available (#5322)
- Refactored the liftover functionality to avoid using the old Ensembl REST API (#5326)
- Downloading of Ensembl resources by fixing the URL to the schug server, pointing to the production instance instead of the staging one (#5348)
- Missing MT genes from the IGV track (#5339)
- Paraphase and de novo assembly tracks could mismatch alignment sample labels - refactor to case specific tracks (#5357)

## [4.98]
### Added
- Documentation on how to delete variants for one or more cases
- Document the option to collect green genes from any panel when updating the PanelApp green genes panel
- On the institute's filters page, display also any soft filters applied to institute's variants
### Fixed
- Case page patch for research cases without WTS outliers

## [4.97]
### Added
- Software version and link to the relative release on GitHub on the top left dropdown menu
- Option to sort WTS outliers by p_value, Δψ, ψ value, zscore or l2fc
- Display pLI score and LOEUF on rare diseases and cancer SNV pages
- Preselect MANE SELECT transcripts in the multi-step ClinVar variant add to submission process
- Allow updating case with WTS Fraser and Outrider research files
- Load research WTS outliers using the `scout load variants --outliers-research` command
- Chanjo2 gene coverage completeness indicator and report from variant page, summary card
- Enhanced SNV and SV filtering for cancer and rare disease cases, now supporting size thresholds (≥ or < a specified base pair length)
- Option to exclude ClinVar significance status in SNVs filters form
- Made HRD a config parameter and display it for cancer cases.
- Preset institute-level soft filters for variants (filtering based on "filters" values on variant documents). Settings editable by admins on the institute's settings page. Allows e.g. hiding tumor `in_normal` and `germline_risk` filter status variants.
- Load pedigree and sex check from Somalier, provided by e.g. the Nallo pipeline
- Expand the command line to remove more types of variants. Now supports: `cancer`, `cancer_sv`, `fusion`, `mei`, `outlier`, `snv`, `str`, and `sv`.
- New `prioritise_clinvar` checkbox on rare diseases cases, SNVs page, used by clinical filter or for expanding the search to always return variants that match the selected ClinVar conditions
- ClinVar CLNSIG Exclude option on cancer variantS filters
### Changed
- Do not show overlapping gene panels badge on variants from cases runned without gene panels
- Set case as research case if it contains any type of research variants
- Update igv.js to 3.2.0
- IGV DNA alignment track defaults to group by tag:HP and color by methylation (useful for LRS), and show soft-clips
- Update gnomAD constraint to v4.1
- HG38 genes track in igv.js browser, to correctly display gene names
- Refactored code for prioritizing the order of variant loading
- Modified the web pages body style to adapt content to smaller screens
- Refactored filters to filter variants by ClinVar significance, CLINSIG Confident and ClinVar hits at the same time
- Improved tooltips for ClinVar filter in SNVs filter form
- `showSoftClips` parameter in igv.js is set to false by default for WES and PANEL samples
- Updated dependencies in uv.lock file
### Fixed
- Don't save any "-1", "." or "0" frequency values for SNVs - same as for SVs
- Downloading and parsing of genes from Ensembl (including MT-TP)
- Don't parse SV frequencies for SNVs even if the name matches. Also accept "." as missing value for SV frequencies.
- HPO search on WTS Outliers page
- Stop using dynamic gene panel (HPO generated list) for clinical filter when the last gene is removed from the dynamic gene panel
- Return only variants with ClinVar annotation when `ClinVar hits` checkbox is checked on variants search form
- Legacy variant filter option `clinsig_confident_always_returned` on saved filters is remapped as `prioritised_clivar` and `clinvar_trusted_revstat`
- Variants queries excluding ClinVar tags without `prioritise_clinvar` checkbox checked
- Pedigree QC Somalier loading demo ancestry file and operator priority

## [4.96]
### Added
- Support case status assignment upon loading (by providing case status in the case config file)
- Severity predictions on general case report for SNVs and cancer SNVs
- Variant functional annotation on general case report for SNVs and cancer SNVs
- Version of Scout used when the case was loaded is displayed on case page and general report
### Removed
- Discontinue ClinVar submissions via CSV files and support only submission via API: removed buttons for downloading ClinVar submission objects as CSV files
### Changed
- Display STR variant filter status on corresponding variantS page
- Warning and reference to Biesecker et al when using PP1/BS4 and PP4 together in ACMG classifications
- Warning to not use PP4 criterion together with PS2/PM6 in ACMG classifications with reference to the SVI Recommendation for _de novo_ Criteria (PS2 & PM6)
- Button to directly remove accepted submissions from ClinVar
- Upgraded libs in uv.lock file
### Fixed
- Release docs to include instructions for upgrading dependencies
- Truncated long HGVS descriptions on cancer SNV and SNVs pages
- Avoid recurrent error by removing variant ranking settings in unranked demo case
- Actually re-raise exception after load aborts and has rolled back variant insertion

## [4.95]
### Added
- CCV score / temperature on case reports
- ACMG SNV classification form also accessible from SV variant page
- Simplify updating of the PanelApp Green panel from all source types in the command line interactive session
### Changed
- Clearer link to `Richards 2015` on ACMG classification section on SVs and cancer SVs variants pages
- Parse HGNC Ids directly from PanelApp when updating/downloading PanelApp panels
- Skip variant genotype matching check and just return True when matching causative is found in a case with only one individual/sample
- Reduced number of research MEI variants present in the demo case from 17K to 145 to speed up automatic tests
### Fixed
- ACMG temperature on case general report should respect term modifiers
- Missing inheritance, constraint info for genes with symbols matching other genes previous aliases with some lower case letters
- Loading of all PanelApp panels from command line
- Saving gene inheritance models when loading/updating specific/all PanelApp panels (doesn't apply to the `PanelApp Green Genes panel`)
- Save also complete penetrance status (in addition to incomplete) if available when loading specific/all PanelApp panels (does not apply to the `PanelApp Green Genes panel`)
- Variants and managed variants query by coordinates, which was returning all variants in the chromosome if start position was 0
- Compound loading matches also "chr"-containing compound variant names

## [4.94.1]
### Fixed
- Temporary directory generation for MT reports and pedigree file for case general report

## [4.94]
### Added
- Max-level provenance and Software Bill Of Materials (SBOM) to the Docker images pushed to Docker Hub
- ACMG VUS Bayesian score / temperature on case reports
- Button to filter and download case individuals/samples from institute's caseS page
### Changed
- On variant page, RefSeq transcripts panel, truncate very long protein change descriptions
- Build system changed to uv/hatchling, remove setuptools, version file, add project toml and associated files
- On variantS pages, display chromosome directly on start and end chromosome if different
- On cancer variantS pages, display allele counts and frequency the same way for SNVs and SVs (refactor macro)
- Stricter coordinate check in BND variants queries (affecting search results on SV variants page)
### Fixed
- UCSC hg38 links are updated
- Variants page tooltip errors
- Cancer variantS page had poor visibility of VAF and chromosome coordinate on causatives (green background)

## [4.93.1]
### Fixed
- Updated PyPi build GitHub action to explicitly include setuptools (for Python 3.12 distro)

## [4.93]
### Added
- ClinGen-CGC-VICC oncogenicity classification for cancer SNVs
- A warning to not to post sensitive or personal info when opening an issue
### Changed
- "Show more/less" button to toggle showing 50 (instead of 10) observed cases in LoqusDB observation panel
- Show customer id on share and revoke sharing case collapsible sidebar dialog
- Switch to python v.3.12 in Dockerfiles and automatic tests
### Fixed
- Limit the size of custom images displayed on case and variant pages and add a link to display them in full size in a new tab
- Classified variants not showing on case report when collaborator adds classification
- On variantS page, when a variant has more than one gene, then the gene panel badge reflect the panels each gene is actually in
- Updating genes on a gene panel using a file
- Link out to Horak 2020 from CCV classify page opens in new tab

## [4.92]
### Added
- PanelApp link on gene page and on gene panels description
- Add more filters to the delete variants command (institute ID and text file with list of case IDs)
### Changed
- Use the `clinicalgenomics/python3.11-venv:1.0` image everywhere in the Dockerfiles
### Fixed
- list/List typing issue on PanelApp extension module

## [4.91.2]
### Fixed
- Stranger TRGT parsing of `.` in `FORMAT.MC`
- Parse ClinVar low-penetrance info and display it alongside Pathogenic and likely pathogenic on SNVs pages
- Gene panel indexes to reflect the indexes used in production database
- Panel version check while editing the genes of a panel
- Display unknown filter tags as "danger" marked badges
- Open WTS variantS SNVs and SVs in new tabs
- PanelApp panels update documentation to reflect the latest changes in the command line
- Display panel IDs alongside panel display names on gene panels page
- Just one `Hide removed panels` checkbox for all panels on gene panels page
- Variant filters redecoration from multiple classifications crash on general case report

## [4.91.1]
### Fixed
- Update IGV.js to v3.1.0
- Columns/headings on SV variantS shifted

## [4.91]
### Added
- Variant link to Franklin in database buttons (different depending on rare or cancer track)
- MANE badges on list of variant's Genes/Transcripts/Proteins table, this way also SVs will display MANE annotations
- Export variant type and callers-related info fields when exporting variants from variantS pages
- Cases advanced search on the dashboard page
- Possibility to use only signed off panels when building the PanelApp GREEN panel
### Changed
- On genes panel page and gene panel PDF export, it's more evident which genes were newly introduced into the panel
- WTS outlier position copy button on WTS outliers page
- Update IGV.js to v3.0.9
- Managed variants VCF export more verbose on SVs
- `/api/v1/hpo-terms` returns pymongo OperationFailure errors when provided query string contains problematic characters
- When parsing variants, prioritise caller AF if set in FORMAT over recalculation from AD
- Expand the submissions information section on the ClinVar submissions page to fully display long text entries
- Jarvik et al for PP1 added to ACMG modification guidelines
- Display institute `_id` + display name on dashboard filters
- ClinVar category 8 has changed to "Conflicting classifications of pathogenicity" instead of "interpretations"
- Simplify always loading ClinVar `CLNSIG` P, LP and conflicting annotations slightly
- Increased visibility of variant callers's "Pass" or "Filtered" on the following pages: SNV variants (cancer cases), SV variants (both RD and cancer cases)
- Names on IGV buttons, including an overview level IGV MT button
- Cases query no longer accepts strings for the `name_query` parameter, only ImmutableMultiDict (form data)
- Refactor the loading of PanelApp panels to use the maintained API - Customised PanelApp GREEN panels
- Better layout for Consequence cell on cancer SNVs page
- Merged `Qual` and `Callers` cell on cancer SNVs page
### Fixed
- Empty custom_images dicts in case load config do not crash
- Tracks missing alignment files are skipped on generating IGV views
- ClinVar form to accept MedGen phenotypes
- Cancer SV variantS page spinner on variant export
- STRs variants export (do not allow null estimated variant size and repeat locus ID)
- STRs variants page when one or more variants have SweGen mean frequency but lack Short Tandem Repeat motif count
- ClinVar submission enquiry status for all submissions after the latest
- CLI scout update type hint error when running commands using Python 3.9
- Missing alignment files but present index files could crash the function creating alignment tracks for IGV display
- Fix missing "Repeat locus" info on STRs export

## [4.90.1]
### Fixed
- Parsing Matchmaker Exchange's matches dates

## [4.90]
### Added
- Link to chanjo2 MANE coverage overview on case page and panel page
- More SVI recommendation links on the ACMG page
- IGV buttons for SMN CN page
- Warnings on ACMG classifications for potentially conflicting classification pairs
- ACMG Bayesian foundation point scale after Tavtigian for variant heat profile
### Changed
- Variants query backend allows rank_score filtering
- Added script to tabulate causatives clinical filter rank
- Do not display inheritance models associated to ORPHA terms on variant page
- Moved edit and delete buttons close to gene names on gene panel page and other aesthetical fixes
- SNV VariantS page functional annotation and region annotation columns merged
- VariantS pages (not cancer) gene cells show OMIM inheritance pattern badges also without hover
- STR variantS page to show STR inheritance model without hover (fallback to OMIM for non-Stranger annotation)
- VariantS page local observation badges have counts visible also without hover
- On Matchmaker page, show number of matches together with matching attempt date
- Display all custom inheritance models, both standard and non-standard, as gathered from the gene panel information on the variant page
- Moved PanelApp-related code to distinct modules/extension
### Fixed
- Make BA1 fully stand-alone to Benign prediction
- Modifying Benign terms to "Moderate" has no effect under Richards. Ignored completely before, will retain unmodified significance now
- Extract all fields correctly when exporting a panel to file from gene panel page
- Custom updates to a gene in a panel
- Gene panel PDF export, including gene links
- Cancer SV, Fusion, MEI and Outlier filters are shown on the Institute Filters overview
- CaseS advanced search limit
- Visibility of Matchmaker Exchange matches on dark mode
- When creating a new gene panel from file, all gene fields are saved, including comments and manual inheritance models
- Downloading on gene names from EBI
- Links to gene panels on variant page, summary panel
- Exporting gene variants when one or more variants' genes are missing HGNC symbol

## [4.89.2]
## Fixed
- If OMIM gene panel gene symbols are not mapping to hgnc_id, allow fallback use of a unique gene alias

## [4.89.1]
### Fixed
- General case report crash when encountering STR variants without `source` tags
- Coloring and SV inheritance patterns on general case report

## [4.89]
### Added
- Button on SMN CN page to search variants within SMN1 and SMN2 genes
- Options for selectively updating OMICS variants (fraser, outrider) on a case
- Log users' activity to file by specifying `USERS_ACTIVITY_LOG_PATH` parameter in app config
- `Mean MT coverage`, `Mean chrom 14 coverage` and `Estimated mtDNA copy number` on MT coverage file from chanjo2 if available
- In ClinVar multistep form, preselect ACMG criteria according to the variant's ACMG classification, if available
- Subject id search from caseS page (supporting multiple sample types e.g.) - adding indexes to speed up caseS queries
- Advanced cases search to narrow down results using more than one search parameter
- Coverage report available for any case with samples containing d4 files, even if case has no associated gene panels
- RNA delivery reports
- Two new LRS SV callers (hificnv, severus)
### Changed
- Documentation for OMICS variants and updating a case
- Include both creation and deletion dates in gene panels pages
- Moved code to collect MT copy number stats for the MT report to the chanjo extension
- On the gene panelS page, show expanded gene panel version list in one column only
- IGV.js WTS loci default to zoom to a region around a variant instead of whole gene
- Refactored logging module
- Case general report no longer shows ORPHA inheritance models. OMIM models are shown colored.
- Chromosome alias tab files used in the igv.js browser, which now contain the alias for chromosome "M"
- Renamed "Comment on clinical significance" to "Comment on classification" in ClinVar multistep form
- Enable Gens CN button also for non-wgs cancer track cases
### Fixed
- Broken heading anchors in the documentation (`admin-guide/login-system.md` and `admin-guide/setup-scout.md` files)
- Avoid open login redirect attacks by always redirecting to cases page upon user login
- Stricter check of ID of gene panels to prevent file downloading vulnerability
- Removed link to the retired SPANR service. SPIDEX scores are still parsed and displayed if available from variant annotation.
- Omics variant view test coverage
- String pattern escape warnings
- Code creating Alamut links for variant genes without canonical_transcript set
- Variant delete button in ClinVar submissions page
- Broken search cases by case similarity
- Missing caller tag for TRGT

## [4.88.1]
### Fixed
- Patch update igv.js to 3.0.5

## [4.88]
### Added
- Added CoLoRSdb frequency to Pop Freq column on variantS page
- Hovertip to gene panel names with associated genes in SV variant view, when variant covers more than one gene
- RNA sample ID can be provided in case load config if different from sample_id
### Fixed
- Broken `scout setup database` command
- Update demo VCF header, adding missing keys found on variants
- Broken upload to Codecov step in Tests & Coverage GitHub action
- Tomte DROP column names have been updated (backwards compatibility preserved for main fields)
- WTS outlierS view to display correct individual IDs for cases with multiple individuals
- WTS outlierS not displayed on WTS outlierS view

## [4.87.1]
### Fixed
- Positioning and alignment of genes cell on variantS page

## [4.87]
### Added
- Option to configure RNA build on case load (default '38')
### Changed
- Tooltip on RNA alignments now shows RNA genome build version
- Updated igv.js to v3.0.4
### Fixed
- Style of "SNVs" and "SVs" buttons on WTS Outliers page
- Chromosome alias files for igv.js
- Genes track displayed also when RNA alignments are present without splice junctions track on igv browser
- Genes track displayed again when splice junction tracks are present

## [4.86.1]
### Fixed
- Loading and updating PanelApp panels, including PanelApp green

## [4.86]
### Added
- Display samples' name (tooltip) and affected status directly on caseS page
- Search SVs across all cases, in given genes
- `CLINVAR_API_URL` param can be specified in app settings to override the URL used to send ClinVar submissions to. Intended for testing.
- Support for loading and storing OMICS data
- Parse DROP Fraser and Outrider TSVs
- Display omics variants - wts outliers (Fraser, Outrider)
- Parse GNOMAD `gnomad_af` and `gnomad_popmax_af` keys from variants annotated with `echtvar`
- Make removed panel optionally visible to non-admin or non maintainers
- Parse CoLoRSdb frequencies annotated in the variant INFO field with the `colorsdb_af` key
- Download -omics variants using the `Filter and export button`
- Clickable COSMIC links on IGV tracks
- Possibility to un-audit previously audited filters
- Reverted table style and removed font awesome style from IGV template
- Case status tags displayed on dashboard case overview
### Changed
- Updated igv.js to v3.0.1
- Alphabetically sort IGV track available for custom selection
- Updated wokeignore to avoid unfixable warning
- Update Chart.js to v4.4.3
- Use tornado library version >= 6.4.1
- Fewer variants in the MEI demo file
- Switch to FontAwesome v.6 instead of using icons v.5 + kit with icons v.6
- Show time (hours and minutes) additionally to date on comments and activity panel
### Fixed
- Only add expected caller keys to variant (FOUND_IN or SVDB_ORIGIN)
- Splice junction merged track height offset in IGV.js
- Splice junction initiation crash with empty variant obj
- Splice junction variant routing for cases with WTS but without outlier data
- Variant links to ExAC, now pointing to gnomAD, since the ExAC browser is no longer available
- Style of HPO terms assigned to a case, now one phenotype per line
- RNA sashimi view rendering should work also if the gene track is user disabled
- Respect IGV tracks chosen by user in variant IGV settings

## [4.85]
### Added
- Load also genes which are missing Ensembl gene ID (72 in both builds), including immunoglobulins and fragile sites
### Changed
- Unfreeze werkzeug again
- Show "(Removed)" after removed panels in dropdown
- The REVEL score is collected as the maximum REVEL score from all of the variant's transcripts
- Parse GNOMAD POPMAX values only if they are numerical when loading variants
### Fixed
- Alphabetically sort "select default panels" dropdown menu options on case page
- Show gene panel removed status on case page
- Fixed visibility of the following buttons: remove assignee, remove pinned/causative, remove comment, remove case from group

## [4.84]
### Changed
- Clearer error message when a loqusdb query fails for an instance that initially connected
- Do not load chanjo-report module if not needed and more visible message when it fails loading
- Converted the HgncGene class into a Pydantic class
- Swap menu open and collapse indicator chevrons - down is now displayed-open, right hidden-closed
- Linters and actions now all use python 3.11
### Fixed
- Safer way to update variant genes and compounds that avoids saving temporary decorators into variants' database documents
- Link to HGNC gene report on gene page
- Case file load priority so that e.g. SNV get loaded before SV, or clinical before research, for consistent variant_id collisions

## [4.83]
### Added
- Edit ACMG classifications from variant page (only for classifications with criteria)
- Events for case CLI events (load case, update case, update individual)
- Support for loading and displaying local custom IGV tracks
- MANE IGV track to be used as a local track for igv.js (see scout demo config file)
- Optional separate MT VCFs, for `nf-core/raredisease`
### Changed
- Avoid passing verbs from CaseHandler - functions for case sample and individual in CaseEventHandler
- Hide mtDNA report and coverage report links on case sidebar for cases with WTS data only
- Modified OMIM-AUTO gene panel to include genes in both genome builds
- Moved chanjo code into a dedicated extension
- Optimise the function that collects "match-safe" genes for an institute by avoiding duplicated genes from different panels
- Users must actively select "show matching causatives/managed" on a case page to see matching numbers
- Upgraded python version from 3.8 to 3.11 in Docker images
### Fixed
- Fix several tests that relied on number of events after setup to be 0
- Removed unused load case function
- Artwork logo sync sketch with png and export svg
- Clearer exception handling on chanjo-report setup - fail early and visibly
- mtDNA report crashing when one or more samples from a case is not in the chanjo database
- Case page crashing on missing phenotype terms
- ACMG benign modifiers
- Speed up tests by caching python env correctly in Github action and adding two more test groups
- Agile issue templates were added globally to the CG-org. Adding custom issue templates to avoid exposing customers
- PanelApp panel not saving genes with empty `EnsembleGeneIds` list
- Speed up checking outdated gene panels
- Do not load research variants automatically when loading a case

## [4.82.2]
### Fixed
- Warning icon in case pages for individuals where `confirmed_sex` is false
- Show allele sizes form ExpansionHunter on STR variantS page again

## [4.82.1]
### Fixed
- Revert the installation of flask-ldapconn to use the version available on PyPI to be able to push new scout releases to PyPI

## [4.82]
### Added
- Tooltip for combined score in tables for compounds and overlapping variants
- Checkbox to filter variants by excluding genes listed in selected gene panels, files or provided as list
- STR variant information card with database links, replacing empty frequency panel
- Display paging and number of HPO terms available in the database on Phenotypes page
- On case page, typeahead hints when searching for a disease using substrings containing source ("OMIM:", "ORPHA:")
- Button to monitor the status of submissions on ClinVar Submissions page
- Option to filter cancer variants by number of observations in somatic and germline archived database
- Documentation for integrating chanjo2
- More up-to-date VEP CSQ dbNSFP frequency keys
- Parse PacBio TRGT (Tandem repeat genotyping tool) Short Tandem Repeat VCFs
### Changed
- In the case_report #panel-tables has a fixed width
- Updated IGV.js to 2.15.11
- Fusion variants in case report now contain same info as on fusion variantS page
- Block submission of somatic variants to ClinVar until we harmonise with their changed API
- Additional control on the format of conditions provided in ClinVar form
- Errors while loading managed variants from file are now displayed on the Managed Variants page
- Chanjo2 coverage button visible only when query will contain a list of HGNC gene IDs
- Use Python-Markdown directly instead of the unmaintained Flask-Markdown
- Use Markupsafe instead of long deprecated, now removed Flask Markup
- Prepare to unfreeze Werkzeug, but don't actually activate until chanjo can deal with the change
### Fixed
- Submit requests to Chanjo2 using HTML forms instead of JSON data
- `Research somatic variants` link name on caseS page
- Broken `Install the HTML 2 PDF renderer` step in a GitHub action
- Fix ClinVar form parsing to not include ":" in conditionType.id when condition conditionType.db is Orphanet
- Fix condition dropdown and pre-selection on ClinVar form for cases with associated ORPHA diagnoses
- Improved visibility of ClinVar form in dark mode
- End coordinates for indels in ClinVar form
- Diagnoses API search crashing with empty search string
- Variant's overlapping panels should show overlapping of variant genes against the latest version of the panel
- Case page crashing when case has both variants in a ClinVar submission and pinned not loaded variants
- Installation of git in second build stage of Dockerfile, allowing correct installation of libraries

## [4.81]
### Added
- Tag for somatic SV IGH-DUX4 detection samtools script
### Changed
- Upgraded Bootstrap version in reports from 4.3.1 to 5.1.3
### Fixed
- Buttons layout in HPO genes panel on case page
- Added back old variant rankscore index with different key order to help loading on demo instance
- Cancer case_report panel-table no longer contains inheritance information
- Case report pinned variants card now displays info text if all pinned variants are present in causatives
- Darkmode setting now applies to the comment-box accordion
- Typo in case report causing `cancer_rank_options is undefined` error

## [4.80]
### Added
- Support for .d4 files coverage using chanjo2 (Case page sidebar link) with test
- Link to chanjo2 coverage report and coverage gene overview on gene panel page
- Link to chanjo2 coverage report on Case page, HPO dynamic gene list
- Link to genes coverage overview report on Case page, HPO dynamic gene list
### Changed
- All links in disease table on diagnosis page now open in a new tab
- Dark mode settings applied to multi-selects on institute settings page
- Comments on case and variant pages can be viewed by expanding an accordion
- On case page information on pinned variants and variants submitted to ClinVar are displayed in the same table
- Demo case file paths are now stored as absolute paths
- Optimised indices to address slow queries
- On case page default panels are now found at the top of the table, and it can be sorted by this trait
### Fixed
- On variants page, search for variants in genes present only in build 38 returning no results
- Pin/unpin with API was not able to make event links
- A new field `Explanation for multiple conditions` is available in ClinVar for submitting variants with more than one associated condition
- Fusion genes with partners lacking gene HGNC id will still be fully loaded
- Fusion variantS export now contains fusion variant specific columns
- When Loqusdb observations count is one the table includes information on if observation was for the current or another case

## [4.79.1]
### Fixed
- Exporting variants without rank score causing page to crash
- Display custom annotations also on cancer variant page

## [4.79]
### Added
- Added tags for Sniffles and CNVpytor, two LRS SV callers
- Button on case page for displaying STR variants occurring in the dynamic HPO panel
- Display functional annotation relative to variant gene's MANE transcripts on variant summary, when available
- Links to ACMG structural variant pathogenicity classification guidelines
- Phenomodels checkboxes can now include orpha terms
- Add incidental finding to case tags
- Get an alert on caseS page when somebody validates variants you ordered Sanger sequencing for
### Changed
- In the diagnoses page genes associated with a disease are displayed using hgnc symbol instead of hgnc id
- Refactor view route to allow navigation directly to unique variant document id, improve permissions check
- Do not show MANE and MANE Plus Clinical transcripts annotated from VEP (saved in variants) but collect this info from the transcripts database collection
- Refactor view route to allow navigation directly to unique case id (in particular for gens)
- `Institutes to share cases with` on institute's settings page now displays institutes names and IDs
- View route with document id selects view template based on variant category
### Fixed
- Refactored code in cases blueprints and variant_events adapter (set diseases for partial causative variants) to use "disease" instead of "omim" to encompass also ORPHA terms
- Refactored code in `scout/parse/omim.py` and `scout/parse/disease_terms.py` to use "disease" instead of "phenotype" to differentiate from HPO terms
- Be more careful about checking access to variant on API access
- Show also ACMG VUS on general report (could be missing if not e.g. pinned)

## [4.78]
### Added
- Case status labels can be added, giving more finegrained details on a solved status (provisional, diagnostic, carrier, UPD, SMN, ...)
- New SO terms: `sequence_variant` and `coding_transcript_variant`
- More MEI specific annotation is shown on the variant page
- Parse and save MANE transcripts info when updating genes in build 38
- ClinVar submission can now be downloaded as a json file
- `Mane Select` and `Mane Plus Clinical` badges on Gene page, when available
- ClinVar submission can now be downloaded as a json file
- API endpoint to pin variant
- Display common/uncommon/rare on summary of mei variant page
### Changed
- In the ClinVar form, database and id of assertion criteria citation are now separate inputs
- Customise institute settings to be able to display all cases with a certain status on cases page (admin users)
- Renamed `Clinical Significance` to `Germline Classification` on multistep ClinVar form
- Changed the "x" in cases.utils.remove_form button text to red for better visibility in dark mode
- Update GitHub actions
- Default loglevel up to INFO, making logs with default start easier to read
- Add XTR region to PAR region definition
- Diagnoses can be searched on diagnoses page without waiting for load first
### Fixed
- Removed log info showing hgnc IDs used in variantS search
- Maintain Matchmaker Exchange and Beacon submission status when a case is re-uploaded
- Inheritance mode from ORPHA should not be confounded with the OMIM inheritance model
- Decipher link URL changes
- Refactored code in cases blueprints to use "disease" instead of "omim" to encompass also ORPHA terms

## [4.77]
### Added
- Orpha disease terms now include information on inheritance
- Case loading via .yaml config file accepts subject_id and phenotype_groups (if previously defined as constant default or added per institute)
- Possibility to submit variants associated with Orphanet conditions to ClinVar
- Option update path to .d4 files path for individuals of an existing case using the command line
- More constraint information is displayed per gene in addition to pLi: missense and LoF OE, CI (inluding LOEUF) and Z-score.
### Changed
- Introduce validation in the ClinVar multistep form to make sure users provide at least one variant-associated condition
- CLI scout update individual accepts subject_id
- Update ClinVar inheritance models to reflect changes in ClinVar submission API
- Handle variant-associated condition ID format in background when creating ClinVar submissions
- Replace the code that downloads Ensembl genes, transcripts and exons with the Schug web app
- Add more info to error log when transcript variant frequency parsing fails.
- GnomAD v4 constraint information replaces ExAC constraints (pLi).
### Fixed
- Text input of associated condition in ClinVar form now aligns to the left
- Alignment of contents in the case report has been updated
- Missing number of phenotypes and genes from case diagnoses
- Associate OMIM and/or ORPHA diagnoses with partial causatives
- Visualization of partial causatives' diagnoses on case page: style and links
- Revert style of pinned variants window on the case page
- Rename `Clinical significanc` to `Germline classification` in ClinVar submissions exported files
- Rename `Clinical significance citations` to `Classification citations` in ClinVar submissions exported files
- Rename `Comment on clinical significance` to `Comment on classification` in ClinVar submissions exported files
- Show matching partial causatives on variant page
- Matching causatives shown on case page consisting only of variant matching the default panels of the case - bug introduced since scout v4.72 (Oct 18, 2023)
- Missing somatic variant read depth leading to report division by zero

## [4.76]
### Added
- Orphacodes are visible in phenotype tables
- Pydantic validation of image paths provided in case load config file
- Info on the user which created a ClinVar submission, when available
- Associate .d4 files to case individuals when loading a case via config file
### Changed
- In diagnoses page the load of diseases are initiated by clicking a button
- Revel score, Revel rank score and SpliceAI values are also displayed in Causatives and Validated variants tables
- Remove unused functions and tests
- Analysis type and direct link from cases list for OGM cases
- Removed unused `case_obj` parameter from server/blueprints/variant/controllers/observations function
- Possibility to reset ClinVar submission ID
- Allow ClinVar submissions with custom API key for users registered as ClinVar submitters or when institute doesn't have a preset list of ClinVar submitters
- Ordered event verbs alphabetically and created ClinVar-related user events
- Removed the unused "no-variants" option from the load case command line
### Fixed
- All disease_terms have gene HGNC ids as integers when added to the scout database
- Disease_term identifiers are now prefixed with the name of the coding system
- Command line crashing with error when updating a user that doesn't exist
- Thaw coloredlogs - 15.0.1 restores errorhandler issue
- Thaw crypography - current base image and library version allow Docker builds
- Missing delete icons on phenomodels page
- Missing cryptography lib error while running Scout container on an ARM processor
- Round CADD values with many decimals on causatives and validated variants pages
- Dark-mode visibility of some fields on causatives and validated variants pages
- Clinvar submitters would be cleared when unprivileged users saved institute settings page
- Added a default empty string in cases search form to avoid None default value
- Page crashing when user tries to remove the same variant from a ClinVar submission in different browser tabs
- Update more GnomAD links to GnomAD v4 (v38 SNVs, MT vars, STRs)
- Empty cells for RNA fusion variants in Causatives and Verified variants page
- Submenu icons missing from collapsible actionbar
- The collapsible actionbar had some non-collapsing overly long entries
- Cancer observations for SVs not appearing in the variant details view
- Archived local observations not visible on cancer variantS page
- Empty Population Frequency column in the Cancer SV Variants view
- Capital letters in ClinVar events description shown on case page

## [4.75]
### Added
- Hovertip to gene panel names with associated genes in variant view, when variant covers more than one gene
- Tests for panel to genes
- Download of Orphadata en_product6 and en_product4 from CLI
- Parse and save `database_found` key/values for RNA fusion variants
- Added fusion_score, ffpm, split_reads, junction_reads and fusion_caller to the list of filters on RNA fusion variants page
- Renamed the function `get_mei_info` to `set_mei_info` to be consistent with the other functions
- Fixed removing None key/values from parsed variants
- Orphacodes are included in the database disease_terms
### Changed
- Allow use of projections when retrieving gene panels
- Do not save custom images as binary data into case and variant database documents
- Retrieve and display case and variant custom images using image's saved path
- Cases are activated by viewing FSHD and SMA reports
- Split multi-gene SNV variants into single genes when submitting to Matchmaker Exchange
- Alamut links also on the gene level, using transcript and HGVS: better for indels. Keep variant link for missing HGVS
- Thaw WTForms - explicitly coerce form decimal field entries when filters fetched from db
### Fixed
- Removed some extra characters from top of general report left over from FontAwsome fix
- Do not save fusion variants-specific key/values in other types of variants
- Alamut link for MT variants in build 38
- Convert RNA fusions variants `tool_hits` and `fusion_score` keys from string to numbers
- Fix genotype reference and alternative sequencing depths defaulting to -1 when values are 0
- DecimalFields were limited to two decimal places for several forms - lifting restrictions on AF, CADD etc.

## [4.74.1]
### Changed
- Parse and save into database also OMIM terms not associated to genes
### Fixed
- BioNano API FSHD report requests are GET in Access 1.8, were POST in 1.7
- Update more FontAwesome icons to avoid Pro icons
- Test if files still exist before attempting to load research variants
- Parsing of genotypes error, resulting in -1 values when alt or ref read depths are 0

## [4.74]
### Added
- SNVs and Indels, MEI and str variants genes have links to Decipher
- An `owner + case display name` index for cases database collection
- Test and fixtures for RNA fusion case page
- Load and display fusion variants from VCF files as the other variant types
- Option to update case document with path to mei variants (clinical and research)
### Changed
- Details on variant type and category for audit filters on case general report
- Enable Gens CN profile button also in somatic case view
- Fix case of analysis type check for Gens analysis button - only show for WGS
### Fixed
- loqusdb table no longer has empty row below each loqusid
- MatchMaker submission details page crashing because of change in date format returned by PatientMatcher
- Variant external links buttons style does not change color when visited
- Hide compounds with compounds follow filter for region or function would fail for variants in multiple genes
- Updated FontAwesome version to fix missing icons

## [4.73]
### Added
- Shortcut button for HPO panel MEI variants from case page
- Export managed variants from CLI
### Changed
- STRs visualization on case panel to emphasize abnormal repeat count and associated condition
- Removed cytoband column from STRs variant view on case report
- More long integers formatted with thin spaces, and copy to clipboard buttons added
### Fixed
- OMIM table is scrollable if higher than 700px on SV page
- Pinned variants validation badge is now red for false positives.
- Case display name defaulting to case ID when `family_name` or `display_name` are missing from case upload config file
- Expanded menu visible at screen sizes below 1000px now has background color
- The image in ClinVar howto-modal is now responsive
- Clicking on a case in case groups when case was already removed from group in another browser tab
- Page crashing when saving filters for mei variants
- Link visited color of images

## [4.72.4]
### Changed
- Automatic test mongod version increased to v7
### Fixed
- GnomAD now defaults to hg38 - change build 37 links accordingly

## [4.72.3]
### Fixed
- Somatic general case report small variant table can crash with unclassified variants

## [4.72.2]
### Changed
- A gunicorn maxrequests parameter for Docker server image - default to 1200
- STR export limit increased to 500, as for other variants
- Prevent long number wrapping and use thin spaces for separation, as per standards from SI, NIST, IUPAC, BIPM.
- Speed up case retrieval and lower memory use by projecting case queries
- Make relatedness check fails stand out a little more to new users
- Speed up case retrieval and lower memory use by projecting case queries
- Speed up variant pages by projecting only the necessary keys in disease collection query
### Fixed
- Huge memory use caused by cases and variants pages pulling complete disease documents from DB
- Do not include genes fetched from HPO terms when loading diseases
- Consider the renamed fields `Approved Symbol` -> `Approved Gene Symbol` and `Gene Symbols` -> `Gene/Locus And Other Related Symbols` when parsing OMIM terms from genemap2.txt file

## [4.72.1]
### Fixed
- Jinja filter that renders long integers
- Case cache when looking for causatives in other cases causing the server to hang

## [4.72]
### Added
- A GitHub action that checks for broken internal links in docs pages
- Link validation settings in mkdocs.yml file
- Load and display full RNA alignments on alignment viewer
- Genome build check when loading a case
- Extend event index to previous causative variants and always load them
### Fixed
- Documentation nav links for a few documents
- Slightly extended the BioNano Genomics Access integration docs
- Loading of SVs when VCF is missing the INFO.END field but has INFO.SVLEN field
- Escape protein sequence name (if available) in case general report to render special characters correctly
- CaseS HPO term searches for multiple terms works independent of order
- CaseS search regexp should not allow backslash
- CaseS cohort tags can contain whitespace and still match
- Remove diagnoses from cases even if OMIM term is not found in the database
- Parsing of disease-associated genes
- Removed an annoying warning while updating database's disease terms
- Displaying custom case images loaded with scout version <= 4.71
- Use pydantic version >=2 in requirements.txt file
### Changed
- Column width adjustment on caseS page
- Use Python 3.11 in tests
- Update some github actions
- Upgraded Pydantic to version 2
- Case validation fails on loading when associated files (alignments, VCFs and reports) are not present on disk
- Case validation fails on loading when custom images have format different then ["gif", "svg", "png", "jpg", "jpeg"]
- Custom images keys `case` and `str` in case config yaml file are renamed to `case_images` and `str_variants_images`
- Simplify and speed up case general report code
- Speed up case retrieval in case_matching_causatives
- Upgrade pymongo to version 4
- When updating disease terms, check that all terms are consistent with a DiseaseTerm model before dropping the old collection
- Better separation between modules loading HPO terms and diseases
- Deleted unused scout.build.phenotype module
- Stricter validation of mandatory genome build key when loading a case. Allowed values are ['37','38',37,38]
- Improved readability of variants length and coordinates on variantS pages

## [4.71]
### Added
- Added Balsamic keys for SweGen and loqusdb local archive frequecies, SNV and SV
- New filter option for Cancer variantS: local archive RD loqusdb
- Show annotated observations on SV variantS view, also for cancer somatic SVs
- Revel filter for variantS
- Show case default panel on caseS page
- CADD filter for Cancer Somatic SNV variantS - show score
- SpliceAI-lookup link (BROAD, shows SpliceAI and Pangolin) from variant page
- BioNano Access server API - check projects, samples and fetch FSHD reports
### Fixed
- Name of reference genome build for RNA for compatibility with IGV locus search change
- Howto to run the Docker image on Mac computers in `admin-guide/containers/container-deploy.md`
- Link to Weasyprint installation howto in README file
- Avoid filling up disk by creating a reduced VCF file for every variant that is visualized
- Remove legacy incorrectly formatted CODEOWNERS file
- Restrain variant_type requests to variantS views to "clinical" or "research"
- Visualization of cancer variants where cancer case has no affected individual
- ProteinPaint gene link (small StJude API change)
- Causative MEI variant link on causatives page
- Bionano access api settings commented out by default in Scout demo config file.
- Do not show FSHD button on freshly loaded cases without bionano_access individuals
- Truncate long variants' HGVS on causative/Clinically significant and pinned variants case panels
### Changed
- Remove function call that tracks users' browser version
- Include three more splice variant SO terms in clinical filter severe SO terms
- Drop old HPO term collection only after parsing and validation of new terms completes
- Move score to own column on Cancer Somatic SNV variantS page
- Refactored a few complex case operations, breaking out sub functionalities

## [4.70]
### Added
- Download a list of Gene Variants (max 500) resulting from SNVs and Indels search
- Variant PubMed link to search for gene symbol and any aliases
### Changed
- Clearer gnomAD values in Variants page
### Fixed
- CaseS page uniform column widths
- Include ClinVar variants into a scrollable div element on Case page
- `canonical_transcript` variable not initialized in get_hgvs function (server.blueprints.institutes.controllers.py)
- Catch and display any error while importing Phenopacket info
- Modified Docker files to use python:3.8-slim-bullseye to prevent gunicorn workers booting error

## [4.69]
### Added
- ClinVar submission howto available also on Case page
- Somatic score and filtering for somatic SV callers, if available
- Show caller as a tooltip on variantS list
### Fixed
- Crash when attempting to export phenotype from a case that had never had phenotypes
- Aesthetic fix to Causative and Pinned Variants on Case page
- Structural inconsistency for ClinVar Blueprint templates
- Updated igv.js to 2.15.8 to fix track default color bug
- Fixed release versions for actions.
- Freeze tornado below 6.3.0 for compatibility with livereload 2.6.3
- Force update variants count on case re-upload
- IGV locus search not working - add genome reference id
- Pin links to MEI variants should end up on MEI not SV variant view
- Load also matching MEI variants on forced region load
- Allow excluding MEI from case variant deletion
- Fixed the name of the assigned user when the internal user ID is different from the user email address
- Gene variantS should display gene function, region and full hgvs
### Changed
- FontAwesome integrity check fail (updated resource)
- Removed ClinVar API validation buttons in favour of direct API submission
- Improved layout of Institute settings page
- ClinVar API key and allowed submitters are set in the Institute settings page


## [4.68]
### Added
- Rare Disease Mobile Element Insertion variants view
### Changed
- Updated igv.js to 2.15.6
### Fixed
- Docker stage build pycairo.
- Restore SNV and SV rank models versions on Causatives and Verified pages
- Saving `REVEL_RANKSCORE` value in a field named `revel` in variants database documents

## [4.67]
### Added
- Prepare to filter local SV frequency
### Changed
- Speed up instituteS page loading by refactoring cases/institutes query
- Clinical Filter for SVs includes `splice_polypyrimidine_tract_variant` as a severe consequence
- Clinical Filter for SVs includes local variant frequency freeze ("old") for filtering, starting at 30 counts
- Speed up caseS page loading by adding status to index and refactoring totals count
- HPO file parsing is updated to reflect that HPO have changed a few downloadable file formats with their 230405 release.
### Fixed
- Page crashing when a user tries to edit a comment that was removed
- Warning instead of crashed page when attempting to retrieve a non-existent Phenopacket
- Fixed StJude ProteinPaint gene link (URL change)
- Freeze of werkzeug library to version<2.3 to avoid problems resulting from the consequential upgrade of the Flask lib
- Huge list of genes in case report for megabases-long structural variants.
- Fix displaying institutes without associated cases on institutes page
- Fix default panel selection on SVs in cancer case report

## [4.66]
### Changed
- Moved Phenomodels code under a dedicated blueprint
- Updated the instructions to load custom case report under admin guide
- Keep variants filter window collapsed except when user expands it to filter
### Added
- A summary table of pinned variants on the cancer case general report
- New openable matching causatives and managed variants lists for default gene panels only for convenience
### Fixed
- Gens structural variant page link individual id typo

## [4.65.2]
### Fixed
- Generating general case report with str variants containing comments

## [4.65.1]
### Fixed
- Visibility of `Gene(s)` badges on SV VariantS page
- Hide dismiss bar on SV page not working well
- Delivery report PDF download
- Saving Pipeline version file when loading a case
- Backport compatible import of importlib metadata for old python versions (<3.8)

## [4.65]
### Added
- Option to mark a ClinVar submission as submitted
- Docs on how to create/update the PanelApp green genes as a system admin
- `individual_id`-parameter to both Gens links
- Download a gene panel in TXT format from gene panel page
- Panel gene comments on variant page: genes in panels can have comments that describe the gene in a panel context
### Changed
- Always show each case category on caseS page, even if 0 cases in total or after current query
- Improved sorting of ClinVar submissions
- Pre-populate SV type select in ClinVar submission form, when possible
- Show comment badges in related comments tables on general report
- Updated version of several GitHub actions
- Migrate from deprecated `pkg_resources` lib to `importlib_resources`
- Dismiss bar on variantS pages is thinner.
- Dismiss bar on variantS pages can be toggled open or closed for the duration of a login session.
### Fixed
- Fixed Sanger order / Cancel order modal close buttons
- Visibility of SV type in ClinVar submission form
- Fixed a couple of creations where now was called twice, so updated_at and created_at could differ
- Deprecated Ubuntu version 18.04 in one GitHub action
- Panels that have been removed (hidden) should not be visible in views where overlapping gene panels for genes are shown
- Gene panel test pointing to the right function

## [4.64]
### Added
- Create/Update a gene panel containing all PanelApp green genes (`scout update panelapp-green -i <cust_id>`)
- Links for ACMG pathogenicity impact modification on the ACMG classification page
### Changed
- Open local observation matching cases in new windows
### Fixed
- Matching manual ranked variants are now shown also on the somatic variant page
- VarSome links to hg19/GRCh37
- Managed variants filter settings lost when navigating to additional pages
- Collect the right variant category after submitting filter form from research variantS page
- Beacon links are templated and support variants in genome build 38

## [4.63]
### Added
- Display data sharing info for ClinVar, Matchmaker Exchange and Beacon in a dedicated column on Cases page
- Test for `commands.download.omim.print_omim`
- Display dismissed variants comments on general case report
- Modify ACMG pathogenicity impact (most commonly PVS1, PS3) based on strength of evidence with lab director's professional judgement
- REViewer button on STR variant page
- Alamut institution parameter in institute settings for Alamut Visual Plus software
- Added Manual Ranks Risk Factor, Likely Risk Factor and Uncertain Risk Factor
- Display matching manual ranks from previous cases the user has access to on VariantS and Variant pages
- Link to gnomAD gene SVs v2.1 for SV variants with gnomAD frequency
- Support for nf-core/rnafusion reports
### Changed
- Display chrY for sex unknown
- Deprecate legacy scout_load() method API call.
- Message shown when variant tag is updated for a variant
- When all ACMG classifications are deleted from a variant, the current variant classification status is also reset.
- Refactored the functions that collect causative variants
- Removed `scripts/generate_test_data.py`
### Fixed
- Default IGV tracks (genes, ClinVar, ClinVar CNVs) showing even if user unselects them all
- Freeze Flask-Babel below v3.0 due to issue with a locale decorator
- Thaw Flask-Babel and fix according to v3 standard. Thank you @TkTech!
- Show matching causatives on somatic structural variant page
- Visibility of gene names and functional annotations on Causatives/Verified pages
- Panel version can be manually set to floating point numbers, when modified
- Causatives page showing also non-causative variants matching causatives in other cases
- ClinVar form submission for variants with no selected transcript and HGVS
- Validating and submitting ClinVar objects not containing both Variant and Casedata info

## [4.62.1]
### Fixed
- Case page crashing when adding a case to a group without providing a valid case name

## [4.62]
### Added
- Validate ClinVar submission objects using the ClinVar API
- Wrote tests for case and variant API endpoints
- Create ClinVar submissions from Scout using the ClinVar API
- Export Phenopacket for affected individual
- Import Phenopacket from JSON file or Phenopacket API backend server
- Use the new case name option for GENS requests
- Pre-validate refseq:HGVS items using VariantValidator in ClinVar submission form
### Fixed
- Fallback for empty alignment index for REViewer service
- Source link out for MIP 11.1 reference STR annotation
- Avoid duplicate causatives and pinned variants
- ClinVar clinical significance displays only the ACMG terms when user selects ACMG 2015 as assertion criteria
- Spacing between icon and text on Beacon and MatchMaker links on case page sidebar
- Truncate IDs and HGVS representations in ClinVar pages if longer than 25 characters
- Update ClinVar submission ID form
- Handle connection timeout when sending requests requests to external web services
- Validate any ClinVar submission regardless of its status
- Empty Phenopackets import crashes
- Stop Spinner on Phenopacket JSON download
### Changed
- Updated ClinVar submission instructions

## [4.61.1]
### Fixed
- Added `UMLS` as an option of `Condition ID type` in ClinVar Variant downloaded files
- Missing value for `Condition ID type` in ClinVar Variant downloaded files
- Possibility to open, close or delete a ClinVar submission even if it doesn't have an associated name
- Save SV type, ref and alt n. copies to exported ClinVar files
- Inner and outer start and stop SV coordinates not exported in ClinVar files
- ClinVar submissions page crashing when SV files don't contain breakpoint exact coordinates
- Align OMIM diagnoses with delete diagnosis button on case page
- In ClinVar form, reset condition list and customize help when condition ID changes

## [4.61]
### Added
- Filter case list by cases with variants in ClinVar submission
- Filter case list by cases containing RNA-seq data - gene_fusion_reports and sample-level tracks (splice junctions and RNA coverage)
- Additional case category `Ignored`, to be used for cases that don't fall in the existing 'inactive', 'archived', 'solved', 'prioritized' categories
- Display number of cases shown / total number of cases available for each category on Cases page
- Moved buttons to modify case status from sidebar to main case page
- Link to Mutalyzer Normalizer tool on variant's transcripts overview to retrieve official HVGS descriptions
- Option to manually load RNA MULTIQC report using the command `scout load report -t multiqc_rna`
- Load RNA MULTIQC automatically for a case if config file contains the `multiqc_rna` key/value
- Instructions in admin-guide on how to load case reports via the command line
- Possibility to filter RD variants by a specific genotype call
- Distinct colors for different inheritance models on RD Variant page
- Gene panels PDF export with case variants hits by variant type
- A couple of additional README badges for GitHub stats
- Upload and display of pipeline reference info and executable version yaml files as custom reports
- Testing CLI on hasta in PR template
### Changed
- Instructions on how to call dibs on scout-stage server in pull request template
- Deprecated CLI commands `scout load <delivery_report, gene_fusion_report, coverage_qc_report, cnv_report>` to replace them with command `scout load report -t <report type>`
- Refactored code to display and download custom case reports
- Do not export `Assertion method` and `Assertion method citation` to ClinVar submission files according to changes to ClinVar's submission spreadsheet templates.
- Simplified code to create and download ClinVar CSV files
- Colorize inheritance models badges by category on VariantS page
- `Safe variants matching` badge more visible on case page
### Fixed
- Non-admin users saving institute settings would clear loqusdb instance selection
- Layout of variant position, cytoband and type in SV variant summary
- Broken `Build Status - GitHub badge` on GitHub README page
- Visibility of text on grey badges in gene panels PDF exports
- Labels for dashboard search controls
- Dark mode visibility for ClinVar submission
- Whitespaces on outdated panel in extent report

## [4.60]
### Added
- Mitochondrial deletion signatures (mitosign) can be uploaded and shown with mtDNA report
- A `Type of analysis` column on Causatives and Validated variants pages
- List of "safe" gene panels available for matching causatives and managed variants in institute settings, to avoid secondary findings
- `svdb_origin` as a synonym for `FOUND_IN` to complement `set` for variants found by all callers
### Changed
- Hide removed gene panels by default in panels page
- Removed option for filtering cancer SVs by Tumor and Normal alt AF
- Hide links to coverage report from case dynamic HPO panel if cancer analysis
- Remove rerun emails and redirect users to the analysis order portal instead
- Updated clinical SVs igv.js track (dbVar) and added example of external track from `https://trackhubregistry.org/`
- Rewrote the ClinVar export module to simplify and add one variant at the time
- ClinVar submissions with phenotype conditions from: [OMIM, MedGen, Orphanet, MeSH, HP, MONDO]
### Fixed
- If trying to load a badly formatted .tsv file an error message is displayed.
- Avoid showing case as rerun when first attempt at case upload failed
- Dynamic autocomplete search not working on phenomodels page
- Callers added to variant when loading case
- Now possible to update managed variant from file without deleting it first
- Missing preselected chromosome when editing a managed variant
- Preselected variant type and subtype when editing a managed variant
- Typo in dbVar ClinVar track, hg19


## [4.59]
### Added
- Button to go directly to HPO SV filter variantS page from case
- `Scout-REViewer-Service` integration - show `REViewer` picture if available
- Link to HPO panel coverage overview on Case page
- Specify a confidence threshold (green|amber|red) when loading PanelApp panels
- Functional annotations in variants lists exports (all variants)
- Cancer/Normal VAFs and COSMIC ids in in variants lists exports (cancer variants)
### Changed
- Better visualization of regional annotation for long lists of genes in large SVs in Variants tables
- Order of cells in variants tables
- More evident links to gene coverage from Variant page
- Gene panels sorted by display name in the entire Case page
- Round CADD and GnomAD values in variants export files
### Fixed
- HPO filter button on SV variantS page
- Spacing between region|function cells in SVs lists
- Labels on gene panel Chanjo report
- Fixed ambiguous duplicated response headers when requesting a BAM file from /static
- Visited color link on gene coverage button (Variant page)

## [4.58.1]
### Fixed
- Case search with search strings that contain characters that can be escaped

## [4.58]
### Added
- Documentation on how to create/update PanelApp panels
- Add filter by local observations (archive) to structural variants filters
- Add more splicing consequences to SO term definitions
- Search for a specific gene in all gene panels
- Institute settings option to force show all variants on VariantS page for all cases of an institute
- Filter cases by validation pending status
- Link to The Clinical Knowledgebase (CKB) (https://ckb.jax.org/) in cancer variant's page
### Fixed
- Added a not-authorized `auto-login` fixture according to changes in Flask-Login 0.6.2
- Renamed `cache_timeout` param name of flask.send_file function to `max_age` (Flask 2.2 compliant)
- Replaced deprecated `app.config["JSON_SORT_KEYS"]` with app.json.sort_keys in app settings
- Bug in gene variants page (All SNVs and INDELs) when variant gene doesn't have a hgnc id that is found in the database
- Broken export of causatives table
- Query for genes in build 38 on `Search SNVs and INDELs` page
- Prevent typing special characters `^<>?!=\/` in case search form
- Search matching causatives also among research variants in other cases
- Links to variants in Verified variants page
- Broken filter institute cases by pinned gene
- Better visualization of long lists of genes in large SVs on Causative and Verified Variants page
- Reintroduced missing button to export Causative variants
- Better linking and display of matching causatives and managed variants
- Reduced code complexity in `scout/parse/variant/variant.py`
- Reduced complexity of code in `scout/build/variant/variant.py`

### Changed
- State that loqusdb observation is in current case if observations count is one and no cases are shown
- Better pagination and number of variants returned by queries in `Search SNVs and INDELs` page
- Refactored and simplified code used for collecting gene variants for `Search SNVs and INDELs` page
- Fix sidebar panel icons in Case view
- Fix panel spacing in Case view
- Removed unused database `sanger_ordered` and `case_id,category,rank_score` indexes (variant collection)
- Verified variants displayed in a dedicated page reachable from institute sidebar
- Unified stats in dashboard page
- Improved gene info for large SVs and cancer SVs
- Remove the unused `variant.str_variant` endpoint from variant views
- Easier editing of HPO gene panel on case page
- Assign phenotype panel less cramped on Case page
- Causatives and Verified variants pages to use the same template macro
- Allow hyphens in panel names
- Reduce resolution of example images
- Remove some animations in web gui which where rendered slow


## [4.57.4]
### Fixed
- Parsing of variant.FORMAT "DR" key in parse variant file

## [4.57.3]
### Fixed
- Export of STR verified variants
- Do not download as verified variants first verified and then reset to not validated
- Avoid duplicated lines in downloaded verified variants reflecting changes in variant validation status

## [4.57.2]
### Fixed
- Export of verified variants when variant gene has no transcripts
- HTTP 500 when visiting a the details page for a cancer variant that had been ranked with genmod

## [4.57.1]
### Fixed
- Updating/replacing a gene panel from file with a corrupted or malformed file

## [4.57]
### Added
- Display last 50 or 500 events for a user in a timeline
- Show dismiss count from other cases on matching variantS
- Save Beacon-related events in events collection
- Institute settings allow saving multiple loqusdb instances for one institute
- Display stats from multiple instances of loqusdb on variant page
- Display date and frequency of obs derived from count of local archive observations from MIP11 (requires fix in MIP)
### Changed
- Prior ACMG classifications view is no longer limited by pathogenicity
### Fixed
- Visibility of Sanger ordered badge on case page, light mode
- Some of the DataTables tables (Phenotypes and Diagnoses pages) got a bit dark in dark mode
- Remove all redundancies when displaying timeline events (some events are saved both as case-related and variant-related)
- Missing link in saved MatchMaker-related events
- Genes with mixed case gene symbols missing in PanelApp panels
- Alignment of elements on the Beacon submission modal window
- Locus info links from STR variantS page open in new browser tabs

## [4.56]
### Added
- Test for PanelApp panels loading
- `panel-umi` tag option when loading cancer analyses
### Changed
- Black text to make comments more visible in dark mode
- Loading PanelApp panels replaces pre-existing panels with same version
- Removed sidebar from Causatives page - navigation is available on the top bar for now
- Create ClinVar submissions from pinned variants list in case page
- Select which pinned variants will be included in ClinVar submission documents
### Fixed
- Remove a:visited css style from all buttons
- Update of HPO terms via command line
- Background color of `MIXED` and `PANEL-UMI` sequencing types on cases page
- Fixed regex error when searching for cases with query ending with `\ `
- Gene symbols on Causatives page lighter in dark mode
- SpliceAI tooltip of multigene variants

## [4.55]
### Changed
- Represent different tumor samples as vials in cases page
- Option to force-update the OMIM panel
### Fixed
- Low tumor purity badge alignment in cancer samples table on cancer case view
- VariantS comment popovers reactivate on hover
- Updating database genes in build 37
- ACMG classification summary hidden by sticky navbar
- Logo backgrounds fixed to white on welcome page
- Visited links turn purple again
- Style of link buttons and dropdown menus
- Update KUH and GMS logos
- Link color for Managed variants

## [4.54]
### Added
- Dark mode, using browser/OS media preference
- Allow marking case as solved without defining causative variants
- Admin users can create missing beacon datasets from the institute's settings page
- GenCC links on gene and variant pages
- Deprecation warnings when launching the app using a .yaml config file or loading cases using .ped files
### Changed
- Improved HTML syntax in case report template
- Modified message displayed when variant rank stats could not be calculated
- Expanded instructions on how to test on CG development server (cg-vm1)
- Added more somatic variant callers (Balsamic v9 SNV, develop SV)
### Fixed
- Remove load demo case command from docker-compose.yml
- Text elements being split across pages in PDF reports
- Made login password field of type `password` in LDAP login form
- Gene panels HTML select in institute's settings page
- Bootstrap upgraded to version 5
- Fix some Sourcery and SonarCloud suggestions
- Escape special characters in case search on institute and dashboard pages
- Broken case PDF reports when no Madeline pedigree image can be created
- Removed text-white links style that were invisible in new pages style
- Variants pagination after pressing "Filter variants" or "Clinical filter"
- Layout of buttons Matchmaker submission panel (case page)
- Removing cases from Matchmaker (simplified code and fixed functionality)
- Reintroduce check for missing alignment files purged from server

## [4.53]
### Added
### Changed
- Point Alamut API key docs link to new API version
- Parse dbSNP id from ID only if it says "rs", else use VEP CSQ fields
- Removed MarkupSafe from the dependencies
### Fixed
- Reintroduced loading of SVs for demo case 643595
- Successful parse of FOUND_IN should avoid GATK caller default
- All vulnerabilities flagged by SonarCloud

## [4.52]
### Added
- Demo cancer case gets loaded together with demo RD case in demo instance
- Parse REVEL_score alongside REVEL_rankscore from csq field and display it on SNV variant page
- Rank score results now show the ranking range
- cDNA and protein changes displayed on institute causatives pages
- Optional SESSION_TIMEOUT_MINUTES configuration in app config files
- Script to convert old OMIM case format (list of integers) to new format (list of dictionaries)
- Additional check for user logged in status before serving alignment files
- Download .cgh files from cancer samples table on cancer case page
- Number of documents and date of last update on genes page
### Changed
- Verify user before redirecting to IGV alignments and sashimi plots
- Build case IGV tracks starting from case and variant objects instead of passing all params in a form
- Unfreeze Werkzeug lib since Flask_login v.0.6 with bugfix has been released
- Sort gene panels by name (panelS and variant page)
- Removed unused `server.blueprints.alignviewers.unindexed_remote_static` endpoint
- User sessions to check files served by `server.blueprints.alignviewers.remote_static` endpoint
- Moved Beacon-related functions to a dedicated app extension
- Audit Filter now also loads filter displaying the variants for it
### Fixed
- Handle `attachment_filename` parameter renamed to `download_name` when Flask 2.2 will be released
- Removed cursor timeout param in cases find adapter function to avoid many code warnings
- Removed stream argument deprecation warning in tests
- Handle `no intervals found` warning in load_region test
- Beacon remove variants
- Protect remote_cors function in alignviewers view from Server-Side Request Forgery (SSRF)
- Check creation date of last document in gene collection to display when genes collection was updated last

## [4.51]
### Added
- Config file containing codecov settings for pull requests
- Add an IGV.js direct link button from case page
- Security policy file
- Hide/shade compound variants based on rank score on variantS from filter
- Chromograph legend documentation direct link
### Changed
- Updated deprecated Codecov GitHub action to v.2
- Simplified code of scout/adapter/mongo/variant
- Update IGV.js to v2.11.2
- Show summary number of variant gene panels on general report if more than 3
### Fixed
- Marrvel link for variants in genome build 38 (using liftover to build 37)
- Remove flags from codecov config file
- Fixed filter bug with high negative SPIDEX scores
- Renamed IARC TP53 button to to `TP53 Database`, modified also link since IARC has been moved to the US NCI: `https://tp53.isb-cgc.org/`
- Parsing new format of OMIM case info when exporting patients to Matchmaker
- Remove flask-debugtoolbar lib dependency that is using deprecated code and causes app to crash after new release of Jinja2 (3.1)
- Variant page crashing for cases with old OMIM terms structure (a list of integers instead of dictionary)
- Variant page crashing when creating MARRVEL link for cases with no genome build
- SpliceAI documentation link
- Fix deprecated `safe_str_cmp` import from `werkzeug.security` by freezing Werkzeug lib to v2.0 until Flask_login v.0.6 with bugfix is released
- List gene names densely in general report for SVs that contain more than 3 genes
- Show transcript ids on refseq genes on hg19 in IGV.js, using refgene source
- Display correct number of genes in general report for SVs that contain more than 32 genes
- Broken Google login after new major release of `lepture/authlib`
- Fix frequency and callers display on case general report

## [4.50.1]
### Fixed
- Show matching causative STR_repid for legacy str variants (pre Stranger hgnc_id)

## [4.50]
### Added
- Individual-specific OMIM terms
- OMIM disease descriptions in ClinVar submission form
- Add a toggle for melter rerun monitoring of cases
- Add a config option to show the rerun monitoring toggle
- Add a cli option to export cases with rerun monitoring enabled
- Add a link to STRipy for STR variants; shallow for ARX and HOXA13
- Hide by default variants only present in unaffected individuals in variants filters
- OMIM terms in general case report
- Individual-level info on OMIM and HPO terms in general case report
- PanelApp gene link among the external links on variant page
- Dashboard case filters fields help
- Filter cases by OMIM terms in cases and dashboard pages
### Fixed
- A malformed panel id request would crash with exception: now gives user warning flash with redirect
- Link to HPO resource file hosted on `http://purl.obolibrary.org`
- Gene search form when gene exists only in build 38
- Fixed odd redirect error and poor error message on missing column for gene panel csv upload
- Typo in parse variant transcripts function
- Modified keys name used to parse local observations (archived) frequencies to reflect change in MIP keys naming
- Better error handling for partly broken/timed out chanjo reports
- Broken javascript code when case Chromograph data is malformed
- Broader space for case synopsis in general report
- Show partial causatives on causatives and matching causatives panels
- Partial causative assignment in cases with no OMIM or HPO terms
- Partial causative OMIM select options in variant page
### Changed
- Slightly smaller and improved layout of content in case PDF report
- Relabel more cancer variant pages somatic for navigation
- Unify caseS nav links
- Removed unused `add_compounds` param from variant controllers function
- Changed default hg19 genome for IGV.js to legacy hg19_1kg_decoy to fix a few problematic loci
- Reduce code complexity (parse/ensembl.py)
- Silence certain fields in ClinVar export if prioritised ones exist (chrom-start-end if hgvs exist)
- Made phenotype non-mandatory when marking a variant as partial causative
- Only one phenotype condition type (OMIM or HPO) per variant is used in ClinVar submissions
- ClinVar submission variant condition prefers OMIM over HPO if available
- Use lighter version of gene objects in Omim MongoDB adapter, panels controllers, panels views and institute controllers
- Gene-variants table size is now adaptive
- Remove unused file upload on gene-variants page

## [4.49]
### Fixed
- Pydantic model types for genome_build, madeline_info, peddy_ped_check and peddy_sex_check, rank_model_version and sv_rank_model_version
- Replace `MatchMaker` with `Matchmaker` in all places visible by a user
- Save diagnosis labels along with OMIM terms in Matchmaker Exchange submission objects
- `libegl-mesa0_21.0.3-0ubuntu0.3~20.04.5_amd64.deb` lib not found by GitHub actions Docker build
- Remove unused `chromograph_image_files` and `chromograph_prefixes` keys saved when creating or updating an RD case
- Search managed variants by description and with ignore case
### Changed
- Introduced page margins on exported PDF reports
- Smaller gene fonts in downloaded HPO genes PDF reports
- Reintroduced gene coverage data in the PDF-exported general report of rare-disease cases
- Check for existence of case report files before creating sidebar links
- Better description of HPO and OMIM terms for patients submitted to Matchmaker Exchange
- Remove null non-mandatory key/values when updating a case
- Freeze WTForms<3 due to several form input rendering changes

## [4.48.1]
### Fixed
- General case PDF report for recent cases with no pedigree

## [4.48]
### Added
- Option to cancel a request for research variants in case page
### Changed
- Update igv.js to v2.10.5
- Updated example of a case delivery report
- Unfreeze cyvcf2
- Builder images used in Scout Dockerfiles
- Crash report email subject gives host name
- Export general case report to PDF using PDFKit instead of WeasyPrint
- Do not include coverage report in PDF case report since they might have different orientation
- Export cancer cases's "Coverage and QC report" to PDF using PDFKit instead of Weasyprint
- Updated cancer "Coverage and QC report" example
- Keep portrait orientation in PDF delivery report
- Export delivery report to PDF using PDFKit instead of Weasyprint
- PDF export of clinical and research HPO panels using PDFKit instead of Weasyprint
- Export gene panel report to PDF using PDFKit
- Removed WeasyPrint lib dependency

### Fixed
- Reintroduced missing links to Swegen and Beacon and dbSNP in RD variant page, summary section
- Demo delivery report orientation to fit new columns
- Missing delivery report in demo case
- Cast MNVs to SNV for test
- Export verified variants from all institutes when user is admin
- Cancer coverage and QC report not found for demo cancer case
- Pull request template instructions on how to deploy to test server
- PDF Delivery report not showing Swedac logo
- Fix code typos
- Disable codefactor raised by ESLint for javascript functions located on another file
- Loading spinner stuck after downloading a PDF gene panel report
- IGV browser crashing when file system with alignment files is not mounted

## [4.47]
### Added
- Added CADD, GnomAD and genotype calls to variantS export
### Changed
- Pull request template, to illustrate how to deploy pull request branches on cg-vm1 stage server
### Fixed
- Compiled Docker image contains a patched version (v4.9) of chanjo-report

## [4.46.1]
### Fixed
- Downloading of files generated within the app container (MT-report, verified variants, pedigrees, ..)

## [4.46]
### Added
- Created a Dockefile to be used to serve the dockerized app in production
- Modified the code to collect database params specified as env vars
- Created a GitHub action that pushes the Dockerfile-server image to Docker Hub (scout-server-stage) every time a PR is opened
- Created a GitHub action that pushes the Dockerfile-server image to Docker Hub (scout-server) every time a new release is created
- Reassign MatchMaker Exchange submission to another user when a Scout user is deleted
- Expose public API JSON gene panels endpoint, primarily to enable automated rerun checking for updates
- Add utils for dictionary type
- Filter institute cases using multiple HPO terms
- Vulture GitHub action to identify and remove unused variables and imports
### Changed
- Updated the python config file documentation in admin guide
- Case configuration parsing now uses Pydantic for improved typechecking and config handling
- Removed test matrices to speed up automatic testing of PRs
- Switch from Coveralls to Codecov to handle CI test coverage
- Speed-up CI tests by caching installation of libs and splitting tests into randomized groups using pytest-test-groups
- Improved LDAP login documentation
- Use lib flask-ldapconn instead of flask_ldap3_login> to handle ldap authentication
- Updated Managed variant documentation in user guide
- Fix and simplify creating and editing of gene panels
- Simplified gene variants search code
- Increased the height of the genes track in the IGV viewer
### Fixed
- Validate uploaded managed variant file lines, warning the user.
- Exporting validated variants with missing "genes" database key
- No results returned when searching for gene variants using a phenotype term
- Variants filtering by gene symbols file
- Make gene HGNC symbols field mandatory in gene variants page and run search only on form submit
- Make sure collaborator gene variants are still visible, even if HPO filter is used

## [4.45]
### Added
### Changed
- Start Scout also when loqusdbapi is not reachable
- Clearer definition of manual standard and custom inheritance models in gene panels
- Allow searching multiple chromosomes in filters
### Fixed
- Gene panel crashing on edit action

## [4.44]
### Added
### Changed
- Display Gene track beneath each sample track when displaying splice junctions in igv browser
- Check outdated gene symbols and update with aliases for both RD and cancer variantS
### Fixed
- Added query input check and fixed the Genes API endpoint to return a json formatted error when request is malformed
- Typo in ACMG BP6 tooltip

## [4.43.1]
### Added
- Added database index for OMIM disease term genes
### Changed
### Fixed
- Do not drop HPO terms collection when updating HPO terms via the command line
- Do not drop disease (OMIM) terms collection when updating diseases via the command line

## [4.43]
### Added
- Specify which collection(s) update/build indexes for
### Fixed
- Do not drop genes and transcripts collections when updating genes via the command line

## [4.42.1]
### Added
### Changed
### Fixed
- Freeze PyMongo lib to version<4.0 to keep supporting previous MongoDB versions
- Speed up gene panels creation and update by collecting only light gene info from database
- Avoid case page crash on Phenomizer queries timeout

## [4.42]
### Added
- Choose custom pinned variants to submit to MatchMaker Exchange
- Submit structural variant as genes to the MatchMaker Exchange
- Added function for maintainers and admins to remove gene panels
- Admins can restore deleted gene panels
- A development docker-compose file illustrating the scout/chanjo-report integration
- Show AD on variants view for cancer SV (tumor and normal)
- Cancer SV variants filter AD, AF (tumor and normal)
- Hiding the variants score column also from cancer SVs, as for the SNVs
### Changed
- Enforce same case _id and display_name when updating a case
- Enforce same individual ids, display names and affected status when updating a case
- Improved documentation for connecting to loqusdb instances (including loqusdbapi)
- Display and download HPO gene panels' gene symbols in italics
- A faster-built and lighter Docker image
- Reduce complexity of `panels` endpoint moving some code to the panels controllers
- Update requirements to use flask-ldap3-login>=0.9.17 instead of freezing WTForm
### Fixed
- Use of deprecated TextField after the upgrade of WTF to v3.0
- Freeze to WTForms to version < 3
- Remove the extra files (bed files and madeline.svg) introduced by mistake
- Cli command loading demo data in docker-compose when case custom images exist and is None
- Increased MongoDB connection serverSelectionTimeoutMS parameter to 30K (default value according to MongoDB documentation)
- Better differentiate old obs counts 0 vs N/A
- Broken cancer variants page when default gene panel was deleted
- Typo in tx_overview function in variant controllers file
- Fixed loqusdbapi SV search URL
- SV variants filtering using Decipher criterion
- Removing old gene panels that don't contain the `maintainer` key.

## [4.41.1]
### Fixed
- General reports crash for variant annotations with same variant on other cases

## [4.41]
### Added
- Extended the instructions for running the Scout Docker image (web app and cli).
- Enabled inclusion of custom images to STR variant view
### Fixed
- General case report sorting comments for variants with None genetic models
- Do not crash but redirect to variants page with error when a variant is not found for a case
- UCSC links coordinates for SV variants with start chromosome different than end chromosome
- Human readable variants name in case page for variants having start chromosome different from end chromosome
- Avoid always loading all transcripts when checking gene symbol: introduce gene captions
- Slow queries for evaluated variants on e.g. case page - use events instead
### Changed
- Rearrange variant page again, moving severity predictions down.
- More reactive layout width steps on variant page

## [4.40.1]
### Added
### Fixed
- Variants dismissed with inconsistent inheritance pattern can again be shown in general case report
- General report page for variants with genes=None
- General report crashing when variants have no panels
- Added other missing keys to case and variant dictionaries passed to general report
### Changed

## [4.40]
### Added
- A .cff citation file
- Phenotype search API endpoint
- Added pagination to phenotype API
- Extend case search to include internal MongoDB id
- Support for connecting to a MongoDB replica set (.py config files)
- Support for connecting to a MongoDB replica set (.yaml config files)
### Fixed
- Command to load the OMIM gene panel (`scout load panel --omim`)
- Unify style of pinned and causative variants' badges on case page
- Removed automatic spaces after punctuation in comments
- Remove the hardcoded number of total individuals from the variant's old observations panel
- Send delete requests to a connected Beacon using the DELETE method
- Layout of the SNV and SV variant page - move frequency up
### Changed
- Stop updating database indexes after loading exons via command line
- Display validation status badge also for not Sanger-sequenced variants
- Moved Frequencies, Severity and Local observations panels up in RD variants page
- Enabled Flask CORS to communicate CORS status to js apps
- Moved the code preparing the transcripts overview to the backend
- Refactored and filtered json data used in general case report
- Changed the database used in docker-compose file to use the official MongoDB v4.4 image
- Modified the Python (3.6, 3.8) and MongoDB (3.2, 4.4, 5.0) versions used in testing matrices (GitHub actions)
- Capitalize case search terms on institute and dashboard pages


## [4.39]
### Added
- COSMIC IDs collected from CSQ field named `COSMIC`
### Fixed
- Link to other causative variants on variant page
- Allow multiple COSMIC links for a cancer variant
- Fix floating text in severity box #2808
- Fixed MitoMap and HmtVar links for hg38 cases
- Do not open new browser tabs when downloading files
- Selectable IGV tracks on variant page
- Missing splice junctions button on variant page
- Refactor variantS representative gene selection, and use it also for cancer variant summary
### Changed
- Improve Javascript performance for displaying Chromograph images
- Make ClinVar classification more evident in cancer variant page

## [4.38]
### Added
- Option to hide Alamut button in the app config file
### Fixed
- Library deprecation warning fixed (insert is deprecated. Use insert_one or insert_many instead)
- Update genes command will not trigger an update of database indices any more
- Missing resources in temporary downloading directory when updating genes using the command line
- Restore previous variant ACMG classification in a scrollable div
- Loading spinner not stopping after downloading PDF case reports and variant list export
- Add extra Alamut links higher up on variant pages
- Improve UX for phenotypes in case page
- Filter and export of STR variants
- Update look of variants page navigation buttons
### Changed

## [4.37]
### Added
- Highlight and show version number for RefSeq MANE transcripts.
- Added integration to a rerunner service for toggling reanalysis with updated pedigree information
- SpliceAI display and parsing from VEP CSQ
- Display matching tiered variants for cancer variants
- Display a loading icon (spinner) until the page loads completely
- Display filter badges in cancer variants list
- Update genes from pre-downloaded file resources
- On login, OS, browser version and screen size are saved anonymously to understand how users are using Scout
- API returning institutes data for a given user: `/api/v1/institutes`
- API returning case data for a given institute: `/api/v1/institutes/<institute_id>/cases`
- Added GMS and Lund university hospital logos to login page
- Made display of Swedac logo configurable
- Support for displaying custom images in case view
- Individual-specific HPO terms
- Optional alamut_key in institute settings for Alamut Plus software
- Case report API endpoint
- Tooltip in case explaining that genes with genome build different than case genome build will not be added to dynamic HPO panel.
- Add DeepVariant as a caller
### Fixed
- Updated IGV to v2.8.5 to solve missing gene labels on some zoom levels
- Demo cancer case config file to load somatic SNVs and SVs only.
- Expand list of refseq trancripts in ClinVar submission form
- Renamed `All SNVs and INDELs` institute sidebar element to `Search SNVs and INDELs` and fixed its style.
- Add missing parameters to case load-config documentation
- Allow creating/editing gene panels and dynamic gene panels with genes present in genome build 38
- Bugfix broken Pytests
- Bulk dismissing variants error due to key conversion from string to integer
- Fix typo in index documentation
- Fixed crash in institute settings page if "collaborators" key is not set in database
- Don't stop Scout execution if LoqusDB call fails and print stacktrace to log
- Bug when case contains custom images with value `None`
- Bug introduced when fixing another bug in Scout-LoqusDB interaction
- Loading of OMIM diagnoses in Scout demo instance
- Remove the docker-compose with chanjo integration because it doesn't work yet.
- Fixed standard docker-compose with scout demo data and database
- Clinical variant assessments not present for pinned and causative variants on case page.
- MatchMaker matching one node at the time only
- Remove link from previously tiered variants badge in cancer variants page
- Typo in gene cell on cancer variants page
- Managed variants filter form
### Changed
- Better naming for variants buttons on cancer track (somatic, germline). Also show cancer research button if available.
- Load case with missing panels in config files, but show warning.
- Changing the (Female, Male) symbols to (F/M) letters in individuals_table and case-sma.
- Print stacktrace if case load command fails
- Added sort icon and a pointer to the cursor to all tables with sortable fields
- Moved variant, gene and panel info from the basic pane to summary panel for all variants.
- Renamed `Basics` panel to `Classify` on variant page.
- Revamped `Basics` panel to a panel dedicated to classify variants
- Revamped the summary panel to be more compact.
- Added dedicated template for cancer variants
- Removed Gene models, Gene annotations and Conservation panels for cancer variants
- Reorganized the orders of panels for variant and cancer variant views
- Added dedicated variant quality panel and removed relevant panes
- A more compact case page
- Removed OMIM genes panel
- Make genes panel, pinned variants panel, causative variants panel and ClinVar panel scrollable on case page
- Update to Scilifelab's 2020 logo
- Update Gens URL to support Gens v2.0 format
- Refactor tests for parsing case configurations
- Updated links to HPO downloadable resources
- Managed variants filtering defaults to all variant categories
- Changing the (Kind) drop-down according to (Category) drop-down in Managed variant add variant
- Moved Gens button to individuals table
- Check resource files availability before starting updating OMIM diagnoses
- Fix typo in `SHOW_OBSERVED_VARIANT_ARCHIVE` config param

## [4.36]
### Added
- Parse and save splice junction tracks from case config file
- Tooltip in observations panel, explaining that case variants with no link might be old variants, not uploaded after a case rerun
### Fixed
- Warning on overwriting variants with same position was no longer shown
- Increase the height of the dropdowns to 425px
- More indices for the case table as it grows, specifically for causatives queries
- Splice junction tracks not centered over variant genes
- Total number of research variants count
- Update variants stats in case documents every time new variants are loaded
- Bug in flashing warning messages when filtering variants
### Changed
- Clearer warning messages for genes and gene/gene-panels searches in variants filters

## [4.35]
### Added
- A new index for hgnc_symbol in the hgnc_gene collection
- A Pedigree panel in STR page
- Display Tier I and II variants in case view causatives card for cancer cases
### Fixed
- Send partial file data to igv.js when visualizing sashimi plots with splice junction tracks
- Research variants filtering by gene
- Do not attempt to populate annotations for not loaded pinned/causatives
- Add max-height to all dropdowns in filters
### Changed
- Switch off non-clinical gene warnings when filtering research variants
- Don't display OMIM disease card in case view for cancer cases
- Refactored Individuals and Causative card in case view for cancer cases
- Update and style STR case report

## [4.34]
### Added
- Saved filter lock and unlock
- Filters can optionally be marked audited, logging the filter name, user and date on the case events and general report.
- Added `ClinVar hits` and `Cosmic hits` in cancer SNVs filters
- Added `ClinVar hits` to variants filter (rare disease track)
- Load cancer demo case in docker-compose files (default and demo file)
- Inclusive-language check using [woke](https://github.com/get-woke/woke) github action
- Add link to HmtVar for mitochondrial variants (if VCF is annotated with HmtNote)
- Grey background for dismissed compounds in variants list and variant page
- Pin badge for pinned compounds in variants list and variant page
- Support LoqusDB REST API queries
- Add a docker-compose-matchmaker under scout/containers/development to test matchmaker locally
- Script to investigate consequences of symbol search bug
- Added GATK to list of SV and cancer SV callers
### Fixed
- Make MitoMap link work for hg38 again
- Export Variants feature crashing when one of the variants has no primary transcripts
- Redirect to last visited variantS page when dismissing variants from variants list
- Improved matching of SVs Loqus occurrences in other cases
- Remove padding from the list inside (Matching causatives from other cases) panel
- Pass None to get_app function in CLI base since passing script_info to app factory functions was deprecated in Flask 2.0
- Fixed failing tests due to Flask update to version 2.0
- Speed up user events view
- Causative view sort out of memory error
- Use hgnc_id for gene filter query
- Typo in case controllers displaying an error every time a patient is matched against external MatchMaker nodes
- Do not crash while attempting an update for variant documents that are too big (> 16 MB)
- Old STR causatives (and other variants) may not have HGNC symbols - fix sort lambda
- Check if gene_obj has primary_transcript before trying to access it
- Warn if a gene manually searched is in a clinical panel with an outdated name when filtering variants
- ChrPos split js not needed on STR page yet
### Changed
- Remove parsing of case `genome_version`, since it's not used anywhere downstream
- Introduce deprecation warning for Loqus configs that are not dictionaries
- SV clinical filter no longer filters out sub 100 nt variants
- Count cases in LoqusDB by variant type
- Commit pulse repo badge temporarily set to weekly
- Sort ClinVar submissions objects by ascending "Last evaluated" date
- Refactored the MatchMaker integration as an extension
- Replaced some sensitive words as suggested by woke linter
- Documentation for load-configuration rewritten.
- Add styles to MatchMaker matches table
- More detailed info on the data shared in MatchMaker submission form

## [4.33.1]
### Fixed
- Include markdown for release autodeploy docs
- Use standard inheritance model in ClinVar (https://ftp.ncbi.nlm.nih.gov/pub/GTR/standard_terms/Mode_of_inheritance.txt)
- Fix issue crash with variants that have been unflagged causative not being available in other causatives
### Added
### Changed

## [4.33]
### Fixed
- Command line crashing when updating an individual not found in database
- Dashboard page crashing when filters return no data
- Cancer variants filter by chromosome
- /api/v1/genes now searches for genes in all genome builds by default
- Upgraded igv.js to version 2.8.1 (Fixed Unparsable bed record error)
### Added
- Autodeploy docs on release
- Documentation for updating case individuals tracks
- Filter cases and dashboard stats by analysis track
### Changed
- Changed from deprecated db update method
- Pre-selected fields to run queries with in dashboard page
- Do not filter by any institute when first accessing the dashboard
- Removed OMIM panel in case view for cancer cases
- Display Tier I and II variants in case view causatives panel for cancer cases
- Refactored Individuals and Causative panels in case view for cancer cases

## [4.32.1]
### Fixed
- iSort lint check only
### Changed
- Institute cases page crashing when a case has track:Null
### Added

## [4.32]
### Added
- Load and show MITOMAP associated diseases from VCF (INFO field: MitomapAssociatedDiseases, via HmtNote)
- Show variant allele frequencies for mitochondrial variants (GRCh38 cases)
- Extend "public" json API with diseases (OMIM) and phenotypes (HPO)
- HPO gene list download now has option for clinical and non-clinical genes
- Display gene splice junctions data in sashimi plots
- Update case individuals with splice junctions tracks
- Simple Docker compose for development with local build
- Make Phenomodels subpanels collapsible
- User side documentation of cytogenomics features (Gens, Chromograph, vcf2cytosure, rhocall)
- iSort GitHub Action
- Support LoqusDB REST API queries
### Fixed
- Show other causative once, even if several events point to it
- Filtering variants by mitochondrial chromosome for cases with genome build=38
- HPO gene search button triggers any warnings for clinical / non-existing genes also on first search
- Fixed a bug in variants pages caused by MT variants without alt_frequency
- Tests for CADD score parsing function
- Fixed the look of IGV settings on SNV variant page
- Cases analyzed once shown as `rerun`
- Missing case track on case re-upload
- Fixed severity rank for SO term "regulatory region ablation"
### Changed
- Refactor according to CodeFactor - mostly reuse of duplicated code
- Phenomodels language adjustment
- Open variants in a new window (from variants page)
- Open overlapping and compound variants in a new window (from variant page)
- gnomAD link points to gnomAD v.3 (build GRCh38) for mitochondrial variants.
- Display only number of affected genes for dismissed SVs in general report
- Chromosome build check when populating the variants filter chromosome selection
- Display mitochondrial and rare diseases coverage report in cases with missing 'rare' track

## [4.31.1]
### Added
### Changed
- Remove mitochondrial and coverage report from cancer cases sidebar
### Fixed
- ClinVar page when dbSNP id is None

## [4.31]
### Added
- gnomAD annotation field in admin guide
- Export also dynamic panel genes not associated to an HPO term when downloading the HPO panel
- Primary HGNC transcript info in variant export files
- Show variant quality (QUAL field from vcf) in the variant summary
- Load/update PDF gene fusion reports (clinical and research) generated with Arriba
- Support new MANE annotations from VEP (both MANE Select and MANE Plus Clinical)
- Display on case activity the event of a user resetting all dismissed variants
- Support gnomAD population frequencies for mitochondrial variants
- Anchor links in Casedata ClinVar panels to redirect after renaming individuals
### Fixed
- Replace old docs link www.clinicalgenomics.se/scout with new https://clinical-genomics.github.io/scout
- Page formatting issues whenever case and variant comments contain extremely long strings with no spaces
- Chromograph images can be one column and have scrollbar. Removed legacy code.
- Column labels for ClinVar case submission
- Page crashing looking for LoqusDB observation when variant doesn't exist
- Missing inheritance models and custom inheritance models on newly created gene panels
- Accept only numbers in managed variants filter as position and end coordinates
- SNP id format and links in Variant page, ClinVar submission form and general report
- Case groups tooltip triggered only when mouse is on the panel header
- Loadable filters displayed in alphabetical order on variants page
### Changed
- A more compact case groups panel
- Added landscape orientation CSS style to cancer coverage and QC demo report
- Improve user documentation to create and save new gene panels
- Removed option to use space as separator when uploading gene panels
- Separating the columns of standard and custom inheritance models in gene panels
- Improved ClinVar instructions for users using non-English Excel

## [4.30.2]
### Added
### Fixed
- Use VEP RefSeq ID if RefSeq list is empty in RefSeq transcripts overview
- Bug creating variant links for variants with no end_chrom
### Changed

## [4.30.1]
### Added
### Fixed
- Cryptography dependency fixed to use version < 3.4
### Changed

## [4.30]
### Added
- Introduced a `reset dismiss variant` verb
- Button to reset all dismissed variants for a case
- Add black border to Chromograph ideograms
- Show ClinVar annotations on variantS page
- Added integration with GENS, copy number visualization tool
- Added a VUS label to the manual classification variant tags
- Add additional information to SNV verification emails
- Tooltips documenting manual annotations from default panels
- Case groups now show bam files from all cases on align view
### Fixed
- Center initial igv view on variant start with SNV/indels
- Don't set initial igv view to negative coordinates
- Display of GQ for SV and STR
- Parsing of AD and related info for STRs
- LoqusDB field in institute settings accepts only existing Loqus instances
- Fix DECIPHER link to work after DECIPHER migrated to GRCh38
- Removed visibility window param from igv.js genes track
- Updated HPO download URL
- Patch HPO download test correctly
- Reference size on STR hover not needed (also wrong)
- Introduced genome build check (allowed values: 37, 38, "37", "38") on case load
- Improve case searching by assignee full name
- Populating the LoqusDB select in institute settings
### Changed
- Cancer variants table header (pop freq etc)
- Only admin users can modify LoqusDB instance in Institute settings
- Style of case synopsis, variants and case comments
- Switched to igv.js 2.7.5
- Do not choke if case is missing research variants when research requested
- Count cases in LoqusDB by variant type
- Introduce deprecation warning for Loqus configs that are not dictionaries
- Improve create new gene panel form validation
- Make XM- transcripts less visible if they don't overlap with transcript refseq_id in variant page
- Color of gene panels and comments panels on cases and variant pages
- Do not choke if case is missing research variants when reserch requested

## [4.29.1]
### Added
### Fixed
- Always load STR variants regardless of RankScore threshold (hotfix)
### Changed

## [4.29]
### Added
- Added a page about migrating potentially breaking changes to the documentation
- markdown_include in development requirements file
- STR variants filter
- Display source, Z-score, inheritance pattern for STR annotations from Stranger (>0.6.1) if available
- Coverage and quality report to cancer view
### Fixed
- ACMG classification page crashing when trying to visualize a classification that was removed
- Pretty print HGVS on gene variants (URL-decode VEP)
- Broken or missing link in the documentation
- Multiple gene names in ClinVar submission form
- Inheritance model select field in ClinVar submission
- IGV.js >2.7.0 has an issue with the gene track zoom levels - temp freeze at 2.7.0
- Revert CORS-anywhere and introduce a local http proxy for cloud tracks
### Changed

## [4.28]
### Added
- Chromograph integration for displaying PNGs in case-page
- Add VAF to cancer case general report, and remove some of its unused fields
- Variants filter compatible with genome browser location strings
- Support for custom public igv tracks stored on the cloud
- Add tests to increase testing coverage
- Update case variants count after deleting variants
- Update IGV.js to latest (v2.7.4)
- Bypass igv.js CORS check using `https://github.com/Rob--W/cors-anywhere`
- Documentation on default and custom IGV.js tracks (admin docs)
- Lock phenomodels so they're editable by admins only
- Small case group assessment sharing
- Tutorial and files for deploying app on containers (Kubernetes pods)
- Canonical transcript and protein change of canonical transcript in exported variants excel sheet
- Support for Font Awesome version 6
- Submit to Beacon from case page sidebar
- Hide dismissed variants in variants pages and variants export function
- Systemd service files and instruction to deploy Scout using podman
### Fixed
- Bugfix: unused `chromgraph_prefix |tojson` removed
- Freeze coloredlogs temporarily
- Marrvel link
- Don't show TP53 link for silent or synonymous changes
- OMIM gene field accepts any custom number as OMIM gene
- Fix Pytest single quote vs double quote string
- Bug in gene variants search by similar cases and no similar case is found
- Delete unused file `userpanel.py`
- Primary transcripts in variant overview and general report
- Google OAuth2 login setup in README file
- Redirect to 'missing file'-icon if configured Chromograph file is missing
- Javascript error in case page
- Fix compound matching during variant loading for hg38
- Cancer variants view containing variants dismissed with cancer-specific reasons
- Zoom to SV variant length was missing IGV contig select
- Tooltips on case page when case has no default gene panels
### Changed
- Save case variants count in case document and not in sessions
- Style of gene panels multiselect on case page
- Collapse/expand main HPO checkboxes in phenomodel preview
- Replaced GQ (Genotype quality) with VAF (Variant allele frequency) in cancer variants GT table
- Allow loading of cancer cases with no tumor_purity field
- Truncate cDNA and protein changes in case report if longer than 20 characters


## [4.27]
### Added
- Exclude one or more variant categories when running variants delete command
### Fixed
### Changed

## [4.26.1]
### Added
### Fixed
- Links with 1-letter aa codes crash on frameshift etc
### Changed

## [4.26]
### Added
- Extend the delete variants command to print analysis date, track, institute, status and research status
- Delete variants by type of analysis (wgs|wes|panel)
- Links to cBioPortal, MutanTP53, IARC TP53, OncoKB, MyCancerGenome, CIViC
### Fixed
- Deleted variants count
### Changed
- Print output of variants delete command as a tab separated table

## [4.25]
### Added
- Command line function to remove variants from one or all cases
### Fixed
- Parse SMN None calls to None rather than False

## [4.24.1]
### Fixed
- Install requirements.txt via setup file

## [4.24]
### Added
- Institute-level phenotype models with sub-panels containing HPO and OMIM terms
- Runnable Docker demo
- Docker image build and push github action
- Makefile with shortcuts to docker commands
- Parse and save synopsis, phenotype and cohort terms from config files upon case upload
### Fixed
- Update dismissed variant status when variant dismissed key is missing
- Breakpoint two IGV button now shows correct chromosome when different from bp1
- Missing font lib in Docker image causing the PDF report download page to crash
- Sentieon Manta calls lack Somaticscore - load anyway
- ClinVar submissions crashing due to pinned variants that are not loaded
- Point ExAC pLI score to new gnomad server address
- Bug uploading cases missing phenotype terms in config file
- STRs loaded but not shown on browser page
- Bug when using adapter.variant.get_causatives with case_id without causatives
- Problem with fetching "solved" from scout export cases cli
- Better serialising of datetime and bson.ObjectId
- Added `volumes` folder to .gitignore
### Changed
- Make matching causative and managed variants foldable on case page
- Remove calls to PyMongo functions marked as deprecated in backend and frontend(as of version 3.7).
- Improved `scout update individual` command
- Export dynamic phenotypes with ordered gene lists as PDF


## [4.23]
### Added
- Save custom IGV track settings
- Show a flash message with clear info about non-valid genes when gene panel creation fails
- CNV report link in cancer case side navigation
- Return to comment section after editing, deleting or submitting a comment
- Managed variants
- MT vs 14 chromosome mean coverage stats if Scout is connected to Chanjo
### Fixed
- missing `vcf_cancer_sv` and `vcf_cancer_sv_research` to manual.
- Split ClinVar multiple clnsig values (slash-separated) and strip them of underscore for annotations without accession number
- Timeout of `All SNVs and INDELs` page when no valid gene is provided in the search
- Round CADD (MIPv9)
- Missing default panel value
- Invisible other causatives lines when other causatives lack gene symbols
### Changed
- Do not freeze mkdocs-material to version 4.6.1
- Remove pre-commit dependency

## [4.22]
### Added
- Editable cases comments
- Editable variants comments
### Fixed
- Empty variant activity panel
- STRs variants popover
- Split new ClinVar multiple significance terms for a variant
- Edit the selected comment, not the latest
### Changed
- Updated RELEASE docs.
- Pinned variants card style on the case page
- Merged `scout export exons` and `scout view exons` commands


## [4.21.2]
### Added
### Fixed
- Do not pre-filter research variants by (case-default) gene panels
- Show OMIM disease tooltip reliably
### Changed

## [4.21.1]
### Added
### Fixed
- Small change to Pop Freq column in variants ang gene panels to avoid strange text shrinking on small screens
- Direct use of HPO list for Clinical HPO SNV (and cancer SNV) filtering
- PDF coverage report redirecting to login page
### Changed
- Remove the option to dismiss single variants from all variants pages
- Bulk dismiss SNVs, SVs and cancer SNVs from variants pages

## [4.21]
### Added
- Support to configure LoqusDB per institute
- Highlight causative variants in the variants list
- Add tests. Mostly regarding building internal datatypes.
- Remove leading and trailing whitespaces from panel_name and display_name when panel is created
- Mark MANE transcript in list of transcripts in "Transcript overview" on variant page
- Show default panel name in case sidebar
- Previous buttons for variants pagination
- Adds a gh action that checks that the changelog is updated
- Adds a gh action that deploys new releases automatically to pypi
- Warn users if case default panels are outdated
- Define institute-specific gene panels for filtering in institute settings
- Use institute-specific gene panels in variants filtering
- Show somatic VAF for pinned and causative variants on case page

### Fixed
- Report pages redirect to login instead of crashing when session expires
- Variants filter loading in cancer variants page
- User, Causative and Cases tables not scaling to full page
- Improved docs for an initial production setup
- Compatibility with latest version of Black
- Fixed tests for Click>7
- Clinical filter required an extra click to Filter to return variants
- Restore pagination and shrink badges in the variants page tables
- Removing a user from the command line now inactivates the case only if user is last assignee and case is active
- Bugfix, LoqusDB per institute feature crashed when institute id was empty string
- Bugfix, LoqusDB calls where missing case count
- filter removal and upload for filters deleted from another page/other user
- Visualize outdated gene panels info in a popover instead of a tooltip in case page side panel

### Changed
- Highlight color on normal STRs in the variants table from green to blue
- Display breakpoints coordinates in verification emails only for structural variants


## [4.20]
### Added
- Display number of filtered variants vs number of total variants in variants page
- Search case by HPO terms
- Dismiss variant column in the variants tables
- Black and pre-commit packages to dev requirements

### Fixed
- Bug occurring when rerun is requested twice
- Peddy info fields in the demo config file
- Added load config safety check for multiple alignment files for one individual
- Formatting of cancer variants table
- Missing Score in SV variants table

### Changed
- Updated the documentation on how to create a new software release
- Genome build-aware cytobands coordinates
- Styling update of the Matchmaker card
- Select search type in case search form


## [4.19]

### Added
- Show internal ID for case
- Add internal ID for downloaded CGH files
- Export dynamic HPO gene list from case page
- Remove users as case assignees when their account is deleted
- Keep variants filters panel expanded when filters have been used

### Fixed
- Handle the ProxyFix ModuleNotFoundError when Werkzeug installed version is >1.0
- General report formatting issues whenever case and variant comments contain extremely long strings with no spaces

### Changed
- Created an institute wrapper page that contains list of cases, causatives, SNVs & Indels, user list, shared data and institute settings
- Display case name instead of case ID on clinVar submissions
- Changed icon of sample update in clinVar submissions


## [4.18]

### Added
- Filter cancer variants on cytoband coordinates
- Show dismiss reasons in a badge with hover for clinical variants
- Show an ellipsis if 10 cases or more to display with loqusdb matches
- A new blog post for version 4.17
- Tooltip to better describe Tumor and Normal columns in cancer variants
- Filter cancer SNVs and SVs by chromosome coordinates
- Default export of `Assertion method citation` to clinVar variants submission file
- Button to export up to 500 cancer variants, filtered or not
- Rename samples of a clinVar submission file

### Fixed
- Apply default gene panel on return to cancer variantS from variant view
- Revert to certificate checking when asking for Chanjo reports
- `scout download everything` command failing while downloading HPO terms

### Changed
- Turn tumor and normal allelic fraction to decimal numbers in tumor variants page
- Moved clinVar submissions code to the institutes blueprints
- Changed name of clinVar export files to FILENAME.Variant.csv and FILENAME.CaseData.csv
- Switched Google login libraries from Flask-OAuthlib to Authlib


## [4.17.1]

### Fixed
- Load cytobands for cases with chromosome build not "37" or "38"


## [4.17]

### Added
- COSMIC badge shown in cancer variants
- Default gene-panel in non-cancer structural view in url
- Filter SNVs and SVs by cytoband coordinates
- Filter cancer SNV variants by alt allele frequency in tumor
- Correct genome build in UCSC link from structural variant page



### Fixed
- Bug in clinVar form when variant has no gene
- Bug when sharing cases with the same institute twice
- Page crashing when removing causative variant tag
- Do not default to GATK caller when no caller info is provided for cancer SNVs


## [4.16.1]

### Fixed
- Fix the fix for handling of delivery reports for rerun cases

## [4.16]

### Added
- Adds possibility to add "lims_id" to cases. Currently only stored in database, not shown anywhere
- Adds verification comment box to SVs (previously only available for small variants)
- Scrollable pedigree panel

### Fixed
- Error caused by changes in WTForm (new release 2.3.x)
- Bug in OMIM case page form, causing the page to crash when a string was provided instead of a numerical OMIM id
- Fix Alamut link to work properly on hg38
- Better handling of delivery reports for rerun cases
- Small CodeFactor style issues: matchmaker results counting, a couple of incomplete tests and safer external xml
- Fix an issue with Phenomizer introduced by CodeFactor style changes

### Changed
- Updated the version of igv.js to 2.5.4

## [4.15.1]

### Added
- Display gene names in ClinVar submissions page
- Links to Varsome in variant transcripts table

### Fixed
- Small fixes to ClinVar submission form
- Gene panel page crash when old panel has no maintainers

## [4.15]

### Added
- Clinvar CNVs IGV track
- Gene panels can have maintainers
- Keep variant actions (dismissed, manual rank, mosaic, acmg, comments) upon variant re-upload
- Keep variant actions also on full case re-upload

### Fixed
- Fix the link to Ensembl for SV variants when genome build 38.
- Arrange information in columns on variant page
- Fix so that new cosmic identifier (COSV) is also acceptable #1304
- Fixed COSMIC tag in INFO (outside of CSQ) to be parses as well with `&` splitter.
- COSMIC stub URL changed to https://cancer.sanger.ac.uk/cosmic/search?q= instead.
- Updated to a version of IGV where bigBed tracks are visualized correctly
- Clinvar submission files are named according to the content (variant_data and case_data)
- Always show causatives from other cases in case overview
- Correct disease associations for gene symbol aliases that exist as separate genes
- Re-add "custom annotations" for SV variants
- The override ClinVar P/LP add-in in the Clinical Filter failed for new CSQ strings

### Changed
- Runs all CI checks in github actions

## [4.14.1]

### Fixed
- Error when variant found in loqusdb is not loaded for other case

## [4.14]

### Added
- Use github actions to run tests
- Adds CLI command to update individual alignments path
- Update HPO terms using downloaded definitions files
- Option to use alternative flask config when running `scout serve`
- Requirement to use loqusdb >= 2.5 if integrated

### Fixed
- Do not display Pedigree panel in cancer view
- Do not rely on internet connection and services available when running CI tests
- Variant loading assumes GATK if no caller set given and GATK filter status is seen in FILTER
- Pass genome build param all the way in order to get the right gene mappings for cases with build 38
- Parse correctly variants with zero frequency values
- Continue even if there are problems to create a region vcf
- STR and cancer variant navigation back to variants pages could fail

### Changed
- Improved code that sends requests to the external APIs
- Updates ranges for user ranks to fit todays usage
- Run coveralls on github actions instead of travis
- Run pip checks on github actions instead of coveralls
- For hg38 cases, change gnomAD link to point to version 3.0 (which is hg38 based)
- Show pinned or causative STR variants a bit more human readable

## [4.13.1]

### Added
### Fixed
- Typo that caused not all clinvar conflicting interpretations to be loaded no matter what
- Parse and retrieve clinvar annotations from VEP-annotated (VEP 97+) CSQ VCF field
- Variant clinvar significance shown as `not provided` whenever is `Uncertain significance`
- Phenomizer query crashing when case has no HPO terms assigned
- Fixed a bug affecting `All SNVs and INDELs` page when variants don't have canonical transcript
- Add gene name or id in cancer variant view

### Changed
- Cancer Variant view changed "Variant:Transcript:Exon:HGVS" to "Gene:Transcript:Exon:HGVS"

## [4.13]

### Added
- ClinVar SNVs track in IGV
- Add SMA view with SMN Copy Number data
- Easier to assign OMIM diagnoses from case page
- OMIM terms and specific OMIM term page

### Fixed
- Bug when adding a new gene to a panel
- Restored missing recent delivery reports
- Fixed style and links to other reports in case side panel
- Deleting cases using display_name and institute not deleting its variants
- Fixed bug that caused coordinates filter to override other filters
- Fixed a problem with finding some INS in loqusdb
- Layout on SV page when local observations without cases are present
- Make scout compatible with the new HPO definition files from `http://compbio.charite.de/jenkins/`
- General report visualization error when SNVs display names are very long


### Changed


## [4.12.4]

### Fixed
- Layout on SV page when local observations without cases are present

## [4.12.3]

### Fixed
- Case report when causative or pinned SVs have non null allele frequencies

## [4.12.2]

### Fixed
- SV variant links now take you to the SV variant page again
- Cancer variant view has cleaner table data entries for "N/A" data
- Pinned variant case level display hotfix for cancer and str - more on this later
- Cancer variants show correct alt/ref reads mirroring alt frequency now
- Always load all clinical STR variants even if a region load is attempted - index may be missing
- Same case repetition in variant local observations

## [4.12.1]

### Fixed
- Bug in variant.gene when gene has no HGVS description


## [4.12]

### Added
- Accepts `alignment_path` in load config to pass bam/cram files
- Display all phenotypes on variant page
- Display hgvs coordinates on pinned and causatives
- Clear panel pending changes
- Adds option to setup the database with static files
- Adds cli command to download the resources from CLI that scout needs
- Adds test files for merged somatic SV and CNV; as well as merged SNV, and INDEL part of #1279
- Allows for upload of OMIM-AUTO gene panel from static files without api-key

### Fixed
- Cancer case HPO panel variants link
- Fix so that some drop downs have correct size
- First IGV button in str variants page
- Cancer case activates on SNV variants
- Cases activate when STR variants are viewed
- Always calculate code coverage
- Pinned/Classification/comments in all types of variants pages
- Null values for panel's custom_inheritance_models
- Discrepancy between the manual disease transcripts and those in database in gene-edit page
- ACMG classification not showing for some causatives
- Fix bug which caused IGV.js to use hg19 reference files for hg38 data
- Bug when multiple bam files sources with non-null values are available


### Changed
- Renamed `requests` file to `scout_requests`
- Cancer variant view shows two, instead of four, decimals for allele and normal


## [4.11.1]

### Fixed
- Institute settings page
- Link institute settings to sharing institutes choices

## [4.11.0]

### Added
- Display locus name on STR variant page
- Alternative key `GNOMADAF_popmax` for Gnomad popmax allele frequency
- Automatic suggestions on how to improve the code on Pull Requests
- Parse GERP, phastCons and phyloP annotations from vep annotated CSQ fields
- Avoid flickering comment popovers in variant list
- Parse REVEL score from vep annotated CSQ fields
- Allow users to modify general institute settings
- Optionally format code automatically on commit
- Adds command to backup vital parts `scout export database`
- Parsing and displaying cancer SV variants from Manta annotated VCF files
- Dismiss cancer snv variants with cancer-specific options
- Add IGV.js UPD, RHO and TIDDIT coverage wig tracks.


### Fixed
- Slightly darker page background
- Fixed an issued with parsed conservation values from CSQ
- Clinvar submissions accessible to all users of an institute
- Header toolbar when on Clinvar page now shows institute name correctly
- Case should not always inactivate upon update
- Show dismissed snv cancer variants as grey on the cancer variants page
- Improved style of mappability link and local observations on variant page
- Convert all the GET requests to the igv view to POST request
- Error when updating gene panels using a file containing BOM chars
- Add/replace gene radio button not working in gene panels


## [4.10.1]

### Fixed
- Fixed issue with opening research variants
- Problem with coveralls not called by Travis CI
- Handle Biomart service down in tests


## [4.10.0]

### Added
- Rank score model in causatives page
- Exportable HPO terms from phenotypes page
- AMP guideline tiers for cancer variants
- Adds scroll for the transcript tab
- Added CLI option to query cases on time since case event was added
- Shadow clinical assessments also on research variants display
- Support for CRAM alignment files
- Improved str variants view : sorting by locus, grouped by allele.
- Delivery report PDF export
- New mosaicism tag option
- Add or modify individuals' age or tissue type from case page
- Display GC and allele depth in causatives table.
- Included primary reference transcript in general report
- Included partial causative variants in general report
- Remove dependency of loqusdb by utilising the CLI

### Fixed
- Fixed update OMIM command bug due to change in the header of the genemap2 file
- Removed Mosaic Tag from Cancer variants
- Fixes issue with unaligned table headers that comes with hidden Datatables
- Layout in general report PDF export
- Fixed issue on the case statistics view. The validation bars didn't show up when all institutes were selected. Now they do.
- Fixed missing path import by importing pathlib.Path
- Handle index inconsistencies in the update index functions
- Fixed layout problems


## [4.9.0]

### Added
- Improved MatchMaker pages, including visible patient contacts email address
- New badges for the github repo
- Links to [GENEMANIA](genemania.org)
- Sort gene panel list on case view.
- More automatic tests
- Allow loading of custom annotations in VCF using the SCOUT_CUSTOM info tag.

### Fixed
- Fix error when a gene is added to an empty dynamic gene panel
- Fix crash when attempting to add genes on incorrect format to dynamic gene panel
- Manual rank variant tags could be saved in a "Select a tag"-state, a problem in the variants view.
- Same case evaluations are no longer shown as gray previous evaluations on the variants page
- Stay on research pages, even if reset, next first buttons are pressed..
- Overlapping variants will now be visible on variant page again
- Fix missing classification comments and links in evaluations page
- All prioritized cases are shown on cases page


## [4.8.3]

### Added

### Fixed
- Bug when ordering sanger
- Improved scrolling over long list of genes/transcripts


## [4.8.2]

### Added

### Fixed
- Avoid opening extra tab for coverage report
- Fixed a problem when rank model version was saved as floats and not strings
- Fixed a problem with displaying dismiss variant reasons on the general report
- Disable load and delete filter buttons if there are no saved filters
- Fix problem with missing verifications
- Remove duplicate users and merge their data and activity


## [4.8.1]

### Added

### Fixed
- Prevent login fail for users with id defined by ObjectId and not email
- Prevent the app from crashing with `AttributeError: 'NoneType' object has no attribute 'message'`


## [4.8.0]

### Added
- Updated Scout to use Bootstrap 4.3
- New looks for Scout
- Improved dashboard using Chart.js
- Ask before inactivating a case where last assigned user leaves it
- Genes can be manually added to the dynamic gene list directly on the case page
- Dynamic gene panels can optionally be used with clinical filter, instead of default gene panel
- Dynamic gene panels get link out to chanjo-report for coverage report
- Load all clinvar variants with clinvar Pathogenic, Likely Pathogenic and Conflicting pathogenic
- Show transcripts with exon numbers for structural variants
- Case sort order can now be toggled between ascending and descending.
- Variants can be marked as partial causative if phenotype is available for case.
- Show a frequency tooltip hover for SV-variants.
- Added support for LDAP login system
- Search snv and structural variants by chromosomal coordinates
- Structural variants can be marked as partial causative if phenotype is available for case.
- Show normal and pathologic limits for STRs in the STR variants view.
- Institute level persistent variant filter settings that can be retrieved and used.
- export causative variants to Excel
- Add support for ROH, WIG and chromosome PNGs in case-view

### Fixed
- Fixed missing import for variants with comments
- Instructions on how to build docs
- Keep sanger order + verification when updating/reloading variants
- Fixed and moved broken filter actions (HPO gene panel and reset filter)
- Fixed string conversion to number
- UCSC links for structural variants are now separated per breakpoint (and whole variant where applicable)
- Reintroduced missing coverage report
- Fixed a bug preventing loading samples using the command line
- Better inheritance models customization for genes in gene panels
- STR variant page back to list button now does its one job.
- Allows to setup scout without a omim api key
- Fixed error causing "favicon not found" flash messages
- Removed flask --version from base cli
- Request rerun no longer changes case status. Active or archived cases inactivate on upload.
- Fixed missing tooltip on the cancer variants page
- Fixed weird Rank cell in variants page
- Next and first buttons order swap
- Added pagination (and POST capability) to cancer variants.
- Improves loading speed for variant page
- Problem with updating variant rank when no variants
- Improved Clinvar submission form
- General report crashing when dismissed variant has no valid dismiss code
- Also show collaborative case variants on the All variants view.
- Improved phenotype search using dataTables.js on phenotypes page
- Search and delete users with `email` instead of `_id`
- Fixed css styles so that multiselect options will all fit one column


## [4.7.3]

### Added
- RankScore can be used with VCFs for vcf_cancer files

### Fixed
- Fix issue with STR view next page button not doing its one job.

### Deleted
- Removed pileup as a bam viewing option. This is replaced by IGV


## [4.7.2]

### Added
- Show earlier ACMG classification in the variant list

### Fixed
- Fixed igv search not working due to igv.js dist 2.2.17
- Fixed searches for cases with a gene with variants pinned or marked causative.
- Load variant pages faster after fixing other causatives query
- Fixed mitochondrial report bug for variants without genes

## [4.7.1]

### Added

### Fixed
- Fixed bug on genes page


## [4.7.0]

### Added
- Export genes and gene panels in build GRCh38
- Search for cases with variants pinned or marked causative in a given gene.
- Search for cases phenotypically similar to a case also from WUI.
- Case variant searches can be limited to similar cases, matching HPO-terms,
  phenogroups and cohorts.
- De-archive reruns and flag them as 'inactive' if archived
- Sort cases by analysis_date, track or status
- Display cases in the following order: prioritized, active, inactive, archived, solved
- Assign case to user when user activates it or asks for rerun
- Case becomes inactive when it has no assignees
- Fetch refseq version from entrez and use it in clinvar form
- Load and export of exons for all genes, independent on refseq
- Documentation for loading/updating exons
- Showing SV variant annotations: SV cgh frequencies, gnomad-SV, local SV frequencies
- Showing transcripts mapping score in segmental duplications
- Handle requests to Ensembl Rest API
- Handle requests to Ensembl Rest Biomart
- STR variants view now displays GT and IGV link.
- Description field for gene panels
- Export exons in build 37 and 38 using the command line

### Fixed
- Fixes of and induced by build tests
- Fixed bug affecting variant observations in other cases
- Fixed a bug that showed wrong gene coverage in general panel PDF export
- MT report only shows variants occurring in the specific individual of the excel sheet
- Disable SSL certifcate verification in requests to chanjo
- Updates how intervaltree and pymongo is used to void deprecated functions
- Increased size of IGV sample tracks
- Optimized tests


## [4.6.1]

### Added

### Fixed
- Missing 'father' and 'mother' keys when parsing single individual cases


## [4.6.0]

### Added
- Description of Scout branching model in CONTRIBUTING doc
- Causatives in alphabetical order, display ACMG classification and filter by gene.
- Added 'external' to the list of analysis type options
- Adds functionality to display "Tissue type". Passed via load config.
- Update to IGV 2.

### Fixed
- Fixed alignment visualization and vcf2cytosure availability for demo case samples
- Fixed 3 bugs affecting SV pages visualization
- Reintroduced the --version cli option
- Fixed variants query by panel (hpo panel + gene panel).
- Downloaded MT report contains excel files with individuals' display name
- Refactored code in parsing of config files.


## [4.5.1]

### Added

### Fixed
- update requirement to use PyYaml version >= 5.1
- Safer code when loading config params in cli base


## [4.5.0]

### Added
- Search for similar cases from scout view CLI
- Scout cli is now invoked from the app object and works under the app context

### Fixed
- PyYaml dependency fixed to use version >= 5.1


## [4.4.1]

### Added
- Display SV rank model version when available

### Fixed
- Fixed upload of delivery report via API


## [4.4.0]

### Added
- Displaying more info on the Causatives page and hiding those not causative at the case level
- Add a comment text field to Sanger order request form, allowing a message to be included in the email
- MatchMaker Exchange integration
- List cases with empty synopsis, missing HPO terms and phenotype groups.
- Search for cases with open research list, or a given case status (active, inactive, archived)

### Fixed
- Variant query builder split into several functions
- Fixed delivery report load bug


## [4.3.3]

### Added
- Different individual table for cancer cases

### Fixed
- Dashboard collects validated variants from verification events instead of using 'sanger' field
- Cases shared with collaborators are visible again in cases page
- Force users to select a real institute to share cases with (actionbar select fix)


## [4.3.2]

### Added
- Dashboard data can be filtered using filters available in cases page
- Causatives for each institute are displayed on a dedicated page
- SNVs and and SVs are searchable across cases by gene and rank score
- A more complete report with validated variants is downloadable from dashboard

### Fixed
- Clinsig filter is fixed so clinsig numerical values are returned
- Split multi clinsig string values in different elements of clinsig array
- Regex to search in multi clinsig string values or multi revstat string values
- It works to upload vcf files with no variants now
- Combined Pileup and IGV alignments for SVs having variant start and stop on the same chromosome


## [4.3.1]

### Added
- Show calls from all callers even if call is not available
- Instructions to install cairo and pango libs from WeasyPrint page
- Display cases with number of variants from CLI
- Only display cases with number of variants above certain treshold. (Also CLI)
- Export of verified variants by CLI or from the dashboard
- Extend case level queries with default panels, cohorts and phenotype groups.
- Slice dashboard statistics display using case level queries
- Add a view where all variants for an institute can be searched across cases, filtering on gene and rank score. Allows searching research variants for cases that have research open.

### Fixed
- Fixed code to extract variant conservation (gerp, phyloP, phastCons)
- Visualization of PDF-exported gene panels
- Reintroduced the exon/intron number in variant verification email
- Sex and affected status is correctly displayed on general report
- Force number validation in SV filter by size
- Display ensembl transcripts when no refseq exists


## [4.3.0]

### Added
- Mosaicism tag on variants
- Show and filter on SweGen frequency for SVs
- Show annotations for STR variants
- Show all transcripts in verification email
- Added mitochondrial export
- Adds alternative to search for SVs shorter that the given length
- Look for 'bcftools' in the `set` field of VCFs
- Display digenic inheritance from OMIM
- Displays what refseq transcript that is primary in hgnc

### Fixed

- Archived panels displays the correct date (not retroactive change)
- Fixed problem with waiting times in gene panel exports
- Clinvar fiter not working with human readable clinsig values

## [4.2.2]

### Fixed
- Fixed gene panel create/modify from CSV file utf-8 decoding error
- Updating genes in gene panels now supports edit comments and entry version
- Gene panel export timeout error

## [4.2.1]

### Fixed
- Re-introduced gene name(s) in verification email subject
- Better PDF rendering for excluded variants in report
- Problem to access old case when `is_default` did not exist on a panel


## [4.2.0]

### Added
- New index on variant_id for events
- Display overlapping compounds on variants view

### Fixed
- Fixed broken clinical filter


## [4.1.4]

### Added
- Download of filtered SVs

### Fixed
- Fixed broken download of filtered variants
- Fixed visualization issue in gene panel PDF export
- Fixed bug when updating gene names in variant controller


## [4.1.3]

### Fixed
- Displays all primary transcripts


## [4.1.2]

### Added
- Option add/replace when updating a panel via CSV file
- More flexible versioning of the gene panels
- Printing coverage report on the bottom of the pdf case report
- Variant verification option for SVs
- Logs uri without pwd when connecting
- Disease-causing transcripts in case report
- Thicker lines in case report
- Supports HPO search for cases, both terms or if described in synopsis
- Adds sanger information to dashboard

### Fixed
- Use db name instead of **auth** as default for authentication
- Fixes so that reports can be generated even with many variants
- Fixed sanger validation popup to show individual variants queried by user and institute.
- Fixed problem with setting up scout
- Fixes problem when exac file is not available through broad ftp
- Fetch transcripts for correct build in `adapter.hgnc_gene`

## [4.1.1]
- Fix problem with institute authentication flash message in utils
- Fix problem with comments
- Fix problem with ensembl link


## [4.1.0]

### Added
- OMIM phenotypes to case report
- Command to download all panel app gene panels `scout load panel --panel-app`
- Links to genenames.org and omim on gene page
- Popup on gene at variants page with gene information
- reset sanger status to "Not validated" for pinned variants
- highlight cases with variants to be evaluated by Sanger on the cases page
- option to point to local reference files to the genome viewer pileup.js. Documented in `docs.admin-guide.server`
- option to export single variants in `scout export variants`
- option to load a multiqc report together with a case(add line in load config)
- added a view for searching HPO terms. It is accessed from the top left corner menu
- Updates the variants view for cancer variants. Adds a small cancer specific filter for known variants
- Adds hgvs information on cancer variants page
- Adds option to update phenotype groups from CLI

### Fixed
- Improved Clinvar to submit variants from different cases. Fixed HPO terms in casedata according to feedback
- Fixed broken link to case page from Sanger modal in cases view
- Now only cases with non empty lists of causative variants are returned in `adapter.case(has_causatives=True)`
- Can handle Tumor only samples
- Long lists of HGNC symbols are now possible. This was previously difficult with manual, uploaded or by HPO search when changing filter settings due to GET request limitations. Relevant pages now use POST requests. Adds the dynamic HPO panel as a selection on the gene panel dropdown.
- Variant filter defaults to default panels also on SV and Cancer variants pages.

## [4.0.0]

### WARNING ###

This is a major version update and will require that the backend of pre releases is updated.
Run commands:

```
$scout update genes
$scout update hpo
```

- Created a Clinvar submission tool, to speed up Clinvar submission of SNVs and SVs
- Added an analysis report page (html and PDF format) containing phenotype, gene panels and variants that are relevant to solve a case.

### Fixed
- Optimized evaluated variants to speed up creation of case report
- Moved igv and pileup viewer under a common folder
- Fixed MT alignment view pileup.js
- Fixed coordinates for SVs with start chromosome different from end chromosome
- Global comments shown across cases and institutes. Case-specific variant comments are shown only for that specific case.
- Links to clinvar submitted variants at the cases level
- Adapts clinvar parsing to new format
- Fixed problem in `scout update user` when the user object had no roles
- Makes pileup.js use online genome resources when viewing alignments. Now any instance of Scout can make use of this functionality.
- Fix ensembl link for structural variants
- Works even when cases does not have `'madeline_info'`
- Parses Polyphen in correct way again
- Fix problem with parsing gnomad from VEP

### Added
- Added a PDF export function for gene panels
- Added a "Filter and export" button to export custom-filtered SNVs to CSV file
- Dismiss SVs
- Added IGV alignments viewer
- Read delivery report path from case config or CLI command
- Filter for spidex scores
- All HPO terms are now added and fetched from the correct source (https://github.com/obophenotype/human-phenotype-ontology/blob/master/hp.obo)
- New command `scout update hpo`
- New command `scout update genes` will fetch all the latest information about genes and update them
- Load **all** variants found on chromosome **MT**
- Adds choice in cases overview do show as many cases as user like

### Removed
- pileup.min.js and pileup css are imported from a remote web location now
- All source files for HPO information, this is instead fetched directly from source
- All source files for gene information, this is instead fetched directly from source

## [3.0.0]
### Fixed
- hide pedigree panel unless it exists

## [1.5.1] - 2016-07-27
### Fixed
- look for both ".bam.bai" and ".bai" extensions

## [1.4.0] - 2016-03-22
### Added
- support for local frequency through loqusdb
- bunch of other stuff

## [1.3.0] - 2016-02-19
### Fixed
- Update query-phenomizer and add username/password

### Changed
- Update the way a case is checked for rerun-status

### Added
- Add new button to mark a case as "checked"
- Link to clinical variants _without_ 1000G annotation

## [1.2.2] - 2016-02-18
### Fixed
- avoid filtering out variants lacking ExAC and 1000G annotations

## [1.1.3] - 2015-10-01
### Fixed
- persist (clinical) filter when clicking load more
- fix #154 by robustly setting clinical filter func. terms

## [1.1.2] - 2015-09-07
### Fixed
- avoid replacing coverage report with none
- update SO terms, refactored

## [1.1.1] - 2015-08-20
### Fixed
- fetch case based on collaborator status (not owner)

## [1.1.0] - 2015-05-29
### Added
- link(s) to SNPedia based on RS-numbers
- new Jinja filter to "humanize" decimal numbers
- show gene panels in variant view
- new Jinja filter for decoding URL encoding
- add indicator to variants in list that have comments
- add variant number threshold and rank score threshold to load function
- add event methods to mongo adapter
- add tests for models
- show badge "old" if comment was written for a previous analysis

### Changed
- show cDNA change in transcript summary unless variant is exonic
- moved compounds table further up the page
- show dates for case uploads in ISO format
- moved variant comments higher up on page
- updated documentation for pages
- read in coverage report as blob in database and serve directly
- change ``OmimPhenotype`` to ``PhenotypeTerm``
- reorganize models sub-package
- move events (and comments) to separate collection
- only display prev/next links for the research list
- include variant type in breadcrumbs e.g. "Clinical variants"

### Removed
- drop dependency on moment.js

### Fixed
- show the same level of detail for all frequencies on all pages
- properly decode URL encoded symbols in amino acid/cDNA change strings
- fixed issue with wipe permissions in MongoDB
- include default gene lists in "variants" link in breadcrumbs

## [1.0.2] - 2015-05-20
### Changed
- update case fetching function

### Fixed
- handle multiple cases with same id

## [1.0.1] - 2015-04-28
### Fixed
- Fix building URL parameters in cases list Vue component

## [1.0.0] - 2015-04-12
Codename: Sara Lund

![Release 1.0](artwork/releases/release-1-0.jpg)

### Added
- Add email logging for unexpected errors
- New command line tool for deleting case

### Changed
- Much improved logging overall
- Updated documentation/usage guide
- Removed non-working IGV link

### Fixed
- Show sample display name in GT call
- Various small bug fixes
- Make it easier to hover over popups

## [0.0.2-rc1] - 2015-03-04
### Added
- add protein table for each variant
- add many more external links
- add coverage reports as PDFs

### Changed
- incorporate user feedback updates
- big refactor of load scripts

## [0.0.2-rc2] - 2015-03-04
### Changes
- add gene table with gene description
- reorganize inheritance models box

### Fixed
- avoid overwriting gene list on "research" load
- fix various bugs in external links

## [0.0.2-rc3] - 2015-03-05
### Added
- Activity log feed to variant view
- Adds protein change strings to ODM and Sanger email

### Changed
- Extract activity log component to macro

### Fixes
- Make Ensembl transcript links use archive website<|MERGE_RESOLUTION|>--- conflicted
+++ resolved
@@ -34,11 +34,7 @@
 - Tests involving the variants controllers, which failed when not run in a specific order (#5391)
 - Option to return to the previous step in each of the steps of the ClinVar submission form (#5393)
 - chanjo2 MT report for cases in build 38 (#5397)
-<<<<<<< HEAD
-=======
-- Load variants command prints more clearly which categories of variants are being loaded (#5409)
 - Fixed some more tests accessing database in and out of app context (#5415)
->>>>>>> 611fbdc8
 
 ## [4.99]
 ### Added
