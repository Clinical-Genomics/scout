# Change Log
All notable changes to this project will be documented in this file.
This project adheres to [Semantic Versioning](http://semver.org/).

About changelog [here](https://keepachangelog.com/en/1.0.0/)

## []
### Added
- Config file containing codecov settings for pull requests
- Add an IGV.js direct link button from case page
- Security policy file
- Hide/shade compound variants based on rank score on variantS from filter
- Chromograph legend documentation direct link
### Changed
- Updated deprecated Codecov GitHub action to v.2
- Simplified code of scout/adapter/mongo/variant
- Update IGV.js to v2.11.2
### Fixed
- Marrvel link for variants in genome build 38 (using liftover to build 37)
- Remove flags from codecov config file
- Fixed filter bug with high negative SPIDEX scores
- Renamed button and modified link to IACR TP53, that has been moved to the US NCI: `https://tp53.isb-cgc.org/`
- Parsing new format of OMIM case info when exporting patients to Matchmaker
<<<<<<< HEAD
- List gene names densely in general report for SVs that contain more than 3 genes
=======
- Remove flask-debugtoolbar lib dependency that is using deprecated code and causes app to crash after new release of Jinja2 (3.1)
- Variant page crashing for cases with old OMIM terms structure (a list of integers instead of dictionary)
>>>>>>> 98685cb4

## [4.50.1]
### Fixed
- Show matching causative STR_repid for legacy str variants (pre Stranger hgnc_id)

## [4.50]
### Added
- Individual-specific OMIM terms
- OMIM disease descriptions in ClinVar submission form
- Add a toggle for melter rerun monitoring of cases
- Add a config option to show the rerun monitoring toggle
- Add a cli option to export cases with rerun monitoring enabled
- Add a link to STRipy for STR variants; shallow for ARX and HOXA13
- Hide by default variants only present in unaffected individuals in variants filters
- OMIM terms in general case report
- Individual-level info on OMIM and HPO terms in general case report
- PanelApp gene link among the external links on variant page
- Dashboard case filters fields help
- Filter cases by OMIM terms in cases and dashboard pages
### Fixed
- A malformed panel id request would crash with exception: now gives user warning flash with redirect
- Link to HPO resource file hosted on `http://purl.obolibrary.org`
- Gene search form when gene exists only in build 38
- Fixed odd redirect error and poor error message on missing column for gene panel csv upload
- Typo in parse variant transcripts function
- Modified keys name used to parse local observations (archived) frequencies to reflect change in MIP keys naming
- Better error handling for partly broken/timed out chanjo reports
- Broken javascript code when case Chromograph data is malformed
- Broader space for case synopsis in general report
- Show partial causatives on causatives and matching causatives panels
- Partial causative assignment in cases with no OMIM or HPO terms
- Partial causative OMIM select options in variant page
### Changed
- Slightly smaller and improved layout of content in case PDF report
- Relabel more cancer variant pages somatic for navigation
- Unify caseS nav links
- Removed unused `add_compounds` param from variant controllers function
- Changed default hg19 genome for IGV.js to legacy hg19_1kg_decoy to fix a few problematic loci
- Reduce code complexity (parse/ensembl.py)
- Silence certain fields in ClinVar export if prioritised ones exist (chrom-start-end if hgvs exist)
- Made phenotype non-mandatory when marking a variant as partial causative
- Only one phenotype condition type (OMIM or HPO) per variant is used in ClinVar submissions
- ClinVar submission variant condition prefers OMIM over HPO if available
- Use lighter version of gene objects in Omim MongoDB adapter, panels controllers, panels views and institute controllers
- Gene-variants table size is now adaptive
- Remove unused file upload on gene-variants page

## [4.49]
### Fixed
- Pydantic model types for genome_build, madeline_info, peddy_ped_check and peddy_sex_check, rank_model_version and sv_rank_model_version
- Replace `MatchMaker` with `Matchmaker` in all places visible by a user
- Save diagnosis labels along with OMIM terms in Matchmaker Exchange submission objects
- `libegl-mesa0_21.0.3-0ubuntu0.3~20.04.5_amd64.deb` lib not found by GitHub actions Docker build
- Remove unused `chromograph_image_files` and `chromograph_prefixes` keys saved when creating or updating an RD case
- Search managed variants by description and with ignore case
### Changed
- Introduced page margins on exported PDF reports
- Smaller gene fonts in downloaded HPO genes PDF reports
- Reintroduced gene coverage data in the PDF-exported general report of rare-disease cases
- Check for existence of case report files before creating sidebar links
- Better description of HPO and OMIM terms for patients submitted to Matchmaker Exchange
- Remove null non-mandatory key/values when updating a case
- Freeze WTForms<3 due to several form input rendering changes

## [4.48.1]
### Fixed
- General case PDF report for recent cases with no pedigree

## [4.48]
### Added
- Option to cancel a request for research variants in case page
### Changed
- Update igv.js to v2.10.5
- Updated example of a case delivery report
- Unfreeze cyvcf2
- Builder images used in Scout Dockerfiles
- Crash report email subject gives host name
- Export general case report to PDF using PDFKit instead of WeasyPrint
- Do not include coverage report in PDF case report since they might have different orientation
- Export cancer cases's "Coverage and QC report" to PDF using PDFKit instead of Weasyprint
- Updated cancer "Coverage and QC report" example
- Keep portrait orientation in PDF delivery report
- Export delivery report to PDF using PDFKit instead of Weasyprint
- PDF export of clinical and research HPO panels using PDFKit instead of Weasyprint
- Export gene panel report to PDF using PDFKit
- Removed WeasyPrint lib dependency

### Fixed
- Reintroduced missing links to Swegen and Beacon and dbSNP in RD variant page, summary section
- Demo delivery report orientation to fit new columns
- Missing delivery report in demo case
- Cast MNVs to SNV for test
- Export verified variants from all institutes when user is admin
- Cancer coverage and QC report not found for demo cancer case
- Pull request template instructions on how to deploy to test server
- PDF Delivery report not showing Swedac logo
- Fix code typos
- Disable codefactor raised by ESLint for javascript functions located on another file
- Loading spinner stuck after downloading a PDF gene panel report
- IGV browser crashing when file system with alignment files is not mounted

## [4.47]
### Added
- Added CADD, GnomAD and genotype calls to variantS export
### Changed
- Pull request template, to illustrate how to deploy pull request branches on cg-vm1 stage server
### Fixed
- Compiled Docker image contains a patched version (v4.9) of chanjo-report

## [4.46.1]
### Fixed
- Downloading of files generated within the app container (MT-report, verified variants, pedigrees, ..)

## [4.46]
### Added
- Created a Dockefile to be used to serve the dockerized app in production
- Modified the code to collect database params specified as env vars
- Created a GitHub action that pushes the Dockerfile-server image to Docker Hub (scout-server-stage) every time a PR is opened
- Created a GitHub action that pushes the Dockerfile-server image to Docker Hub (scout-server) every time a new release is created
- Reassign MatchMaker Exchange submission to another user when a Scout user is deleted
- Expose public API JSON gene panels endpoint, primarily to enable automated rerun checking for updates
- Add utils for dictionary type
- Filter institute cases using multiple HPO terms
- Vulture GitHub action to identify and remove unused variables and imports
### Changed
- Updated the python config file documentation in admin guide
- Case configuration parsing now uses Pydantic for improved typechecking and config handling
- Removed test matrices to speed up automatic testing of PRs
- Switch from Coveralls to Codecov to handle CI test coverage
- Speed-up CI tests by caching installation of libs and splitting tests into randomized groups using pytest-test-groups
- Improved LDAP login documentation
- Use lib flask-ldapconn instead of flask_ldap3_login> to handle ldap authentication
- Updated Managed variant documentation in user guide
- Fix and simplify creating and editing of gene panels
- Simplified gene variants search code
- Increased the height of the genes track in the IGV viewer
### Fixed
- Validate uploaded managed variant file lines, warning the user.
- Exporting validated variants with missing "genes" database key
- No results returned when searching for gene variants using a phenotype term
- Variants filtering by gene symbols file
- Make gene HGNC symbols field mandatory in gene variants page and run search only on form submit
- Make sure collaborator gene variants are still visible, even if HPO filter is used

## [4.45]
### Added
### Changed
- Start Scout also when loqusdbapi is not reachable
- Clearer definition of manual standard and custom inheritance models in gene panels
- Allow searching multiple chromosomes in filters
### Fixed
- Gene panel crashing on edit action

## [4.44]
### Added
### Changed
- Display Gene track beneath each sample track when displaying splice junctions in igv browser
- Check outdated gene symbols and update with aliases for both RD and cancer variantS
### Fixed
- Added query input check and fixed the Genes API endpoint to return a json formatted error when request is malformed
- Typo in ACMG BP6 tooltip

## [4.43.1]
### Added
- Added database index for OMIM disease term genes
### Changed
### Fixed
- Do not drop HPO terms collection when updating HPO terms via the command line
- Do not drop disease (OMIM) terms collection when updating diseases via the command line

## [4.43]
### Added
- Specify which collection(s) update/build indexes for
### Fixed
- Do not drop genes and transcripts collections when updating genes via the command line

## [4.42.1]
### Added
### Changed
### Fixed
- Freeze PyMongo lib to version<4.0 to keep supporting previous MongoDB versions
- Speed up gene panels creation and update by collecting only light gene info from database
- Avoid case page crash on Phenomizer queries timeout

## [4.42]
### Added
- Choose custom pinned variants to submit to MatchMaker Exchange
- Submit structural variant as genes to the MatchMaker Exchange
- Added function for maintainers and admins to remove gene panels
- Admins can restore deleted gene panels
- A development docker-compose file illustrating the scout/chanjo-report integration
- Show AD on variants view for cancer SV (tumor and normal)
- Cancer SV variants filter AD, AF (tumor and normal)
- Hiding the variants score column also from cancer SVs, as for the SNVs
### Changed
- Enforce same case _id and display_name when updating a case
- Enforce same individual ids, display names and affected status when updating a case
- Improved documentation for connecting to loqusdb instances (including loqusdbapi)
- Display and download HPO gene panels' gene symbols in italics
- A faster-built and lighter Docker image
- Reduce complexity of `panels` endpoint moving some code to the panels controllers
- Update requirements to use flask-ldap3-login>=0.9.17 instead of freezing WTForm
### Fixed
- Use of deprecated TextField after the upgrade of WTF to v3.0
- Freeze to WTForms to version < 3
- Remove the extra files (bed files and madeline.svg) introduced by mistake
- Cli command loading demo data in docker-compose when case custom images exist and is None
- Increased MongoDB connection serverSelectionTimeoutMS parameter to 30K (default value according to MongoDB documentation)
- Better differentiate old obs counts 0 vs N/A
- Broken cancer variants page when default gene panel was deleted
- Typo in tx_overview function in variant controllers file
- Fixed loqusdbapi SV search URL
- SV variants filtering using Decipher criterion
- Removing old gene panels that don't contain the `maintainer` key.

## [4.41.1]
### Fixed
- General reports crash for variant annotations with same variant on other cases

## [4.41]
### Added
- Extended the instructions for running the Scout Docker image (web app and cli).
- Enabled inclusion of custom images to STR variant view
### Fixed
- General case report sorting comments for variants with None genetic models
- Do not crash but redirect to variants page with error when a variant is not found for a case
- UCSC links coordinates for SV variants with start chromosome different than end chromosome
- Human readable variants name in case page for variants having start chromosome different from end chromosome
- Avoid always loading all transcripts when checking gene symbol: introduce gene captions
- Slow queries for evaluated variants on e.g. case page - use events instead
### Changed
- Rearrange variant page again, moving severity predictions down.
- More reactive layout width steps on variant page

## [4.40.1]
### Added
### Fixed
- Variants dismissed with inconsistent inheritance pattern can again be shown in general case report
- General report page for variants with genes=None
- General report crashing when variants have no panels
- Added other missing keys to case and variant dictionaries passed to general report
### Changed

## [4.40]
### Added
- A .cff citation file
- Phenotype search API endpoint
- Added pagination to phenotype API
- Extend case search to include internal MongoDB id
- Support for connecting to a MongoDB replica set (.py config files)
- Support for connecting to a MongoDB replica set (.yaml config files)
### Fixed
- Command to load the OMIM gene panel (`scout load panel --omim`)
- Unify style of pinned and causative variants' badges on case page
- Removed automatic spaces after punctuation in comments
- Remove the hardcoded number of total individuals from the variant's old observations panel
- Send delete requests to a connected Beacon using the DELETE method
- Layout of the SNV and SV variant page - move frequency up
### Changed
- Stop updating database indexes after loading exons via command line
- Display validation status badge also for not Sanger-sequenced variants
- Moved Frequencies, Severity and Local observations panels up in RD variants page
- Enabled Flask CORS to communicate CORS status to js apps
- Moved the code preparing the transcripts overview to the backend
- Refactored and filtered json data used in general case report
- Changed the database used in docker-compose file to use the official MongoDB v4.4 image
- Modified the Python (3.6, 3.8) and MongoDB (3.2, 4.4, 5.0) versions used in testing matrices (GitHub actions)
- Capitalize case search terms on institute and dashboard pages


## [4.39]
### Added
- COSMIC IDs collected from CSQ field named `COSMIC`
### Fixed
- Link to other causative variants on variant page
- Allow multiple COSMIC links for a cancer variant
- Fix floating text in severity box #2808
- Fixed MitoMap and HmtVar links for hg38 cases
- Do not open new browser tabs when downloading files
- Selectable IGV tracks on variant page
- Missing splice junctions button on variant page
- Refactor variantS representative gene selection, and use it also for cancer variant summary
### Changed
- Improve Javascript performance for displaying Chromograph images
- Make ClinVar classification more evident in cancer variant page

## [4.38]
### Added
- Option to hide Alamut button in the app config file
### Fixed
- Library deprecation warning fixed (insert is deprecated. Use insert_one or insert_many instead)
- Update genes command will not trigger an update of database indices any more
- Missing resources in temporary downloading directory when updating genes using the command line
- Restore previous variant ACMG classification in a scrollable div
- Loading spinner not stopping after downloading PDF case reports and variant list export
- Add extra Alamut links higher up on variant pages
- Improve UX for phenotypes in case page
- Filter and export of STR variants
- Update look of variants page navigation buttons
### Changed

## [4.37]
### Added
- Highlight and show version number for RefSeq MANE transcripts.
- Added integration to a rerunner service for toggling reanalysis with updated pedigree information
- SpliceAI display and parsing from VEP CSQ
- Display matching tiered variants for cancer variants
- Display a loading icon (spinner) until the page loads completely
- Display filter badges in cancer variants list
- Update genes from pre-downloaded file resources
- On login, OS, browser version and screen size are saved anonymously to understand how users are using Scout
- API returning institutes data for a given user: `/api/v1/institutes`
- API returning case data for a given institute: `/api/v1/institutes/<institute_id>/cases`
- Added GMS and Lund university hospital logos to login page
- Made display of Swedac logo configurable
- Support for displaying custom images in case view
- Individual-specific HPO terms
- Optional alamut_key in institute settings for Alamut Plus software
- Case report API endpoint
- Tooltip in case explaining that genes with genome build different than case genome build will not be added to dynamic HPO panel.
- Add DeepVariant as a caller
### Fixed
- Updated IGV to v2.8.5 to solve missing gene labels on some zoom levels
- Demo cancer case config file to load somatic SNVs and SVs only.
- Expand list of refseq trancripts in ClinVar submission form
- Renamed `All SNVs and INDELs` institute sidebar element to `Search SNVs and INDELs` and fixed its style.
- Add missing parameters to case load-config documentation
- Allow creating/editing gene panels and dynamic gene panels with genes present in genome build 38
- Bugfix broken Pytests
- Bulk dismissing variants error due to key conversion from string to integer
- Fix typo in index documentation
- Fixed crash in institute settings page if "collaborators" key is not set in database
- Don't stop Scout execution if LoqusDB call fails and print stacktrace to log
- Bug when case contains custom images with value `None`
- Bug introduced when fixing another bug in Scout-LoqusDB interaction
- Loading of OMIM diagnoses in Scout demo instance
- Remove the docker-compose with chanjo integration because it doesn't work yet.
- Fixed standard docker-compose with scout demo data and database
- Clinical variant assessments not present for pinned and causative variants on case page.
- MatchMaker matching one node at the time only
- Remove link from previously tiered variants badge in cancer variants page
- Typo in gene cell on cancer variants page
- Managed variants filter form
### Changed
- Better naming for variants buttons on cancer track (somatic, germline). Also show cancer research button if available.
- Load case with missing panels in config files, but show warning.
- Changing the (Female, Male) symbols to (F/M) letters in individuals_table and case-sma.
- Print stacktrace if case load command fails
- Added sort icon and a pointer to the cursor to all tables with sortable fields
- Moved variant, gene and panel info from the basic pane to summary panel for all variants.
- Renamed `Basics` panel to `Classify` on variant page.
- Revamped `Basics` panel to a panel dedicated to classify variants
- Revamped the summary panel to be more compact.
- Added dedicated template for cancer variants
- Removed Gene models, Gene annotations and Conservation panels for cancer variants
- Reorganized the orders of panels for variant and cancer variant views
- Added dedicated variant quality panel and removed relevant panes
- A more compact case page
- Removed OMIM genes panel
- Make genes panel, pinned variants panel, causative variants panel and ClinVar panel scrollable on case page
- Update to Scilifelab's 2020 logo
- Update Gens URL to support Gens v2.0 format
- Refactor tests for parsing case configurations
- Updated links to HPO downloadable resources
- Managed variants filtering defaults to all variant categories
- Changing the (Kind) drop-down according to (Category) drop-down in Managed variant add variant
- Moved Gens button to individuals table
- Check resource files availability before starting updating OMIM diagnoses
- Fix typo in `SHOW_OBSERVED_VARIANT_ARCHIVE` config param

## [4.36]
### Added
- Parse and save splice junction tracks from case config file
- Tooltip in observations panel, explaining that case variants with no link might be old variants, not uploaded after a case rerun
### Fixed
- Warning on overwriting variants with same position was no longer shown
- Increase the height of the dropdowns to 425px
- More indices for the case table as it grows, specifically for causatives queries
- Splice junction tracks not centered over variant genes
- Total number of research variants count
- Update variants stats in case documents every time new variants are loaded
- Bug in flashing warning messages when filtering variants
### Changed
- Clearer warning messages for genes and gene/gene-panels searches in variants filters

## [4.35]
### Added
- A new index for hgnc_symbol in the hgnc_gene collection
- A Pedigree panel in STR page
- Display Tier I and II variants in case view causatives card for cancer cases
### Fixed
- Send partial file data to igv.js when visualizing sashimi plots with splice junction tracks
- Research variants filtering by gene
- Do not attempt to populate annotations for not loaded pinned/causatives
- Add max-height to all dropdowns in filters
### Changed
- Switch off non-clinical gene warnings when filtering research variants
- Don't display OMIM disease card in case view for cancer cases
- Refactored Individuals and Causative card in case view for cancer cases
- Update and style STR case report

## [4.34]
### Added
- Saved filter lock and unlock
- Filters can optionally be marked audited, logging the filter name, user and date on the case events and general report.
- Added `ClinVar hits` and `Cosmic hits` in cancer SNVs filters
- Added `ClinVar hits` to variants filter (rare disease track)
- Load cancer demo case in docker-compose files (default and demo file)
- Inclusive-language check using [woke](https://github.com/get-woke/woke) github action
- Add link to HmtVar for mitochondrial variants (if VCF is annotated with HmtNote)
- Grey background for dismissed compounds in variants list and variant page
- Pin badge for pinned compounds in variants list and variant page
- Support LoqusDB REST API queries
- Add a docker-compose-matchmaker under scout/containers/development to test matchmaker locally
- Script to investigate consequences of symbol search bug
- Added GATK to list of SV and cancer SV callers
### Fixed
- Make MitoMap link work for hg38 again
- Export Variants feature crashing when one of the variants has no primary transcripts
- Redirect to last visited variantS page when dismissing variants from variants list
- Improved matching of SVs Loqus occurrences in other cases
- Remove padding from the list inside (Matching causatives from other cases) panel
- Pass None to get_app function in CLI base since passing script_info to app factory functions was deprecated in Flask 2.0
- Fixed failing tests due to Flask update to version 2.0
- Speed up user events view
- Causative view sort out of memory error
- Use hgnc_id for gene filter query
- Typo in case controllers displaying an error every time a patient is matched against external MatchMaker nodes
- Do not crash while attempting an update for variant documents that are too big (> 16 MB)
- Old STR causatives (and other variants) may not have HGNC symbols - fix sort lambda
- Check if gene_obj has primary_transcript before trying to access it
- Warn if a gene manually searched is in a clinical panel with an outdated name when filtering variants
- ChrPos split js not needed on STR page yet
### Changed
- Remove parsing of case `genome_version`, since it's not used anywhere downstream
- Introduce deprecation warning for Loqus configs that are not dictionaries
- SV clinical filter no longer filters out sub 100 nt variants
- Count cases in LoqusDB by variant type
- Commit pulse repo badge temporarily set to weekly
- Sort ClinVar submissions objects by ascending "Last evaluated" date
- Refactored the MatchMaker integration as an extension
- Replaced some sensitive words as suggested by woke linter
- Documentation for load-configuration rewritten.
- Add styles to MatchMaker matches table
- More detailed info on the data shared in MatchMaker submission form

## [4.33.1]
### Fixed
- Include markdown for release autodeploy docs
- Use standard inheritance model in ClinVar (https://ftp.ncbi.nlm.nih.gov/pub/GTR/standard_terms/Mode_of_inheritance.txt)
- Fix issue crash with variants that have been unflagged causative not being available in other causatives
### Added
### Changed

## [4.33]
### Fixed
- Command line crashing when updating an individual not found in database
- Dashboard page crashing when filters return no data
- Cancer variants filter by chromosome
- /api/v1/genes now searches for genes in all genome builds by default
- Upgraded igv.js to version 2.8.1 (Fixed Unparsable bed record error)
### Added
- Autodeploy docs on release
- Documentation for updating case individuals tracks
- Filter cases and dashboard stats by analysis track
### Changed
- Changed from deprecated db update method
- Pre-selected fields to run queries with in dashboard page
- Do not filter by any institute when first accessing the dashboard
- Removed OMIM panel in case view for cancer cases
- Display Tier I and II variants in case view causatives panel for cancer cases
- Refactored Individuals and Causative panels in case view for cancer cases

## [4.32.1]
### Fixed
- iSort lint check only
### Changed
- Institute cases page crashing when a case has track:Null
### Added

## [4.32]
### Added
- Load and show MITOMAP associated diseases from VCF (INFO field: MitomapAssociatedDiseases, via HmtNote)
- Show variant allele frequencies for mitochondrial variants (GRCh38 cases)
- Extend "public" json API with diseases (OMIM) and phenotypes (HPO)
- HPO gene list download now has option for clinical and non-clinical genes
- Display gene splice junctions data in sashimi plots
- Update case individuals with splice junctions tracks
- Simple Docker compose for development with local build
- Make Phenomodels subpanels collapsible
- User side documentation of cytogenomics features (Gens, Chromograph, vcf2cytosure, rhocall)
- iSort GitHub Action
- Support LoqusDB REST API queries
### Fixed
- Show other causative once, even if several events point to it
- Filtering variants by mitochondrial chromosome for cases with genome build=38
- HPO gene search button triggers any warnings for clinical / non-existing genes also on first search
- Fixed a bug in variants pages caused by MT variants without alt_frequency
- Tests for CADD score parsing function
- Fixed the look of IGV settings on SNV variant page
- Cases analyzed once shown as `rerun`
- Missing case track on case re-upload
- Fixed severity rank for SO term "regulatory region ablation"
### Changed
- Refactor according to CodeFactor - mostly reuse of duplicated code
- Phenomodels language adjustment
- Open variants in a new window (from variants page)
- Open overlapping and compound variants in a new window (from variant page)
- gnomAD link points to gnomAD v.3 (build GRCh38) for mitochondrial variants.
- Display only number of affected genes for dismissed SVs in general report
- Chromosome build check when populating the variants filter chromosome selection
- Display mitochondrial and rare diseases coverage report in cases with missing 'rare' track

## [4.31.1]
### Added
### Changed
- Remove mitochondrial and coverage report from cancer cases sidebar
### Fixed
- ClinVar page when dbSNP id is None

## [4.31]
### Added
- gnomAD annotation field in admin guide
- Export also dynamic panel genes not associated to an HPO term when downloading the HPO panel
- Primary HGNC transcript info in variant export files
- Show variant quality (QUAL field from vcf) in the variant summary
- Load/update PDF gene fusion reports (clinical and research) generated with Arriba
- Support new MANE annotations from VEP (both MANE Select and MANE Plus Clinical)
- Display on case activity the event of a user resetting all dismissed variants
- Support gnomAD population frequencies for mitochondrial variants
- Anchor links in Casedata ClinVar panels to redirect after renaming individuals
### Fixed
- Replace old docs link www.clinicalgenomics.se/scout with new https://clinical-genomics.github.io/scout
- Page formatting issues whenever case and variant comments contain extremely long strings with no spaces
- Chromograph images can be one column and have scrollbar. Removed legacy code.
- Column labels for ClinVar case submission
- Page crashing looking for LoqusDB observation when variant doesn't exist
- Missing inheritance models and custom inheritance models on newly created gene panels
- Accept only numbers in managed variants filter as position and end coordinates
- SNP id format and links in Variant page, ClinVar submission form and general report
- Case groups tooltip triggered only when mouse is on the panel header
### Changed
- A more compact case groups panel
- Added landscape orientation CSS style to cancer coverage and QC demo report
- Improve user documentation to create and save new gene panels
- Removed option to use space as separator when uploading gene panels
- Separating the columns of standard and custom inheritance models in gene panels
- Improved ClinVar instructions for users using non-English Excel

## [4.30.2]
### Added
### Fixed
- Use VEP RefSeq ID if RefSeq list is empty in RefSeq transcripts overview
- Bug creating variant links for variants with no end_chrom
### Changed

## [4.30.1]
### Added
### Fixed
- Cryptography dependency fixed to use version < 3.4
### Changed

## [4.30]
### Added
- Introduced a `reset dismiss variant` verb
- Button to reset all dismissed variants for a case
- Add black border to Chromograph ideograms
- Show ClinVar annotations on variantS page
- Added integration with GENS, copy number visualization tool
- Added a VUS label to the manual classification variant tags
- Add additional information to SNV verification emails
- Tooltips documenting manual annotations from default panels
- Case groups now show bam files from all cases on align view
### Fixed
- Center initial igv view on variant start with SNV/indels
- Don't set initial igv view to negative coordinates
- Display of GQ for SV and STR
- Parsing of AD and related info for STRs
- LoqusDB field in institute settings accepts only existing Loqus instances
- Fix DECIPHER link to work after DECIPHER migrated to GRCh38
- Removed visibility window param from igv.js genes track
- Updated HPO download URL
- Patch HPO download test correctly
- Reference size on STR hover not needed (also wrong)
- Introduced genome build check (allowed values: 37, 38, "37", "38") on case load
- Improve case searching by assignee full name
- Populating the LoqusDB select in institute settings
### Changed
- Cancer variants table header (pop freq etc)
- Only admin users can modify LoqusDB instance in Institute settings
- Style of case synopsis, variants and case comments
- Switched to igv.js 2.7.5
- Do not choke if case is missing research variants when research requested
- Count cases in LoqusDB by variant type
- Introduce deprecation warning for Loqus configs that are not dictionaries
- Improve create new gene panel form validation
- Make XM- transcripts less visible if they don't overlap with transcript refseq_id in variant page
- Color of gene panels and comments panels on cases and variant pages
- Do not choke if case is missing research variants when reserch requested

## [4.29.1]
### Added
### Fixed
- Always load STR variants regardless of RankScore threshold (hotfix)
### Changed

## [4.29]
### Added
- Added a page about migrating potentially breaking changes to the documentation
- markdown_include in development requirements file
- STR variants filter
- Display source, Z-score, inheritance pattern for STR annotations from Stranger (>0.6.1) if available
- Coverage and quality report to cancer view
### Fixed
- ACMG classification page crashing when trying to visualize a classification that was removed
- Pretty print HGVS on gene variants (URL-decode VEP)
- Broken or missing link in the documentation
- Multiple gene names in ClinVar submission form
- Inheritance model select field in ClinVar submission
- IGV.js >2.7.0 has an issue with the gene track zoom levels - temp freeze at 2.7.0
- Revert CORS-anywhere and introduce a local http proxy for cloud tracks
### Changed

## [4.28]
### Added
- Chromograph integration for displaying PNGs in case-page
- Add VAF to cancer case general report, and remove some of its unused fields
- Variants filter compatible with genome browser location strings
- Support for custom public igv tracks stored on the cloud
- Add tests to increase testing coverage
- Update case variants count after deleting variants
- Update IGV.js to latest (v2.7.4)
- Bypass igv.js CORS check using `https://github.com/Rob--W/cors-anywhere`
- Documentation on default and custom IGV.js tracks (admin docs)
- Lock phenomodels so they're editable by admins only
- Small case group assessment sharing
- Tutorial and files for deploying app on containers (Kubernetes pods)
- Canonical transcript and protein change of canonical transcript in exported variants excel sheet
- Support for Font Awesome version 6
- Submit to Beacon from case page sidebar
- Hide dismissed variants in variants pages and variants export function
- Systemd service files and instruction to deploy Scout using podman
### Fixed
- Bugfix: unused `chromgraph_prefix |tojson` removed
- Freeze coloredlogs temporarily
- Marrvel link
- Don't show TP53 link for silent or synonymous changes
- OMIM gene field accepts any custom number as OMIM gene
- Fix Pytest single quote vs double quote string
- Bug in gene variants search by similar cases and no similar case is found
- Delete unused file `userpanel.py`
- Primary transcripts in variant overview and general report
- Google OAuth2 login setup in README file
- Redirect to 'missing file'-icon if configured Chromograph file is missing
- Javascript error in case page
- Fix compound matching during variant loading for hg38
- Cancer variants view containing variants dismissed with cancer-specific reasons
- Zoom to SV variant length was missing IGV contig select
- Tooltips on case page when case has no default gene panels
### Changed
- Save case variants count in case document and not in sessions
- Style of gene panels multiselect on case page
- Collapse/expand main HPO checkboxes in phenomodel preview
- Replaced GQ (Genotype quality) with VAF (Variant allele frequency) in cancer variants GT table
- Allow loading of cancer cases with no tumor_purity field
- Truncate cDNA and protein changes in case report if longer than 20 characters


## [4.27]
### Added
- Exclude one or more variant categories when running variants delete command
### Fixed
### Changed

## [4.26.1]
### Added
### Fixed
- Links with 1-letter aa codes crash on frameshift etc
### Changed

## [4.26]
### Added
- Extend the delete variants command to print analysis date, track, institute, status and research status
- Delete variants by type of analysis (wgs|wes|panel)
- Links to cBioPortal, MutanTP53, IARC TP53, OncoKB, MyCancerGenome, CIViC
### Fixed
- Deleted variants count
### Changed
- Print output of variants delete command as a tab separated table

## [4.25]
### Added
- Command line function to remove variants from one or all cases
### Fixed
- Parse SMN None calls to None rather than False

## [4.24.1]
### Fixed
- Install requirements.txt via setup file

## [4.24]
### Added
- Institute-level phenotype models with sub-panels containing HPO and OMIM terms
- Runnable Docker demo
- Docker image build and push github action
- Makefile with shortcuts to docker commands
- Parse and save synopsis, phenotype and cohort terms from config files upon case upload
### Fixed
- Update dismissed variant status when variant dismissed key is missing
- Breakpoint two IGV button now shows correct chromosome when different from bp1
- Missing font lib in Docker image causing the PDF report download page to crash
- Sentieon Manta calls lack Somaticscore - load anyway
- ClinVar submissions crashing due to pinned variants that are not loaded
- Point ExAC pLI score to new gnomad server address
- Bug uploading cases missing phenotype terms in config file
- STRs loaded but not shown on browser page
- Bug when using adapter.variant.get_causatives with case_id without causatives
- Problem with fetching "solved" from scout export cases cli
- Better serialising of datetime and bson.ObjectId
- Added `volumes` folder to .gitignore
### Changed
- Make matching causative and managed variants foldable on case page
- Remove calls to PyMongo functions marked as deprecated in backend and frontend(as of version 3.7).
- Improved `scout update individual` command
- Export dynamic phenotypes with ordered gene lists as PDF


## [4.23]
### Added
- Save custom IGV track settings
- Show a flash message with clear info about non-valid genes when gene panel creation fails
- CNV report link in cancer case side navigation
- Return to comment section after editing, deleting or submitting a comment
- Managed variants
- MT vs 14 chromosome mean coverage stats if Scout is connected to Chanjo
### Fixed
- missing `vcf_cancer_sv` and `vcf_cancer_sv_research` to manual.
- Split ClinVar multiple clnsig values (slash-separated) and strip them of underscore for annotations without accession number
- Timeout of `All SNVs and INDELs` page when no valid gene is provided in the search
- Round CADD (MIPv9)
- Missing default panel value
- Invisible other causatives lines when other causatives lack gene symbols
### Changed
- Do not freeze mkdocs-material to version 4.6.1
- Remove pre-commit dependency

## [4.22]
### Added
- Editable cases comments
- Editable variants comments
### Fixed
- Empty variant activity panel
- STRs variants popover
- Split new ClinVar multiple significance terms for a variant
- Edit the selected comment, not the latest
### Changed
- Updated RELEASE docs.
- Pinned variants card style on the case page
- Merged `scout export exons` and `scout view exons` commands


## [4.21.2]
### Added
### Fixed
- Do not pre-filter research variants by (case-default) gene panels
- Show OMIM disease tooltip reliably
### Changed

## [4.21.1]
### Added
### Fixed
- Small change to Pop Freq column in variants ang gene panels to avoid strange text shrinking on small screens
- Direct use of HPO list for Clinical HPO SNV (and cancer SNV) filtering
- PDF coverage report redirecting to login page
### Changed
- Remove the option to dismiss single variants from all variants pages
- Bulk dismiss SNVs, SVs and cancer SNVs from variants pages

## [4.21]
### Added
- Support to configure LoqusDB per institute
- Highlight causative variants in the variants list
- Add tests. Mostly regarding building internal datatypes.
- Remove leading and trailing whitespaces from panel_name and display_name when panel is created
- Mark MANE transcript in list of transcripts in "Transcript overview" on variant page
- Show default panel name in case sidebar
- Previous buttons for variants pagination
- Adds a gh action that checks that the changelog is updated
- Adds a gh action that deploys new releases automatically to pypi
- Warn users if case default panels are outdated
- Define institute-specific gene panels for filtering in institute settings
- Use institute-specific gene panels in variants filtering
- Show somatic VAF for pinned and causative variants on case page

### Fixed
- Report pages redirect to login instead of crashing when session expires
- Variants filter loading in cancer variants page
- User, Causative and Cases tables not scaling to full page
- Improved docs for an initial production setup
- Compatibility with latest version of Black
- Fixed tests for Click>7
- Clinical filter required an extra click to Filter to return variants
- Restore pagination and shrink badges in the variants page tables
- Removing a user from the command line now inactivates the case only if user is last assignee and case is active
- Bugfix, LoqusDB per institute feature crashed when institute id was empty string
- Bugfix, LoqusDB calls where missing case count
- filter removal and upload for filters deleted from another page/other user
- Visualize outdated gene panels info in a popover instead of a tooltip in case page side panel

### Changed
- Highlight color on normal STRs in the variants table from green to blue
- Display breakpoints coordinates in verification emails only for structural variants


## [4.20]
### Added
- Display number of filtered variants vs number of total variants in variants page
- Search case by HPO terms
- Dismiss variant column in the variants tables
- Black and pre-commit packages to dev requirements

### Fixed
- Bug occurring when rerun is requested twice
- Peddy info fields in the demo config file
- Added load config safety check for multiple alignment files for one individual
- Formatting of cancer variants table
- Missing Score in SV variants table

### Changed
- Updated the documentation on how to create a new software release
- Genome build-aware cytobands coordinates
- Styling update of the Matchmaker card
- Select search type in case search form


## [4.19]

### Added
- Show internal ID for case
- Add internal ID for downloaded CGH files
- Export dynamic HPO gene list from case page
- Remove users as case assignees when their account is deleted
- Keep variants filters panel expanded when filters have been used

### Fixed
- Handle the ProxyFix ModuleNotFoundError when Werkzeug installed version is >1.0
- General report formatting issues whenever case and variant comments contain extremely long strings with no spaces

### Changed
- Created an institute wrapper page that contains list of cases, causatives, SNVs & Indels, user list, shared data and institute settings
- Display case name instead of case ID on clinVar submissions
- Changed icon of sample update in clinVar submissions


## [4.18]

### Added
- Filter cancer variants on cytoband coordinates
- Show dismiss reasons in a badge with hover for clinical variants
- Show an ellipsis if 10 cases or more to display with loqusdb matches
- A new blog post for version 4.17
- Tooltip to better describe Tumor and Normal columns in cancer variants
- Filter cancer SNVs and SVs by chromosome coordinates
- Default export of `Assertion method citation` to clinVar variants submission file
- Button to export up to 500 cancer variants, filtered or not
- Rename samples of a clinVar submission file

### Fixed
- Apply default gene panel on return to cancer variantS from variant view
- Revert to certificate checking when asking for Chanjo reports
- `scout download everything` command failing while downloading HPO terms

### Changed
- Turn tumor and normal allelic fraction to decimal numbers in tumor variants page
- Moved clinVar submissions code to the institutes blueprints
- Changed name of clinVar export files to FILENAME.Variant.csv and FILENAME.CaseData.csv
- Switched Google login libraries from Flask-OAuthlib to Authlib


## [4.17.1]

### Fixed
- Load cytobands for cases with chromosome build not "37" or "38"


## [4.17]

### Added
- COSMIC badge shown in cancer variants
- Default gene-panel in non-cancer structural view in url
- Filter SNVs and SVs by cytoband coordinates
- Filter cancer SNV variants by alt allele frequency in tumor
- Correct genome build in UCSC link from structural variant page



### Fixed
- Bug in clinVar form when variant has no gene
- Bug when sharing cases with the same institute twice
- Page crashing when removing causative variant tag
- Do not default to GATK caller when no caller info is provided for cancer SNVs


## [4.16.1]

### Fixed
- Fix the fix for handling of delivery reports for rerun cases

## [4.16]

### Added
- Adds possibility to add "lims_id" to cases. Currently only stored in database, not shown anywhere
- Adds verification comment box to SVs (previously only available for small variants)
- Scrollable pedigree panel

### Fixed
- Error caused by changes in WTForm (new release 2.3.x)
- Bug in OMIM case page form, causing the page to crash when a string was provided instead of a numerical OMIM id
- Fix Alamut link to work properly on hg38
- Better handling of delivery reports for rerun cases
- Small CodeFactor style issues: matchmaker results counting, a couple of incomplete tests and safer external xml
- Fix an issue with Phenomizer introduced by CodeFactor style changes

### Changed
- Updated the version of igv.js to 2.5.4

## [4.15.1]

### Added
- Display gene names in ClinVar submissions page
- Links to Varsome in variant transcripts table

### Fixed
- Small fixes to ClinVar submission form
- Gene panel page crash when old panel has no maintainers

## [4.15]

### Added
- Clinvar CNVs IGV track
- Gene panels can have maintainers
- Keep variant actions (dismissed, manual rank, mosaic, acmg, comments) upon variant re-upload
- Keep variant actions also on full case re-upload

### Fixed
- Fix the link to Ensembl for SV variants when genome build 38.
- Arrange information in columns on variant page
- Fix so that new cosmic identifier (COSV) is also acceptable #1304
- Fixed COSMIC tag in INFO (outside of CSQ) to be parses as well with `&` splitter.
- COSMIC stub URL changed to https://cancer.sanger.ac.uk/cosmic/search?q= instead.
- Updated to a version of IGV where bigBed tracks are visualized correctly
- Clinvar submission files are named according to the content (variant_data and case_data)
- Always show causatives from other cases in case overview
- Correct disease associations for gene symbol aliases that exist as separate genes
- Re-add "custom annotations" for SV variants
- The override ClinVar P/LP add-in in the Clinical Filter failed for new CSQ strings

### Changed
- Runs all CI checks in github actions

## [4.14.1]

### Fixed
- Error when variant found in loqusdb is not loaded for other case

## [4.14]

### Added
- Use github actions to run tests
- Adds CLI command to update individual alignments path
- Update HPO terms using downloaded definitions files
- Option to use alternative flask config when running `scout serve`
- Requirement to use loqusdb >= 2.5 if integrated

### Fixed
- Do not display Pedigree panel in cancer view
- Do not rely on internet connection and services available when running CI tests
- Variant loading assumes GATK if no caller set given and GATK filter status is seen in FILTER
- Pass genome build param all the way in order to get the right gene mappings for cases with build 38
- Parse correctly variants with zero frequency values
- Continue even if there are problems to create a region vcf
- STR and cancer variant navigation back to variants pages could fail

### Changed
- Improved code that sends requests to the external APIs
- Updates ranges for user ranks to fit todays usage
- Run coveralls on github actions instead of travis
- Run pip checks on github actions instead of coveralls
- For hg38 cases, change gnomAD link to point to version 3.0 (which is hg38 based)
- Show pinned or causative STR variants a bit more human readable

## [4.13.1]

### Added
### Fixed
- Typo that caused not all clinvar conflicting interpretations to be loaded no matter what
- Parse and retrieve clinvar annotations from VEP-annotated (VEP 97+) CSQ VCF field
- Variant clinvar significance shown as `not provided` whenever is `Uncertain significance`
- Phenomizer query crashing when case has no HPO terms assigned
- Fixed a bug affecting `All SNVs and INDELs` page when variants don't have canonical transcript
- Add gene name or id in cancer variant view

### Changed
- Cancer Variant view changed "Variant:Transcript:Exon:HGVS" to "Gene:Transcript:Exon:HGVS"

## [4.13]

### Added
- ClinVar SNVs track in IGV
- Add SMA view with SMN Copy Number data
- Easier to assign OMIM diagnoses from case page
- OMIM terms and specific OMIM term page

### Fixed
- Bug when adding a new gene to a panel
- Restored missing recent delivery reports
- Fixed style and links to other reports in case side panel
- Deleting cases using display_name and institute not deleting its variants
- Fixed bug that caused coordinates filter to override other filters
- Fixed a problem with finding some INS in loqusdb
- Layout on SV page when local observations without cases are present
- Make scout compatible with the new HPO definition files from `http://compbio.charite.de/jenkins/`
- General report visualization error when SNVs display names are very long


### Changed


## [4.12.4]

### Fixed
- Layout on SV page when local observations without cases are present

## [4.12.3]

### Fixed
- Case report when causative or pinned SVs have non null allele frequencies

## [4.12.2]

### Fixed
- SV variant links now take you to the SV variant page again
- Cancer variant view has cleaner table data entries for "N/A" data
- Pinned variant case level display hotfix for cancer and str - more on this later
- Cancer variants show correct alt/ref reads mirroring alt frequency now
- Always load all clinical STR variants even if a region load is attempted - index may be missing
- Same case repetition in variant local observations

## [4.12.1]

### Fixed
- Bug in variant.gene when gene has no HGVS description


## [4.12]

### Added
- Accepts `alignment_path` in load config to pass bam/cram files
- Display all phenotypes on variant page
- Display hgvs coordinates on pinned and causatives
- Clear panel pending changes
- Adds option to setup the database with static files
- Adds cli command to download the resources from CLI that scout needs
- Adds test files for merged somatic SV and CNV; as well as merged SNV, and INDEL part of #1279
- Allows for upload of OMIM-AUTO gene panel from static files without api-key

### Fixed
- Cancer case HPO panel variants link
- Fix so that some drop downs have correct size
- First IGV button in str variants page
- Cancer case activates on SNV variants
- Cases activate when STR variants are viewed
- Always calculate code coverage
- Pinned/Classification/comments in all types of variants pages
- Null values for panel's custom_inheritance_models
- Discrepancy between the manual disease transcripts and those in database in gene-edit page
- ACMG classification not showing for some causatives
- Fix bug which caused IGV.js to use hg19 reference files for hg38 data
- Bug when multiple bam files sources with non-null values are available


### Changed
- Renamed `requests` file to `scout_requests`
- Cancer variant view shows two, instead of four, decimals for allele and normal


## [4.11.1]

### Fixed
- Institute settings page
- Link institute settings to sharing institutes choices

## [4.11.0]

### Added
- Display locus name on STR variant page
- Alternative key `GNOMADAF_popmax` for Gnomad popmax allele frequency
- Automatic suggestions on how to improve the code on Pull Requests
- Parse GERP, phastCons and phyloP annotations from vep annotated CSQ fields
- Avoid flickering comment popovers in variant list
- Parse REVEL score from vep annotated CSQ fields
- Allow users to modify general institute settings
- Optionally format code automatically on commit
- Adds command to backup vital parts `scout export database`
- Parsing and displaying cancer SV variants from Manta annotated VCF files
- Dismiss cancer snv variants with cancer-specific options
- Add IGV.js UPD, RHO and TIDDIT coverage wig tracks.


### Fixed
- Slightly darker page background
- Fixed an issued with parsed conservation values from CSQ
- Clinvar submissions accessible to all users of an institute
- Header toolbar when on Clinvar page now shows institute name correctly
- Case should not always inactivate upon update
- Show dismissed snv cancer variants as grey on the cancer variants page
- Improved style of mappability link and local observations on variant page
- Convert all the GET requests to the igv view to POST request
- Error when updating gene panels using a file containing BOM chars
- Add/replace gene radio button not working in gene panels


## [4.10.1]

### Fixed
- Fixed issue with opening research variants
- Problem with coveralls not called by Travis CI
- Handle Biomart service down in tests


## [4.10.0]

### Added
- Rank score model in causatives page
- Exportable HPO terms from phenotypes page
- AMP guideline tiers for cancer variants
- Adds scroll for the transcript tab
- Added CLI option to query cases on time since case event was added
- Shadow clinical assessments also on research variants display
- Support for CRAM alignment files
- Improved str variants view : sorting by locus, grouped by allele.
- Delivery report PDF export
- New mosaicism tag option
- Add or modify individuals' age or tissue type from case page
- Display GC and allele depth in causatives table.
- Included primary reference transcript in general report
- Included partial causative variants in general report
- Remove dependency of loqusdb by utilising the CLI

### Fixed
- Fixed update OMIM command bug due to change in the header of the genemap2 file
- Removed Mosaic Tag from Cancer variants
- Fixes issue with unaligned table headers that comes with hidden Datatables
- Layout in general report PDF export
- Fixed issue on the case statistics view. The validation bars didn't show up when all institutes were selected. Now they do.
- Fixed missing path import by importing pathlib.Path
- Handle index inconsistencies in the update index functions
- Fixed layout problems


## [4.9.0]

### Added
- Improved MatchMaker pages, including visible patient contacts email address
- New badges for the github repo
- Links to [GENEMANIA](genemania.org)
- Sort gene panel list on case view.
- More automatic tests
- Allow loading of custom annotations in VCF using the SCOUT_CUSTOM info tag.

### Fixed
- Fix error when a gene is added to an empty dynamic gene panel
- Fix crash when attempting to add genes on incorrect format to dynamic gene panel
- Manual rank variant tags could be saved in a "Select a tag"-state, a problem in the variants view.
- Same case evaluations are no longer shown as gray previous evaluations on the variants page
- Stay on research pages, even if reset, next first buttons are pressed..
- Overlapping variants will now be visible on variant page again
- Fix missing classification comments and links in evaluations page
- All prioritized cases are shown on cases page


## [4.8.3]

### Added

### Fixed
- Bug when ordering sanger
- Improved scrolling over long list of genes/transcripts


## [4.8.2]

### Added

### Fixed
- Avoid opening extra tab for coverage report
- Fixed a problem when rank model version was saved as floats and not strings
- Fixed a problem with displaying dismiss variant reasons on the general report
- Disable load and delete filter buttons if there are no saved filters
- Fix problem with missing verifications
- Remove duplicate users and merge their data and activity


## [4.8.1]

### Added

### Fixed
- Prevent login fail for users with id defined by ObjectId and not email
- Prevent the app from crashing with `AttributeError: 'NoneType' object has no attribute 'message'`


## [4.8.0]

### Added
- Updated Scout to use Bootstrap 4.3
- New looks for Scout
- Improved dashboard using Chart.js
- Ask before inactivating a case where last assigned user leaves it
- Genes can be manually added to the dynamic gene list directly on the case page
- Dynamic gene panels can optionally be used with clinical filter, instead of default gene panel
- Dynamic gene panels get link out to chanjo-report for coverage report
- Load all clinvar variants with clinvar Pathogenic, Likely Pathogenic and Conflicting pathogenic
- Show transcripts with exon numbers for structural variants
- Case sort order can now be toggled between ascending and descending.
- Variants can be marked as partial causative if phenotype is available for case.
- Show a frequency tooltip hover for SV-variants.
- Added support for LDAP login system
- Search snv and structural variants by chromosomal coordinates
- Structural variants can be marked as partial causative if phenotype is available for case.
- Show normal and pathologic limits for STRs in the STR variants view.
- Institute level persistent variant filter settings that can be retrieved and used.
- export causative variants to Excel
- Add support for ROH, WIG and chromosome PNGs in case-view

### Fixed
- Fixed missing import for variants with comments
- Instructions on how to build docs
- Keep sanger order + verification when updating/reloading variants
- Fixed and moved broken filter actions (HPO gene panel and reset filter)
- Fixed string conversion to number
- UCSC links for structural variants are now separated per breakpoint (and whole variant where applicable)
- Reintroduced missing coverage report
- Fixed a bug preventing loading samples using the command line
- Better inheritance models customization for genes in gene panels
- STR variant page back to list button now does its one job.
- Allows to setup scout without a omim api key
- Fixed error causing "favicon not found" flash messages
- Removed flask --version from base cli
- Request rerun no longer changes case status. Active or archived cases inactivate on upload.
- Fixed missing tooltip on the cancer variants page
- Fixed weird Rank cell in variants page
- Next and first buttons order swap
- Added pagination (and POST capability) to cancer variants.
- Improves loading speed for variant page
- Problem with updating variant rank when no variants
- Improved Clinvar submission form
- General report crashing when dismissed variant has no valid dismiss code
- Also show collaborative case variants on the All variants view.
- Improved phenotype search using dataTables.js on phenotypes page
- Search and delete users with `email` instead of `_id`
- Fixed css styles so that multiselect options will all fit one column


## [4.7.3]

### Added
- RankScore can be used with VCFs for vcf_cancer files

### Fixed
- Fix issue with STR view next page button not doing its one job.

### Deleted
- Removed pileup as a bam viewing option. This is replaced by IGV


## [4.7.2]

### Added
- Show earlier ACMG classification in the variant list

### Fixed
- Fixed igv search not working due to igv.js dist 2.2.17
- Fixed searches for cases with a gene with variants pinned or marked causative.
- Load variant pages faster after fixing other causatives query
- Fixed mitochondrial report bug for variants without genes

## [4.7.1]

### Added

### Fixed
- Fixed bug on genes page


## [4.7.0]

### Added
- Export genes and gene panels in build GRCh38
- Search for cases with variants pinned or marked causative in a given gene.
- Search for cases phenotypically similar to a case also from WUI.
- Case variant searches can be limited to similar cases, matching HPO-terms,
  phenogroups and cohorts.
- De-archive reruns and flag them as 'inactive' if archived
- Sort cases by analysis_date, track or status
- Display cases in the following order: prioritized, active, inactive, archived, solved
- Assign case to user when user activates it or asks for rerun
- Case becomes inactive when it has no assignees
- Fetch refseq version from entrez and use it in clinvar form
- Load and export of exons for all genes, independent on refseq
- Documentation for loading/updating exons
- Showing SV variant annotations: SV cgh frequencies, gnomad-SV, local SV frequencies
- Showing transcripts mapping score in segmental duplications
- Handle requests to Ensembl Rest API
- Handle requests to Ensembl Rest Biomart
- STR variants view now displays GT and IGV link.
- Description field for gene panels
- Export exons in build 37 and 38 using the command line

### Fixed
- Fixes of and induced by build tests
- Fixed bug affecting variant observations in other cases
- Fixed a bug that showed wrong gene coverage in general panel PDF export
- MT report only shows variants occurring in the specific individual of the excel sheet
- Disable SSL certifcate verification in requests to chanjo
- Updates how intervaltree and pymongo is used to void deprecated functions
- Increased size of IGV sample tracks
- Optimized tests


## [4.6.1]

### Added

### Fixed
- Missing 'father' and 'mother' keys when parsing single individual cases


## [4.6.0]

### Added
- Description of Scout branching model in CONTRIBUTING doc
- Causatives in alphabetical order, display ACMG classification and filter by gene.
- Added 'external' to the list of analysis type options
- Adds functionality to display "Tissue type". Passed via load config.
- Update to IGV 2.

### Fixed
- Fixed alignment visualization and vcf2cytosure availability for demo case samples
- Fixed 3 bugs affecting SV pages visualization
- Reintroduced the --version cli option
- Fixed variants query by panel (hpo panel + gene panel).
- Downloaded MT report contains excel files with individuals' display name
- Refactored code in parsing of config files.


## [4.5.1]

### Added

### Fixed
- update requirement to use PyYaml version >= 5.1
- Safer code when loading config params in cli base


## [4.5.0]

### Added
- Search for similar cases from scout view CLI
- Scout cli is now invoked from the app object and works under the app context

### Fixed
- PyYaml dependency fixed to use version >= 5.1


## [4.4.1]

### Added
- Display SV rank model version when available

### Fixed
- Fixed upload of delivery report via API


## [4.4.0]

### Added
- Displaying more info on the Causatives page and hiding those not causative at the case level
- Add a comment text field to Sanger order request form, allowing a message to be included in the email
- MatchMaker Exchange integration
- List cases with empty synopsis, missing HPO terms and phenotype groups.
- Search for cases with open research list, or a given case status (active, inactive, archived)

### Fixed
- Variant query builder split into several functions
- Fixed delivery report load bug


## [4.3.3]

### Added
- Different individual table for cancer cases

### Fixed
- Dashboard collects validated variants from verification events instead of using 'sanger' field
- Cases shared with collaborators are visible again in cases page
- Force users to select a real institute to share cases with (actionbar select fix)


## [4.3.2]

### Added
- Dashboard data can be filtered using filters available in cases page
- Causatives for each institute are displayed on a dedicated page
- SNVs and and SVs are searchable across cases by gene and rank score
- A more complete report with validated variants is downloadable from dashboard

### Fixed
- Clinsig filter is fixed so clinsig numerical values are returned
- Split multi clinsig string values in different elements of clinsig array
- Regex to search in multi clinsig string values or multi revstat string values
- It works to upload vcf files with no variants now
- Combined Pileup and IGV alignments for SVs having variant start and stop on the same chromosome


## [4.3.1]

### Added
- Show calls from all callers even if call is not available
- Instructions to install cairo and pango libs from WeasyPrint page
- Display cases with number of variants from CLI
- Only display cases with number of variants above certain treshold. (Also CLI)
- Export of verified variants by CLI or from the dashboard
- Extend case level queries with default panels, cohorts and phenotype groups.
- Slice dashboard statistics display using case level queries
- Add a view where all variants for an institute can be searched across cases, filtering on gene and rank score. Allows searching research variants for cases that have research open.

### Fixed
- Fixed code to extract variant conservation (gerp, phyloP, phastCons)
- Visualization of PDF-exported gene panels
- Reintroduced the exon/intron number in variant verification email
- Sex and affected status is correctly displayed on general report
- Force number validation in SV filter by size
- Display ensembl transcripts when no refseq exists


## [4.3.0]

### Added
- Mosaicism tag on variants
- Show and filter on SweGen frequency for SVs
- Show annotations for STR variants
- Show all transcripts in verification email
- Added mitochondrial export
- Adds alternative to search for SVs shorter that the given length
- Look for 'bcftools' in the `set` field of VCFs
- Display digenic inheritance from OMIM
- Displays what refseq transcript that is primary in hgnc

### Fixed

- Archived panels displays the correct date (not retroactive change)
- Fixed problem with waiting times in gene panel exports
- Clinvar fiter not working with human readable clinsig values

## [4.2.2]

### Fixed
- Fixed gene panel create/modify from CSV file utf-8 decoding error
- Updating genes in gene panels now supports edit comments and entry version
- Gene panel export timeout error

## [4.2.1]

### Fixed
- Re-introduced gene name(s) in verification email subject
- Better PDF rendering for excluded variants in report
- Problem to access old case when `is_default` did not exist on a panel


## [4.2.0]

### Added
- New index on variant_id for events
- Display overlapping compounds on variants view

### Fixed
- Fixed broken clinical filter


## [4.1.4]

### Added
- Download of filtered SVs

### Fixed
- Fixed broken download of filtered variants
- Fixed visualization issue in gene panel PDF export
- Fixed bug when updating gene names in variant controller


## [4.1.3]

### Fixed
- Displays all primary transcripts


## [4.1.2]

### Added
- Option add/replace when updating a panel via CSV file
- More flexible versioning of the gene panels
- Printing coverage report on the bottom of the pdf case report
- Variant verification option for SVs
- Logs uri without pwd when connecting
- Disease-causing transcripts in case report
- Thicker lines in case report
- Supports HPO search for cases, both terms or if described in synopsis
- Adds sanger information to dashboard

### Fixed
- Use db name instead of **auth** as default for authentication
- Fixes so that reports can be generated even with many variants
- Fixed sanger validation popup to show individual variants queried by user and institute.
- Fixed problem with setting up scout
- Fixes problem when exac file is not available through broad ftp
- Fetch transcripts for correct build in `adapter.hgnc_gene`

## [4.1.1]
- Fix problem with institute authentication flash message in utils
- Fix problem with comments
- Fix problem with ensembl link


## [4.1.0]

### Added
- OMIM phenotypes to case report
- Command to download all panel app gene panels `scout load panel --panel-app`
- Links to genenames.org and omim on gene page
- Popup on gene at variants page with gene information
- reset sanger status to "Not validated" for pinned variants
- highlight cases with variants to be evaluated by Sanger on the cases page
- option to point to local reference files to the genome viewer pileup.js. Documented in `docs.admin-guide.server`
- option to export single variants in `scout export variants`
- option to load a multiqc report together with a case(add line in load config)
- added a view for searching HPO terms. It is accessed from the top left corner menu
- Updates the variants view for cancer variants. Adds a small cancer specific filter for known variants
- Adds hgvs information on cancer variants page
- Adds option to update phenotype groups from CLI

### Fixed
- Improved Clinvar to submit variants from different cases. Fixed HPO terms in casedata according to feedback
- Fixed broken link to case page from Sanger modal in cases view
- Now only cases with non empty lists of causative variants are returned in `adapter.case(has_causatives=True)`
- Can handle Tumor only samples
- Long lists of HGNC symbols are now possible. This was previously difficult with manual, uploaded or by HPO search when changing filter settings due to GET request limitations. Relevant pages now use POST requests. Adds the dynamic HPO panel as a selection on the gene panel dropdown.
- Variant filter defaults to default panels also on SV and Cancer variants pages.

## [4.0.0]

### WARNING ###

This is a major version update and will require that the backend of pre releases is updated.
Run commands:

```
$scout update genes
$scout update hpo
```

- Created a Clinvar submission tool, to speed up Clinvar submission of SNVs and SVs
- Added an analysis report page (html and PDF format) containing phenotype, gene panels and variants that are relevant to solve a case.

### Fixed
- Optimized evaluated variants to speed up creation of case report
- Moved igv and pileup viewer under a common folder
- Fixed MT alignment view pileup.js
- Fixed coordinates for SVs with start chromosome different from end chromosome
- Global comments shown across cases and institutes. Case-specific variant comments are shown only for that specific case.
- Links to clinvar submitted variants at the cases level
- Adapts clinvar parsing to new format
- Fixed problem in `scout update user` when the user object had no roles
- Makes pileup.js use online genome resources when viewing alignments. Now any instance of Scout can make use of this functionality.
- Fix ensembl link for structural variants
- Works even when cases does not have `'madeline_info'`
- Parses Polyphen in correct way again
- Fix problem with parsing gnomad from VEP

### Added
- Added a PDF export function for gene panels
- Added a "Filter and export" button to export custom-filtered SNVs to CSV file
- Dismiss SVs
- Added IGV alignments viewer
- Read delivery report path from case config or CLI command
- Filter for spidex scores
- All HPO terms are now added and fetched from the correct source (https://github.com/obophenotype/human-phenotype-ontology/blob/master/hp.obo)
- New command `scout update hpo`
- New command `scout update genes` will fetch all the latest information about genes and update them
- Load **all** variants found on chromosome **MT**
- Adds choice in cases overview do show as many cases as user like

### Removed
- pileup.min.js and pileup css are imported from a remote web location now
- All source files for HPO information, this is instead fetched directly from source
- All source files for gene information, this is instead fetched directly from source

## [3.0.0]
### Fixed
- hide pedigree panel unless it exists

## [1.5.1] - 2016-07-27
### Fixed
- look for both ".bam.bai" and ".bai" extensions

## [1.4.0] - 2016-03-22
### Added
- support for local frequency through loqusdb
- bunch of other stuff

## [1.3.0] - 2016-02-19
### Fixed
- Update query-phenomizer and add username/password

### Changed
- Update the way a case is checked for rerun-status

### Added
- Add new button to mark a case as "checked"
- Link to clinical variants _without_ 1000G annotation

## [1.2.2] - 2016-02-18
### Fixed
- avoid filtering out variants lacking ExAC and 1000G annotations

## [1.1.3] - 2015-10-01
### Fixed
- persist (clinical) filter when clicking load more
- fix #154 by robustly setting clinical filter func. terms

## [1.1.2] - 2015-09-07
### Fixed
- avoid replacing coverage report with none
- update SO terms, refactored

## [1.1.1] - 2015-08-20
### Fixed
- fetch case based on collaborator status (not owner)

## [1.1.0] - 2015-05-29
### Added
- link(s) to SNPedia based on RS-numbers
- new Jinja filter to "humanize" decimal numbers
- show gene panels in variant view
- new Jinja filter for decoding URL encoding
- add indicator to variants in list that have comments
- add variant number threshold and rank score threshold to load function
- add event methods to mongo adapter
- add tests for models
- show badge "old" if comment was written for a previous analysis

### Changed
- show cDNA change in transcript summary unless variant is exonic
- moved compounds table further up the page
- show dates for case uploads in ISO format
- moved variant comments higher up on page
- updated documentation for pages
- read in coverage report as blob in database and serve directly
- change ``OmimPhenotype`` to ``PhenotypeTerm``
- reorganize models sub-package
- move events (and comments) to separate collection
- only display prev/next links for the research list
- include variant type in breadcrumbs e.g. "Clinical variants"

### Removed
- drop dependency on moment.js

### Fixed
- show the same level of detail for all frequencies on all pages
- properly decode URL encoded symbols in amino acid/cDNA change strings
- fixed issue with wipe permissions in MongoDB
- include default gene lists in "variants" link in breadcrumbs

## [1.0.2] - 2015-05-20
### Changed
- update case fetching function

### Fixed
- handle multiple cases with same id

## [1.0.1] - 2015-04-28
### Fixed
- Fix building URL parameters in cases list Vue component

## [1.0.0] - 2015-04-12
Codename: Sara Lund

![Release 1.0](artwork/releases/release-1-0.jpg)

### Added
- Add email logging for unexpected errors
- New command line tool for deleting case

### Changed
- Much improved logging overall
- Updated documentation/usage guide
- Removed non-working IGV link

### Fixed
- Show sample display name in GT call
- Various small bug fixes
- Make it easier to hover over popups

## [0.0.2-rc1] - 2015-03-04
### Added
- add protein table for each variant
- add many more external links
- add coverage reports as PDFs

### Changed
- incorporate user feedback updates
- big refactor of load scripts

## [0.0.2-rc2] - 2015-03-04
### Changes
- add gene table with gene description
- reorganize inheritance models box

### Fixed
- avoid overwriting gene list on "research" load
- fix various bugs in external links

## [0.0.2-rc3] - 2015-03-05
### Added
- Activity log feed to variant view
- Adds protein change strings to ODM and Sanger email

### Changed
- Extract activity log component to macro

### Fixes
- Make Ensembl transcript links use archive website<|MERGE_RESOLUTION|>--- conflicted
+++ resolved
@@ -21,12 +21,9 @@
 - Fixed filter bug with high negative SPIDEX scores
 - Renamed button and modified link to IACR TP53, that has been moved to the US NCI: `https://tp53.isb-cgc.org/`
 - Parsing new format of OMIM case info when exporting patients to Matchmaker
-<<<<<<< HEAD
-- List gene names densely in general report for SVs that contain more than 3 genes
-=======
 - Remove flask-debugtoolbar lib dependency that is using deprecated code and causes app to crash after new release of Jinja2 (3.1)
 - Variant page crashing for cases with old OMIM terms structure (a list of integers instead of dictionary)
->>>>>>> 98685cb4
+- List gene names densely in general report for SVs that contain more than 3 genes
 
 ## [4.50.1]
 ### Fixed
