# Change Log
All notable changes to this project will be documented in this file.
This project adheres to [Semantic Versioning](http://semver.org/).

About changelog [here](https://keepachangelog.com/en/1.0.0/)


## [X.X.X]
### Added
- gnomAD annotation field in admin guide
- Export also dynamic panel genes not associated to an HPO term when downloading the HPO panel
<<<<<<< HEAD
- Load/update PDF gene fusion reports (clinical and research) generated with Arriba
=======
- Primary HGNC transcript info in variant export files
- Show variant quality (QUAL field from vcf) in the variant summary
>>>>>>> c890881d
### Fixed
- Replace old docs link www.clinicalgenomics.se/scout with new https://clinical-genomics.github.io/scout
### Changed
- A more compact case groups panel

## [4.30.2]
### Added
### Fixed
- Use VEP RefSeq ID if RefSeq list is empty in RefSeq transcripts overview
- Bug creating variant links for variants with no end_chrom
### Changed

## [4.30.1]
### Added
### Fixed
- Cryptography dependency fixed to use version < 3.4
### Changed

## [4.30]
### Added
- Introduced a `reset dismiss variant` verb
- Button to reset all dismissed variants for a case
- Add black border to Chromograph ideograms
- Show ClinVar annotations on variantS page
- Added integration with GENS, copy number visualization tool
- Added a VUS label to the manual classification variant tags
- Add additional information to SNV verification emails
- Tooltips documenting manual annotations from default panels
- Case groups now show bam files from all cases on align view
### Fixed
- Center initial igv view on variant start with SNV/indels
- Don't set initial igv view to negative coordinates
- Display of GQ for SV and STR
- Parsing of AD and related info for STRs
- LoqusDB field in institute settings accepts only existing Loqus instances
- Fix DECIPHER link to work after DECIPHER migrated to GRCh38
- Removed visibility window param from igv.js genes track
- Updated HPO download URL
- Patch HPO download test correctly
- Reference size on STR hover not needed (also wrong)
- Introduced genome build check (allowed values: 37, 38, "37", "38") on case load
- Improve case searching by assignee full name
- Populating the LoqusDB select in institute settings
### Changed
- Cancer variants table header (pop freq etc)
- Only admin users can modify LoqusDB instance in Institute settings
- Style of case synopsis, variants and case comments
- Switched to igv.js 2.7.5
- Do not choke if case is missing research variants when research requested
- Improve create new gene panel form validation
- Make XM- transcripts less visible if they don't overlap with transcript refseq_id in variant page
- Color of gene panels and comments panels on cases and variant pages

## [4.29.1]
### Added
### Fixed
- Always load STR variants regardless of RankScore threshold (hotfix)
### Changed

## [4.29]
### Added
- Added a page about migrating potentially breaking changes to the documentation
- markdown_include in development requirements file
- STR variants filter
- Display source, Z-score, inheritance pattern for STR annotations from Stranger (>0.6.1) if available
- Coverage and quality report to cancer view
### Fixed
- ACMG classification page crashing when trying to visualize a classification that was removed
- Pretty print HGVS on gene variants (URL-decode VEP)
- Broken or missing link in the documentation
- Multiple gene names in ClinVar submission form
- Inheritance model select field in ClinVar submission
- IGV.js >2.7.0 has an issue with the gene track zoom levels - temp freeze at 2.7.0
- Revert CORS-anywhere and introduce a local http proxy for cloud tracks
### Changed

## [4.28]
### Added
- Chromograph integration for displaying PNGs in case-page
- Add VAF to cancer case general report, and remove some of its unused fields
- Variants filter compatible with genome browser location strings
- Support for custom public igv tracks stored on the cloud
- Add tests to increase testing coverage
- Update case variants count after deleting variants
- Update IGV.js to latest (v2.7.4)
- Bypass igv.js CORS check using `https://github.com/Rob--W/cors-anywhere`
- Documentation on default and custom IGV.js tracks (admin docs)
- Lock phenomodels so they're editable by admins only
- Small case group assessment sharing
- Tutorial and files for deploying app on containers (Kubernetes pods)
- Canonical transcript and protein change of canonical transcript in exported variants excel sheet
- Support for Font Awesome version 6
- Submit to Beacon from case page sidebar
- Hide dismissed variants in variants pages and variants export function
- Systemd service files and instruction to deploy Scout using podman
### Fixed
- Bugfix: unused `chromgraph_prefix |tojson` removed
- Freeze coloredlogs temporarily
- Marrvel link
- Don't show TP53 link for silent or synonymous changes
- OMIM gene field accepts any custom number as OMIM gene
- Fix Pytest single quote vs double quote string
- Bug in gene variants search by similar cases and no similar case is found
- Delete unused file `userpanel.py`
- Primary transcripts in variant overview and general report
- Google OAuth2 login setup in README file
- Redirect to 'missing file'-icon if configured Chromograph file is missing
- Javascript error in case page
- Fix compound matching during variant loading for hg38
- Cancer variants view containing variants dismissed with cancer-specific reasons
- Zoom to SV variant length was missing IGV contig select
- Tooltips on case page when case has no default gene panels
### Changed
- Save case variants count in case document and not in sessions
- Style of gene panels multiselect on case page
- Collapse/expand main HPO checkboxes in phenomodel preview
- Replaced GQ (Genotype quality) with VAF (Variant allele frequency) in cancer variants GT table
- Allow loading of cancer cases with no tumor_purity field
- Truncate cDNA and protein changes in case report if longer than 20 characters


## [4.27]
### Added
- Exclude one or more variant categories when running variants delete command
### Fixed
### Changed

## [4.26.1]
### Added
### Fixed
- Links with 1-letter aa codes crash on frameshift etc
### Changed

## [4.26]
### Added
- Extend the delete variants command to print analysis date, track, institute, status and research status
- Delete variants by type of analysis (wgs|wes|panel)
- Links to cBioPortal, MutanTP53, IARC TP53, OncoKB, MyCancerGenome, CIViC
### Fixed
- Deleted variants count
### Changed
- Print output of variants delete command as a tab separated table

## [4.25]
### Added
- Command line function to remove variants from one or all cases
### Fixed
- Parse SMN None calls to None rather than False

## [4.24.1]
### Fixed
- Install requirements.txt via setup file

## [4.24]
### Added
- Institute-level phenotype models with sub-panels containing HPO and OMIM terms
- Runnable Docker demo
- Docker image build and push github action
- Makefile with shortcuts to docker commands
- Parse and save synopsis, phenotype and cohort terms from config files upon case upload
### Fixed
- Update dismissed variant status when variant dismissed key is missing
- Breakpoint two IGV button now shows correct chromosome when different from bp1
- Missing font lib in Docker image causing the PDF report download page to crash
- Sentieon Manta calls lack Somaticscore - load anyway
- ClinVar submissions crashing due to pinned variants that are not loaded
- Point ExAC pLI score to new gnomad server address
- Bug uploading cases missing phenotype terms in config file
- STRs loaded but not shown on browser page
- Bug when using adapter.variant.get_causatives with case_id without causatives
- Problem with fetching "solved" from scout export cases cli
- Better serialising of datetime and bson.ObjectId
- Added `volumes` folder to .gitignore
### Changed
- Make matching causative and managed variants foldable on case page
- Remove calls to PyMongo functions marked as deprecated in backend and frontend(as of version 3.7).
- Improved `scout update individual` command
- Export dynamic phenotypes with ordered gene lists as PDF


## [4.23]
### Added
- Save custom IGV track settings
- Show a flash message with clear info about non-valid genes when gene panel creation fails
- CNV report link in cancer case side navigation
- Return to comment section after editing, deleting or submitting a comment
- Managed variants
- MT vs 14 chromosome mean coverage stats if Scout is connected to Chanjo
### Fixed
- missing `vcf_cancer_sv` and `vcf_cancer_sv_research` to manual.
- Split ClinVar multiple clnsig values (slash-separated) and strip them of underscore for annotations without accession number
- Timeout of `All SNVs and INDELs` page when no valid gene is provided in the search
- Round CADD (MIPv9)
- Missing default panel value
- Invisible other causatives lines when other causatives lack gene symbols
### Changed
- Do not freeze mkdocs-material to version 4.6.1
- Remove pre-commit dependency

## [4.22]
### Added
- Editable cases comments
- Editable variants comments
### Fixed
- Empty variant activity panel
- STRs variants popover
- Split new ClinVar multiple significance terms for a variant
- Edit the selected comment, not the latest
### Changed
- Updated RELEASE docs.
- Pinned variants card style on the case page
- Merged `scout export exons` and `scout view exons` commands


## [4.21.2]
### Added
### Fixed
- Do not pre-filter research variants by (case-default) gene panels
- Show OMIM disease tooltip reliably
### Changed

## [4.21.1]
### Added
### Fixed
- Small change to Pop Freq column in variants ang gene panels to avoid strange text shrinking on small screens
- Direct use of HPO list for Clinical HPO SNV (and cancer SNV) filtering
- PDF coverage report redirecting to login page
### Changed
- Remove the option to dismiss single variants from all variants pages
- Bulk dismiss SNVs, SVs and cancer SNVs from variants pages

## [4.21]
### Added
- Support to configure LoqusDB per institute
- Highlight causative variants in the variants list
- Add tests. Mostly regarding building internal datatypes.
- Remove leading and trailing whitespaces from panel_name and display_name when panel is created
- Mark MANE transcript in list of transcripts in "Transcript overview" on variant page
- Show default panel name in case sidebar
- Previous buttons for variants pagination
- Adds a gh action that checks that the changelog is updated
- Adds a gh action that deploys new releases automatically to pypi
- Warn users if case default panels are outdated
- Define institute-specific gene panels for filtering in institute settings
- Use institute-specific gene panels in variants filtering
- Show somatic VAF for pinned and causative variants on case page

### Fixed
- Report pages redirect to login instead of crashing when session expires
- Variants filter loading in cancer variants page
- User, Causative and Cases tables not scaling to full page
- Improved docs for an initial production setup
- Compatibility with latest version of Black
- Fixed tests for Click>7
- Clinical filter required an extra click to Filter to return variants
- Restore pagination and shrink badges in the variants page tables
- Removing a user from the command line now inactivates the case only if user is last assignee and case is active
- Bugfix, LoqusDB per institute feature crashed when institute id was empty string
- Bugfix, LoqusDB calls where missing case count
- filter removal and upload for filters deleted from another page/other user
- Visualize outdated gene panels info in a popover instead of a tooltip in case page side panel

### Changed
- Highlight color on normal STRs in the variants table from green to blue
- Display breakpoints coordinates in verification emails only for structural variants


## [4.20]
### Added
- Display number of filtered variants vs number of total variants in variants page
- Search case by HPO terms
- Dismiss variant column in the variants tables
- Black and pre-commit packages to dev requirements

### Fixed
- Bug occurring when rerun is requested twice
- Peddy info fields in the demo config file
- Added load config safety check for multiple alignment files for one individual
- Formatting of cancer variants table
- Missing Score in SV variants table

### Changed
- Updated the documentation on how to create a new software release
- Genome build-aware cytobands coordinates
- Styling update of the Matchmaker card
- Select search type in case search form


## [4.19]

### Added
- Show internal ID for case
- Add internal ID for downloaded CGH files
- Export dynamic HPO gene list from case page
- Remove users as case assignees when their account is deleted
- Keep variants filters panel expanded when filters have been used

### Fixed
- Handle the ProxyFix ModuleNotFoundError when Werkzeug installed version is >1.0
- General report formatting issues whenever case and variant comments contain extremely long strings with no spaces

### Changed
- Created an institute wrapper page that contains list of cases, causatives, SNVs & Indels, user list, shared data and institute settings
- Display case name instead of case ID on clinVar submissions
- Changed icon of sample update in clinVar submissions


## [4.18]

### Added
- Filter cancer variants on cytoband coordinates
- Show dismiss reasons in a badge with hover for clinical variants
- Show an ellipsis if 10 cases or more to display with loqusdb matches
- A new blog post for version 4.17
- Tooltip to better describe Tumor and Normal columns in cancer variants
- Filter cancer SNVs and SVs by chromosome coordinates
- Default export of `Assertion method citation` to clinVar variants submission file
- Button to export up to 500 cancer variants, filtered or not
- Rename samples of a clinVar submission file

### Fixed
- Apply default gene panel on return to cancer variantS from variant view
- Revert to certificate checking when asking for Chanjo reports
- `scout download everything` command failing while downloading HPO terms

### Changed
- Turn tumor and normal allelic fraction to decimal numbers in tumor variants page
- Moved clinVar submissions code to the institutes blueprints
- Changed name of clinVar export files to FILENAME.Variant.csv and FILENAME.CaseData.csv
- Switched Google login libraries from Flask-OAuthlib to Authlib


## [4.17.1]

### Fixed
- Load cytobands for cases with chromosome build not "37" or "38"


## [4.17]

### Added
- COSMIC badge shown in cancer variants
- Default gene-panel in non-cancer structural view in url
- Filter SNVs and SVs by cytoband coordinates
- Filter cancer SNV variants by alt allele frequency in tumor
- Correct genome build in UCSC link from structural variant page



### Fixed
- Bug in clinVar form when variant has no gene
- Bug when sharing cases with the same institute twice
- Page crashing when removing causative variant tag
- Do not default to GATK caller when no caller info is provided for cancer SNVs


## [4.16.1]

### Fixed
- Fix the fix for handling of delivery reports for rerun cases

## [4.16]

### Added
- Adds possibility to add "lims_id" to cases. Currently only stored in database, not shown anywhere
- Adds verification comment box to SVs (previously only available for small variants)
- Scrollable pedigree panel

### Fixed
- Error caused by changes in WTForm (new release 2.3.x)
- Bug in OMIM case page form, causing the page to crash when a string was provided instead of a numerical OMIM id
- Fix Alamut link to work properly on hg38
- Better handling of delivery reports for rerun cases
- Small CodeFactor style issues: matchmaker results counting, a couple of incomplete tests and safer external xml
- Fix an issue with Phenomizer introduced by CodeFactor style changes

### Changed
- Updated the version of igv.js to 2.5.4

## [4.15.1]

### Added
- Display gene names in ClinVar submissions page
- Links to Varsome in variant transcripts table

### Fixed
- Small fixes to ClinVar submission form
- Gene panel page crash when old panel has no maintainers

## [4.15]

### Added
- Clinvar CNVs IGV track
- Gene panels can have maintainers
- Keep variant actions (dismissed, manual rank, mosaic, acmg, comments) upon variant re-upload
- Keep variant actions also on full case re-upload

### Fixed
- Fix the link to Ensembl for SV variants when genome build 38.
- Arrange information in columns on variant page
- Fix so that new cosmic identifier (COSV) is also acceptable #1304
- Fixed COSMIC tag in INFO (outside of CSQ) to be parses as well with `&` splitter.
- COSMIC stub URL changed to https://cancer.sanger.ac.uk/cosmic/search?q= instead.
- Updated to a version of IGV where bigBed tracks are visualized correctly
- Clinvar submission files are named according to the content (variant_data and case_data)
- Always show causatives from other cases in case overview
- Correct disease associations for gene symbol aliases that exist as separate genes
- Re-add "custom annotations" for SV variants
- The override ClinVar P/LP add-in in the Clinical Filter failed for new CSQ strings

### Changed
- Runs all CI checks in github actions

## [4.14.1]

### Fixed
- Error when variant found in loqusdb is not loaded for other case

## [4.14]

### Added
- Use github actions to run tests
- Adds CLI command to update individual alignments path
- Update HPO terms using downloaded definitions files
- Option to use alternative flask config when running `scout serve`
- Requirement to use loqusdb >= 2.5 if integrated

### Fixed
- Do not display Pedigree panel in cancer view
- Do not rely on internet connection and services available when running CI tests
- Variant loading assumes GATK if no caller set given and GATK filter status is seen in FILTER
- Pass genome build param all the way in order to get the right gene mappings for cases with build 38
- Parse correctly variants with zero frequency values
- Continue even if there are problems to create a region vcf
- STR and cancer variant navigation back to variants pages could fail

### Changed
- Improved code that sends requests to the external APIs
- Updates ranges for user ranks to fit todays usage
- Run coveralls on github actions instead of travis
- Run pip checks on github actions instead of coveralls
- For hg38 cases, change gnomAD link to point to version 3.0 (which is hg38 based)
- Show pinned or causative STR variants a bit more human readable

## [4.13.1]

### Added
### Fixed
- Typo that caused not all clinvar conflicting interpretations to be loaded no matter what
- Parse and retrieve clinvar annotations from VEP-annotated (VEP 97+) CSQ VCF field
- Variant clinvar significance shown as `not provided` whenever is `Uncertain significance`
- Phenomizer query crashing when case has no HPO terms assigned
- Fixed a bug affecting `All SNVs and INDELs` page when variants don't have canonical transcript
- Add gene name or id in cancer variant view

### Changed
- Cancer Variant view changed "Variant:Transcript:Exon:HGVS" to "Gene:Transcript:Exon:HGVS"

## [4.13]

### Added
- ClinVar SNVs track in IGV
- Add SMA view with SMN Copy Number data
- Easier to assign OMIM diagnoses from case page
- OMIM terms and specific OMIM term page

### Fixed
- Bug when adding a new gene to a panel
- Restored missing recent delivery reports
- Fixed style and links to other reports in case side panel
- Deleting cases using display_name and institute not deleting its variants
- Fixed bug that caused coordinates filter to override other filters
- Fixed a problem with finding some INS in loqusdb
- Layout on SV page when local observations without cases are present
- Make scout compatible with the new HPO definition files from `http://compbio.charite.de/jenkins/`
- General report visualization error when SNVs display names are very long


### Changed


## [4.12.4]

### Fixed
- Layout on SV page when local observations without cases are present

## [4.12.3]

### Fixed
- Case report when causative or pinned SVs have non null allele frequencies

## [4.12.2]

### Fixed
- SV variant links now take you to the SV variant page again
- Cancer variant view has cleaner table data entries for "N/A" data
- Pinned variant case level display hotfix for cancer and str - more on this later
- Cancer variants show correct alt/ref reads mirroring alt frequency now
- Always load all clinical STR variants even if a region load is attempted - index may be missing
- Same case repetition in variant local observations

## [4.12.1]

### Fixed
- Bug in variant.gene when gene has no HGVS description


## [4.12]

### Added
- Accepts `alignment_path` in load config to pass bam/cram files
- Display all phenotypes on variant page
- Display hgvs coordinates on pinned and causatives
- Clear panel pending changes
- Adds option to setup the database with static files
- Adds cli command to download the resources from CLI that scout needs
- Adds dummy files for merged somatic SV and CNV; as well as merged SNV, and INDEL part of #1279
- Allows for upload of OMIM-AUTO gene panel from static files without api-key

### Fixed
- Cancer case HPO panel variants link
- Fix so that some drop downs have correct size
- First IGV button in str variants page
- Cancer case activates on SNV variants
- Cases activate when STR variants are viewed
- Always calculate code coverage
- Pinned/Classification/comments in all types of variants pages
- Null values for panel's custom_inheritance_models
- Discrepancy between the manual disease transcripts and those in database in gene-edit page
- ACMG classification not showing for some causatives
- Fix bug which caused IGV.js to use hg19 reference files for hg38 data
- Bug when multiple bam files sources with non-null values are available


### Changed
- Renamed `requests` file to `scout_requests`
- Cancer variant view shows two, instead of four, decimals for allele and normal


## [4.11.1]

### Fixed
- Institute settings page
- Link institute settings to sharing institutes choices

## [4.11.0]

### Added
- Display locus name on STR variant page
- Alternative key `GNOMADAF_popmax` for Gnomad popmax allele frequency
- Automatic suggestions on how to improve the code on Pull Requests
- Parse GERP, phastCons and phyloP annotations from vep annotated CSQ fields
- Avoid flickering comment popovers in variant list
- Parse REVEL score from vep annotated CSQ fields
- Allow users to modify general institute settings
- Optionally format code automatically on commit
- Adds command to backup vital parts `scout export database`
- Parsing and displaying cancer SV variants from Manta annotated VCF files
- Dismiss cancer snv variants with cancer-specific options
- Add IGV.js UPD, RHO and TIDDIT coverage wig tracks.


### Fixed
- Slightly darker page background
- Fixed an issued with parsed conservation values from CSQ
- Clinvar submissions accessible to all users of an institute
- Header toolbar when on Clinvar page now shows institute name correctly
- Case should not always inactivate upon update
- Show dismissed snv cancer variants as grey on the cancer variants page
- Improved style of mappability link and local observations on variant page
- Convert all the GET requests to the igv view to POST request
- Error when updating gene panels using a file containing BOM chars
- Add/replace gene radio button not working in gene panels


## [4.10.1]

### Fixed
- Fixed issue with opening research variants
- Problem with coveralls not called by Travis CI
- Handle Biomart service down in tests


## [4.10.0]

### Added
- Rank score model in causatives page
- Exportable HPO terms from phenotypes page
- AMP guideline tiers for cancer variants
- Adds scroll for the transcript tab
- Added CLI option to query cases on time since case event was added
- Shadow clinical assessments also on research variants display
- Support for CRAM alignment files
- Improved str variants view : sorting by locus, grouped by allele.
- Delivery report PDF export
- New mosaicism tag option
- Add or modify individuals' age or tissue type from case page
- Display GC and allele depth in causatives table.
- Included primary reference transcript in general report
- Included partial causative variants in general report
- Remove dependency of loqusdb by utilising the CLI

### Fixed
- Fixed update OMIM command bug due to change in the header of the genemap2 file
- Removed Mosaic Tag from Cancer variants
- Fixes issue with unaligned table headers that comes with hidden Datatables
- Layout in general report PDF export
- Fixed issue on the case statistics view. The validation bars didn't show up when all institutes were selected. Now they do.
- Fixed missing path import by importing pathlib.Path
- Handle index inconsistencies in the update index functions
- Fixed layout problems


## [4.9.0]

### Added
- Improved MatchMaker pages, including visible patient contacts email address
- New badges for the github repo
- Links to [GENEMANIA](genemania.org)
- Sort gene panel list on case view.
- More automatic tests
- Allow loading of custom annotations in VCF using the SCOUT_CUSTOM info tag.

### Fixed
- Fix error when a gene is added to an empty dynamic gene panel
- Fix crash when attempting to add genes on incorrect format to dynamic gene panel
- Manual rank variant tags could be saved in a "Select a tag"-state, a problem in the variants view.
- Same case evaluations are no longer shown as gray previous evaluations on the variants page
- Stay on research pages, even if reset, next first buttons are pressed..
- Overlapping variants will now be visible on variant page again
- Fix missing classification comments and links in evaluations page
- All prioritized cases are shown on cases page


## [4.8.3]

### Added

### Fixed
- Bug when ordering sanger
- Improved scrolling over long list of genes/transcripts


## [4.8.2]

### Added

### Fixed
- Avoid opening extra tab for coverage report
- Fixed a problem when rank model version was saved as floats and not strings
- Fixed a problem with displaying dismiss variant reasons on the general report
- Disable load and delete filter buttons if there are no saved filters
- Fix problem with missing verifications
- Remove duplicate users and merge their data and activity


## [4.8.1]

### Added

### Fixed
- Prevent login fail for users with id defined by ObjectId and not email
- Prevent the app from crashing with `AttributeError: 'NoneType' object has no attribute 'message'`


## [4.8.0]

### Added
- Updated Scout to use Bootstrap 4.3
- New looks for Scout
- Improved dashboard using Chart.js
- Ask before inactivating a case where last assigned user leaves it
- Genes can be manually added to the dynamic gene list directly on the case page
- Dynamic gene panels can optionally be used with clinical filter, instead of default gene panel
- Dynamic gene panels get link out to chanjo-report for coverage report
- Load all clinvar variants with clinvar Pathogenic, Likely Pathogenic and Conflicting pathogenic
- Show transcripts with exon numbers for structural variants
- Case sort order can now be toggled between ascending and descending.
- Variants can be marked as partial causative if phenotype is available for case.
- Show a frequency tooltip hover for SV-variants.
- Added support for LDAP login system
- Search snv and structural variants by chromosomal coordinates
- Structural variants can be marked as partial causative if phenotype is available for case.
- Show normal and pathologic limits for STRs in the STR variants view.
- Institute level persistent variant filter settings that can be retrieved and used.
- export causative variants to Excel
- Add support for ROH, WIG and chromosome PNGs in case-view

### Fixed
- Fixed missing import for variants with comments
- Instructions on how to build docs
- Keep sanger order + verification when updating/reloading variants
- Fixed and moved broken filter actions (HPO gene panel and reset filter)
- Fixed string conversion to number
- UCSC links for structural variants are now separated per breakpoint (and whole variant where applicable)
- Reintroduced missing coverage report
- Fixed a bug preventing loading samples using the command line
- Better inheritance models customization for genes in gene panels
- STR variant page back to list button now does its one job.
- Allows to setup scout without a omim api key
- Fixed error causing "favicon not found" flash messages
- Removed flask --version from base cli
- Request rerun no longer changes case status. Active or archived cases inactivate on upload.
- Fixed missing tooltip on the cancer variants page
- Fixed weird Rank cell in variants page
- Next and first buttons order swap
- Added pagination (and POST capability) to cancer variants.
- Improves loading speed for variant page
- Problem with updating variant rank when no variants
- Improved Clinvar submission form
- General report crashing when dismissed variant has no valid dismiss code
- Also show collaborative case variants on the All variants view.
- Improved phenotype search using dataTables.js on phenotypes page
- Search and delete users with `email` instead of `_id`
- Fixed css styles so that multiselect options will all fit one column


## [4.7.3]

### Added
- RankScore can be used with VCFs for vcf_cancer files

### Fixed
- Fix issue with STR view next page button not doing its one job.

### Deleted
- Removed pileup as a bam viewing option. This is replaced by IGV


## [4.7.2]

### Added
- Show earlier ACMG classification in the variant list

### Fixed
- Fixed igv search not working due to igv.js dist 2.2.17
- Fixed searches for cases with a gene with variants pinned or marked causative.
- Load variant pages faster after fixing other causatives query
- Fixed mitochondrial report bug for variants without genes

## [4.7.1]

### Added

### Fixed
- Fixed bug on genes page


## [4.7.0]

### Added
- Export genes and gene panels in build GRCh38
- Search for cases with variants pinned or marked causative in a given gene.
- Search for cases phenotypically similar to a case also from WUI.
- Case variant searches can be limited to similar cases, matching HPO-terms,
  phenogroups and cohorts.
- De-archive reruns and flag them as 'inactive' if archived
- Sort cases by analysis_date, track or status
- Display cases in the following order: prioritized, active, inactive, archived, solved
- Assign case to user when user activates it or asks for rerun
- Case becomes inactive when it has no assignees
- Fetch refseq version from entrez and use it in clinvar form
- Load and export of exons for all genes, independent on refseq
- Documentation for loading/updating exons
- Showing SV variant annotations: SV cgh frequencies, gnomad-SV, local SV frequencies
- Showing transcripts mapping score in segmental duplications
- Handle requests to Ensembl Rest API
- Handle requests to Ensembl Rest Biomart
- STR variants view now displays GT and IGV link.
- Description field for gene panels
- Export exons in build 37 and 38 using the command line

### Fixed
- Fixes of and induced by build tests
- Fixed bug affecting variant observations in other cases
- Fixed a bug that showed wrong gene coverage in general panel PDF export
- MT report only shows variants occurring in the specific individual of the excel sheet
- Disable SSL certifcate verification in requests to chanjo
- Updates how intervaltree and pymongo is used to void deprecated functions
- Increased size of IGV sample tracks
- Optimized tests


## [4.6.1]

### Added

### Fixed
- Missing 'father' and 'mother' keys when parsing single individual cases


## [4.6.0]

### Added
- Description of Scout branching model in CONTRIBUTING doc
- Causatives in alphabetical order, display ACMG classification and filter by gene.
- Added 'external' to the list of analysis type options
- Adds functionality to display "Tissue type". Passed via load config.
- Update to IGV 2.

### Fixed
- Fixed alignment visualization and vcf2cytosure availability for demo case samples
- Fixed 3 bugs affecting SV pages visualization
- Reintroduced the --version cli option
- Fixed variants query by panel (hpo panel + gene panel).
- Downloaded MT report contains excel files with individuals' display name
- Refactored code in parsing of config files.


## [4.5.1]

### Added

### Fixed
- update requirement to use PyYaml version >= 5.1
- Safer code when loading config params in cli base


## [4.5.0]

### Added
- Search for similar cases from scout view CLI
- Scout cli is now invoked from the app object and works under the app context

### Fixed
- PyYaml dependency fixed to use version >= 5.1


## [4.4.1]

### Added
- Display SV rank model version when available

### Fixed
- Fixed upload of delivery report via API


## [4.4.0]

### Added
- Displaying more info on the Causatives page and hiding those not causative at the case level
- Add a comment text field to Sanger order request form, allowing a message to be included in the email
- MatchMaker Exchange integration
- List cases with empty synopsis, missing HPO terms and phenotype groups.
- Search for cases with open research list, or a given case status (active, inactive, archived)

### Fixed
- Variant query builder split into several functions
- Fixed delivery report load bug


## [4.3.3]

### Added
- Different individual table for cancer cases

### Fixed
- Dashboard collects validated variants from verification events instead of using 'sanger' field
- Cases shared with collaborators are visible again in cases page
- Force users to select a real institute to share cases with (actionbar select fix)


## [4.3.2]

### Added
- Dashboard data can be filtered using filters available in cases page
- Causatives for each institute are displayed on a dedicated page
- SNVs and and SVs are searchable across cases by gene and rank score
- A more complete report with validated variants is downloadable from dashboard

### Fixed
- Clinsig filter is fixed so clinsig numerical values are returned
- Split multi clinsig string values in different elements of clinsig array
- Regex to search in multi clinsig string values or multi revstat string values
- It works to upload vcf files with no variants now
- Combined Pileup and IGV alignments for SVs having variant start and stop on the same chromosome


## [4.3.1]

### Added
- Show calls from all callers even if call is not available
- Instructions to install cairo and pango libs from WeasyPrint page
- Display cases with number of variants from CLI
- Only display cases with number of variants above certain treshold. (Also CLI)
- Export of verified variants by CLI or from the dashboard
- Extend case level queries with default panels, cohorts and phenotype groups.
- Slice dashboard statistics display using case level queries
- Add a view where all variants for an institute can be searched across cases, filtering on gene and rank score. Allows searching research variants for cases that have research open.

### Fixed
- Fixed code to extract variant conservation (gerp, phyloP, phastCons)
- Visualization of PDF-exported gene panels
- Reintroduced the exon/intron number in variant verification email
- Sex and affected status is correctly displayed on general report
- Force number validation in SV filter by size
- Display ensembl transcripts when no refseq exists


## [4.3.0]

### Added
- Mosaicism tag on variants
- Show and filter on SweGen frequency for SVs
- Show annotations for STR variants
- Show all transcripts in verification email
- Added mitochondrial export
- Adds alternative to search for SVs shorter that the given length
- Look for 'bcftools' in the `set` field of VCFs
- Display digenic inheritance from OMIM
- Displays what refseq transcript that is primary in hgnc

### Fixed

- Archived panels displays the correct date (not retroactive change)
- Fixed problem with waiting times in gene panel exports
- Clinvar fiter not working with human readable clinsig values

## [4.2.2]

### Fixed
- Fixed gene panel create/modify from CSV file utf-8 decoding error
- Updating genes in gene panels now supports edit comments and entry version
- Gene panel export timeout error

## [4.2.1]

### Fixed
- Re-introduced gene name(s) in verification email subject
- Better PDF rendering for excluded variants in report
- Problem to access old case when `is_default` did not exist on a panel


## [4.2.0]

### Added
- New index on variant_id for events
- Display overlapping compounds on variants view

### Fixed
- Fixed broken clinical filter


## [4.1.4]

### Added
- Download of filtered SVs

### Fixed
- Fixed broken download of filtered variants
- Fixed visualization issue in gene panel PDF export
- Fixed bug when updating gene names in variant controller


## [4.1.3]

### Fixed
- Displays all primary transcripts


## [4.1.2]

### Added
- Option add/replace when updating a panel via CSV file
- More flexible versioning of the gene panels
- Printing coverage report on the bottom of the pdf case report
- Variant verification option for SVs
- Logs uri without pwd when connecting
- Disease-causing transcripts in case report
- Thicker lines in case report
- Supports HPO search for cases, both terms or if described in synopsis
- Adds sanger information to dashboard

### Fixed
- Use db name instead of **auth** as default for authentication
- Fixes so that reports can be generated even with many variants
- Fixed sanger validation popup to show individual variants queried by user and institute.
- Fixed problem with setting up scout
- Fixes problem when exac file is not available through broad ftp
- Fetch transcripts for correct build in `adapter.hgnc_gene`

## [4.1.1]
- Fix problem with institute authentication flash message in utils
- Fix problem with comments
- Fix problem with ensembl link


## [4.1.0]

### Added
- OMIM phenotypes to case report
- Command to download all panel app gene panels `scout load panel --panel-app`
- Links to genenames.org and omim on gene page
- Popup on gene at variants page with gene information
- reset sanger status to "Not validated" for pinned variants
- highlight cases with variants to be evaluated by Sanger on the cases page
- option to point to local reference files to the genome viewer pileup.js. Documented in `docs.admin-guide.server`
- option to export single variants in `scout export variants`
- option to load a multiqc report together with a case(add line in load config)
- added a view for searching HPO terms. It is accessed from the top left corner menu
- Updates the variants view for cancer variants. Adds a small cancer specific filter for known variants
- Adds hgvs information on cancer variants page
- Adds option to update phenotype groups from CLI

### Fixed
- Improved Clinvar to submit variants from different cases. Fixed HPO terms in casedata according to feedback
- Fixed broken link to case page from Sanger modal in cases view
- Now only cases with non empty lists of causative variants are returned in `adapter.case(has_causatives=True)`
- Can handle Tumor only samples
- Long lists of HGNC symbols are now possible. This was previously difficult with manual, uploaded or by HPO search when changing filter settings due to GET request limitations. Relevant pages now use POST requests. Adds the dynamic HPO panel as a selection on the gene panel dropdown.
- Variant filter defaults to default panels also on SV and Cancer variants pages.

## [4.0.0]

### WARNING ###

This is a major version update and will require that the backend of pre releases is updated.
Run commands:

```
$scout update genes
$scout update hpo
```

- Created a Clinvar submission tool, to speed up Clinvar submission of SNVs and SVs
- Added an analysis report page (html and PDF format) containing phenotype, gene panels and variants that are relevant to solve a case.

### Fixed
- Optimized evaluated variants to speed up creation of case report
- Moved igv and pileup viewer under a common folder
- Fixed MT alignment view pileup.js
- Fixed coordinates for SVs with start chromosome different from end chromosome
- Global comments shown across cases and institutes. Case-specific variant comments are shown only for that specific case.
- Links to clinvar submitted variants at the cases level
- Adapts clinvar parsing to new format
- Fixed problem in `scout update user` when the user object had no roles
- Makes pileup.js use online genome resources when viewing alignments. Now any instance of Scout can make use of this functionality.
- Fix ensembl link for structural variants
- Works even when cases does not have `'madeline_info'`
- Parses Polyphen in correct way again
- Fix problem with parsing gnomad from VEP

### Added
- Added a PDF export function for gene panels
- Added a "Filter and export" button to export custom-filtered SNVs to CSV file
- Dismiss SVs
- Added IGV alignments viewer
- Read delivery report path from case config or CLI command
- Filter for spidex scores
- All HPO terms are now added and fetched from the correct source (https://github.com/obophenotype/human-phenotype-ontology/blob/master/hp.obo)
- New command `scout update hpo`
- New command `scout update genes` will fetch all the latest information about genes and update them
- Load **all** variants found on chromosome **MT**
- Adds choice in cases overview do show as many cases as user like

### Removed
- pileup.min.js and pileup css are imported from a remote web location now
- All source files for HPO information, this is instead fetched directly from source
- All source files for gene information, this is instead fetched directly from source

## [3.0.0]
### Fixed
- hide pedigree panel unless it exists

## [1.5.1] - 2016-07-27
### Fixed
- look for both ".bam.bai" and ".bai" extensions

## [1.4.0] - 2016-03-22
### Added
- support for local frequency through loqusdb
- bunch of other stuff

## [1.3.0] - 2016-02-19
### Fixed
- Update query-phenomizer and add username/password

### Changed
- Update the way a case is checked for rerun-status

### Added
- Add new button to mark a case as "checked"
- Link to clinical variants _without_ 1000G annotation

## [1.2.2] - 2016-02-18
### Fixed
- avoid filtering out variants lacking ExAC and 1000G annotations

## [1.1.3] - 2015-10-01
### Fixed
- persist (clinical) filter when clicking load more
- fix #154 by robustly setting clinical filter func. terms

## [1.1.2] - 2015-09-07
### Fixed
- avoid replacing coverage report with none
- update SO terms, refactored

## [1.1.1] - 2015-08-20
### Fixed
- fetch case based on collaborator status (not owner)

## [1.1.0] - 2015-05-29
### Added
- link(s) to SNPedia based on RS-numbers
- new Jinja filter to "humanize" decimal numbers
- show gene panels in variant view
- new Jinja filter for decoding URL encoding
- add indicator to variants in list that have comments
- add variant number threshold and rank score threshold to load function
- add event methods to mongo adapter
- add tests for models
- show badge "old" if comment was written for a previous analysis

### Changed
- show cDNA change in transcript summary unless variant is exonic
- moved compounds table further up the page
- show dates for case uploads in ISO format
- moved variant comments higher up on page
- updated documentation for pages
- read in coverage report as blob in database and serve directly
- change ``OmimPhenotype`` to ``PhenotypeTerm``
- reorganize models sub-package
- move events (and comments) to separate collection
- only display prev/next links for the research list
- include variant type in breadcrumbs e.g. "Clinical variants"

### Removed
- drop dependency on moment.js

### Fixed
- show the same level of detail for all frequencies on all pages
- properly decode URL encoded symbols in amino acid/cDNA change strings
- fixed issue with wipe permissions in MongoDB
- include default gene lists in "variants" link in breadcrumbs

## [1.0.2] - 2015-05-20
### Changed
- update case fetching function

### Fixed
- handle multiple cases with same id

## [1.0.1] - 2015-04-28
### Fixed
- Fix building URL parameters in cases list Vue component

## [1.0.0] - 2015-04-12
Codename: Sara Lund

![Release 1.0](artwork/releases/release-1-0.jpg)

### Added
- Add email logging for unexpected errors
- New command line tool for deleting case

### Changed
- Much improved logging overall
- Updated documentation/usage guide
- Removed non-working IGV link

### Fixed
- Show sample display name in GT call
- Various small bug fixes
- Make it easier to hover over popups

## [0.0.2-rc1] - 2015-03-04
### Added
- add protein table for each variant
- add many more external links
- add coverage reports as PDFs

### Changed
- incorporate user feedback updates
- big refactor of load scripts

## [0.0.2-rc2] - 2015-03-04
### Changes
- add gene table with gene description
- reorganize inheritance models box

### Fixed
- avoid overwriting gene list on "research" load
- fix various bugs in external links

## [0.0.2-rc3] - 2015-03-05
### Added
- Activity log feed to variant view
- Adds protein change strings to ODM and Sanger email

### Changed
- Extract activity log component to macro

### Fixes
- Make Ensembl transcript links use archive website<|MERGE_RESOLUTION|>--- conflicted
+++ resolved
@@ -9,12 +9,9 @@
 ### Added
 - gnomAD annotation field in admin guide
 - Export also dynamic panel genes not associated to an HPO term when downloading the HPO panel
-<<<<<<< HEAD
-- Load/update PDF gene fusion reports (clinical and research) generated with Arriba
-=======
 - Primary HGNC transcript info in variant export files
 - Show variant quality (QUAL field from vcf) in the variant summary
->>>>>>> c890881d
+- Load/update PDF gene fusion reports (clinical and research) generated with Arriba
 ### Fixed
 - Replace old docs link www.clinicalgenomics.se/scout with new https://clinical-genomics.github.io/scout
 ### Changed
