--- conflicted
+++ resolved
@@ -18,11 +18,8 @@
 - Freeze tornado below 6.3.0 for compatibility with livereload 2.6.3
 - Force update variants count on case re-upload
 - IGV locus search not working - add genome reference id
-<<<<<<< HEAD
+- Fixed the name of the assigned user when the internal user ID is different from the user email address
 - Gene variants gene function, region and full hgvs
-=======
-- Fixed the name of the assigned user when the internal user ID is different from the user email address
->>>>>>> 1ed19159
 ### Changed
 - FontAwesome integrity check fail (updated resource)
 - Removed ClinVar API validation buttons in favour of direct API submission
