--- conflicted
+++ resolved
@@ -19,11 +19,6 @@
 - Added GMS and Lund university hospital logos to login page
 - Made display of Swedac logo configurable
 - Support for displaying custom images in case view
-<<<<<<< HEAD
-- Fix typo in index documentation
-
-=======
->>>>>>> 3ac48590
 ### Fixed
 - Updated IGV to v2.8.5 to solve missing gene labels on some zoom levels
 - Demo cancer case config file to load somatic SNVs and SVs only.
@@ -33,6 +28,7 @@
 - Allow creating/editing gene panels and dynamic gene panels with genes present in genome build 38
 - Bugfix broken Pytests
 - Bulk dismissing variants error due to key conversion from string to integer
+- Fix typo in index documentation
 ### Changed
 - Better naming for variants buttons on cancer track (somatic, germline). Also show cancer research button if available.
 - Load case with missing panels in config files, but show warning.
