# Change Log
All notable changes to this project will be documented in this file.
This project adheres to [Semantic Versioning](http://semver.org/).

About changelog [here](https://keepachangelog.com/en/1.0.0/)

## []
### Added
- A .cff citation file
- Phenotype search API endpoint
- Added pagination to phenotype API
- Support for connecting to a MongoDB replica set
### Fixed
- Command to load the OMIM gene panel (`scout load panel --omim`)
- Unify style of pinned and causative variants' badges on case page
- Removed automatic spaces after punctuation in comments
- Remove the hardcoded number of total individuals from the variant's old observations panel
### Changed
- Stop updating database indexes after loading exons via command line
- Display validation status badge also for not Sanger-sequenced variants
- Moved Frequencies, Severity and Local observations panels up in RD variants page
- Enabled Flask CORS to communicate CORS status to js apps
- Moved the code preparing the transcripts overview to the backend
- Refactored and filtered json data used in general case report
<<<<<<< HEAD
- Modified the Python and MongoDB versions used in testing matrices (github actions)
=======
- Changed the database used in docker-compose file to use the official MongoDB v4.4 image
>>>>>>> f87f3fe7

## [4.39]
### Added
- COSMIC IDs collected from CSQ field named `COSMIC`
### Fixed
- Link to other causative variants on variant page
- Allow multiple COSMIC links for a cancer variant
- Fix floating text in severity box #2808
- Fixed MitoMap and HmtVar links for hg38 cases
- Do not open new browser tabs when downloading files
- Selectable IGV tracks on variant page
- Missing splice junctions button on variant page
- Refactor variantS representative gene selection, and use it also for cancer variant summary
### Changed
- Improve Javascript performance for displaying Chromograph images
- Make ClinVar classification more evident in cancer variant page

## [4.38]
### Added
- Option to hide Alamut button in the app config file
### Fixed
- Library deprecation warning fixed (insert is deprecated. Use insert_one or insert_many instead)
- Update genes command will not trigger an update of database indices any more
- Missing resources in temporary downloading directory when updating genes using the command line
- Restore previous variant ACMG classification in a scrollable div
- Loading spinner not stopping after downloading PDF case reports and variant list export
- Add extra Alamut links higher up on variant pages
- Improve UX for phenotypes in case page
- Filter and export of STR variants
- Update look of variants page navigation buttons
### Changed

## [4.37]
### Added
- Highlight and show version number for RefSeq MANE transcripts.
- Added integration to a rerunner service for toggling reanalysis with updated pedigree information
- SpliceAI display and parsing from VEP CSQ
- Display matching tiered variants for cancer variants
- Display a loading icon (spinner) until the page loads completely
- Display filter badges in cancer variants list
- Update genes from pre-downloaded file resources
- On login, OS, browser version and screen size are saved anonymously to understand how users are using Scout
- API returning institutes data for a given user: `/api/v1/institutes`
- API returning case data for a given institute: `/api/v1/institutes/<institute_id>/cases`
- Added GMS and Lund university hospital logos to login page
- Made display of Swedac logo configurable
- Support for displaying custom images in case view
- Individual-specific HPO terms
- Optional alamut_key in institute settings for Alamut Plus software
- Case report API endpoint
- Tooltip in case explaining that genes with genome build different than case genome build will not be added to dynamic HPO panel.
- Add DeepVariant as a caller
### Fixed
- Updated IGV to v2.8.5 to solve missing gene labels on some zoom levels
- Demo cancer case config file to load somatic SNVs and SVs only.
- Expand list of refseq trancripts in ClinVar submission form
- Renamed `All SNVs and INDELs` institute sidebar element to `Search SNVs and INDELs` and fixed its style.
- Add missing parameters to case load-config documentation
- Allow creating/editing gene panels and dynamic gene panels with genes present in genome build 38
- Bugfix broken Pytests
- Bulk dismissing variants error due to key conversion from string to integer
- Fix typo in index documentation
- Fixed crash in institute settings page if "collaborators" key is not set in database
- Don't stop Scout execution if LoqusDB call fails and print stacktrace to log
- Bug when case contains custom images with value `None`
- Bug introduced when fixing another bug in Scout-LoqusDB interaction
- Loading of OMIM diagnoses in Scout demo instance
- Remove the docker-compose with chanjo integration because it doesn't work yet.
- Fixed standard docker-compose with scout demo data and database
- Clinical variant assessments not present for pinned and causative variants on case page.
- MatchMaker matching one node at the time only
- Remove link from previously tiered variants badge in cancer variants page
- Typo in gene cell on cancer variants page
- Managed variants filter form
### Changed
- Better naming for variants buttons on cancer track (somatic, germline). Also show cancer research button if available.
- Load case with missing panels in config files, but show warning.
- Changing the (Female, Male) symbols to (F/M) letters in individuals_table and case-sma.
- Print stacktrace if case load command fails
- Added sort icon and a pointer to the cursor to all tables with sortable fields
- Moved variant, gene and panel info from the basic pane to summary panel for all variants.
- Renamed `Basics` panel to `Classify` on variant page.
- Revamped `Basics` panel to a panel dedicated to classify variants
- Revamped the summary panel to be more compact.
- Added dedicated template for cancer variants
- Removed Gene models, Gene annotations and Conservation panels for cancer variants
- Reorganized the orders of panels for variant and cancer variant views
- Added dedicated variant quality panel and removed relevant panes
- A more compact case page
- Removed OMIM genes panel
- Make genes panel, pinned variants panel, causative variants panel and ClinVar panel scrollable on case page
- Update to Scilifelab's 2020 logo
- Update Gens URL to support Gens v2.0 format
- Refactor tests for parsing case configurations
- Updated links to HPO downloadable resources
- Managed variants filtering defaults to all variant categories
- Changing the (Kind) drop-down according to (Category) drop-down in Managed variant add variant
- Moved Gens button to individuals table
- Check resource files availability before starting updating OMIM diagnoses
- Fix typo in `SHOW_OBSERVED_VARIANT_ARCHIVE` config param

## [4.36]
### Added
- Parse and save splice junction tracks from case config file
- Tooltip in observations panel, explaining that case variants with no link might be old variants, not uploaded after a case rerun
### Fixed
- Warning on overwriting variants with same position was no longer shown
- Increase the height of the dropdowns to 425px
- More indices for the case table as it grows, specifically for causatives queries
- Splice junction tracks not centered over variant genes
- Total number of research variants count
- Update variants stats in case documents every time new variants are loaded
- Bug in flashing warning messages when filtering variants
### Changed
- Clearer warning messages for genes and gene/gene-panels searches in variants filters

## [4.35]
### Added
- A new index for hgnc_symbol in the hgnc_gene collection
- A Pedigree panel in STR page
- Display Tier I and II variants in case view causatives card for cancer cases
### Fixed
- Send partial file data to igv.js when visualizing sashimi plots with splice junction tracks
- Research variants filtering by gene
- Do not attempt to populate annotations for not loaded pinned/causatives
- Add max-height to all dropdowns in filters
### Changed
- Switch off non-clinical gene warnings when filtering research variants
- Don't display OMIM disease card in case view for cancer cases
- Refactored Individuals and Causative card in case view for cancer cases
- Update and style STR case report

## [4.34]
### Added
- Saved filter lock and unlock
- Filters can optionally be marked audited, logging the filter name, user and date on the case events and general report.
- Added `ClinVar hits` and `Cosmic hits` in cancer SNVs filters
- Added `ClinVar hits` to variants filter (rare disease track)
- Load cancer demo case in docker-compose files (default and demo file)
- Inclusive-language check using [woke](https://github.com/get-woke/woke) github action
- Add link to HmtVar for mitochondrial variants (if VCF is annotated with HmtNote)
- Grey background for dismissed compounds in variants list and variant page
- Pin badge for pinned compounds in variants list and variant page
- Support LoqusDB REST API queries
- Add a docker-compose-matchmaker under scout/containers/development to test matchmaker locally
- Script to investigate consequences of symbol search bug
- Added GATK to list of SV and cancer SV callers
### Fixed
- Make MitoMap link work for hg38 again
- Export Variants feature crashing when one of the variants has no primary transcripts
- Redirect to last visited variantS page when dismissing variants from variants list
- Improved matching of SVs Loqus occurrences in other cases
- Remove padding from the list inside (Matching causatives from other cases) panel
- Pass None to get_app function in CLI base since passing script_info to app factory functions was deprecated in Flask 2.0
- Fixed failing tests due to Flask update to version 2.0
- Speed up user events view
- Causative view sort out of memory error
- Use hgnc_id for gene filter query
- Typo in case controllers displaying an error every time a patient is matched against external MatchMaker nodes
- Do not crash while attempting an update for variant documents that are too big (> 16 MB)
- Old STR causatives (and other variants) may not have HGNC symbols - fix sort lambda
- Check if gene_obj has primary_transcript before trying to access it
- Warn if a gene manually searched is in a clinical panel with an outdated name when filtering variants
- ChrPos split js not needed on STR page yet
### Changed
- Remove parsing of case `genome_version`, since it's not used anywhere downstream
- Introduce deprecation warning for Loqus configs that are not dictionaries
- SV clinical filter no longer filters out sub 100 nt variants
- Count cases in LoqusDB by variant type
- Commit pulse repo badge temporarily set to weekly
- Sort ClinVar submissions objects by ascending "Last evaluated" date
- Refactored the MatchMaker integration as an extension
- Replaced some sensitive words as suggested by woke linter
- Documentation for load-configuration rewritten.
- Add styles to MatchMaker matches table
- More detailed info on the data shared in MatchMaker submission form

## [4.33.1]
### Fixed
- Include markdown for release autodeploy docs
- Use standard inheritance model in ClinVar (https://ftp.ncbi.nlm.nih.gov/pub/GTR/standard_terms/Mode_of_inheritance.txt)
- Fix issue crash with variants that have been unflagged causative not being available in other causatives
### Added
### Changed

## [4.33]
### Fixed
- Command line crashing when updating an individual not found in database
- Dashboard page crashing when filters return no data
- Cancer variants filter by chromosome
- /api/v1/genes now searches for genes in all genome builds by default
- Upgraded igv.js to version 2.8.1 (Fixed Unparsable bed record error)
### Added
- Autodeploy docs on release
- Documentation for updating case individuals tracks
- Filter cases and dashboard stats by analysis track
### Changed
- Changed from deprecated db update method
- Pre-selected fields to run queries with in dashboard page
- Do not filter by any institute when first accessing the dashboard
- Removed OMIM panel in case view for cancer cases
- Display Tier I and II variants in case view causatives panel for cancer cases
- Refactored Individuals and Causative panels in case view for cancer cases

## [4.32.1]
### Fixed
- iSort lint check only
### Changed
- Institute cases page crashing when a case has track:Null
### Added

## [4.32]
### Added
- Load and show MITOMAP associated diseases from VCF (INFO field: MitomapAssociatedDiseases, via HmtNote)
- Show variant allele frequencies for mitochondrial variants (GRCh38 cases)
- Extend "public" json API with diseases (OMIM) and phenotypes (HPO)
- HPO gene list download now has option for clinical and non-clinical genes
- Display gene splice junctions data in sashimi plots
- Update case individuals with splice junctions tracks
- Simple Docker compose for development with local build
- Make Phenomodels subpanels collapsible
- User side documentation of cytogenomics features (Gens, Chromograph, vcf2cytosure, rhocall)
- iSort GitHub Action
- Support LoqusDB REST API queries
### Fixed
- Show other causative once, even if several events point to it
- Filtering variants by mitochondrial chromosome for cases with genome build=38
- HPO gene search button triggers any warnings for clinical / non-existing genes also on first search
- Fixed a bug in variants pages caused by MT variants without alt_frequency
- Tests for CADD score parsing function
- Fixed the look of IGV settings on SNV variant page
- Cases analyzed once shown as `rerun`
- Missing case track on case re-upload
- Fixed severity rank for SO term "regulatory region ablation"
### Changed
- Refactor according to CodeFactor - mostly reuse of duplicated code
- Phenomodels language adjustment
- Open variants in a new window (from variants page)
- Open overlapping and compound variants in a new window (from variant page)
- gnomAD link points to gnomAD v.3 (build GRCh38) for mitochondrial variants.
- Display only number of affected genes for dismissed SVs in general report
- Chromosome build check when populating the variants filter chromosome selection
- Display mitochondrial and rare diseases coverage report in cases with missing 'rare' track

## [4.31.1]
### Added
### Changed
- Remove mitochondrial and coverage report from cancer cases sidebar
### Fixed
- ClinVar page when dbSNP id is None

## [4.31]
### Added
- gnomAD annotation field in admin guide
- Export also dynamic panel genes not associated to an HPO term when downloading the HPO panel
- Primary HGNC transcript info in variant export files
- Show variant quality (QUAL field from vcf) in the variant summary
- Load/update PDF gene fusion reports (clinical and research) generated with Arriba
- Support new MANE annotations from VEP (both MANE Select and MANE Plus Clinical)
- Display on case activity the event of a user resetting all dismissed variants
- Support gnomAD population frequencies for mitochondrial variants
- Anchor links in Casedata ClinVar panels to redirect after renaming individuals
### Fixed
- Replace old docs link www.clinicalgenomics.se/scout with new https://clinical-genomics.github.io/scout
- Page formatting issues whenever case and variant comments contain extremely long strings with no spaces
- Chromograph images can be one column and have scrollbar. Removed legacy code.
- Column labels for ClinVar case submission
- Page crashing looking for LoqusDB observation when variant doesn't exist
- Missing inheritance models and custom inheritance models on newly created gene panels
- Accept only numbers in managed variants filter as position and end coordinates
- SNP id format and links in Variant page, ClinVar submission form and general report
- Case groups tooltip triggered only when mouse is on the panel header
### Changed
- A more compact case groups panel
- Added landscape orientation CSS style to cancer coverage and QC demo report
- Improve user documentation to create and save new gene panels
- Removed option to use space as separator when uploading gene panels
- Separating the columns of standard and custom inheritance models in gene panels
- Improved ClinVar instructions for users using non-English Excel

## [4.30.2]
### Added
### Fixed
- Use VEP RefSeq ID if RefSeq list is empty in RefSeq transcripts overview
- Bug creating variant links for variants with no end_chrom
### Changed

## [4.30.1]
### Added
### Fixed
- Cryptography dependency fixed to use version < 3.4
### Changed

## [4.30]
### Added
- Introduced a `reset dismiss variant` verb
- Button to reset all dismissed variants for a case
- Add black border to Chromograph ideograms
- Show ClinVar annotations on variantS page
- Added integration with GENS, copy number visualization tool
- Added a VUS label to the manual classification variant tags
- Add additional information to SNV verification emails
- Tooltips documenting manual annotations from default panels
- Case groups now show bam files from all cases on align view
### Fixed
- Center initial igv view on variant start with SNV/indels
- Don't set initial igv view to negative coordinates
- Display of GQ for SV and STR
- Parsing of AD and related info for STRs
- LoqusDB field in institute settings accepts only existing Loqus instances
- Fix DECIPHER link to work after DECIPHER migrated to GRCh38
- Removed visibility window param from igv.js genes track
- Updated HPO download URL
- Patch HPO download test correctly
- Reference size on STR hover not needed (also wrong)
- Introduced genome build check (allowed values: 37, 38, "37", "38") on case load
- Improve case searching by assignee full name
- Populating the LoqusDB select in institute settings
### Changed
- Cancer variants table header (pop freq etc)
- Only admin users can modify LoqusDB instance in Institute settings
- Style of case synopsis, variants and case comments
- Switched to igv.js 2.7.5
- Do not choke if case is missing research variants when research requested
- Count cases in LoqusDB by variant type
- Introduce deprecation warning for Loqus configs that are not dictionaries
- Improve create new gene panel form validation
- Make XM- transcripts less visible if they don't overlap with transcript refseq_id in variant page
- Color of gene panels and comments panels on cases and variant pages
- Do not choke if case is missing research variants when reserch requested

## [4.29.1]
### Added
### Fixed
- Always load STR variants regardless of RankScore threshold (hotfix)
### Changed

## [4.29]
### Added
- Added a page about migrating potentially breaking changes to the documentation
- markdown_include in development requirements file
- STR variants filter
- Display source, Z-score, inheritance pattern for STR annotations from Stranger (>0.6.1) if available
- Coverage and quality report to cancer view
### Fixed
- ACMG classification page crashing when trying to visualize a classification that was removed
- Pretty print HGVS on gene variants (URL-decode VEP)
- Broken or missing link in the documentation
- Multiple gene names in ClinVar submission form
- Inheritance model select field in ClinVar submission
- IGV.js >2.7.0 has an issue with the gene track zoom levels - temp freeze at 2.7.0
- Revert CORS-anywhere and introduce a local http proxy for cloud tracks
### Changed

## [4.28]
### Added
- Chromograph integration for displaying PNGs in case-page
- Add VAF to cancer case general report, and remove some of its unused fields
- Variants filter compatible with genome browser location strings
- Support for custom public igv tracks stored on the cloud
- Add tests to increase testing coverage
- Update case variants count after deleting variants
- Update IGV.js to latest (v2.7.4)
- Bypass igv.js CORS check using `https://github.com/Rob--W/cors-anywhere`
- Documentation on default and custom IGV.js tracks (admin docs)
- Lock phenomodels so they're editable by admins only
- Small case group assessment sharing
- Tutorial and files for deploying app on containers (Kubernetes pods)
- Canonical transcript and protein change of canonical transcript in exported variants excel sheet
- Support for Font Awesome version 6
- Submit to Beacon from case page sidebar
- Hide dismissed variants in variants pages and variants export function
- Systemd service files and instruction to deploy Scout using podman
### Fixed
- Bugfix: unused `chromgraph_prefix |tojson` removed
- Freeze coloredlogs temporarily
- Marrvel link
- Don't show TP53 link for silent or synonymous changes
- OMIM gene field accepts any custom number as OMIM gene
- Fix Pytest single quote vs double quote string
- Bug in gene variants search by similar cases and no similar case is found
- Delete unused file `userpanel.py`
- Primary transcripts in variant overview and general report
- Google OAuth2 login setup in README file
- Redirect to 'missing file'-icon if configured Chromograph file is missing
- Javascript error in case page
- Fix compound matching during variant loading for hg38
- Cancer variants view containing variants dismissed with cancer-specific reasons
- Zoom to SV variant length was missing IGV contig select
- Tooltips on case page when case has no default gene panels
### Changed
- Save case variants count in case document and not in sessions
- Style of gene panels multiselect on case page
- Collapse/expand main HPO checkboxes in phenomodel preview
- Replaced GQ (Genotype quality) with VAF (Variant allele frequency) in cancer variants GT table
- Allow loading of cancer cases with no tumor_purity field
- Truncate cDNA and protein changes in case report if longer than 20 characters


## [4.27]
### Added
- Exclude one or more variant categories when running variants delete command
### Fixed
### Changed

## [4.26.1]
### Added
### Fixed
- Links with 1-letter aa codes crash on frameshift etc
### Changed

## [4.26]
### Added
- Extend the delete variants command to print analysis date, track, institute, status and research status
- Delete variants by type of analysis (wgs|wes|panel)
- Links to cBioPortal, MutanTP53, IARC TP53, OncoKB, MyCancerGenome, CIViC
### Fixed
- Deleted variants count
### Changed
- Print output of variants delete command as a tab separated table

## [4.25]
### Added
- Command line function to remove variants from one or all cases
### Fixed
- Parse SMN None calls to None rather than False

## [4.24.1]
### Fixed
- Install requirements.txt via setup file

## [4.24]
### Added
- Institute-level phenotype models with sub-panels containing HPO and OMIM terms
- Runnable Docker demo
- Docker image build and push github action
- Makefile with shortcuts to docker commands
- Parse and save synopsis, phenotype and cohort terms from config files upon case upload
### Fixed
- Update dismissed variant status when variant dismissed key is missing
- Breakpoint two IGV button now shows correct chromosome when different from bp1
- Missing font lib in Docker image causing the PDF report download page to crash
- Sentieon Manta calls lack Somaticscore - load anyway
- ClinVar submissions crashing due to pinned variants that are not loaded
- Point ExAC pLI score to new gnomad server address
- Bug uploading cases missing phenotype terms in config file
- STRs loaded but not shown on browser page
- Bug when using adapter.variant.get_causatives with case_id without causatives
- Problem with fetching "solved" from scout export cases cli
- Better serialising of datetime and bson.ObjectId
- Added `volumes` folder to .gitignore
### Changed
- Make matching causative and managed variants foldable on case page
- Remove calls to PyMongo functions marked as deprecated in backend and frontend(as of version 3.7).
- Improved `scout update individual` command
- Export dynamic phenotypes with ordered gene lists as PDF


## [4.23]
### Added
- Save custom IGV track settings
- Show a flash message with clear info about non-valid genes when gene panel creation fails
- CNV report link in cancer case side navigation
- Return to comment section after editing, deleting or submitting a comment
- Managed variants
- MT vs 14 chromosome mean coverage stats if Scout is connected to Chanjo
### Fixed
- missing `vcf_cancer_sv` and `vcf_cancer_sv_research` to manual.
- Split ClinVar multiple clnsig values (slash-separated) and strip them of underscore for annotations without accession number
- Timeout of `All SNVs and INDELs` page when no valid gene is provided in the search
- Round CADD (MIPv9)
- Missing default panel value
- Invisible other causatives lines when other causatives lack gene symbols
### Changed
- Do not freeze mkdocs-material to version 4.6.1
- Remove pre-commit dependency

## [4.22]
### Added
- Editable cases comments
- Editable variants comments
### Fixed
- Empty variant activity panel
- STRs variants popover
- Split new ClinVar multiple significance terms for a variant
- Edit the selected comment, not the latest
### Changed
- Updated RELEASE docs.
- Pinned variants card style on the case page
- Merged `scout export exons` and `scout view exons` commands


## [4.21.2]
### Added
### Fixed
- Do not pre-filter research variants by (case-default) gene panels
- Show OMIM disease tooltip reliably
### Changed

## [4.21.1]
### Added
### Fixed
- Small change to Pop Freq column in variants ang gene panels to avoid strange text shrinking on small screens
- Direct use of HPO list for Clinical HPO SNV (and cancer SNV) filtering
- PDF coverage report redirecting to login page
### Changed
- Remove the option to dismiss single variants from all variants pages
- Bulk dismiss SNVs, SVs and cancer SNVs from variants pages

## [4.21]
### Added
- Support to configure LoqusDB per institute
- Highlight causative variants in the variants list
- Add tests. Mostly regarding building internal datatypes.
- Remove leading and trailing whitespaces from panel_name and display_name when panel is created
- Mark MANE transcript in list of transcripts in "Transcript overview" on variant page
- Show default panel name in case sidebar
- Previous buttons for variants pagination
- Adds a gh action that checks that the changelog is updated
- Adds a gh action that deploys new releases automatically to pypi
- Warn users if case default panels are outdated
- Define institute-specific gene panels for filtering in institute settings
- Use institute-specific gene panels in variants filtering
- Show somatic VAF for pinned and causative variants on case page

### Fixed
- Report pages redirect to login instead of crashing when session expires
- Variants filter loading in cancer variants page
- User, Causative and Cases tables not scaling to full page
- Improved docs for an initial production setup
- Compatibility with latest version of Black
- Fixed tests for Click>7
- Clinical filter required an extra click to Filter to return variants
- Restore pagination and shrink badges in the variants page tables
- Removing a user from the command line now inactivates the case only if user is last assignee and case is active
- Bugfix, LoqusDB per institute feature crashed when institute id was empty string
- Bugfix, LoqusDB calls where missing case count
- filter removal and upload for filters deleted from another page/other user
- Visualize outdated gene panels info in a popover instead of a tooltip in case page side panel

### Changed
- Highlight color on normal STRs in the variants table from green to blue
- Display breakpoints coordinates in verification emails only for structural variants


## [4.20]
### Added
- Display number of filtered variants vs number of total variants in variants page
- Search case by HPO terms
- Dismiss variant column in the variants tables
- Black and pre-commit packages to dev requirements

### Fixed
- Bug occurring when rerun is requested twice
- Peddy info fields in the demo config file
- Added load config safety check for multiple alignment files for one individual
- Formatting of cancer variants table
- Missing Score in SV variants table

### Changed
- Updated the documentation on how to create a new software release
- Genome build-aware cytobands coordinates
- Styling update of the Matchmaker card
- Select search type in case search form


## [4.19]

### Added
- Show internal ID for case
- Add internal ID for downloaded CGH files
- Export dynamic HPO gene list from case page
- Remove users as case assignees when their account is deleted
- Keep variants filters panel expanded when filters have been used

### Fixed
- Handle the ProxyFix ModuleNotFoundError when Werkzeug installed version is >1.0
- General report formatting issues whenever case and variant comments contain extremely long strings with no spaces

### Changed
- Created an institute wrapper page that contains list of cases, causatives, SNVs & Indels, user list, shared data and institute settings
- Display case name instead of case ID on clinVar submissions
- Changed icon of sample update in clinVar submissions


## [4.18]

### Added
- Filter cancer variants on cytoband coordinates
- Show dismiss reasons in a badge with hover for clinical variants
- Show an ellipsis if 10 cases or more to display with loqusdb matches
- A new blog post for version 4.17
- Tooltip to better describe Tumor and Normal columns in cancer variants
- Filter cancer SNVs and SVs by chromosome coordinates
- Default export of `Assertion method citation` to clinVar variants submission file
- Button to export up to 500 cancer variants, filtered or not
- Rename samples of a clinVar submission file

### Fixed
- Apply default gene panel on return to cancer variantS from variant view
- Revert to certificate checking when asking for Chanjo reports
- `scout download everything` command failing while downloading HPO terms

### Changed
- Turn tumor and normal allelic fraction to decimal numbers in tumor variants page
- Moved clinVar submissions code to the institutes blueprints
- Changed name of clinVar export files to FILENAME.Variant.csv and FILENAME.CaseData.csv
- Switched Google login libraries from Flask-OAuthlib to Authlib


## [4.17.1]

### Fixed
- Load cytobands for cases with chromosome build not "37" or "38"


## [4.17]

### Added
- COSMIC badge shown in cancer variants
- Default gene-panel in non-cancer structural view in url
- Filter SNVs and SVs by cytoband coordinates
- Filter cancer SNV variants by alt allele frequency in tumor
- Correct genome build in UCSC link from structural variant page



### Fixed
- Bug in clinVar form when variant has no gene
- Bug when sharing cases with the same institute twice
- Page crashing when removing causative variant tag
- Do not default to GATK caller when no caller info is provided for cancer SNVs


## [4.16.1]

### Fixed
- Fix the fix for handling of delivery reports for rerun cases

## [4.16]

### Added
- Adds possibility to add "lims_id" to cases. Currently only stored in database, not shown anywhere
- Adds verification comment box to SVs (previously only available for small variants)
- Scrollable pedigree panel

### Fixed
- Error caused by changes in WTForm (new release 2.3.x)
- Bug in OMIM case page form, causing the page to crash when a string was provided instead of a numerical OMIM id
- Fix Alamut link to work properly on hg38
- Better handling of delivery reports for rerun cases
- Small CodeFactor style issues: matchmaker results counting, a couple of incomplete tests and safer external xml
- Fix an issue with Phenomizer introduced by CodeFactor style changes

### Changed
- Updated the version of igv.js to 2.5.4

## [4.15.1]

### Added
- Display gene names in ClinVar submissions page
- Links to Varsome in variant transcripts table

### Fixed
- Small fixes to ClinVar submission form
- Gene panel page crash when old panel has no maintainers

## [4.15]

### Added
- Clinvar CNVs IGV track
- Gene panels can have maintainers
- Keep variant actions (dismissed, manual rank, mosaic, acmg, comments) upon variant re-upload
- Keep variant actions also on full case re-upload

### Fixed
- Fix the link to Ensembl for SV variants when genome build 38.
- Arrange information in columns on variant page
- Fix so that new cosmic identifier (COSV) is also acceptable #1304
- Fixed COSMIC tag in INFO (outside of CSQ) to be parses as well with `&` splitter.
- COSMIC stub URL changed to https://cancer.sanger.ac.uk/cosmic/search?q= instead.
- Updated to a version of IGV where bigBed tracks are visualized correctly
- Clinvar submission files are named according to the content (variant_data and case_data)
- Always show causatives from other cases in case overview
- Correct disease associations for gene symbol aliases that exist as separate genes
- Re-add "custom annotations" for SV variants
- The override ClinVar P/LP add-in in the Clinical Filter failed for new CSQ strings

### Changed
- Runs all CI checks in github actions

## [4.14.1]

### Fixed
- Error when variant found in loqusdb is not loaded for other case

## [4.14]

### Added
- Use github actions to run tests
- Adds CLI command to update individual alignments path
- Update HPO terms using downloaded definitions files
- Option to use alternative flask config when running `scout serve`
- Requirement to use loqusdb >= 2.5 if integrated

### Fixed
- Do not display Pedigree panel in cancer view
- Do not rely on internet connection and services available when running CI tests
- Variant loading assumes GATK if no caller set given and GATK filter status is seen in FILTER
- Pass genome build param all the way in order to get the right gene mappings for cases with build 38
- Parse correctly variants with zero frequency values
- Continue even if there are problems to create a region vcf
- STR and cancer variant navigation back to variants pages could fail

### Changed
- Improved code that sends requests to the external APIs
- Updates ranges for user ranks to fit todays usage
- Run coveralls on github actions instead of travis
- Run pip checks on github actions instead of coveralls
- For hg38 cases, change gnomAD link to point to version 3.0 (which is hg38 based)
- Show pinned or causative STR variants a bit more human readable

## [4.13.1]

### Added
### Fixed
- Typo that caused not all clinvar conflicting interpretations to be loaded no matter what
- Parse and retrieve clinvar annotations from VEP-annotated (VEP 97+) CSQ VCF field
- Variant clinvar significance shown as `not provided` whenever is `Uncertain significance`
- Phenomizer query crashing when case has no HPO terms assigned
- Fixed a bug affecting `All SNVs and INDELs` page when variants don't have canonical transcript
- Add gene name or id in cancer variant view

### Changed
- Cancer Variant view changed "Variant:Transcript:Exon:HGVS" to "Gene:Transcript:Exon:HGVS"

## [4.13]

### Added
- ClinVar SNVs track in IGV
- Add SMA view with SMN Copy Number data
- Easier to assign OMIM diagnoses from case page
- OMIM terms and specific OMIM term page

### Fixed
- Bug when adding a new gene to a panel
- Restored missing recent delivery reports
- Fixed style and links to other reports in case side panel
- Deleting cases using display_name and institute not deleting its variants
- Fixed bug that caused coordinates filter to override other filters
- Fixed a problem with finding some INS in loqusdb
- Layout on SV page when local observations without cases are present
- Make scout compatible with the new HPO definition files from `http://compbio.charite.de/jenkins/`
- General report visualization error when SNVs display names are very long


### Changed


## [4.12.4]

### Fixed
- Layout on SV page when local observations without cases are present

## [4.12.3]

### Fixed
- Case report when causative or pinned SVs have non null allele frequencies

## [4.12.2]

### Fixed
- SV variant links now take you to the SV variant page again
- Cancer variant view has cleaner table data entries for "N/A" data
- Pinned variant case level display hotfix for cancer and str - more on this later
- Cancer variants show correct alt/ref reads mirroring alt frequency now
- Always load all clinical STR variants even if a region load is attempted - index may be missing
- Same case repetition in variant local observations

## [4.12.1]

### Fixed
- Bug in variant.gene when gene has no HGVS description


## [4.12]

### Added
- Accepts `alignment_path` in load config to pass bam/cram files
- Display all phenotypes on variant page
- Display hgvs coordinates on pinned and causatives
- Clear panel pending changes
- Adds option to setup the database with static files
- Adds cli command to download the resources from CLI that scout needs
- Adds test files for merged somatic SV and CNV; as well as merged SNV, and INDEL part of #1279
- Allows for upload of OMIM-AUTO gene panel from static files without api-key

### Fixed
- Cancer case HPO panel variants link
- Fix so that some drop downs have correct size
- First IGV button in str variants page
- Cancer case activates on SNV variants
- Cases activate when STR variants are viewed
- Always calculate code coverage
- Pinned/Classification/comments in all types of variants pages
- Null values for panel's custom_inheritance_models
- Discrepancy between the manual disease transcripts and those in database in gene-edit page
- ACMG classification not showing for some causatives
- Fix bug which caused IGV.js to use hg19 reference files for hg38 data
- Bug when multiple bam files sources with non-null values are available


### Changed
- Renamed `requests` file to `scout_requests`
- Cancer variant view shows two, instead of four, decimals for allele and normal


## [4.11.1]

### Fixed
- Institute settings page
- Link institute settings to sharing institutes choices

## [4.11.0]

### Added
- Display locus name on STR variant page
- Alternative key `GNOMADAF_popmax` for Gnomad popmax allele frequency
- Automatic suggestions on how to improve the code on Pull Requests
- Parse GERP, phastCons and phyloP annotations from vep annotated CSQ fields
- Avoid flickering comment popovers in variant list
- Parse REVEL score from vep annotated CSQ fields
- Allow users to modify general institute settings
- Optionally format code automatically on commit
- Adds command to backup vital parts `scout export database`
- Parsing and displaying cancer SV variants from Manta annotated VCF files
- Dismiss cancer snv variants with cancer-specific options
- Add IGV.js UPD, RHO and TIDDIT coverage wig tracks.


### Fixed
- Slightly darker page background
- Fixed an issued with parsed conservation values from CSQ
- Clinvar submissions accessible to all users of an institute
- Header toolbar when on Clinvar page now shows institute name correctly
- Case should not always inactivate upon update
- Show dismissed snv cancer variants as grey on the cancer variants page
- Improved style of mappability link and local observations on variant page
- Convert all the GET requests to the igv view to POST request
- Error when updating gene panels using a file containing BOM chars
- Add/replace gene radio button not working in gene panels


## [4.10.1]

### Fixed
- Fixed issue with opening research variants
- Problem with coveralls not called by Travis CI
- Handle Biomart service down in tests


## [4.10.0]

### Added
- Rank score model in causatives page
- Exportable HPO terms from phenotypes page
- AMP guideline tiers for cancer variants
- Adds scroll for the transcript tab
- Added CLI option to query cases on time since case event was added
- Shadow clinical assessments also on research variants display
- Support for CRAM alignment files
- Improved str variants view : sorting by locus, grouped by allele.
- Delivery report PDF export
- New mosaicism tag option
- Add or modify individuals' age or tissue type from case page
- Display GC and allele depth in causatives table.
- Included primary reference transcript in general report
- Included partial causative variants in general report
- Remove dependency of loqusdb by utilising the CLI

### Fixed
- Fixed update OMIM command bug due to change in the header of the genemap2 file
- Removed Mosaic Tag from Cancer variants
- Fixes issue with unaligned table headers that comes with hidden Datatables
- Layout in general report PDF export
- Fixed issue on the case statistics view. The validation bars didn't show up when all institutes were selected. Now they do.
- Fixed missing path import by importing pathlib.Path
- Handle index inconsistencies in the update index functions
- Fixed layout problems


## [4.9.0]

### Added
- Improved MatchMaker pages, including visible patient contacts email address
- New badges for the github repo
- Links to [GENEMANIA](genemania.org)
- Sort gene panel list on case view.
- More automatic tests
- Allow loading of custom annotations in VCF using the SCOUT_CUSTOM info tag.

### Fixed
- Fix error when a gene is added to an empty dynamic gene panel
- Fix crash when attempting to add genes on incorrect format to dynamic gene panel
- Manual rank variant tags could be saved in a "Select a tag"-state, a problem in the variants view.
- Same case evaluations are no longer shown as gray previous evaluations on the variants page
- Stay on research pages, even if reset, next first buttons are pressed..
- Overlapping variants will now be visible on variant page again
- Fix missing classification comments and links in evaluations page
- All prioritized cases are shown on cases page


## [4.8.3]

### Added

### Fixed
- Bug when ordering sanger
- Improved scrolling over long list of genes/transcripts


## [4.8.2]

### Added

### Fixed
- Avoid opening extra tab for coverage report
- Fixed a problem when rank model version was saved as floats and not strings
- Fixed a problem with displaying dismiss variant reasons on the general report
- Disable load and delete filter buttons if there are no saved filters
- Fix problem with missing verifications
- Remove duplicate users and merge their data and activity


## [4.8.1]

### Added

### Fixed
- Prevent login fail for users with id defined by ObjectId and not email
- Prevent the app from crashing with `AttributeError: 'NoneType' object has no attribute 'message'`


## [4.8.0]

### Added
- Updated Scout to use Bootstrap 4.3
- New looks for Scout
- Improved dashboard using Chart.js
- Ask before inactivating a case where last assigned user leaves it
- Genes can be manually added to the dynamic gene list directly on the case page
- Dynamic gene panels can optionally be used with clinical filter, instead of default gene panel
- Dynamic gene panels get link out to chanjo-report for coverage report
- Load all clinvar variants with clinvar Pathogenic, Likely Pathogenic and Conflicting pathogenic
- Show transcripts with exon numbers for structural variants
- Case sort order can now be toggled between ascending and descending.
- Variants can be marked as partial causative if phenotype is available for case.
- Show a frequency tooltip hover for SV-variants.
- Added support for LDAP login system
- Search snv and structural variants by chromosomal coordinates
- Structural variants can be marked as partial causative if phenotype is available for case.
- Show normal and pathologic limits for STRs in the STR variants view.
- Institute level persistent variant filter settings that can be retrieved and used.
- export causative variants to Excel
- Add support for ROH, WIG and chromosome PNGs in case-view

### Fixed
- Fixed missing import for variants with comments
- Instructions on how to build docs
- Keep sanger order + verification when updating/reloading variants
- Fixed and moved broken filter actions (HPO gene panel and reset filter)
- Fixed string conversion to number
- UCSC links for structural variants are now separated per breakpoint (and whole variant where applicable)
- Reintroduced missing coverage report
- Fixed a bug preventing loading samples using the command line
- Better inheritance models customization for genes in gene panels
- STR variant page back to list button now does its one job.
- Allows to setup scout without a omim api key
- Fixed error causing "favicon not found" flash messages
- Removed flask --version from base cli
- Request rerun no longer changes case status. Active or archived cases inactivate on upload.
- Fixed missing tooltip on the cancer variants page
- Fixed weird Rank cell in variants page
- Next and first buttons order swap
- Added pagination (and POST capability) to cancer variants.
- Improves loading speed for variant page
- Problem with updating variant rank when no variants
- Improved Clinvar submission form
- General report crashing when dismissed variant has no valid dismiss code
- Also show collaborative case variants on the All variants view.
- Improved phenotype search using dataTables.js on phenotypes page
- Search and delete users with `email` instead of `_id`
- Fixed css styles so that multiselect options will all fit one column


## [4.7.3]

### Added
- RankScore can be used with VCFs for vcf_cancer files

### Fixed
- Fix issue with STR view next page button not doing its one job.

### Deleted
- Removed pileup as a bam viewing option. This is replaced by IGV


## [4.7.2]

### Added
- Show earlier ACMG classification in the variant list

### Fixed
- Fixed igv search not working due to igv.js dist 2.2.17
- Fixed searches for cases with a gene with variants pinned or marked causative.
- Load variant pages faster after fixing other causatives query
- Fixed mitochondrial report bug for variants without genes

## [4.7.1]

### Added

### Fixed
- Fixed bug on genes page


## [4.7.0]

### Added
- Export genes and gene panels in build GRCh38
- Search for cases with variants pinned or marked causative in a given gene.
- Search for cases phenotypically similar to a case also from WUI.
- Case variant searches can be limited to similar cases, matching HPO-terms,
  phenogroups and cohorts.
- De-archive reruns and flag them as 'inactive' if archived
- Sort cases by analysis_date, track or status
- Display cases in the following order: prioritized, active, inactive, archived, solved
- Assign case to user when user activates it or asks for rerun
- Case becomes inactive when it has no assignees
- Fetch refseq version from entrez and use it in clinvar form
- Load and export of exons for all genes, independent on refseq
- Documentation for loading/updating exons
- Showing SV variant annotations: SV cgh frequencies, gnomad-SV, local SV frequencies
- Showing transcripts mapping score in segmental duplications
- Handle requests to Ensembl Rest API
- Handle requests to Ensembl Rest Biomart
- STR variants view now displays GT and IGV link.
- Description field for gene panels
- Export exons in build 37 and 38 using the command line

### Fixed
- Fixes of and induced by build tests
- Fixed bug affecting variant observations in other cases
- Fixed a bug that showed wrong gene coverage in general panel PDF export
- MT report only shows variants occurring in the specific individual of the excel sheet
- Disable SSL certifcate verification in requests to chanjo
- Updates how intervaltree and pymongo is used to void deprecated functions
- Increased size of IGV sample tracks
- Optimized tests


## [4.6.1]

### Added

### Fixed
- Missing 'father' and 'mother' keys when parsing single individual cases


## [4.6.0]

### Added
- Description of Scout branching model in CONTRIBUTING doc
- Causatives in alphabetical order, display ACMG classification and filter by gene.
- Added 'external' to the list of analysis type options
- Adds functionality to display "Tissue type". Passed via load config.
- Update to IGV 2.

### Fixed
- Fixed alignment visualization and vcf2cytosure availability for demo case samples
- Fixed 3 bugs affecting SV pages visualization
- Reintroduced the --version cli option
- Fixed variants query by panel (hpo panel + gene panel).
- Downloaded MT report contains excel files with individuals' display name
- Refactored code in parsing of config files.


## [4.5.1]

### Added

### Fixed
- update requirement to use PyYaml version >= 5.1
- Safer code when loading config params in cli base


## [4.5.0]

### Added
- Search for similar cases from scout view CLI
- Scout cli is now invoked from the app object and works under the app context

### Fixed
- PyYaml dependency fixed to use version >= 5.1


## [4.4.1]

### Added
- Display SV rank model version when available

### Fixed
- Fixed upload of delivery report via API


## [4.4.0]

### Added
- Displaying more info on the Causatives page and hiding those not causative at the case level
- Add a comment text field to Sanger order request form, allowing a message to be included in the email
- MatchMaker Exchange integration
- List cases with empty synopsis, missing HPO terms and phenotype groups.
- Search for cases with open research list, or a given case status (active, inactive, archived)

### Fixed
- Variant query builder split into several functions
- Fixed delivery report load bug


## [4.3.3]

### Added
- Different individual table for cancer cases

### Fixed
- Dashboard collects validated variants from verification events instead of using 'sanger' field
- Cases shared with collaborators are visible again in cases page
- Force users to select a real institute to share cases with (actionbar select fix)


## [4.3.2]

### Added
- Dashboard data can be filtered using filters available in cases page
- Causatives for each institute are displayed on a dedicated page
- SNVs and and SVs are searchable across cases by gene and rank score
- A more complete report with validated variants is downloadable from dashboard

### Fixed
- Clinsig filter is fixed so clinsig numerical values are returned
- Split multi clinsig string values in different elements of clinsig array
- Regex to search in multi clinsig string values or multi revstat string values
- It works to upload vcf files with no variants now
- Combined Pileup and IGV alignments for SVs having variant start and stop on the same chromosome


## [4.3.1]

### Added
- Show calls from all callers even if call is not available
- Instructions to install cairo and pango libs from WeasyPrint page
- Display cases with number of variants from CLI
- Only display cases with number of variants above certain treshold. (Also CLI)
- Export of verified variants by CLI or from the dashboard
- Extend case level queries with default panels, cohorts and phenotype groups.
- Slice dashboard statistics display using case level queries
- Add a view where all variants for an institute can be searched across cases, filtering on gene and rank score. Allows searching research variants for cases that have research open.

### Fixed
- Fixed code to extract variant conservation (gerp, phyloP, phastCons)
- Visualization of PDF-exported gene panels
- Reintroduced the exon/intron number in variant verification email
- Sex and affected status is correctly displayed on general report
- Force number validation in SV filter by size
- Display ensembl transcripts when no refseq exists


## [4.3.0]

### Added
- Mosaicism tag on variants
- Show and filter on SweGen frequency for SVs
- Show annotations for STR variants
- Show all transcripts in verification email
- Added mitochondrial export
- Adds alternative to search for SVs shorter that the given length
- Look for 'bcftools' in the `set` field of VCFs
- Display digenic inheritance from OMIM
- Displays what refseq transcript that is primary in hgnc

### Fixed

- Archived panels displays the correct date (not retroactive change)
- Fixed problem with waiting times in gene panel exports
- Clinvar fiter not working with human readable clinsig values

## [4.2.2]

### Fixed
- Fixed gene panel create/modify from CSV file utf-8 decoding error
- Updating genes in gene panels now supports edit comments and entry version
- Gene panel export timeout error

## [4.2.1]

### Fixed
- Re-introduced gene name(s) in verification email subject
- Better PDF rendering for excluded variants in report
- Problem to access old case when `is_default` did not exist on a panel


## [4.2.0]

### Added
- New index on variant_id for events
- Display overlapping compounds on variants view

### Fixed
- Fixed broken clinical filter


## [4.1.4]

### Added
- Download of filtered SVs

### Fixed
- Fixed broken download of filtered variants
- Fixed visualization issue in gene panel PDF export
- Fixed bug when updating gene names in variant controller


## [4.1.3]

### Fixed
- Displays all primary transcripts


## [4.1.2]

### Added
- Option add/replace when updating a panel via CSV file
- More flexible versioning of the gene panels
- Printing coverage report on the bottom of the pdf case report
- Variant verification option for SVs
- Logs uri without pwd when connecting
- Disease-causing transcripts in case report
- Thicker lines in case report
- Supports HPO search for cases, both terms or if described in synopsis
- Adds sanger information to dashboard

### Fixed
- Use db name instead of **auth** as default for authentication
- Fixes so that reports can be generated even with many variants
- Fixed sanger validation popup to show individual variants queried by user and institute.
- Fixed problem with setting up scout
- Fixes problem when exac file is not available through broad ftp
- Fetch transcripts for correct build in `adapter.hgnc_gene`

## [4.1.1]
- Fix problem with institute authentication flash message in utils
- Fix problem with comments
- Fix problem with ensembl link


## [4.1.0]

### Added
- OMIM phenotypes to case report
- Command to download all panel app gene panels `scout load panel --panel-app`
- Links to genenames.org and omim on gene page
- Popup on gene at variants page with gene information
- reset sanger status to "Not validated" for pinned variants
- highlight cases with variants to be evaluated by Sanger on the cases page
- option to point to local reference files to the genome viewer pileup.js. Documented in `docs.admin-guide.server`
- option to export single variants in `scout export variants`
- option to load a multiqc report together with a case(add line in load config)
- added a view for searching HPO terms. It is accessed from the top left corner menu
- Updates the variants view for cancer variants. Adds a small cancer specific filter for known variants
- Adds hgvs information on cancer variants page
- Adds option to update phenotype groups from CLI

### Fixed
- Improved Clinvar to submit variants from different cases. Fixed HPO terms in casedata according to feedback
- Fixed broken link to case page from Sanger modal in cases view
- Now only cases with non empty lists of causative variants are returned in `adapter.case(has_causatives=True)`
- Can handle Tumor only samples
- Long lists of HGNC symbols are now possible. This was previously difficult with manual, uploaded or by HPO search when changing filter settings due to GET request limitations. Relevant pages now use POST requests. Adds the dynamic HPO panel as a selection on the gene panel dropdown.
- Variant filter defaults to default panels also on SV and Cancer variants pages.

## [4.0.0]

### WARNING ###

This is a major version update and will require that the backend of pre releases is updated.
Run commands:

```
$scout update genes
$scout update hpo
```

- Created a Clinvar submission tool, to speed up Clinvar submission of SNVs and SVs
- Added an analysis report page (html and PDF format) containing phenotype, gene panels and variants that are relevant to solve a case.

### Fixed
- Optimized evaluated variants to speed up creation of case report
- Moved igv and pileup viewer under a common folder
- Fixed MT alignment view pileup.js
- Fixed coordinates for SVs with start chromosome different from end chromosome
- Global comments shown across cases and institutes. Case-specific variant comments are shown only for that specific case.
- Links to clinvar submitted variants at the cases level
- Adapts clinvar parsing to new format
- Fixed problem in `scout update user` when the user object had no roles
- Makes pileup.js use online genome resources when viewing alignments. Now any instance of Scout can make use of this functionality.
- Fix ensembl link for structural variants
- Works even when cases does not have `'madeline_info'`
- Parses Polyphen in correct way again
- Fix problem with parsing gnomad from VEP

### Added
- Added a PDF export function for gene panels
- Added a "Filter and export" button to export custom-filtered SNVs to CSV file
- Dismiss SVs
- Added IGV alignments viewer
- Read delivery report path from case config or CLI command
- Filter for spidex scores
- All HPO terms are now added and fetched from the correct source (https://github.com/obophenotype/human-phenotype-ontology/blob/master/hp.obo)
- New command `scout update hpo`
- New command `scout update genes` will fetch all the latest information about genes and update them
- Load **all** variants found on chromosome **MT**
- Adds choice in cases overview do show as many cases as user like

### Removed
- pileup.min.js and pileup css are imported from a remote web location now
- All source files for HPO information, this is instead fetched directly from source
- All source files for gene information, this is instead fetched directly from source

## [3.0.0]
### Fixed
- hide pedigree panel unless it exists

## [1.5.1] - 2016-07-27
### Fixed
- look for both ".bam.bai" and ".bai" extensions

## [1.4.0] - 2016-03-22
### Added
- support for local frequency through loqusdb
- bunch of other stuff

## [1.3.0] - 2016-02-19
### Fixed
- Update query-phenomizer and add username/password

### Changed
- Update the way a case is checked for rerun-status

### Added
- Add new button to mark a case as "checked"
- Link to clinical variants _without_ 1000G annotation

## [1.2.2] - 2016-02-18
### Fixed
- avoid filtering out variants lacking ExAC and 1000G annotations

## [1.1.3] - 2015-10-01
### Fixed
- persist (clinical) filter when clicking load more
- fix #154 by robustly setting clinical filter func. terms

## [1.1.2] - 2015-09-07
### Fixed
- avoid replacing coverage report with none
- update SO terms, refactored

## [1.1.1] - 2015-08-20
### Fixed
- fetch case based on collaborator status (not owner)

## [1.1.0] - 2015-05-29
### Added
- link(s) to SNPedia based on RS-numbers
- new Jinja filter to "humanize" decimal numbers
- show gene panels in variant view
- new Jinja filter for decoding URL encoding
- add indicator to variants in list that have comments
- add variant number threshold and rank score threshold to load function
- add event methods to mongo adapter
- add tests for models
- show badge "old" if comment was written for a previous analysis

### Changed
- show cDNA change in transcript summary unless variant is exonic
- moved compounds table further up the page
- show dates for case uploads in ISO format
- moved variant comments higher up on page
- updated documentation for pages
- read in coverage report as blob in database and serve directly
- change ``OmimPhenotype`` to ``PhenotypeTerm``
- reorganize models sub-package
- move events (and comments) to separate collection
- only display prev/next links for the research list
- include variant type in breadcrumbs e.g. "Clinical variants"

### Removed
- drop dependency on moment.js

### Fixed
- show the same level of detail for all frequencies on all pages
- properly decode URL encoded symbols in amino acid/cDNA change strings
- fixed issue with wipe permissions in MongoDB
- include default gene lists in "variants" link in breadcrumbs

## [1.0.2] - 2015-05-20
### Changed
- update case fetching function

### Fixed
- handle multiple cases with same id

## [1.0.1] - 2015-04-28
### Fixed
- Fix building URL parameters in cases list Vue component

## [1.0.0] - 2015-04-12
Codename: Sara Lund

![Release 1.0](artwork/releases/release-1-0.jpg)

### Added
- Add email logging for unexpected errors
- New command line tool for deleting case

### Changed
- Much improved logging overall
- Updated documentation/usage guide
- Removed non-working IGV link

### Fixed
- Show sample display name in GT call
- Various small bug fixes
- Make it easier to hover over popups

## [0.0.2-rc1] - 2015-03-04
### Added
- add protein table for each variant
- add many more external links
- add coverage reports as PDFs

### Changed
- incorporate user feedback updates
- big refactor of load scripts

## [0.0.2-rc2] - 2015-03-04
### Changes
- add gene table with gene description
- reorganize inheritance models box

### Fixed
- avoid overwriting gene list on "research" load
- fix various bugs in external links

## [0.0.2-rc3] - 2015-03-05
### Added
- Activity log feed to variant view
- Adds protein change strings to ODM and Sanger email

### Changed
- Extract activity log component to macro

### Fixes
- Make Ensembl transcript links use archive website<|MERGE_RESOLUTION|>--- conflicted
+++ resolved
@@ -22,11 +22,8 @@
 - Enabled Flask CORS to communicate CORS status to js apps
 - Moved the code preparing the transcripts overview to the backend
 - Refactored and filtered json data used in general case report
-<<<<<<< HEAD
+- Changed the database used in docker-compose file to use the official MongoDB v4.4 image
 - Modified the Python and MongoDB versions used in testing matrices (github actions)
-=======
-- Changed the database used in docker-compose file to use the official MongoDB v4.4 image
->>>>>>> f87f3fe7
 
 ## [4.39]
 ### Added
