# Change Log
All notable changes to this project will be documented in this file.
This project adheres to [Semantic Versioning](http://semver.org/).

About changelog [here](https://keepachangelog.com/en/1.0.0/)

## [ ]
### Changed
- Update igv.js to v2.10.5
- Updated example of a case delivery report
- Unfreeze cyvcf2
- Builder images used in Scout Dockerfiles
- Crash report email subject gives host name
- Export general case report to PDF using PDFKit instead of WeasyPrint
- Do not include coverage report in PDF case report since they might have different orientation
- Export cancer cases's "Coverage and QC report" to PDF using PDFKit instead of Weasyprint
- Updated cancer "Coverage and QC report" example
- Keep portrait orientation in PDF delivery report
<<<<<<< HEAD
- Export delivery report to PDF using PDFKit
- Removed WeasyPrint lib dependency 
=======
- Export delivery report to PDF using PDFKit instead of Weasyprint
- PDF export of clinical and research HPO panels using PDFKit instead of Weasyprint
- Export gene panel report to PDF using PDFKit
>>>>>>> b7b895c7
### Fixed
- Reintroduced missing links to Swegen and Beacon and dbSNP in RD variant page, summary section
- Demo delivery report orientation to fit new columns
- Missing delivery report in demo case
- Cast MNVs to SNV for test
- Export verified variants from all institutes when user is admin
- Cancer coverage and QC report not found for demo cancer case
- Pull request template instructions on how to deploy to test server
- PDF Delivery report not showing Swedac logo
- Fix code typos
- Disable codefactor raised by ESLint for javascript functions located on another file
- Loading spinner stuck after downloading a PDF gene panel report

## [4.47]
### Added
- Added CADD, GnomAD and genotype calls to variantS export
### Changed
- Pull request template, to illustrate how to deploy pull request branches on cg-vm1 stage server
### Fixed
- Compiled Docker image contains a patched version (v4.9) of chanjo-report

## [4.46.1]
### Fixed
- Downloading of files generated within the app container (MT-report, verified variants, pedigrees, ..)

## [4.46]
### Added
- Created a Dockefile to be used to serve the dockerized app in production
- Modified the code to collect database params specified as env vars
- Created a GitHub action that pushes the Dockerfile-server image to Docker Hub (scout-server-stage) every time a PR is opened
- Created a GitHub action that pushes the Dockerfile-server image to Docker Hub (scout-server) every time a new release is created
- Reassign MatchMaker Exchange submission to another user when a Scout user is deleted
- Expose public API JSON gene panels endpoint, primarily to enable automated rerun checking for updates
- Add utils for dictionary type
- Filter institute cases using multiple HPO terms
- Vulture GitHub action to identify and remove unused variables and imports
### Changed
- Updated the python config file documentation in admin guide
- Case configuration parsing now uses Pydantic for improved typechecking and config handling
- Removed test matrices to speed up automatic testing of PRs
- Switch from Coveralls to Codecov to handle CI test coverage
- Speed-up CI tests by caching installation of libs and splitting tests into randomized groups using pytest-test-groups
- Improved LDAP login documentation
- Use lib flask-ldapconn instead of flask_ldap3_login> to handle ldap authentication
- Updated Managed variant documentation in user guide
- Fix and simplify creating and editing of gene panels
- Simplified gene variants search code
- Increased the height of the genes track in the IGV viewer
### Fixed
- Validate uploaded managed variant file lines, warning the user.
- Exporting validated variants with missing "genes" database key
- No results returned when searching for gene variants using a phenotype term
- Variants filtering by gene symbols file
- Make gene HGNC symbols field mandatory in gene variants page and run search only on form submit
- Make sure collaborator gene variants are still visible, even if HPO filter is used

## [4.45]
### Added
### Changed
- Start Scout also when loqusdbapi is not reachable
- Clearer definition of manual standard and custom inheritance models in gene panels
- Allow searching multiple chromosomes in filters
### Fixed
- Gene panel crashing on edit action

## [4.44]
### Added
### Changed
- Display Gene track beneath each sample track when displaying splice junctions in igv browser
- Check outdated gene symbols and update with aliases for both RD and cancer variantS
### Fixed
- Added query input check and fixed the Genes API endpoint to return a json formatted error when request is malformed
- Typo in ACMG BP6 tooltip

## [4.43.1]
### Added
- Added database index for OMIM disease term genes
### Changed
### Fixed
- Do not drop HPO terms collection when updating HPO terms via the command line
- Do not drop disease (OMIM) terms collection when updating diseases via the command line

## [4.43]
### Added
- Specify which collection(s) update/build indexes for
### Fixed
- Do not drop genes and transcripts collections when updating genes via the command line

## [4.42.1]
### Added
### Changed
### Fixed
- Freeze PyMongo lib to version<4.0 to keep supporting previous MongoDB versions
- Speed up gene panels creation and update by collecting only light gene info from database
- Avoid case page crash on Phenomizer queries timeout

## [4.42]
### Added
- Choose custom pinned variants to submit to MatchMaker Exchange
- Submit structural variant as genes to the MatchMaker Exchange
- Added function for maintainers and admins to remove gene panels
- Admins can restore deleted gene panels
- A development docker-compose file illustrating the scout/chanjo-report integration
- Show AD on variants view for cancer SV (tumor and normal)
- Cancer SV variants filter AD, AF (tumor and normal)
- Hiding the variants score column also from cancer SVs, as for the SNVs
### Changed
- Enforce same case _id and display_name when updating a case
- Enforce same individual ids, display names and affected status when updating a case
- Improved documentation for connecting to loqusdb instances (including loqusdbapi)
- Display and download HPO gene panels' gene symbols in italics
- A faster-built and lighter Docker image
- Reduce complexity of `panels` endpoint moving some code to the panels controllers
- Update requirements to use flask-ldap3-login>=0.9.17 instead of freezing WTForm
### Fixed
- Use of deprecated TextField after the upgrade of WTF to v3.0
- Freeze to WTForms to version < 3
- Remove the extra files (bed files and madeline.svg) introduced by mistake
- Cli command loading demo data in docker-compose when case custom images exist and is None
- Increased MongoDB connection serverSelectionTimeoutMS parameter to 30K (default value according to MongoDB documentation)
- Better differentiate old obs counts 0 vs N/A
- Broken cancer variants page when default gene panel was deleted
- Typo in tx_overview function in variant controllers file
- Fixed loqusdbapi SV search URL
- SV variants filtering using Decipher criterion
- Removing old gene panels that don't contain the `maintainer` key.

## [4.41.1]
### Fixed
- General reports crash for variant annotations with same variant on other cases

## [4.41]
### Added
- Extended the instructions for running the Scout Docker image (web app and cli).
- Enabled inclusion of custom images to STR variant view
### Fixed
- General case report sorting comments for variants with None genetic models
- Do not crash but redirect to variants page with error when a variant is not found for a case
- UCSC links coordinates for SV variants with start chromosome different than end chromosome
- Human readable variants name in case page for variants having start chromosome different from end chromosome
- Avoid always loading all transcripts when checking gene symbol: introduce gene captions
- Slow queries for evaluated variants on e.g. case page - use events instead
### Changed
- Rearrange variant page again, moving severity predictions down.
- More reactive layout width steps on variant page

## [4.40.1]
### Added
### Fixed
- Variants dismissed with inconsistent inheritance pattern can again be shown in general case report
- General report page for variants with genes=None
- General report crashing when variants have no panels
- Added other missing keys to case and variant dictionaries passed to general report
### Changed

## [4.40]
### Added
- A .cff citation file
- Phenotype search API endpoint
- Added pagination to phenotype API
- Extend case search to include internal MongoDB id
- Support for connecting to a MongoDB replica set (.py config files)
- Support for connecting to a MongoDB replica set (.yaml config files)
### Fixed
- Command to load the OMIM gene panel (`scout load panel --omim`)
- Unify style of pinned and causative variants' badges on case page
- Removed automatic spaces after punctuation in comments
- Remove the hardcoded number of total individuals from the variant's old observations panel
- Send delete requests to a connected Beacon using the DELETE method
- Layout of the SNV and SV variant page - move frequency up
### Changed
- Stop updating database indexes after loading exons via command line
- Display validation status badge also for not Sanger-sequenced variants
- Moved Frequencies, Severity and Local observations panels up in RD variants page
- Enabled Flask CORS to communicate CORS status to js apps
- Moved the code preparing the transcripts overview to the backend
- Refactored and filtered json data used in general case report
- Changed the database used in docker-compose file to use the official MongoDB v4.4 image
- Modified the Python (3.6, 3.8) and MongoDB (3.2, 4.4, 5.0) versions used in testing matrices (GitHub actions)
- Capitalize case search terms on institute and dashboard pages


## [4.39]
### Added
- COSMIC IDs collected from CSQ field named `COSMIC`
### Fixed
- Link to other causative variants on variant page
- Allow multiple COSMIC links for a cancer variant
- Fix floating text in severity box #2808
- Fixed MitoMap and HmtVar links for hg38 cases
- Do not open new browser tabs when downloading files
- Selectable IGV tracks on variant page
- Missing splice junctions button on variant page
- Refactor variantS representative gene selection, and use it also for cancer variant summary
### Changed
- Improve Javascript performance for displaying Chromograph images
- Make ClinVar classification more evident in cancer variant page

## [4.38]
### Added
- Option to hide Alamut button in the app config file
### Fixed
- Library deprecation warning fixed (insert is deprecated. Use insert_one or insert_many instead)
- Update genes command will not trigger an update of database indices any more
- Missing resources in temporary downloading directory when updating genes using the command line
- Restore previous variant ACMG classification in a scrollable div
- Loading spinner not stopping after downloading PDF case reports and variant list export
- Add extra Alamut links higher up on variant pages
- Improve UX for phenotypes in case page
- Filter and export of STR variants
- Update look of variants page navigation buttons
### Changed

## [4.37]
### Added
- Highlight and show version number for RefSeq MANE transcripts.
- Added integration to a rerunner service for toggling reanalysis with updated pedigree information
- SpliceAI display and parsing from VEP CSQ
- Display matching tiered variants for cancer variants
- Display a loading icon (spinner) until the page loads completely
- Display filter badges in cancer variants list
- Update genes from pre-downloaded file resources
- On login, OS, browser version and screen size are saved anonymously to understand how users are using Scout
- API returning institutes data for a given user: `/api/v1/institutes`
- API returning case data for a given institute: `/api/v1/institutes/<institute_id>/cases`
- Added GMS and Lund university hospital logos to login page
- Made display of Swedac logo configurable
- Support for displaying custom images in case view
- Individual-specific HPO terms
- Optional alamut_key in institute settings for Alamut Plus software
- Case report API endpoint
- Tooltip in case explaining that genes with genome build different than case genome build will not be added to dynamic HPO panel.
- Add DeepVariant as a caller
### Fixed
- Updated IGV to v2.8.5 to solve missing gene labels on some zoom levels
- Demo cancer case config file to load somatic SNVs and SVs only.
- Expand list of refseq trancripts in ClinVar submission form
- Renamed `All SNVs and INDELs` institute sidebar element to `Search SNVs and INDELs` and fixed its style.
- Add missing parameters to case load-config documentation
- Allow creating/editing gene panels and dynamic gene panels with genes present in genome build 38
- Bugfix broken Pytests
- Bulk dismissing variants error due to key conversion from string to integer
- Fix typo in index documentation
- Fixed crash in institute settings page if "collaborators" key is not set in database
- Don't stop Scout execution if LoqusDB call fails and print stacktrace to log
- Bug when case contains custom images with value `None`
- Bug introduced when fixing another bug in Scout-LoqusDB interaction
- Loading of OMIM diagnoses in Scout demo instance
- Remove the docker-compose with chanjo integration because it doesn't work yet.
- Fixed standard docker-compose with scout demo data and database
- Clinical variant assessments not present for pinned and causative variants on case page.
- MatchMaker matching one node at the time only
- Remove link from previously tiered variants badge in cancer variants page
- Typo in gene cell on cancer variants page
- Managed variants filter form
### Changed
- Better naming for variants buttons on cancer track (somatic, germline). Also show cancer research button if available.
- Load case with missing panels in config files, but show warning.
- Changing the (Female, Male) symbols to (F/M) letters in individuals_table and case-sma.
- Print stacktrace if case load command fails
- Added sort icon and a pointer to the cursor to all tables with sortable fields
- Moved variant, gene and panel info from the basic pane to summary panel for all variants.
- Renamed `Basics` panel to `Classify` on variant page.
- Revamped `Basics` panel to a panel dedicated to classify variants
- Revamped the summary panel to be more compact.
- Added dedicated template for cancer variants
- Removed Gene models, Gene annotations and Conservation panels for cancer variants
- Reorganized the orders of panels for variant and cancer variant views
- Added dedicated variant quality panel and removed relevant panes
- A more compact case page
- Removed OMIM genes panel
- Make genes panel, pinned variants panel, causative variants panel and ClinVar panel scrollable on case page
- Update to Scilifelab's 2020 logo
- Update Gens URL to support Gens v2.0 format
- Refactor tests for parsing case configurations
- Updated links to HPO downloadable resources
- Managed variants filtering defaults to all variant categories
- Changing the (Kind) drop-down according to (Category) drop-down in Managed variant add variant
- Moved Gens button to individuals table
- Check resource files availability before starting updating OMIM diagnoses
- Fix typo in `SHOW_OBSERVED_VARIANT_ARCHIVE` config param

## [4.36]
### Added
- Parse and save splice junction tracks from case config file
- Tooltip in observations panel, explaining that case variants with no link might be old variants, not uploaded after a case rerun
### Fixed
- Warning on overwriting variants with same position was no longer shown
- Increase the height of the dropdowns to 425px
- More indices for the case table as it grows, specifically for causatives queries
- Splice junction tracks not centered over variant genes
- Total number of research variants count
- Update variants stats in case documents every time new variants are loaded
- Bug in flashing warning messages when filtering variants
### Changed
- Clearer warning messages for genes and gene/gene-panels searches in variants filters

## [4.35]
### Added
- A new index for hgnc_symbol in the hgnc_gene collection
- A Pedigree panel in STR page
- Display Tier I and II variants in case view causatives card for cancer cases
### Fixed
- Send partial file data to igv.js when visualizing sashimi plots with splice junction tracks
- Research variants filtering by gene
- Do not attempt to populate annotations for not loaded pinned/causatives
- Add max-height to all dropdowns in filters
### Changed
- Switch off non-clinical gene warnings when filtering research variants
- Don't display OMIM disease card in case view for cancer cases
- Refactored Individuals and Causative card in case view for cancer cases
- Update and style STR case report

## [4.34]
### Added
- Saved filter lock and unlock
- Filters can optionally be marked audited, logging the filter name, user and date on the case events and general report.
- Added `ClinVar hits` and `Cosmic hits` in cancer SNVs filters
- Added `ClinVar hits` to variants filter (rare disease track)
- Load cancer demo case in docker-compose files (default and demo file)
- Inclusive-language check using [woke](https://github.com/get-woke/woke) github action
- Add link to HmtVar for mitochondrial variants (if VCF is annotated with HmtNote)
- Grey background for dismissed compounds in variants list and variant page
- Pin badge for pinned compounds in variants list and variant page
- Support LoqusDB REST API queries
- Add a docker-compose-matchmaker under scout/containers/development to test matchmaker locally
- Script to investigate consequences of symbol search bug
- Added GATK to list of SV and cancer SV callers
### Fixed
- Make MitoMap link work for hg38 again
- Export Variants feature crashing when one of the variants has no primary transcripts
- Redirect to last visited variantS page when dismissing variants from variants list
- Improved matching of SVs Loqus occurrences in other cases
- Remove padding from the list inside (Matching causatives from other cases) panel
- Pass None to get_app function in CLI base since passing script_info to app factory functions was deprecated in Flask 2.0
- Fixed failing tests due to Flask update to version 2.0
- Speed up user events view
- Causative view sort out of memory error
- Use hgnc_id for gene filter query
- Typo in case controllers displaying an error every time a patient is matched against external MatchMaker nodes
- Do not crash while attempting an update for variant documents that are too big (> 16 MB)
- Old STR causatives (and other variants) may not have HGNC symbols - fix sort lambda
- Check if gene_obj has primary_transcript before trying to access it
- Warn if a gene manually searched is in a clinical panel with an outdated name when filtering variants
- ChrPos split js not needed on STR page yet
### Changed
- Remove parsing of case `genome_version`, since it's not used anywhere downstream
- Introduce deprecation warning for Loqus configs that are not dictionaries
- SV clinical filter no longer filters out sub 100 nt variants
- Count cases in LoqusDB by variant type
- Commit pulse repo badge temporarily set to weekly
- Sort ClinVar submissions objects by ascending "Last evaluated" date
- Refactored the MatchMaker integration as an extension
- Replaced some sensitive words as suggested by woke linter
- Documentation for load-configuration rewritten.
- Add styles to MatchMaker matches table
- More detailed info on the data shared in MatchMaker submission form

## [4.33.1]
### Fixed
- Include markdown for release autodeploy docs
- Use standard inheritance model in ClinVar (https://ftp.ncbi.nlm.nih.gov/pub/GTR/standard_terms/Mode_of_inheritance.txt)
- Fix issue crash with variants that have been unflagged causative not being available in other causatives
### Added
### Changed

## [4.33]
### Fixed
- Command line crashing when updating an individual not found in database
- Dashboard page crashing when filters return no data
- Cancer variants filter by chromosome
- /api/v1/genes now searches for genes in all genome builds by default
- Upgraded igv.js to version 2.8.1 (Fixed Unparsable bed record error)
### Added
- Autodeploy docs on release
- Documentation for updating case individuals tracks
- Filter cases and dashboard stats by analysis track
### Changed
- Changed from deprecated db update method
- Pre-selected fields to run queries with in dashboard page
- Do not filter by any institute when first accessing the dashboard
- Removed OMIM panel in case view for cancer cases
- Display Tier I and II variants in case view causatives panel for cancer cases
- Refactored Individuals and Causative panels in case view for cancer cases

## [4.32.1]
### Fixed
- iSort lint check only
### Changed
- Institute cases page crashing when a case has track:Null
### Added

## [4.32]
### Added
- Load and show MITOMAP associated diseases from VCF (INFO field: MitomapAssociatedDiseases, via HmtNote)
- Show variant allele frequencies for mitochondrial variants (GRCh38 cases)
- Extend "public" json API with diseases (OMIM) and phenotypes (HPO)
- HPO gene list download now has option for clinical and non-clinical genes
- Display gene splice junctions data in sashimi plots
- Update case individuals with splice junctions tracks
- Simple Docker compose for development with local build
- Make Phenomodels subpanels collapsible
- User side documentation of cytogenomics features (Gens, Chromograph, vcf2cytosure, rhocall)
- iSort GitHub Action
- Support LoqusDB REST API queries
### Fixed
- Show other causative once, even if several events point to it
- Filtering variants by mitochondrial chromosome for cases with genome build=38
- HPO gene search button triggers any warnings for clinical / non-existing genes also on first search
- Fixed a bug in variants pages caused by MT variants without alt_frequency
- Tests for CADD score parsing function
- Fixed the look of IGV settings on SNV variant page
- Cases analyzed once shown as `rerun`
- Missing case track on case re-upload
- Fixed severity rank for SO term "regulatory region ablation"
### Changed
- Refactor according to CodeFactor - mostly reuse of duplicated code
- Phenomodels language adjustment
- Open variants in a new window (from variants page)
- Open overlapping and compound variants in a new window (from variant page)
- gnomAD link points to gnomAD v.3 (build GRCh38) for mitochondrial variants.
- Display only number of affected genes for dismissed SVs in general report
- Chromosome build check when populating the variants filter chromosome selection
- Display mitochondrial and rare diseases coverage report in cases with missing 'rare' track

## [4.31.1]
### Added
### Changed
- Remove mitochondrial and coverage report from cancer cases sidebar
### Fixed
- ClinVar page when dbSNP id is None

## [4.31]
### Added
- gnomAD annotation field in admin guide
- Export also dynamic panel genes not associated to an HPO term when downloading the HPO panel
- Primary HGNC transcript info in variant export files
- Show variant quality (QUAL field from vcf) in the variant summary
- Load/update PDF gene fusion reports (clinical and research) generated with Arriba
- Support new MANE annotations from VEP (both MANE Select and MANE Plus Clinical)
- Display on case activity the event of a user resetting all dismissed variants
- Support gnomAD population frequencies for mitochondrial variants
- Anchor links in Casedata ClinVar panels to redirect after renaming individuals
### Fixed
- Replace old docs link www.clinicalgenomics.se/scout with new https://clinical-genomics.github.io/scout
- Page formatting issues whenever case and variant comments contain extremely long strings with no spaces
- Chromograph images can be one column and have scrollbar. Removed legacy code.
- Column labels for ClinVar case submission
- Page crashing looking for LoqusDB observation when variant doesn't exist
- Missing inheritance models and custom inheritance models on newly created gene panels
- Accept only numbers in managed variants filter as position and end coordinates
- SNP id format and links in Variant page, ClinVar submission form and general report
- Case groups tooltip triggered only when mouse is on the panel header
### Changed
- A more compact case groups panel
- Added landscape orientation CSS style to cancer coverage and QC demo report
- Improve user documentation to create and save new gene panels
- Removed option to use space as separator when uploading gene panels
- Separating the columns of standard and custom inheritance models in gene panels
- Improved ClinVar instructions for users using non-English Excel

## [4.30.2]
### Added
### Fixed
- Use VEP RefSeq ID if RefSeq list is empty in RefSeq transcripts overview
- Bug creating variant links for variants with no end_chrom
### Changed

## [4.30.1]
### Added
### Fixed
- Cryptography dependency fixed to use version < 3.4
### Changed

## [4.30]
### Added
- Introduced a `reset dismiss variant` verb
- Button to reset all dismissed variants for a case
- Add black border to Chromograph ideograms
- Show ClinVar annotations on variantS page
- Added integration with GENS, copy number visualization tool
- Added a VUS label to the manual classification variant tags
- Add additional information to SNV verification emails
- Tooltips documenting manual annotations from default panels
- Case groups now show bam files from all cases on align view
### Fixed
- Center initial igv view on variant start with SNV/indels
- Don't set initial igv view to negative coordinates
- Display of GQ for SV and STR
- Parsing of AD and related info for STRs
- LoqusDB field in institute settings accepts only existing Loqus instances
- Fix DECIPHER link to work after DECIPHER migrated to GRCh38
- Removed visibility window param from igv.js genes track
- Updated HPO download URL
- Patch HPO download test correctly
- Reference size on STR hover not needed (also wrong)
- Introduced genome build check (allowed values: 37, 38, "37", "38") on case load
- Improve case searching by assignee full name
- Populating the LoqusDB select in institute settings
### Changed
- Cancer variants table header (pop freq etc)
- Only admin users can modify LoqusDB instance in Institute settings
- Style of case synopsis, variants and case comments
- Switched to igv.js 2.7.5
- Do not choke if case is missing research variants when research requested
- Count cases in LoqusDB by variant type
- Introduce deprecation warning for Loqus configs that are not dictionaries
- Improve create new gene panel form validation
- Make XM- transcripts less visible if they don't overlap with transcript refseq_id in variant page
- Color of gene panels and comments panels on cases and variant pages
- Do not choke if case is missing research variants when reserch requested

## [4.29.1]
### Added
### Fixed
- Always load STR variants regardless of RankScore threshold (hotfix)
### Changed

## [4.29]
### Added
- Added a page about migrating potentially breaking changes to the documentation
- markdown_include in development requirements file
- STR variants filter
- Display source, Z-score, inheritance pattern for STR annotations from Stranger (>0.6.1) if available
- Coverage and quality report to cancer view
### Fixed
- ACMG classification page crashing when trying to visualize a classification that was removed
- Pretty print HGVS on gene variants (URL-decode VEP)
- Broken or missing link in the documentation
- Multiple gene names in ClinVar submission form
- Inheritance model select field in ClinVar submission
- IGV.js >2.7.0 has an issue with the gene track zoom levels - temp freeze at 2.7.0
- Revert CORS-anywhere and introduce a local http proxy for cloud tracks
### Changed

## [4.28]
### Added
- Chromograph integration for displaying PNGs in case-page
- Add VAF to cancer case general report, and remove some of its unused fields
- Variants filter compatible with genome browser location strings
- Support for custom public igv tracks stored on the cloud
- Add tests to increase testing coverage
- Update case variants count after deleting variants
- Update IGV.js to latest (v2.7.4)
- Bypass igv.js CORS check using `https://github.com/Rob--W/cors-anywhere`
- Documentation on default and custom IGV.js tracks (admin docs)
- Lock phenomodels so they're editable by admins only
- Small case group assessment sharing
- Tutorial and files for deploying app on containers (Kubernetes pods)
- Canonical transcript and protein change of canonical transcript in exported variants excel sheet
- Support for Font Awesome version 6
- Submit to Beacon from case page sidebar
- Hide dismissed variants in variants pages and variants export function
- Systemd service files and instruction to deploy Scout using podman
### Fixed
- Bugfix: unused `chromgraph_prefix |tojson` removed
- Freeze coloredlogs temporarily
- Marrvel link
- Don't show TP53 link for silent or synonymous changes
- OMIM gene field accepts any custom number as OMIM gene
- Fix Pytest single quote vs double quote string
- Bug in gene variants search by similar cases and no similar case is found
- Delete unused file `userpanel.py`
- Primary transcripts in variant overview and general report
- Google OAuth2 login setup in README file
- Redirect to 'missing file'-icon if configured Chromograph file is missing
- Javascript error in case page
- Fix compound matching during variant loading for hg38
- Cancer variants view containing variants dismissed with cancer-specific reasons
- Zoom to SV variant length was missing IGV contig select
- Tooltips on case page when case has no default gene panels
### Changed
- Save case variants count in case document and not in sessions
- Style of gene panels multiselect on case page
- Collapse/expand main HPO checkboxes in phenomodel preview
- Replaced GQ (Genotype quality) with VAF (Variant allele frequency) in cancer variants GT table
- Allow loading of cancer cases with no tumor_purity field
- Truncate cDNA and protein changes in case report if longer than 20 characters


## [4.27]
### Added
- Exclude one or more variant categories when running variants delete command
### Fixed
### Changed

## [4.26.1]
### Added
### Fixed
- Links with 1-letter aa codes crash on frameshift etc
### Changed

## [4.26]
### Added
- Extend the delete variants command to print analysis date, track, institute, status and research status
- Delete variants by type of analysis (wgs|wes|panel)
- Links to cBioPortal, MutanTP53, IARC TP53, OncoKB, MyCancerGenome, CIViC
### Fixed
- Deleted variants count
### Changed
- Print output of variants delete command as a tab separated table

## [4.25]
### Added
- Command line function to remove variants from one or all cases
### Fixed
- Parse SMN None calls to None rather than False

## [4.24.1]
### Fixed
- Install requirements.txt via setup file

## [4.24]
### Added
- Institute-level phenotype models with sub-panels containing HPO and OMIM terms
- Runnable Docker demo
- Docker image build and push github action
- Makefile with shortcuts to docker commands
- Parse and save synopsis, phenotype and cohort terms from config files upon case upload
### Fixed
- Update dismissed variant status when variant dismissed key is missing
- Breakpoint two IGV button now shows correct chromosome when different from bp1
- Missing font lib in Docker image causing the PDF report download page to crash
- Sentieon Manta calls lack Somaticscore - load anyway
- ClinVar submissions crashing due to pinned variants that are not loaded
- Point ExAC pLI score to new gnomad server address
- Bug uploading cases missing phenotype terms in config file
- STRs loaded but not shown on browser page
- Bug when using adapter.variant.get_causatives with case_id without causatives
- Problem with fetching "solved" from scout export cases cli
- Better serialising of datetime and bson.ObjectId
- Added `volumes` folder to .gitignore
### Changed
- Make matching causative and managed variants foldable on case page
- Remove calls to PyMongo functions marked as deprecated in backend and frontend(as of version 3.7).
- Improved `scout update individual` command
- Export dynamic phenotypes with ordered gene lists as PDF


## [4.23]
### Added
- Save custom IGV track settings
- Show a flash message with clear info about non-valid genes when gene panel creation fails
- CNV report link in cancer case side navigation
- Return to comment section after editing, deleting or submitting a comment
- Managed variants
- MT vs 14 chromosome mean coverage stats if Scout is connected to Chanjo
### Fixed
- missing `vcf_cancer_sv` and `vcf_cancer_sv_research` to manual.
- Split ClinVar multiple clnsig values (slash-separated) and strip them of underscore for annotations without accession number
- Timeout of `All SNVs and INDELs` page when no valid gene is provided in the search
- Round CADD (MIPv9)
- Missing default panel value
- Invisible other causatives lines when other causatives lack gene symbols
### Changed
- Do not freeze mkdocs-material to version 4.6.1
- Remove pre-commit dependency

## [4.22]
### Added
- Editable cases comments
- Editable variants comments
### Fixed
- Empty variant activity panel
- STRs variants popover
- Split new ClinVar multiple significance terms for a variant
- Edit the selected comment, not the latest
### Changed
- Updated RELEASE docs.
- Pinned variants card style on the case page
- Merged `scout export exons` and `scout view exons` commands


## [4.21.2]
### Added
### Fixed
- Do not pre-filter research variants by (case-default) gene panels
- Show OMIM disease tooltip reliably
### Changed

## [4.21.1]
### Added
### Fixed
- Small change to Pop Freq column in variants ang gene panels to avoid strange text shrinking on small screens
- Direct use of HPO list for Clinical HPO SNV (and cancer SNV) filtering
- PDF coverage report redirecting to login page
### Changed
- Remove the option to dismiss single variants from all variants pages
- Bulk dismiss SNVs, SVs and cancer SNVs from variants pages

## [4.21]
### Added
- Support to configure LoqusDB per institute
- Highlight causative variants in the variants list
- Add tests. Mostly regarding building internal datatypes.
- Remove leading and trailing whitespaces from panel_name and display_name when panel is created
- Mark MANE transcript in list of transcripts in "Transcript overview" on variant page
- Show default panel name in case sidebar
- Previous buttons for variants pagination
- Adds a gh action that checks that the changelog is updated
- Adds a gh action that deploys new releases automatically to pypi
- Warn users if case default panels are outdated
- Define institute-specific gene panels for filtering in institute settings
- Use institute-specific gene panels in variants filtering
- Show somatic VAF for pinned and causative variants on case page

### Fixed
- Report pages redirect to login instead of crashing when session expires
- Variants filter loading in cancer variants page
- User, Causative and Cases tables not scaling to full page
- Improved docs for an initial production setup
- Compatibility with latest version of Black
- Fixed tests for Click>7
- Clinical filter required an extra click to Filter to return variants
- Restore pagination and shrink badges in the variants page tables
- Removing a user from the command line now inactivates the case only if user is last assignee and case is active
- Bugfix, LoqusDB per institute feature crashed when institute id was empty string
- Bugfix, LoqusDB calls where missing case count
- filter removal and upload for filters deleted from another page/other user
- Visualize outdated gene panels info in a popover instead of a tooltip in case page side panel

### Changed
- Highlight color on normal STRs in the variants table from green to blue
- Display breakpoints coordinates in verification emails only for structural variants


## [4.20]
### Added
- Display number of filtered variants vs number of total variants in variants page
- Search case by HPO terms
- Dismiss variant column in the variants tables
- Black and pre-commit packages to dev requirements

### Fixed
- Bug occurring when rerun is requested twice
- Peddy info fields in the demo config file
- Added load config safety check for multiple alignment files for one individual
- Formatting of cancer variants table
- Missing Score in SV variants table

### Changed
- Updated the documentation on how to create a new software release
- Genome build-aware cytobands coordinates
- Styling update of the Matchmaker card
- Select search type in case search form


## [4.19]

### Added
- Show internal ID for case
- Add internal ID for downloaded CGH files
- Export dynamic HPO gene list from case page
- Remove users as case assignees when their account is deleted
- Keep variants filters panel expanded when filters have been used

### Fixed
- Handle the ProxyFix ModuleNotFoundError when Werkzeug installed version is >1.0
- General report formatting issues whenever case and variant comments contain extremely long strings with no spaces

### Changed
- Created an institute wrapper page that contains list of cases, causatives, SNVs & Indels, user list, shared data and institute settings
- Display case name instead of case ID on clinVar submissions
- Changed icon of sample update in clinVar submissions


## [4.18]

### Added
- Filter cancer variants on cytoband coordinates
- Show dismiss reasons in a badge with hover for clinical variants
- Show an ellipsis if 10 cases or more to display with loqusdb matches
- A new blog post for version 4.17
- Tooltip to better describe Tumor and Normal columns in cancer variants
- Filter cancer SNVs and SVs by chromosome coordinates
- Default export of `Assertion method citation` to clinVar variants submission file
- Button to export up to 500 cancer variants, filtered or not
- Rename samples of a clinVar submission file

### Fixed
- Apply default gene panel on return to cancer variantS from variant view
- Revert to certificate checking when asking for Chanjo reports
- `scout download everything` command failing while downloading HPO terms

### Changed
- Turn tumor and normal allelic fraction to decimal numbers in tumor variants page
- Moved clinVar submissions code to the institutes blueprints
- Changed name of clinVar export files to FILENAME.Variant.csv and FILENAME.CaseData.csv
- Switched Google login libraries from Flask-OAuthlib to Authlib


## [4.17.1]

### Fixed
- Load cytobands for cases with chromosome build not "37" or "38"


## [4.17]

### Added
- COSMIC badge shown in cancer variants
- Default gene-panel in non-cancer structural view in url
- Filter SNVs and SVs by cytoband coordinates
- Filter cancer SNV variants by alt allele frequency in tumor
- Correct genome build in UCSC link from structural variant page



### Fixed
- Bug in clinVar form when variant has no gene
- Bug when sharing cases with the same institute twice
- Page crashing when removing causative variant tag
- Do not default to GATK caller when no caller info is provided for cancer SNVs


## [4.16.1]

### Fixed
- Fix the fix for handling of delivery reports for rerun cases

## [4.16]

### Added
- Adds possibility to add "lims_id" to cases. Currently only stored in database, not shown anywhere
- Adds verification comment box to SVs (previously only available for small variants)
- Scrollable pedigree panel

### Fixed
- Error caused by changes in WTForm (new release 2.3.x)
- Bug in OMIM case page form, causing the page to crash when a string was provided instead of a numerical OMIM id
- Fix Alamut link to work properly on hg38
- Better handling of delivery reports for rerun cases
- Small CodeFactor style issues: matchmaker results counting, a couple of incomplete tests and safer external xml
- Fix an issue with Phenomizer introduced by CodeFactor style changes

### Changed
- Updated the version of igv.js to 2.5.4

## [4.15.1]

### Added
- Display gene names in ClinVar submissions page
- Links to Varsome in variant transcripts table

### Fixed
- Small fixes to ClinVar submission form
- Gene panel page crash when old panel has no maintainers

## [4.15]

### Added
- Clinvar CNVs IGV track
- Gene panels can have maintainers
- Keep variant actions (dismissed, manual rank, mosaic, acmg, comments) upon variant re-upload
- Keep variant actions also on full case re-upload

### Fixed
- Fix the link to Ensembl for SV variants when genome build 38.
- Arrange information in columns on variant page
- Fix so that new cosmic identifier (COSV) is also acceptable #1304
- Fixed COSMIC tag in INFO (outside of CSQ) to be parses as well with `&` splitter.
- COSMIC stub URL changed to https://cancer.sanger.ac.uk/cosmic/search?q= instead.
- Updated to a version of IGV where bigBed tracks are visualized correctly
- Clinvar submission files are named according to the content (variant_data and case_data)
- Always show causatives from other cases in case overview
- Correct disease associations for gene symbol aliases that exist as separate genes
- Re-add "custom annotations" for SV variants
- The override ClinVar P/LP add-in in the Clinical Filter failed for new CSQ strings

### Changed
- Runs all CI checks in github actions

## [4.14.1]

### Fixed
- Error when variant found in loqusdb is not loaded for other case

## [4.14]

### Added
- Use github actions to run tests
- Adds CLI command to update individual alignments path
- Update HPO terms using downloaded definitions files
- Option to use alternative flask config when running `scout serve`
- Requirement to use loqusdb >= 2.5 if integrated

### Fixed
- Do not display Pedigree panel in cancer view
- Do not rely on internet connection and services available when running CI tests
- Variant loading assumes GATK if no caller set given and GATK filter status is seen in FILTER
- Pass genome build param all the way in order to get the right gene mappings for cases with build 38
- Parse correctly variants with zero frequency values
- Continue even if there are problems to create a region vcf
- STR and cancer variant navigation back to variants pages could fail

### Changed
- Improved code that sends requests to the external APIs
- Updates ranges for user ranks to fit todays usage
- Run coveralls on github actions instead of travis
- Run pip checks on github actions instead of coveralls
- For hg38 cases, change gnomAD link to point to version 3.0 (which is hg38 based)
- Show pinned or causative STR variants a bit more human readable

## [4.13.1]

### Added
### Fixed
- Typo that caused not all clinvar conflicting interpretations to be loaded no matter what
- Parse and retrieve clinvar annotations from VEP-annotated (VEP 97+) CSQ VCF field
- Variant clinvar significance shown as `not provided` whenever is `Uncertain significance`
- Phenomizer query crashing when case has no HPO terms assigned
- Fixed a bug affecting `All SNVs and INDELs` page when variants don't have canonical transcript
- Add gene name or id in cancer variant view

### Changed
- Cancer Variant view changed "Variant:Transcript:Exon:HGVS" to "Gene:Transcript:Exon:HGVS"

## [4.13]

### Added
- ClinVar SNVs track in IGV
- Add SMA view with SMN Copy Number data
- Easier to assign OMIM diagnoses from case page
- OMIM terms and specific OMIM term page

### Fixed
- Bug when adding a new gene to a panel
- Restored missing recent delivery reports
- Fixed style and links to other reports in case side panel
- Deleting cases using display_name and institute not deleting its variants
- Fixed bug that caused coordinates filter to override other filters
- Fixed a problem with finding some INS in loqusdb
- Layout on SV page when local observations without cases are present
- Make scout compatible with the new HPO definition files from `http://compbio.charite.de/jenkins/`
- General report visualization error when SNVs display names are very long


### Changed


## [4.12.4]

### Fixed
- Layout on SV page when local observations without cases are present

## [4.12.3]

### Fixed
- Case report when causative or pinned SVs have non null allele frequencies

## [4.12.2]

### Fixed
- SV variant links now take you to the SV variant page again
- Cancer variant view has cleaner table data entries for "N/A" data
- Pinned variant case level display hotfix for cancer and str - more on this later
- Cancer variants show correct alt/ref reads mirroring alt frequency now
- Always load all clinical STR variants even if a region load is attempted - index may be missing
- Same case repetition in variant local observations

## [4.12.1]

### Fixed
- Bug in variant.gene when gene has no HGVS description


## [4.12]

### Added
- Accepts `alignment_path` in load config to pass bam/cram files
- Display all phenotypes on variant page
- Display hgvs coordinates on pinned and causatives
- Clear panel pending changes
- Adds option to setup the database with static files
- Adds cli command to download the resources from CLI that scout needs
- Adds test files for merged somatic SV and CNV; as well as merged SNV, and INDEL part of #1279
- Allows for upload of OMIM-AUTO gene panel from static files without api-key

### Fixed
- Cancer case HPO panel variants link
- Fix so that some drop downs have correct size
- First IGV button in str variants page
- Cancer case activates on SNV variants
- Cases activate when STR variants are viewed
- Always calculate code coverage
- Pinned/Classification/comments in all types of variants pages
- Null values for panel's custom_inheritance_models
- Discrepancy between the manual disease transcripts and those in database in gene-edit page
- ACMG classification not showing for some causatives
- Fix bug which caused IGV.js to use hg19 reference files for hg38 data
- Bug when multiple bam files sources with non-null values are available


### Changed
- Renamed `requests` file to `scout_requests`
- Cancer variant view shows two, instead of four, decimals for allele and normal


## [4.11.1]

### Fixed
- Institute settings page
- Link institute settings to sharing institutes choices

## [4.11.0]

### Added
- Display locus name on STR variant page
- Alternative key `GNOMADAF_popmax` for Gnomad popmax allele frequency
- Automatic suggestions on how to improve the code on Pull Requests
- Parse GERP, phastCons and phyloP annotations from vep annotated CSQ fields
- Avoid flickering comment popovers in variant list
- Parse REVEL score from vep annotated CSQ fields
- Allow users to modify general institute settings
- Optionally format code automatically on commit
- Adds command to backup vital parts `scout export database`
- Parsing and displaying cancer SV variants from Manta annotated VCF files
- Dismiss cancer snv variants with cancer-specific options
- Add IGV.js UPD, RHO and TIDDIT coverage wig tracks.


### Fixed
- Slightly darker page background
- Fixed an issued with parsed conservation values from CSQ
- Clinvar submissions accessible to all users of an institute
- Header toolbar when on Clinvar page now shows institute name correctly
- Case should not always inactivate upon update
- Show dismissed snv cancer variants as grey on the cancer variants page
- Improved style of mappability link and local observations on variant page
- Convert all the GET requests to the igv view to POST request
- Error when updating gene panels using a file containing BOM chars
- Add/replace gene radio button not working in gene panels


## [4.10.1]

### Fixed
- Fixed issue with opening research variants
- Problem with coveralls not called by Travis CI
- Handle Biomart service down in tests


## [4.10.0]

### Added
- Rank score model in causatives page
- Exportable HPO terms from phenotypes page
- AMP guideline tiers for cancer variants
- Adds scroll for the transcript tab
- Added CLI option to query cases on time since case event was added
- Shadow clinical assessments also on research variants display
- Support for CRAM alignment files
- Improved str variants view : sorting by locus, grouped by allele.
- Delivery report PDF export
- New mosaicism tag option
- Add or modify individuals' age or tissue type from case page
- Display GC and allele depth in causatives table.
- Included primary reference transcript in general report
- Included partial causative variants in general report
- Remove dependency of loqusdb by utilising the CLI

### Fixed
- Fixed update OMIM command bug due to change in the header of the genemap2 file
- Removed Mosaic Tag from Cancer variants
- Fixes issue with unaligned table headers that comes with hidden Datatables
- Layout in general report PDF export
- Fixed issue on the case statistics view. The validation bars didn't show up when all institutes were selected. Now they do.
- Fixed missing path import by importing pathlib.Path
- Handle index inconsistencies in the update index functions
- Fixed layout problems


## [4.9.0]

### Added
- Improved MatchMaker pages, including visible patient contacts email address
- New badges for the github repo
- Links to [GENEMANIA](genemania.org)
- Sort gene panel list on case view.
- More automatic tests
- Allow loading of custom annotations in VCF using the SCOUT_CUSTOM info tag.

### Fixed
- Fix error when a gene is added to an empty dynamic gene panel
- Fix crash when attempting to add genes on incorrect format to dynamic gene panel
- Manual rank variant tags could be saved in a "Select a tag"-state, a problem in the variants view.
- Same case evaluations are no longer shown as gray previous evaluations on the variants page
- Stay on research pages, even if reset, next first buttons are pressed..
- Overlapping variants will now be visible on variant page again
- Fix missing classification comments and links in evaluations page
- All prioritized cases are shown on cases page


## [4.8.3]

### Added

### Fixed
- Bug when ordering sanger
- Improved scrolling over long list of genes/transcripts


## [4.8.2]

### Added

### Fixed
- Avoid opening extra tab for coverage report
- Fixed a problem when rank model version was saved as floats and not strings
- Fixed a problem with displaying dismiss variant reasons on the general report
- Disable load and delete filter buttons if there are no saved filters
- Fix problem with missing verifications
- Remove duplicate users and merge their data and activity


## [4.8.1]

### Added

### Fixed
- Prevent login fail for users with id defined by ObjectId and not email
- Prevent the app from crashing with `AttributeError: 'NoneType' object has no attribute 'message'`


## [4.8.0]

### Added
- Updated Scout to use Bootstrap 4.3
- New looks for Scout
- Improved dashboard using Chart.js
- Ask before inactivating a case where last assigned user leaves it
- Genes can be manually added to the dynamic gene list directly on the case page
- Dynamic gene panels can optionally be used with clinical filter, instead of default gene panel
- Dynamic gene panels get link out to chanjo-report for coverage report
- Load all clinvar variants with clinvar Pathogenic, Likely Pathogenic and Conflicting pathogenic
- Show transcripts with exon numbers for structural variants
- Case sort order can now be toggled between ascending and descending.
- Variants can be marked as partial causative if phenotype is available for case.
- Show a frequency tooltip hover for SV-variants.
- Added support for LDAP login system
- Search snv and structural variants by chromosomal coordinates
- Structural variants can be marked as partial causative if phenotype is available for case.
- Show normal and pathologic limits for STRs in the STR variants view.
- Institute level persistent variant filter settings that can be retrieved and used.
- export causative variants to Excel
- Add support for ROH, WIG and chromosome PNGs in case-view

### Fixed
- Fixed missing import for variants with comments
- Instructions on how to build docs
- Keep sanger order + verification when updating/reloading variants
- Fixed and moved broken filter actions (HPO gene panel and reset filter)
- Fixed string conversion to number
- UCSC links for structural variants are now separated per breakpoint (and whole variant where applicable)
- Reintroduced missing coverage report
- Fixed a bug preventing loading samples using the command line
- Better inheritance models customization for genes in gene panels
- STR variant page back to list button now does its one job.
- Allows to setup scout without a omim api key
- Fixed error causing "favicon not found" flash messages
- Removed flask --version from base cli
- Request rerun no longer changes case status. Active or archived cases inactivate on upload.
- Fixed missing tooltip on the cancer variants page
- Fixed weird Rank cell in variants page
- Next and first buttons order swap
- Added pagination (and POST capability) to cancer variants.
- Improves loading speed for variant page
- Problem with updating variant rank when no variants
- Improved Clinvar submission form
- General report crashing when dismissed variant has no valid dismiss code
- Also show collaborative case variants on the All variants view.
- Improved phenotype search using dataTables.js on phenotypes page
- Search and delete users with `email` instead of `_id`
- Fixed css styles so that multiselect options will all fit one column


## [4.7.3]

### Added
- RankScore can be used with VCFs for vcf_cancer files

### Fixed
- Fix issue with STR view next page button not doing its one job.

### Deleted
- Removed pileup as a bam viewing option. This is replaced by IGV


## [4.7.2]

### Added
- Show earlier ACMG classification in the variant list

### Fixed
- Fixed igv search not working due to igv.js dist 2.2.17
- Fixed searches for cases with a gene with variants pinned or marked causative.
- Load variant pages faster after fixing other causatives query
- Fixed mitochondrial report bug for variants without genes

## [4.7.1]

### Added

### Fixed
- Fixed bug on genes page


## [4.7.0]

### Added
- Export genes and gene panels in build GRCh38
- Search for cases with variants pinned or marked causative in a given gene.
- Search for cases phenotypically similar to a case also from WUI.
- Case variant searches can be limited to similar cases, matching HPO-terms,
  phenogroups and cohorts.
- De-archive reruns and flag them as 'inactive' if archived
- Sort cases by analysis_date, track or status
- Display cases in the following order: prioritized, active, inactive, archived, solved
- Assign case to user when user activates it or asks for rerun
- Case becomes inactive when it has no assignees
- Fetch refseq version from entrez and use it in clinvar form
- Load and export of exons for all genes, independent on refseq
- Documentation for loading/updating exons
- Showing SV variant annotations: SV cgh frequencies, gnomad-SV, local SV frequencies
- Showing transcripts mapping score in segmental duplications
- Handle requests to Ensembl Rest API
- Handle requests to Ensembl Rest Biomart
- STR variants view now displays GT and IGV link.
- Description field for gene panels
- Export exons in build 37 and 38 using the command line

### Fixed
- Fixes of and induced by build tests
- Fixed bug affecting variant observations in other cases
- Fixed a bug that showed wrong gene coverage in general panel PDF export
- MT report only shows variants occurring in the specific individual of the excel sheet
- Disable SSL certifcate verification in requests to chanjo
- Updates how intervaltree and pymongo is used to void deprecated functions
- Increased size of IGV sample tracks
- Optimized tests


## [4.6.1]

### Added

### Fixed
- Missing 'father' and 'mother' keys when parsing single individual cases


## [4.6.0]

### Added
- Description of Scout branching model in CONTRIBUTING doc
- Causatives in alphabetical order, display ACMG classification and filter by gene.
- Added 'external' to the list of analysis type options
- Adds functionality to display "Tissue type". Passed via load config.
- Update to IGV 2.

### Fixed
- Fixed alignment visualization and vcf2cytosure availability for demo case samples
- Fixed 3 bugs affecting SV pages visualization
- Reintroduced the --version cli option
- Fixed variants query by panel (hpo panel + gene panel).
- Downloaded MT report contains excel files with individuals' display name
- Refactored code in parsing of config files.


## [4.5.1]

### Added

### Fixed
- update requirement to use PyYaml version >= 5.1
- Safer code when loading config params in cli base


## [4.5.0]

### Added
- Search for similar cases from scout view CLI
- Scout cli is now invoked from the app object and works under the app context

### Fixed
- PyYaml dependency fixed to use version >= 5.1


## [4.4.1]

### Added
- Display SV rank model version when available

### Fixed
- Fixed upload of delivery report via API


## [4.4.0]

### Added
- Displaying more info on the Causatives page and hiding those not causative at the case level
- Add a comment text field to Sanger order request form, allowing a message to be included in the email
- MatchMaker Exchange integration
- List cases with empty synopsis, missing HPO terms and phenotype groups.
- Search for cases with open research list, or a given case status (active, inactive, archived)

### Fixed
- Variant query builder split into several functions
- Fixed delivery report load bug


## [4.3.3]

### Added
- Different individual table for cancer cases

### Fixed
- Dashboard collects validated variants from verification events instead of using 'sanger' field
- Cases shared with collaborators are visible again in cases page
- Force users to select a real institute to share cases with (actionbar select fix)


## [4.3.2]

### Added
- Dashboard data can be filtered using filters available in cases page
- Causatives for each institute are displayed on a dedicated page
- SNVs and and SVs are searchable across cases by gene and rank score
- A more complete report with validated variants is downloadable from dashboard

### Fixed
- Clinsig filter is fixed so clinsig numerical values are returned
- Split multi clinsig string values in different elements of clinsig array
- Regex to search in multi clinsig string values or multi revstat string values
- It works to upload vcf files with no variants now
- Combined Pileup and IGV alignments for SVs having variant start and stop on the same chromosome


## [4.3.1]

### Added
- Show calls from all callers even if call is not available
- Instructions to install cairo and pango libs from WeasyPrint page
- Display cases with number of variants from CLI
- Only display cases with number of variants above certain treshold. (Also CLI)
- Export of verified variants by CLI or from the dashboard
- Extend case level queries with default panels, cohorts and phenotype groups.
- Slice dashboard statistics display using case level queries
- Add a view where all variants for an institute can be searched across cases, filtering on gene and rank score. Allows searching research variants for cases that have research open.

### Fixed
- Fixed code to extract variant conservation (gerp, phyloP, phastCons)
- Visualization of PDF-exported gene panels
- Reintroduced the exon/intron number in variant verification email
- Sex and affected status is correctly displayed on general report
- Force number validation in SV filter by size
- Display ensembl transcripts when no refseq exists


## [4.3.0]

### Added
- Mosaicism tag on variants
- Show and filter on SweGen frequency for SVs
- Show annotations for STR variants
- Show all transcripts in verification email
- Added mitochondrial export
- Adds alternative to search for SVs shorter that the given length
- Look for 'bcftools' in the `set` field of VCFs
- Display digenic inheritance from OMIM
- Displays what refseq transcript that is primary in hgnc

### Fixed

- Archived panels displays the correct date (not retroactive change)
- Fixed problem with waiting times in gene panel exports
- Clinvar fiter not working with human readable clinsig values

## [4.2.2]

### Fixed
- Fixed gene panel create/modify from CSV file utf-8 decoding error
- Updating genes in gene panels now supports edit comments and entry version
- Gene panel export timeout error

## [4.2.1]

### Fixed
- Re-introduced gene name(s) in verification email subject
- Better PDF rendering for excluded variants in report
- Problem to access old case when `is_default` did not exist on a panel


## [4.2.0]

### Added
- New index on variant_id for events
- Display overlapping compounds on variants view

### Fixed
- Fixed broken clinical filter


## [4.1.4]

### Added
- Download of filtered SVs

### Fixed
- Fixed broken download of filtered variants
- Fixed visualization issue in gene panel PDF export
- Fixed bug when updating gene names in variant controller


## [4.1.3]

### Fixed
- Displays all primary transcripts


## [4.1.2]

### Added
- Option add/replace when updating a panel via CSV file
- More flexible versioning of the gene panels
- Printing coverage report on the bottom of the pdf case report
- Variant verification option for SVs
- Logs uri without pwd when connecting
- Disease-causing transcripts in case report
- Thicker lines in case report
- Supports HPO search for cases, both terms or if described in synopsis
- Adds sanger information to dashboard

### Fixed
- Use db name instead of **auth** as default for authentication
- Fixes so that reports can be generated even with many variants
- Fixed sanger validation popup to show individual variants queried by user and institute.
- Fixed problem with setting up scout
- Fixes problem when exac file is not available through broad ftp
- Fetch transcripts for correct build in `adapter.hgnc_gene`

## [4.1.1]
- Fix problem with institute authentication flash message in utils
- Fix problem with comments
- Fix problem with ensembl link


## [4.1.0]

### Added
- OMIM phenotypes to case report
- Command to download all panel app gene panels `scout load panel --panel-app`
- Links to genenames.org and omim on gene page
- Popup on gene at variants page with gene information
- reset sanger status to "Not validated" for pinned variants
- highlight cases with variants to be evaluated by Sanger on the cases page
- option to point to local reference files to the genome viewer pileup.js. Documented in `docs.admin-guide.server`
- option to export single variants in `scout export variants`
- option to load a multiqc report together with a case(add line in load config)
- added a view for searching HPO terms. It is accessed from the top left corner menu
- Updates the variants view for cancer variants. Adds a small cancer specific filter for known variants
- Adds hgvs information on cancer variants page
- Adds option to update phenotype groups from CLI

### Fixed
- Improved Clinvar to submit variants from different cases. Fixed HPO terms in casedata according to feedback
- Fixed broken link to case page from Sanger modal in cases view
- Now only cases with non empty lists of causative variants are returned in `adapter.case(has_causatives=True)`
- Can handle Tumor only samples
- Long lists of HGNC symbols are now possible. This was previously difficult with manual, uploaded or by HPO search when changing filter settings due to GET request limitations. Relevant pages now use POST requests. Adds the dynamic HPO panel as a selection on the gene panel dropdown.
- Variant filter defaults to default panels also on SV and Cancer variants pages.

## [4.0.0]

### WARNING ###

This is a major version update and will require that the backend of pre releases is updated.
Run commands:

```
$scout update genes
$scout update hpo
```

- Created a Clinvar submission tool, to speed up Clinvar submission of SNVs and SVs
- Added an analysis report page (html and PDF format) containing phenotype, gene panels and variants that are relevant to solve a case.

### Fixed
- Optimized evaluated variants to speed up creation of case report
- Moved igv and pileup viewer under a common folder
- Fixed MT alignment view pileup.js
- Fixed coordinates for SVs with start chromosome different from end chromosome
- Global comments shown across cases and institutes. Case-specific variant comments are shown only for that specific case.
- Links to clinvar submitted variants at the cases level
- Adapts clinvar parsing to new format
- Fixed problem in `scout update user` when the user object had no roles
- Makes pileup.js use online genome resources when viewing alignments. Now any instance of Scout can make use of this functionality.
- Fix ensembl link for structural variants
- Works even when cases does not have `'madeline_info'`
- Parses Polyphen in correct way again
- Fix problem with parsing gnomad from VEP

### Added
- Added a PDF export function for gene panels
- Added a "Filter and export" button to export custom-filtered SNVs to CSV file
- Dismiss SVs
- Added IGV alignments viewer
- Read delivery report path from case config or CLI command
- Filter for spidex scores
- All HPO terms are now added and fetched from the correct source (https://github.com/obophenotype/human-phenotype-ontology/blob/master/hp.obo)
- New command `scout update hpo`
- New command `scout update genes` will fetch all the latest information about genes and update them
- Load **all** variants found on chromosome **MT**
- Adds choice in cases overview do show as many cases as user like

### Removed
- pileup.min.js and pileup css are imported from a remote web location now
- All source files for HPO information, this is instead fetched directly from source
- All source files for gene information, this is instead fetched directly from source

## [3.0.0]
### Fixed
- hide pedigree panel unless it exists

## [1.5.1] - 2016-07-27
### Fixed
- look for both ".bam.bai" and ".bai" extensions

## [1.4.0] - 2016-03-22
### Added
- support for local frequency through loqusdb
- bunch of other stuff

## [1.3.0] - 2016-02-19
### Fixed
- Update query-phenomizer and add username/password

### Changed
- Update the way a case is checked for rerun-status

### Added
- Add new button to mark a case as "checked"
- Link to clinical variants _without_ 1000G annotation

## [1.2.2] - 2016-02-18
### Fixed
- avoid filtering out variants lacking ExAC and 1000G annotations

## [1.1.3] - 2015-10-01
### Fixed
- persist (clinical) filter when clicking load more
- fix #154 by robustly setting clinical filter func. terms

## [1.1.2] - 2015-09-07
### Fixed
- avoid replacing coverage report with none
- update SO terms, refactored

## [1.1.1] - 2015-08-20
### Fixed
- fetch case based on collaborator status (not owner)

## [1.1.0] - 2015-05-29
### Added
- link(s) to SNPedia based on RS-numbers
- new Jinja filter to "humanize" decimal numbers
- show gene panels in variant view
- new Jinja filter for decoding URL encoding
- add indicator to variants in list that have comments
- add variant number threshold and rank score threshold to load function
- add event methods to mongo adapter
- add tests for models
- show badge "old" if comment was written for a previous analysis

### Changed
- show cDNA change in transcript summary unless variant is exonic
- moved compounds table further up the page
- show dates for case uploads in ISO format
- moved variant comments higher up on page
- updated documentation for pages
- read in coverage report as blob in database and serve directly
- change ``OmimPhenotype`` to ``PhenotypeTerm``
- reorganize models sub-package
- move events (and comments) to separate collection
- only display prev/next links for the research list
- include variant type in breadcrumbs e.g. "Clinical variants"

### Removed
- drop dependency on moment.js

### Fixed
- show the same level of detail for all frequencies on all pages
- properly decode URL encoded symbols in amino acid/cDNA change strings
- fixed issue with wipe permissions in MongoDB
- include default gene lists in "variants" link in breadcrumbs

## [1.0.2] - 2015-05-20
### Changed
- update case fetching function

### Fixed
- handle multiple cases with same id

## [1.0.1] - 2015-04-28
### Fixed
- Fix building URL parameters in cases list Vue component

## [1.0.0] - 2015-04-12
Codename: Sara Lund

![Release 1.0](artwork/releases/release-1-0.jpg)

### Added
- Add email logging for unexpected errors
- New command line tool for deleting case

### Changed
- Much improved logging overall
- Updated documentation/usage guide
- Removed non-working IGV link

### Fixed
- Show sample display name in GT call
- Various small bug fixes
- Make it easier to hover over popups

## [0.0.2-rc1] - 2015-03-04
### Added
- add protein table for each variant
- add many more external links
- add coverage reports as PDFs

### Changed
- incorporate user feedback updates
- big refactor of load scripts

## [0.0.2-rc2] - 2015-03-04
### Changes
- add gene table with gene description
- reorganize inheritance models box

### Fixed
- avoid overwriting gene list on "research" load
- fix various bugs in external links

## [0.0.2-rc3] - 2015-03-05
### Added
- Activity log feed to variant view
- Adds protein change strings to ODM and Sanger email

### Changed
- Extract activity log component to macro

### Fixes
- Make Ensembl transcript links use archive website<|MERGE_RESOLUTION|>--- conflicted
+++ resolved
@@ -16,14 +16,11 @@
 - Export cancer cases's "Coverage and QC report" to PDF using PDFKit instead of Weasyprint
 - Updated cancer "Coverage and QC report" example
 - Keep portrait orientation in PDF delivery report
-<<<<<<< HEAD
-- Export delivery report to PDF using PDFKit
-- Removed WeasyPrint lib dependency 
-=======
 - Export delivery report to PDF using PDFKit instead of Weasyprint
 - PDF export of clinical and research HPO panels using PDFKit instead of Weasyprint
 - Export gene panel report to PDF using PDFKit
->>>>>>> b7b895c7
+- Export delivery report to PDF using PDFKit
+- Removed WeasyPrint lib dependency 
 ### Fixed
 - Reintroduced missing links to Swegen and Beacon and dbSNP in RD variant page, summary section
 - Demo delivery report orientation to fit new columns
