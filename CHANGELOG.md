# Change Log
All notable changes to this project will be documented in this file.
This project adheres to [Semantic Versioning](http://semver.org/).

About changelog [here](https://keepachangelog.com/en/1.0.0/)

## [x.x.x]
### Added
- Chromograph integration for displaying PNGs in case-page
- Add VAF to cancer case general report, and remove some of its unused fields
- Variants filter compatible with genome browser location strings
- Support for custom public igv tracks stored on the cloud
- Add tests to increase testing coverage
- Update case variants count after deleting variants
- Update IGV.js to latest (v2.7.4)
- Bypass igv.js CORS check using `https://github.com/Rob--W/cors-anywhere`
- Documentation on default and custom IGV.js tracks (admin docs)
- Lock phenomodels so they're editable by admins only
- Small case group assessment sharing
- Tutorial and files for deploying app on containers (Kubernetes pods)
- Canonical transcript and protein change of canonical transcript in exported variants excel sheet
- Support for Font Awesome version 6
- Submit to Beacon from case page sidebar
- Hide dismissed variants in variants pages and variants export function
- Systemd service files and instruction to deploy Scout using podman
### Fixed
- Bugfix: unused `chromgraph_prefix |tojson` removed
- Freeze coloredlogs temporarily
- Marrvel link
- Don't show TP53 link for silent changes
- OMIM gene field accepts any custom number as OMIM gene
- Fix Pytest single quote vs double quote string
- Bug in gene variants search when providing similar case display name
- Delete unused file `userpanel.py`
- Primary transcripts in variant overview and general report
- Google OAuth2 login setup in README file
- Redirect to 'missing file'-icon if configured file is missing
- Javascript error in case page
- Fix compound matching during variant loading for hg38
- Cancer variants view containing variants dismissed with cancer-specific reasons
- Zoom to SV variant length was missing IGV contig select
- Tooltips on case page when case has no default gene panels
### Changed
- Save case variants count in case document and not in sessions
- Style of gene panels multiselect on case page
- Collapse/expand main HPO checkboxes in phenomodel preview
- Replaced GQ (Genotype quality) with VAF (Variant allele frequency) in cancer variants GT table
- Allow loading of cancer cases with no tumor_purity field
<<<<<<< HEAD
- Truncate cDNA and protein changes in case report when the're linger than 20 characters
=======
- Truncate cDNA and protein changes in case report if longer than 15 characters
>>>>>>> df76fa4f


## [4.27]
### Added
- Exclude one or more variant categories when running variants delete command
### Fixed
### Changed

## [4.26.1]
### Added
### Fixed
- Links with 1-letter aa codes crash on frameshift etc
### Changed

## [4.26]
### Added
- Extend the delete variants command to print analysis date, track, institute, status and research status
- Delete variants by type of analysis (wgs|wes|panel)
- Links to cBioPortal, MutanTP53, IARC TP53, OncoKB, MyCancerGenome, CIViC
### Fixed
- Deleted variants count
### Changed
- Print output of variants delete command as a tab separated table

## [4.25]
### Added
- Command line function to remove variants from one or all cases
### Fixed
- Parse SMN None calls to None rather than False

## [4.24.1]
### Fixed
- Install requirements.txt via setup file

## [4.24]
### Added
- Institute-level phenotype models with sub-panels containing HPO and OMIM terms
- Runnable Docker demo
- Docker image build and push github action
- Makefile with shortcuts to docker commands
- Parse and save synopsis, phenotype and cohort terms from config files upon case upload
### Fixed
- Update dismissed variant status when variant dismissed key is missing
- Breakpoint two IGV button now shows correct chromosome when different from bp1
- Missing font lib in Docker image causing the PDF report download page to crash
- Sentieon Manta calls lack Somaticscore - load anyway
- ClinVar submissions crashing due to pinned variants that are not loaded
- Point ExAC pLI score to new gnomad server address
- Bug uploading cases missing phenotype terms in config file
- STRs loaded but not shown on browser page
- Bug when using adapter.variant.get_causatives with case_id without causatives
- Problem with fetching "solved" from scout export cases cli
- Better serialising of datetime and bson.ObjectId
- Added `volumes` folder to .gitignore
### Changed
- Make matching causative and managed variants foldable on case page
- Remove calls to PyMongo functions marked as deprecated in backend and frontend(as of version 3.7).
- Improved `scout update individual` command
- Export dynamic phenotypes with ordered gene lists as PDF

## [4.23]
### Added
- Save custom IGV track settings
- Show a flash message with clear info about non-valid genes when gene panel creation fails
- CNV report link in cancer case side navigation
- Return to comment section after editing, deleting or submitting a comment
- Managed variants
- MT vs 14 chromosome mean coverage stats if Scout is connected to Chanjo
### Fixed
- missing `vcf_cancer_sv` and `vcf_cancer_sv_research` to manual.
- Split ClinVar multiple clnsig values (slash-separated) and strip them of underscore for annotations without accession number
- Timeout of `All SNVs and INDELs` page when no valid gene is provided in the search
- Round CADD (MIPv9)
- Missing default panel value
- Invisible other causatives lines when other causatives lack gene symbols
### Changed
- Do not freeze mkdocs-material to version 4.6.1
- Remove pre-commit dependency

## [4.22]
### Added
- Editable cases comments
- Editable variants comments
### Fixed
- Empty variant activity panel
- STRs variants popover
- Split new ClinVar multiple significance terms for a variant
- Edit the selected comment, not the latest
### Changed
- Updated RELEASE docs.
- Pinned variants card style on the case page
- Merged `scout export exons` and `scout view exons` commands


## [4.21.2]
### Added
### Fixed
- Do not pre-filter research variants by (case-default) gene panels
- Show OMIM disease tooltip reliably
### Changed

## [4.21.1]
### Added
### Fixed
- Small change to Pop Freq column in variants ang gene panels to avoid strange text shrinking on small screens
- Direct use of HPO list for Clinical HPO SNV (and cancer SNV) filtering
- PDF coverage report redirecting to login page
### Changed
- Remove the option to dismiss single variants from all variants pages
- Bulk dismiss SNVs, SVs and cancer SNVs from variants pages

## [4.21]
### Added
- Support to configure LoqusDB per institute
- Highlight causative variants in the variants list
- Add tests. Mostly regarding building internal datatypes.
- Remove leading and trailing whitespaces from panel_name and display_name when panel is created
- Mark MANE transcript in list of transcripts in "Transcript overview" on variant page
- Show default panel name in case sidebar
- Previous buttons for variants pagination
- Adds a gh action that checks that the changelog is updated
- Adds a gh action that deploys new releases automatically to pypi
- Warn users if case default panels are outdated
- Define institute-specific gene panels for filtering in institute settings
- Use institute-specific gene panels in variants filtering
- Show somatic VAF for pinned and causative variants on case page

### Fixed
- Report pages redirect to login instead of crashing when session expires
- Variants filter loading in cancer variants page
- User, Causative and Cases tables not scaling to full page
- Improved docs for an initial production setup
- Compatibility with latest version of Black
- Fixed tests for Click>7
- Clinical filter required an extra click to Filter to return variants
- Restore pagination and shrink badges in the variants page tables
- Removing a user from the command line now inactivates the case only if user is last assignee and case is active
- Bugfix, LoqusDB per institute feature crashed when institute id was empty string
- Bugfix, LoqusDB calls where missing case count
- filter removal and upload for filters deleted from another page/other user
- Visualize outdated gene panels info in a popover instead of a tooltip in case page side panel

### Changed
- Highlight color on normal STRs in the variants table from green to blue
- Display breakpoints coordinates in verification emails only for structural variants


## [4.20]
### Added
- Display number of filtered variants vs number of total variants in variants page
- Search case by HPO terms
- Dismiss variant column in the variants tables
- Black and pre-commit packages to dev requirements

### Fixed
- Bug occurring when rerun is requested twice
- Peddy info fields in the demo config file
- Added load config safety check for multiple alignment files for one individual
- Formatting of cancer variants table
- Missing Score in SV variants table

### Changed
- Updated the documentation on how to create a new software release
- Genome build-aware cytobands coordinates
- Styling update of the Matchmaker card
- Select search type in case search form


## [4.19]

### Added
- Show internal ID for case
- Add internal ID for downloaded CGH files
- Export dynamic HPO gene list from case page
- Remove users as case assignees when their account is deleted
- Keep variants filters panel expanded when filters have been used

### Fixed
- Handle the ProxyFix ModuleNotFoundError when Werkzeug installed version is >1.0
- General report formatting issues whenever case and variant comments contain extremely long strings with no spaces

### Changed
- Created an institute wrapper page that contains list of cases, causatives, SNVs & Indels, user list, shared data and institute settings
- Display case name instead of case ID on clinVar submissions
- Changed icon of sample update in clinVar submissions


## [4.18]

### Added
- Filter cancer variants on cytoband coordinates
- Show dismiss reasons in a badge with hover for clinical variants
- Show an ellipsis if 10 cases or more to display with loqusdb matches
- A new blog post for version 4.17
- Tooltip to better describe Tumor and Normal columns in cancer variants
- Filter cancer SNVs and SVs by chromosome coordinates
- Default export of `Assertion method citation` to clinVar variants submission file
- Button to export up to 500 cancer variants, filtered or not
- Rename samples of a clinVar submission file

### Fixed
- Apply default gene panel on return to cancer variantS from variant view
- Revert to certificate checking when asking for Chanjo reports
- `scout download everything` command failing while downloading HPO terms

### Changed
- Turn tumor and normal allelic fraction to decimal numbers in tumor variants page
- Moved clinVar submissions code to the institutes blueprints
- Changed name of clinVar export files to FILENAME.Variant.csv and FILENAME.CaseData.csv
- Switched Google login libraries from Flask-OAuthlib to Authlib


## [4.17.1]

### Fixed
- Load cytobands for cases with chromosome build not "37" or "38"


## [4.17]

### Added
- COSMIC badge shown in cancer variants
- Default gene-panel in non-cancer structural view in url
- Filter SNVs and SVs by cytoband coordinates
- Filter cancer SNV variants by alt allele frequency in tumor
- Correct genome build in UCSC link from structural variant page



### Fixed
- Bug in clinVar form when variant has no gene
- Bug when sharing cases with the same institute twice
- Page crashing when removing causative variant tag
- Do not default to GATK caller when no caller info is provided for cancer SNVs


## [4.16.1]

### Fixed
- Fix the fix for handling of delivery reports for rerun cases

## [4.16]

### Added
- Adds possibility to add "lims_id" to cases. Currently only stored in database, not shown anywhere
- Adds verification comment box to SVs (previously only available for small variants)
- Scrollable pedigree panel

### Fixed
- Error caused by changes in WTForm (new release 2.3.x)
- Bug in OMIM case page form, causing the page to crash when a string was provided instead of a numerical OMIM id
- Fix Alamut link to work properly on hg38
- Better handling of delivery reports for rerun cases
- Small CodeFactor style issues: matchmaker results counting, a couple of incomplete tests and safer external xml
- Fix an issue with Phenomizer introduced by CodeFactor style changes

### Changed
- Updated the version of igv.js to 2.5.4

## [4.15.1]

### Added
- Display gene names in ClinVar submissions page
- Links to Varsome in variant transcripts table

### Fixed
- Small fixes to ClinVar submission form
- Gene panel page crash when old panel has no maintainers

## [4.15]

### Added
- Clinvar CNVs IGV track
- Gene panels can have maintainers
- Keep variant actions (dismissed, manual rank, mosaic, acmg, comments) upon variant re-upload
- Keep variant actions also on full case re-upload

### Fixed
- Fix the link to Ensembl for SV variants when genome build 38.
- Arrange information in columns on variant page
- Fix so that new cosmic identifier (COSV) is also acceptable #1304
- Fixed COSMIC tag in INFO (outside of CSQ) to be parses as well with `&` splitter.
- COSMIC stub URL changed to https://cancer.sanger.ac.uk/cosmic/search?q= instead.
- Updated to a version of IGV where bigBed tracks are visualized correctly
- Clinvar submission files are named according to the content (variant_data and case_data)
- Always show causatives from other cases in case overview
- Correct disease associations for gene symbol aliases that exist as separate genes
- Re-add "custom annotations" for SV variants
- The override ClinVar P/LP add-in in the Clinical Filter failed for new CSQ strings

### Changed
- Runs all CI checks in github actions

## [4.14.1]

### Fixed
- Error when variant found in loqusdb is not loaded for other case

## [4.14]

### Added
- Use github actions to run tests
- Adds CLI command to update individual alignments path
- Update HPO terms using downloaded definitions files
- Option to use alternative flask config when running `scout serve`
- Requirement to use loqusdb >= 2.5 if integrated

### Fixed
- Do not display Pedigree panel in cancer view
- Do not rely on internet connection and services available when running CI tests
- Variant loading assumes GATK if no caller set given and GATK filter status is seen in FILTER
- Pass genome build param all the way in order to get the right gene mappings for cases with build 38
- Parse correctly variants with zero frequency values
- Continue even if there are problems to create a region vcf
- STR and cancer variant navigation back to variants pages could fail

### Changed
- Improved code that sends requests to the external APIs
- Updates ranges for user ranks to fit todays usage
- Run coveralls on github actions instead of travis
- Run pip checks on github actions instead of coveralls
- For hg38 cases, change gnomAD link to point to version 3.0 (which is hg38 based)
- Show pinned or causative STR variants a bit more human readable

## [4.13.1]

### Added
### Fixed
- Typo that caused not all clinvar conflicting interpretations to be loaded no matter what
- Parse and retrieve clinvar annotations from VEP-annotated (VEP 97+) CSQ VCF field
- Variant clinvar significance shown as `not provided` whenever is `Uncertain significance`
- Phenomizer query crashing when case has no HPO terms assigned
- Fixed a bug affecting `All SNVs and INDELs` page when variants don't have canonical transcript
- Add gene name or id in cancer variant view

### Changed
- Cancer Variant view changed "Variant:Transcript:Exon:HGVS" to "Gene:Transcript:Exon:HGVS"

## [4.13]

### Added
- ClinVar SNVs track in IGV
- Add SMA view with SMN Copy Number data
- Easier to assign OMIM diagnoses from case page
- OMIM terms and specific OMIM term page

### Fixed
- Bug when adding a new gene to a panel
- Restored missing recent delivery reports
- Fixed style and links to other reports in case side panel
- Deleting cases using display_name and institute not deleting its variants
- Fixed bug that caused coordinates filter to override other filters
- Fixed a problem with finding some INS in loqusdb
- Layout on SV page when local observations without cases are present
- Make scout compatible with the new HPO definition files from `http://compbio.charite.de/jenkins/`
- General report visualization error when SNVs display names are very long


### Changed


## [4.12.4]

### Fixed
- Layout on SV page when local observations without cases are present

## [4.12.3]

### Fixed
- Case report when causative or pinned SVs have non null allele frequencies

## [4.12.2]

### Fixed
- SV variant links now take you to the SV variant page again
- Cancer variant view has cleaner table data entries for "N/A" data
- Pinned variant case level display hotfix for cancer and str - more on this later
- Cancer variants show correct alt/ref reads mirroring alt frequency now
- Always load all clinical STR variants even if a region load is attempted - index may be missing
- Same case repetition in variant local observations

## [4.12.1]

### Fixed
- Bug in variant.gene when gene has no HGVS description


## [4.12]

### Added
- Accepts `alignment_path` in load config to pass bam/cram files
- Display all phenotypes on variant page
- Display hgvs coordinates on pinned and causatives
- Clear panel pending changes
- Adds option to setup the database with static files
- Adds cli command to download the resources from CLI that scout needs
- Adds dummy files for merged somatic SV and CNV; as well as merged SNV, and INDEL part of #1279
- Allows for upload of OMIM-AUTO gene panel from static files without api-key

### Fixed
- Cancer case HPO panel variants link
- Fix so that some drop downs have correct size
- First IGV button in str variants page
- Cancer case activates on SNV variants
- Cases activate when STR variants are viewed
- Always calculate code coverage
- Pinned/Classification/comments in all types of variants pages
- Null values for panel's custom_inheritance_models
- Discrepancy between the manual disease transcripts and those in database in gene-edit page
- ACMG classification not showing for some causatives
- Fix bug which caused IGV.js to use hg19 reference files for hg38 data
- Bug when multiple bam files sources with non-null values are available


### Changed
- Renamed `requests` file to `scout_requests`
- Cancer variant view shows two, instead of four, decimals for allele and normal


## [4.11.1]

### Fixed
- Institute settings page
- Link institute settings to sharing institutes choices

## [4.11.0]

### Added
- Display locus name on STR variant page
- Alternative key `GNOMADAF_popmax` for Gnomad popmax allele frequency
- Automatic suggestions on how to improve the code on Pull Requests
- Parse GERP, phastCons and phyloP annotations from vep annotated CSQ fields
- Avoid flickering comment popovers in variant list
- Parse REVEL score from vep annotated CSQ fields
- Allow users to modify general institute settings
- Optionally format code automatically on commit
- Adds command to backup vital parts `scout export database`
- Parsing and displaying cancer SV variants from Manta annotated VCF files
- Dismiss cancer snv variants with cancer-specific options
- Add IGV.js UPD, RHO and TIDDIT coverage wig tracks.


### Fixed
- Slightly darker page background
- Fixed an issued with parsed conservation values from CSQ
- Clinvar submissions accessible to all users of an institute
- Header toolbar when on Clinvar page now shows institute name correctly
- Case should not always inactivate upon update
- Show dismissed snv cancer variants as grey on the cancer variants page
- Improved style of mappability link and local observations on variant page
- Convert all the GET requests to the igv view to POST request
- Error when updating gene panels using a file containing BOM chars
- Add/replace gene radio button not working in gene panels


## [4.10.1]

### Fixed
- Fixed issue with opening research variants
- Problem with coveralls not called by Travis CI
- Handle Biomart service down in tests


## [4.10.0]

### Added
- Rank score model in causatives page
- Exportable HPO terms from phenotypes page
- AMP guideline tiers for cancer variants
- Adds scroll for the transcript tab
- Added CLI option to query cases on time since case event was added
- Shadow clinical assessments also on research variants display
- Support for CRAM alignment files
- Improved str variants view : sorting by locus, grouped by allele.
- Delivery report PDF export
- New mosaicism tag option
- Add or modify individuals' age or tissue type from case page
- Display GC and allele depth in causatives table.
- Included primary reference transcript in general report
- Included partial causative variants in general report
- Remove dependency of loqusdb by utilising the CLI

### Fixed
- Fixed update OMIM command bug due to change in the header of the genemap2 file
- Removed Mosaic Tag from Cancer variants
- Fixes issue with unaligned table headers that comes with hidden Datatables
- Layout in general report PDF export
- Fixed issue on the case statistics view. The validation bars didn't show up when all institutes were selected. Now they do.
- Fixed missing path import by importing pathlib.Path
- Handle index inconsistencies in the update index functions
- Fixed layout problems


## [4.9.0]

### Added
- Improved MatchMaker pages, including visible patient contacts email address
- New badges for the github repo
- Links to [GENEMANIA](genemania.org)
- Sort gene panel list on case view.
- More automatic tests
- Allow loading of custom annotations in VCF using the SCOUT_CUSTOM info tag.

### Fixed
- Fix error when a gene is added to an empty dynamic gene panel
- Fix crash when attempting to add genes on incorrect format to dynamic gene panel
- Manual rank variant tags could be saved in a "Select a tag"-state, a problem in the variants view.
- Same case evaluations are no longer shown as gray previous evaluations on the variants page
- Stay on research pages, even if reset, next first buttons are pressed..
- Overlapping variants will now be visible on variant page again
- Fix missing classification comments and links in evaluations page
- All prioritized cases are shown on cases page


## [4.8.3]

### Added

### Fixed
- Bug when ordering sanger
- Improved scrolling over long list of genes/transcripts


## [4.8.2]

### Added

### Fixed
- Avoid opening extra tab for coverage report
- Fixed a problem when rank model version was saved as floats and not strings
- Fixed a problem with displaying dismiss variant reasons on the general report
- Disable load and delete filter buttons if there are no saved filters
- Fix problem with missing verifications
- Remove duplicate users and merge their data and activity


## [4.8.1]

### Added

### Fixed
- Prevent login fail for users with id defined by ObjectId and not email
- Prevent the app from crashing with `AttributeError: 'NoneType' object has no attribute 'message'`


## [4.8.0]

### Added
- Updated Scout to use Bootstrap 4.3
- New looks for Scout
- Improved dashboard using Chart.js
- Ask before inactivating a case where last assigned user leaves it
- Genes can be manually added to the dynamic gene list directly on the case page
- Dynamic gene panels can optionally be used with clinical filter, instead of default gene panel
- Dynamic gene panels get link out to chanjo-report for coverage report
- Load all clinvar variants with clinvar Pathogenic, Likely Pathogenic and Conflicting pathogenic
- Show transcripts with exon numbers for structural variants
- Case sort order can now be toggled between ascending and descending.
- Variants can be marked as partial causative if phenotype is available for case.
- Show a frequency tooltip hover for SV-variants.
- Added support for LDAP login system
- Search snv and structural variants by chromosomal coordinates
- Structural variants can be marked as partial causative if phenotype is available for case.
- Show normal and pathologic limits for STRs in the STR variants view.
- Institute level persistent variant filter settings that can be retrieved and used.
- export causative variants to Excel
- Add support for ROH, WIG and chromosome PNGs in case-view

### Fixed
- Fixed missing import for variants with comments
- Instructions on how to build docs
- Keep sanger order + verification when updating/reloading variants
- Fixed and moved broken filter actions (HPO gene panel and reset filter)
- Fixed string conversion to number
- UCSC links for structural variants are now separated per breakpoint (and whole variant where applicable)
- Reintroduced missing coverage report
- Fixed a bug preventing loading samples using the command line
- Better inheritance models customization for genes in gene panels
- STR variant page back to list button now does its one job.
- Allows to setup scout without a omim api key
- Fixed error causing "favicon not found" flash messages
- Removed flask --version from base cli
- Request rerun no longer changes case status. Active or archived cases inactivate on upload.
- Fixed missing tooltip on the cancer variants page
- Fixed weird Rank cell in variants page
- Next and first buttons order swap
- Added pagination (and POST capability) to cancer variants.
- Improves loading speed for variant page
- Problem with updating variant rank when no variants
- Improved Clinvar submission form
- General report crashing when dismissed variant has no valid dismiss code
- Also show collaborative case variants on the All variants view.
- Improved phenotype search using dataTables.js on phenotypes page
- Search and delete users with `email` instead of `_id`
- Fixed css styles so that multiselect options will all fit one column


## [4.7.3]

### Added
- RankScore can be used with VCFs for vcf_cancer files

### Fixed
- Fix issue with STR view next page button not doing its one job.

### Deleted
- Removed pileup as a bam viewing option. This is replaced by IGV


## [4.7.2]

### Added
- Show earlier ACMG classification in the variant list

### Fixed
- Fixed igv search not working due to igv.js dist 2.2.17
- Fixed searches for cases with a gene with variants pinned or marked causative.
- Load variant pages faster after fixing other causatives query
- Fixed mitochondrial report bug for variants without genes

## [4.7.1]

### Added

### Fixed
- Fixed bug on genes page


## [4.7.0]

### Added
- Export genes and gene panels in build GRCh38
- Search for cases with variants pinned or marked causative in a given gene.
- Search for cases phenotypically similar to a case also from WUI.
- Case variant searches can be limited to similar cases, matching HPO-terms,
  phenogroups and cohorts.
- De-archive reruns and flag them as 'inactive' if archived
- Sort cases by analysis_date, track or status
- Display cases in the following order: prioritized, active, inactive, archived, solved
- Assign case to user when user activates it or asks for rerun
- Case becomes inactive when it has no assignees
- Fetch refseq version from entrez and use it in clinvar form
- Load and export of exons for all genes, independent on refseq
- Documentation for loading/updating exons
- Showing SV variant annotations: SV cgh frequencies, gnomad-SV, local SV frequencies
- Showing transcripts mapping score in segmental duplications
- Handle requests to Ensembl Rest API
- Handle requests to Ensembl Rest Biomart
- STR variants view now displays GT and IGV link.
- Description field for gene panels
- Export exons in build 37 and 38 using the command line

### Fixed
- Fixes of and induced by build tests
- Fixed bug affecting variant observations in other cases
- Fixed a bug that showed wrong gene coverage in general panel PDF export
- MT report only shows variants occurring in the specific individual of the excel sheet
- Disable SSL certifcate verification in requests to chanjo
- Updates how intervaltree and pymongo is used to void deprecated functions
- Increased size of IGV sample tracks
- Optimized tests


## [4.6.1]

### Added

### Fixed
- Missing 'father' and 'mother' keys when parsing single individual cases


## [4.6.0]

### Added
- Description of Scout branching model in CONTRIBUTING doc
- Causatives in alphabetical order, display ACMG classification and filter by gene.
- Added 'external' to the list of analysis type options
- Adds functionality to display "Tissue type". Passed via load config.
- Update to IGV 2.

### Fixed
- Fixed alignment visualization and vcf2cytosure availability for demo case samples
- Fixed 3 bugs affecting SV pages visualization
- Reintroduced the --version cli option
- Fixed variants query by panel (hpo panel + gene panel).
- Downloaded MT report contains excel files with individuals' display name
- Refactored code in parsing of config files.


## [4.5.1]

### Added

### Fixed
- update requirement to use PyYaml version >= 5.1
- Safer code when loading config params in cli base


## [4.5.0]

### Added
- Search for similar cases from scout view CLI
- Scout cli is now invoked from the app object and works under the app context

### Fixed
- PyYaml dependency fixed to use version >= 5.1


## [4.4.1]

### Added
- Display SV rank model version when available

### Fixed
- Fixed upload of delivery report via API


## [4.4.0]

### Added
- Displaying more info on the Causatives page and hiding those not causative at the case level
- Add a comment text field to Sanger order request form, allowing a message to be included in the email
- MatchMaker Exchange integration
- List cases with empty synopsis, missing HPO terms and phenotype groups.
- Search for cases with open research list, or a given case status (active, inactive, archived)

### Fixed
- Variant query builder split into several functions
- Fixed delivery report load bug


## [4.3.3]

### Added
- Different individual table for cancer cases

### Fixed
- Dashboard collects validated variants from verification events instead of using 'sanger' field
- Cases shared with collaborators are visible again in cases page
- Force users to select a real institute to share cases with (actionbar select fix)


## [4.3.2]

### Added
- Dashboard data can be filtered using filters available in cases page
- Causatives for each institute are displayed on a dedicated page
- SNVs and and SVs are searchable across cases by gene and rank score
- A more complete report with validated variants is downloadable from dashboard

### Fixed
- Clinsig filter is fixed so clinsig numerical values are returned
- Split multi clinsig string values in different elements of clinsig array
- Regex to search in multi clinsig string values or multi revstat string values
- It works to upload vcf files with no variants now
- Combined Pileup and IGV alignments for SVs having variant start and stop on the same chromosome


## [4.3.1]

### Added
- Show calls from all callers even if call is not available
- Instructions to install cairo and pango libs from WeasyPrint page
- Display cases with number of variants from CLI
- Only display cases with number of variants above certain treshold. (Also CLI)
- Export of verified variants by CLI or from the dashboard
- Extend case level queries with default panels, cohorts and phenotype groups.
- Slice dashboard statistics display using case level queries
- Add a view where all variants for an institute can be searched across cases, filtering on gene and rank score. Allows searching research variants for cases that have research open.

### Fixed
- Fixed code to extract variant conservation (gerp, phyloP, phastCons)
- Visualization of PDF-exported gene panels
- Reintroduced the exon/intron number in variant verification email
- Sex and affected status is correctly displayed on general report
- Force number validation in SV filter by size
- Display ensembl transcripts when no refseq exists


## [4.3.0]

### Added
- Mosaicism tag on variants
- Show and filter on SweGen frequency for SVs
- Show annotations for STR variants
- Show all transcripts in verification email
- Added mitochondrial export
- Adds alternative to search for SVs shorter that the given length
- Look for 'bcftools' in the `set` field of VCFs
- Display digenic inheritance from OMIM
- Displays what refseq transcript that is primary in hgnc

### Fixed

- Archived panels displays the correct date (not retroactive change)
- Fixed problem with waiting times in gene panel exports
- Clinvar fiter not working with human readable clinsig values

## [4.2.2]

### Fixed
- Fixed gene panel create/modify from CSV file utf-8 decoding error
- Updating genes in gene panels now supports edit comments and entry version
- Gene panel export timeout error

## [4.2.1]

### Fixed
- Re-introduced gene name(s) in verification email subject
- Better PDF rendering for excluded variants in report
- Problem to access old case when `is_default` did not exist on a panel


## [4.2.0]

### Added
- New index on variant_id for events
- Display overlapping compounds on variants view

### Fixed
- Fixed broken clinical filter


## [4.1.4]

### Added
- Download of filtered SVs

### Fixed
- Fixed broken download of filtered variants
- Fixed visualization issue in gene panel PDF export
- Fixed bug when updating gene names in variant controller


## [4.1.3]

### Fixed
- Displays all primary transcripts


## [4.1.2]

### Added
- Option add/replace when updating a panel via CSV file
- More flexible versioning of the gene panels
- Printing coverage report on the bottom of the pdf case report
- Variant verification option for SVs
- Logs uri without pwd when connecting
- Disease-causing transcripts in case report
- Thicker lines in case report
- Supports HPO search for cases, both terms or if described in synopsis
- Adds sanger information to dashboard

### Fixed
- Use db name instead of **auth** as default for authentication
- Fixes so that reports can be generated even with many variants
- Fixed sanger validation popup to show individual variants queried by user and institute.
- Fixed problem with setting up scout
- Fixes problem when exac file is not available through broad ftp
- Fetch transcripts for correct build in `adapter.hgnc_gene`

## [4.1.1]
- Fix problem with institute authentication flash message in utils
- Fix problem with comments
- Fix problem with ensembl link


## [4.1.0]

### Added
- OMIM phenotypes to case report
- Command to download all panel app gene panels `scout load panel --panel-app`
- Links to genenames.org and omim on gene page
- Popup on gene at variants page with gene information
- reset sanger status to "Not validated" for pinned variants
- highlight cases with variants to be evaluated by Sanger on the cases page
- option to point to local reference files to the genome viewer pileup.js. Documented in `docs.admin-guide.server`
- option to export single variants in `scout export variants`
- option to load a multiqc report together with a case(add line in load config)
- added a view for searching HPO terms. It is accessed from the top left corner menu
- Updates the variants view for cancer variants. Adds a small cancer specific filter for known variants
- Adds hgvs information on cancer variants page
- Adds option to update phenotype groups from CLI

### Fixed
- Improved Clinvar to submit variants from different cases. Fixed HPO terms in casedata according to feedback
- Fixed broken link to case page from Sanger modal in cases view
- Now only cases with non empty lists of causative variants are returned in `adapter.case(has_causatives=True)`
- Can handle Tumor only samples
- Long lists of HGNC symbols are now possible. This was previously difficult with manual, uploaded or by HPO search when changing filter settings due to GET request limitations. Relevant pages now use POST requests. Adds the dynamic HPO panel as a selection on the gene panel dropdown.
- Variant filter defaults to default panels also on SV and Cancer variants pages.

## [4.0.0]

### WARNING ###

This is a major version update and will require that the backend of pre releases is updated.
Run commands:

```
$scout update genes
$scout update hpo
```

- Created a Clinvar submission tool, to speed up Clinvar submission of SNVs and SVs
- Added an analysis report page (html and PDF format) containing phenotype, gene panels and variants that are relevant to solve a case.

### Fixed
- Optimized evaluated variants to speed up creation of case report
- Moved igv and pileup viewer under a common folder
- Fixed MT alignment view pileup.js
- Fixed coordinates for SVs with start chromosome different from end chromosome
- Global comments shown across cases and institutes. Case-specific variant comments are shown only for that specific case.
- Links to clinvar submitted variants at the cases level
- Adapts clinvar parsing to new format
- Fixed problem in `scout update user` when the user object had no roles
- Makes pileup.js use online genome resources when viewing alignments. Now any instance of Scout can make use of this functionality.
- Fix ensembl link for structural variants
- Works even when cases does not have `'madeline_info'`
- Parses Polyphen in correct way again
- Fix problem with parsing gnomad from VEP

### Added
- Added a PDF export function for gene panels
- Added a "Filter and export" button to export custom-filtered SNVs to CSV file
- Dismiss SVs
- Added IGV alignments viewer
- Read delivery report path from case config or CLI command
- Filter for spidex scores
- All HPO terms are now added and fetched from the correct source (https://github.com/obophenotype/human-phenotype-ontology/blob/master/hp.obo)
- New command `scout update hpo`
- New command `scout update genes` will fetch all the latest information about genes and update them
- Load **all** variants found on chromosome **MT**
- Adds choice in cases overview do show as many cases as user like

### Removed
- pileup.min.js and pileup css are imported from a remote web location now
- All source files for HPO information, this is instead fetched directly from source
- All source files for gene information, this is instead fetched directly from source

## [3.0.0]
### Fixed
- hide pedigree panel unless it exists

## [1.5.1] - 2016-07-27
### Fixed
- look for both ".bam.bai" and ".bai" extensions

## [1.4.0] - 2016-03-22
### Added
- support for local frequency through loqusdb
- bunch of other stuff

## [1.3.0] - 2016-02-19
### Fixed
- Update query-phenomizer and add username/password

### Changed
- Update the way a case is checked for rerun-status

### Added
- Add new button to mark a case as "checked"
- Link to clinical variants _without_ 1000G annotation

## [1.2.2] - 2016-02-18
### Fixed
- avoid filtering out variants lacking ExAC and 1000G annotations

## [1.1.3] - 2015-10-01
### Fixed
- persist (clinical) filter when clicking load more
- fix #154 by robustly setting clinical filter func. terms

## [1.1.2] - 2015-09-07
### Fixed
- avoid replacing coverage report with none
- update SO terms, refactored

## [1.1.1] - 2015-08-20
### Fixed
- fetch case based on collaborator status (not owner)

## [1.1.0] - 2015-05-29
### Added
- link(s) to SNPedia based on RS-numbers
- new Jinja filter to "humanize" decimal numbers
- show gene panels in variant view
- new Jinja filter for decoding URL encoding
- add indicator to variants in list that have comments
- add variant number threshold and rank score threshold to load function
- add event methods to mongo adapter
- add tests for models
- show badge "old" if comment was written for a previous analysis

### Changed
- show cDNA change in transcript summary unless variant is exonic
- moved compounds table further up the page
- show dates for case uploads in ISO format
- moved variant comments higher up on page
- updated documentation for pages
- read in coverage report as blob in database and serve directly
- change ``OmimPhenotype`` to ``PhenotypeTerm``
- reorganize models sub-package
- move events (and comments) to separate collection
- only display prev/next links for the research list
- include variant type in breadcrumbs e.g. "Clinical variants"

### Removed
- drop dependency on moment.js

### Fixed
- show the same level of detail for all frequencies on all pages
- properly decode URL encoded symbols in amino acid/cDNA change strings
- fixed issue with wipe permissions in MongoDB
- include default gene lists in "variants" link in breadcrumbs

## [1.0.2] - 2015-05-20
### Changed
- update case fetching function

### Fixed
- handle multiple cases with same id

## [1.0.1] - 2015-04-28
### Fixed
- Fix building URL parameters in cases list Vue component

## [1.0.0] - 2015-04-12
Codename: Sara Lund

![Release 1.0](artwork/releases/release-1-0.jpg)

### Added
- Add email logging for unexpected errors
- New command line tool for deleting case

### Changed
- Much improved logging overall
- Updated documentation/usage guide
- Removed non-working IGV link

### Fixed
- Show sample display name in GT call
- Various small bug fixes
- Make it easier to hover over popups

## [0.0.2-rc1] - 2015-03-04
### Added
- add protein table for each variant
- add many more external links
- add coverage reports as PDFs

### Changed
- incorporate user feedback updates
- big refactor of load scripts

## [0.0.2-rc2] - 2015-03-04
### Changes
- add gene table with gene description
- reorganize inheritance models box

### Fixed
- avoid overwriting gene list on "research" load
- fix various bugs in external links

## [0.0.2-rc3] - 2015-03-05
### Added
- Activity log feed to variant view
- Adds protein change strings to ODM and Sanger email

### Changed
- Extract activity log component to macro

### Fixes
- Make Ensembl transcript links use archive website<|MERGE_RESOLUTION|>--- conflicted
+++ resolved
@@ -46,11 +46,7 @@
 - Collapse/expand main HPO checkboxes in phenomodel preview
 - Replaced GQ (Genotype quality) with VAF (Variant allele frequency) in cancer variants GT table
 - Allow loading of cancer cases with no tumor_purity field
-<<<<<<< HEAD
-- Truncate cDNA and protein changes in case report when the're linger than 20 characters
-=======
-- Truncate cDNA and protein changes in case report if longer than 15 characters
->>>>>>> df76fa4f
+- Truncate cDNA and protein changes in case report if longer than 20 characters
 
 
 ## [4.27]
