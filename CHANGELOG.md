--- conflicted
+++ resolved
@@ -5,13 +5,10 @@
 About changelog [here](https://keepachangelog.com/en/1.0.0/)
 
 ## [unreleased]
-<<<<<<< HEAD
+### Added
+- Option to configure RNA build on case load (default '38')
 ### Fixed
 - Style of "SNVs" and "SVs" buttons on WTS Outliers page
-=======
-### Added
-- Option to configure RNA build on case load (default '38')
->>>>>>> c74f219c
 
 ## [4.86.1]
 ### Fixed
