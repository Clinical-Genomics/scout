# Change Log
All notable changes to this project will be documented in this file.
This project adheres to [Semantic Versioning](http://semver.org/).

About changelog [here](https://keepachangelog.com/en/1.0.0/)

## [unreleased]
### Added
<<<<<<< HEAD
- Severity predictions on general case report for SNVs and cancer SNVs
- Variant functional annotation on general case report for SNVs and cancer SNVs
=======
- Support case status assignment upon loading (by providing case status in the case config file)
>>>>>>> 54304ce5
### Fixed
- Release docs to include instructions for upgrading dependencies
- Truncated long HGVS descriptions on cancer SNV and SNVs pages
- Avoid recurrent error by removing variant ranking settings in unranked demo case

## [4.95]
### Added
- CCV score / temperature on case reports
- ACMG SNV classification form also accessible from SV variant page
- Simplify updating of the PanelApp Green panel from all source types in the command line interactive session
### Changed
- Clearer link to `Richards 2015` on ACMG classification section on SVs and cancer SVs variants pages
- Parse HGNC Ids directly from PanelApp when updating/downloading PanelApp panels
- Skip variant genotype matching check and just return True when matching causative is found in a case with only one individual/sample
- Reduced number of research MEI variants present in the demo case from 17K to 145 to speed up automatic tests
### Fixed
- ACMG temperature on case general report should respect term modifiers
- Missing inheritance, constraint info for genes with symbols matching other genes previous aliases with some lower case letters
- Loading of all PanelApp panels from command line
- Saving gene inheritance models when loading/updating specific/all PanelApp panels (doesn't apply to the `PanelApp Green Genes panel`)
- Save also complete penetrance status (in addition to incomplete) if available when loading specific/all PanelApp panels (does not apply to the `PanelApp Green Genes panel`)
- Variants and managed variants query by coordinates, which was returning all variants in the chromosome if start position was 0
- Compound loading matches also "chr"-containing compound variant names

## [4.94.1]
### Fixed
- Temporary directory generation for MT reports and pedigree file for case general report

## [4.94]
### Added
- Max-level provenance and Software Bill Of Materials (SBOM) to the Docker images pushed to Docker Hub
- ACMG VUS Bayesian score / temperature on case reports
- Button to filter and download case individuals/samples from institute's caseS page
### Changed
- On variant page, RefSeq transcripts panel, truncate very long protein change descriptions
- Build system changed to uv/hatchling, remove setuptools, version file, add project toml and associated files
- On variantS pages, display chromosome directly on start and end chromosome if different
- On cancer variantS pages, display allele counts and frequency the same way for SNVs and SVs (refactor macro)
- Stricter coordinate check in BND variants queries (affecting search results on SV variants page)
### Fixed
- UCSC hg38 links are updated
- Variants page tooltip errors
- Cancer variantS page had poor visibility of VAF and chromosome coordinate on causatives (green background)

## [4.93.1]
### Fixed
- Updated PyPi build GitHub action to explicitly include setuptools (for Python 3.12 distro)

## [4.93]
### Added
- ClinGen-CGC-VICC oncogenicity classification for cancer SNVs
- A warning to not to post sensitive or personal info when opening an issue
### Changed
- "Show more/less" button to toggle showing 50 (instead of 10) observed cases in LoqusDB observation panel
- Show customer id on share and revoke sharing case collapsible sidebar dialog
- Switch to python v.3.12 in Dockerfiles and automatic tests
### Fixed
- Limit the size of custom images displayed on case and variant pages and add a link to display them in full size in a new tab
- Classified variants not showing on case report when collaborator adds classification
- On variantS page, when a variant has more than one gene, then the gene panel badge reflect the panels each gene is actually in
- Updating genes on a gene panel using a file
- Link out to Horak 2020 from CCV classify page opens in new tab

## [4.92]
### Added
- PanelApp link on gene page and on gene panels description
- Add more filters to the delete variants command (institute ID and text file with list of case IDs)
### Changed
- Use the `clinicalgenomics/python3.11-venv:1.0` image everywhere in the Dockerfiles
### Fixed
- list/List typing issue on PanelApp extension module

## [4.91.2]
### Fixed
- Stranger TRGT parsing of `.` in `FORMAT.MC`
- Parse ClinVar low-penetrance info and display it alongside Pathogenic and likely pathogenic on SNVs pages
- Gene panel indexes to reflect the indexes used in production database
- Panel version check while editing the genes of a panel
- Display unknown filter tags as "danger" marked badges
- Open WTS variantS SNVs and SVs in new tabs
- PanelApp panels update documentation to reflect the latest changes in the command line
- Display panel IDs alongside panel display names on gene panels page
- Just one `Hide removed panels` checkbox for all panels on gene panels page
- Variant filters redecoration from multiple classifications crash on general case report

## [4.91.1]
### Fixed
- Update IGV.js to v3.1.0
- Columns/headings on SV variantS shifted

## [4.91]
### Added
- Variant link to Franklin in database buttons (different depending on rare or cancer track)
- MANE badges on list of variant's Genes/Transcripts/Proteins table, this way also SVs will display MANE annotations
- Export variant type and callers-related info fields when exporting variants from variantS pages
- Cases advanced search on the dashboard page
- Possibility to use only signed off panels when building the PanelApp GREEN panel
### Changed
- On genes panel page and gene panel PDF export, it's more evident which genes were newly introduced into the panel
- WTS outlier position copy button on WTS outliers page
- Update IGV.js to v3.0.9
- Managed variants VCF export more verbose on SVs
- `/api/v1/hpo-terms` returns pymongo OperationFailure errors when provided query string contains problematic characters
- When parsing variants, prioritise caller AF if set in FORMAT over recalculation from AD
- Expand the submissions information section on the ClinVar submissions page to fully display long text entries
- Jarvik et al for PP1 added to ACMG modification guidelines
- Display institute `_id` + display name on dashboard filters
- ClinVar category 8 has changed to "Conflicting classifications of pathogenicity" instead of "interpretations"
- Simplify always loading ClinVar `CLNSIG` P, LP and conflicting annotations slightly
- Increased visibility of variant callers's "Pass" or "Filtered" on the following pages: SNV variants (cancer cases), SV variants (both RD and cancer cases)
- Names on IGV buttons, including an overview level IGV MT button
- Cases query no longer accepts strings for the `name_query` parameter, only ImmutableMultiDict (form data)
- Refactor the loading of PanelApp panels to use the maintained API - Customised PanelApp GREEN panels
- Better layout for Consequence cell on cancer SNVs page
- Merged `Qual` and `Callers` cell on cancer SNVs page
### Fixed
- Empty custom_images dicts in case load config do not crash
- Tracks missing alignment files are skipped on generating IGV views
- ClinVar form to accept MedGen phenotypes
- Cancer SV variantS page spinner on variant export
- STRs variants export (do not allow null estimated variant size and repeat locus ID)
- STRs variants page when one or more variants have SweGen mean frequency but lack Short Tandem Repeat motif count
- ClinVar submission enquiry status for all submissions after the latest
- CLI scout update type hint error when running commands using Python 3.9
- Missing alignment files but present index files could crash the function creating alignment tracks for IGV display
- Fix missing "Repeat locus" info on STRs export

## [4.90.1]
### Fixed
- Parsing Matchmaker Exchange's matches dates

## [4.90]
### Added
- Link to chanjo2 MANE coverage overview on case page and panel page
- More SVI recommendation links on the ACMG page
- IGV buttons for SMN CN page
- Warnings on ACMG classifications for potentially conflicting classification pairs
- ACMG Bayesian foundation point scale after Tavtigian for variant heat profile
### Changed
- Variants query backend allows rank_score filtering
- Added script to tabulate causatives clinical filter rank
- Do not display inheritance models associated to ORPHA terms on variant page
- Moved edit and delete buttons close to gene names on gene panel page and other aesthetical fixes
- SNV VariantS page functional annotation and region annotation columns merged
- VariantS pages (not cancer) gene cells show OMIM inheritance pattern badges also without hover
- STR variantS page to show STR inheritance model without hover (fallback to OMIM for non-Stranger annotation)
- VariantS page local observation badges have counts visible also without hover
- On Matchmaker page, show number of matches together with matching attempt date
- Display all custom inheritance models, both standard and non-standard, as gathered from the gene panel information on the variant page
- Moved PanelApp-related code to distinct modules/extension
### Fixed
- Make BA1 fully stand-alone to Benign prediction
- Modifying Benign terms to "Moderate" has no effect under Richards. Ignored completely before, will retain unmodified significance now
- Extract all fields correctly when exporting a panel to file from gene panel page
- Custom updates to a gene in a panel
- Gene panel PDF export, including gene links
- Cancer SV, Fusion, MEI and Outlier filters are shown on the Institute Filters overview
- CaseS advanced search limit
- Visibility of Matchmaker Exchange matches on dark mode
- When creating a new gene panel from file, all gene fields are saved, including comments and manual inheritance models
- Downloading on gene names from EBI
- Links to gene panels on variant page, summary panel
- Exporting gene variants when one or more variants' genes are missing HGNC symbol

## [4.89.2]
## Fixed
- If OMIM gene panel gene symbols are not mapping to hgnc_id, allow fallback use of a unique gene alias

## [4.89.1]
### Fixed
- General case report crash when encountering STR variants without `source` tags
- Coloring and SV inheritance patterns on general case report

## [4.89]
### Added
- Button on SMN CN page to search variants within SMN1 and SMN2 genes
- Options for selectively updating OMICS variants (fraser, outrider) on a case
- Log users' activity to file by specifying `USERS_ACTIVITY_LOG_PATH` parameter in app config
- `Mean MT coverage`, `Mean chrom 14 coverage` and `Estimated mtDNA copy number` on MT coverage file from chanjo2 if available
- In ClinVar multistep form, preselect ACMG criteria according to the variant's ACMG classification, if available
- Subject id search from caseS page (supporting multiple sample types e.g.) - adding indexes to speed up caseS queries
- Advanced cases search to narrow down results using more than one search parameter
- Coverage report available for any case with samples containing d4 files, even if case has no associated gene panels
- RNA delivery reports
- Two new LRS SV callers (hificnv, severus)
### Changed
- Documentation for OMICS variants and updating a case
- Include both creation and deletion dates in gene panels pages
- Moved code to collect MT copy number stats for the MT report to the chanjo extension
- On the gene panelS page, show expanded gene panel version list in one column only
- IGV.js WTS loci default to zoom to a region around a variant instead of whole gene
- Refactored logging module
- Case general report no longer shows ORPHA inheritance models. OMIM models are shown colored.
- Chromosome alias tab files used in the igv.js browser, which now contain the alias for chromosome "M"
- Renamed "Comment on clinical significance" to "Comment on classification" in ClinVar multistep form
- Enable Gens CN button also for non-wgs cancer track cases
### Fixed
- Broken heading anchors in the documentation (`admin-guide/login-system.md` and `admin-guide/setup-scout.md` files)
- Avoid open login redirect attacks by always redirecting to cases page upon user login
- Stricter check of ID of gene panels to prevent file downloading vulnerability
- Removed link to the retired SPANR service. SPIDEX scores are still parsed and displayed if available from variant annotation.
- Omics variant view test coverage
- String pattern escape warnings
- Code creating Alamut links for variant genes without canonical_transcript set
- Variant delete button in ClinVar submissions page
- Broken search cases by case similarity
- Missing caller tag for TRGT

## [4.88.1]
### Fixed
- Patch update igv.js to 3.0.5

## [4.88]
### Added
- Added CoLoRSdb frequency to Pop Freq column on variantS page
- Hovertip to gene panel names with associated genes in SV variant view, when variant covers more than one gene
- RNA sample ID can be provided in case load config if different from sample_id
### Fixed
- Broken `scout setup database` command
- Update demo VCF header, adding missing keys found on variants
- Broken upload to Codecov step in Tests & Coverage GitHub action
- Tomte DROP column names have been updated (backwards compatibility preserved for main fields)
- WTS outlierS view to display correct individual IDs for cases with multiple individuals
- WTS outlierS not displayed on WTS outlierS view

## [4.87.1]
### Fixed
- Positioning and alignment of genes cell on variantS page

## [4.87]
### Added
- Option to configure RNA build on case load (default '38')
### Changed
- Tooltip on RNA alignments now shows RNA genome build version
- Updated igv.js to v3.0.4
### Fixed
- Style of "SNVs" and "SVs" buttons on WTS Outliers page
- Chromosome alias files for igv.js
- Genes track displayed also when RNA alignments are present without splice junctions track on igv browser
- Genes track displayed again when splice junction tracks are present

## [4.86.1]
### Fixed
- Loading and updating PanelApp panels, including PanelApp green

## [4.86]
### Added
- Display samples' name (tooltip) and affected status directly on caseS page
- Search SVs across all cases, in given genes
- `CLINVAR_API_URL` param can be specified in app settings to override the URL used to send ClinVar submissions to. Intended for testing.
- Support for loading and storing OMICS data
- Parse DROP Fraser and Outrider TSVs
- Display omics variants - wts outliers (Fraser, Outrider)
- Parse GNOMAD `gnomad_af` and `gnomad_popmax_af` keys from variants annotated with `echtvar`
- Make removed panel optionally visible to non-admin or non maintainers
- Parse CoLoRSdb frequencies annotated in the variant INFO field with the `colorsdb_af` key
- Download -omics variants using the `Filter and export button`
- Clickable COSMIC links on IGV tracks
- Possibility to un-audit previously audited filters
- Reverted table style and removed font awesome style from IGV template
- Case status tags displayed on dashboard case overview
### Changed
- Updated igv.js to v3.0.1
- Alphabetically sort IGV track available for custom selection
- Updated wokeignore to avoid unfixable warning
- Update Chart.js to v4.4.3
- Use tornado library version >= 6.4.1
- Fewer variants in the MEI demo file
- Switch to FontAwesome v.6 instead of using icons v.5 + kit with icons v.6
- Show time (hours and minutes) additionally to date on comments and activity panel
### Fixed
- Only add expected caller keys to variant (FOUND_IN or SVDB_ORIGIN)
- Splice junction merged track height offset in IGV.js
- Splice junction initiation crash with empty variant obj
- Splice junction variant routing for cases with WTS but without outlier data
- Variant links to ExAC, now pointing to gnomAD, since the ExAC browser is no longer available
- Style of HPO terms assigned to a case, now one phenotype per line
- RNA sashimi view rendering should work also if the gene track is user disabled
- Respect IGV tracks chosen by user in variant IGV settings

## [4.85]
### Added
- Load also genes which are missing Ensembl gene ID (72 in both builds), including immunoglobulins and fragile sites
### Changed
- Unfreeze werkzeug again
- Show "(Removed)" after removed panels in dropdown
- The REVEL score is collected as the maximum REVEL score from all of the variant's transcripts
- Parse GNOMAD POPMAX values only if they are numerical when loading variants
### Fixed
- Alphabetically sort "select default panels" dropdown menu options on case page
- Show gene panel removed status on case page
- Fixed visibility of the following buttons: remove assignee, remove pinned/causative, remove comment, remove case from group

## [4.84]
### Changed
- Clearer error message when a loqusdb query fails for an instance that initially connected
- Do not load chanjo-report module if not needed and more visible message when it fails loading
- Converted the HgncGene class into a Pydantic class
- Swap menu open and collapse indicator chevrons - down is now displayed-open, right hidden-closed
- Linters and actions now all use python 3.11
### Fixed
- Safer way to update variant genes and compounds that avoids saving temporary decorators into variants' database documents
- Link to HGNC gene report on gene page
- Case file load priority so that e.g. SNV get loaded before SV, or clinical before research, for consistent variant_id collisions

## [4.83]
### Added
- Edit ACMG classifications from variant page (only for classifications with criteria)
- Events for case CLI events (load case, update case, update individual)
- Support for loading and displaying local custom IGV tracks
- MANE IGV track to be used as a local track for igv.js (see scout demo config file)
- Optional separate MT VCFs, for `nf-core/raredisease`
### Changed
- Avoid passing verbs from CaseHandler - functions for case sample and individual in CaseEventHandler
- Hide mtDNA report and coverage report links on case sidebar for cases with WTS data only
- Modified OMIM-AUTO gene panel to include genes in both genome builds
- Moved chanjo code into a dedicated extension
- Optimise the function that collects "match-safe" genes for an institute by avoiding duplicated genes from different panels
- Users must actively select "show matching causatives/managed" on a case page to see matching numbers
- Upgraded python version from 3.8 to 3.11 in Docker images
### Fixed
- Fix several tests that relied on number of events after setup to be 0
- Removed unused load case function
- Artwork logo sync sketch with png and export svg
- Clearer exception handling on chanjo-report setup - fail early and visibly
- mtDNA report crashing when one or more samples from a case is not in the chanjo database
- Case page crashing on missing phenotype terms
- ACMG benign modifiers
- Speed up tests by caching python env correctly in Github action and adding two more test groups
- Agile issue templates were added globally to the CG-org. Adding custom issue templates to avoid exposing customers
- PanelApp panel not saving genes with empty `EnsembleGeneIds` list
- Speed up checking outdated gene panels
- Do not load research variants automatically when loading a case

## [4.82.2]
### Fixed
- Warning icon in case pages for individuals where `confirmed_sex` is false
- Show allele sizes form ExpansionHunter on STR variantS page again

## [4.82.1]
### Fixed
- Revert the installation of flask-ldapconn to use the version available on PyPI to be able to push new scout releases to PyPI

## [4.82]
### Added
- Tooltip for combined score in tables for compounds and overlapping variants
- Checkbox to filter variants by excluding genes listed in selected gene panels, files or provided as list
- STR variant information card with database links, replacing empty frequency panel
- Display paging and number of HPO terms available in the database on Phenotypes page
- On case page, typeahead hints when searching for a disease using substrings containing source ("OMIM:", "ORPHA:")
- Button to monitor the status of submissions on ClinVar Submissions page
- Option to filter cancer variants by number of observations in somatic and germline archived database
- Documentation for integrating chanjo2
- More up-to-date VEP CSQ dbNSFP frequency keys
- Parse PacBio TRGT (Tandem repeat genotyping tool) Short Tandem Repeat VCFs
### Changed
- In the case_report #panel-tables has a fixed width
- Updated IGV.js to 2.15.11
- Fusion variants in case report now contain same info as on fusion variantS page
- Block submission of somatic variants to ClinVar until we harmonise with their changed API
- Additional control on the format of conditions provided in ClinVar form
- Errors while loading managed variants from file are now displayed on the Managed Variants page
- Chanjo2 coverage button visible only when query will contain a list of HGNC gene IDs
- Use Python-Markdown directly instead of the unmaintained Flask-Markdown
- Use Markupsafe instead of long deprecated, now removed Flask Markup
- Prepare to unfreeze Werkzeug, but don't actually activate until chanjo can deal with the change
### Fixed
- Submit requests to Chanjo2 using HTML forms instead of JSON data
- `Research somatic variants` link name on caseS page
- Broken `Install the HTML 2 PDF renderer` step in a GitHub action
- Fix ClinVar form parsing to not include ":" in conditionType.id when condition conditionType.db is Orphanet
- Fix condition dropdown and pre-selection on ClinVar form for cases with associated ORPHA diagnoses
- Improved visibility of ClinVar form in dark mode
- End coordinates for indels in ClinVar form
- Diagnoses API search crashing with empty search string
- Variant's overlapping panels should show overlapping of variant genes against the latest version of the panel
- Case page crashing when case has both variants in a ClinVar submission and pinned not loaded variants
- Installation of git in second build stage of Dockerfile, allowing correct installation of libraries

## [4.81]
### Added
- Tag for somatic SV IGH-DUX4 detection samtools script
### Changed
- Upgraded Bootstrap version in reports from 4.3.1 to 5.1.3
### Fixed
- Buttons layout in HPO genes panel on case page
- Added back old variant rankscore index with different key order to help loading on demo instance
- Cancer case_report panel-table no longer contains inheritance information
- Case report pinned variants card now displays info text if all pinned variants are present in causatives
- Darkmode setting now applies to the comment-box accordion
- Typo in case report causing `cancer_rank_options is undefined` error

## [4.80]
### Added
- Support for .d4 files coverage using chanjo2 (Case page sidebar link) with test
- Link to chanjo2 coverage report and coverage gene overview on gene panel page
- Link to chanjo2 coverage report on Case page, HPO dynamic gene list
- Link to genes coverage overview report on Case page, HPO dynamic gene list
### Changed
- All links in disease table on diagnosis page now open in a new tab
- Dark mode settings applied to multi-selects on institute settings page
- Comments on case and variant pages can be viewed by expanding an accordion
- On case page information on pinned variants and variants submitted to ClinVar are displayed in the same table
- Demo case file paths are now stored as absolute paths
- Optimised indices to address slow queries
- On case page default panels are now found at the top of the table, and it can be sorted by this trait
### Fixed
- On variants page, search for variants in genes present only in build 38 returning no results
- Pin/unpin with API was not able to make event links
- A new field `Explanation for multiple conditions` is available in ClinVar for submitting variants with more than one associated condition
- Fusion genes with partners lacking gene HGNC id will still be fully loaded
- Fusion variantS export now contains fusion variant specific columns
- When Loqusdb observations count is one the table includes information on if observation was for the current or another case

## [4.79.1]
### Fixed
- Exporting variants without rank score causing page to crash
- Display custom annotations also on cancer variant page

## [4.79]
### Added
- Added tags for Sniffles and CNVpytor, two LRS SV callers
- Button on case page for displaying STR variants occurring in the dynamic HPO panel
- Display functional annotation relative to variant gene's MANE transcripts on variant summary, when available
- Links to ACMG structural variant pathogenicity classification guidelines
- Phenomodels checkboxes can now include orpha terms
- Add incidental finding to case tags
- Get an alert on caseS page when somebody validates variants you ordered Sanger sequencing for
### Changed
- In the diagnoses page genes associated with a disease are displayed using hgnc symbol instead of hgnc id
- Refactor view route to allow navigation directly to unique variant document id, improve permissions check
- Do not show MANE and MANE Plus Clinical transcripts annotated from VEP (saved in variants) but collect this info from the transcripts database collection
- Refactor view route to allow navigation directly to unique case id (in particular for gens)
- `Institutes to share cases with` on institute's settings page now displays institutes names and IDs
- View route with document id selects view template based on variant category
### Fixed
- Refactored code in cases blueprints and variant_events adapter (set diseases for partial causative variants) to use "disease" instead of "omim" to encompass also ORPHA terms
- Refactored code in `scout/parse/omim.py` and `scout/parse/disease_terms.py` to use "disease" instead of "phenotype" to differentiate from HPO terms
- Be more careful about checking access to variant on API access
- Show also ACMG VUS on general report (could be missing if not e.g. pinned)

## [4.78]
### Added
- Case status labels can be added, giving more finegrained details on a solved status (provisional, diagnostic, carrier, UPD, SMN, ...)
- New SO terms: `sequence_variant` and `coding_transcript_variant`
- More MEI specific annotation is shown on the variant page
- Parse and save MANE transcripts info when updating genes in build 38
- ClinVar submission can now be downloaded as a json file
- `Mane Select` and `Mane Plus Clinical` badges on Gene page, when available
- ClinVar submission can now be downloaded as a json file
- API endpoint to pin variant
- Display common/uncommon/rare on summary of mei variant page
### Changed
- In the ClinVar form, database and id of assertion criteria citation are now separate inputs
- Customise institute settings to be able to display all cases with a certain status on cases page (admin users)
- Renamed `Clinical Significance` to `Germline Classification` on multistep ClinVar form
- Changed the "x" in cases.utils.remove_form button text to red for better visibility in dark mode
- Update GitHub actions
- Default loglevel up to INFO, making logs with default start easier to read
- Add XTR region to PAR region definition
- Diagnoses can be searched on diagnoses page without waiting for load first
### Fixed
- Removed log info showing hgnc IDs used in variantS search
- Maintain Matchmaker Exchange and Beacon submission status when a case is re-uploaded
- Inheritance mode from ORPHA should not be confounded with the OMIM inheritance model
- Decipher link URL changes
- Refactored code in cases blueprints to use "disease" instead of "omim" to encompass also ORPHA terms

## [4.77]
### Added
- Orpha disease terms now include information on inheritance
- Case loading via .yaml config file accepts subject_id and phenotype_groups (if previously defined as constant default or added per institute)
- Possibility to submit variants associated with Orphanet conditions to ClinVar
- Option update path to .d4 files path for individuals of an existing case using the command line
- More constraint information is displayed per gene in addition to pLi: missense and LoF OE, CI (inluding LOEUF) and Z-score.
### Changed
- Introduce validation in the ClinVar multistep form to make sure users provide at least one variant-associated condition
- CLI scout update individual accepts subject_id
- Update ClinVar inheritance models to reflect changes in ClinVar submission API
- Handle variant-associated condition ID format in background when creating ClinVar submissions
- Replace the code that downloads Ensembl genes, transcripts and exons with the Schug web app
- Add more info to error log when transcript variant frequency parsing fails.
- GnomAD v4 constraint information replaces ExAC constraints (pLi).
### Fixed
- Text input of associated condition in ClinVar form now aligns to the left
- Alignment of contents in the case report has been updated
- Missing number of phenotypes and genes from case diagnoses
- Associate OMIM and/or ORPHA diagnoses with partial causatives
- Visualization of partial causatives' diagnoses on case page: style and links
- Revert style of pinned variants window on the case page
- Rename `Clinical significanc` to `Germline classification` in ClinVar submissions exported files
- Rename `Clinical significance citations` to `Classification citations` in ClinVar submissions exported files
- Rename `Comment on clinical significance` to `Comment on classification` in ClinVar submissions exported files
- Show matching partial causatives on variant page
- Matching causatives shown on case page consisting only of variant matching the default panels of the case - bug introduced since scout v4.72 (Oct 18, 2023)
- Missing somatic variant read depth leading to report division by zero

## [4.76]
### Added
- Orphacodes are visible in phenotype tables
- Pydantic validation of image paths provided in case load config file
- Info on the user which created a ClinVar submission, when available
- Associate .d4 files to case individuals when loading a case via config file
### Changed
- In diagnoses page the load of diseases are initiated by clicking a button
- Revel score, Revel rank score and SpliceAI values are also displayed in Causatives and Validated variants tables
- Remove unused functions and tests
- Analysis type and direct link from cases list for OGM cases
- Removed unused `case_obj` parameter from server/blueprints/variant/controllers/observations function
- Possibility to reset ClinVar submission ID
- Allow ClinVar submissions with custom API key for users registered as ClinVar submitters or when institute doesn't have a preset list of ClinVar submitters
- Ordered event verbs alphabetically and created ClinVar-related user events
- Removed the unused "no-variants" option from the load case command line
### Fixed
- All disease_terms have gene HGNC ids as integers when added to the scout database
- Disease_term identifiers are now prefixed with the name of the coding system
- Command line crashing with error when updating a user that doesn't exist
- Thaw coloredlogs - 15.0.1 restores errorhandler issue
- Thaw crypography - current base image and library version allow Docker builds
- Missing delete icons on phenomodels page
- Missing cryptography lib error while running Scout container on an ARM processor
- Round CADD values with many decimals on causatives and validated variants pages
- Dark-mode visibility of some fields on causatives and validated variants pages
- Clinvar submitters would be cleared when unprivileged users saved institute settings page
- Added a default empty string in cases search form to avoid None default value
- Page crashing when user tries to remove the same variant from a ClinVar submission in different browser tabs
- Update more GnomAD links to GnomAD v4 (v38 SNVs, MT vars, STRs)
- Empty cells for RNA fusion variants in Causatives and Verified variants page
- Submenu icons missing from collapsible actionbar
- The collapsible actionbar had some non-collapsing overly long entries
- Cancer observations for SVs not appearing in the variant details view
- Archived local observations not visible on cancer variantS page
- Empty Population Frequency column in the Cancer SV Variants view
- Capital letters in ClinVar events description shown on case page

## [4.75]
### Added
- Hovertip to gene panel names with associated genes in variant view, when variant covers more than one gene
- Tests for panel to genes
- Download of Orphadata en_product6 and en_product4 from CLI
- Parse and save `database_found` key/values for RNA fusion variants
- Added fusion_score, ffpm, split_reads, junction_reads and fusion_caller to the list of filters on RNA fusion variants page
- Renamed the function `get_mei_info` to `set_mei_info` to be consistent with the other functions
- Fixed removing None key/values from parsed variants
- Orphacodes are included in the database disease_terms
### Changed
- Allow use of projections when retrieving gene panels
- Do not save custom images as binary data into case and variant database documents
- Retrieve and display case and variant custom images using image's saved path
- Cases are activated by viewing FSHD and SMA reports
- Split multi-gene SNV variants into single genes when submitting to Matchmaker Exchange
- Alamut links also on the gene level, using transcript and HGVS: better for indels. Keep variant link for missing HGVS
- Thaw WTForms - explicitly coerce form decimal field entries when filters fetched from db
### Fixed
- Removed some extra characters from top of general report left over from FontAwsome fix
- Do not save fusion variants-specific key/values in other types of variants
- Alamut link for MT variants in build 38
- Convert RNA fusions variants `tool_hits` and `fusion_score` keys from string to numbers
- Fix genotype reference and alternative sequencing depths defaulting to -1 when values are 0
- DecimalFields were limited to two decimal places for several forms - lifting restrictions on AF, CADD etc.

## [4.74.1]
### Changed
- Parse and save into database also OMIM terms not associated to genes
### Fixed
- BioNano API FSHD report requests are GET in Access 1.8, were POST in 1.7
- Update more FontAwesome icons to avoid Pro icons
- Test if files still exist before attempting to load research variants
- Parsing of genotypes error, resulting in -1 values when alt or ref read depths are 0

## [4.74]
### Added
- SNVs and Indels, MEI and str variants genes have links to Decipher
- An `owner + case display name` index for cases database collection
- Test and fixtures for RNA fusion case page
- Load and display fusion variants from VCF files as the other variant types
- Option to update case document with path to mei variants (clinical and research)
### Changed
- Details on variant type and category for audit filters on case general report
- Enable Gens CN profile button also in somatic case view
- Fix case of analysis type check for Gens analysis button - only show for WGS
### Fixed
- loqusdb table no longer has empty row below each loqusid
- MatchMaker submission details page crashing because of change in date format returned by PatientMatcher
- Variant external links buttons style does not change color when visited
- Hide compounds with compounds follow filter for region or function would fail for variants in multiple genes
- Updated FontAwesome version to fix missing icons

## [4.73]
### Added
- Shortcut button for HPO panel MEI variants from case page
- Export managed variants from CLI
### Changed
- STRs visualization on case panel to emphasize abnormal repeat count and associated condition
- Removed cytoband column from STRs variant view on case report
- More long integers formatted with thin spaces, and copy to clipboard buttons added
### Fixed
- OMIM table is scrollable if higher than 700px on SV page
- Pinned variants validation badge is now red for false positives.
- Case display name defaulting to case ID when `family_name` or `display_name` are missing from case upload config file
- Expanded menu visible at screen sizes below 1000px now has background color
- The image in ClinVar howto-modal is now responsive
- Clicking on a case in case groups when case was already removed from group in another browser tab
- Page crashing when saving filters for mei variants
- Link visited color of images

## [4.72.4]
### Changed
- Automatic test mongod version increased to v7
### Fixed
- GnomAD now defaults to hg38 - change build 37 links accordingly

## [4.72.3]
### Fixed
- Somatic general case report small variant table can crash with unclassified variants

## [4.72.2]
### Changed
- A gunicorn maxrequests parameter for Docker server image - default to 1200
- STR export limit increased to 500, as for other variants
- Prevent long number wrapping and use thin spaces for separation, as per standards from SI, NIST, IUPAC, BIPM.
- Speed up case retrieval and lower memory use by projecting case queries
- Make relatedness check fails stand out a little more to new users
- Speed up case retrieval and lower memory use by projecting case queries
- Speed up variant pages by projecting only the necessary keys in disease collection query
### Fixed
- Huge memory use caused by cases and variants pages pulling complete disease documents from DB
- Do not include genes fetched from HPO terms when loading diseases
- Consider the renamed fields `Approved Symbol` -> `Approved Gene Symbol` and `Gene Symbols` -> `Gene/Locus And Other Related Symbols` when parsing OMIM terms from genemap2.txt file

## [4.72.1]
### Fixed
- Jinja filter that renders long integers
- Case cache when looking for causatives in other cases causing the server to hang

## [4.72]
### Added
- A GitHub action that checks for broken internal links in docs pages
- Link validation settings in mkdocs.yml file
- Load and display full RNA alignments on alignment viewer
- Genome build check when loading a case
- Extend event index to previous causative variants and always load them
### Fixed
- Documentation nav links for a few documents
- Slightly extended the BioNano Genomics Access integration docs
- Loading of SVs when VCF is missing the INFO.END field but has INFO.SVLEN field
- Escape protein sequence name (if available) in case general report to render special characters correctly
- CaseS HPO term searches for multiple terms works independent of order
- CaseS search regexp should not allow backslash
- CaseS cohort tags can contain whitespace and still match
- Remove diagnoses from cases even if OMIM term is not found in the database
- Parsing of disease-associated genes
- Removed an annoying warning while updating database's disease terms
- Displaying custom case images loaded with scout version <= 4.71
- Use pydantic version >=2 in requirements.txt file
### Changed
- Column width adjustment on caseS page
- Use Python 3.11 in tests
- Update some github actions
- Upgraded Pydantic to version 2
- Case validation fails on loading when associated files (alignments, VCFs and reports) are not present on disk
- Case validation fails on loading when custom images have format different then ["gif", "svg", "png", "jpg", "jpeg"]
- Custom images keys `case` and `str` in case config yaml file are renamed to `case_images` and `str_variants_images`
- Simplify and speed up case general report code
- Speed up case retrieval in case_matching_causatives
- Upgrade pymongo to version 4
- When updating disease terms, check that all terms are consistent with a DiseaseTerm model before dropping the old collection
- Better separation between modules loading HPO terms and diseases
- Deleted unused scout.build.phenotype module
- Stricter validation of mandatory genome build key when loading a case. Allowed values are ['37','38',37,38]
- Improved readability of variants length and coordinates on variantS pages

## [4.71]
### Added
- Added Balsamic keys for SweGen and loqusdb local archive frequecies, SNV and SV
- New filter option for Cancer variantS: local archive RD loqusdb
- Show annotated observations on SV variantS view, also for cancer somatic SVs
- Revel filter for variantS
- Show case default panel on caseS page
- CADD filter for Cancer Somatic SNV variantS - show score
- SpliceAI-lookup link (BROAD, shows SpliceAI and Pangolin) from variant page
- BioNano Access server API - check projects, samples and fetch FSHD reports
### Fixed
- Name of reference genome build for RNA for compatibility with IGV locus search change
- Howto to run the Docker image on Mac computers in `admin-guide/containers/container-deploy.md`
- Link to Weasyprint installation howto in README file
- Avoid filling up disk by creating a reduced VCF file for every variant that is visualized
- Remove legacy incorrectly formatted CODEOWNERS file
- Restrain variant_type requests to variantS views to "clinical" or "research"
- Visualization of cancer variants where cancer case has no affected individual
- ProteinPaint gene link (small StJude API change)
- Causative MEI variant link on causatives page
- Bionano access api settings commented out by default in Scout demo config file.
- Do not show FSHD button on freshly loaded cases without bionano_access individuals
- Truncate long variants' HGVS on causative/Clinically significant and pinned variants case panels
### Changed
- Remove function call that tracks users' browser version
- Include three more splice variant SO terms in clinical filter severe SO terms
- Drop old HPO term collection only after parsing and validation of new terms completes
- Move score to own column on Cancer Somatic SNV variantS page
- Refactored a few complex case operations, breaking out sub functionalities

## [4.70]
### Added
- Download a list of Gene Variants (max 500) resulting from SNVs and Indels search
- Variant PubMed link to search for gene symbol and any aliases
### Changed
- Clearer gnomAD values in Variants page
### Fixed
- CaseS page uniform column widths
- Include ClinVar variants into a scrollable div element on Case page
- `canonical_transcript` variable not initialized in get_hgvs function (server.blueprints.institutes.controllers.py)
- Catch and display any error while importing Phenopacket info
- Modified Docker files to use python:3.8-slim-bullseye to prevent gunicorn workers booting error

## [4.69]
### Added
- ClinVar submission howto available also on Case page
- Somatic score and filtering for somatic SV callers, if available
- Show caller as a tooltip on variantS list
### Fixed
- Crash when attempting to export phenotype from a case that had never had phenotypes
- Aesthetic fix to Causative and Pinned Variants on Case page
- Structural inconsistency for ClinVar Blueprint templates
- Updated igv.js to 2.15.8 to fix track default color bug
- Fixed release versions for actions.
- Freeze tornado below 6.3.0 for compatibility with livereload 2.6.3
- Force update variants count on case re-upload
- IGV locus search not working - add genome reference id
- Pin links to MEI variants should end up on MEI not SV variant view
- Load also matching MEI variants on forced region load
- Allow excluding MEI from case variant deletion
- Fixed the name of the assigned user when the internal user ID is different from the user email address
- Gene variantS should display gene function, region and full hgvs
### Changed
- FontAwesome integrity check fail (updated resource)
- Removed ClinVar API validation buttons in favour of direct API submission
- Improved layout of Institute settings page
- ClinVar API key and allowed submitters are set in the Institute settings page


## [4.68]
### Added
- Rare Disease Mobile Element Insertion variants view
### Changed
- Updated igv.js to 2.15.6
### Fixed
- Docker stage build pycairo.
- Restore SNV and SV rank models versions on Causatives and Verified pages
- Saving `REVEL_RANKSCORE` value in a field named `revel` in variants database documents

## [4.67]
### Added
- Prepare to filter local SV frequency
### Changed
- Speed up instituteS page loading by refactoring cases/institutes query
- Clinical Filter for SVs includes `splice_polypyrimidine_tract_variant` as a severe consequence
- Clinical Filter for SVs includes local variant frequency freeze ("old") for filtering, starting at 30 counts
- Speed up caseS page loading by adding status to index and refactoring totals count
- HPO file parsing is updated to reflect that HPO have changed a few downloadable file formats with their 230405 release.
### Fixed
- Page crashing when a user tries to edit a comment that was removed
- Warning instead of crashed page when attempting to retrieve a non-existent Phenopacket
- Fixed StJude ProteinPaint gene link (URL change)
- Freeze of werkzeug library to version<2.3 to avoid problems resulting from the consequential upgrade of the Flask lib
- Huge list of genes in case report for megabases-long structural variants.
- Fix displaying institutes without associated cases on institutes page
- Fix default panel selection on SVs in cancer case report

## [4.66]
### Changed
- Moved Phenomodels code under a dedicated blueprint
- Updated the instructions to load custom case report under admin guide
- Keep variants filter window collapsed except when user expands it to filter
### Added
- A summary table of pinned variants on the cancer case general report
- New openable matching causatives and managed variants lists for default gene panels only for convenience
### Fixed
- Gens structural variant page link individual id typo

## [4.65.2]
### Fixed
- Generating general case report with str variants containing comments

## [4.65.1]
### Fixed
- Visibility of `Gene(s)` badges on SV VariantS page
- Hide dismiss bar on SV page not working well
- Delivery report PDF download
- Saving Pipeline version file when loading a case
- Backport compatible import of importlib metadata for old python versions (<3.8)

## [4.65]
### Added
- Option to mark a ClinVar submission as submitted
- Docs on how to create/update the PanelApp green genes as a system admin
- `individual_id`-parameter to both Gens links
- Download a gene panel in TXT format from gene panel page
- Panel gene comments on variant page: genes in panels can have comments that describe the gene in a panel context
### Changed
- Always show each case category on caseS page, even if 0 cases in total or after current query
- Improved sorting of ClinVar submissions
- Pre-populate SV type select in ClinVar submission form, when possible
- Show comment badges in related comments tables on general report
- Updated version of several GitHub actions
- Migrate from deprecated `pkg_resources` lib to `importlib_resources`
- Dismiss bar on variantS pages is thinner.
- Dismiss bar on variantS pages can be toggled open or closed for the duration of a login session.
### Fixed
- Fixed Sanger order / Cancel order modal close buttons
- Visibility of SV type in ClinVar submission form
- Fixed a couple of creations where now was called twice, so updated_at and created_at could differ
- Deprecated Ubuntu version 18.04 in one GitHub action
- Panels that have been removed (hidden) should not be visible in views where overlapping gene panels for genes are shown
- Gene panel test pointing to the right function

## [4.64]
### Added
- Create/Update a gene panel containing all PanelApp green genes (`scout update panelapp-green -i <cust_id>`)
- Links for ACMG pathogenicity impact modification on the ACMG classification page
### Changed
- Open local observation matching cases in new windows
### Fixed
- Matching manual ranked variants are now shown also on the somatic variant page
- VarSome links to hg19/GRCh37
- Managed variants filter settings lost when navigating to additional pages
- Collect the right variant category after submitting filter form from research variantS page
- Beacon links are templated and support variants in genome build 38

## [4.63]
### Added
- Display data sharing info for ClinVar, Matchmaker Exchange and Beacon in a dedicated column on Cases page
- Test for `commands.download.omim.print_omim`
- Display dismissed variants comments on general case report
- Modify ACMG pathogenicity impact (most commonly PVS1, PS3) based on strength of evidence with lab director's professional judgement
- REViewer button on STR variant page
- Alamut institution parameter in institute settings for Alamut Visual Plus software
- Added Manual Ranks Risk Factor, Likely Risk Factor and Uncertain Risk Factor
- Display matching manual ranks from previous cases the user has access to on VariantS and Variant pages
- Link to gnomAD gene SVs v2.1 for SV variants with gnomAD frequency
- Support for nf-core/rnafusion reports
### Changed
- Display chrY for sex unknown
- Deprecate legacy scout_load() method API call.
- Message shown when variant tag is updated for a variant
- When all ACMG classifications are deleted from a variant, the current variant classification status is also reset.
- Refactored the functions that collect causative variants
- Removed `scripts/generate_test_data.py`
### Fixed
- Default IGV tracks (genes, ClinVar, ClinVar CNVs) showing even if user unselects them all
- Freeze Flask-Babel below v3.0 due to issue with a locale decorator
- Thaw Flask-Babel and fix according to v3 standard. Thank you @TkTech!
- Show matching causatives on somatic structural variant page
- Visibility of gene names and functional annotations on Causatives/Verified pages
- Panel version can be manually set to floating point numbers, when modified
- Causatives page showing also non-causative variants matching causatives in other cases
- ClinVar form submission for variants with no selected transcript and HGVS
- Validating and submitting ClinVar objects not containing both Variant and Casedata info

## [4.62.1]
### Fixed
- Case page crashing when adding a case to a group without providing a valid case name

## [4.62]
### Added
- Validate ClinVar submission objects using the ClinVar API
- Wrote tests for case and variant API endpoints
- Create ClinVar submissions from Scout using the ClinVar API
- Export Phenopacket for affected individual
- Import Phenopacket from JSON file or Phenopacket API backend server
- Use the new case name option for GENS requests
- Pre-validate refseq:HGVS items using VariantValidator in ClinVar submission form
### Fixed
- Fallback for empty alignment index for REViewer service
- Source link out for MIP 11.1 reference STR annotation
- Avoid duplicate causatives and pinned variants
- ClinVar clinical significance displays only the ACMG terms when user selects ACMG 2015 as assertion criteria
- Spacing between icon and text on Beacon and MatchMaker links on case page sidebar
- Truncate IDs and HGVS representations in ClinVar pages if longer than 25 characters
- Update ClinVar submission ID form
- Handle connection timeout when sending requests requests to external web services
- Validate any ClinVar submission regardless of its status
- Empty Phenopackets import crashes
- Stop Spinner on Phenopacket JSON download
### Changed
- Updated ClinVar submission instructions

## [4.61.1]
### Fixed
- Added `UMLS` as an option of `Condition ID type` in ClinVar Variant downloaded files
- Missing value for `Condition ID type` in ClinVar Variant downloaded files
- Possibility to open, close or delete a ClinVar submission even if it doesn't have an associated name
- Save SV type, ref and alt n. copies to exported ClinVar files
- Inner and outer start and stop SV coordinates not exported in ClinVar files
- ClinVar submissions page crashing when SV files don't contain breakpoint exact coordinates
- Align OMIM diagnoses with delete diagnosis button on case page
- In ClinVar form, reset condition list and customize help when condition ID changes

## [4.61]
### Added
- Filter case list by cases with variants in ClinVar submission
- Filter case list by cases containing RNA-seq data - gene_fusion_reports and sample-level tracks (splice junctions and RNA coverage)
- Additional case category `Ignored`, to be used for cases that don't fall in the existing 'inactive', 'archived', 'solved', 'prioritized' categories
- Display number of cases shown / total number of cases available for each category on Cases page
- Moved buttons to modify case status from sidebar to main case page
- Link to Mutalyzer Normalizer tool on variant's transcripts overview to retrieve official HVGS descriptions
- Option to manually load RNA MULTIQC report using the command `scout load report -t multiqc_rna`
- Load RNA MULTIQC automatically for a case if config file contains the `multiqc_rna` key/value
- Instructions in admin-guide on how to load case reports via the command line
- Possibility to filter RD variants by a specific genotype call
- Distinct colors for different inheritance models on RD Variant page
- Gene panels PDF export with case variants hits by variant type
- A couple of additional README badges for GitHub stats
- Upload and display of pipeline reference info and executable version yaml files as custom reports
- Testing CLI on hasta in PR template
### Changed
- Instructions on how to call dibs on scout-stage server in pull request template
- Deprecated CLI commands `scout load <delivery_report, gene_fusion_report, coverage_qc_report, cnv_report>` to replace them with command `scout load report -t <report type>`
- Refactored code to display and download custom case reports
- Do not export `Assertion method` and `Assertion method citation` to ClinVar submission files according to changes to ClinVar's submission spreadsheet templates.
- Simplified code to create and download ClinVar CSV files
- Colorize inheritance models badges by category on VariantS page
- `Safe variants matching` badge more visible on case page
### Fixed
- Non-admin users saving institute settings would clear loqusdb instance selection
- Layout of variant position, cytoband and type in SV variant summary
- Broken `Build Status - GitHub badge` on GitHub README page
- Visibility of text on grey badges in gene panels PDF exports
- Labels for dashboard search controls
- Dark mode visibility for ClinVar submission
- Whitespaces on outdated panel in extent report

## [4.60]
### Added
- Mitochondrial deletion signatures (mitosign) can be uploaded and shown with mtDNA report
- A `Type of analysis` column on Causatives and Validated variants pages
- List of "safe" gene panels available for matching causatives and managed variants in institute settings, to avoid secondary findings
- `svdb_origin` as a synonym for `FOUND_IN` to complement `set` for variants found by all callers
### Changed
- Hide removed gene panels by default in panels page
- Removed option for filtering cancer SVs by Tumor and Normal alt AF
- Hide links to coverage report from case dynamic HPO panel if cancer analysis
- Remove rerun emails and redirect users to the analysis order portal instead
- Updated clinical SVs igv.js track (dbVar) and added example of external track from `https://trackhubregistry.org/`
- Rewrote the ClinVar export module to simplify and add one variant at the time
- ClinVar submissions with phenotype conditions from: [OMIM, MedGen, Orphanet, MeSH, HP, MONDO]
### Fixed
- If trying to load a badly formatted .tsv file an error message is displayed.
- Avoid showing case as rerun when first attempt at case upload failed
- Dynamic autocomplete search not working on phenomodels page
- Callers added to variant when loading case
- Now possible to update managed variant from file without deleting it first
- Missing preselected chromosome when editing a managed variant
- Preselected variant type and subtype when editing a managed variant
- Typo in dbVar ClinVar track, hg19


## [4.59]
### Added
- Button to go directly to HPO SV filter variantS page from case
- `Scout-REViewer-Service` integration - show `REViewer` picture if available
- Link to HPO panel coverage overview on Case page
- Specify a confidence threshold (green|amber|red) when loading PanelApp panels
- Functional annotations in variants lists exports (all variants)
- Cancer/Normal VAFs and COSMIC ids in in variants lists exports (cancer variants)
### Changed
- Better visualization of regional annotation for long lists of genes in large SVs in Variants tables
- Order of cells in variants tables
- More evident links to gene coverage from Variant page
- Gene panels sorted by display name in the entire Case page
- Round CADD and GnomAD values in variants export files
### Fixed
- HPO filter button on SV variantS page
- Spacing between region|function cells in SVs lists
- Labels on gene panel Chanjo report
- Fixed ambiguous duplicated response headers when requesting a BAM file from /static
- Visited color link on gene coverage button (Variant page)

## [4.58.1]
### Fixed
- Case search with search strings that contain characters that can be escaped

## [4.58]
### Added
- Documentation on how to create/update PanelApp panels
- Add filter by local observations (archive) to structural variants filters
- Add more splicing consequences to SO term definitions
- Search for a specific gene in all gene panels
- Institute settings option to force show all variants on VariantS page for all cases of an institute
- Filter cases by validation pending status
- Link to The Clinical Knowledgebase (CKB) (https://ckb.jax.org/) in cancer variant's page
### Fixed
- Added a not-authorized `auto-login` fixture according to changes in Flask-Login 0.6.2
- Renamed `cache_timeout` param name of flask.send_file function to `max_age` (Flask 2.2 compliant)
- Replaced deprecated `app.config["JSON_SORT_KEYS"]` with app.json.sort_keys in app settings
- Bug in gene variants page (All SNVs and INDELs) when variant gene doesn't have a hgnc id that is found in the database
- Broken export of causatives table
- Query for genes in build 38 on `Search SNVs and INDELs` page
- Prevent typing special characters `^<>?!=\/` in case search form
- Search matching causatives also among research variants in other cases
- Links to variants in Verified variants page
- Broken filter institute cases by pinned gene
- Better visualization of long lists of genes in large SVs on Causative and Verified Variants page
- Reintroduced missing button to export Causative variants
- Better linking and display of matching causatives and managed variants
- Reduced code complexity in `scout/parse/variant/variant.py`
- Reduced complexity of code in `scout/build/variant/variant.py`

### Changed
- State that loqusdb observation is in current case if observations count is one and no cases are shown
- Better pagination and number of variants returned by queries in `Search SNVs and INDELs` page
- Refactored and simplified code used for collecting gene variants for `Search SNVs and INDELs` page
- Fix sidebar panel icons in Case view
- Fix panel spacing in Case view
- Removed unused database `sanger_ordered` and `case_id,category,rank_score` indexes (variant collection)
- Verified variants displayed in a dedicated page reachable from institute sidebar
- Unified stats in dashboard page
- Improved gene info for large SVs and cancer SVs
- Remove the unused `variant.str_variant` endpoint from variant views
- Easier editing of HPO gene panel on case page
- Assign phenotype panel less cramped on Case page
- Causatives and Verified variants pages to use the same template macro
- Allow hyphens in panel names
- Reduce resolution of example images
- Remove some animations in web gui which where rendered slow


## [4.57.4]
### Fixed
- Parsing of variant.FORMAT "DR" key in parse variant file

## [4.57.3]
### Fixed
- Export of STR verified variants
- Do not download as verified variants first verified and then reset to not validated
- Avoid duplicated lines in downloaded verified variants reflecting changes in variant validation status

## [4.57.2]
### Fixed
- Export of verified variants when variant gene has no transcripts
- HTTP 500 when visiting a the details page for a cancer variant that had been ranked with genmod

## [4.57.1]
### Fixed
- Updating/replacing a gene panel from file with a corrupted or malformed file

## [4.57]
### Added
- Display last 50 or 500 events for a user in a timeline
- Show dismiss count from other cases on matching variantS
- Save Beacon-related events in events collection
- Institute settings allow saving multiple loqusdb instances for one institute
- Display stats from multiple instances of loqusdb on variant page
- Display date and frequency of obs derived from count of local archive observations from MIP11 (requires fix in MIP)
### Changed
- Prior ACMG classifications view is no longer limited by pathogenicity
### Fixed
- Visibility of Sanger ordered badge on case page, light mode
- Some of the DataTables tables (Phenotypes and Diagnoses pages) got a bit dark in dark mode
- Remove all redundancies when displaying timeline events (some events are saved both as case-related and variant-related)
- Missing link in saved MatchMaker-related events
- Genes with mixed case gene symbols missing in PanelApp panels
- Alignment of elements on the Beacon submission modal window
- Locus info links from STR variantS page open in new browser tabs

## [4.56]
### Added
- Test for PanelApp panels loading
- `panel-umi` tag option when loading cancer analyses
### Changed
- Black text to make comments more visible in dark mode
- Loading PanelApp panels replaces pre-existing panels with same version
- Removed sidebar from Causatives page - navigation is available on the top bar for now
- Create ClinVar submissions from pinned variants list in case page
- Select which pinned variants will be included in ClinVar submission documents
### Fixed
- Remove a:visited css style from all buttons
- Update of HPO terms via command line
- Background color of `MIXED` and `PANEL-UMI` sequencing types on cases page
- Fixed regex error when searching for cases with query ending with `\ `
- Gene symbols on Causatives page lighter in dark mode
- SpliceAI tooltip of multigene variants

## [4.55]
### Changed
- Represent different tumor samples as vials in cases page
- Option to force-update the OMIM panel
### Fixed
- Low tumor purity badge alignment in cancer samples table on cancer case view
- VariantS comment popovers reactivate on hover
- Updating database genes in build 37
- ACMG classification summary hidden by sticky navbar
- Logo backgrounds fixed to white on welcome page
- Visited links turn purple again
- Style of link buttons and dropdown menus
- Update KUH and GMS logos
- Link color for Managed variants

## [4.54]
### Added
- Dark mode, using browser/OS media preference
- Allow marking case as solved without defining causative variants
- Admin users can create missing beacon datasets from the institute's settings page
- GenCC links on gene and variant pages
- Deprecation warnings when launching the app using a .yaml config file or loading cases using .ped files
### Changed
- Improved HTML syntax in case report template
- Modified message displayed when variant rank stats could not be calculated
- Expanded instructions on how to test on CG development server (cg-vm1)
- Added more somatic variant callers (Balsamic v9 SNV, develop SV)
### Fixed
- Remove load demo case command from docker-compose.yml
- Text elements being split across pages in PDF reports
- Made login password field of type `password` in LDAP login form
- Gene panels HTML select in institute's settings page
- Bootstrap upgraded to version 5
- Fix some Sourcery and SonarCloud suggestions
- Escape special characters in case search on institute and dashboard pages
- Broken case PDF reports when no Madeline pedigree image can be created
- Removed text-white links style that were invisible in new pages style
- Variants pagination after pressing "Filter variants" or "Clinical filter"
- Layout of buttons Matchmaker submission panel (case page)
- Removing cases from Matchmaker (simplified code and fixed functionality)
- Reintroduce check for missing alignment files purged from server

## [4.53]
### Added
### Changed
- Point Alamut API key docs link to new API version
- Parse dbSNP id from ID only if it says "rs", else use VEP CSQ fields
- Removed MarkupSafe from the dependencies
### Fixed
- Reintroduced loading of SVs for demo case 643595
- Successful parse of FOUND_IN should avoid GATK caller default
- All vulnerabilities flagged by SonarCloud

## [4.52]
### Added
- Demo cancer case gets loaded together with demo RD case in demo instance
- Parse REVEL_score alongside REVEL_rankscore from csq field and display it on SNV variant page
- Rank score results now show the ranking range
- cDNA and protein changes displayed on institute causatives pages
- Optional SESSION_TIMEOUT_MINUTES configuration in app config files
- Script to convert old OMIM case format (list of integers) to new format (list of dictionaries)
- Additional check for user logged in status before serving alignment files
- Download .cgh files from cancer samples table on cancer case page
- Number of documents and date of last update on genes page
### Changed
- Verify user before redirecting to IGV alignments and sashimi plots
- Build case IGV tracks starting from case and variant objects instead of passing all params in a form
- Unfreeze Werkzeug lib since Flask_login v.0.6 with bugfix has been released
- Sort gene panels by name (panelS and variant page)
- Removed unused `server.blueprints.alignviewers.unindexed_remote_static` endpoint
- User sessions to check files served by `server.blueprints.alignviewers.remote_static` endpoint
- Moved Beacon-related functions to a dedicated app extension
- Audit Filter now also loads filter displaying the variants for it
### Fixed
- Handle `attachment_filename` parameter renamed to `download_name` when Flask 2.2 will be released
- Removed cursor timeout param in cases find adapter function to avoid many code warnings
- Removed stream argument deprecation warning in tests
- Handle `no intervals found` warning in load_region test
- Beacon remove variants
- Protect remote_cors function in alignviewers view from Server-Side Request Forgery (SSRF)
- Check creation date of last document in gene collection to display when genes collection was updated last

## [4.51]
### Added
- Config file containing codecov settings for pull requests
- Add an IGV.js direct link button from case page
- Security policy file
- Hide/shade compound variants based on rank score on variantS from filter
- Chromograph legend documentation direct link
### Changed
- Updated deprecated Codecov GitHub action to v.2
- Simplified code of scout/adapter/mongo/variant
- Update IGV.js to v2.11.2
- Show summary number of variant gene panels on general report if more than 3
### Fixed
- Marrvel link for variants in genome build 38 (using liftover to build 37)
- Remove flags from codecov config file
- Fixed filter bug with high negative SPIDEX scores
- Renamed IARC TP53 button to to `TP53 Database`, modified also link since IARC has been moved to the US NCI: `https://tp53.isb-cgc.org/`
- Parsing new format of OMIM case info when exporting patients to Matchmaker
- Remove flask-debugtoolbar lib dependency that is using deprecated code and causes app to crash after new release of Jinja2 (3.1)
- Variant page crashing for cases with old OMIM terms structure (a list of integers instead of dictionary)
- Variant page crashing when creating MARRVEL link for cases with no genome build
- SpliceAI documentation link
- Fix deprecated `safe_str_cmp` import from `werkzeug.security` by freezing Werkzeug lib to v2.0 until Flask_login v.0.6 with bugfix is released
- List gene names densely in general report for SVs that contain more than 3 genes
- Show transcript ids on refseq genes on hg19 in IGV.js, using refgene source
- Display correct number of genes in general report for SVs that contain more than 32 genes
- Broken Google login after new major release of `lepture/authlib`
- Fix frequency and callers display on case general report

## [4.50.1]
### Fixed
- Show matching causative STR_repid for legacy str variants (pre Stranger hgnc_id)

## [4.50]
### Added
- Individual-specific OMIM terms
- OMIM disease descriptions in ClinVar submission form
- Add a toggle for melter rerun monitoring of cases
- Add a config option to show the rerun monitoring toggle
- Add a cli option to export cases with rerun monitoring enabled
- Add a link to STRipy for STR variants; shallow for ARX and HOXA13
- Hide by default variants only present in unaffected individuals in variants filters
- OMIM terms in general case report
- Individual-level info on OMIM and HPO terms in general case report
- PanelApp gene link among the external links on variant page
- Dashboard case filters fields help
- Filter cases by OMIM terms in cases and dashboard pages
### Fixed
- A malformed panel id request would crash with exception: now gives user warning flash with redirect
- Link to HPO resource file hosted on `http://purl.obolibrary.org`
- Gene search form when gene exists only in build 38
- Fixed odd redirect error and poor error message on missing column for gene panel csv upload
- Typo in parse variant transcripts function
- Modified keys name used to parse local observations (archived) frequencies to reflect change in MIP keys naming
- Better error handling for partly broken/timed out chanjo reports
- Broken javascript code when case Chromograph data is malformed
- Broader space for case synopsis in general report
- Show partial causatives on causatives and matching causatives panels
- Partial causative assignment in cases with no OMIM or HPO terms
- Partial causative OMIM select options in variant page
### Changed
- Slightly smaller and improved layout of content in case PDF report
- Relabel more cancer variant pages somatic for navigation
- Unify caseS nav links
- Removed unused `add_compounds` param from variant controllers function
- Changed default hg19 genome for IGV.js to legacy hg19_1kg_decoy to fix a few problematic loci
- Reduce code complexity (parse/ensembl.py)
- Silence certain fields in ClinVar export if prioritised ones exist (chrom-start-end if hgvs exist)
- Made phenotype non-mandatory when marking a variant as partial causative
- Only one phenotype condition type (OMIM or HPO) per variant is used in ClinVar submissions
- ClinVar submission variant condition prefers OMIM over HPO if available
- Use lighter version of gene objects in Omim MongoDB adapter, panels controllers, panels views and institute controllers
- Gene-variants table size is now adaptive
- Remove unused file upload on gene-variants page

## [4.49]
### Fixed
- Pydantic model types for genome_build, madeline_info, peddy_ped_check and peddy_sex_check, rank_model_version and sv_rank_model_version
- Replace `MatchMaker` with `Matchmaker` in all places visible by a user
- Save diagnosis labels along with OMIM terms in Matchmaker Exchange submission objects
- `libegl-mesa0_21.0.3-0ubuntu0.3~20.04.5_amd64.deb` lib not found by GitHub actions Docker build
- Remove unused `chromograph_image_files` and `chromograph_prefixes` keys saved when creating or updating an RD case
- Search managed variants by description and with ignore case
### Changed
- Introduced page margins on exported PDF reports
- Smaller gene fonts in downloaded HPO genes PDF reports
- Reintroduced gene coverage data in the PDF-exported general report of rare-disease cases
- Check for existence of case report files before creating sidebar links
- Better description of HPO and OMIM terms for patients submitted to Matchmaker Exchange
- Remove null non-mandatory key/values when updating a case
- Freeze WTForms<3 due to several form input rendering changes

## [4.48.1]
### Fixed
- General case PDF report for recent cases with no pedigree

## [4.48]
### Added
- Option to cancel a request for research variants in case page
### Changed
- Update igv.js to v2.10.5
- Updated example of a case delivery report
- Unfreeze cyvcf2
- Builder images used in Scout Dockerfiles
- Crash report email subject gives host name
- Export general case report to PDF using PDFKit instead of WeasyPrint
- Do not include coverage report in PDF case report since they might have different orientation
- Export cancer cases's "Coverage and QC report" to PDF using PDFKit instead of Weasyprint
- Updated cancer "Coverage and QC report" example
- Keep portrait orientation in PDF delivery report
- Export delivery report to PDF using PDFKit instead of Weasyprint
- PDF export of clinical and research HPO panels using PDFKit instead of Weasyprint
- Export gene panel report to PDF using PDFKit
- Removed WeasyPrint lib dependency

### Fixed
- Reintroduced missing links to Swegen and Beacon and dbSNP in RD variant page, summary section
- Demo delivery report orientation to fit new columns
- Missing delivery report in demo case
- Cast MNVs to SNV for test
- Export verified variants from all institutes when user is admin
- Cancer coverage and QC report not found for demo cancer case
- Pull request template instructions on how to deploy to test server
- PDF Delivery report not showing Swedac logo
- Fix code typos
- Disable codefactor raised by ESLint for javascript functions located on another file
- Loading spinner stuck after downloading a PDF gene panel report
- IGV browser crashing when file system with alignment files is not mounted

## [4.47]
### Added
- Added CADD, GnomAD and genotype calls to variantS export
### Changed
- Pull request template, to illustrate how to deploy pull request branches on cg-vm1 stage server
### Fixed
- Compiled Docker image contains a patched version (v4.9) of chanjo-report

## [4.46.1]
### Fixed
- Downloading of files generated within the app container (MT-report, verified variants, pedigrees, ..)

## [4.46]
### Added
- Created a Dockefile to be used to serve the dockerized app in production
- Modified the code to collect database params specified as env vars
- Created a GitHub action that pushes the Dockerfile-server image to Docker Hub (scout-server-stage) every time a PR is opened
- Created a GitHub action that pushes the Dockerfile-server image to Docker Hub (scout-server) every time a new release is created
- Reassign MatchMaker Exchange submission to another user when a Scout user is deleted
- Expose public API JSON gene panels endpoint, primarily to enable automated rerun checking for updates
- Add utils for dictionary type
- Filter institute cases using multiple HPO terms
- Vulture GitHub action to identify and remove unused variables and imports
### Changed
- Updated the python config file documentation in admin guide
- Case configuration parsing now uses Pydantic for improved typechecking and config handling
- Removed test matrices to speed up automatic testing of PRs
- Switch from Coveralls to Codecov to handle CI test coverage
- Speed-up CI tests by caching installation of libs and splitting tests into randomized groups using pytest-test-groups
- Improved LDAP login documentation
- Use lib flask-ldapconn instead of flask_ldap3_login> to handle ldap authentication
- Updated Managed variant documentation in user guide
- Fix and simplify creating and editing of gene panels
- Simplified gene variants search code
- Increased the height of the genes track in the IGV viewer
### Fixed
- Validate uploaded managed variant file lines, warning the user.
- Exporting validated variants with missing "genes" database key
- No results returned when searching for gene variants using a phenotype term
- Variants filtering by gene symbols file
- Make gene HGNC symbols field mandatory in gene variants page and run search only on form submit
- Make sure collaborator gene variants are still visible, even if HPO filter is used

## [4.45]
### Added
### Changed
- Start Scout also when loqusdbapi is not reachable
- Clearer definition of manual standard and custom inheritance models in gene panels
- Allow searching multiple chromosomes in filters
### Fixed
- Gene panel crashing on edit action

## [4.44]
### Added
### Changed
- Display Gene track beneath each sample track when displaying splice junctions in igv browser
- Check outdated gene symbols and update with aliases for both RD and cancer variantS
### Fixed
- Added query input check and fixed the Genes API endpoint to return a json formatted error when request is malformed
- Typo in ACMG BP6 tooltip

## [4.43.1]
### Added
- Added database index for OMIM disease term genes
### Changed
### Fixed
- Do not drop HPO terms collection when updating HPO terms via the command line
- Do not drop disease (OMIM) terms collection when updating diseases via the command line

## [4.43]
### Added
- Specify which collection(s) update/build indexes for
### Fixed
- Do not drop genes and transcripts collections when updating genes via the command line

## [4.42.1]
### Added
### Changed
### Fixed
- Freeze PyMongo lib to version<4.0 to keep supporting previous MongoDB versions
- Speed up gene panels creation and update by collecting only light gene info from database
- Avoid case page crash on Phenomizer queries timeout

## [4.42]
### Added
- Choose custom pinned variants to submit to MatchMaker Exchange
- Submit structural variant as genes to the MatchMaker Exchange
- Added function for maintainers and admins to remove gene panels
- Admins can restore deleted gene panels
- A development docker-compose file illustrating the scout/chanjo-report integration
- Show AD on variants view for cancer SV (tumor and normal)
- Cancer SV variants filter AD, AF (tumor and normal)
- Hiding the variants score column also from cancer SVs, as for the SNVs
### Changed
- Enforce same case _id and display_name when updating a case
- Enforce same individual ids, display names and affected status when updating a case
- Improved documentation for connecting to loqusdb instances (including loqusdbapi)
- Display and download HPO gene panels' gene symbols in italics
- A faster-built and lighter Docker image
- Reduce complexity of `panels` endpoint moving some code to the panels controllers
- Update requirements to use flask-ldap3-login>=0.9.17 instead of freezing WTForm
### Fixed
- Use of deprecated TextField after the upgrade of WTF to v3.0
- Freeze to WTForms to version < 3
- Remove the extra files (bed files and madeline.svg) introduced by mistake
- Cli command loading demo data in docker-compose when case custom images exist and is None
- Increased MongoDB connection serverSelectionTimeoutMS parameter to 30K (default value according to MongoDB documentation)
- Better differentiate old obs counts 0 vs N/A
- Broken cancer variants page when default gene panel was deleted
- Typo in tx_overview function in variant controllers file
- Fixed loqusdbapi SV search URL
- SV variants filtering using Decipher criterion
- Removing old gene panels that don't contain the `maintainer` key.

## [4.41.1]
### Fixed
- General reports crash for variant annotations with same variant on other cases

## [4.41]
### Added
- Extended the instructions for running the Scout Docker image (web app and cli).
- Enabled inclusion of custom images to STR variant view
### Fixed
- General case report sorting comments for variants with None genetic models
- Do not crash but redirect to variants page with error when a variant is not found for a case
- UCSC links coordinates for SV variants with start chromosome different than end chromosome
- Human readable variants name in case page for variants having start chromosome different from end chromosome
- Avoid always loading all transcripts when checking gene symbol: introduce gene captions
- Slow queries for evaluated variants on e.g. case page - use events instead
### Changed
- Rearrange variant page again, moving severity predictions down.
- More reactive layout width steps on variant page

## [4.40.1]
### Added
### Fixed
- Variants dismissed with inconsistent inheritance pattern can again be shown in general case report
- General report page for variants with genes=None
- General report crashing when variants have no panels
- Added other missing keys to case and variant dictionaries passed to general report
### Changed

## [4.40]
### Added
- A .cff citation file
- Phenotype search API endpoint
- Added pagination to phenotype API
- Extend case search to include internal MongoDB id
- Support for connecting to a MongoDB replica set (.py config files)
- Support for connecting to a MongoDB replica set (.yaml config files)
### Fixed
- Command to load the OMIM gene panel (`scout load panel --omim`)
- Unify style of pinned and causative variants' badges on case page
- Removed automatic spaces after punctuation in comments
- Remove the hardcoded number of total individuals from the variant's old observations panel
- Send delete requests to a connected Beacon using the DELETE method
- Layout of the SNV and SV variant page - move frequency up
### Changed
- Stop updating database indexes after loading exons via command line
- Display validation status badge also for not Sanger-sequenced variants
- Moved Frequencies, Severity and Local observations panels up in RD variants page
- Enabled Flask CORS to communicate CORS status to js apps
- Moved the code preparing the transcripts overview to the backend
- Refactored and filtered json data used in general case report
- Changed the database used in docker-compose file to use the official MongoDB v4.4 image
- Modified the Python (3.6, 3.8) and MongoDB (3.2, 4.4, 5.0) versions used in testing matrices (GitHub actions)
- Capitalize case search terms on institute and dashboard pages


## [4.39]
### Added
- COSMIC IDs collected from CSQ field named `COSMIC`
### Fixed
- Link to other causative variants on variant page
- Allow multiple COSMIC links for a cancer variant
- Fix floating text in severity box #2808
- Fixed MitoMap and HmtVar links for hg38 cases
- Do not open new browser tabs when downloading files
- Selectable IGV tracks on variant page
- Missing splice junctions button on variant page
- Refactor variantS representative gene selection, and use it also for cancer variant summary
### Changed
- Improve Javascript performance for displaying Chromograph images
- Make ClinVar classification more evident in cancer variant page

## [4.38]
### Added
- Option to hide Alamut button in the app config file
### Fixed
- Library deprecation warning fixed (insert is deprecated. Use insert_one or insert_many instead)
- Update genes command will not trigger an update of database indices any more
- Missing resources in temporary downloading directory when updating genes using the command line
- Restore previous variant ACMG classification in a scrollable div
- Loading spinner not stopping after downloading PDF case reports and variant list export
- Add extra Alamut links higher up on variant pages
- Improve UX for phenotypes in case page
- Filter and export of STR variants
- Update look of variants page navigation buttons
### Changed

## [4.37]
### Added
- Highlight and show version number for RefSeq MANE transcripts.
- Added integration to a rerunner service for toggling reanalysis with updated pedigree information
- SpliceAI display and parsing from VEP CSQ
- Display matching tiered variants for cancer variants
- Display a loading icon (spinner) until the page loads completely
- Display filter badges in cancer variants list
- Update genes from pre-downloaded file resources
- On login, OS, browser version and screen size are saved anonymously to understand how users are using Scout
- API returning institutes data for a given user: `/api/v1/institutes`
- API returning case data for a given institute: `/api/v1/institutes/<institute_id>/cases`
- Added GMS and Lund university hospital logos to login page
- Made display of Swedac logo configurable
- Support for displaying custom images in case view
- Individual-specific HPO terms
- Optional alamut_key in institute settings for Alamut Plus software
- Case report API endpoint
- Tooltip in case explaining that genes with genome build different than case genome build will not be added to dynamic HPO panel.
- Add DeepVariant as a caller
### Fixed
- Updated IGV to v2.8.5 to solve missing gene labels on some zoom levels
- Demo cancer case config file to load somatic SNVs and SVs only.
- Expand list of refseq trancripts in ClinVar submission form
- Renamed `All SNVs and INDELs` institute sidebar element to `Search SNVs and INDELs` and fixed its style.
- Add missing parameters to case load-config documentation
- Allow creating/editing gene panels and dynamic gene panels with genes present in genome build 38
- Bugfix broken Pytests
- Bulk dismissing variants error due to key conversion from string to integer
- Fix typo in index documentation
- Fixed crash in institute settings page if "collaborators" key is not set in database
- Don't stop Scout execution if LoqusDB call fails and print stacktrace to log
- Bug when case contains custom images with value `None`
- Bug introduced when fixing another bug in Scout-LoqusDB interaction
- Loading of OMIM diagnoses in Scout demo instance
- Remove the docker-compose with chanjo integration because it doesn't work yet.
- Fixed standard docker-compose with scout demo data and database
- Clinical variant assessments not present for pinned and causative variants on case page.
- MatchMaker matching one node at the time only
- Remove link from previously tiered variants badge in cancer variants page
- Typo in gene cell on cancer variants page
- Managed variants filter form
### Changed
- Better naming for variants buttons on cancer track (somatic, germline). Also show cancer research button if available.
- Load case with missing panels in config files, but show warning.
- Changing the (Female, Male) symbols to (F/M) letters in individuals_table and case-sma.
- Print stacktrace if case load command fails
- Added sort icon and a pointer to the cursor to all tables with sortable fields
- Moved variant, gene and panel info from the basic pane to summary panel for all variants.
- Renamed `Basics` panel to `Classify` on variant page.
- Revamped `Basics` panel to a panel dedicated to classify variants
- Revamped the summary panel to be more compact.
- Added dedicated template for cancer variants
- Removed Gene models, Gene annotations and Conservation panels for cancer variants
- Reorganized the orders of panels for variant and cancer variant views
- Added dedicated variant quality panel and removed relevant panes
- A more compact case page
- Removed OMIM genes panel
- Make genes panel, pinned variants panel, causative variants panel and ClinVar panel scrollable on case page
- Update to Scilifelab's 2020 logo
- Update Gens URL to support Gens v2.0 format
- Refactor tests for parsing case configurations
- Updated links to HPO downloadable resources
- Managed variants filtering defaults to all variant categories
- Changing the (Kind) drop-down according to (Category) drop-down in Managed variant add variant
- Moved Gens button to individuals table
- Check resource files availability before starting updating OMIM diagnoses
- Fix typo in `SHOW_OBSERVED_VARIANT_ARCHIVE` config param

## [4.36]
### Added
- Parse and save splice junction tracks from case config file
- Tooltip in observations panel, explaining that case variants with no link might be old variants, not uploaded after a case rerun
### Fixed
- Warning on overwriting variants with same position was no longer shown
- Increase the height of the dropdowns to 425px
- More indices for the case table as it grows, specifically for causatives queries
- Splice junction tracks not centered over variant genes
- Total number of research variants count
- Update variants stats in case documents every time new variants are loaded
- Bug in flashing warning messages when filtering variants
### Changed
- Clearer warning messages for genes and gene/gene-panels searches in variants filters

## [4.35]
### Added
- A new index for hgnc_symbol in the hgnc_gene collection
- A Pedigree panel in STR page
- Display Tier I and II variants in case view causatives card for cancer cases
### Fixed
- Send partial file data to igv.js when visualizing sashimi plots with splice junction tracks
- Research variants filtering by gene
- Do not attempt to populate annotations for not loaded pinned/causatives
- Add max-height to all dropdowns in filters
### Changed
- Switch off non-clinical gene warnings when filtering research variants
- Don't display OMIM disease card in case view for cancer cases
- Refactored Individuals and Causative card in case view for cancer cases
- Update and style STR case report

## [4.34]
### Added
- Saved filter lock and unlock
- Filters can optionally be marked audited, logging the filter name, user and date on the case events and general report.
- Added `ClinVar hits` and `Cosmic hits` in cancer SNVs filters
- Added `ClinVar hits` to variants filter (rare disease track)
- Load cancer demo case in docker-compose files (default and demo file)
- Inclusive-language check using [woke](https://github.com/get-woke/woke) github action
- Add link to HmtVar for mitochondrial variants (if VCF is annotated with HmtNote)
- Grey background for dismissed compounds in variants list and variant page
- Pin badge for pinned compounds in variants list and variant page
- Support LoqusDB REST API queries
- Add a docker-compose-matchmaker under scout/containers/development to test matchmaker locally
- Script to investigate consequences of symbol search bug
- Added GATK to list of SV and cancer SV callers
### Fixed
- Make MitoMap link work for hg38 again
- Export Variants feature crashing when one of the variants has no primary transcripts
- Redirect to last visited variantS page when dismissing variants from variants list
- Improved matching of SVs Loqus occurrences in other cases
- Remove padding from the list inside (Matching causatives from other cases) panel
- Pass None to get_app function in CLI base since passing script_info to app factory functions was deprecated in Flask 2.0
- Fixed failing tests due to Flask update to version 2.0
- Speed up user events view
- Causative view sort out of memory error
- Use hgnc_id for gene filter query
- Typo in case controllers displaying an error every time a patient is matched against external MatchMaker nodes
- Do not crash while attempting an update for variant documents that are too big (> 16 MB)
- Old STR causatives (and other variants) may not have HGNC symbols - fix sort lambda
- Check if gene_obj has primary_transcript before trying to access it
- Warn if a gene manually searched is in a clinical panel with an outdated name when filtering variants
- ChrPos split js not needed on STR page yet
### Changed
- Remove parsing of case `genome_version`, since it's not used anywhere downstream
- Introduce deprecation warning for Loqus configs that are not dictionaries
- SV clinical filter no longer filters out sub 100 nt variants
- Count cases in LoqusDB by variant type
- Commit pulse repo badge temporarily set to weekly
- Sort ClinVar submissions objects by ascending "Last evaluated" date
- Refactored the MatchMaker integration as an extension
- Replaced some sensitive words as suggested by woke linter
- Documentation for load-configuration rewritten.
- Add styles to MatchMaker matches table
- More detailed info on the data shared in MatchMaker submission form

## [4.33.1]
### Fixed
- Include markdown for release autodeploy docs
- Use standard inheritance model in ClinVar (https://ftp.ncbi.nlm.nih.gov/pub/GTR/standard_terms/Mode_of_inheritance.txt)
- Fix issue crash with variants that have been unflagged causative not being available in other causatives
### Added
### Changed

## [4.33]
### Fixed
- Command line crashing when updating an individual not found in database
- Dashboard page crashing when filters return no data
- Cancer variants filter by chromosome
- /api/v1/genes now searches for genes in all genome builds by default
- Upgraded igv.js to version 2.8.1 (Fixed Unparsable bed record error)
### Added
- Autodeploy docs on release
- Documentation for updating case individuals tracks
- Filter cases and dashboard stats by analysis track
### Changed
- Changed from deprecated db update method
- Pre-selected fields to run queries with in dashboard page
- Do not filter by any institute when first accessing the dashboard
- Removed OMIM panel in case view for cancer cases
- Display Tier I and II variants in case view causatives panel for cancer cases
- Refactored Individuals and Causative panels in case view for cancer cases

## [4.32.1]
### Fixed
- iSort lint check only
### Changed
- Institute cases page crashing when a case has track:Null
### Added

## [4.32]
### Added
- Load and show MITOMAP associated diseases from VCF (INFO field: MitomapAssociatedDiseases, via HmtNote)
- Show variant allele frequencies for mitochondrial variants (GRCh38 cases)
- Extend "public" json API with diseases (OMIM) and phenotypes (HPO)
- HPO gene list download now has option for clinical and non-clinical genes
- Display gene splice junctions data in sashimi plots
- Update case individuals with splice junctions tracks
- Simple Docker compose for development with local build
- Make Phenomodels subpanels collapsible
- User side documentation of cytogenomics features (Gens, Chromograph, vcf2cytosure, rhocall)
- iSort GitHub Action
- Support LoqusDB REST API queries
### Fixed
- Show other causative once, even if several events point to it
- Filtering variants by mitochondrial chromosome for cases with genome build=38
- HPO gene search button triggers any warnings for clinical / non-existing genes also on first search
- Fixed a bug in variants pages caused by MT variants without alt_frequency
- Tests for CADD score parsing function
- Fixed the look of IGV settings on SNV variant page
- Cases analyzed once shown as `rerun`
- Missing case track on case re-upload
- Fixed severity rank for SO term "regulatory region ablation"
### Changed
- Refactor according to CodeFactor - mostly reuse of duplicated code
- Phenomodels language adjustment
- Open variants in a new window (from variants page)
- Open overlapping and compound variants in a new window (from variant page)
- gnomAD link points to gnomAD v.3 (build GRCh38) for mitochondrial variants.
- Display only number of affected genes for dismissed SVs in general report
- Chromosome build check when populating the variants filter chromosome selection
- Display mitochondrial and rare diseases coverage report in cases with missing 'rare' track

## [4.31.1]
### Added
### Changed
- Remove mitochondrial and coverage report from cancer cases sidebar
### Fixed
- ClinVar page when dbSNP id is None

## [4.31]
### Added
- gnomAD annotation field in admin guide
- Export also dynamic panel genes not associated to an HPO term when downloading the HPO panel
- Primary HGNC transcript info in variant export files
- Show variant quality (QUAL field from vcf) in the variant summary
- Load/update PDF gene fusion reports (clinical and research) generated with Arriba
- Support new MANE annotations from VEP (both MANE Select and MANE Plus Clinical)
- Display on case activity the event of a user resetting all dismissed variants
- Support gnomAD population frequencies for mitochondrial variants
- Anchor links in Casedata ClinVar panels to redirect after renaming individuals
### Fixed
- Replace old docs link www.clinicalgenomics.se/scout with new https://clinical-genomics.github.io/scout
- Page formatting issues whenever case and variant comments contain extremely long strings with no spaces
- Chromograph images can be one column and have scrollbar. Removed legacy code.
- Column labels for ClinVar case submission
- Page crashing looking for LoqusDB observation when variant doesn't exist
- Missing inheritance models and custom inheritance models on newly created gene panels
- Accept only numbers in managed variants filter as position and end coordinates
- SNP id format and links in Variant page, ClinVar submission form and general report
- Case groups tooltip triggered only when mouse is on the panel header
### Changed
- A more compact case groups panel
- Added landscape orientation CSS style to cancer coverage and QC demo report
- Improve user documentation to create and save new gene panels
- Removed option to use space as separator when uploading gene panels
- Separating the columns of standard and custom inheritance models in gene panels
- Improved ClinVar instructions for users using non-English Excel

## [4.30.2]
### Added
### Fixed
- Use VEP RefSeq ID if RefSeq list is empty in RefSeq transcripts overview
- Bug creating variant links for variants with no end_chrom
### Changed

## [4.30.1]
### Added
### Fixed
- Cryptography dependency fixed to use version < 3.4
### Changed

## [4.30]
### Added
- Introduced a `reset dismiss variant` verb
- Button to reset all dismissed variants for a case
- Add black border to Chromograph ideograms
- Show ClinVar annotations on variantS page
- Added integration with GENS, copy number visualization tool
- Added a VUS label to the manual classification variant tags
- Add additional information to SNV verification emails
- Tooltips documenting manual annotations from default panels
- Case groups now show bam files from all cases on align view
### Fixed
- Center initial igv view on variant start with SNV/indels
- Don't set initial igv view to negative coordinates
- Display of GQ for SV and STR
- Parsing of AD and related info for STRs
- LoqusDB field in institute settings accepts only existing Loqus instances
- Fix DECIPHER link to work after DECIPHER migrated to GRCh38
- Removed visibility window param from igv.js genes track
- Updated HPO download URL
- Patch HPO download test correctly
- Reference size on STR hover not needed (also wrong)
- Introduced genome build check (allowed values: 37, 38, "37", "38") on case load
- Improve case searching by assignee full name
- Populating the LoqusDB select in institute settings
### Changed
- Cancer variants table header (pop freq etc)
- Only admin users can modify LoqusDB instance in Institute settings
- Style of case synopsis, variants and case comments
- Switched to igv.js 2.7.5
- Do not choke if case is missing research variants when research requested
- Count cases in LoqusDB by variant type
- Introduce deprecation warning for Loqus configs that are not dictionaries
- Improve create new gene panel form validation
- Make XM- transcripts less visible if they don't overlap with transcript refseq_id in variant page
- Color of gene panels and comments panels on cases and variant pages
- Do not choke if case is missing research variants when reserch requested

## [4.29.1]
### Added
### Fixed
- Always load STR variants regardless of RankScore threshold (hotfix)
### Changed

## [4.29]
### Added
- Added a page about migrating potentially breaking changes to the documentation
- markdown_include in development requirements file
- STR variants filter
- Display source, Z-score, inheritance pattern for STR annotations from Stranger (>0.6.1) if available
- Coverage and quality report to cancer view
### Fixed
- ACMG classification page crashing when trying to visualize a classification that was removed
- Pretty print HGVS on gene variants (URL-decode VEP)
- Broken or missing link in the documentation
- Multiple gene names in ClinVar submission form
- Inheritance model select field in ClinVar submission
- IGV.js >2.7.0 has an issue with the gene track zoom levels - temp freeze at 2.7.0
- Revert CORS-anywhere and introduce a local http proxy for cloud tracks
### Changed

## [4.28]
### Added
- Chromograph integration for displaying PNGs in case-page
- Add VAF to cancer case general report, and remove some of its unused fields
- Variants filter compatible with genome browser location strings
- Support for custom public igv tracks stored on the cloud
- Add tests to increase testing coverage
- Update case variants count after deleting variants
- Update IGV.js to latest (v2.7.4)
- Bypass igv.js CORS check using `https://github.com/Rob--W/cors-anywhere`
- Documentation on default and custom IGV.js tracks (admin docs)
- Lock phenomodels so they're editable by admins only
- Small case group assessment sharing
- Tutorial and files for deploying app on containers (Kubernetes pods)
- Canonical transcript and protein change of canonical transcript in exported variants excel sheet
- Support for Font Awesome version 6
- Submit to Beacon from case page sidebar
- Hide dismissed variants in variants pages and variants export function
- Systemd service files and instruction to deploy Scout using podman
### Fixed
- Bugfix: unused `chromgraph_prefix |tojson` removed
- Freeze coloredlogs temporarily
- Marrvel link
- Don't show TP53 link for silent or synonymous changes
- OMIM gene field accepts any custom number as OMIM gene
- Fix Pytest single quote vs double quote string
- Bug in gene variants search by similar cases and no similar case is found
- Delete unused file `userpanel.py`
- Primary transcripts in variant overview and general report
- Google OAuth2 login setup in README file
- Redirect to 'missing file'-icon if configured Chromograph file is missing
- Javascript error in case page
- Fix compound matching during variant loading for hg38
- Cancer variants view containing variants dismissed with cancer-specific reasons
- Zoom to SV variant length was missing IGV contig select
- Tooltips on case page when case has no default gene panels
### Changed
- Save case variants count in case document and not in sessions
- Style of gene panels multiselect on case page
- Collapse/expand main HPO checkboxes in phenomodel preview
- Replaced GQ (Genotype quality) with VAF (Variant allele frequency) in cancer variants GT table
- Allow loading of cancer cases with no tumor_purity field
- Truncate cDNA and protein changes in case report if longer than 20 characters


## [4.27]
### Added
- Exclude one or more variant categories when running variants delete command
### Fixed
### Changed

## [4.26.1]
### Added
### Fixed
- Links with 1-letter aa codes crash on frameshift etc
### Changed

## [4.26]
### Added
- Extend the delete variants command to print analysis date, track, institute, status and research status
- Delete variants by type of analysis (wgs|wes|panel)
- Links to cBioPortal, MutanTP53, IARC TP53, OncoKB, MyCancerGenome, CIViC
### Fixed
- Deleted variants count
### Changed
- Print output of variants delete command as a tab separated table

## [4.25]
### Added
- Command line function to remove variants from one or all cases
### Fixed
- Parse SMN None calls to None rather than False

## [4.24.1]
### Fixed
- Install requirements.txt via setup file

## [4.24]
### Added
- Institute-level phenotype models with sub-panels containing HPO and OMIM terms
- Runnable Docker demo
- Docker image build and push github action
- Makefile with shortcuts to docker commands
- Parse and save synopsis, phenotype and cohort terms from config files upon case upload
### Fixed
- Update dismissed variant status when variant dismissed key is missing
- Breakpoint two IGV button now shows correct chromosome when different from bp1
- Missing font lib in Docker image causing the PDF report download page to crash
- Sentieon Manta calls lack Somaticscore - load anyway
- ClinVar submissions crashing due to pinned variants that are not loaded
- Point ExAC pLI score to new gnomad server address
- Bug uploading cases missing phenotype terms in config file
- STRs loaded but not shown on browser page
- Bug when using adapter.variant.get_causatives with case_id without causatives
- Problem with fetching "solved" from scout export cases cli
- Better serialising of datetime and bson.ObjectId
- Added `volumes` folder to .gitignore
### Changed
- Make matching causative and managed variants foldable on case page
- Remove calls to PyMongo functions marked as deprecated in backend and frontend(as of version 3.7).
- Improved `scout update individual` command
- Export dynamic phenotypes with ordered gene lists as PDF


## [4.23]
### Added
- Save custom IGV track settings
- Show a flash message with clear info about non-valid genes when gene panel creation fails
- CNV report link in cancer case side navigation
- Return to comment section after editing, deleting or submitting a comment
- Managed variants
- MT vs 14 chromosome mean coverage stats if Scout is connected to Chanjo
### Fixed
- missing `vcf_cancer_sv` and `vcf_cancer_sv_research` to manual.
- Split ClinVar multiple clnsig values (slash-separated) and strip them of underscore for annotations without accession number
- Timeout of `All SNVs and INDELs` page when no valid gene is provided in the search
- Round CADD (MIPv9)
- Missing default panel value
- Invisible other causatives lines when other causatives lack gene symbols
### Changed
- Do not freeze mkdocs-material to version 4.6.1
- Remove pre-commit dependency

## [4.22]
### Added
- Editable cases comments
- Editable variants comments
### Fixed
- Empty variant activity panel
- STRs variants popover
- Split new ClinVar multiple significance terms for a variant
- Edit the selected comment, not the latest
### Changed
- Updated RELEASE docs.
- Pinned variants card style on the case page
- Merged `scout export exons` and `scout view exons` commands


## [4.21.2]
### Added
### Fixed
- Do not pre-filter research variants by (case-default) gene panels
- Show OMIM disease tooltip reliably
### Changed

## [4.21.1]
### Added
### Fixed
- Small change to Pop Freq column in variants ang gene panels to avoid strange text shrinking on small screens
- Direct use of HPO list for Clinical HPO SNV (and cancer SNV) filtering
- PDF coverage report redirecting to login page
### Changed
- Remove the option to dismiss single variants from all variants pages
- Bulk dismiss SNVs, SVs and cancer SNVs from variants pages

## [4.21]
### Added
- Support to configure LoqusDB per institute
- Highlight causative variants in the variants list
- Add tests. Mostly regarding building internal datatypes.
- Remove leading and trailing whitespaces from panel_name and display_name when panel is created
- Mark MANE transcript in list of transcripts in "Transcript overview" on variant page
- Show default panel name in case sidebar
- Previous buttons for variants pagination
- Adds a gh action that checks that the changelog is updated
- Adds a gh action that deploys new releases automatically to pypi
- Warn users if case default panels are outdated
- Define institute-specific gene panels for filtering in institute settings
- Use institute-specific gene panels in variants filtering
- Show somatic VAF for pinned and causative variants on case page

### Fixed
- Report pages redirect to login instead of crashing when session expires
- Variants filter loading in cancer variants page
- User, Causative and Cases tables not scaling to full page
- Improved docs for an initial production setup
- Compatibility with latest version of Black
- Fixed tests for Click>7
- Clinical filter required an extra click to Filter to return variants
- Restore pagination and shrink badges in the variants page tables
- Removing a user from the command line now inactivates the case only if user is last assignee and case is active
- Bugfix, LoqusDB per institute feature crashed when institute id was empty string
- Bugfix, LoqusDB calls where missing case count
- filter removal and upload for filters deleted from another page/other user
- Visualize outdated gene panels info in a popover instead of a tooltip in case page side panel

### Changed
- Highlight color on normal STRs in the variants table from green to blue
- Display breakpoints coordinates in verification emails only for structural variants


## [4.20]
### Added
- Display number of filtered variants vs number of total variants in variants page
- Search case by HPO terms
- Dismiss variant column in the variants tables
- Black and pre-commit packages to dev requirements

### Fixed
- Bug occurring when rerun is requested twice
- Peddy info fields in the demo config file
- Added load config safety check for multiple alignment files for one individual
- Formatting of cancer variants table
- Missing Score in SV variants table

### Changed
- Updated the documentation on how to create a new software release
- Genome build-aware cytobands coordinates
- Styling update of the Matchmaker card
- Select search type in case search form


## [4.19]

### Added
- Show internal ID for case
- Add internal ID for downloaded CGH files
- Export dynamic HPO gene list from case page
- Remove users as case assignees when their account is deleted
- Keep variants filters panel expanded when filters have been used

### Fixed
- Handle the ProxyFix ModuleNotFoundError when Werkzeug installed version is >1.0
- General report formatting issues whenever case and variant comments contain extremely long strings with no spaces

### Changed
- Created an institute wrapper page that contains list of cases, causatives, SNVs & Indels, user list, shared data and institute settings
- Display case name instead of case ID on clinVar submissions
- Changed icon of sample update in clinVar submissions


## [4.18]

### Added
- Filter cancer variants on cytoband coordinates
- Show dismiss reasons in a badge with hover for clinical variants
- Show an ellipsis if 10 cases or more to display with loqusdb matches
- A new blog post for version 4.17
- Tooltip to better describe Tumor and Normal columns in cancer variants
- Filter cancer SNVs and SVs by chromosome coordinates
- Default export of `Assertion method citation` to clinVar variants submission file
- Button to export up to 500 cancer variants, filtered or not
- Rename samples of a clinVar submission file

### Fixed
- Apply default gene panel on return to cancer variantS from variant view
- Revert to certificate checking when asking for Chanjo reports
- `scout download everything` command failing while downloading HPO terms

### Changed
- Turn tumor and normal allelic fraction to decimal numbers in tumor variants page
- Moved clinVar submissions code to the institutes blueprints
- Changed name of clinVar export files to FILENAME.Variant.csv and FILENAME.CaseData.csv
- Switched Google login libraries from Flask-OAuthlib to Authlib


## [4.17.1]

### Fixed
- Load cytobands for cases with chromosome build not "37" or "38"


## [4.17]

### Added
- COSMIC badge shown in cancer variants
- Default gene-panel in non-cancer structural view in url
- Filter SNVs and SVs by cytoband coordinates
- Filter cancer SNV variants by alt allele frequency in tumor
- Correct genome build in UCSC link from structural variant page



### Fixed
- Bug in clinVar form when variant has no gene
- Bug when sharing cases with the same institute twice
- Page crashing when removing causative variant tag
- Do not default to GATK caller when no caller info is provided for cancer SNVs


## [4.16.1]

### Fixed
- Fix the fix for handling of delivery reports for rerun cases

## [4.16]

### Added
- Adds possibility to add "lims_id" to cases. Currently only stored in database, not shown anywhere
- Adds verification comment box to SVs (previously only available for small variants)
- Scrollable pedigree panel

### Fixed
- Error caused by changes in WTForm (new release 2.3.x)
- Bug in OMIM case page form, causing the page to crash when a string was provided instead of a numerical OMIM id
- Fix Alamut link to work properly on hg38
- Better handling of delivery reports for rerun cases
- Small CodeFactor style issues: matchmaker results counting, a couple of incomplete tests and safer external xml
- Fix an issue with Phenomizer introduced by CodeFactor style changes

### Changed
- Updated the version of igv.js to 2.5.4

## [4.15.1]

### Added
- Display gene names in ClinVar submissions page
- Links to Varsome in variant transcripts table

### Fixed
- Small fixes to ClinVar submission form
- Gene panel page crash when old panel has no maintainers

## [4.15]

### Added
- Clinvar CNVs IGV track
- Gene panels can have maintainers
- Keep variant actions (dismissed, manual rank, mosaic, acmg, comments) upon variant re-upload
- Keep variant actions also on full case re-upload

### Fixed
- Fix the link to Ensembl for SV variants when genome build 38.
- Arrange information in columns on variant page
- Fix so that new cosmic identifier (COSV) is also acceptable #1304
- Fixed COSMIC tag in INFO (outside of CSQ) to be parses as well with `&` splitter.
- COSMIC stub URL changed to https://cancer.sanger.ac.uk/cosmic/search?q= instead.
- Updated to a version of IGV where bigBed tracks are visualized correctly
- Clinvar submission files are named according to the content (variant_data and case_data)
- Always show causatives from other cases in case overview
- Correct disease associations for gene symbol aliases that exist as separate genes
- Re-add "custom annotations" for SV variants
- The override ClinVar P/LP add-in in the Clinical Filter failed for new CSQ strings

### Changed
- Runs all CI checks in github actions

## [4.14.1]

### Fixed
- Error when variant found in loqusdb is not loaded for other case

## [4.14]

### Added
- Use github actions to run tests
- Adds CLI command to update individual alignments path
- Update HPO terms using downloaded definitions files
- Option to use alternative flask config when running `scout serve`
- Requirement to use loqusdb >= 2.5 if integrated

### Fixed
- Do not display Pedigree panel in cancer view
- Do not rely on internet connection and services available when running CI tests
- Variant loading assumes GATK if no caller set given and GATK filter status is seen in FILTER
- Pass genome build param all the way in order to get the right gene mappings for cases with build 38
- Parse correctly variants with zero frequency values
- Continue even if there are problems to create a region vcf
- STR and cancer variant navigation back to variants pages could fail

### Changed
- Improved code that sends requests to the external APIs
- Updates ranges for user ranks to fit todays usage
- Run coveralls on github actions instead of travis
- Run pip checks on github actions instead of coveralls
- For hg38 cases, change gnomAD link to point to version 3.0 (which is hg38 based)
- Show pinned or causative STR variants a bit more human readable

## [4.13.1]

### Added
### Fixed
- Typo that caused not all clinvar conflicting interpretations to be loaded no matter what
- Parse and retrieve clinvar annotations from VEP-annotated (VEP 97+) CSQ VCF field
- Variant clinvar significance shown as `not provided` whenever is `Uncertain significance`
- Phenomizer query crashing when case has no HPO terms assigned
- Fixed a bug affecting `All SNVs and INDELs` page when variants don't have canonical transcript
- Add gene name or id in cancer variant view

### Changed
- Cancer Variant view changed "Variant:Transcript:Exon:HGVS" to "Gene:Transcript:Exon:HGVS"

## [4.13]

### Added
- ClinVar SNVs track in IGV
- Add SMA view with SMN Copy Number data
- Easier to assign OMIM diagnoses from case page
- OMIM terms and specific OMIM term page

### Fixed
- Bug when adding a new gene to a panel
- Restored missing recent delivery reports
- Fixed style and links to other reports in case side panel
- Deleting cases using display_name and institute not deleting its variants
- Fixed bug that caused coordinates filter to override other filters
- Fixed a problem with finding some INS in loqusdb
- Layout on SV page when local observations without cases are present
- Make scout compatible with the new HPO definition files from `http://compbio.charite.de/jenkins/`
- General report visualization error when SNVs display names are very long


### Changed


## [4.12.4]

### Fixed
- Layout on SV page when local observations without cases are present

## [4.12.3]

### Fixed
- Case report when causative or pinned SVs have non null allele frequencies

## [4.12.2]

### Fixed
- SV variant links now take you to the SV variant page again
- Cancer variant view has cleaner table data entries for "N/A" data
- Pinned variant case level display hotfix for cancer and str - more on this later
- Cancer variants show correct alt/ref reads mirroring alt frequency now
- Always load all clinical STR variants even if a region load is attempted - index may be missing
- Same case repetition in variant local observations

## [4.12.1]

### Fixed
- Bug in variant.gene when gene has no HGVS description


## [4.12]

### Added
- Accepts `alignment_path` in load config to pass bam/cram files
- Display all phenotypes on variant page
- Display hgvs coordinates on pinned and causatives
- Clear panel pending changes
- Adds option to setup the database with static files
- Adds cli command to download the resources from CLI that scout needs
- Adds test files for merged somatic SV and CNV; as well as merged SNV, and INDEL part of #1279
- Allows for upload of OMIM-AUTO gene panel from static files without api-key

### Fixed
- Cancer case HPO panel variants link
- Fix so that some drop downs have correct size
- First IGV button in str variants page
- Cancer case activates on SNV variants
- Cases activate when STR variants are viewed
- Always calculate code coverage
- Pinned/Classification/comments in all types of variants pages
- Null values for panel's custom_inheritance_models
- Discrepancy between the manual disease transcripts and those in database in gene-edit page
- ACMG classification not showing for some causatives
- Fix bug which caused IGV.js to use hg19 reference files for hg38 data
- Bug when multiple bam files sources with non-null values are available


### Changed
- Renamed `requests` file to `scout_requests`
- Cancer variant view shows two, instead of four, decimals for allele and normal


## [4.11.1]

### Fixed
- Institute settings page
- Link institute settings to sharing institutes choices

## [4.11.0]

### Added
- Display locus name on STR variant page
- Alternative key `GNOMADAF_popmax` for Gnomad popmax allele frequency
- Automatic suggestions on how to improve the code on Pull Requests
- Parse GERP, phastCons and phyloP annotations from vep annotated CSQ fields
- Avoid flickering comment popovers in variant list
- Parse REVEL score from vep annotated CSQ fields
- Allow users to modify general institute settings
- Optionally format code automatically on commit
- Adds command to backup vital parts `scout export database`
- Parsing and displaying cancer SV variants from Manta annotated VCF files
- Dismiss cancer snv variants with cancer-specific options
- Add IGV.js UPD, RHO and TIDDIT coverage wig tracks.


### Fixed
- Slightly darker page background
- Fixed an issued with parsed conservation values from CSQ
- Clinvar submissions accessible to all users of an institute
- Header toolbar when on Clinvar page now shows institute name correctly
- Case should not always inactivate upon update
- Show dismissed snv cancer variants as grey on the cancer variants page
- Improved style of mappability link and local observations on variant page
- Convert all the GET requests to the igv view to POST request
- Error when updating gene panels using a file containing BOM chars
- Add/replace gene radio button not working in gene panels


## [4.10.1]

### Fixed
- Fixed issue with opening research variants
- Problem with coveralls not called by Travis CI
- Handle Biomart service down in tests


## [4.10.0]

### Added
- Rank score model in causatives page
- Exportable HPO terms from phenotypes page
- AMP guideline tiers for cancer variants
- Adds scroll for the transcript tab
- Added CLI option to query cases on time since case event was added
- Shadow clinical assessments also on research variants display
- Support for CRAM alignment files
- Improved str variants view : sorting by locus, grouped by allele.
- Delivery report PDF export
- New mosaicism tag option
- Add or modify individuals' age or tissue type from case page
- Display GC and allele depth in causatives table.
- Included primary reference transcript in general report
- Included partial causative variants in general report
- Remove dependency of loqusdb by utilising the CLI

### Fixed
- Fixed update OMIM command bug due to change in the header of the genemap2 file
- Removed Mosaic Tag from Cancer variants
- Fixes issue with unaligned table headers that comes with hidden Datatables
- Layout in general report PDF export
- Fixed issue on the case statistics view. The validation bars didn't show up when all institutes were selected. Now they do.
- Fixed missing path import by importing pathlib.Path
- Handle index inconsistencies in the update index functions
- Fixed layout problems


## [4.9.0]

### Added
- Improved MatchMaker pages, including visible patient contacts email address
- New badges for the github repo
- Links to [GENEMANIA](genemania.org)
- Sort gene panel list on case view.
- More automatic tests
- Allow loading of custom annotations in VCF using the SCOUT_CUSTOM info tag.

### Fixed
- Fix error when a gene is added to an empty dynamic gene panel
- Fix crash when attempting to add genes on incorrect format to dynamic gene panel
- Manual rank variant tags could be saved in a "Select a tag"-state, a problem in the variants view.
- Same case evaluations are no longer shown as gray previous evaluations on the variants page
- Stay on research pages, even if reset, next first buttons are pressed..
- Overlapping variants will now be visible on variant page again
- Fix missing classification comments and links in evaluations page
- All prioritized cases are shown on cases page


## [4.8.3]

### Added

### Fixed
- Bug when ordering sanger
- Improved scrolling over long list of genes/transcripts


## [4.8.2]

### Added

### Fixed
- Avoid opening extra tab for coverage report
- Fixed a problem when rank model version was saved as floats and not strings
- Fixed a problem with displaying dismiss variant reasons on the general report
- Disable load and delete filter buttons if there are no saved filters
- Fix problem with missing verifications
- Remove duplicate users and merge their data and activity


## [4.8.1]

### Added

### Fixed
- Prevent login fail for users with id defined by ObjectId and not email
- Prevent the app from crashing with `AttributeError: 'NoneType' object has no attribute 'message'`


## [4.8.0]

### Added
- Updated Scout to use Bootstrap 4.3
- New looks for Scout
- Improved dashboard using Chart.js
- Ask before inactivating a case where last assigned user leaves it
- Genes can be manually added to the dynamic gene list directly on the case page
- Dynamic gene panels can optionally be used with clinical filter, instead of default gene panel
- Dynamic gene panels get link out to chanjo-report for coverage report
- Load all clinvar variants with clinvar Pathogenic, Likely Pathogenic and Conflicting pathogenic
- Show transcripts with exon numbers for structural variants
- Case sort order can now be toggled between ascending and descending.
- Variants can be marked as partial causative if phenotype is available for case.
- Show a frequency tooltip hover for SV-variants.
- Added support for LDAP login system
- Search snv and structural variants by chromosomal coordinates
- Structural variants can be marked as partial causative if phenotype is available for case.
- Show normal and pathologic limits for STRs in the STR variants view.
- Institute level persistent variant filter settings that can be retrieved and used.
- export causative variants to Excel
- Add support for ROH, WIG and chromosome PNGs in case-view

### Fixed
- Fixed missing import for variants with comments
- Instructions on how to build docs
- Keep sanger order + verification when updating/reloading variants
- Fixed and moved broken filter actions (HPO gene panel and reset filter)
- Fixed string conversion to number
- UCSC links for structural variants are now separated per breakpoint (and whole variant where applicable)
- Reintroduced missing coverage report
- Fixed a bug preventing loading samples using the command line
- Better inheritance models customization for genes in gene panels
- STR variant page back to list button now does its one job.
- Allows to setup scout without a omim api key
- Fixed error causing "favicon not found" flash messages
- Removed flask --version from base cli
- Request rerun no longer changes case status. Active or archived cases inactivate on upload.
- Fixed missing tooltip on the cancer variants page
- Fixed weird Rank cell in variants page
- Next and first buttons order swap
- Added pagination (and POST capability) to cancer variants.
- Improves loading speed for variant page
- Problem with updating variant rank when no variants
- Improved Clinvar submission form
- General report crashing when dismissed variant has no valid dismiss code
- Also show collaborative case variants on the All variants view.
- Improved phenotype search using dataTables.js on phenotypes page
- Search and delete users with `email` instead of `_id`
- Fixed css styles so that multiselect options will all fit one column


## [4.7.3]

### Added
- RankScore can be used with VCFs for vcf_cancer files

### Fixed
- Fix issue with STR view next page button not doing its one job.

### Deleted
- Removed pileup as a bam viewing option. This is replaced by IGV


## [4.7.2]

### Added
- Show earlier ACMG classification in the variant list

### Fixed
- Fixed igv search not working due to igv.js dist 2.2.17
- Fixed searches for cases with a gene with variants pinned or marked causative.
- Load variant pages faster after fixing other causatives query
- Fixed mitochondrial report bug for variants without genes

## [4.7.1]

### Added

### Fixed
- Fixed bug on genes page


## [4.7.0]

### Added
- Export genes and gene panels in build GRCh38
- Search for cases with variants pinned or marked causative in a given gene.
- Search for cases phenotypically similar to a case also from WUI.
- Case variant searches can be limited to similar cases, matching HPO-terms,
  phenogroups and cohorts.
- De-archive reruns and flag them as 'inactive' if archived
- Sort cases by analysis_date, track or status
- Display cases in the following order: prioritized, active, inactive, archived, solved
- Assign case to user when user activates it or asks for rerun
- Case becomes inactive when it has no assignees
- Fetch refseq version from entrez and use it in clinvar form
- Load and export of exons for all genes, independent on refseq
- Documentation for loading/updating exons
- Showing SV variant annotations: SV cgh frequencies, gnomad-SV, local SV frequencies
- Showing transcripts mapping score in segmental duplications
- Handle requests to Ensembl Rest API
- Handle requests to Ensembl Rest Biomart
- STR variants view now displays GT and IGV link.
- Description field for gene panels
- Export exons in build 37 and 38 using the command line

### Fixed
- Fixes of and induced by build tests
- Fixed bug affecting variant observations in other cases
- Fixed a bug that showed wrong gene coverage in general panel PDF export
- MT report only shows variants occurring in the specific individual of the excel sheet
- Disable SSL certifcate verification in requests to chanjo
- Updates how intervaltree and pymongo is used to void deprecated functions
- Increased size of IGV sample tracks
- Optimized tests


## [4.6.1]

### Added

### Fixed
- Missing 'father' and 'mother' keys when parsing single individual cases


## [4.6.0]

### Added
- Description of Scout branching model in CONTRIBUTING doc
- Causatives in alphabetical order, display ACMG classification and filter by gene.
- Added 'external' to the list of analysis type options
- Adds functionality to display "Tissue type". Passed via load config.
- Update to IGV 2.

### Fixed
- Fixed alignment visualization and vcf2cytosure availability for demo case samples
- Fixed 3 bugs affecting SV pages visualization
- Reintroduced the --version cli option
- Fixed variants query by panel (hpo panel + gene panel).
- Downloaded MT report contains excel files with individuals' display name
- Refactored code in parsing of config files.


## [4.5.1]

### Added

### Fixed
- update requirement to use PyYaml version >= 5.1
- Safer code when loading config params in cli base


## [4.5.0]

### Added
- Search for similar cases from scout view CLI
- Scout cli is now invoked from the app object and works under the app context

### Fixed
- PyYaml dependency fixed to use version >= 5.1


## [4.4.1]

### Added
- Display SV rank model version when available

### Fixed
- Fixed upload of delivery report via API


## [4.4.0]

### Added
- Displaying more info on the Causatives page and hiding those not causative at the case level
- Add a comment text field to Sanger order request form, allowing a message to be included in the email
- MatchMaker Exchange integration
- List cases with empty synopsis, missing HPO terms and phenotype groups.
- Search for cases with open research list, or a given case status (active, inactive, archived)

### Fixed
- Variant query builder split into several functions
- Fixed delivery report load bug


## [4.3.3]

### Added
- Different individual table for cancer cases

### Fixed
- Dashboard collects validated variants from verification events instead of using 'sanger' field
- Cases shared with collaborators are visible again in cases page
- Force users to select a real institute to share cases with (actionbar select fix)


## [4.3.2]

### Added
- Dashboard data can be filtered using filters available in cases page
- Causatives for each institute are displayed on a dedicated page
- SNVs and and SVs are searchable across cases by gene and rank score
- A more complete report with validated variants is downloadable from dashboard

### Fixed
- Clinsig filter is fixed so clinsig numerical values are returned
- Split multi clinsig string values in different elements of clinsig array
- Regex to search in multi clinsig string values or multi revstat string values
- It works to upload vcf files with no variants now
- Combined Pileup and IGV alignments for SVs having variant start and stop on the same chromosome


## [4.3.1]

### Added
- Show calls from all callers even if call is not available
- Instructions to install cairo and pango libs from WeasyPrint page
- Display cases with number of variants from CLI
- Only display cases with number of variants above certain treshold. (Also CLI)
- Export of verified variants by CLI or from the dashboard
- Extend case level queries with default panels, cohorts and phenotype groups.
- Slice dashboard statistics display using case level queries
- Add a view where all variants for an institute can be searched across cases, filtering on gene and rank score. Allows searching research variants for cases that have research open.

### Fixed
- Fixed code to extract variant conservation (gerp, phyloP, phastCons)
- Visualization of PDF-exported gene panels
- Reintroduced the exon/intron number in variant verification email
- Sex and affected status is correctly displayed on general report
- Force number validation in SV filter by size
- Display ensembl transcripts when no refseq exists


## [4.3.0]

### Added
- Mosaicism tag on variants
- Show and filter on SweGen frequency for SVs
- Show annotations for STR variants
- Show all transcripts in verification email
- Added mitochondrial export
- Adds alternative to search for SVs shorter that the given length
- Look for 'bcftools' in the `set` field of VCFs
- Display digenic inheritance from OMIM
- Displays what refseq transcript that is primary in hgnc

### Fixed

- Archived panels displays the correct date (not retroactive change)
- Fixed problem with waiting times in gene panel exports
- Clinvar fiter not working with human readable clinsig values

## [4.2.2]

### Fixed
- Fixed gene panel create/modify from CSV file utf-8 decoding error
- Updating genes in gene panels now supports edit comments and entry version
- Gene panel export timeout error

## [4.2.1]

### Fixed
- Re-introduced gene name(s) in verification email subject
- Better PDF rendering for excluded variants in report
- Problem to access old case when `is_default` did not exist on a panel


## [4.2.0]

### Added
- New index on variant_id for events
- Display overlapping compounds on variants view

### Fixed
- Fixed broken clinical filter


## [4.1.4]

### Added
- Download of filtered SVs

### Fixed
- Fixed broken download of filtered variants
- Fixed visualization issue in gene panel PDF export
- Fixed bug when updating gene names in variant controller


## [4.1.3]

### Fixed
- Displays all primary transcripts


## [4.1.2]

### Added
- Option add/replace when updating a panel via CSV file
- More flexible versioning of the gene panels
- Printing coverage report on the bottom of the pdf case report
- Variant verification option for SVs
- Logs uri without pwd when connecting
- Disease-causing transcripts in case report
- Thicker lines in case report
- Supports HPO search for cases, both terms or if described in synopsis
- Adds sanger information to dashboard

### Fixed
- Use db name instead of **auth** as default for authentication
- Fixes so that reports can be generated even with many variants
- Fixed sanger validation popup to show individual variants queried by user and institute.
- Fixed problem with setting up scout
- Fixes problem when exac file is not available through broad ftp
- Fetch transcripts for correct build in `adapter.hgnc_gene`

## [4.1.1]
- Fix problem with institute authentication flash message in utils
- Fix problem with comments
- Fix problem with ensembl link


## [4.1.0]

### Added
- OMIM phenotypes to case report
- Command to download all panel app gene panels `scout load panel --panel-app`
- Links to genenames.org and omim on gene page
- Popup on gene at variants page with gene information
- reset sanger status to "Not validated" for pinned variants
- highlight cases with variants to be evaluated by Sanger on the cases page
- option to point to local reference files to the genome viewer pileup.js. Documented in `docs.admin-guide.server`
- option to export single variants in `scout export variants`
- option to load a multiqc report together with a case(add line in load config)
- added a view for searching HPO terms. It is accessed from the top left corner menu
- Updates the variants view for cancer variants. Adds a small cancer specific filter for known variants
- Adds hgvs information on cancer variants page
- Adds option to update phenotype groups from CLI

### Fixed
- Improved Clinvar to submit variants from different cases. Fixed HPO terms in casedata according to feedback
- Fixed broken link to case page from Sanger modal in cases view
- Now only cases with non empty lists of causative variants are returned in `adapter.case(has_causatives=True)`
- Can handle Tumor only samples
- Long lists of HGNC symbols are now possible. This was previously difficult with manual, uploaded or by HPO search when changing filter settings due to GET request limitations. Relevant pages now use POST requests. Adds the dynamic HPO panel as a selection on the gene panel dropdown.
- Variant filter defaults to default panels also on SV and Cancer variants pages.

## [4.0.0]

### WARNING ###

This is a major version update and will require that the backend of pre releases is updated.
Run commands:

```
$scout update genes
$scout update hpo
```

- Created a Clinvar submission tool, to speed up Clinvar submission of SNVs and SVs
- Added an analysis report page (html and PDF format) containing phenotype, gene panels and variants that are relevant to solve a case.

### Fixed
- Optimized evaluated variants to speed up creation of case report
- Moved igv and pileup viewer under a common folder
- Fixed MT alignment view pileup.js
- Fixed coordinates for SVs with start chromosome different from end chromosome
- Global comments shown across cases and institutes. Case-specific variant comments are shown only for that specific case.
- Links to clinvar submitted variants at the cases level
- Adapts clinvar parsing to new format
- Fixed problem in `scout update user` when the user object had no roles
- Makes pileup.js use online genome resources when viewing alignments. Now any instance of Scout can make use of this functionality.
- Fix ensembl link for structural variants
- Works even when cases does not have `'madeline_info'`
- Parses Polyphen in correct way again
- Fix problem with parsing gnomad from VEP

### Added
- Added a PDF export function for gene panels
- Added a "Filter and export" button to export custom-filtered SNVs to CSV file
- Dismiss SVs
- Added IGV alignments viewer
- Read delivery report path from case config or CLI command
- Filter for spidex scores
- All HPO terms are now added and fetched from the correct source (https://github.com/obophenotype/human-phenotype-ontology/blob/master/hp.obo)
- New command `scout update hpo`
- New command `scout update genes` will fetch all the latest information about genes and update them
- Load **all** variants found on chromosome **MT**
- Adds choice in cases overview do show as many cases as user like

### Removed
- pileup.min.js and pileup css are imported from a remote web location now
- All source files for HPO information, this is instead fetched directly from source
- All source files for gene information, this is instead fetched directly from source

## [3.0.0]
### Fixed
- hide pedigree panel unless it exists

## [1.5.1] - 2016-07-27
### Fixed
- look for both ".bam.bai" and ".bai" extensions

## [1.4.0] - 2016-03-22
### Added
- support for local frequency through loqusdb
- bunch of other stuff

## [1.3.0] - 2016-02-19
### Fixed
- Update query-phenomizer and add username/password

### Changed
- Update the way a case is checked for rerun-status

### Added
- Add new button to mark a case as "checked"
- Link to clinical variants _without_ 1000G annotation

## [1.2.2] - 2016-02-18
### Fixed
- avoid filtering out variants lacking ExAC and 1000G annotations

## [1.1.3] - 2015-10-01
### Fixed
- persist (clinical) filter when clicking load more
- fix #154 by robustly setting clinical filter func. terms

## [1.1.2] - 2015-09-07
### Fixed
- avoid replacing coverage report with none
- update SO terms, refactored

## [1.1.1] - 2015-08-20
### Fixed
- fetch case based on collaborator status (not owner)

## [1.1.0] - 2015-05-29
### Added
- link(s) to SNPedia based on RS-numbers
- new Jinja filter to "humanize" decimal numbers
- show gene panels in variant view
- new Jinja filter for decoding URL encoding
- add indicator to variants in list that have comments
- add variant number threshold and rank score threshold to load function
- add event methods to mongo adapter
- add tests for models
- show badge "old" if comment was written for a previous analysis

### Changed
- show cDNA change in transcript summary unless variant is exonic
- moved compounds table further up the page
- show dates for case uploads in ISO format
- moved variant comments higher up on page
- updated documentation for pages
- read in coverage report as blob in database and serve directly
- change ``OmimPhenotype`` to ``PhenotypeTerm``
- reorganize models sub-package
- move events (and comments) to separate collection
- only display prev/next links for the research list
- include variant type in breadcrumbs e.g. "Clinical variants"

### Removed
- drop dependency on moment.js

### Fixed
- show the same level of detail for all frequencies on all pages
- properly decode URL encoded symbols in amino acid/cDNA change strings
- fixed issue with wipe permissions in MongoDB
- include default gene lists in "variants" link in breadcrumbs

## [1.0.2] - 2015-05-20
### Changed
- update case fetching function

### Fixed
- handle multiple cases with same id

## [1.0.1] - 2015-04-28
### Fixed
- Fix building URL parameters in cases list Vue component

## [1.0.0] - 2015-04-12
Codename: Sara Lund

![Release 1.0](artwork/releases/release-1-0.jpg)

### Added
- Add email logging for unexpected errors
- New command line tool for deleting case

### Changed
- Much improved logging overall
- Updated documentation/usage guide
- Removed non-working IGV link

### Fixed
- Show sample display name in GT call
- Various small bug fixes
- Make it easier to hover over popups

## [0.0.2-rc1] - 2015-03-04
### Added
- add protein table for each variant
- add many more external links
- add coverage reports as PDFs

### Changed
- incorporate user feedback updates
- big refactor of load scripts

## [0.0.2-rc2] - 2015-03-04
### Changes
- add gene table with gene description
- reorganize inheritance models box

### Fixed
- avoid overwriting gene list on "research" load
- fix various bugs in external links

## [0.0.2-rc3] - 2015-03-05
### Added
- Activity log feed to variant view
- Adds protein change strings to ODM and Sanger email

### Changed
- Extract activity log component to macro

### Fixes
- Make Ensembl transcript links use archive website<|MERGE_RESOLUTION|>--- conflicted
+++ resolved
@@ -6,12 +6,9 @@
 
 ## [unreleased]
 ### Added
-<<<<<<< HEAD
+- Support case status assignment upon loading (by providing case status in the case config file)
 - Severity predictions on general case report for SNVs and cancer SNVs
 - Variant functional annotation on general case report for SNVs and cancer SNVs
-=======
-- Support case status assignment upon loading (by providing case status in the case config file)
->>>>>>> 54304ce5
 ### Fixed
 - Release docs to include instructions for upgrading dependencies
 - Truncated long HGVS descriptions on cancer SNV and SNVs pages
