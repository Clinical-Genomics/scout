--- conflicted
+++ resolved
@@ -33,14 +33,11 @@
 - Bulk dismissing variants error due to key conversion from string to integer
 - Fix typo in index documentation
 - Fixed crash in institute settings page if "collaborators" key is not set in database
-<<<<<<< HEAD
+- Don't stop Scout execution if LoqusDB call fails and print stacktrace to log
+- Bug when case contains custom images with value `None`
 - Don't stop Scout execution if Loqusdb call fails and print stacktrace to log
 - Remove the docker-compose with chanjo integration because it doesn't work yet.
 - Fixed standard docker-compose with scout demo data and database
-=======
-- Don't stop Scout execution if LoqusDB call fails and print stacktrace to log
-- Bug when case contains custom images with value `None`
->>>>>>> c3aaeb44
 ### Changed
 - Better naming for variants buttons on cancer track (somatic, germline). Also show cancer research button if available.
 - Load case with missing panels in config files, but show warning.
