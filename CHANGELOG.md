--- conflicted
+++ resolved
@@ -4,17 +4,10 @@
 
 About changelog [here](https://keepachangelog.com/en/1.0.0/)
 
-<<<<<<< HEAD
 ## []
 ### Added
 ### Changed
-=======
-
-## []
-### Added
-### Changed
 - Point Alamut API key docs link to new API version
->>>>>>> bda08448
 ### Fixed
 - Vulnerabilities flagged by SonarCloud
 - Successful parse of FOUND_IN should avoid GATK caller default
