--- conflicted
+++ resolved
@@ -10,11 +10,8 @@
 - New filter option for Cancer variantS: local archive RD loqusdb
 - Show annotated observations on SV variantS view, also for cancer somatic SVs
 - Revel filter for variantS
-<<<<<<< HEAD
+- Show case default panel on caseS page
 - BioNano Access server API - check projects, samples and fetch FSHD reports
-=======
-- Show case default panel on caseS page
->>>>>>> ce8755f1
 ### Fixed
 - Name of reference genome build for RNA for compatibility with IGV locus search change
 - Howto to run the Docker image on Mac computers in `admin-guide/containers/container-deploy.md`
