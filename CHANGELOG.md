# Change Log
All notable changes to this project will be documented in this file.
This project adheres to [Semantic Versioning](http://semver.org/).

About changelog [here](https://keepachangelog.com/en/1.0.0/)


## [unreleased]
### Added
- Button with link to cancerhotspots.org on variant page for cancer cases (#5359)
- Link to ClinGen ACMG CSPEC Criteria Specification Registry from ACMG classification page (#5364)
- Documentation on how to export data from the scout database using the command line (#5373)
- Filter cancer SNVs by ClinVar oncogenicity. OBS: since annotations are still sparse in ClinVar, relying solely on them could be too restrictive (#5367)
- Include eventual gene-matching WTS outliers on variantS page (Overlap column) and variant page (Gene overlapping non-SNVs table) (#5371)
- Minor Allele Frequency (HiFiCNV) IGV.js track for Nallo cases (#5401)
- A page showing all cases submitted to the Matchmaker Exchange, accessible from the institute's sidebar (#5378)
### Changed
- Allow matching compounded subcategories from SV callers e.g. DUP:INV (#5360)
- Adjust the link to the chanjo2 gene coverage report to reflect the type of analyses used for the samples (#5368)
- Gene panels open in new tabs from case panels and display case name on the top of the page (#5369)
- When uploading research variants, use rank threshold defined in case settings, if available, otherwise use the default threshold of 8 (#5370)
- Display genome build version on case general report (#5381)
- On pull request template, fixed instructions on how to deploy a branch to the development server (#5382)
- On case general report, when a variant is classified (ACMG or CCV), tagged, commented and also dismissed, will only be displayed among the dismissed variants (#5377)
- If case is re-runned/re-uploaded with the `--keep-actions` tag, remember also previously assigned diseases, HPO terms, phenotype groups and HPO panels (#5365)
- Case load config alias and updated track label for TIDDIT coverage tracks to accomodate HiFiCNV dito (#5401)
<<<<<<< HEAD
- Call coverage completeness indicator via API after window loading completes (#5366)
=======
- On variants page, compounds popup table, truncate the display name of compound variants with display name that exceeds 20 characters (#5404)
>>>>>>> 5e906d77
### Fixed
- Style of Alamut button on variant page (#5358)
- Scope of overlapping functions (#5385)
- Tests involving the variants controllers, which failed when not run in a specific order (#5391)
- Option to return to the previous step in each of the steps of the ClinVar submission form (#5393)
- chanjo2 MT report for cases in build 38 (#5397)

## [4.99]
### Added
- De novo assembly alignment file load and display (#5284)
- Paraphase bam-let alignment file load and display (#5284)
- Parsing and showing ClinVar somatic oncogenicity anontations, when available (#5304)
- Gene overlapping variants (superset of compounds) for SVs (#5332)
- Gene overlapping variants for MEIs (#5332)
- Gene overlapping variants for cancer (and cancer_sv) (#5332)
- Tests for the Google login functionality (#5335)
- Support for login using Keycloak (#5337)
- Documentation on Keycloak login system integration (#5342)
- Integrity check for genes/transcripts/exons files downloaded from Ensembl (#5353)
- Options for custom ID/display name for PanelApp Green updates (#5355)
### Changed
- Allow ACMG criteria strength modification to Very strong/Stand-alone (#5297)
- Mocked the Ensembl liftover service in igv tracks tests (#5319)
- Refactored the login function into smaller functions, handling respectively: user consent, LDAP login, Google login, database login and user validation (#5331)
- Allow loading of mixed analysis type cases where some individuals are fully WTS and do not appear in DNA VCFs (#5327)
- Documentation available in dark mode, and expanded installation instructions (#5343)
### Fixed
- Re-enable display of case and individual specific tracks (pre-computed coverage, UPD, zygosity) (#5300)
- Disable 2-color mode in IGV.js by default, since it obscures variant proportion of reads. Can be manually enabled (#5311)
- Institute settings reset (#5309)
- Updated color scheme for variant assessment badges that were hard to see in light mode, notably Risk Factor (#5318)
- Avoid page timeout by skipping HGVS validations in ClinVar multistep submission for non-MANE transcripts from variants in build 38 (#5302)
- Sashimi view page displaying an error message when Ensembl REST API (LiftOver) is not available (#5322)
- Refactored the liftover functionality to avoid using the old Ensembl REST API (#5326)
- Downloading of Ensembl resources by fixing the URL to the schug server, pointing to the production instance instead of the staging one (#5348)
- Missing MT genes from the IGV track (#5339)
- Paraphase and de novo assembly tracks could mismatch alignment sample labels - refactor to case specific tracks (#5357)

## [4.98]
### Added
- Documentation on how to delete variants for one or more cases
- Document the option to collect green genes from any panel when updating the PanelApp green genes panel
- On the institute's filters page, display also any soft filters applied to institute's variants
### Fixed
- Case page patch for research cases without WTS outliers

## [4.97]
### Added
- Software version and link to the relative release on GitHub on the top left dropdown menu
- Option to sort WTS outliers by p_value, Δψ, ψ value, zscore or l2fc
- Display pLI score and LOEUF on rare diseases and cancer SNV pages
- Preselect MANE SELECT transcripts in the multi-step ClinVar variant add to submission process
- Allow updating case with WTS Fraser and Outrider research files
- Load research WTS outliers using the `scout load variants --outliers-research` command
- Chanjo2 gene coverage completeness indicator and report from variant page, summary card
- Enhanced SNV and SV filtering for cancer and rare disease cases, now supporting size thresholds (≥ or < a specified base pair length)
- Option to exclude ClinVar significance status in SNVs filters form
- Made HRD a config parameter and display it for cancer cases.
- Preset institute-level soft filters for variants (filtering based on "filters" values on variant documents). Settings editable by admins on the institute's settings page. Allows e.g. hiding tumor `in_normal` and `germline_risk` filter status variants.
- Load pedigree and sex check from Somalier, provided by e.g. the Nallo pipeline
- Expand the command line to remove more types of variants. Now supports: `cancer`, `cancer_sv`, `fusion`, `mei`, `outlier`, `snv`, `str`, and `sv`.
- New `prioritise_clinvar` checkbox on rare diseases cases, SNVs page, used by clinical filter or for expanding the search to always return variants that match the selected ClinVar conditions
- ClinVar CLNSIG Exclude option on cancer variantS filters
### Changed
- Do not show overlapping gene panels badge on variants from cases runned without gene panels
- Set case as research case if it contains any type of research variants
- Update igv.js to 3.2.0
- IGV DNA alignment track defaults to group by tag:HP and color by methylation (useful for LRS), and show soft-clips
- Update gnomAD constraint to v4.1
- HG38 genes track in igv.js browser, to correctly display gene names
- Refactored code for prioritizing the order of variant loading
- Modified the web pages body style to adapt content to smaller screens
- Refactored filters to filter variants by ClinVar significance, CLINSIG Confident and ClinVar hits at the same time
- Improved tooltips for ClinVar filter in SNVs filter form
- `showSoftClips` parameter in igv.js is set to false by default for WES and PANEL samples
- Updated dependencies in uv.lock file
### Fixed
- Don't save any "-1", "." or "0" frequency values for SNVs - same as for SVs
- Downloading and parsing of genes from Ensembl (including MT-TP)
- Don't parse SV frequencies for SNVs even if the name matches. Also accept "." as missing value for SV frequencies.
- HPO search on WTS Outliers page
- Stop using dynamic gene panel (HPO generated list) for clinical filter when the last gene is removed from the dynamic gene panel
- Return only variants with ClinVar annotation when `ClinVar hits` checkbox is checked on variants search form
- Legacy variant filter option `clinsig_confident_always_returned` on saved filters is remapped as `prioritised_clivar` and `clinvar_trusted_revstat`
- Variants queries excluding ClinVar tags without `prioritise_clinvar` checkbox checked
- Pedigree QC Somalier loading demo ancestry file and operator priority

## [4.96]
### Added
- Support case status assignment upon loading (by providing case status in the case config file)
- Severity predictions on general case report for SNVs and cancer SNVs
- Variant functional annotation on general case report for SNVs and cancer SNVs
- Version of Scout used when the case was loaded is displayed on case page and general report
### Removed
- Discontinue ClinVar submissions via CSV files and support only submission via API: removed buttons for downloading ClinVar submission objects as CSV files
### Changed
- Display STR variant filter status on corresponding variantS page
- Warning and reference to Biesecker et al when using PP1/BS4 and PP4 together in ACMG classifications
- Warning to not use PP4 criterion together with PS2/PM6 in ACMG classifications with reference to the SVI Recommendation for _de novo_ Criteria (PS2 & PM6)
- Button to directly remove accepted submissions from ClinVar
- Upgraded libs in uv.lock file
### Fixed
- Release docs to include instructions for upgrading dependencies
- Truncated long HGVS descriptions on cancer SNV and SNVs pages
- Avoid recurrent error by removing variant ranking settings in unranked demo case
- Actually re-raise exception after load aborts and has rolled back variant insertion

## [4.95]
### Added
- CCV score / temperature on case reports
- ACMG SNV classification form also accessible from SV variant page
- Simplify updating of the PanelApp Green panel from all source types in the command line interactive session
### Changed
- Clearer link to `Richards 2015` on ACMG classification section on SVs and cancer SVs variants pages
- Parse HGNC Ids directly from PanelApp when updating/downloading PanelApp panels
- Skip variant genotype matching check and just return True when matching causative is found in a case with only one individual/sample
- Reduced number of research MEI variants present in the demo case from 17K to 145 to speed up automatic tests
### Fixed
- ACMG temperature on case general report should respect term modifiers
- Missing inheritance, constraint info for genes with symbols matching other genes previous aliases with some lower case letters
- Loading of all PanelApp panels from command line
- Saving gene inheritance models when loading/updating specific/all PanelApp panels (doesn't apply to the `PanelApp Green Genes panel`)
- Save also complete penetrance status (in addition to incomplete) if available when loading specific/all PanelApp panels (does not apply to the `PanelApp Green Genes panel`)
- Variants and managed variants query by coordinates, which was returning all variants in the chromosome if start position was 0
- Compound loading matches also "chr"-containing compound variant names

## [4.94.1]
### Fixed
- Temporary directory generation for MT reports and pedigree file for case general report

## [4.94]
### Added
- Max-level provenance and Software Bill Of Materials (SBOM) to the Docker images pushed to Docker Hub
- ACMG VUS Bayesian score / temperature on case reports
- Button to filter and download case individuals/samples from institute's caseS page
### Changed
- On variant page, RefSeq transcripts panel, truncate very long protein change descriptions
- Build system changed to uv/hatchling, remove setuptools, version file, add project toml and associated files
- On variantS pages, display chromosome directly on start and end chromosome if different
- On cancer variantS pages, display allele counts and frequency the same way for SNVs and SVs (refactor macro)
- Stricter coordinate check in BND variants queries (affecting search results on SV variants page)
### Fixed
- UCSC hg38 links are updated
- Variants page tooltip errors
- Cancer variantS page had poor visibility of VAF and chromosome coordinate on causatives (green background)

## [4.93.1]
### Fixed
- Updated PyPi build GitHub action to explicitly include setuptools (for Python 3.12 distro)

## [4.93]
### Added
- ClinGen-CGC-VICC oncogenicity classification for cancer SNVs
- A warning to not to post sensitive or personal info when opening an issue
### Changed
- "Show more/less" button to toggle showing 50 (instead of 10) observed cases in LoqusDB observation panel
- Show customer id on share and revoke sharing case collapsible sidebar dialog
- Switch to python v.3.12 in Dockerfiles and automatic tests
### Fixed
- Limit the size of custom images displayed on case and variant pages and add a link to display them in full size in a new tab
- Classified variants not showing on case report when collaborator adds classification
- On variantS page, when a variant has more than one gene, then the gene panel badge reflect the panels each gene is actually in
- Updating genes on a gene panel using a file
- Link out to Horak 2020 from CCV classify page opens in new tab

## [4.92]
### Added
- PanelApp link on gene page and on gene panels description
- Add more filters to the delete variants command (institute ID and text file with list of case IDs)
### Changed
- Use the `clinicalgenomics/python3.11-venv:1.0` image everywhere in the Dockerfiles
### Fixed
- list/List typing issue on PanelApp extension module

## [4.91.2]
### Fixed
- Stranger TRGT parsing of `.` in `FORMAT.MC`
- Parse ClinVar low-penetrance info and display it alongside Pathogenic and likely pathogenic on SNVs pages
- Gene panel indexes to reflect the indexes used in production database
- Panel version check while editing the genes of a panel
- Display unknown filter tags as "danger" marked badges
- Open WTS variantS SNVs and SVs in new tabs
- PanelApp panels update documentation to reflect the latest changes in the command line
- Display panel IDs alongside panel display names on gene panels page
- Just one `Hide removed panels` checkbox for all panels on gene panels page
- Variant filters redecoration from multiple classifications crash on general case report

## [4.91.1]
### Fixed
- Update IGV.js to v3.1.0
- Columns/headings on SV variantS shifted

## [4.91]
### Added
- Variant link to Franklin in database buttons (different depending on rare or cancer track)
- MANE badges on list of variant's Genes/Transcripts/Proteins table, this way also SVs will display MANE annotations
- Export variant type and callers-related info fields when exporting variants from variantS pages
- Cases advanced search on the dashboard page
- Possibility to use only signed off panels when building the PanelApp GREEN panel
### Changed
- On genes panel page and gene panel PDF export, it's more evident which genes were newly introduced into the panel
- WTS outlier position copy button on WTS outliers page
- Update IGV.js to v3.0.9
- Managed variants VCF export more verbose on SVs
- `/api/v1/hpo-terms` returns pymongo OperationFailure errors when provided query string contains problematic characters
- When parsing variants, prioritise caller AF if set in FORMAT over recalculation from AD
- Expand the submissions information section on the ClinVar submissions page to fully display long text entries
- Jarvik et al for PP1 added to ACMG modification guidelines
- Display institute `_id` + display name on dashboard filters
- ClinVar category 8 has changed to "Conflicting classifications of pathogenicity" instead of "interpretations"
- Simplify always loading ClinVar `CLNSIG` P, LP and conflicting annotations slightly
- Increased visibility of variant callers's "Pass" or "Filtered" on the following pages: SNV variants (cancer cases), SV variants (both RD and cancer cases)
- Names on IGV buttons, including an overview level IGV MT button
- Cases query no longer accepts strings for the `name_query` parameter, only ImmutableMultiDict (form data)
- Refactor the loading of PanelApp panels to use the maintained API - Customised PanelApp GREEN panels
- Better layout for Consequence cell on cancer SNVs page
- Merged `Qual` and `Callers` cell on cancer SNVs page
### Fixed
- Empty custom_images dicts in case load config do not crash
- Tracks missing alignment files are skipped on generating IGV views
- ClinVar form to accept MedGen phenotypes
- Cancer SV variantS page spinner on variant export
- STRs variants export (do not allow null estimated variant size and repeat locus ID)
- STRs variants page when one or more variants have SweGen mean frequency but lack Short Tandem Repeat motif count
- ClinVar submission enquiry status for all submissions after the latest
- CLI scout update type hint error when running commands using Python 3.9
- Missing alignment files but present index files could crash the function creating alignment tracks for IGV display
- Fix missing "Repeat locus" info on STRs export

## [4.90.1]
### Fixed
- Parsing Matchmaker Exchange's matches dates

## [4.90]
### Added
- Link to chanjo2 MANE coverage overview on case page and panel page
- More SVI recommendation links on the ACMG page
- IGV buttons for SMN CN page
- Warnings on ACMG classifications for potentially conflicting classification pairs
- ACMG Bayesian foundation point scale after Tavtigian for variant heat profile
### Changed
- Variants query backend allows rank_score filtering
- Added script to tabulate causatives clinical filter rank
- Do not display inheritance models associated to ORPHA terms on variant page
- Moved edit and delete buttons close to gene names on gene panel page and other aesthetical fixes
- SNV VariantS page functional annotation and region annotation columns merged
- VariantS pages (not cancer) gene cells show OMIM inheritance pattern badges also without hover
- STR variantS page to show STR inheritance model without hover (fallback to OMIM for non-Stranger annotation)
- VariantS page local observation badges have counts visible also without hover
- On Matchmaker page, show number of matches together with matching attempt date
- Display all custom inheritance models, both standard and non-standard, as gathered from the gene panel information on the variant page
- Moved PanelApp-related code to distinct modules/extension
### Fixed
- Make BA1 fully stand-alone to Benign prediction
- Modifying Benign terms to "Moderate" has no effect under Richards. Ignored completely before, will retain unmodified significance now
- Extract all fields correctly when exporting a panel to file from gene panel page
- Custom updates to a gene in a panel
- Gene panel PDF export, including gene links
- Cancer SV, Fusion, MEI and Outlier filters are shown on the Institute Filters overview
- CaseS advanced search limit
- Visibility of Matchmaker Exchange matches on dark mode
- When creating a new gene panel from file, all gene fields are saved, including comments and manual inheritance models
- Downloading on gene names from EBI
- Links to gene panels on variant page, summary panel
- Exporting gene variants when one or more variants' genes are missing HGNC symbol

## [4.89.2]
## Fixed
- If OMIM gene panel gene symbols are not mapping to hgnc_id, allow fallback use of a unique gene alias

## [4.89.1]
### Fixed
- General case report crash when encountering STR variants without `source` tags
- Coloring and SV inheritance patterns on general case report

## [4.89]
### Added
- Button on SMN CN page to search variants within SMN1 and SMN2 genes
- Options for selectively updating OMICS variants (fraser, outrider) on a case
- Log users' activity to file by specifying `USERS_ACTIVITY_LOG_PATH` parameter in app config
- `Mean MT coverage`, `Mean chrom 14 coverage` and `Estimated mtDNA copy number` on MT coverage file from chanjo2 if available
- In ClinVar multistep form, preselect ACMG criteria according to the variant's ACMG classification, if available
- Subject id search from caseS page (supporting multiple sample types e.g.) - adding indexes to speed up caseS queries
- Advanced cases search to narrow down results using more than one search parameter
- Coverage report available for any case with samples containing d4 files, even if case has no associated gene panels
- RNA delivery reports
- Two new LRS SV callers (hificnv, severus)
### Changed
- Documentation for OMICS variants and updating a case
- Include both creation and deletion dates in gene panels pages
- Moved code to collect MT copy number stats for the MT report to the chanjo extension
- On the gene panelS page, show expanded gene panel version list in one column only
- IGV.js WTS loci default to zoom to a region around a variant instead of whole gene
- Refactored logging module
- Case general report no longer shows ORPHA inheritance models. OMIM models are shown colored.
- Chromosome alias tab files used in the igv.js browser, which now contain the alias for chromosome "M"
- Renamed "Comment on clinical significance" to "Comment on classification" in ClinVar multistep form
- Enable Gens CN button also for non-wgs cancer track cases
### Fixed
- Broken heading anchors in the documentation (`admin-guide/login-system.md` and `admin-guide/setup-scout.md` files)
- Avoid open login redirect attacks by always redirecting to cases page upon user login
- Stricter check of ID of gene panels to prevent file downloading vulnerability
- Removed link to the retired SPANR service. SPIDEX scores are still parsed and displayed if available from variant annotation.
- Omics variant view test coverage
- String pattern escape warnings
- Code creating Alamut links for variant genes without canonical_transcript set
- Variant delete button in ClinVar submissions page
- Broken search cases by case similarity
- Missing caller tag for TRGT

## [4.88.1]
### Fixed
- Patch update igv.js to 3.0.5

## [4.88]
### Added
- Added CoLoRSdb frequency to Pop Freq column on variantS page
- Hovertip to gene panel names with associated genes in SV variant view, when variant covers more than one gene
- RNA sample ID can be provided in case load config if different from sample_id
### Fixed
- Broken `scout setup database` command
- Update demo VCF header, adding missing keys found on variants
- Broken upload to Codecov step in Tests & Coverage GitHub action
- Tomte DROP column names have been updated (backwards compatibility preserved for main fields)
- WTS outlierS view to display correct individual IDs for cases with multiple individuals
- WTS outlierS not displayed on WTS outlierS view

## [4.87.1]
### Fixed
- Positioning and alignment of genes cell on variantS page

## [4.87]
### Added
- Option to configure RNA build on case load (default '38')
### Changed
- Tooltip on RNA alignments now shows RNA genome build version
- Updated igv.js to v3.0.4
### Fixed
- Style of "SNVs" and "SVs" buttons on WTS Outliers page
- Chromosome alias files for igv.js
- Genes track displayed also when RNA alignments are present without splice junctions track on igv browser
- Genes track displayed again when splice junction tracks are present

## [4.86.1]
### Fixed
- Loading and updating PanelApp panels, including PanelApp green

## [4.86]
### Added
- Display samples' name (tooltip) and affected status directly on caseS page
- Search SVs across all cases, in given genes
- `CLINVAR_API_URL` param can be specified in app settings to override the URL used to send ClinVar submissions to. Intended for testing.
- Support for loading and storing OMICS data
- Parse DROP Fraser and Outrider TSVs
- Display omics variants - wts outliers (Fraser, Outrider)
- Parse GNOMAD `gnomad_af` and `gnomad_popmax_af` keys from variants annotated with `echtvar`
- Make removed panel optionally visible to non-admin or non maintainers
- Parse CoLoRSdb frequencies annotated in the variant INFO field with the `colorsdb_af` key
- Download -omics variants using the `Filter and export button`
- Clickable COSMIC links on IGV tracks
- Possibility to un-audit previously audited filters
- Reverted table style and removed font awesome style from IGV template
- Case status tags displayed on dashboard case overview
### Changed
- Updated igv.js to v3.0.1
- Alphabetically sort IGV track available for custom selection
- Updated wokeignore to avoid unfixable warning
- Update Chart.js to v4.4.3
- Use tornado library version >= 6.4.1
- Fewer variants in the MEI demo file
- Switch to FontAwesome v.6 instead of using icons v.5 + kit with icons v.6
- Show time (hours and minutes) additionally to date on comments and activity panel
### Fixed
- Only add expected caller keys to variant (FOUND_IN or SVDB_ORIGIN)
- Splice junction merged track height offset in IGV.js
- Splice junction initiation crash with empty variant obj
- Splice junction variant routing for cases with WTS but without outlier data
- Variant links to ExAC, now pointing to gnomAD, since the ExAC browser is no longer available
- Style of HPO terms assigned to a case, now one phenotype per line
- RNA sashimi view rendering should work also if the gene track is user disabled
- Respect IGV tracks chosen by user in variant IGV settings

## [4.85]
### Added
- Load also genes which are missing Ensembl gene ID (72 in both builds), including immunoglobulins and fragile sites
### Changed
- Unfreeze werkzeug again
- Show "(Removed)" after removed panels in dropdown
- The REVEL score is collected as the maximum REVEL score from all of the variant's transcripts
- Parse GNOMAD POPMAX values only if they are numerical when loading variants
### Fixed
- Alphabetically sort "select default panels" dropdown menu options on case page
- Show gene panel removed status on case page
- Fixed visibility of the following buttons: remove assignee, remove pinned/causative, remove comment, remove case from group

## [4.84]
### Changed
- Clearer error message when a loqusdb query fails for an instance that initially connected
- Do not load chanjo-report module if not needed and more visible message when it fails loading
- Converted the HgncGene class into a Pydantic class
- Swap menu open and collapse indicator chevrons - down is now displayed-open, right hidden-closed
- Linters and actions now all use python 3.11
### Fixed
- Safer way to update variant genes and compounds that avoids saving temporary decorators into variants' database documents
- Link to HGNC gene report on gene page
- Case file load priority so that e.g. SNV get loaded before SV, or clinical before research, for consistent variant_id collisions

## [4.83]
### Added
- Edit ACMG classifications from variant page (only for classifications with criteria)
- Events for case CLI events (load case, update case, update individual)
- Support for loading and displaying local custom IGV tracks
- MANE IGV track to be used as a local track for igv.js (see scout demo config file)
- Optional separate MT VCFs, for `nf-core/raredisease`
### Changed
- Avoid passing verbs from CaseHandler - functions for case sample and individual in CaseEventHandler
- Hide mtDNA report and coverage report links on case sidebar for cases with WTS data only
- Modified OMIM-AUTO gene panel to include genes in both genome builds
- Moved chanjo code into a dedicated extension
- Optimise the function that collects "match-safe" genes for an institute by avoiding duplicated genes from different panels
- Users must actively select "show matching causatives/managed" on a case page to see matching numbers
- Upgraded python version from 3.8 to 3.11 in Docker images
### Fixed
- Fix several tests that relied on number of events after setup to be 0
- Removed unused load case function
- Artwork logo sync sketch with png and export svg
- Clearer exception handling on chanjo-report setup - fail early and visibly
- mtDNA report crashing when one or more samples from a case is not in the chanjo database
- Case page crashing on missing phenotype terms
- ACMG benign modifiers
- Speed up tests by caching python env correctly in Github action and adding two more test groups
- Agile issue templates were added globally to the CG-org. Adding custom issue templates to avoid exposing customers
- PanelApp panel not saving genes with empty `EnsembleGeneIds` list
- Speed up checking outdated gene panels
- Do not load research variants automatically when loading a case

## [4.82.2]
### Fixed
- Warning icon in case pages for individuals where `confirmed_sex` is false
- Show allele sizes form ExpansionHunter on STR variantS page again

## [4.82.1]
### Fixed
- Revert the installation of flask-ldapconn to use the version available on PyPI to be able to push new scout releases to PyPI

## [4.82]
### Added
- Tooltip for combined score in tables for compounds and overlapping variants
- Checkbox to filter variants by excluding genes listed in selected gene panels, files or provided as list
- STR variant information card with database links, replacing empty frequency panel
- Display paging and number of HPO terms available in the database on Phenotypes page
- On case page, typeahead hints when searching for a disease using substrings containing source ("OMIM:", "ORPHA:")
- Button to monitor the status of submissions on ClinVar Submissions page
- Option to filter cancer variants by number of observations in somatic and germline archived database
- Documentation for integrating chanjo2
- More up-to-date VEP CSQ dbNSFP frequency keys
- Parse PacBio TRGT (Tandem repeat genotyping tool) Short Tandem Repeat VCFs
### Changed
- In the case_report #panel-tables has a fixed width
- Updated IGV.js to 2.15.11
- Fusion variants in case report now contain same info as on fusion variantS page
- Block submission of somatic variants to ClinVar until we harmonise with their changed API
- Additional control on the format of conditions provided in ClinVar form
- Errors while loading managed variants from file are now displayed on the Managed Variants page
- Chanjo2 coverage button visible only when query will contain a list of HGNC gene IDs
- Use Python-Markdown directly instead of the unmaintained Flask-Markdown
- Use Markupsafe instead of long deprecated, now removed Flask Markup
- Prepare to unfreeze Werkzeug, but don't actually activate until chanjo can deal with the change
### Fixed
- Submit requests to Chanjo2 using HTML forms instead of JSON data
- `Research somatic variants` link name on caseS page
- Broken `Install the HTML 2 PDF renderer` step in a GitHub action
- Fix ClinVar form parsing to not include ":" in conditionType.id when condition conditionType.db is Orphanet
- Fix condition dropdown and pre-selection on ClinVar form for cases with associated ORPHA diagnoses
- Improved visibility of ClinVar form in dark mode
- End coordinates for indels in ClinVar form
- Diagnoses API search crashing with empty search string
- Variant's overlapping panels should show overlapping of variant genes against the latest version of the panel
- Case page crashing when case has both variants in a ClinVar submission and pinned not loaded variants
- Installation of git in second build stage of Dockerfile, allowing correct installation of libraries

## [4.81]
### Added
- Tag for somatic SV IGH-DUX4 detection samtools script
### Changed
- Upgraded Bootstrap version in reports from 4.3.1 to 5.1.3
### Fixed
- Buttons layout in HPO genes panel on case page
- Added back old variant rankscore index with different key order to help loading on demo instance
- Cancer case_report panel-table no longer contains inheritance information
- Case report pinned variants card now displays info text if all pinned variants are present in causatives
- Darkmode setting now applies to the comment-box accordion
- Typo in case report causing `cancer_rank_options is undefined` error

## [4.80]
### Added
- Support for .d4 files coverage using chanjo2 (Case page sidebar link) with test
- Link to chanjo2 coverage report and coverage gene overview on gene panel page
- Link to chanjo2 coverage report on Case page, HPO dynamic gene list
- Link to genes coverage overview report on Case page, HPO dynamic gene list
### Changed
- All links in disease table on diagnosis page now open in a new tab
- Dark mode settings applied to multi-selects on institute settings page
- Comments on case and variant pages can be viewed by expanding an accordion
- On case page information on pinned variants and variants submitted to ClinVar are displayed in the same table
- Demo case file paths are now stored as absolute paths
- Optimised indices to address slow queries
- On case page default panels are now found at the top of the table, and it can be sorted by this trait
### Fixed
- On variants page, search for variants in genes present only in build 38 returning no results
- Pin/unpin with API was not able to make event links
- A new field `Explanation for multiple conditions` is available in ClinVar for submitting variants with more than one associated condition
- Fusion genes with partners lacking gene HGNC id will still be fully loaded
- Fusion variantS export now contains fusion variant specific columns
- When Loqusdb observations count is one the table includes information on if observation was for the current or another case

## [4.79.1]
### Fixed
- Exporting variants without rank score causing page to crash
- Display custom annotations also on cancer variant page

## [4.79]
### Added
- Added tags for Sniffles and CNVpytor, two LRS SV callers
- Button on case page for displaying STR variants occurring in the dynamic HPO panel
- Display functional annotation relative to variant gene's MANE transcripts on variant summary, when available
- Links to ACMG structural variant pathogenicity classification guidelines
- Phenomodels checkboxes can now include orpha terms
- Add incidental finding to case tags
- Get an alert on caseS page when somebody validates variants you ordered Sanger sequencing for
### Changed
- In the diagnoses page genes associated with a disease are displayed using hgnc symbol instead of hgnc id
- Refactor view route to allow navigation directly to unique variant document id, improve permissions check
- Do not show MANE and MANE Plus Clinical transcripts annotated from VEP (saved in variants) but collect this info from the transcripts database collection
- Refactor view route to allow navigation directly to unique case id (in particular for gens)
- `Institutes to share cases with` on institute's settings page now displays institutes names and IDs
- View route with document id selects view template based on variant category
### Fixed
- Refactored code in cases blueprints and variant_events adapter (set diseases for partial causative variants) to use "disease" instead of "omim" to encompass also ORPHA terms
- Refactored code in `scout/parse/omim.py` and `scout/parse/disease_terms.py` to use "disease" instead of "phenotype" to differentiate from HPO terms
- Be more careful about checking access to variant on API access
- Show also ACMG VUS on general report (could be missing if not e.g. pinned)

## [4.78]
### Added
- Case status labels can be added, giving more finegrained details on a solved status (provisional, diagnostic, carrier, UPD, SMN, ...)
- New SO terms: `sequence_variant` and `coding_transcript_variant`
- More MEI specific annotation is shown on the variant page
- Parse and save MANE transcripts info when updating genes in build 38
- ClinVar submission can now be downloaded as a json file
- `Mane Select` and `Mane Plus Clinical` badges on Gene page, when available
- ClinVar submission can now be downloaded as a json file
- API endpoint to pin variant
- Display common/uncommon/rare on summary of mei variant page
### Changed
- In the ClinVar form, database and id of assertion criteria citation are now separate inputs
- Customise institute settings to be able to display all cases with a certain status on cases page (admin users)
- Renamed `Clinical Significance` to `Germline Classification` on multistep ClinVar form
- Changed the "x" in cases.utils.remove_form button text to red for better visibility in dark mode
- Update GitHub actions
- Default loglevel up to INFO, making logs with default start easier to read
- Add XTR region to PAR region definition
- Diagnoses can be searched on diagnoses page without waiting for load first
### Fixed
- Removed log info showing hgnc IDs used in variantS search
- Maintain Matchmaker Exchange and Beacon submission status when a case is re-uploaded
- Inheritance mode from ORPHA should not be confounded with the OMIM inheritance model
- Decipher link URL changes
- Refactored code in cases blueprints to use "disease" instead of "omim" to encompass also ORPHA terms

## [4.77]
### Added
- Orpha disease terms now include information on inheritance
- Case loading via .yaml config file accepts subject_id and phenotype_groups (if previously defined as constant default or added per institute)
- Possibility to submit variants associated with Orphanet conditions to ClinVar
- Option update path to .d4 files path for individuals of an existing case using the command line
- More constraint information is displayed per gene in addition to pLi: missense and LoF OE, CI (inluding LOEUF) and Z-score.
### Changed
- Introduce validation in the ClinVar multistep form to make sure users provide at least one variant-associated condition
- CLI scout update individual accepts subject_id
- Update ClinVar inheritance models to reflect changes in ClinVar submission API
- Handle variant-associated condition ID format in background when creating ClinVar submissions
- Replace the code that downloads Ensembl genes, transcripts and exons with the Schug web app
- Add more info to error log when transcript variant frequency parsing fails.
- GnomAD v4 constraint information replaces ExAC constraints (pLi).
### Fixed
- Text input of associated condition in ClinVar form now aligns to the left
- Alignment of contents in the case report has been updated
- Missing number of phenotypes and genes from case diagnoses
- Associate OMIM and/or ORPHA diagnoses with partial causatives
- Visualization of partial causatives' diagnoses on case page: style and links
- Revert style of pinned variants window on the case page
- Rename `Clinical significanc` to `Germline classification` in ClinVar submissions exported files
- Rename `Clinical significance citations` to `Classification citations` in ClinVar submissions exported files
- Rename `Comment on clinical significance` to `Comment on classification` in ClinVar submissions exported files
- Show matching partial causatives on variant page
- Matching causatives shown on case page consisting only of variant matching the default panels of the case - bug introduced since scout v4.72 (Oct 18, 2023)
- Missing somatic variant read depth leading to report division by zero

## [4.76]
### Added
- Orphacodes are visible in phenotype tables
- Pydantic validation of image paths provided in case load config file
- Info on the user which created a ClinVar submission, when available
- Associate .d4 files to case individuals when loading a case via config file
### Changed
- In diagnoses page the load of diseases are initiated by clicking a button
- Revel score, Revel rank score and SpliceAI values are also displayed in Causatives and Validated variants tables
- Remove unused functions and tests
- Analysis type and direct link from cases list for OGM cases
- Removed unused `case_obj` parameter from server/blueprints/variant/controllers/observations function
- Possibility to reset ClinVar submission ID
- Allow ClinVar submissions with custom API key for users registered as ClinVar submitters or when institute doesn't have a preset list of ClinVar submitters
- Ordered event verbs alphabetically and created ClinVar-related user events
- Removed the unused "no-variants" option from the load case command line
### Fixed
- All disease_terms have gene HGNC ids as integers when added to the scout database
- Disease_term identifiers are now prefixed with the name of the coding system
- Command line crashing with error when updating a user that doesn't exist
- Thaw coloredlogs - 15.0.1 restores errorhandler issue
- Thaw crypography - current base image and library version allow Docker builds
- Missing delete icons on phenomodels page
- Missing cryptography lib error while running Scout container on an ARM processor
- Round CADD values with many decimals on causatives and validated variants pages
- Dark-mode visibility of some fields on causatives and validated variants pages
- Clinvar submitters would be cleared when unprivileged users saved institute settings page
- Added a default empty string in cases search form to avoid None default value
- Page crashing when user tries to remove the same variant from a ClinVar submission in different browser tabs
- Update more GnomAD links to GnomAD v4 (v38 SNVs, MT vars, STRs)
- Empty cells for RNA fusion variants in Causatives and Verified variants page
- Submenu icons missing from collapsible actionbar
- The collapsible actionbar had some non-collapsing overly long entries
- Cancer observations for SVs not appearing in the variant details view
- Archived local observations not visible on cancer variantS page
- Empty Population Frequency column in the Cancer SV Variants view
- Capital letters in ClinVar events description shown on case page

## [4.75]
### Added
- Hovertip to gene panel names with associated genes in variant view, when variant covers more than one gene
- Tests for panel to genes
- Download of Orphadata en_product6 and en_product4 from CLI
- Parse and save `database_found` key/values for RNA fusion variants
- Added fusion_score, ffpm, split_reads, junction_reads and fusion_caller to the list of filters on RNA fusion variants page
- Renamed the function `get_mei_info` to `set_mei_info` to be consistent with the other functions
- Fixed removing None key/values from parsed variants
- Orphacodes are included in the database disease_terms
### Changed
- Allow use of projections when retrieving gene panels
- Do not save custom images as binary data into case and variant database documents
- Retrieve and display case and variant custom images using image's saved path
- Cases are activated by viewing FSHD and SMA reports
- Split multi-gene SNV variants into single genes when submitting to Matchmaker Exchange
- Alamut links also on the gene level, using transcript and HGVS: better for indels. Keep variant link for missing HGVS
- Thaw WTForms - explicitly coerce form decimal field entries when filters fetched from db
### Fixed
- Removed some extra characters from top of general report left over from FontAwsome fix
- Do not save fusion variants-specific key/values in other types of variants
- Alamut link for MT variants in build 38
- Convert RNA fusions variants `tool_hits` and `fusion_score` keys from string to numbers
- Fix genotype reference and alternative sequencing depths defaulting to -1 when values are 0
- DecimalFields were limited to two decimal places for several forms - lifting restrictions on AF, CADD etc.

## [4.74.1]
### Changed
- Parse and save into database also OMIM terms not associated to genes
### Fixed
- BioNano API FSHD report requests are GET in Access 1.8, were POST in 1.7
- Update more FontAwesome icons to avoid Pro icons
- Test if files still exist before attempting to load research variants
- Parsing of genotypes error, resulting in -1 values when alt or ref read depths are 0

## [4.74]
### Added
- SNVs and Indels, MEI and str variants genes have links to Decipher
- An `owner + case display name` index for cases database collection
- Test and fixtures for RNA fusion case page
- Load and display fusion variants from VCF files as the other variant types
- Option to update case document with path to mei variants (clinical and research)
### Changed
- Details on variant type and category for audit filters on case general report
- Enable Gens CN profile button also in somatic case view
- Fix case of analysis type check for Gens analysis button - only show for WGS
### Fixed
- loqusdb table no longer has empty row below each loqusid
- MatchMaker submission details page crashing because of change in date format returned by PatientMatcher
- Variant external links buttons style does not change color when visited
- Hide compounds with compounds follow filter for region or function would fail for variants in multiple genes
- Updated FontAwesome version to fix missing icons

## [4.73]
### Added
- Shortcut button for HPO panel MEI variants from case page
- Export managed variants from CLI
### Changed
- STRs visualization on case panel to emphasize abnormal repeat count and associated condition
- Removed cytoband column from STRs variant view on case report
- More long integers formatted with thin spaces, and copy to clipboard buttons added
### Fixed
- OMIM table is scrollable if higher than 700px on SV page
- Pinned variants validation badge is now red for false positives.
- Case display name defaulting to case ID when `family_name` or `display_name` are missing from case upload config file
- Expanded menu visible at screen sizes below 1000px now has background color
- The image in ClinVar howto-modal is now responsive
- Clicking on a case in case groups when case was already removed from group in another browser tab
- Page crashing when saving filters for mei variants
- Link visited color of images

## [4.72.4]
### Changed
- Automatic test mongod version increased to v7
### Fixed
- GnomAD now defaults to hg38 - change build 37 links accordingly

## [4.72.3]
### Fixed
- Somatic general case report small variant table can crash with unclassified variants

## [4.72.2]
### Changed
- A gunicorn maxrequests parameter for Docker server image - default to 1200
- STR export limit increased to 500, as for other variants
- Prevent long number wrapping and use thin spaces for separation, as per standards from SI, NIST, IUPAC, BIPM.
- Speed up case retrieval and lower memory use by projecting case queries
- Make relatedness check fails stand out a little more to new users
- Speed up case retrieval and lower memory use by projecting case queries
- Speed up variant pages by projecting only the necessary keys in disease collection query
### Fixed
- Huge memory use caused by cases and variants pages pulling complete disease documents from DB
- Do not include genes fetched from HPO terms when loading diseases
- Consider the renamed fields `Approved Symbol` -> `Approved Gene Symbol` and `Gene Symbols` -> `Gene/Locus And Other Related Symbols` when parsing OMIM terms from genemap2.txt file

## [4.72.1]
### Fixed
- Jinja filter that renders long integers
- Case cache when looking for causatives in other cases causing the server to hang

## [4.72]
### Added
- A GitHub action that checks for broken internal links in docs pages
- Link validation settings in mkdocs.yml file
- Load and display full RNA alignments on alignment viewer
- Genome build check when loading a case
- Extend event index to previous causative variants and always load them
### Fixed
- Documentation nav links for a few documents
- Slightly extended the BioNano Genomics Access integration docs
- Loading of SVs when VCF is missing the INFO.END field but has INFO.SVLEN field
- Escape protein sequence name (if available) in case general report to render special characters correctly
- CaseS HPO term searches for multiple terms works independent of order
- CaseS search regexp should not allow backslash
- CaseS cohort tags can contain whitespace and still match
- Remove diagnoses from cases even if OMIM term is not found in the database
- Parsing of disease-associated genes
- Removed an annoying warning while updating database's disease terms
- Displaying custom case images loaded with scout version <= 4.71
- Use pydantic version >=2 in requirements.txt file
### Changed
- Column width adjustment on caseS page
- Use Python 3.11 in tests
- Update some github actions
- Upgraded Pydantic to version 2
- Case validation fails on loading when associated files (alignments, VCFs and reports) are not present on disk
- Case validation fails on loading when custom images have format different then ["gif", "svg", "png", "jpg", "jpeg"]
- Custom images keys `case` and `str` in case config yaml file are renamed to `case_images` and `str_variants_images`
- Simplify and speed up case general report code
- Speed up case retrieval in case_matching_causatives
- Upgrade pymongo to version 4
- When updating disease terms, check that all terms are consistent with a DiseaseTerm model before dropping the old collection
- Better separation between modules loading HPO terms and diseases
- Deleted unused scout.build.phenotype module
- Stricter validation of mandatory genome build key when loading a case. Allowed values are ['37','38',37,38]
- Improved readability of variants length and coordinates on variantS pages

## [4.71]
### Added
- Added Balsamic keys for SweGen and loqusdb local archive frequecies, SNV and SV
- New filter option for Cancer variantS: local archive RD loqusdb
- Show annotated observations on SV variantS view, also for cancer somatic SVs
- Revel filter for variantS
- Show case default panel on caseS page
- CADD filter for Cancer Somatic SNV variantS - show score
- SpliceAI-lookup link (BROAD, shows SpliceAI and Pangolin) from variant page
- BioNano Access server API - check projects, samples and fetch FSHD reports
### Fixed
- Name of reference genome build for RNA for compatibility with IGV locus search change
- Howto to run the Docker image on Mac computers in `admin-guide/containers/container-deploy.md`
- Link to Weasyprint installation howto in README file
- Avoid filling up disk by creating a reduced VCF file for every variant that is visualized
- Remove legacy incorrectly formatted CODEOWNERS file
- Restrain variant_type requests to variantS views to "clinical" or "research"
- Visualization of cancer variants where cancer case has no affected individual
- ProteinPaint gene link (small StJude API change)
- Causative MEI variant link on causatives page
- Bionano access api settings commented out by default in Scout demo config file.
- Do not show FSHD button on freshly loaded cases without bionano_access individuals
- Truncate long variants' HGVS on causative/Clinically significant and pinned variants case panels
### Changed
- Remove function call that tracks users' browser version
- Include three more splice variant SO terms in clinical filter severe SO terms
- Drop old HPO term collection only after parsing and validation of new terms completes
- Move score to own column on Cancer Somatic SNV variantS page
- Refactored a few complex case operations, breaking out sub functionalities

## [4.70]
### Added
- Download a list of Gene Variants (max 500) resulting from SNVs and Indels search
- Variant PubMed link to search for gene symbol and any aliases
### Changed
- Clearer gnomAD values in Variants page
### Fixed
- CaseS page uniform column widths
- Include ClinVar variants into a scrollable div element on Case page
- `canonical_transcript` variable not initialized in get_hgvs function (server.blueprints.institutes.controllers.py)
- Catch and display any error while importing Phenopacket info
- Modified Docker files to use python:3.8-slim-bullseye to prevent gunicorn workers booting error

## [4.69]
### Added
- ClinVar submission howto available also on Case page
- Somatic score and filtering for somatic SV callers, if available
- Show caller as a tooltip on variantS list
### Fixed
- Crash when attempting to export phenotype from a case that had never had phenotypes
- Aesthetic fix to Causative and Pinned Variants on Case page
- Structural inconsistency for ClinVar Blueprint templates
- Updated igv.js to 2.15.8 to fix track default color bug
- Fixed release versions for actions.
- Freeze tornado below 6.3.0 for compatibility with livereload 2.6.3
- Force update variants count on case re-upload
- IGV locus search not working - add genome reference id
- Pin links to MEI variants should end up on MEI not SV variant view
- Load also matching MEI variants on forced region load
- Allow excluding MEI from case variant deletion
- Fixed the name of the assigned user when the internal user ID is different from the user email address
- Gene variantS should display gene function, region and full hgvs
### Changed
- FontAwesome integrity check fail (updated resource)
- Removed ClinVar API validation buttons in favour of direct API submission
- Improved layout of Institute settings page
- ClinVar API key and allowed submitters are set in the Institute settings page


## [4.68]
### Added
- Rare Disease Mobile Element Insertion variants view
### Changed
- Updated igv.js to 2.15.6
### Fixed
- Docker stage build pycairo.
- Restore SNV and SV rank models versions on Causatives and Verified pages
- Saving `REVEL_RANKSCORE` value in a field named `revel` in variants database documents

## [4.67]
### Added
- Prepare to filter local SV frequency
### Changed
- Speed up instituteS page loading by refactoring cases/institutes query
- Clinical Filter for SVs includes `splice_polypyrimidine_tract_variant` as a severe consequence
- Clinical Filter for SVs includes local variant frequency freeze ("old") for filtering, starting at 30 counts
- Speed up caseS page loading by adding status to index and refactoring totals count
- HPO file parsing is updated to reflect that HPO have changed a few downloadable file formats with their 230405 release.
### Fixed
- Page crashing when a user tries to edit a comment that was removed
- Warning instead of crashed page when attempting to retrieve a non-existent Phenopacket
- Fixed StJude ProteinPaint gene link (URL change)
- Freeze of werkzeug library to version<2.3 to avoid problems resulting from the consequential upgrade of the Flask lib
- Huge list of genes in case report for megabases-long structural variants.
- Fix displaying institutes without associated cases on institutes page
- Fix default panel selection on SVs in cancer case report

## [4.66]
### Changed
- Moved Phenomodels code under a dedicated blueprint
- Updated the instructions to load custom case report under admin guide
- Keep variants filter window collapsed except when user expands it to filter
### Added
- A summary table of pinned variants on the cancer case general report
- New openable matching causatives and managed variants lists for default gene panels only for convenience
### Fixed
- Gens structural variant page link individual id typo

## [4.65.2]
### Fixed
- Generating general case report with str variants containing comments

## [4.65.1]
### Fixed
- Visibility of `Gene(s)` badges on SV VariantS page
- Hide dismiss bar on SV page not working well
- Delivery report PDF download
- Saving Pipeline version file when loading a case
- Backport compatible import of importlib metadata for old python versions (<3.8)

## [4.65]
### Added
- Option to mark a ClinVar submission as submitted
- Docs on how to create/update the PanelApp green genes as a system admin
- `individual_id`-parameter to both Gens links
- Download a gene panel in TXT format from gene panel page
- Panel gene comments on variant page: genes in panels can have comments that describe the gene in a panel context
### Changed
- Always show each case category on caseS page, even if 0 cases in total or after current query
- Improved sorting of ClinVar submissions
- Pre-populate SV type select in ClinVar submission form, when possible
- Show comment badges in related comments tables on general report
- Updated version of several GitHub actions
- Migrate from deprecated `pkg_resources` lib to `importlib_resources`
- Dismiss bar on variantS pages is thinner.
- Dismiss bar on variantS pages can be toggled open or closed for the duration of a login session.
### Fixed
- Fixed Sanger order / Cancel order modal close buttons
- Visibility of SV type in ClinVar submission form
- Fixed a couple of creations where now was called twice, so updated_at and created_at could differ
- Deprecated Ubuntu version 18.04 in one GitHub action
- Panels that have been removed (hidden) should not be visible in views where overlapping gene panels for genes are shown
- Gene panel test pointing to the right function

## [4.64]
### Added
- Create/Update a gene panel containing all PanelApp green genes (`scout update panelapp-green -i <cust_id>`)
- Links for ACMG pathogenicity impact modification on the ACMG classification page
### Changed
- Open local observation matching cases in new windows
### Fixed
- Matching manual ranked variants are now shown also on the somatic variant page
- VarSome links to hg19/GRCh37
- Managed variants filter settings lost when navigating to additional pages
- Collect the right variant category after submitting filter form from research variantS page
- Beacon links are templated and support variants in genome build 38

## [4.63]
### Added
- Display data sharing info for ClinVar, Matchmaker Exchange and Beacon in a dedicated column on Cases page
- Test for `commands.download.omim.print_omim`
- Display dismissed variants comments on general case report
- Modify ACMG pathogenicity impact (most commonly PVS1, PS3) based on strength of evidence with lab director's professional judgement
- REViewer button on STR variant page
- Alamut institution parameter in institute settings for Alamut Visual Plus software
- Added Manual Ranks Risk Factor, Likely Risk Factor and Uncertain Risk Factor
- Display matching manual ranks from previous cases the user has access to on VariantS and Variant pages
- Link to gnomAD gene SVs v2.1 for SV variants with gnomAD frequency
- Support for nf-core/rnafusion reports
### Changed
- Display chrY for sex unknown
- Deprecate legacy scout_load() method API call.
- Message shown when variant tag is updated for a variant
- When all ACMG classifications are deleted from a variant, the current variant classification status is also reset.
- Refactored the functions that collect causative variants
- Removed `scripts/generate_test_data.py`
### Fixed
- Default IGV tracks (genes, ClinVar, ClinVar CNVs) showing even if user unselects them all
- Freeze Flask-Babel below v3.0 due to issue with a locale decorator
- Thaw Flask-Babel and fix according to v3 standard. Thank you @TkTech!
- Show matching causatives on somatic structural variant page
- Visibility of gene names and functional annotations on Causatives/Verified pages
- Panel version can be manually set to floating point numbers, when modified
- Causatives page showing also non-causative variants matching causatives in other cases
- ClinVar form submission for variants with no selected transcript and HGVS
- Validating and submitting ClinVar objects not containing both Variant and Casedata info

## [4.62.1]
### Fixed
- Case page crashing when adding a case to a group without providing a valid case name

## [4.62]
### Added
- Validate ClinVar submission objects using the ClinVar API
- Wrote tests for case and variant API endpoints
- Create ClinVar submissions from Scout using the ClinVar API
- Export Phenopacket for affected individual
- Import Phenopacket from JSON file or Phenopacket API backend server
- Use the new case name option for GENS requests
- Pre-validate refseq:HGVS items using VariantValidator in ClinVar submission form
### Fixed
- Fallback for empty alignment index for REViewer service
- Source link out for MIP 11.1 reference STR annotation
- Avoid duplicate causatives and pinned variants
- ClinVar clinical significance displays only the ACMG terms when user selects ACMG 2015 as assertion criteria
- Spacing between icon and text on Beacon and MatchMaker links on case page sidebar
- Truncate IDs and HGVS representations in ClinVar pages if longer than 25 characters
- Update ClinVar submission ID form
- Handle connection timeout when sending requests requests to external web services
- Validate any ClinVar submission regardless of its status
- Empty Phenopackets import crashes
- Stop Spinner on Phenopacket JSON download
### Changed
- Updated ClinVar submission instructions

## [4.61.1]
### Fixed
- Added `UMLS` as an option of `Condition ID type` in ClinVar Variant downloaded files
- Missing value for `Condition ID type` in ClinVar Variant downloaded files
- Possibility to open, close or delete a ClinVar submission even if it doesn't have an associated name
- Save SV type, ref and alt n. copies to exported ClinVar files
- Inner and outer start and stop SV coordinates not exported in ClinVar files
- ClinVar submissions page crashing when SV files don't contain breakpoint exact coordinates
- Align OMIM diagnoses with delete diagnosis button on case page
- In ClinVar form, reset condition list and customize help when condition ID changes

## [4.61]
### Added
- Filter case list by cases with variants in ClinVar submission
- Filter case list by cases containing RNA-seq data - gene_fusion_reports and sample-level tracks (splice junctions and RNA coverage)
- Additional case category `Ignored`, to be used for cases that don't fall in the existing 'inactive', 'archived', 'solved', 'prioritized' categories
- Display number of cases shown / total number of cases available for each category on Cases page
- Moved buttons to modify case status from sidebar to main case page
- Link to Mutalyzer Normalizer tool on variant's transcripts overview to retrieve official HVGS descriptions
- Option to manually load RNA MULTIQC report using the command `scout load report -t multiqc_rna`
- Load RNA MULTIQC automatically for a case if config file contains the `multiqc_rna` key/value
- Instructions in admin-guide on how to load case reports via the command line
- Possibility to filter RD variants by a specific genotype call
- Distinct colors for different inheritance models on RD Variant page
- Gene panels PDF export with case variants hits by variant type
- A couple of additional README badges for GitHub stats
- Upload and display of pipeline reference info and executable version yaml files as custom reports
- Testing CLI on hasta in PR template
### Changed
- Instructions on how to call dibs on scout-stage server in pull request template
- Deprecated CLI commands `scout load <delivery_report, gene_fusion_report, coverage_qc_report, cnv_report>` to replace them with command `scout load report -t <report type>`
- Refactored code to display and download custom case reports
- Do not export `Assertion method` and `Assertion method citation` to ClinVar submission files according to changes to ClinVar's submission spreadsheet templates.
- Simplified code to create and download ClinVar CSV files
- Colorize inheritance models badges by category on VariantS page
- `Safe variants matching` badge more visible on case page
### Fixed
- Non-admin users saving institute settings would clear loqusdb instance selection
- Layout of variant position, cytoband and type in SV variant summary
- Broken `Build Status - GitHub badge` on GitHub README page
- Visibility of text on grey badges in gene panels PDF exports
- Labels for dashboard search controls
- Dark mode visibility for ClinVar submission
- Whitespaces on outdated panel in extent report

## [4.60]
### Added
- Mitochondrial deletion signatures (mitosign) can be uploaded and shown with mtDNA report
- A `Type of analysis` column on Causatives and Validated variants pages
- List of "safe" gene panels available for matching causatives and managed variants in institute settings, to avoid secondary findings
- `svdb_origin` as a synonym for `FOUND_IN` to complement `set` for variants found by all callers
### Changed
- Hide removed gene panels by default in panels page
- Removed option for filtering cancer SVs by Tumor and Normal alt AF
- Hide links to coverage report from case dynamic HPO panel if cancer analysis
- Remove rerun emails and redirect users to the analysis order portal instead
- Updated clinical SVs igv.js track (dbVar) and added example of external track from `https://trackhubregistry.org/`
- Rewrote the ClinVar export module to simplify and add one variant at the time
- ClinVar submissions with phenotype conditions from: [OMIM, MedGen, Orphanet, MeSH, HP, MONDO]
### Fixed
- If trying to load a badly formatted .tsv file an error message is displayed.
- Avoid showing case as rerun when first attempt at case upload failed
- Dynamic autocomplete search not working on phenomodels page
- Callers added to variant when loading case
- Now possible to update managed variant from file without deleting it first
- Missing preselected chromosome when editing a managed variant
- Preselected variant type and subtype when editing a managed variant
- Typo in dbVar ClinVar track, hg19


## [4.59]
### Added
- Button to go directly to HPO SV filter variantS page from case
- `Scout-REViewer-Service` integration - show `REViewer` picture if available
- Link to HPO panel coverage overview on Case page
- Specify a confidence threshold (green|amber|red) when loading PanelApp panels
- Functional annotations in variants lists exports (all variants)
- Cancer/Normal VAFs and COSMIC ids in in variants lists exports (cancer variants)
### Changed
- Better visualization of regional annotation for long lists of genes in large SVs in Variants tables
- Order of cells in variants tables
- More evident links to gene coverage from Variant page
- Gene panels sorted by display name in the entire Case page
- Round CADD and GnomAD values in variants export files
### Fixed
- HPO filter button on SV variantS page
- Spacing between region|function cells in SVs lists
- Labels on gene panel Chanjo report
- Fixed ambiguous duplicated response headers when requesting a BAM file from /static
- Visited color link on gene coverage button (Variant page)

## [4.58.1]
### Fixed
- Case search with search strings that contain characters that can be escaped

## [4.58]
### Added
- Documentation on how to create/update PanelApp panels
- Add filter by local observations (archive) to structural variants filters
- Add more splicing consequences to SO term definitions
- Search for a specific gene in all gene panels
- Institute settings option to force show all variants on VariantS page for all cases of an institute
- Filter cases by validation pending status
- Link to The Clinical Knowledgebase (CKB) (https://ckb.jax.org/) in cancer variant's page
### Fixed
- Added a not-authorized `auto-login` fixture according to changes in Flask-Login 0.6.2
- Renamed `cache_timeout` param name of flask.send_file function to `max_age` (Flask 2.2 compliant)
- Replaced deprecated `app.config["JSON_SORT_KEYS"]` with app.json.sort_keys in app settings
- Bug in gene variants page (All SNVs and INDELs) when variant gene doesn't have a hgnc id that is found in the database
- Broken export of causatives table
- Query for genes in build 38 on `Search SNVs and INDELs` page
- Prevent typing special characters `^<>?!=\/` in case search form
- Search matching causatives also among research variants in other cases
- Links to variants in Verified variants page
- Broken filter institute cases by pinned gene
- Better visualization of long lists of genes in large SVs on Causative and Verified Variants page
- Reintroduced missing button to export Causative variants
- Better linking and display of matching causatives and managed variants
- Reduced code complexity in `scout/parse/variant/variant.py`
- Reduced complexity of code in `scout/build/variant/variant.py`

### Changed
- State that loqusdb observation is in current case if observations count is one and no cases are shown
- Better pagination and number of variants returned by queries in `Search SNVs and INDELs` page
- Refactored and simplified code used for collecting gene variants for `Search SNVs and INDELs` page
- Fix sidebar panel icons in Case view
- Fix panel spacing in Case view
- Removed unused database `sanger_ordered` and `case_id,category,rank_score` indexes (variant collection)
- Verified variants displayed in a dedicated page reachable from institute sidebar
- Unified stats in dashboard page
- Improved gene info for large SVs and cancer SVs
- Remove the unused `variant.str_variant` endpoint from variant views
- Easier editing of HPO gene panel on case page
- Assign phenotype panel less cramped on Case page
- Causatives and Verified variants pages to use the same template macro
- Allow hyphens in panel names
- Reduce resolution of example images
- Remove some animations in web gui which where rendered slow


## [4.57.4]
### Fixed
- Parsing of variant.FORMAT "DR" key in parse variant file

## [4.57.3]
### Fixed
- Export of STR verified variants
- Do not download as verified variants first verified and then reset to not validated
- Avoid duplicated lines in downloaded verified variants reflecting changes in variant validation status

## [4.57.2]
### Fixed
- Export of verified variants when variant gene has no transcripts
- HTTP 500 when visiting a the details page for a cancer variant that had been ranked with genmod

## [4.57.1]
### Fixed
- Updating/replacing a gene panel from file with a corrupted or malformed file

## [4.57]
### Added
- Display last 50 or 500 events for a user in a timeline
- Show dismiss count from other cases on matching variantS
- Save Beacon-related events in events collection
- Institute settings allow saving multiple loqusdb instances for one institute
- Display stats from multiple instances of loqusdb on variant page
- Display date and frequency of obs derived from count of local archive observations from MIP11 (requires fix in MIP)
### Changed
- Prior ACMG classifications view is no longer limited by pathogenicity
### Fixed
- Visibility of Sanger ordered badge on case page, light mode
- Some of the DataTables tables (Phenotypes and Diagnoses pages) got a bit dark in dark mode
- Remove all redundancies when displaying timeline events (some events are saved both as case-related and variant-related)
- Missing link in saved MatchMaker-related events
- Genes with mixed case gene symbols missing in PanelApp panels
- Alignment of elements on the Beacon submission modal window
- Locus info links from STR variantS page open in new browser tabs

## [4.56]
### Added
- Test for PanelApp panels loading
- `panel-umi` tag option when loading cancer analyses
### Changed
- Black text to make comments more visible in dark mode
- Loading PanelApp panels replaces pre-existing panels with same version
- Removed sidebar from Causatives page - navigation is available on the top bar for now
- Create ClinVar submissions from pinned variants list in case page
- Select which pinned variants will be included in ClinVar submission documents
### Fixed
- Remove a:visited css style from all buttons
- Update of HPO terms via command line
- Background color of `MIXED` and `PANEL-UMI` sequencing types on cases page
- Fixed regex error when searching for cases with query ending with `\ `
- Gene symbols on Causatives page lighter in dark mode
- SpliceAI tooltip of multigene variants

## [4.55]
### Changed
- Represent different tumor samples as vials in cases page
- Option to force-update the OMIM panel
### Fixed
- Low tumor purity badge alignment in cancer samples table on cancer case view
- VariantS comment popovers reactivate on hover
- Updating database genes in build 37
- ACMG classification summary hidden by sticky navbar
- Logo backgrounds fixed to white on welcome page
- Visited links turn purple again
- Style of link buttons and dropdown menus
- Update KUH and GMS logos
- Link color for Managed variants

## [4.54]
### Added
- Dark mode, using browser/OS media preference
- Allow marking case as solved without defining causative variants
- Admin users can create missing beacon datasets from the institute's settings page
- GenCC links on gene and variant pages
- Deprecation warnings when launching the app using a .yaml config file or loading cases using .ped files
### Changed
- Improved HTML syntax in case report template
- Modified message displayed when variant rank stats could not be calculated
- Expanded instructions on how to test on CG development server (cg-vm1)
- Added more somatic variant callers (Balsamic v9 SNV, develop SV)
### Fixed
- Remove load demo case command from docker-compose.yml
- Text elements being split across pages in PDF reports
- Made login password field of type `password` in LDAP login form
- Gene panels HTML select in institute's settings page
- Bootstrap upgraded to version 5
- Fix some Sourcery and SonarCloud suggestions
- Escape special characters in case search on institute and dashboard pages
- Broken case PDF reports when no Madeline pedigree image can be created
- Removed text-white links style that were invisible in new pages style
- Variants pagination after pressing "Filter variants" or "Clinical filter"
- Layout of buttons Matchmaker submission panel (case page)
- Removing cases from Matchmaker (simplified code and fixed functionality)
- Reintroduce check for missing alignment files purged from server

## [4.53]
### Added
### Changed
- Point Alamut API key docs link to new API version
- Parse dbSNP id from ID only if it says "rs", else use VEP CSQ fields
- Removed MarkupSafe from the dependencies
### Fixed
- Reintroduced loading of SVs for demo case 643595
- Successful parse of FOUND_IN should avoid GATK caller default
- All vulnerabilities flagged by SonarCloud

## [4.52]
### Added
- Demo cancer case gets loaded together with demo RD case in demo instance
- Parse REVEL_score alongside REVEL_rankscore from csq field and display it on SNV variant page
- Rank score results now show the ranking range
- cDNA and protein changes displayed on institute causatives pages
- Optional SESSION_TIMEOUT_MINUTES configuration in app config files
- Script to convert old OMIM case format (list of integers) to new format (list of dictionaries)
- Additional check for user logged in status before serving alignment files
- Download .cgh files from cancer samples table on cancer case page
- Number of documents and date of last update on genes page
### Changed
- Verify user before redirecting to IGV alignments and sashimi plots
- Build case IGV tracks starting from case and variant objects instead of passing all params in a form
- Unfreeze Werkzeug lib since Flask_login v.0.6 with bugfix has been released
- Sort gene panels by name (panelS and variant page)
- Removed unused `server.blueprints.alignviewers.unindexed_remote_static` endpoint
- User sessions to check files served by `server.blueprints.alignviewers.remote_static` endpoint
- Moved Beacon-related functions to a dedicated app extension
- Audit Filter now also loads filter displaying the variants for it
### Fixed
- Handle `attachment_filename` parameter renamed to `download_name` when Flask 2.2 will be released
- Removed cursor timeout param in cases find adapter function to avoid many code warnings
- Removed stream argument deprecation warning in tests
- Handle `no intervals found` warning in load_region test
- Beacon remove variants
- Protect remote_cors function in alignviewers view from Server-Side Request Forgery (SSRF)
- Check creation date of last document in gene collection to display when genes collection was updated last

## [4.51]
### Added
- Config file containing codecov settings for pull requests
- Add an IGV.js direct link button from case page
- Security policy file
- Hide/shade compound variants based on rank score on variantS from filter
- Chromograph legend documentation direct link
### Changed
- Updated deprecated Codecov GitHub action to v.2
- Simplified code of scout/adapter/mongo/variant
- Update IGV.js to v2.11.2
- Show summary number of variant gene panels on general report if more than 3
### Fixed
- Marrvel link for variants in genome build 38 (using liftover to build 37)
- Remove flags from codecov config file
- Fixed filter bug with high negative SPIDEX scores
- Renamed IARC TP53 button to to `TP53 Database`, modified also link since IARC has been moved to the US NCI: `https://tp53.isb-cgc.org/`
- Parsing new format of OMIM case info when exporting patients to Matchmaker
- Remove flask-debugtoolbar lib dependency that is using deprecated code and causes app to crash after new release of Jinja2 (3.1)
- Variant page crashing for cases with old OMIM terms structure (a list of integers instead of dictionary)
- Variant page crashing when creating MARRVEL link for cases with no genome build
- SpliceAI documentation link
- Fix deprecated `safe_str_cmp` import from `werkzeug.security` by freezing Werkzeug lib to v2.0 until Flask_login v.0.6 with bugfix is released
- List gene names densely in general report for SVs that contain more than 3 genes
- Show transcript ids on refseq genes on hg19 in IGV.js, using refgene source
- Display correct number of genes in general report for SVs that contain more than 32 genes
- Broken Google login after new major release of `lepture/authlib`
- Fix frequency and callers display on case general report

## [4.50.1]
### Fixed
- Show matching causative STR_repid for legacy str variants (pre Stranger hgnc_id)

## [4.50]
### Added
- Individual-specific OMIM terms
- OMIM disease descriptions in ClinVar submission form
- Add a toggle for melter rerun monitoring of cases
- Add a config option to show the rerun monitoring toggle
- Add a cli option to export cases with rerun monitoring enabled
- Add a link to STRipy for STR variants; shallow for ARX and HOXA13
- Hide by default variants only present in unaffected individuals in variants filters
- OMIM terms in general case report
- Individual-level info on OMIM and HPO terms in general case report
- PanelApp gene link among the external links on variant page
- Dashboard case filters fields help
- Filter cases by OMIM terms in cases and dashboard pages
### Fixed
- A malformed panel id request would crash with exception: now gives user warning flash with redirect
- Link to HPO resource file hosted on `http://purl.obolibrary.org`
- Gene search form when gene exists only in build 38
- Fixed odd redirect error and poor error message on missing column for gene panel csv upload
- Typo in parse variant transcripts function
- Modified keys name used to parse local observations (archived) frequencies to reflect change in MIP keys naming
- Better error handling for partly broken/timed out chanjo reports
- Broken javascript code when case Chromograph data is malformed
- Broader space for case synopsis in general report
- Show partial causatives on causatives and matching causatives panels
- Partial causative assignment in cases with no OMIM or HPO terms
- Partial causative OMIM select options in variant page
### Changed
- Slightly smaller and improved layout of content in case PDF report
- Relabel more cancer variant pages somatic for navigation
- Unify caseS nav links
- Removed unused `add_compounds` param from variant controllers function
- Changed default hg19 genome for IGV.js to legacy hg19_1kg_decoy to fix a few problematic loci
- Reduce code complexity (parse/ensembl.py)
- Silence certain fields in ClinVar export if prioritised ones exist (chrom-start-end if hgvs exist)
- Made phenotype non-mandatory when marking a variant as partial causative
- Only one phenotype condition type (OMIM or HPO) per variant is used in ClinVar submissions
- ClinVar submission variant condition prefers OMIM over HPO if available
- Use lighter version of gene objects in Omim MongoDB adapter, panels controllers, panels views and institute controllers
- Gene-variants table size is now adaptive
- Remove unused file upload on gene-variants page

## [4.49]
### Fixed
- Pydantic model types for genome_build, madeline_info, peddy_ped_check and peddy_sex_check, rank_model_version and sv_rank_model_version
- Replace `MatchMaker` with `Matchmaker` in all places visible by a user
- Save diagnosis labels along with OMIM terms in Matchmaker Exchange submission objects
- `libegl-mesa0_21.0.3-0ubuntu0.3~20.04.5_amd64.deb` lib not found by GitHub actions Docker build
- Remove unused `chromograph_image_files` and `chromograph_prefixes` keys saved when creating or updating an RD case
- Search managed variants by description and with ignore case
### Changed
- Introduced page margins on exported PDF reports
- Smaller gene fonts in downloaded HPO genes PDF reports
- Reintroduced gene coverage data in the PDF-exported general report of rare-disease cases
- Check for existence of case report files before creating sidebar links
- Better description of HPO and OMIM terms for patients submitted to Matchmaker Exchange
- Remove null non-mandatory key/values when updating a case
- Freeze WTForms<3 due to several form input rendering changes

## [4.48.1]
### Fixed
- General case PDF report for recent cases with no pedigree

## [4.48]
### Added
- Option to cancel a request for research variants in case page
### Changed
- Update igv.js to v2.10.5
- Updated example of a case delivery report
- Unfreeze cyvcf2
- Builder images used in Scout Dockerfiles
- Crash report email subject gives host name
- Export general case report to PDF using PDFKit instead of WeasyPrint
- Do not include coverage report in PDF case report since they might have different orientation
- Export cancer cases's "Coverage and QC report" to PDF using PDFKit instead of Weasyprint
- Updated cancer "Coverage and QC report" example
- Keep portrait orientation in PDF delivery report
- Export delivery report to PDF using PDFKit instead of Weasyprint
- PDF export of clinical and research HPO panels using PDFKit instead of Weasyprint
- Export gene panel report to PDF using PDFKit
- Removed WeasyPrint lib dependency

### Fixed
- Reintroduced missing links to Swegen and Beacon and dbSNP in RD variant page, summary section
- Demo delivery report orientation to fit new columns
- Missing delivery report in demo case
- Cast MNVs to SNV for test
- Export verified variants from all institutes when user is admin
- Cancer coverage and QC report not found for demo cancer case
- Pull request template instructions on how to deploy to test server
- PDF Delivery report not showing Swedac logo
- Fix code typos
- Disable codefactor raised by ESLint for javascript functions located on another file
- Loading spinner stuck after downloading a PDF gene panel report
- IGV browser crashing when file system with alignment files is not mounted

## [4.47]
### Added
- Added CADD, GnomAD and genotype calls to variantS export
### Changed
- Pull request template, to illustrate how to deploy pull request branches on cg-vm1 stage server
### Fixed
- Compiled Docker image contains a patched version (v4.9) of chanjo-report

## [4.46.1]
### Fixed
- Downloading of files generated within the app container (MT-report, verified variants, pedigrees, ..)

## [4.46]
### Added
- Created a Dockefile to be used to serve the dockerized app in production
- Modified the code to collect database params specified as env vars
- Created a GitHub action that pushes the Dockerfile-server image to Docker Hub (scout-server-stage) every time a PR is opened
- Created a GitHub action that pushes the Dockerfile-server image to Docker Hub (scout-server) every time a new release is created
- Reassign MatchMaker Exchange submission to another user when a Scout user is deleted
- Expose public API JSON gene panels endpoint, primarily to enable automated rerun checking for updates
- Add utils for dictionary type
- Filter institute cases using multiple HPO terms
- Vulture GitHub action to identify and remove unused variables and imports
### Changed
- Updated the python config file documentation in admin guide
- Case configuration parsing now uses Pydantic for improved typechecking and config handling
- Removed test matrices to speed up automatic testing of PRs
- Switch from Coveralls to Codecov to handle CI test coverage
- Speed-up CI tests by caching installation of libs and splitting tests into randomized groups using pytest-test-groups
- Improved LDAP login documentation
- Use lib flask-ldapconn instead of flask_ldap3_login> to handle ldap authentication
- Updated Managed variant documentation in user guide
- Fix and simplify creating and editing of gene panels
- Simplified gene variants search code
- Increased the height of the genes track in the IGV viewer
### Fixed
- Validate uploaded managed variant file lines, warning the user.
- Exporting validated variants with missing "genes" database key
- No results returned when searching for gene variants using a phenotype term
- Variants filtering by gene symbols file
- Make gene HGNC symbols field mandatory in gene variants page and run search only on form submit
- Make sure collaborator gene variants are still visible, even if HPO filter is used

## [4.45]
### Added
### Changed
- Start Scout also when loqusdbapi is not reachable
- Clearer definition of manual standard and custom inheritance models in gene panels
- Allow searching multiple chromosomes in filters
### Fixed
- Gene panel crashing on edit action

## [4.44]
### Added
### Changed
- Display Gene track beneath each sample track when displaying splice junctions in igv browser
- Check outdated gene symbols and update with aliases for both RD and cancer variantS
### Fixed
- Added query input check and fixed the Genes API endpoint to return a json formatted error when request is malformed
- Typo in ACMG BP6 tooltip

## [4.43.1]
### Added
- Added database index for OMIM disease term genes
### Changed
### Fixed
- Do not drop HPO terms collection when updating HPO terms via the command line
- Do not drop disease (OMIM) terms collection when updating diseases via the command line

## [4.43]
### Added
- Specify which collection(s) update/build indexes for
### Fixed
- Do not drop genes and transcripts collections when updating genes via the command line

## [4.42.1]
### Added
### Changed
### Fixed
- Freeze PyMongo lib to version<4.0 to keep supporting previous MongoDB versions
- Speed up gene panels creation and update by collecting only light gene info from database
- Avoid case page crash on Phenomizer queries timeout

## [4.42]
### Added
- Choose custom pinned variants to submit to MatchMaker Exchange
- Submit structural variant as genes to the MatchMaker Exchange
- Added function for maintainers and admins to remove gene panels
- Admins can restore deleted gene panels
- A development docker-compose file illustrating the scout/chanjo-report integration
- Show AD on variants view for cancer SV (tumor and normal)
- Cancer SV variants filter AD, AF (tumor and normal)
- Hiding the variants score column also from cancer SVs, as for the SNVs
### Changed
- Enforce same case _id and display_name when updating a case
- Enforce same individual ids, display names and affected status when updating a case
- Improved documentation for connecting to loqusdb instances (including loqusdbapi)
- Display and download HPO gene panels' gene symbols in italics
- A faster-built and lighter Docker image
- Reduce complexity of `panels` endpoint moving some code to the panels controllers
- Update requirements to use flask-ldap3-login>=0.9.17 instead of freezing WTForm
### Fixed
- Use of deprecated TextField after the upgrade of WTF to v3.0
- Freeze to WTForms to version < 3
- Remove the extra files (bed files and madeline.svg) introduced by mistake
- Cli command loading demo data in docker-compose when case custom images exist and is None
- Increased MongoDB connection serverSelectionTimeoutMS parameter to 30K (default value according to MongoDB documentation)
- Better differentiate old obs counts 0 vs N/A
- Broken cancer variants page when default gene panel was deleted
- Typo in tx_overview function in variant controllers file
- Fixed loqusdbapi SV search URL
- SV variants filtering using Decipher criterion
- Removing old gene panels that don't contain the `maintainer` key.

## [4.41.1]
### Fixed
- General reports crash for variant annotations with same variant on other cases

## [4.41]
### Added
- Extended the instructions for running the Scout Docker image (web app and cli).
- Enabled inclusion of custom images to STR variant view
### Fixed
- General case report sorting comments for variants with None genetic models
- Do not crash but redirect to variants page with error when a variant is not found for a case
- UCSC links coordinates for SV variants with start chromosome different than end chromosome
- Human readable variants name in case page for variants having start chromosome different from end chromosome
- Avoid always loading all transcripts when checking gene symbol: introduce gene captions
- Slow queries for evaluated variants on e.g. case page - use events instead
### Changed
- Rearrange variant page again, moving severity predictions down.
- More reactive layout width steps on variant page

## [4.40.1]
### Added
### Fixed
- Variants dismissed with inconsistent inheritance pattern can again be shown in general case report
- General report page for variants with genes=None
- General report crashing when variants have no panels
- Added other missing keys to case and variant dictionaries passed to general report
### Changed

## [4.40]
### Added
- A .cff citation file
- Phenotype search API endpoint
- Added pagination to phenotype API
- Extend case search to include internal MongoDB id
- Support for connecting to a MongoDB replica set (.py config files)
- Support for connecting to a MongoDB replica set (.yaml config files)
### Fixed
- Command to load the OMIM gene panel (`scout load panel --omim`)
- Unify style of pinned and causative variants' badges on case page
- Removed automatic spaces after punctuation in comments
- Remove the hardcoded number of total individuals from the variant's old observations panel
- Send delete requests to a connected Beacon using the DELETE method
- Layout of the SNV and SV variant page - move frequency up
### Changed
- Stop updating database indexes after loading exons via command line
- Display validation status badge also for not Sanger-sequenced variants
- Moved Frequencies, Severity and Local observations panels up in RD variants page
- Enabled Flask CORS to communicate CORS status to js apps
- Moved the code preparing the transcripts overview to the backend
- Refactored and filtered json data used in general case report
- Changed the database used in docker-compose file to use the official MongoDB v4.4 image
- Modified the Python (3.6, 3.8) and MongoDB (3.2, 4.4, 5.0) versions used in testing matrices (GitHub actions)
- Capitalize case search terms on institute and dashboard pages


## [4.39]
### Added
- COSMIC IDs collected from CSQ field named `COSMIC`
### Fixed
- Link to other causative variants on variant page
- Allow multiple COSMIC links for a cancer variant
- Fix floating text in severity box #2808
- Fixed MitoMap and HmtVar links for hg38 cases
- Do not open new browser tabs when downloading files
- Selectable IGV tracks on variant page
- Missing splice junctions button on variant page
- Refactor variantS representative gene selection, and use it also for cancer variant summary
### Changed
- Improve Javascript performance for displaying Chromograph images
- Make ClinVar classification more evident in cancer variant page

## [4.38]
### Added
- Option to hide Alamut button in the app config file
### Fixed
- Library deprecation warning fixed (insert is deprecated. Use insert_one or insert_many instead)
- Update genes command will not trigger an update of database indices any more
- Missing resources in temporary downloading directory when updating genes using the command line
- Restore previous variant ACMG classification in a scrollable div
- Loading spinner not stopping after downloading PDF case reports and variant list export
- Add extra Alamut links higher up on variant pages
- Improve UX for phenotypes in case page
- Filter and export of STR variants
- Update look of variants page navigation buttons
### Changed

## [4.37]
### Added
- Highlight and show version number for RefSeq MANE transcripts.
- Added integration to a rerunner service for toggling reanalysis with updated pedigree information
- SpliceAI display and parsing from VEP CSQ
- Display matching tiered variants for cancer variants
- Display a loading icon (spinner) until the page loads completely
- Display filter badges in cancer variants list
- Update genes from pre-downloaded file resources
- On login, OS, browser version and screen size are saved anonymously to understand how users are using Scout
- API returning institutes data for a given user: `/api/v1/institutes`
- API returning case data for a given institute: `/api/v1/institutes/<institute_id>/cases`
- Added GMS and Lund university hospital logos to login page
- Made display of Swedac logo configurable
- Support for displaying custom images in case view
- Individual-specific HPO terms
- Optional alamut_key in institute settings for Alamut Plus software
- Case report API endpoint
- Tooltip in case explaining that genes with genome build different than case genome build will not be added to dynamic HPO panel.
- Add DeepVariant as a caller
### Fixed
- Updated IGV to v2.8.5 to solve missing gene labels on some zoom levels
- Demo cancer case config file to load somatic SNVs and SVs only.
- Expand list of refseq trancripts in ClinVar submission form
- Renamed `All SNVs and INDELs` institute sidebar element to `Search SNVs and INDELs` and fixed its style.
- Add missing parameters to case load-config documentation
- Allow creating/editing gene panels and dynamic gene panels with genes present in genome build 38
- Bugfix broken Pytests
- Bulk dismissing variants error due to key conversion from string to integer
- Fix typo in index documentation
- Fixed crash in institute settings page if "collaborators" key is not set in database
- Don't stop Scout execution if LoqusDB call fails and print stacktrace to log
- Bug when case contains custom images with value `None`
- Bug introduced when fixing another bug in Scout-LoqusDB interaction
- Loading of OMIM diagnoses in Scout demo instance
- Remove the docker-compose with chanjo integration because it doesn't work yet.
- Fixed standard docker-compose with scout demo data and database
- Clinical variant assessments not present for pinned and causative variants on case page.
- MatchMaker matching one node at the time only
- Remove link from previously tiered variants badge in cancer variants page
- Typo in gene cell on cancer variants page
- Managed variants filter form
### Changed
- Better naming for variants buttons on cancer track (somatic, germline). Also show cancer research button if available.
- Load case with missing panels in config files, but show warning.
- Changing the (Female, Male) symbols to (F/M) letters in individuals_table and case-sma.
- Print stacktrace if case load command fails
- Added sort icon and a pointer to the cursor to all tables with sortable fields
- Moved variant, gene and panel info from the basic pane to summary panel for all variants.
- Renamed `Basics` panel to `Classify` on variant page.
- Revamped `Basics` panel to a panel dedicated to classify variants
- Revamped the summary panel to be more compact.
- Added dedicated template for cancer variants
- Removed Gene models, Gene annotations and Conservation panels for cancer variants
- Reorganized the orders of panels for variant and cancer variant views
- Added dedicated variant quality panel and removed relevant panes
- A more compact case page
- Removed OMIM genes panel
- Make genes panel, pinned variants panel, causative variants panel and ClinVar panel scrollable on case page
- Update to Scilifelab's 2020 logo
- Update Gens URL to support Gens v2.0 format
- Refactor tests for parsing case configurations
- Updated links to HPO downloadable resources
- Managed variants filtering defaults to all variant categories
- Changing the (Kind) drop-down according to (Category) drop-down in Managed variant add variant
- Moved Gens button to individuals table
- Check resource files availability before starting updating OMIM diagnoses
- Fix typo in `SHOW_OBSERVED_VARIANT_ARCHIVE` config param

## [4.36]
### Added
- Parse and save splice junction tracks from case config file
- Tooltip in observations panel, explaining that case variants with no link might be old variants, not uploaded after a case rerun
### Fixed
- Warning on overwriting variants with same position was no longer shown
- Increase the height of the dropdowns to 425px
- More indices for the case table as it grows, specifically for causatives queries
- Splice junction tracks not centered over variant genes
- Total number of research variants count
- Update variants stats in case documents every time new variants are loaded
- Bug in flashing warning messages when filtering variants
### Changed
- Clearer warning messages for genes and gene/gene-panels searches in variants filters

## [4.35]
### Added
- A new index for hgnc_symbol in the hgnc_gene collection
- A Pedigree panel in STR page
- Display Tier I and II variants in case view causatives card for cancer cases
### Fixed
- Send partial file data to igv.js when visualizing sashimi plots with splice junction tracks
- Research variants filtering by gene
- Do not attempt to populate annotations for not loaded pinned/causatives
- Add max-height to all dropdowns in filters
### Changed
- Switch off non-clinical gene warnings when filtering research variants
- Don't display OMIM disease card in case view for cancer cases
- Refactored Individuals and Causative card in case view for cancer cases
- Update and style STR case report

## [4.34]
### Added
- Saved filter lock and unlock
- Filters can optionally be marked audited, logging the filter name, user and date on the case events and general report.
- Added `ClinVar hits` and `Cosmic hits` in cancer SNVs filters
- Added `ClinVar hits` to variants filter (rare disease track)
- Load cancer demo case in docker-compose files (default and demo file)
- Inclusive-language check using [woke](https://github.com/get-woke/woke) github action
- Add link to HmtVar for mitochondrial variants (if VCF is annotated with HmtNote)
- Grey background for dismissed compounds in variants list and variant page
- Pin badge for pinned compounds in variants list and variant page
- Support LoqusDB REST API queries
- Add a docker-compose-matchmaker under scout/containers/development to test matchmaker locally
- Script to investigate consequences of symbol search bug
- Added GATK to list of SV and cancer SV callers
### Fixed
- Make MitoMap link work for hg38 again
- Export Variants feature crashing when one of the variants has no primary transcripts
- Redirect to last visited variantS page when dismissing variants from variants list
- Improved matching of SVs Loqus occurrences in other cases
- Remove padding from the list inside (Matching causatives from other cases) panel
- Pass None to get_app function in CLI base since passing script_info to app factory functions was deprecated in Flask 2.0
- Fixed failing tests due to Flask update to version 2.0
- Speed up user events view
- Causative view sort out of memory error
- Use hgnc_id for gene filter query
- Typo in case controllers displaying an error every time a patient is matched against external MatchMaker nodes
- Do not crash while attempting an update for variant documents that are too big (> 16 MB)
- Old STR causatives (and other variants) may not have HGNC symbols - fix sort lambda
- Check if gene_obj has primary_transcript before trying to access it
- Warn if a gene manually searched is in a clinical panel with an outdated name when filtering variants
- ChrPos split js not needed on STR page yet
### Changed
- Remove parsing of case `genome_version`, since it's not used anywhere downstream
- Introduce deprecation warning for Loqus configs that are not dictionaries
- SV clinical filter no longer filters out sub 100 nt variants
- Count cases in LoqusDB by variant type
- Commit pulse repo badge temporarily set to weekly
- Sort ClinVar submissions objects by ascending "Last evaluated" date
- Refactored the MatchMaker integration as an extension
- Replaced some sensitive words as suggested by woke linter
- Documentation for load-configuration rewritten.
- Add styles to MatchMaker matches table
- More detailed info on the data shared in MatchMaker submission form

## [4.33.1]
### Fixed
- Include markdown for release autodeploy docs
- Use standard inheritance model in ClinVar (https://ftp.ncbi.nlm.nih.gov/pub/GTR/standard_terms/Mode_of_inheritance.txt)
- Fix issue crash with variants that have been unflagged causative not being available in other causatives
### Added
### Changed

## [4.33]
### Fixed
- Command line crashing when updating an individual not found in database
- Dashboard page crashing when filters return no data
- Cancer variants filter by chromosome
- /api/v1/genes now searches for genes in all genome builds by default
- Upgraded igv.js to version 2.8.1 (Fixed Unparsable bed record error)
### Added
- Autodeploy docs on release
- Documentation for updating case individuals tracks
- Filter cases and dashboard stats by analysis track
### Changed
- Changed from deprecated db update method
- Pre-selected fields to run queries with in dashboard page
- Do not filter by any institute when first accessing the dashboard
- Removed OMIM panel in case view for cancer cases
- Display Tier I and II variants in case view causatives panel for cancer cases
- Refactored Individuals and Causative panels in case view for cancer cases

## [4.32.1]
### Fixed
- iSort lint check only
### Changed
- Institute cases page crashing when a case has track:Null
### Added

## [4.32]
### Added
- Load and show MITOMAP associated diseases from VCF (INFO field: MitomapAssociatedDiseases, via HmtNote)
- Show variant allele frequencies for mitochondrial variants (GRCh38 cases)
- Extend "public" json API with diseases (OMIM) and phenotypes (HPO)
- HPO gene list download now has option for clinical and non-clinical genes
- Display gene splice junctions data in sashimi plots
- Update case individuals with splice junctions tracks
- Simple Docker compose for development with local build
- Make Phenomodels subpanels collapsible
- User side documentation of cytogenomics features (Gens, Chromograph, vcf2cytosure, rhocall)
- iSort GitHub Action
- Support LoqusDB REST API queries
### Fixed
- Show other causative once, even if several events point to it
- Filtering variants by mitochondrial chromosome for cases with genome build=38
- HPO gene search button triggers any warnings for clinical / non-existing genes also on first search
- Fixed a bug in variants pages caused by MT variants without alt_frequency
- Tests for CADD score parsing function
- Fixed the look of IGV settings on SNV variant page
- Cases analyzed once shown as `rerun`
- Missing case track on case re-upload
- Fixed severity rank for SO term "regulatory region ablation"
### Changed
- Refactor according to CodeFactor - mostly reuse of duplicated code
- Phenomodels language adjustment
- Open variants in a new window (from variants page)
- Open overlapping and compound variants in a new window (from variant page)
- gnomAD link points to gnomAD v.3 (build GRCh38) for mitochondrial variants.
- Display only number of affected genes for dismissed SVs in general report
- Chromosome build check when populating the variants filter chromosome selection
- Display mitochondrial and rare diseases coverage report in cases with missing 'rare' track

## [4.31.1]
### Added
### Changed
- Remove mitochondrial and coverage report from cancer cases sidebar
### Fixed
- ClinVar page when dbSNP id is None

## [4.31]
### Added
- gnomAD annotation field in admin guide
- Export also dynamic panel genes not associated to an HPO term when downloading the HPO panel
- Primary HGNC transcript info in variant export files
- Show variant quality (QUAL field from vcf) in the variant summary
- Load/update PDF gene fusion reports (clinical and research) generated with Arriba
- Support new MANE annotations from VEP (both MANE Select and MANE Plus Clinical)
- Display on case activity the event of a user resetting all dismissed variants
- Support gnomAD population frequencies for mitochondrial variants
- Anchor links in Casedata ClinVar panels to redirect after renaming individuals
### Fixed
- Replace old docs link www.clinicalgenomics.se/scout with new https://clinical-genomics.github.io/scout
- Page formatting issues whenever case and variant comments contain extremely long strings with no spaces
- Chromograph images can be one column and have scrollbar. Removed legacy code.
- Column labels for ClinVar case submission
- Page crashing looking for LoqusDB observation when variant doesn't exist
- Missing inheritance models and custom inheritance models on newly created gene panels
- Accept only numbers in managed variants filter as position and end coordinates
- SNP id format and links in Variant page, ClinVar submission form and general report
- Case groups tooltip triggered only when mouse is on the panel header
- Loadable filters displayed in alphabetical order on variants page
### Changed
- A more compact case groups panel
- Added landscape orientation CSS style to cancer coverage and QC demo report
- Improve user documentation to create and save new gene panels
- Removed option to use space as separator when uploading gene panels
- Separating the columns of standard and custom inheritance models in gene panels
- Improved ClinVar instructions for users using non-English Excel

## [4.30.2]
### Added
### Fixed
- Use VEP RefSeq ID if RefSeq list is empty in RefSeq transcripts overview
- Bug creating variant links for variants with no end_chrom
### Changed

## [4.30.1]
### Added
### Fixed
- Cryptography dependency fixed to use version < 3.4
### Changed

## [4.30]
### Added
- Introduced a `reset dismiss variant` verb
- Button to reset all dismissed variants for a case
- Add black border to Chromograph ideograms
- Show ClinVar annotations on variantS page
- Added integration with GENS, copy number visualization tool
- Added a VUS label to the manual classification variant tags
- Add additional information to SNV verification emails
- Tooltips documenting manual annotations from default panels
- Case groups now show bam files from all cases on align view
### Fixed
- Center initial igv view on variant start with SNV/indels
- Don't set initial igv view to negative coordinates
- Display of GQ for SV and STR
- Parsing of AD and related info for STRs
- LoqusDB field in institute settings accepts only existing Loqus instances
- Fix DECIPHER link to work after DECIPHER migrated to GRCh38
- Removed visibility window param from igv.js genes track
- Updated HPO download URL
- Patch HPO download test correctly
- Reference size on STR hover not needed (also wrong)
- Introduced genome build check (allowed values: 37, 38, "37", "38") on case load
- Improve case searching by assignee full name
- Populating the LoqusDB select in institute settings
### Changed
- Cancer variants table header (pop freq etc)
- Only admin users can modify LoqusDB instance in Institute settings
- Style of case synopsis, variants and case comments
- Switched to igv.js 2.7.5
- Do not choke if case is missing research variants when research requested
- Count cases in LoqusDB by variant type
- Introduce deprecation warning for Loqus configs that are not dictionaries
- Improve create new gene panel form validation
- Make XM- transcripts less visible if they don't overlap with transcript refseq_id in variant page
- Color of gene panels and comments panels on cases and variant pages
- Do not choke if case is missing research variants when reserch requested

## [4.29.1]
### Added
### Fixed
- Always load STR variants regardless of RankScore threshold (hotfix)
### Changed

## [4.29]
### Added
- Added a page about migrating potentially breaking changes to the documentation
- markdown_include in development requirements file
- STR variants filter
- Display source, Z-score, inheritance pattern for STR annotations from Stranger (>0.6.1) if available
- Coverage and quality report to cancer view
### Fixed
- ACMG classification page crashing when trying to visualize a classification that was removed
- Pretty print HGVS on gene variants (URL-decode VEP)
- Broken or missing link in the documentation
- Multiple gene names in ClinVar submission form
- Inheritance model select field in ClinVar submission
- IGV.js >2.7.0 has an issue with the gene track zoom levels - temp freeze at 2.7.0
- Revert CORS-anywhere and introduce a local http proxy for cloud tracks
### Changed

## [4.28]
### Added
- Chromograph integration for displaying PNGs in case-page
- Add VAF to cancer case general report, and remove some of its unused fields
- Variants filter compatible with genome browser location strings
- Support for custom public igv tracks stored on the cloud
- Add tests to increase testing coverage
- Update case variants count after deleting variants
- Update IGV.js to latest (v2.7.4)
- Bypass igv.js CORS check using `https://github.com/Rob--W/cors-anywhere`
- Documentation on default and custom IGV.js tracks (admin docs)
- Lock phenomodels so they're editable by admins only
- Small case group assessment sharing
- Tutorial and files for deploying app on containers (Kubernetes pods)
- Canonical transcript and protein change of canonical transcript in exported variants excel sheet
- Support for Font Awesome version 6
- Submit to Beacon from case page sidebar
- Hide dismissed variants in variants pages and variants export function
- Systemd service files and instruction to deploy Scout using podman
### Fixed
- Bugfix: unused `chromgraph_prefix |tojson` removed
- Freeze coloredlogs temporarily
- Marrvel link
- Don't show TP53 link for silent or synonymous changes
- OMIM gene field accepts any custom number as OMIM gene
- Fix Pytest single quote vs double quote string
- Bug in gene variants search by similar cases and no similar case is found
- Delete unused file `userpanel.py`
- Primary transcripts in variant overview and general report
- Google OAuth2 login setup in README file
- Redirect to 'missing file'-icon if configured Chromograph file is missing
- Javascript error in case page
- Fix compound matching during variant loading for hg38
- Cancer variants view containing variants dismissed with cancer-specific reasons
- Zoom to SV variant length was missing IGV contig select
- Tooltips on case page when case has no default gene panels
### Changed
- Save case variants count in case document and not in sessions
- Style of gene panels multiselect on case page
- Collapse/expand main HPO checkboxes in phenomodel preview
- Replaced GQ (Genotype quality) with VAF (Variant allele frequency) in cancer variants GT table
- Allow loading of cancer cases with no tumor_purity field
- Truncate cDNA and protein changes in case report if longer than 20 characters


## [4.27]
### Added
- Exclude one or more variant categories when running variants delete command
### Fixed
### Changed

## [4.26.1]
### Added
### Fixed
- Links with 1-letter aa codes crash on frameshift etc
### Changed

## [4.26]
### Added
- Extend the delete variants command to print analysis date, track, institute, status and research status
- Delete variants by type of analysis (wgs|wes|panel)
- Links to cBioPortal, MutanTP53, IARC TP53, OncoKB, MyCancerGenome, CIViC
### Fixed
- Deleted variants count
### Changed
- Print output of variants delete command as a tab separated table

## [4.25]
### Added
- Command line function to remove variants from one or all cases
### Fixed
- Parse SMN None calls to None rather than False

## [4.24.1]
### Fixed
- Install requirements.txt via setup file

## [4.24]
### Added
- Institute-level phenotype models with sub-panels containing HPO and OMIM terms
- Runnable Docker demo
- Docker image build and push github action
- Makefile with shortcuts to docker commands
- Parse and save synopsis, phenotype and cohort terms from config files upon case upload
### Fixed
- Update dismissed variant status when variant dismissed key is missing
- Breakpoint two IGV button now shows correct chromosome when different from bp1
- Missing font lib in Docker image causing the PDF report download page to crash
- Sentieon Manta calls lack Somaticscore - load anyway
- ClinVar submissions crashing due to pinned variants that are not loaded
- Point ExAC pLI score to new gnomad server address
- Bug uploading cases missing phenotype terms in config file
- STRs loaded but not shown on browser page
- Bug when using adapter.variant.get_causatives with case_id without causatives
- Problem with fetching "solved" from scout export cases cli
- Better serialising of datetime and bson.ObjectId
- Added `volumes` folder to .gitignore
### Changed
- Make matching causative and managed variants foldable on case page
- Remove calls to PyMongo functions marked as deprecated in backend and frontend(as of version 3.7).
- Improved `scout update individual` command
- Export dynamic phenotypes with ordered gene lists as PDF


## [4.23]
### Added
- Save custom IGV track settings
- Show a flash message with clear info about non-valid genes when gene panel creation fails
- CNV report link in cancer case side navigation
- Return to comment section after editing, deleting or submitting a comment
- Managed variants
- MT vs 14 chromosome mean coverage stats if Scout is connected to Chanjo
### Fixed
- missing `vcf_cancer_sv` and `vcf_cancer_sv_research` to manual.
- Split ClinVar multiple clnsig values (slash-separated) and strip them of underscore for annotations without accession number
- Timeout of `All SNVs and INDELs` page when no valid gene is provided in the search
- Round CADD (MIPv9)
- Missing default panel value
- Invisible other causatives lines when other causatives lack gene symbols
### Changed
- Do not freeze mkdocs-material to version 4.6.1
- Remove pre-commit dependency

## [4.22]
### Added
- Editable cases comments
- Editable variants comments
### Fixed
- Empty variant activity panel
- STRs variants popover
- Split new ClinVar multiple significance terms for a variant
- Edit the selected comment, not the latest
### Changed
- Updated RELEASE docs.
- Pinned variants card style on the case page
- Merged `scout export exons` and `scout view exons` commands


## [4.21.2]
### Added
### Fixed
- Do not pre-filter research variants by (case-default) gene panels
- Show OMIM disease tooltip reliably
### Changed

## [4.21.1]
### Added
### Fixed
- Small change to Pop Freq column in variants ang gene panels to avoid strange text shrinking on small screens
- Direct use of HPO list for Clinical HPO SNV (and cancer SNV) filtering
- PDF coverage report redirecting to login page
### Changed
- Remove the option to dismiss single variants from all variants pages
- Bulk dismiss SNVs, SVs and cancer SNVs from variants pages

## [4.21]
### Added
- Support to configure LoqusDB per institute
- Highlight causative variants in the variants list
- Add tests. Mostly regarding building internal datatypes.
- Remove leading and trailing whitespaces from panel_name and display_name when panel is created
- Mark MANE transcript in list of transcripts in "Transcript overview" on variant page
- Show default panel name in case sidebar
- Previous buttons for variants pagination
- Adds a gh action that checks that the changelog is updated
- Adds a gh action that deploys new releases automatically to pypi
- Warn users if case default panels are outdated
- Define institute-specific gene panels for filtering in institute settings
- Use institute-specific gene panels in variants filtering
- Show somatic VAF for pinned and causative variants on case page

### Fixed
- Report pages redirect to login instead of crashing when session expires
- Variants filter loading in cancer variants page
- User, Causative and Cases tables not scaling to full page
- Improved docs for an initial production setup
- Compatibility with latest version of Black
- Fixed tests for Click>7
- Clinical filter required an extra click to Filter to return variants
- Restore pagination and shrink badges in the variants page tables
- Removing a user from the command line now inactivates the case only if user is last assignee and case is active
- Bugfix, LoqusDB per institute feature crashed when institute id was empty string
- Bugfix, LoqusDB calls where missing case count
- filter removal and upload for filters deleted from another page/other user
- Visualize outdated gene panels info in a popover instead of a tooltip in case page side panel

### Changed
- Highlight color on normal STRs in the variants table from green to blue
- Display breakpoints coordinates in verification emails only for structural variants


## [4.20]
### Added
- Display number of filtered variants vs number of total variants in variants page
- Search case by HPO terms
- Dismiss variant column in the variants tables
- Black and pre-commit packages to dev requirements

### Fixed
- Bug occurring when rerun is requested twice
- Peddy info fields in the demo config file
- Added load config safety check for multiple alignment files for one individual
- Formatting of cancer variants table
- Missing Score in SV variants table

### Changed
- Updated the documentation on how to create a new software release
- Genome build-aware cytobands coordinates
- Styling update of the Matchmaker card
- Select search type in case search form


## [4.19]

### Added
- Show internal ID for case
- Add internal ID for downloaded CGH files
- Export dynamic HPO gene list from case page
- Remove users as case assignees when their account is deleted
- Keep variants filters panel expanded when filters have been used

### Fixed
- Handle the ProxyFix ModuleNotFoundError when Werkzeug installed version is >1.0
- General report formatting issues whenever case and variant comments contain extremely long strings with no spaces

### Changed
- Created an institute wrapper page that contains list of cases, causatives, SNVs & Indels, user list, shared data and institute settings
- Display case name instead of case ID on clinVar submissions
- Changed icon of sample update in clinVar submissions


## [4.18]

### Added
- Filter cancer variants on cytoband coordinates
- Show dismiss reasons in a badge with hover for clinical variants
- Show an ellipsis if 10 cases or more to display with loqusdb matches
- A new blog post for version 4.17
- Tooltip to better describe Tumor and Normal columns in cancer variants
- Filter cancer SNVs and SVs by chromosome coordinates
- Default export of `Assertion method citation` to clinVar variants submission file
- Button to export up to 500 cancer variants, filtered or not
- Rename samples of a clinVar submission file

### Fixed
- Apply default gene panel on return to cancer variantS from variant view
- Revert to certificate checking when asking for Chanjo reports
- `scout download everything` command failing while downloading HPO terms

### Changed
- Turn tumor and normal allelic fraction to decimal numbers in tumor variants page
- Moved clinVar submissions code to the institutes blueprints
- Changed name of clinVar export files to FILENAME.Variant.csv and FILENAME.CaseData.csv
- Switched Google login libraries from Flask-OAuthlib to Authlib


## [4.17.1]

### Fixed
- Load cytobands for cases with chromosome build not "37" or "38"


## [4.17]

### Added
- COSMIC badge shown in cancer variants
- Default gene-panel in non-cancer structural view in url
- Filter SNVs and SVs by cytoband coordinates
- Filter cancer SNV variants by alt allele frequency in tumor
- Correct genome build in UCSC link from structural variant page



### Fixed
- Bug in clinVar form when variant has no gene
- Bug when sharing cases with the same institute twice
- Page crashing when removing causative variant tag
- Do not default to GATK caller when no caller info is provided for cancer SNVs


## [4.16.1]

### Fixed
- Fix the fix for handling of delivery reports for rerun cases

## [4.16]

### Added
- Adds possibility to add "lims_id" to cases. Currently only stored in database, not shown anywhere
- Adds verification comment box to SVs (previously only available for small variants)
- Scrollable pedigree panel

### Fixed
- Error caused by changes in WTForm (new release 2.3.x)
- Bug in OMIM case page form, causing the page to crash when a string was provided instead of a numerical OMIM id
- Fix Alamut link to work properly on hg38
- Better handling of delivery reports for rerun cases
- Small CodeFactor style issues: matchmaker results counting, a couple of incomplete tests and safer external xml
- Fix an issue with Phenomizer introduced by CodeFactor style changes

### Changed
- Updated the version of igv.js to 2.5.4

## [4.15.1]

### Added
- Display gene names in ClinVar submissions page
- Links to Varsome in variant transcripts table

### Fixed
- Small fixes to ClinVar submission form
- Gene panel page crash when old panel has no maintainers

## [4.15]

### Added
- Clinvar CNVs IGV track
- Gene panels can have maintainers
- Keep variant actions (dismissed, manual rank, mosaic, acmg, comments) upon variant re-upload
- Keep variant actions also on full case re-upload

### Fixed
- Fix the link to Ensembl for SV variants when genome build 38.
- Arrange information in columns on variant page
- Fix so that new cosmic identifier (COSV) is also acceptable #1304
- Fixed COSMIC tag in INFO (outside of CSQ) to be parses as well with `&` splitter.
- COSMIC stub URL changed to https://cancer.sanger.ac.uk/cosmic/search?q= instead.
- Updated to a version of IGV where bigBed tracks are visualized correctly
- Clinvar submission files are named according to the content (variant_data and case_data)
- Always show causatives from other cases in case overview
- Correct disease associations for gene symbol aliases that exist as separate genes
- Re-add "custom annotations" for SV variants
- The override ClinVar P/LP add-in in the Clinical Filter failed for new CSQ strings

### Changed
- Runs all CI checks in github actions

## [4.14.1]

### Fixed
- Error when variant found in loqusdb is not loaded for other case

## [4.14]

### Added
- Use github actions to run tests
- Adds CLI command to update individual alignments path
- Update HPO terms using downloaded definitions files
- Option to use alternative flask config when running `scout serve`
- Requirement to use loqusdb >= 2.5 if integrated

### Fixed
- Do not display Pedigree panel in cancer view
- Do not rely on internet connection and services available when running CI tests
- Variant loading assumes GATK if no caller set given and GATK filter status is seen in FILTER
- Pass genome build param all the way in order to get the right gene mappings for cases with build 38
- Parse correctly variants with zero frequency values
- Continue even if there are problems to create a region vcf
- STR and cancer variant navigation back to variants pages could fail

### Changed
- Improved code that sends requests to the external APIs
- Updates ranges for user ranks to fit todays usage
- Run coveralls on github actions instead of travis
- Run pip checks on github actions instead of coveralls
- For hg38 cases, change gnomAD link to point to version 3.0 (which is hg38 based)
- Show pinned or causative STR variants a bit more human readable

## [4.13.1]

### Added
### Fixed
- Typo that caused not all clinvar conflicting interpretations to be loaded no matter what
- Parse and retrieve clinvar annotations from VEP-annotated (VEP 97+) CSQ VCF field
- Variant clinvar significance shown as `not provided` whenever is `Uncertain significance`
- Phenomizer query crashing when case has no HPO terms assigned
- Fixed a bug affecting `All SNVs and INDELs` page when variants don't have canonical transcript
- Add gene name or id in cancer variant view

### Changed
- Cancer Variant view changed "Variant:Transcript:Exon:HGVS" to "Gene:Transcript:Exon:HGVS"

## [4.13]

### Added
- ClinVar SNVs track in IGV
- Add SMA view with SMN Copy Number data
- Easier to assign OMIM diagnoses from case page
- OMIM terms and specific OMIM term page

### Fixed
- Bug when adding a new gene to a panel
- Restored missing recent delivery reports
- Fixed style and links to other reports in case side panel
- Deleting cases using display_name and institute not deleting its variants
- Fixed bug that caused coordinates filter to override other filters
- Fixed a problem with finding some INS in loqusdb
- Layout on SV page when local observations without cases are present
- Make scout compatible with the new HPO definition files from `http://compbio.charite.de/jenkins/`
- General report visualization error when SNVs display names are very long


### Changed


## [4.12.4]

### Fixed
- Layout on SV page when local observations without cases are present

## [4.12.3]

### Fixed
- Case report when causative or pinned SVs have non null allele frequencies

## [4.12.2]

### Fixed
- SV variant links now take you to the SV variant page again
- Cancer variant view has cleaner table data entries for "N/A" data
- Pinned variant case level display hotfix for cancer and str - more on this later
- Cancer variants show correct alt/ref reads mirroring alt frequency now
- Always load all clinical STR variants even if a region load is attempted - index may be missing
- Same case repetition in variant local observations

## [4.12.1]

### Fixed
- Bug in variant.gene when gene has no HGVS description


## [4.12]

### Added
- Accepts `alignment_path` in load config to pass bam/cram files
- Display all phenotypes on variant page
- Display hgvs coordinates on pinned and causatives
- Clear panel pending changes
- Adds option to setup the database with static files
- Adds cli command to download the resources from CLI that scout needs
- Adds test files for merged somatic SV and CNV; as well as merged SNV, and INDEL part of #1279
- Allows for upload of OMIM-AUTO gene panel from static files without api-key

### Fixed
- Cancer case HPO panel variants link
- Fix so that some drop downs have correct size
- First IGV button in str variants page
- Cancer case activates on SNV variants
- Cases activate when STR variants are viewed
- Always calculate code coverage
- Pinned/Classification/comments in all types of variants pages
- Null values for panel's custom_inheritance_models
- Discrepancy between the manual disease transcripts and those in database in gene-edit page
- ACMG classification not showing for some causatives
- Fix bug which caused IGV.js to use hg19 reference files for hg38 data
- Bug when multiple bam files sources with non-null values are available


### Changed
- Renamed `requests` file to `scout_requests`
- Cancer variant view shows two, instead of four, decimals for allele and normal


## [4.11.1]

### Fixed
- Institute settings page
- Link institute settings to sharing institutes choices

## [4.11.0]

### Added
- Display locus name on STR variant page
- Alternative key `GNOMADAF_popmax` for Gnomad popmax allele frequency
- Automatic suggestions on how to improve the code on Pull Requests
- Parse GERP, phastCons and phyloP annotations from vep annotated CSQ fields
- Avoid flickering comment popovers in variant list
- Parse REVEL score from vep annotated CSQ fields
- Allow users to modify general institute settings
- Optionally format code automatically on commit
- Adds command to backup vital parts `scout export database`
- Parsing and displaying cancer SV variants from Manta annotated VCF files
- Dismiss cancer snv variants with cancer-specific options
- Add IGV.js UPD, RHO and TIDDIT coverage wig tracks.


### Fixed
- Slightly darker page background
- Fixed an issued with parsed conservation values from CSQ
- Clinvar submissions accessible to all users of an institute
- Header toolbar when on Clinvar page now shows institute name correctly
- Case should not always inactivate upon update
- Show dismissed snv cancer variants as grey on the cancer variants page
- Improved style of mappability link and local observations on variant page
- Convert all the GET requests to the igv view to POST request
- Error when updating gene panels using a file containing BOM chars
- Add/replace gene radio button not working in gene panels


## [4.10.1]

### Fixed
- Fixed issue with opening research variants
- Problem with coveralls not called by Travis CI
- Handle Biomart service down in tests


## [4.10.0]

### Added
- Rank score model in causatives page
- Exportable HPO terms from phenotypes page
- AMP guideline tiers for cancer variants
- Adds scroll for the transcript tab
- Added CLI option to query cases on time since case event was added
- Shadow clinical assessments also on research variants display
- Support for CRAM alignment files
- Improved str variants view : sorting by locus, grouped by allele.
- Delivery report PDF export
- New mosaicism tag option
- Add or modify individuals' age or tissue type from case page
- Display GC and allele depth in causatives table.
- Included primary reference transcript in general report
- Included partial causative variants in general report
- Remove dependency of loqusdb by utilising the CLI

### Fixed
- Fixed update OMIM command bug due to change in the header of the genemap2 file
- Removed Mosaic Tag from Cancer variants
- Fixes issue with unaligned table headers that comes with hidden Datatables
- Layout in general report PDF export
- Fixed issue on the case statistics view. The validation bars didn't show up when all institutes were selected. Now they do.
- Fixed missing path import by importing pathlib.Path
- Handle index inconsistencies in the update index functions
- Fixed layout problems


## [4.9.0]

### Added
- Improved MatchMaker pages, including visible patient contacts email address
- New badges for the github repo
- Links to [GENEMANIA](genemania.org)
- Sort gene panel list on case view.
- More automatic tests
- Allow loading of custom annotations in VCF using the SCOUT_CUSTOM info tag.

### Fixed
- Fix error when a gene is added to an empty dynamic gene panel
- Fix crash when attempting to add genes on incorrect format to dynamic gene panel
- Manual rank variant tags could be saved in a "Select a tag"-state, a problem in the variants view.
- Same case evaluations are no longer shown as gray previous evaluations on the variants page
- Stay on research pages, even if reset, next first buttons are pressed..
- Overlapping variants will now be visible on variant page again
- Fix missing classification comments and links in evaluations page
- All prioritized cases are shown on cases page


## [4.8.3]

### Added

### Fixed
- Bug when ordering sanger
- Improved scrolling over long list of genes/transcripts


## [4.8.2]

### Added

### Fixed
- Avoid opening extra tab for coverage report
- Fixed a problem when rank model version was saved as floats and not strings
- Fixed a problem with displaying dismiss variant reasons on the general report
- Disable load and delete filter buttons if there are no saved filters
- Fix problem with missing verifications
- Remove duplicate users and merge their data and activity


## [4.8.1]

### Added

### Fixed
- Prevent login fail for users with id defined by ObjectId and not email
- Prevent the app from crashing with `AttributeError: 'NoneType' object has no attribute 'message'`


## [4.8.0]

### Added
- Updated Scout to use Bootstrap 4.3
- New looks for Scout
- Improved dashboard using Chart.js
- Ask before inactivating a case where last assigned user leaves it
- Genes can be manually added to the dynamic gene list directly on the case page
- Dynamic gene panels can optionally be used with clinical filter, instead of default gene panel
- Dynamic gene panels get link out to chanjo-report for coverage report
- Load all clinvar variants with clinvar Pathogenic, Likely Pathogenic and Conflicting pathogenic
- Show transcripts with exon numbers for structural variants
- Case sort order can now be toggled between ascending and descending.
- Variants can be marked as partial causative if phenotype is available for case.
- Show a frequency tooltip hover for SV-variants.
- Added support for LDAP login system
- Search snv and structural variants by chromosomal coordinates
- Structural variants can be marked as partial causative if phenotype is available for case.
- Show normal and pathologic limits for STRs in the STR variants view.
- Institute level persistent variant filter settings that can be retrieved and used.
- export causative variants to Excel
- Add support for ROH, WIG and chromosome PNGs in case-view

### Fixed
- Fixed missing import for variants with comments
- Instructions on how to build docs
- Keep sanger order + verification when updating/reloading variants
- Fixed and moved broken filter actions (HPO gene panel and reset filter)
- Fixed string conversion to number
- UCSC links for structural variants are now separated per breakpoint (and whole variant where applicable)
- Reintroduced missing coverage report
- Fixed a bug preventing loading samples using the command line
- Better inheritance models customization for genes in gene panels
- STR variant page back to list button now does its one job.
- Allows to setup scout without a omim api key
- Fixed error causing "favicon not found" flash messages
- Removed flask --version from base cli
- Request rerun no longer changes case status. Active or archived cases inactivate on upload.
- Fixed missing tooltip on the cancer variants page
- Fixed weird Rank cell in variants page
- Next and first buttons order swap
- Added pagination (and POST capability) to cancer variants.
- Improves loading speed for variant page
- Problem with updating variant rank when no variants
- Improved Clinvar submission form
- General report crashing when dismissed variant has no valid dismiss code
- Also show collaborative case variants on the All variants view.
- Improved phenotype search using dataTables.js on phenotypes page
- Search and delete users with `email` instead of `_id`
- Fixed css styles so that multiselect options will all fit one column


## [4.7.3]

### Added
- RankScore can be used with VCFs for vcf_cancer files

### Fixed
- Fix issue with STR view next page button not doing its one job.

### Deleted
- Removed pileup as a bam viewing option. This is replaced by IGV


## [4.7.2]

### Added
- Show earlier ACMG classification in the variant list

### Fixed
- Fixed igv search not working due to igv.js dist 2.2.17
- Fixed searches for cases with a gene with variants pinned or marked causative.
- Load variant pages faster after fixing other causatives query
- Fixed mitochondrial report bug for variants without genes

## [4.7.1]

### Added

### Fixed
- Fixed bug on genes page


## [4.7.0]

### Added
- Export genes and gene panels in build GRCh38
- Search for cases with variants pinned or marked causative in a given gene.
- Search for cases phenotypically similar to a case also from WUI.
- Case variant searches can be limited to similar cases, matching HPO-terms,
  phenogroups and cohorts.
- De-archive reruns and flag them as 'inactive' if archived
- Sort cases by analysis_date, track or status
- Display cases in the following order: prioritized, active, inactive, archived, solved
- Assign case to user when user activates it or asks for rerun
- Case becomes inactive when it has no assignees
- Fetch refseq version from entrez and use it in clinvar form
- Load and export of exons for all genes, independent on refseq
- Documentation for loading/updating exons
- Showing SV variant annotations: SV cgh frequencies, gnomad-SV, local SV frequencies
- Showing transcripts mapping score in segmental duplications
- Handle requests to Ensembl Rest API
- Handle requests to Ensembl Rest Biomart
- STR variants view now displays GT and IGV link.
- Description field for gene panels
- Export exons in build 37 and 38 using the command line

### Fixed
- Fixes of and induced by build tests
- Fixed bug affecting variant observations in other cases
- Fixed a bug that showed wrong gene coverage in general panel PDF export
- MT report only shows variants occurring in the specific individual of the excel sheet
- Disable SSL certifcate verification in requests to chanjo
- Updates how intervaltree and pymongo is used to void deprecated functions
- Increased size of IGV sample tracks
- Optimized tests


## [4.6.1]

### Added

### Fixed
- Missing 'father' and 'mother' keys when parsing single individual cases


## [4.6.0]

### Added
- Description of Scout branching model in CONTRIBUTING doc
- Causatives in alphabetical order, display ACMG classification and filter by gene.
- Added 'external' to the list of analysis type options
- Adds functionality to display "Tissue type". Passed via load config.
- Update to IGV 2.

### Fixed
- Fixed alignment visualization and vcf2cytosure availability for demo case samples
- Fixed 3 bugs affecting SV pages visualization
- Reintroduced the --version cli option
- Fixed variants query by panel (hpo panel + gene panel).
- Downloaded MT report contains excel files with individuals' display name
- Refactored code in parsing of config files.


## [4.5.1]

### Added

### Fixed
- update requirement to use PyYaml version >= 5.1
- Safer code when loading config params in cli base


## [4.5.0]

### Added
- Search for similar cases from scout view CLI
- Scout cli is now invoked from the app object and works under the app context

### Fixed
- PyYaml dependency fixed to use version >= 5.1


## [4.4.1]

### Added
- Display SV rank model version when available

### Fixed
- Fixed upload of delivery report via API


## [4.4.0]

### Added
- Displaying more info on the Causatives page and hiding those not causative at the case level
- Add a comment text field to Sanger order request form, allowing a message to be included in the email
- MatchMaker Exchange integration
- List cases with empty synopsis, missing HPO terms and phenotype groups.
- Search for cases with open research list, or a given case status (active, inactive, archived)

### Fixed
- Variant query builder split into several functions
- Fixed delivery report load bug


## [4.3.3]

### Added
- Different individual table for cancer cases

### Fixed
- Dashboard collects validated variants from verification events instead of using 'sanger' field
- Cases shared with collaborators are visible again in cases page
- Force users to select a real institute to share cases with (actionbar select fix)


## [4.3.2]

### Added
- Dashboard data can be filtered using filters available in cases page
- Causatives for each institute are displayed on a dedicated page
- SNVs and and SVs are searchable across cases by gene and rank score
- A more complete report with validated variants is downloadable from dashboard

### Fixed
- Clinsig filter is fixed so clinsig numerical values are returned
- Split multi clinsig string values in different elements of clinsig array
- Regex to search in multi clinsig string values or multi revstat string values
- It works to upload vcf files with no variants now
- Combined Pileup and IGV alignments for SVs having variant start and stop on the same chromosome


## [4.3.1]

### Added
- Show calls from all callers even if call is not available
- Instructions to install cairo and pango libs from WeasyPrint page
- Display cases with number of variants from CLI
- Only display cases with number of variants above certain treshold. (Also CLI)
- Export of verified variants by CLI or from the dashboard
- Extend case level queries with default panels, cohorts and phenotype groups.
- Slice dashboard statistics display using case level queries
- Add a view where all variants for an institute can be searched across cases, filtering on gene and rank score. Allows searching research variants for cases that have research open.

### Fixed
- Fixed code to extract variant conservation (gerp, phyloP, phastCons)
- Visualization of PDF-exported gene panels
- Reintroduced the exon/intron number in variant verification email
- Sex and affected status is correctly displayed on general report
- Force number validation in SV filter by size
- Display ensembl transcripts when no refseq exists


## [4.3.0]

### Added
- Mosaicism tag on variants
- Show and filter on SweGen frequency for SVs
- Show annotations for STR variants
- Show all transcripts in verification email
- Added mitochondrial export
- Adds alternative to search for SVs shorter that the given length
- Look for 'bcftools' in the `set` field of VCFs
- Display digenic inheritance from OMIM
- Displays what refseq transcript that is primary in hgnc

### Fixed

- Archived panels displays the correct date (not retroactive change)
- Fixed problem with waiting times in gene panel exports
- Clinvar fiter not working with human readable clinsig values

## [4.2.2]

### Fixed
- Fixed gene panel create/modify from CSV file utf-8 decoding error
- Updating genes in gene panels now supports edit comments and entry version
- Gene panel export timeout error

## [4.2.1]

### Fixed
- Re-introduced gene name(s) in verification email subject
- Better PDF rendering for excluded variants in report
- Problem to access old case when `is_default` did not exist on a panel


## [4.2.0]

### Added
- New index on variant_id for events
- Display overlapping compounds on variants view

### Fixed
- Fixed broken clinical filter


## [4.1.4]

### Added
- Download of filtered SVs

### Fixed
- Fixed broken download of filtered variants
- Fixed visualization issue in gene panel PDF export
- Fixed bug when updating gene names in variant controller


## [4.1.3]

### Fixed
- Displays all primary transcripts


## [4.1.2]

### Added
- Option add/replace when updating a panel via CSV file
- More flexible versioning of the gene panels
- Printing coverage report on the bottom of the pdf case report
- Variant verification option for SVs
- Logs uri without pwd when connecting
- Disease-causing transcripts in case report
- Thicker lines in case report
- Supports HPO search for cases, both terms or if described in synopsis
- Adds sanger information to dashboard

### Fixed
- Use db name instead of **auth** as default for authentication
- Fixes so that reports can be generated even with many variants
- Fixed sanger validation popup to show individual variants queried by user and institute.
- Fixed problem with setting up scout
- Fixes problem when exac file is not available through broad ftp
- Fetch transcripts for correct build in `adapter.hgnc_gene`

## [4.1.1]
- Fix problem with institute authentication flash message in utils
- Fix problem with comments
- Fix problem with ensembl link


## [4.1.0]

### Added
- OMIM phenotypes to case report
- Command to download all panel app gene panels `scout load panel --panel-app`
- Links to genenames.org and omim on gene page
- Popup on gene at variants page with gene information
- reset sanger status to "Not validated" for pinned variants
- highlight cases with variants to be evaluated by Sanger on the cases page
- option to point to local reference files to the genome viewer pileup.js. Documented in `docs.admin-guide.server`
- option to export single variants in `scout export variants`
- option to load a multiqc report together with a case(add line in load config)
- added a view for searching HPO terms. It is accessed from the top left corner menu
- Updates the variants view for cancer variants. Adds a small cancer specific filter for known variants
- Adds hgvs information on cancer variants page
- Adds option to update phenotype groups from CLI

### Fixed
- Improved Clinvar to submit variants from different cases. Fixed HPO terms in casedata according to feedback
- Fixed broken link to case page from Sanger modal in cases view
- Now only cases with non empty lists of causative variants are returned in `adapter.case(has_causatives=True)`
- Can handle Tumor only samples
- Long lists of HGNC symbols are now possible. This was previously difficult with manual, uploaded or by HPO search when changing filter settings due to GET request limitations. Relevant pages now use POST requests. Adds the dynamic HPO panel as a selection on the gene panel dropdown.
- Variant filter defaults to default panels also on SV and Cancer variants pages.

## [4.0.0]

### WARNING ###

This is a major version update and will require that the backend of pre releases is updated.
Run commands:

```
$scout update genes
$scout update hpo
```

- Created a Clinvar submission tool, to speed up Clinvar submission of SNVs and SVs
- Added an analysis report page (html and PDF format) containing phenotype, gene panels and variants that are relevant to solve a case.

### Fixed
- Optimized evaluated variants to speed up creation of case report
- Moved igv and pileup viewer under a common folder
- Fixed MT alignment view pileup.js
- Fixed coordinates for SVs with start chromosome different from end chromosome
- Global comments shown across cases and institutes. Case-specific variant comments are shown only for that specific case.
- Links to clinvar submitted variants at the cases level
- Adapts clinvar parsing to new format
- Fixed problem in `scout update user` when the user object had no roles
- Makes pileup.js use online genome resources when viewing alignments. Now any instance of Scout can make use of this functionality.
- Fix ensembl link for structural variants
- Works even when cases does not have `'madeline_info'`
- Parses Polyphen in correct way again
- Fix problem with parsing gnomad from VEP

### Added
- Added a PDF export function for gene panels
- Added a "Filter and export" button to export custom-filtered SNVs to CSV file
- Dismiss SVs
- Added IGV alignments viewer
- Read delivery report path from case config or CLI command
- Filter for spidex scores
- All HPO terms are now added and fetched from the correct source (https://github.com/obophenotype/human-phenotype-ontology/blob/master/hp.obo)
- New command `scout update hpo`
- New command `scout update genes` will fetch all the latest information about genes and update them
- Load **all** variants found on chromosome **MT**
- Adds choice in cases overview do show as many cases as user like

### Removed
- pileup.min.js and pileup css are imported from a remote web location now
- All source files for HPO information, this is instead fetched directly from source
- All source files for gene information, this is instead fetched directly from source

## [3.0.0]
### Fixed
- hide pedigree panel unless it exists

## [1.5.1] - 2016-07-27
### Fixed
- look for both ".bam.bai" and ".bai" extensions

## [1.4.0] - 2016-03-22
### Added
- support for local frequency through loqusdb
- bunch of other stuff

## [1.3.0] - 2016-02-19
### Fixed
- Update query-phenomizer and add username/password

### Changed
- Update the way a case is checked for rerun-status

### Added
- Add new button to mark a case as "checked"
- Link to clinical variants _without_ 1000G annotation

## [1.2.2] - 2016-02-18
### Fixed
- avoid filtering out variants lacking ExAC and 1000G annotations

## [1.1.3] - 2015-10-01
### Fixed
- persist (clinical) filter when clicking load more
- fix #154 by robustly setting clinical filter func. terms

## [1.1.2] - 2015-09-07
### Fixed
- avoid replacing coverage report with none
- update SO terms, refactored

## [1.1.1] - 2015-08-20
### Fixed
- fetch case based on collaborator status (not owner)

## [1.1.0] - 2015-05-29
### Added
- link(s) to SNPedia based on RS-numbers
- new Jinja filter to "humanize" decimal numbers
- show gene panels in variant view
- new Jinja filter for decoding URL encoding
- add indicator to variants in list that have comments
- add variant number threshold and rank score threshold to load function
- add event methods to mongo adapter
- add tests for models
- show badge "old" if comment was written for a previous analysis

### Changed
- show cDNA change in transcript summary unless variant is exonic
- moved compounds table further up the page
- show dates for case uploads in ISO format
- moved variant comments higher up on page
- updated documentation for pages
- read in coverage report as blob in database and serve directly
- change ``OmimPhenotype`` to ``PhenotypeTerm``
- reorganize models sub-package
- move events (and comments) to separate collection
- only display prev/next links for the research list
- include variant type in breadcrumbs e.g. "Clinical variants"

### Removed
- drop dependency on moment.js

### Fixed
- show the same level of detail for all frequencies on all pages
- properly decode URL encoded symbols in amino acid/cDNA change strings
- fixed issue with wipe permissions in MongoDB
- include default gene lists in "variants" link in breadcrumbs

## [1.0.2] - 2015-05-20
### Changed
- update case fetching function

### Fixed
- handle multiple cases with same id

## [1.0.1] - 2015-04-28
### Fixed
- Fix building URL parameters in cases list Vue component

## [1.0.0] - 2015-04-12
Codename: Sara Lund

![Release 1.0](artwork/releases/release-1-0.jpg)

### Added
- Add email logging for unexpected errors
- New command line tool for deleting case

### Changed
- Much improved logging overall
- Updated documentation/usage guide
- Removed non-working IGV link

### Fixed
- Show sample display name in GT call
- Various small bug fixes
- Make it easier to hover over popups

## [0.0.2-rc1] - 2015-03-04
### Added
- add protein table for each variant
- add many more external links
- add coverage reports as PDFs

### Changed
- incorporate user feedback updates
- big refactor of load scripts

## [0.0.2-rc2] - 2015-03-04
### Changes
- add gene table with gene description
- reorganize inheritance models box

### Fixed
- avoid overwriting gene list on "research" load
- fix various bugs in external links

## [0.0.2-rc3] - 2015-03-05
### Added
- Activity log feed to variant view
- Adds protein change strings to ODM and Sanger email

### Changed
- Extract activity log component to macro

### Fixes
- Make Ensembl transcript links use archive website<|MERGE_RESOLUTION|>--- conflicted
+++ resolved
@@ -24,11 +24,8 @@
 - On case general report, when a variant is classified (ACMG or CCV), tagged, commented and also dismissed, will only be displayed among the dismissed variants (#5377)
 - If case is re-runned/re-uploaded with the `--keep-actions` tag, remember also previously assigned diseases, HPO terms, phenotype groups and HPO panels (#5365)
 - Case load config alias and updated track label for TIDDIT coverage tracks to accomodate HiFiCNV dito (#5401)
-<<<<<<< HEAD
+- On variants page, compounds popup table, truncate the display name of compound variants with display name that exceeds 20 characters (#5404)
 - Call coverage completeness indicator via API after window loading completes (#5366)
-=======
-- On variants page, compounds popup table, truncate the display name of compound variants with display name that exceeds 20 characters (#5404)
->>>>>>> 5e906d77
 ### Fixed
 - Style of Alamut button on variant page (#5358)
 - Scope of overlapping functions (#5385)
