--- conflicted
+++ resolved
@@ -9,12 +9,10 @@
 - Tooltip for combined score in tables for compounds and overlapping vars
 ### Changed
 - In the case_report #panel-tables has a fixed width
-<<<<<<< HEAD
+- Updated IGV.js to 2.15.11
 - Submit requests to Chanjo2 using HTML forms instead of JSON data
-=======
-- Updated IGV.js to 2.15.11
-### Fixed
->>>>>>> b78cd663
+### Fixed
+
 
 ## [4.81]
 ### Added
