# Change Log
All notable changes to this project will be documented in this file.
This project adheres to [Semantic Versioning](http://semver.org/).

About changelog [here](https://keepachangelog.com/en/1.0.0/)


## [unreleased]
### Added
- Documentation on how to create/update PanelApp panels
- Add filter by local observations (archive) to structural variants filters
### Fixed
- Added a not-authorized `auto-login` fixture according to changes in Flask-Login 0.6.2
- Renamed `cache_timeout` param name of flask.send_file function to `max_age` (Flask 2.2 compliant)
- Replaced deprecated `app.config["JSON_SORT_KEYS"]` with app.json.sort_keys in app settings
- Bug in gene variants page (All SNVs and INDELs) when variant gene doesn't have a hgnc id that is found in the database
- Broken export of causatives table
- Query for genes in build 38 on `Search SNVs and INDELs` page
- Prevent typing special characters `^<>?!=\/` in case search form
### Changed
- State that loqusdb observation is in current case if observations count is one and no cases are shown  
- Better pagination and number of variants returned by queries in `Search SNVs and INDELs` page
- Refactored and simplified code used for collecting gene variants for `Search SNVs and INDELs` page
- Fix sidebar panel icons in Case view
- Removed unused database `sanger_ordered` and `case_id,category,rank_score` indexes (variant collection)
- Verified variants displayed in a dedicated page reachable from institute sidebar
- Unified stats in dashboard page
- Improved gene info for large SVs and cancer SVs
<<<<<<< HEAD
- Easier editing of HPO gene panel on case page
=======
- Remove the unused `variant.str_variant` endpoint from variant views

>>>>>>> f6c2e3ce

## [4.57.4]
### Fixed
- Parsing of variant.FORMAT "DR" key in parse variant file
- Reduced code complexity in `scout/parse/variant/variant.py`
- Reduced complexity of code in `scout/build/variant/variant.py`

## [4.57.3]
### Fixed
- Export of STR verified variants
- Do not download as verified variants first verified and then reset to not validated
- Avoid duplicated lines in downloaded verified variants reflecting changes in variant validation status

## [4.57.2]
### Fixed
- Export of verified variants when variant gene has no transcripts
- HTTP 500 when visiting a the details page for a cancer variant that had been ranked with genmod

## [4.57.1]
### Fixed
- Updating/replacing a gene panel from file with a corrupted or malformed file

## [4.57]
### Added
- Display last 50 or 500 events for a user in a timeline
- Show dismiss count from other cases on matching variantS
- Save Beacon-related events in events collection
- Institute settings allow saving multiple loqusdb instances for one institute
- Display stats from multiple instances of loqusdb on variant page
- Display date and frequency of obs derived from count of local archive observations from MIP11 (requires fix in MIP)
### Changed
- Prior ACMG classifications view is no longer limited by pathogenicity
### Fixed
- Visibility of Sanger ordered badge on case page, light mode
- Some of the DataTables tables (Phenotypes and Diagnoses pages) got a bit dark in dark mode
- Remove all redundancies when displaying timeline events (some events are saved both as case-related and variant-related)
- Missing link in saved MatchMaker-related events
- Genes with mixed case gene symbols missing in PanelApp panels
- Alignment of elements on the Beacon submission modal window
- Locus info links from STR variantS page open in new browser tabs

## [4.56]
### Added
- Test for PanelApp panels loading
- `panel-umi` tag option when loading cancer analyses
### Changed
- Black text to make comments more visible in dark mode
- Loading PanelApp panels replaces pre-existing panels with same version
- Removed sidebar from Causatives page - navigation is available on the top bar for now
- Create ClinVar submissions from pinned variants list in case page
- Select which pinned variants will be included in ClinVar submission documents
### Fixed
- Remove a:visited css style from all buttons
- Update of HPO terms via command line
- Background color of `MIXED` and `PANEL-UMI` sequencing types on cases page
- Fixed regex error when searching for cases with query ending with `\ `
- Gene symbols on Causatives page lighter in dark mode
- SpliceAI tooltip of multigene variants

## [4.55]
### Changed
- Represent different tumor samples as vials in cases page
- Option to force-update the OMIM panel
### Fixed
- Low tumor purity badge alignment in cancer samples table on cancer case view
- VariantS comment popovers reactivate on hover
- Updating database genes in build 37
- ACMG classification summary hidden by sticky navbar
- Logo backgrounds fixed to white on welcome page
- Visited links turn purple again
- Style of link buttons and dropdown menus
- Update KUH and GMS logos
- Link color for Managed variants

## [4.54]
### Added
- Dark mode, using browser/OS media preference
- Allow marking case as solved without defining causative variants
- Admin users can create missing beacon datasets from the institute's settings page
- GenCC links on gene and variant pages
- Deprecation warnings when launching the app using a .yaml config file or loading cases using .ped files
### Changed
- Improved HTML syntax in case report template
- Modified message displayed when variant rank stats could not be calculated
- Expanded instructions on how to test on CG development server (cg-vm1)
- Added more somatic variant callers (Balsamic v9 SNV, develop SV)
### Fixed
- Remove load demo case command from docker-compose.yml
- Text elements being split across pages in PDF reports
- Made login password field of type `password` in LDAP login form
- Gene panels HTML select in institute's settings page
- Bootstrap upgraded to version 5
- Fix some Sourcery and SonarCloud suggestions
- Escape special characters in case search on institute and dashboard pages
- Broken case PDF reports when no Madeline pedigree image can be created
- Removed text-white links style that were invisible in new pages style
- Variants pagination after pressing "Filter variants" or "Clinical filter"
- Layout of buttons Matchmaker submission panel (case page)
- Removing cases from Matchmaker (simplified code and fixed functionality)
- Reintroduce check for missing alignment files purged from server

## [4.53]
### Added
### Changed
- Point Alamut API key docs link to new API version
- Parse dbSNP id from ID only if it says "rs", else use VEP CSQ fields
- Removed MarkupSafe from the dependencies
### Fixed
- Reintroduced loading of SVs for demo case 643595
- Successful parse of FOUND_IN should avoid GATK caller default
- All vulnerabilities flagged by SonarCloud

## [4.52]
### Added
- Demo cancer case gets loaded together with demo RD case in demo instance
- Parse REVEL_score alongside REVEL_rankscore from csq field and display it on SNV variant page
- Rank score results now show the ranking range
- cDNA and protein changes displayed on institute causatives pages
- Optional SESSION_TIMEOUT_MINUTES configuration in app config files
- Script to convert old OMIM case format (list of integers) to new format (list of dictionaries)
- Additional check for user logged in status before serving alignment files
- Download .cgh files from cancer samples table on cancer case page
- Number of documents and date of last update on genes page
### Changed
- Verify user before redirecting to IGV alignments and sashimi plots
- Build case IGV tracks starting from case and variant objects instead of passing all params in a form
- Unfreeze Werkzeug lib since Flask_login v.0.6 with bugfix has been released
- Sort gene panels by name (panelS and variant page)
- Removed unused `server.blueprints.alignviewers.unindexed_remote_static` endpoint
- User sessions to check files served by `server.blueprints.alignviewers.remote_static` endpoint
- Moved Beacon-related functions to a dedicated app extension
- Audit Filter now also loads filter displaying the variants for it
### Fixed
- Handle `attachment_filename` parameter renamed to `download_name` when Flask 2.2 will be released
- Removed cursor timeout param in cases find adapter function to avoid many code warnings
- Removed stream argument deprecation warning in tests
- Handle `no intervals found` warning in load_region test
- Beacon remove variants
- Protect remote_cors function in alignviewers view from Server-Side Request Forgery (SSRF)
- Check creation date of last document in gene collection to display when genes collection was updated last

## [4.51]
### Added
- Config file containing codecov settings for pull requests
- Add an IGV.js direct link button from case page
- Security policy file
- Hide/shade compound variants based on rank score on variantS from filter
- Chromograph legend documentation direct link
### Changed
- Updated deprecated Codecov GitHub action to v.2
- Simplified code of scout/adapter/mongo/variant
- Update IGV.js to v2.11.2
- Show summary number of variant gene panels on general report if more than 3
### Fixed
- Marrvel link for variants in genome build 38 (using liftover to build 37)
- Remove flags from codecov config file
- Fixed filter bug with high negative SPIDEX scores
- Renamed IARC TP53 button to to `TP53 Database`, modified also link since IARC has been moved to the US NCI: `https://tp53.isb-cgc.org/`
- Parsing new format of OMIM case info when exporting patients to Matchmaker
- Remove flask-debugtoolbar lib dependency that is using deprecated code and causes app to crash after new release of Jinja2 (3.1)
- Variant page crashing for cases with old OMIM terms structure (a list of integers instead of dictionary)
- Variant page crashing when creating MARRVEL link for cases with no genome build
- SpliceAI documentation link
- Fix deprecated `safe_str_cmp` import from `werkzeug.security` by freezing Werkzeug lib to v2.0 until Flask_login v.0.6 with bugfix is released
- List gene names densely in general report for SVs that contain more than 3 genes
- Show transcript ids on refseq genes on hg19 in IGV.js, using refgene source
- Display correct number of genes in general report for SVs that contain more than 32 genes
- Broken Google login after new major release of `lepture/authlib`
- Fix frequency and callers display on case general report

## [4.50.1]
### Fixed
- Show matching causative STR_repid for legacy str variants (pre Stranger hgnc_id)

## [4.50]
### Added
- Individual-specific OMIM terms
- OMIM disease descriptions in ClinVar submission form
- Add a toggle for melter rerun monitoring of cases
- Add a config option to show the rerun monitoring toggle
- Add a cli option to export cases with rerun monitoring enabled
- Add a link to STRipy for STR variants; shallow for ARX and HOXA13
- Hide by default variants only present in unaffected individuals in variants filters
- OMIM terms in general case report
- Individual-level info on OMIM and HPO terms in general case report
- PanelApp gene link among the external links on variant page
- Dashboard case filters fields help
- Filter cases by OMIM terms in cases and dashboard pages
### Fixed
- A malformed panel id request would crash with exception: now gives user warning flash with redirect
- Link to HPO resource file hosted on `http://purl.obolibrary.org`
- Gene search form when gene exists only in build 38
- Fixed odd redirect error and poor error message on missing column for gene panel csv upload
- Typo in parse variant transcripts function
- Modified keys name used to parse local observations (archived) frequencies to reflect change in MIP keys naming
- Better error handling for partly broken/timed out chanjo reports
- Broken javascript code when case Chromograph data is malformed
- Broader space for case synopsis in general report
- Show partial causatives on causatives and matching causatives panels
- Partial causative assignment in cases with no OMIM or HPO terms
- Partial causative OMIM select options in variant page
### Changed
- Slightly smaller and improved layout of content in case PDF report
- Relabel more cancer variant pages somatic for navigation
- Unify caseS nav links
- Removed unused `add_compounds` param from variant controllers function
- Changed default hg19 genome for IGV.js to legacy hg19_1kg_decoy to fix a few problematic loci
- Reduce code complexity (parse/ensembl.py)
- Silence certain fields in ClinVar export if prioritised ones exist (chrom-start-end if hgvs exist)
- Made phenotype non-mandatory when marking a variant as partial causative
- Only one phenotype condition type (OMIM or HPO) per variant is used in ClinVar submissions
- ClinVar submission variant condition prefers OMIM over HPO if available
- Use lighter version of gene objects in Omim MongoDB adapter, panels controllers, panels views and institute controllers
- Gene-variants table size is now adaptive
- Remove unused file upload on gene-variants page

## [4.49]
### Fixed
- Pydantic model types for genome_build, madeline_info, peddy_ped_check and peddy_sex_check, rank_model_version and sv_rank_model_version
- Replace `MatchMaker` with `Matchmaker` in all places visible by a user
- Save diagnosis labels along with OMIM terms in Matchmaker Exchange submission objects
- `libegl-mesa0_21.0.3-0ubuntu0.3~20.04.5_amd64.deb` lib not found by GitHub actions Docker build
- Remove unused `chromograph_image_files` and `chromograph_prefixes` keys saved when creating or updating an RD case
- Search managed variants by description and with ignore case
### Changed
- Introduced page margins on exported PDF reports
- Smaller gene fonts in downloaded HPO genes PDF reports
- Reintroduced gene coverage data in the PDF-exported general report of rare-disease cases
- Check for existence of case report files before creating sidebar links
- Better description of HPO and OMIM terms for patients submitted to Matchmaker Exchange
- Remove null non-mandatory key/values when updating a case
- Freeze WTForms<3 due to several form input rendering changes

## [4.48.1]
### Fixed
- General case PDF report for recent cases with no pedigree

## [4.48]
### Added
- Option to cancel a request for research variants in case page
### Changed
- Update igv.js to v2.10.5
- Updated example of a case delivery report
- Unfreeze cyvcf2
- Builder images used in Scout Dockerfiles
- Crash report email subject gives host name
- Export general case report to PDF using PDFKit instead of WeasyPrint
- Do not include coverage report in PDF case report since they might have different orientation
- Export cancer cases's "Coverage and QC report" to PDF using PDFKit instead of Weasyprint
- Updated cancer "Coverage and QC report" example
- Keep portrait orientation in PDF delivery report
- Export delivery report to PDF using PDFKit instead of Weasyprint
- PDF export of clinical and research HPO panels using PDFKit instead of Weasyprint
- Export gene panel report to PDF using PDFKit
- Removed WeasyPrint lib dependency

### Fixed
- Reintroduced missing links to Swegen and Beacon and dbSNP in RD variant page, summary section
- Demo delivery report orientation to fit new columns
- Missing delivery report in demo case
- Cast MNVs to SNV for test
- Export verified variants from all institutes when user is admin
- Cancer coverage and QC report not found for demo cancer case
- Pull request template instructions on how to deploy to test server
- PDF Delivery report not showing Swedac logo
- Fix code typos
- Disable codefactor raised by ESLint for javascript functions located on another file
- Loading spinner stuck after downloading a PDF gene panel report
- IGV browser crashing when file system with alignment files is not mounted

## [4.47]
### Added
- Added CADD, GnomAD and genotype calls to variantS export
### Changed
- Pull request template, to illustrate how to deploy pull request branches on cg-vm1 stage server
### Fixed
- Compiled Docker image contains a patched version (v4.9) of chanjo-report

## [4.46.1]
### Fixed
- Downloading of files generated within the app container (MT-report, verified variants, pedigrees, ..)

## [4.46]
### Added
- Created a Dockefile to be used to serve the dockerized app in production
- Modified the code to collect database params specified as env vars
- Created a GitHub action that pushes the Dockerfile-server image to Docker Hub (scout-server-stage) every time a PR is opened
- Created a GitHub action that pushes the Dockerfile-server image to Docker Hub (scout-server) every time a new release is created
- Reassign MatchMaker Exchange submission to another user when a Scout user is deleted
- Expose public API JSON gene panels endpoint, primarily to enable automated rerun checking for updates
- Add utils for dictionary type
- Filter institute cases using multiple HPO terms
- Vulture GitHub action to identify and remove unused variables and imports
### Changed
- Updated the python config file documentation in admin guide
- Case configuration parsing now uses Pydantic for improved typechecking and config handling
- Removed test matrices to speed up automatic testing of PRs
- Switch from Coveralls to Codecov to handle CI test coverage
- Speed-up CI tests by caching installation of libs and splitting tests into randomized groups using pytest-test-groups
- Improved LDAP login documentation
- Use lib flask-ldapconn instead of flask_ldap3_login> to handle ldap authentication
- Updated Managed variant documentation in user guide
- Fix and simplify creating and editing of gene panels
- Simplified gene variants search code
- Increased the height of the genes track in the IGV viewer
### Fixed
- Validate uploaded managed variant file lines, warning the user.
- Exporting validated variants with missing "genes" database key
- No results returned when searching for gene variants using a phenotype term
- Variants filtering by gene symbols file
- Make gene HGNC symbols field mandatory in gene variants page and run search only on form submit
- Make sure collaborator gene variants are still visible, even if HPO filter is used

## [4.45]
### Added
### Changed
- Start Scout also when loqusdbapi is not reachable
- Clearer definition of manual standard and custom inheritance models in gene panels
- Allow searching multiple chromosomes in filters
### Fixed
- Gene panel crashing on edit action

## [4.44]
### Added
### Changed
- Display Gene track beneath each sample track when displaying splice junctions in igv browser
- Check outdated gene symbols and update with aliases for both RD and cancer variantS
### Fixed
- Added query input check and fixed the Genes API endpoint to return a json formatted error when request is malformed
- Typo in ACMG BP6 tooltip

## [4.43.1]
### Added
- Added database index for OMIM disease term genes
### Changed
### Fixed
- Do not drop HPO terms collection when updating HPO terms via the command line
- Do not drop disease (OMIM) terms collection when updating diseases via the command line

## [4.43]
### Added
- Specify which collection(s) update/build indexes for
### Fixed
- Do not drop genes and transcripts collections when updating genes via the command line

## [4.42.1]
### Added
### Changed
### Fixed
- Freeze PyMongo lib to version<4.0 to keep supporting previous MongoDB versions
- Speed up gene panels creation and update by collecting only light gene info from database
- Avoid case page crash on Phenomizer queries timeout

## [4.42]
### Added
- Choose custom pinned variants to submit to MatchMaker Exchange
- Submit structural variant as genes to the MatchMaker Exchange
- Added function for maintainers and admins to remove gene panels
- Admins can restore deleted gene panels
- A development docker-compose file illustrating the scout/chanjo-report integration
- Show AD on variants view for cancer SV (tumor and normal)
- Cancer SV variants filter AD, AF (tumor and normal)
- Hiding the variants score column also from cancer SVs, as for the SNVs
### Changed
- Enforce same case _id and display_name when updating a case
- Enforce same individual ids, display names and affected status when updating a case
- Improved documentation for connecting to loqusdb instances (including loqusdbapi)
- Display and download HPO gene panels' gene symbols in italics
- A faster-built and lighter Docker image
- Reduce complexity of `panels` endpoint moving some code to the panels controllers
- Update requirements to use flask-ldap3-login>=0.9.17 instead of freezing WTForm
### Fixed
- Use of deprecated TextField after the upgrade of WTF to v3.0
- Freeze to WTForms to version < 3
- Remove the extra files (bed files and madeline.svg) introduced by mistake
- Cli command loading demo data in docker-compose when case custom images exist and is None
- Increased MongoDB connection serverSelectionTimeoutMS parameter to 30K (default value according to MongoDB documentation)
- Better differentiate old obs counts 0 vs N/A
- Broken cancer variants page when default gene panel was deleted
- Typo in tx_overview function in variant controllers file
- Fixed loqusdbapi SV search URL
- SV variants filtering using Decipher criterion
- Removing old gene panels that don't contain the `maintainer` key.

## [4.41.1]
### Fixed
- General reports crash for variant annotations with same variant on other cases

## [4.41]
### Added
- Extended the instructions for running the Scout Docker image (web app and cli).
- Enabled inclusion of custom images to STR variant view
### Fixed
- General case report sorting comments for variants with None genetic models
- Do not crash but redirect to variants page with error when a variant is not found for a case
- UCSC links coordinates for SV variants with start chromosome different than end chromosome
- Human readable variants name in case page for variants having start chromosome different from end chromosome
- Avoid always loading all transcripts when checking gene symbol: introduce gene captions
- Slow queries for evaluated variants on e.g. case page - use events instead
### Changed
- Rearrange variant page again, moving severity predictions down.
- More reactive layout width steps on variant page

## [4.40.1]
### Added
### Fixed
- Variants dismissed with inconsistent inheritance pattern can again be shown in general case report
- General report page for variants with genes=None
- General report crashing when variants have no panels
- Added other missing keys to case and variant dictionaries passed to general report
### Changed

## [4.40]
### Added
- A .cff citation file
- Phenotype search API endpoint
- Added pagination to phenotype API
- Extend case search to include internal MongoDB id
- Support for connecting to a MongoDB replica set (.py config files)
- Support for connecting to a MongoDB replica set (.yaml config files)
### Fixed
- Command to load the OMIM gene panel (`scout load panel --omim`)
- Unify style of pinned and causative variants' badges on case page
- Removed automatic spaces after punctuation in comments
- Remove the hardcoded number of total individuals from the variant's old observations panel
- Send delete requests to a connected Beacon using the DELETE method
- Layout of the SNV and SV variant page - move frequency up
### Changed
- Stop updating database indexes after loading exons via command line
- Display validation status badge also for not Sanger-sequenced variants
- Moved Frequencies, Severity and Local observations panels up in RD variants page
- Enabled Flask CORS to communicate CORS status to js apps
- Moved the code preparing the transcripts overview to the backend
- Refactored and filtered json data used in general case report
- Changed the database used in docker-compose file to use the official MongoDB v4.4 image
- Modified the Python (3.6, 3.8) and MongoDB (3.2, 4.4, 5.0) versions used in testing matrices (GitHub actions)
- Capitalize case search terms on institute and dashboard pages


## [4.39]
### Added
- COSMIC IDs collected from CSQ field named `COSMIC`
### Fixed
- Link to other causative variants on variant page
- Allow multiple COSMIC links for a cancer variant
- Fix floating text in severity box #2808
- Fixed MitoMap and HmtVar links for hg38 cases
- Do not open new browser tabs when downloading files
- Selectable IGV tracks on variant page
- Missing splice junctions button on variant page
- Refactor variantS representative gene selection, and use it also for cancer variant summary
### Changed
- Improve Javascript performance for displaying Chromograph images
- Make ClinVar classification more evident in cancer variant page

## [4.38]
### Added
- Option to hide Alamut button in the app config file
### Fixed
- Library deprecation warning fixed (insert is deprecated. Use insert_one or insert_many instead)
- Update genes command will not trigger an update of database indices any more
- Missing resources in temporary downloading directory when updating genes using the command line
- Restore previous variant ACMG classification in a scrollable div
- Loading spinner not stopping after downloading PDF case reports and variant list export
- Add extra Alamut links higher up on variant pages
- Improve UX for phenotypes in case page
- Filter and export of STR variants
- Update look of variants page navigation buttons
### Changed

## [4.37]
### Added
- Highlight and show version number for RefSeq MANE transcripts.
- Added integration to a rerunner service for toggling reanalysis with updated pedigree information
- SpliceAI display and parsing from VEP CSQ
- Display matching tiered variants for cancer variants
- Display a loading icon (spinner) until the page loads completely
- Display filter badges in cancer variants list
- Update genes from pre-downloaded file resources
- On login, OS, browser version and screen size are saved anonymously to understand how users are using Scout
- API returning institutes data for a given user: `/api/v1/institutes`
- API returning case data for a given institute: `/api/v1/institutes/<institute_id>/cases`
- Added GMS and Lund university hospital logos to login page
- Made display of Swedac logo configurable
- Support for displaying custom images in case view
- Individual-specific HPO terms
- Optional alamut_key in institute settings for Alamut Plus software
- Case report API endpoint
- Tooltip in case explaining that genes with genome build different than case genome build will not be added to dynamic HPO panel.
- Add DeepVariant as a caller
### Fixed
- Updated IGV to v2.8.5 to solve missing gene labels on some zoom levels
- Demo cancer case config file to load somatic SNVs and SVs only.
- Expand list of refseq trancripts in ClinVar submission form
- Renamed `All SNVs and INDELs` institute sidebar element to `Search SNVs and INDELs` and fixed its style.
- Add missing parameters to case load-config documentation
- Allow creating/editing gene panels and dynamic gene panels with genes present in genome build 38
- Bugfix broken Pytests
- Bulk dismissing variants error due to key conversion from string to integer
- Fix typo in index documentation
- Fixed crash in institute settings page if "collaborators" key is not set in database
- Don't stop Scout execution if LoqusDB call fails and print stacktrace to log
- Bug when case contains custom images with value `None`
- Bug introduced when fixing another bug in Scout-LoqusDB interaction
- Loading of OMIM diagnoses in Scout demo instance
- Remove the docker-compose with chanjo integration because it doesn't work yet.
- Fixed standard docker-compose with scout demo data and database
- Clinical variant assessments not present for pinned and causative variants on case page.
- MatchMaker matching one node at the time only
- Remove link from previously tiered variants badge in cancer variants page
- Typo in gene cell on cancer variants page
- Managed variants filter form
### Changed
- Better naming for variants buttons on cancer track (somatic, germline). Also show cancer research button if available.
- Load case with missing panels in config files, but show warning.
- Changing the (Female, Male) symbols to (F/M) letters in individuals_table and case-sma.
- Print stacktrace if case load command fails
- Added sort icon and a pointer to the cursor to all tables with sortable fields
- Moved variant, gene and panel info from the basic pane to summary panel for all variants.
- Renamed `Basics` panel to `Classify` on variant page.
- Revamped `Basics` panel to a panel dedicated to classify variants
- Revamped the summary panel to be more compact.
- Added dedicated template for cancer variants
- Removed Gene models, Gene annotations and Conservation panels for cancer variants
- Reorganized the orders of panels for variant and cancer variant views
- Added dedicated variant quality panel and removed relevant panes
- A more compact case page
- Removed OMIM genes panel
- Make genes panel, pinned variants panel, causative variants panel and ClinVar panel scrollable on case page
- Update to Scilifelab's 2020 logo
- Update Gens URL to support Gens v2.0 format
- Refactor tests for parsing case configurations
- Updated links to HPO downloadable resources
- Managed variants filtering defaults to all variant categories
- Changing the (Kind) drop-down according to (Category) drop-down in Managed variant add variant
- Moved Gens button to individuals table
- Check resource files availability before starting updating OMIM diagnoses
- Fix typo in `SHOW_OBSERVED_VARIANT_ARCHIVE` config param

## [4.36]
### Added
- Parse and save splice junction tracks from case config file
- Tooltip in observations panel, explaining that case variants with no link might be old variants, not uploaded after a case rerun
### Fixed
- Warning on overwriting variants with same position was no longer shown
- Increase the height of the dropdowns to 425px
- More indices for the case table as it grows, specifically for causatives queries
- Splice junction tracks not centered over variant genes
- Total number of research variants count
- Update variants stats in case documents every time new variants are loaded
- Bug in flashing warning messages when filtering variants
### Changed
- Clearer warning messages for genes and gene/gene-panels searches in variants filters

## [4.35]
### Added
- A new index for hgnc_symbol in the hgnc_gene collection
- A Pedigree panel in STR page
- Display Tier I and II variants in case view causatives card for cancer cases
### Fixed
- Send partial file data to igv.js when visualizing sashimi plots with splice junction tracks
- Research variants filtering by gene
- Do not attempt to populate annotations for not loaded pinned/causatives
- Add max-height to all dropdowns in filters
### Changed
- Switch off non-clinical gene warnings when filtering research variants
- Don't display OMIM disease card in case view for cancer cases
- Refactored Individuals and Causative card in case view for cancer cases
- Update and style STR case report

## [4.34]
### Added
- Saved filter lock and unlock
- Filters can optionally be marked audited, logging the filter name, user and date on the case events and general report.
- Added `ClinVar hits` and `Cosmic hits` in cancer SNVs filters
- Added `ClinVar hits` to variants filter (rare disease track)
- Load cancer demo case in docker-compose files (default and demo file)
- Inclusive-language check using [woke](https://github.com/get-woke/woke) github action
- Add link to HmtVar for mitochondrial variants (if VCF is annotated with HmtNote)
- Grey background for dismissed compounds in variants list and variant page
- Pin badge for pinned compounds in variants list and variant page
- Support LoqusDB REST API queries
- Add a docker-compose-matchmaker under scout/containers/development to test matchmaker locally
- Script to investigate consequences of symbol search bug
- Added GATK to list of SV and cancer SV callers
### Fixed
- Make MitoMap link work for hg38 again
- Export Variants feature crashing when one of the variants has no primary transcripts
- Redirect to last visited variantS page when dismissing variants from variants list
- Improved matching of SVs Loqus occurrences in other cases
- Remove padding from the list inside (Matching causatives from other cases) panel
- Pass None to get_app function in CLI base since passing script_info to app factory functions was deprecated in Flask 2.0
- Fixed failing tests due to Flask update to version 2.0
- Speed up user events view
- Causative view sort out of memory error
- Use hgnc_id for gene filter query
- Typo in case controllers displaying an error every time a patient is matched against external MatchMaker nodes
- Do not crash while attempting an update for variant documents that are too big (> 16 MB)
- Old STR causatives (and other variants) may not have HGNC symbols - fix sort lambda
- Check if gene_obj has primary_transcript before trying to access it
- Warn if a gene manually searched is in a clinical panel with an outdated name when filtering variants
- ChrPos split js not needed on STR page yet
### Changed
- Remove parsing of case `genome_version`, since it's not used anywhere downstream
- Introduce deprecation warning for Loqus configs that are not dictionaries
- SV clinical filter no longer filters out sub 100 nt variants
- Count cases in LoqusDB by variant type
- Commit pulse repo badge temporarily set to weekly
- Sort ClinVar submissions objects by ascending "Last evaluated" date
- Refactored the MatchMaker integration as an extension
- Replaced some sensitive words as suggested by woke linter
- Documentation for load-configuration rewritten.
- Add styles to MatchMaker matches table
- More detailed info on the data shared in MatchMaker submission form

## [4.33.1]
### Fixed
- Include markdown for release autodeploy docs
- Use standard inheritance model in ClinVar (https://ftp.ncbi.nlm.nih.gov/pub/GTR/standard_terms/Mode_of_inheritance.txt)
- Fix issue crash with variants that have been unflagged causative not being available in other causatives
### Added
### Changed

## [4.33]
### Fixed
- Command line crashing when updating an individual not found in database
- Dashboard page crashing when filters return no data
- Cancer variants filter by chromosome
- /api/v1/genes now searches for genes in all genome builds by default
- Upgraded igv.js to version 2.8.1 (Fixed Unparsable bed record error)
### Added
- Autodeploy docs on release
- Documentation for updating case individuals tracks
- Filter cases and dashboard stats by analysis track
### Changed
- Changed from deprecated db update method
- Pre-selected fields to run queries with in dashboard page
- Do not filter by any institute when first accessing the dashboard
- Removed OMIM panel in case view for cancer cases
- Display Tier I and II variants in case view causatives panel for cancer cases
- Refactored Individuals and Causative panels in case view for cancer cases

## [4.32.1]
### Fixed
- iSort lint check only
### Changed
- Institute cases page crashing when a case has track:Null
### Added

## [4.32]
### Added
- Load and show MITOMAP associated diseases from VCF (INFO field: MitomapAssociatedDiseases, via HmtNote)
- Show variant allele frequencies for mitochondrial variants (GRCh38 cases)
- Extend "public" json API with diseases (OMIM) and phenotypes (HPO)
- HPO gene list download now has option for clinical and non-clinical genes
- Display gene splice junctions data in sashimi plots
- Update case individuals with splice junctions tracks
- Simple Docker compose for development with local build
- Make Phenomodels subpanels collapsible
- User side documentation of cytogenomics features (Gens, Chromograph, vcf2cytosure, rhocall)
- iSort GitHub Action
- Support LoqusDB REST API queries
### Fixed
- Show other causative once, even if several events point to it
- Filtering variants by mitochondrial chromosome for cases with genome build=38
- HPO gene search button triggers any warnings for clinical / non-existing genes also on first search
- Fixed a bug in variants pages caused by MT variants without alt_frequency
- Tests for CADD score parsing function
- Fixed the look of IGV settings on SNV variant page
- Cases analyzed once shown as `rerun`
- Missing case track on case re-upload
- Fixed severity rank for SO term "regulatory region ablation"
### Changed
- Refactor according to CodeFactor - mostly reuse of duplicated code
- Phenomodels language adjustment
- Open variants in a new window (from variants page)
- Open overlapping and compound variants in a new window (from variant page)
- gnomAD link points to gnomAD v.3 (build GRCh38) for mitochondrial variants.
- Display only number of affected genes for dismissed SVs in general report
- Chromosome build check when populating the variants filter chromosome selection
- Display mitochondrial and rare diseases coverage report in cases with missing 'rare' track

## [4.31.1]
### Added
### Changed
- Remove mitochondrial and coverage report from cancer cases sidebar
### Fixed
- ClinVar page when dbSNP id is None

## [4.31]
### Added
- gnomAD annotation field in admin guide
- Export also dynamic panel genes not associated to an HPO term when downloading the HPO panel
- Primary HGNC transcript info in variant export files
- Show variant quality (QUAL field from vcf) in the variant summary
- Load/update PDF gene fusion reports (clinical and research) generated with Arriba
- Support new MANE annotations from VEP (both MANE Select and MANE Plus Clinical)
- Display on case activity the event of a user resetting all dismissed variants
- Support gnomAD population frequencies for mitochondrial variants
- Anchor links in Casedata ClinVar panels to redirect after renaming individuals
### Fixed
- Replace old docs link www.clinicalgenomics.se/scout with new https://clinical-genomics.github.io/scout
- Page formatting issues whenever case and variant comments contain extremely long strings with no spaces
- Chromograph images can be one column and have scrollbar. Removed legacy code.
- Column labels for ClinVar case submission
- Page crashing looking for LoqusDB observation when variant doesn't exist
- Missing inheritance models and custom inheritance models on newly created gene panels
- Accept only numbers in managed variants filter as position and end coordinates
- SNP id format and links in Variant page, ClinVar submission form and general report
- Case groups tooltip triggered only when mouse is on the panel header
### Changed
- A more compact case groups panel
- Added landscape orientation CSS style to cancer coverage and QC demo report
- Improve user documentation to create and save new gene panels
- Removed option to use space as separator when uploading gene panels
- Separating the columns of standard and custom inheritance models in gene panels
- Improved ClinVar instructions for users using non-English Excel

## [4.30.2]
### Added
### Fixed
- Use VEP RefSeq ID if RefSeq list is empty in RefSeq transcripts overview
- Bug creating variant links for variants with no end_chrom
### Changed

## [4.30.1]
### Added
### Fixed
- Cryptography dependency fixed to use version < 3.4
### Changed

## [4.30]
### Added
- Introduced a `reset dismiss variant` verb
- Button to reset all dismissed variants for a case
- Add black border to Chromograph ideograms
- Show ClinVar annotations on variantS page
- Added integration with GENS, copy number visualization tool
- Added a VUS label to the manual classification variant tags
- Add additional information to SNV verification emails
- Tooltips documenting manual annotations from default panels
- Case groups now show bam files from all cases on align view
### Fixed
- Center initial igv view on variant start with SNV/indels
- Don't set initial igv view to negative coordinates
- Display of GQ for SV and STR
- Parsing of AD and related info for STRs
- LoqusDB field in institute settings accepts only existing Loqus instances
- Fix DECIPHER link to work after DECIPHER migrated to GRCh38
- Removed visibility window param from igv.js genes track
- Updated HPO download URL
- Patch HPO download test correctly
- Reference size on STR hover not needed (also wrong)
- Introduced genome build check (allowed values: 37, 38, "37", "38") on case load
- Improve case searching by assignee full name
- Populating the LoqusDB select in institute settings
### Changed
- Cancer variants table header (pop freq etc)
- Only admin users can modify LoqusDB instance in Institute settings
- Style of case synopsis, variants and case comments
- Switched to igv.js 2.7.5
- Do not choke if case is missing research variants when research requested
- Count cases in LoqusDB by variant type
- Introduce deprecation warning for Loqus configs that are not dictionaries
- Improve create new gene panel form validation
- Make XM- transcripts less visible if they don't overlap with transcript refseq_id in variant page
- Color of gene panels and comments panels on cases and variant pages
- Do not choke if case is missing research variants when reserch requested

## [4.29.1]
### Added
### Fixed
- Always load STR variants regardless of RankScore threshold (hotfix)
### Changed

## [4.29]
### Added
- Added a page about migrating potentially breaking changes to the documentation
- markdown_include in development requirements file
- STR variants filter
- Display source, Z-score, inheritance pattern for STR annotations from Stranger (>0.6.1) if available
- Coverage and quality report to cancer view
### Fixed
- ACMG classification page crashing when trying to visualize a classification that was removed
- Pretty print HGVS on gene variants (URL-decode VEP)
- Broken or missing link in the documentation
- Multiple gene names in ClinVar submission form
- Inheritance model select field in ClinVar submission
- IGV.js >2.7.0 has an issue with the gene track zoom levels - temp freeze at 2.7.0
- Revert CORS-anywhere and introduce a local http proxy for cloud tracks
### Changed

## [4.28]
### Added
- Chromograph integration for displaying PNGs in case-page
- Add VAF to cancer case general report, and remove some of its unused fields
- Variants filter compatible with genome browser location strings
- Support for custom public igv tracks stored on the cloud
- Add tests to increase testing coverage
- Update case variants count after deleting variants
- Update IGV.js to latest (v2.7.4)
- Bypass igv.js CORS check using `https://github.com/Rob--W/cors-anywhere`
- Documentation on default and custom IGV.js tracks (admin docs)
- Lock phenomodels so they're editable by admins only
- Small case group assessment sharing
- Tutorial and files for deploying app on containers (Kubernetes pods)
- Canonical transcript and protein change of canonical transcript in exported variants excel sheet
- Support for Font Awesome version 6
- Submit to Beacon from case page sidebar
- Hide dismissed variants in variants pages and variants export function
- Systemd service files and instruction to deploy Scout using podman
### Fixed
- Bugfix: unused `chromgraph_prefix |tojson` removed
- Freeze coloredlogs temporarily
- Marrvel link
- Don't show TP53 link for silent or synonymous changes
- OMIM gene field accepts any custom number as OMIM gene
- Fix Pytest single quote vs double quote string
- Bug in gene variants search by similar cases and no similar case is found
- Delete unused file `userpanel.py`
- Primary transcripts in variant overview and general report
- Google OAuth2 login setup in README file
- Redirect to 'missing file'-icon if configured Chromograph file is missing
- Javascript error in case page
- Fix compound matching during variant loading for hg38
- Cancer variants view containing variants dismissed with cancer-specific reasons
- Zoom to SV variant length was missing IGV contig select
- Tooltips on case page when case has no default gene panels
### Changed
- Save case variants count in case document and not in sessions
- Style of gene panels multiselect on case page
- Collapse/expand main HPO checkboxes in phenomodel preview
- Replaced GQ (Genotype quality) with VAF (Variant allele frequency) in cancer variants GT table
- Allow loading of cancer cases with no tumor_purity field
- Truncate cDNA and protein changes in case report if longer than 20 characters


## [4.27]
### Added
- Exclude one or more variant categories when running variants delete command
### Fixed
### Changed

## [4.26.1]
### Added
### Fixed
- Links with 1-letter aa codes crash on frameshift etc
### Changed

## [4.26]
### Added
- Extend the delete variants command to print analysis date, track, institute, status and research status
- Delete variants by type of analysis (wgs|wes|panel)
- Links to cBioPortal, MutanTP53, IARC TP53, OncoKB, MyCancerGenome, CIViC
### Fixed
- Deleted variants count
### Changed
- Print output of variants delete command as a tab separated table

## [4.25]
### Added
- Command line function to remove variants from one or all cases
### Fixed
- Parse SMN None calls to None rather than False

## [4.24.1]
### Fixed
- Install requirements.txt via setup file

## [4.24]
### Added
- Institute-level phenotype models with sub-panels containing HPO and OMIM terms
- Runnable Docker demo
- Docker image build and push github action
- Makefile with shortcuts to docker commands
- Parse and save synopsis, phenotype and cohort terms from config files upon case upload
### Fixed
- Update dismissed variant status when variant dismissed key is missing
- Breakpoint two IGV button now shows correct chromosome when different from bp1
- Missing font lib in Docker image causing the PDF report download page to crash
- Sentieon Manta calls lack Somaticscore - load anyway
- ClinVar submissions crashing due to pinned variants that are not loaded
- Point ExAC pLI score to new gnomad server address
- Bug uploading cases missing phenotype terms in config file
- STRs loaded but not shown on browser page
- Bug when using adapter.variant.get_causatives with case_id without causatives
- Problem with fetching "solved" from scout export cases cli
- Better serialising of datetime and bson.ObjectId
- Added `volumes` folder to .gitignore
### Changed
- Make matching causative and managed variants foldable on case page
- Remove calls to PyMongo functions marked as deprecated in backend and frontend(as of version 3.7).
- Improved `scout update individual` command
- Export dynamic phenotypes with ordered gene lists as PDF


## [4.23]
### Added
- Save custom IGV track settings
- Show a flash message with clear info about non-valid genes when gene panel creation fails
- CNV report link in cancer case side navigation
- Return to comment section after editing, deleting or submitting a comment
- Managed variants
- MT vs 14 chromosome mean coverage stats if Scout is connected to Chanjo
### Fixed
- missing `vcf_cancer_sv` and `vcf_cancer_sv_research` to manual.
- Split ClinVar multiple clnsig values (slash-separated) and strip them of underscore for annotations without accession number
- Timeout of `All SNVs and INDELs` page when no valid gene is provided in the search
- Round CADD (MIPv9)
- Missing default panel value
- Invisible other causatives lines when other causatives lack gene symbols
### Changed
- Do not freeze mkdocs-material to version 4.6.1
- Remove pre-commit dependency

## [4.22]
### Added
- Editable cases comments
- Editable variants comments
### Fixed
- Empty variant activity panel
- STRs variants popover
- Split new ClinVar multiple significance terms for a variant
- Edit the selected comment, not the latest
### Changed
- Updated RELEASE docs.
- Pinned variants card style on the case page
- Merged `scout export exons` and `scout view exons` commands


## [4.21.2]
### Added
### Fixed
- Do not pre-filter research variants by (case-default) gene panels
- Show OMIM disease tooltip reliably
### Changed

## [4.21.1]
### Added
### Fixed
- Small change to Pop Freq column in variants ang gene panels to avoid strange text shrinking on small screens
- Direct use of HPO list for Clinical HPO SNV (and cancer SNV) filtering
- PDF coverage report redirecting to login page
### Changed
- Remove the option to dismiss single variants from all variants pages
- Bulk dismiss SNVs, SVs and cancer SNVs from variants pages

## [4.21]
### Added
- Support to configure LoqusDB per institute
- Highlight causative variants in the variants list
- Add tests. Mostly regarding building internal datatypes.
- Remove leading and trailing whitespaces from panel_name and display_name when panel is created
- Mark MANE transcript in list of transcripts in "Transcript overview" on variant page
- Show default panel name in case sidebar
- Previous buttons for variants pagination
- Adds a gh action that checks that the changelog is updated
- Adds a gh action that deploys new releases automatically to pypi
- Warn users if case default panels are outdated
- Define institute-specific gene panels for filtering in institute settings
- Use institute-specific gene panels in variants filtering
- Show somatic VAF for pinned and causative variants on case page

### Fixed
- Report pages redirect to login instead of crashing when session expires
- Variants filter loading in cancer variants page
- User, Causative and Cases tables not scaling to full page
- Improved docs for an initial production setup
- Compatibility with latest version of Black
- Fixed tests for Click>7
- Clinical filter required an extra click to Filter to return variants
- Restore pagination and shrink badges in the variants page tables
- Removing a user from the command line now inactivates the case only if user is last assignee and case is active
- Bugfix, LoqusDB per institute feature crashed when institute id was empty string
- Bugfix, LoqusDB calls where missing case count
- filter removal and upload for filters deleted from another page/other user
- Visualize outdated gene panels info in a popover instead of a tooltip in case page side panel

### Changed
- Highlight color on normal STRs in the variants table from green to blue
- Display breakpoints coordinates in verification emails only for structural variants


## [4.20]
### Added
- Display number of filtered variants vs number of total variants in variants page
- Search case by HPO terms
- Dismiss variant column in the variants tables
- Black and pre-commit packages to dev requirements

### Fixed
- Bug occurring when rerun is requested twice
- Peddy info fields in the demo config file
- Added load config safety check for multiple alignment files for one individual
- Formatting of cancer variants table
- Missing Score in SV variants table

### Changed
- Updated the documentation on how to create a new software release
- Genome build-aware cytobands coordinates
- Styling update of the Matchmaker card
- Select search type in case search form


## [4.19]

### Added
- Show internal ID for case
- Add internal ID for downloaded CGH files
- Export dynamic HPO gene list from case page
- Remove users as case assignees when their account is deleted
- Keep variants filters panel expanded when filters have been used

### Fixed
- Handle the ProxyFix ModuleNotFoundError when Werkzeug installed version is >1.0
- General report formatting issues whenever case and variant comments contain extremely long strings with no spaces

### Changed
- Created an institute wrapper page that contains list of cases, causatives, SNVs & Indels, user list, shared data and institute settings
- Display case name instead of case ID on clinVar submissions
- Changed icon of sample update in clinVar submissions


## [4.18]

### Added
- Filter cancer variants on cytoband coordinates
- Show dismiss reasons in a badge with hover for clinical variants
- Show an ellipsis if 10 cases or more to display with loqusdb matches
- A new blog post for version 4.17
- Tooltip to better describe Tumor and Normal columns in cancer variants
- Filter cancer SNVs and SVs by chromosome coordinates
- Default export of `Assertion method citation` to clinVar variants submission file
- Button to export up to 500 cancer variants, filtered or not
- Rename samples of a clinVar submission file

### Fixed
- Apply default gene panel on return to cancer variantS from variant view
- Revert to certificate checking when asking for Chanjo reports
- `scout download everything` command failing while downloading HPO terms

### Changed
- Turn tumor and normal allelic fraction to decimal numbers in tumor variants page
- Moved clinVar submissions code to the institutes blueprints
- Changed name of clinVar export files to FILENAME.Variant.csv and FILENAME.CaseData.csv
- Switched Google login libraries from Flask-OAuthlib to Authlib


## [4.17.1]

### Fixed
- Load cytobands for cases with chromosome build not "37" or "38"


## [4.17]

### Added
- COSMIC badge shown in cancer variants
- Default gene-panel in non-cancer structural view in url
- Filter SNVs and SVs by cytoband coordinates
- Filter cancer SNV variants by alt allele frequency in tumor
- Correct genome build in UCSC link from structural variant page



### Fixed
- Bug in clinVar form when variant has no gene
- Bug when sharing cases with the same institute twice
- Page crashing when removing causative variant tag
- Do not default to GATK caller when no caller info is provided for cancer SNVs


## [4.16.1]

### Fixed
- Fix the fix for handling of delivery reports for rerun cases

## [4.16]

### Added
- Adds possibility to add "lims_id" to cases. Currently only stored in database, not shown anywhere
- Adds verification comment box to SVs (previously only available for small variants)
- Scrollable pedigree panel

### Fixed
- Error caused by changes in WTForm (new release 2.3.x)
- Bug in OMIM case page form, causing the page to crash when a string was provided instead of a numerical OMIM id
- Fix Alamut link to work properly on hg38
- Better handling of delivery reports for rerun cases
- Small CodeFactor style issues: matchmaker results counting, a couple of incomplete tests and safer external xml
- Fix an issue with Phenomizer introduced by CodeFactor style changes

### Changed
- Updated the version of igv.js to 2.5.4

## [4.15.1]

### Added
- Display gene names in ClinVar submissions page
- Links to Varsome in variant transcripts table

### Fixed
- Small fixes to ClinVar submission form
- Gene panel page crash when old panel has no maintainers

## [4.15]

### Added
- Clinvar CNVs IGV track
- Gene panels can have maintainers
- Keep variant actions (dismissed, manual rank, mosaic, acmg, comments) upon variant re-upload
- Keep variant actions also on full case re-upload

### Fixed
- Fix the link to Ensembl for SV variants when genome build 38.
- Arrange information in columns on variant page
- Fix so that new cosmic identifier (COSV) is also acceptable #1304
- Fixed COSMIC tag in INFO (outside of CSQ) to be parses as well with `&` splitter.
- COSMIC stub URL changed to https://cancer.sanger.ac.uk/cosmic/search?q= instead.
- Updated to a version of IGV where bigBed tracks are visualized correctly
- Clinvar submission files are named according to the content (variant_data and case_data)
- Always show causatives from other cases in case overview
- Correct disease associations for gene symbol aliases that exist as separate genes
- Re-add "custom annotations" for SV variants
- The override ClinVar P/LP add-in in the Clinical Filter failed for new CSQ strings

### Changed
- Runs all CI checks in github actions

## [4.14.1]

### Fixed
- Error when variant found in loqusdb is not loaded for other case

## [4.14]

### Added
- Use github actions to run tests
- Adds CLI command to update individual alignments path
- Update HPO terms using downloaded definitions files
- Option to use alternative flask config when running `scout serve`
- Requirement to use loqusdb >= 2.5 if integrated

### Fixed
- Do not display Pedigree panel in cancer view
- Do not rely on internet connection and services available when running CI tests
- Variant loading assumes GATK if no caller set given and GATK filter status is seen in FILTER
- Pass genome build param all the way in order to get the right gene mappings for cases with build 38
- Parse correctly variants with zero frequency values
- Continue even if there are problems to create a region vcf
- STR and cancer variant navigation back to variants pages could fail

### Changed
- Improved code that sends requests to the external APIs
- Updates ranges for user ranks to fit todays usage
- Run coveralls on github actions instead of travis
- Run pip checks on github actions instead of coveralls
- For hg38 cases, change gnomAD link to point to version 3.0 (which is hg38 based)
- Show pinned or causative STR variants a bit more human readable

## [4.13.1]

### Added
### Fixed
- Typo that caused not all clinvar conflicting interpretations to be loaded no matter what
- Parse and retrieve clinvar annotations from VEP-annotated (VEP 97+) CSQ VCF field
- Variant clinvar significance shown as `not provided` whenever is `Uncertain significance`
- Phenomizer query crashing when case has no HPO terms assigned
- Fixed a bug affecting `All SNVs and INDELs` page when variants don't have canonical transcript
- Add gene name or id in cancer variant view

### Changed
- Cancer Variant view changed "Variant:Transcript:Exon:HGVS" to "Gene:Transcript:Exon:HGVS"

## [4.13]

### Added
- ClinVar SNVs track in IGV
- Add SMA view with SMN Copy Number data
- Easier to assign OMIM diagnoses from case page
- OMIM terms and specific OMIM term page

### Fixed
- Bug when adding a new gene to a panel
- Restored missing recent delivery reports
- Fixed style and links to other reports in case side panel
- Deleting cases using display_name and institute not deleting its variants
- Fixed bug that caused coordinates filter to override other filters
- Fixed a problem with finding some INS in loqusdb
- Layout on SV page when local observations without cases are present
- Make scout compatible with the new HPO definition files from `http://compbio.charite.de/jenkins/`
- General report visualization error when SNVs display names are very long


### Changed


## [4.12.4]

### Fixed
- Layout on SV page when local observations without cases are present

## [4.12.3]

### Fixed
- Case report when causative or pinned SVs have non null allele frequencies

## [4.12.2]

### Fixed
- SV variant links now take you to the SV variant page again
- Cancer variant view has cleaner table data entries for "N/A" data
- Pinned variant case level display hotfix for cancer and str - more on this later
- Cancer variants show correct alt/ref reads mirroring alt frequency now
- Always load all clinical STR variants even if a region load is attempted - index may be missing
- Same case repetition in variant local observations

## [4.12.1]

### Fixed
- Bug in variant.gene when gene has no HGVS description


## [4.12]

### Added
- Accepts `alignment_path` in load config to pass bam/cram files
- Display all phenotypes on variant page
- Display hgvs coordinates on pinned and causatives
- Clear panel pending changes
- Adds option to setup the database with static files
- Adds cli command to download the resources from CLI that scout needs
- Adds test files for merged somatic SV and CNV; as well as merged SNV, and INDEL part of #1279
- Allows for upload of OMIM-AUTO gene panel from static files without api-key

### Fixed
- Cancer case HPO panel variants link
- Fix so that some drop downs have correct size
- First IGV button in str variants page
- Cancer case activates on SNV variants
- Cases activate when STR variants are viewed
- Always calculate code coverage
- Pinned/Classification/comments in all types of variants pages
- Null values for panel's custom_inheritance_models
- Discrepancy between the manual disease transcripts and those in database in gene-edit page
- ACMG classification not showing for some causatives
- Fix bug which caused IGV.js to use hg19 reference files for hg38 data
- Bug when multiple bam files sources with non-null values are available


### Changed
- Renamed `requests` file to `scout_requests`
- Cancer variant view shows two, instead of four, decimals for allele and normal


## [4.11.1]

### Fixed
- Institute settings page
- Link institute settings to sharing institutes choices

## [4.11.0]

### Added
- Display locus name on STR variant page
- Alternative key `GNOMADAF_popmax` for Gnomad popmax allele frequency
- Automatic suggestions on how to improve the code on Pull Requests
- Parse GERP, phastCons and phyloP annotations from vep annotated CSQ fields
- Avoid flickering comment popovers in variant list
- Parse REVEL score from vep annotated CSQ fields
- Allow users to modify general institute settings
- Optionally format code automatically on commit
- Adds command to backup vital parts `scout export database`
- Parsing and displaying cancer SV variants from Manta annotated VCF files
- Dismiss cancer snv variants with cancer-specific options
- Add IGV.js UPD, RHO and TIDDIT coverage wig tracks.


### Fixed
- Slightly darker page background
- Fixed an issued with parsed conservation values from CSQ
- Clinvar submissions accessible to all users of an institute
- Header toolbar when on Clinvar page now shows institute name correctly
- Case should not always inactivate upon update
- Show dismissed snv cancer variants as grey on the cancer variants page
- Improved style of mappability link and local observations on variant page
- Convert all the GET requests to the igv view to POST request
- Error when updating gene panels using a file containing BOM chars
- Add/replace gene radio button not working in gene panels


## [4.10.1]

### Fixed
- Fixed issue with opening research variants
- Problem with coveralls not called by Travis CI
- Handle Biomart service down in tests


## [4.10.0]

### Added
- Rank score model in causatives page
- Exportable HPO terms from phenotypes page
- AMP guideline tiers for cancer variants
- Adds scroll for the transcript tab
- Added CLI option to query cases on time since case event was added
- Shadow clinical assessments also on research variants display
- Support for CRAM alignment files
- Improved str variants view : sorting by locus, grouped by allele.
- Delivery report PDF export
- New mosaicism tag option
- Add or modify individuals' age or tissue type from case page
- Display GC and allele depth in causatives table.
- Included primary reference transcript in general report
- Included partial causative variants in general report
- Remove dependency of loqusdb by utilising the CLI

### Fixed
- Fixed update OMIM command bug due to change in the header of the genemap2 file
- Removed Mosaic Tag from Cancer variants
- Fixes issue with unaligned table headers that comes with hidden Datatables
- Layout in general report PDF export
- Fixed issue on the case statistics view. The validation bars didn't show up when all institutes were selected. Now they do.
- Fixed missing path import by importing pathlib.Path
- Handle index inconsistencies in the update index functions
- Fixed layout problems


## [4.9.0]

### Added
- Improved MatchMaker pages, including visible patient contacts email address
- New badges for the github repo
- Links to [GENEMANIA](genemania.org)
- Sort gene panel list on case view.
- More automatic tests
- Allow loading of custom annotations in VCF using the SCOUT_CUSTOM info tag.

### Fixed
- Fix error when a gene is added to an empty dynamic gene panel
- Fix crash when attempting to add genes on incorrect format to dynamic gene panel
- Manual rank variant tags could be saved in a "Select a tag"-state, a problem in the variants view.
- Same case evaluations are no longer shown as gray previous evaluations on the variants page
- Stay on research pages, even if reset, next first buttons are pressed..
- Overlapping variants will now be visible on variant page again
- Fix missing classification comments and links in evaluations page
- All prioritized cases are shown on cases page


## [4.8.3]

### Added

### Fixed
- Bug when ordering sanger
- Improved scrolling over long list of genes/transcripts


## [4.8.2]

### Added

### Fixed
- Avoid opening extra tab for coverage report
- Fixed a problem when rank model version was saved as floats and not strings
- Fixed a problem with displaying dismiss variant reasons on the general report
- Disable load and delete filter buttons if there are no saved filters
- Fix problem with missing verifications
- Remove duplicate users and merge their data and activity


## [4.8.1]

### Added

### Fixed
- Prevent login fail for users with id defined by ObjectId and not email
- Prevent the app from crashing with `AttributeError: 'NoneType' object has no attribute 'message'`


## [4.8.0]

### Added
- Updated Scout to use Bootstrap 4.3
- New looks for Scout
- Improved dashboard using Chart.js
- Ask before inactivating a case where last assigned user leaves it
- Genes can be manually added to the dynamic gene list directly on the case page
- Dynamic gene panels can optionally be used with clinical filter, instead of default gene panel
- Dynamic gene panels get link out to chanjo-report for coverage report
- Load all clinvar variants with clinvar Pathogenic, Likely Pathogenic and Conflicting pathogenic
- Show transcripts with exon numbers for structural variants
- Case sort order can now be toggled between ascending and descending.
- Variants can be marked as partial causative if phenotype is available for case.
- Show a frequency tooltip hover for SV-variants.
- Added support for LDAP login system
- Search snv and structural variants by chromosomal coordinates
- Structural variants can be marked as partial causative if phenotype is available for case.
- Show normal and pathologic limits for STRs in the STR variants view.
- Institute level persistent variant filter settings that can be retrieved and used.
- export causative variants to Excel
- Add support for ROH, WIG and chromosome PNGs in case-view

### Fixed
- Fixed missing import for variants with comments
- Instructions on how to build docs
- Keep sanger order + verification when updating/reloading variants
- Fixed and moved broken filter actions (HPO gene panel and reset filter)
- Fixed string conversion to number
- UCSC links for structural variants are now separated per breakpoint (and whole variant where applicable)
- Reintroduced missing coverage report
- Fixed a bug preventing loading samples using the command line
- Better inheritance models customization for genes in gene panels
- STR variant page back to list button now does its one job.
- Allows to setup scout without a omim api key
- Fixed error causing "favicon not found" flash messages
- Removed flask --version from base cli
- Request rerun no longer changes case status. Active or archived cases inactivate on upload.
- Fixed missing tooltip on the cancer variants page
- Fixed weird Rank cell in variants page
- Next and first buttons order swap
- Added pagination (and POST capability) to cancer variants.
- Improves loading speed for variant page
- Problem with updating variant rank when no variants
- Improved Clinvar submission form
- General report crashing when dismissed variant has no valid dismiss code
- Also show collaborative case variants on the All variants view.
- Improved phenotype search using dataTables.js on phenotypes page
- Search and delete users with `email` instead of `_id`
- Fixed css styles so that multiselect options will all fit one column


## [4.7.3]

### Added
- RankScore can be used with VCFs for vcf_cancer files

### Fixed
- Fix issue with STR view next page button not doing its one job.

### Deleted
- Removed pileup as a bam viewing option. This is replaced by IGV


## [4.7.2]

### Added
- Show earlier ACMG classification in the variant list

### Fixed
- Fixed igv search not working due to igv.js dist 2.2.17
- Fixed searches for cases with a gene with variants pinned or marked causative.
- Load variant pages faster after fixing other causatives query
- Fixed mitochondrial report bug for variants without genes

## [4.7.1]

### Added

### Fixed
- Fixed bug on genes page


## [4.7.0]

### Added
- Export genes and gene panels in build GRCh38
- Search for cases with variants pinned or marked causative in a given gene.
- Search for cases phenotypically similar to a case also from WUI.
- Case variant searches can be limited to similar cases, matching HPO-terms,
  phenogroups and cohorts.
- De-archive reruns and flag them as 'inactive' if archived
- Sort cases by analysis_date, track or status
- Display cases in the following order: prioritized, active, inactive, archived, solved
- Assign case to user when user activates it or asks for rerun
- Case becomes inactive when it has no assignees
- Fetch refseq version from entrez and use it in clinvar form
- Load and export of exons for all genes, independent on refseq
- Documentation for loading/updating exons
- Showing SV variant annotations: SV cgh frequencies, gnomad-SV, local SV frequencies
- Showing transcripts mapping score in segmental duplications
- Handle requests to Ensembl Rest API
- Handle requests to Ensembl Rest Biomart
- STR variants view now displays GT and IGV link.
- Description field for gene panels
- Export exons in build 37 and 38 using the command line

### Fixed
- Fixes of and induced by build tests
- Fixed bug affecting variant observations in other cases
- Fixed a bug that showed wrong gene coverage in general panel PDF export
- MT report only shows variants occurring in the specific individual of the excel sheet
- Disable SSL certifcate verification in requests to chanjo
- Updates how intervaltree and pymongo is used to void deprecated functions
- Increased size of IGV sample tracks
- Optimized tests


## [4.6.1]

### Added

### Fixed
- Missing 'father' and 'mother' keys when parsing single individual cases


## [4.6.0]

### Added
- Description of Scout branching model in CONTRIBUTING doc
- Causatives in alphabetical order, display ACMG classification and filter by gene.
- Added 'external' to the list of analysis type options
- Adds functionality to display "Tissue type". Passed via load config.
- Update to IGV 2.

### Fixed
- Fixed alignment visualization and vcf2cytosure availability for demo case samples
- Fixed 3 bugs affecting SV pages visualization
- Reintroduced the --version cli option
- Fixed variants query by panel (hpo panel + gene panel).
- Downloaded MT report contains excel files with individuals' display name
- Refactored code in parsing of config files.


## [4.5.1]

### Added

### Fixed
- update requirement to use PyYaml version >= 5.1
- Safer code when loading config params in cli base


## [4.5.0]

### Added
- Search for similar cases from scout view CLI
- Scout cli is now invoked from the app object and works under the app context

### Fixed
- PyYaml dependency fixed to use version >= 5.1


## [4.4.1]

### Added
- Display SV rank model version when available

### Fixed
- Fixed upload of delivery report via API


## [4.4.0]

### Added
- Displaying more info on the Causatives page and hiding those not causative at the case level
- Add a comment text field to Sanger order request form, allowing a message to be included in the email
- MatchMaker Exchange integration
- List cases with empty synopsis, missing HPO terms and phenotype groups.
- Search for cases with open research list, or a given case status (active, inactive, archived)

### Fixed
- Variant query builder split into several functions
- Fixed delivery report load bug


## [4.3.3]

### Added
- Different individual table for cancer cases

### Fixed
- Dashboard collects validated variants from verification events instead of using 'sanger' field
- Cases shared with collaborators are visible again in cases page
- Force users to select a real institute to share cases with (actionbar select fix)


## [4.3.2]

### Added
- Dashboard data can be filtered using filters available in cases page
- Causatives for each institute are displayed on a dedicated page
- SNVs and and SVs are searchable across cases by gene and rank score
- A more complete report with validated variants is downloadable from dashboard

### Fixed
- Clinsig filter is fixed so clinsig numerical values are returned
- Split multi clinsig string values in different elements of clinsig array
- Regex to search in multi clinsig string values or multi revstat string values
- It works to upload vcf files with no variants now
- Combined Pileup and IGV alignments for SVs having variant start and stop on the same chromosome


## [4.3.1]

### Added
- Show calls from all callers even if call is not available
- Instructions to install cairo and pango libs from WeasyPrint page
- Display cases with number of variants from CLI
- Only display cases with number of variants above certain treshold. (Also CLI)
- Export of verified variants by CLI or from the dashboard
- Extend case level queries with default panels, cohorts and phenotype groups.
- Slice dashboard statistics display using case level queries
- Add a view where all variants for an institute can be searched across cases, filtering on gene and rank score. Allows searching research variants for cases that have research open.

### Fixed
- Fixed code to extract variant conservation (gerp, phyloP, phastCons)
- Visualization of PDF-exported gene panels
- Reintroduced the exon/intron number in variant verification email
- Sex and affected status is correctly displayed on general report
- Force number validation in SV filter by size
- Display ensembl transcripts when no refseq exists


## [4.3.0]

### Added
- Mosaicism tag on variants
- Show and filter on SweGen frequency for SVs
- Show annotations for STR variants
- Show all transcripts in verification email
- Added mitochondrial export
- Adds alternative to search for SVs shorter that the given length
- Look for 'bcftools' in the `set` field of VCFs
- Display digenic inheritance from OMIM
- Displays what refseq transcript that is primary in hgnc

### Fixed

- Archived panels displays the correct date (not retroactive change)
- Fixed problem with waiting times in gene panel exports
- Clinvar fiter not working with human readable clinsig values

## [4.2.2]

### Fixed
- Fixed gene panel create/modify from CSV file utf-8 decoding error
- Updating genes in gene panels now supports edit comments and entry version
- Gene panel export timeout error

## [4.2.1]

### Fixed
- Re-introduced gene name(s) in verification email subject
- Better PDF rendering for excluded variants in report
- Problem to access old case when `is_default` did not exist on a panel


## [4.2.0]

### Added
- New index on variant_id for events
- Display overlapping compounds on variants view

### Fixed
- Fixed broken clinical filter


## [4.1.4]

### Added
- Download of filtered SVs

### Fixed
- Fixed broken download of filtered variants
- Fixed visualization issue in gene panel PDF export
- Fixed bug when updating gene names in variant controller


## [4.1.3]

### Fixed
- Displays all primary transcripts


## [4.1.2]

### Added
- Option add/replace when updating a panel via CSV file
- More flexible versioning of the gene panels
- Printing coverage report on the bottom of the pdf case report
- Variant verification option for SVs
- Logs uri without pwd when connecting
- Disease-causing transcripts in case report
- Thicker lines in case report
- Supports HPO search for cases, both terms or if described in synopsis
- Adds sanger information to dashboard

### Fixed
- Use db name instead of **auth** as default for authentication
- Fixes so that reports can be generated even with many variants
- Fixed sanger validation popup to show individual variants queried by user and institute.
- Fixed problem with setting up scout
- Fixes problem when exac file is not available through broad ftp
- Fetch transcripts for correct build in `adapter.hgnc_gene`

## [4.1.1]
- Fix problem with institute authentication flash message in utils
- Fix problem with comments
- Fix problem with ensembl link


## [4.1.0]

### Added
- OMIM phenotypes to case report
- Command to download all panel app gene panels `scout load panel --panel-app`
- Links to genenames.org and omim on gene page
- Popup on gene at variants page with gene information
- reset sanger status to "Not validated" for pinned variants
- highlight cases with variants to be evaluated by Sanger on the cases page
- option to point to local reference files to the genome viewer pileup.js. Documented in `docs.admin-guide.server`
- option to export single variants in `scout export variants`
- option to load a multiqc report together with a case(add line in load config)
- added a view for searching HPO terms. It is accessed from the top left corner menu
- Updates the variants view for cancer variants. Adds a small cancer specific filter for known variants
- Adds hgvs information on cancer variants page
- Adds option to update phenotype groups from CLI

### Fixed
- Improved Clinvar to submit variants from different cases. Fixed HPO terms in casedata according to feedback
- Fixed broken link to case page from Sanger modal in cases view
- Now only cases with non empty lists of causative variants are returned in `adapter.case(has_causatives=True)`
- Can handle Tumor only samples
- Long lists of HGNC symbols are now possible. This was previously difficult with manual, uploaded or by HPO search when changing filter settings due to GET request limitations. Relevant pages now use POST requests. Adds the dynamic HPO panel as a selection on the gene panel dropdown.
- Variant filter defaults to default panels also on SV and Cancer variants pages.

## [4.0.0]

### WARNING ###

This is a major version update and will require that the backend of pre releases is updated.
Run commands:

```
$scout update genes
$scout update hpo
```

- Created a Clinvar submission tool, to speed up Clinvar submission of SNVs and SVs
- Added an analysis report page (html and PDF format) containing phenotype, gene panels and variants that are relevant to solve a case.

### Fixed
- Optimized evaluated variants to speed up creation of case report
- Moved igv and pileup viewer under a common folder
- Fixed MT alignment view pileup.js
- Fixed coordinates for SVs with start chromosome different from end chromosome
- Global comments shown across cases and institutes. Case-specific variant comments are shown only for that specific case.
- Links to clinvar submitted variants at the cases level
- Adapts clinvar parsing to new format
- Fixed problem in `scout update user` when the user object had no roles
- Makes pileup.js use online genome resources when viewing alignments. Now any instance of Scout can make use of this functionality.
- Fix ensembl link for structural variants
- Works even when cases does not have `'madeline_info'`
- Parses Polyphen in correct way again
- Fix problem with parsing gnomad from VEP

### Added
- Added a PDF export function for gene panels
- Added a "Filter and export" button to export custom-filtered SNVs to CSV file
- Dismiss SVs
- Added IGV alignments viewer
- Read delivery report path from case config or CLI command
- Filter for spidex scores
- All HPO terms are now added and fetched from the correct source (https://github.com/obophenotype/human-phenotype-ontology/blob/master/hp.obo)
- New command `scout update hpo`
- New command `scout update genes` will fetch all the latest information about genes and update them
- Load **all** variants found on chromosome **MT**
- Adds choice in cases overview do show as many cases as user like

### Removed
- pileup.min.js and pileup css are imported from a remote web location now
- All source files for HPO information, this is instead fetched directly from source
- All source files for gene information, this is instead fetched directly from source

## [3.0.0]
### Fixed
- hide pedigree panel unless it exists

## [1.5.1] - 2016-07-27
### Fixed
- look for both ".bam.bai" and ".bai" extensions

## [1.4.0] - 2016-03-22
### Added
- support for local frequency through loqusdb
- bunch of other stuff

## [1.3.0] - 2016-02-19
### Fixed
- Update query-phenomizer and add username/password

### Changed
- Update the way a case is checked for rerun-status

### Added
- Add new button to mark a case as "checked"
- Link to clinical variants _without_ 1000G annotation

## [1.2.2] - 2016-02-18
### Fixed
- avoid filtering out variants lacking ExAC and 1000G annotations

## [1.1.3] - 2015-10-01
### Fixed
- persist (clinical) filter when clicking load more
- fix #154 by robustly setting clinical filter func. terms

## [1.1.2] - 2015-09-07
### Fixed
- avoid replacing coverage report with none
- update SO terms, refactored

## [1.1.1] - 2015-08-20
### Fixed
- fetch case based on collaborator status (not owner)

## [1.1.0] - 2015-05-29
### Added
- link(s) to SNPedia based on RS-numbers
- new Jinja filter to "humanize" decimal numbers
- show gene panels in variant view
- new Jinja filter for decoding URL encoding
- add indicator to variants in list that have comments
- add variant number threshold and rank score threshold to load function
- add event methods to mongo adapter
- add tests for models
- show badge "old" if comment was written for a previous analysis

### Changed
- show cDNA change in transcript summary unless variant is exonic
- moved compounds table further up the page
- show dates for case uploads in ISO format
- moved variant comments higher up on page
- updated documentation for pages
- read in coverage report as blob in database and serve directly
- change ``OmimPhenotype`` to ``PhenotypeTerm``
- reorganize models sub-package
- move events (and comments) to separate collection
- only display prev/next links for the research list
- include variant type in breadcrumbs e.g. "Clinical variants"

### Removed
- drop dependency on moment.js

### Fixed
- show the same level of detail for all frequencies on all pages
- properly decode URL encoded symbols in amino acid/cDNA change strings
- fixed issue with wipe permissions in MongoDB
- include default gene lists in "variants" link in breadcrumbs

## [1.0.2] - 2015-05-20
### Changed
- update case fetching function

### Fixed
- handle multiple cases with same id

## [1.0.1] - 2015-04-28
### Fixed
- Fix building URL parameters in cases list Vue component

## [1.0.0] - 2015-04-12
Codename: Sara Lund

![Release 1.0](artwork/releases/release-1-0.jpg)

### Added
- Add email logging for unexpected errors
- New command line tool for deleting case

### Changed
- Much improved logging overall
- Updated documentation/usage guide
- Removed non-working IGV link

### Fixed
- Show sample display name in GT call
- Various small bug fixes
- Make it easier to hover over popups

## [0.0.2-rc1] - 2015-03-04
### Added
- add protein table for each variant
- add many more external links
- add coverage reports as PDFs

### Changed
- incorporate user feedback updates
- big refactor of load scripts

## [0.0.2-rc2] - 2015-03-04
### Changes
- add gene table with gene description
- reorganize inheritance models box

### Fixed
- avoid overwriting gene list on "research" load
- fix various bugs in external links

## [0.0.2-rc3] - 2015-03-05
### Added
- Activity log feed to variant view
- Adds protein change strings to ODM and Sanger email

### Changed
- Extract activity log component to macro

### Fixes
- Make Ensembl transcript links use archive website<|MERGE_RESOLUTION|>--- conflicted
+++ resolved
@@ -26,12 +26,8 @@
 - Verified variants displayed in a dedicated page reachable from institute sidebar
 - Unified stats in dashboard page
 - Improved gene info for large SVs and cancer SVs
-<<<<<<< HEAD
+- Remove the unused `variant.str_variant` endpoint from variant views
 - Easier editing of HPO gene panel on case page
-=======
-- Remove the unused `variant.str_variant` endpoint from variant views
-
->>>>>>> f6c2e3ce
 
 ## [4.57.4]
 ### Fixed
