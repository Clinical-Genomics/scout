# Change Log
All notable changes to this project will be documented in this file.
This project adheres to [Semantic Versioning](http://semver.org/).

About changelog [here](https://keepachangelog.com/en/1.0.0/)

## [x.x.x]
### Added
- Introduced a `reset dismiss variant` verb
- Button to reset all dismissed variants for a case
<<<<<<< HEAD
- Add additional information to SNV verification emails
=======
- Add black border to ideograms
- Show ClinVar annotations on variantS page
>>>>>>> 9a854eba
### Fixed
- Center initial igv view on variant start with SNV/indels
- Don't set initial igv view to negative coordinates
- Display of GQ for SV and STR
- Parsing of AD and related info for STRs
- LoqusDB field in institute settings accepts only existing Loqus instances
- Fix DECIPHER link to work after DECIPHER migrated to GRCh38
- Removed visibility window param from igv.js genes track
### Changed
- Cancer variants table header (pop freq etc)
- Only admin users can modify LoqusDB instance in Institute settings
- Style of case synopsis and variants and case comments
- Switched to igv.js 2.7.5

## [4.29]
### Added
- Added a page about migrating potentially breaking changes to the documentation
- markdown_include in development requirements file
- STR variants filter
- Display source, Z-score, inheritance pattern for STR annotations from Stranger (>0.6.1) if available
- Coverage and quality report to cancer view
### Fixed
- ACMG classification page crashing when trying to visualize a classification that was removed
- Pretty print HGVS on gene variants (URL-decode VEP)
- Broken or missing link in the documentation
- Multiple gene names in ClinVar submission form
- Inheritance model select field in ClinVar submission
- IGV.js >2.7.0 has an issue with the gene track zoom levels - temp freeze at 2.7.0
- Revert CORS-anywhere and introduce a local http proxy for cloud tracks
### Changed

## [4.28]
### Added
- Chromograph integration for displaying PNGs in case-page
- Add VAF to cancer case general report, and remove some of its unused fields
- Variants filter compatible with genome browser location strings
- Support for custom public igv tracks stored on the cloud
- Add tests to increase testing coverage
- Update case variants count after deleting variants
- Update IGV.js to latest (v2.7.4)
- Bypass igv.js CORS check using `https://github.com/Rob--W/cors-anywhere`
- Documentation on default and custom IGV.js tracks (admin docs)
- Lock phenomodels so they're editable by admins only
- Small case group assessment sharing
- Tutorial and files for deploying app on containers (Kubernetes pods)
- Canonical transcript and protein change of canonical transcript in exported variants excel sheet
- Support for Font Awesome version 6
- Submit to Beacon from case page sidebar
- Hide dismissed variants in variants pages and variants export function
- Systemd service files and instruction to deploy Scout using podman
### Fixed
- Bugfix: unused `chromgraph_prefix |tojson` removed
- Freeze coloredlogs temporarily
- Marrvel link
- Don't show TP53 link for silent or synonymous changes
- OMIM gene field accepts any custom number as OMIM gene
- Fix Pytest single quote vs double quote string
- Bug in gene variants search by similar cases and no similar case is found
- Delete unused file `userpanel.py`
- Primary transcripts in variant overview and general report
- Google OAuth2 login setup in README file
- Redirect to 'missing file'-icon if configured Chromograph file is missing
- Javascript error in case page
- Fix compound matching during variant loading for hg38
- Cancer variants view containing variants dismissed with cancer-specific reasons
- Zoom to SV variant length was missing IGV contig select
- Tooltips on case page when case has no default gene panels
### Changed
- Save case variants count in case document and not in sessions
- Style of gene panels multiselect on case page
- Collapse/expand main HPO checkboxes in phenomodel preview
- Replaced GQ (Genotype quality) with VAF (Variant allele frequency) in cancer variants GT table
- Allow loading of cancer cases with no tumor_purity field
- Truncate cDNA and protein changes in case report if longer than 20 characters


## [4.27]
### Added
- Exclude one or more variant categories when running variants delete command
### Fixed
### Changed

## [4.26.1]
### Added
### Fixed
- Links with 1-letter aa codes crash on frameshift etc
### Changed

## [4.26]
### Added
- Extend the delete variants command to print analysis date, track, institute, status and research status
- Delete variants by type of analysis (wgs|wes|panel)
- Links to cBioPortal, MutanTP53, IARC TP53, OncoKB, MyCancerGenome, CIViC
### Fixed
- Deleted variants count
### Changed
- Print output of variants delete command as a tab separated table

## [4.25]
### Added
- Command line function to remove variants from one or all cases
### Fixed
- Parse SMN None calls to None rather than False

## [4.24.1]
### Fixed
- Install requirements.txt via setup file

## [4.24]
### Added
- Institute-level phenotype models with sub-panels containing HPO and OMIM terms
- Runnable Docker demo
- Docker image build and push github action
- Makefile with shortcuts to docker commands
- Parse and save synopsis, phenotype and cohort terms from config files upon case upload
### Fixed
- Update dismissed variant status when variant dismissed key is missing
- Breakpoint two IGV button now shows correct chromosome when different from bp1
- Missing font lib in Docker image causing the PDF report download page to crash
- Sentieon Manta calls lack Somaticscore - load anyway
- ClinVar submissions crashing due to pinned variants that are not loaded
- Point ExAC pLI score to new gnomad server address
- Bug uploading cases missing phenotype terms in config file
- STRs loaded but not shown on browser page
- Bug when using adapter.variant.get_causatives with case_id without causatives
- Problem with fetching "solved" from scout export cases cli
- Better serialising of datetime and bson.ObjectId
- Added `volumes` folder to .gitignore
### Changed
- Make matching causative and managed variants foldable on case page
- Remove calls to PyMongo functions marked as deprecated in backend and frontend(as of version 3.7).
- Improved `scout update individual` command
- Export dynamic phenotypes with ordered gene lists as PDF


## [4.23]
### Added
- Save custom IGV track settings
- Show a flash message with clear info about non-valid genes when gene panel creation fails
- CNV report link in cancer case side navigation
- Return to comment section after editing, deleting or submitting a comment
- Managed variants
- MT vs 14 chromosome mean coverage stats if Scout is connected to Chanjo
### Fixed
- missing `vcf_cancer_sv` and `vcf_cancer_sv_research` to manual.
- Split ClinVar multiple clnsig values (slash-separated) and strip them of underscore for annotations without accession number
- Timeout of `All SNVs and INDELs` page when no valid gene is provided in the search
- Round CADD (MIPv9)
- Missing default panel value
- Invisible other causatives lines when other causatives lack gene symbols
### Changed
- Do not freeze mkdocs-material to version 4.6.1
- Remove pre-commit dependency

## [4.22]
### Added
- Editable cases comments
- Editable variants comments
### Fixed
- Empty variant activity panel
- STRs variants popover
- Split new ClinVar multiple significance terms for a variant
- Edit the selected comment, not the latest
### Changed
- Updated RELEASE docs.
- Pinned variants card style on the case page
- Merged `scout export exons` and `scout view exons` commands


## [4.21.2]
### Added
### Fixed
- Do not pre-filter research variants by (case-default) gene panels
- Show OMIM disease tooltip reliably
### Changed

## [4.21.1]
### Added
### Fixed
- Small change to Pop Freq column in variants ang gene panels to avoid strange text shrinking on small screens
- Direct use of HPO list for Clinical HPO SNV (and cancer SNV) filtering
- PDF coverage report redirecting to login page
### Changed
- Remove the option to dismiss single variants from all variants pages
- Bulk dismiss SNVs, SVs and cancer SNVs from variants pages

## [4.21]
### Added
- Support to configure LoqusDB per institute
- Highlight causative variants in the variants list
- Add tests. Mostly regarding building internal datatypes.
- Remove leading and trailing whitespaces from panel_name and display_name when panel is created
- Mark MANE transcript in list of transcripts in "Transcript overview" on variant page
- Show default panel name in case sidebar
- Previous buttons for variants pagination
- Adds a gh action that checks that the changelog is updated
- Adds a gh action that deploys new releases automatically to pypi
- Warn users if case default panels are outdated
- Define institute-specific gene panels for filtering in institute settings
- Use institute-specific gene panels in variants filtering
- Show somatic VAF for pinned and causative variants on case page

### Fixed
- Report pages redirect to login instead of crashing when session expires
- Variants filter loading in cancer variants page
- User, Causative and Cases tables not scaling to full page
- Improved docs for an initial production setup
- Compatibility with latest version of Black
- Fixed tests for Click>7
- Clinical filter required an extra click to Filter to return variants
- Restore pagination and shrink badges in the variants page tables
- Removing a user from the command line now inactivates the case only if user is last assignee and case is active
- Bugfix, LoqusDB per institute feature crashed when institute id was empty string
- Bugfix, LoqusDB calls where missing case count
- filter removal and upload for filters deleted from another page/other user
- Visualize outdated gene panels info in a popover instead of a tooltip in case page side panel

### Changed
- Highlight color on normal STRs in the variants table from green to blue
- Display breakpoints coordinates in verification emails only for structural variants


## [4.20]
### Added
- Display number of filtered variants vs number of total variants in variants page
- Search case by HPO terms
- Dismiss variant column in the variants tables
- Black and pre-commit packages to dev requirements

### Fixed
- Bug occurring when rerun is requested twice
- Peddy info fields in the demo config file
- Added load config safety check for multiple alignment files for one individual
- Formatting of cancer variants table
- Missing Score in SV variants table

### Changed
- Updated the documentation on how to create a new software release
- Genome build-aware cytobands coordinates
- Styling update of the Matchmaker card
- Select search type in case search form


## [4.19]

### Added
- Show internal ID for case
- Add internal ID for downloaded CGH files
- Export dynamic HPO gene list from case page
- Remove users as case assignees when their account is deleted
- Keep variants filters panel expanded when filters have been used

### Fixed
- Handle the ProxyFix ModuleNotFoundError when Werkzeug installed version is >1.0
- General report formatting issues whenever case and variant comments contain extremely long strings with no spaces

### Changed
- Created an institute wrapper page that contains list of cases, causatives, SNVs & Indels, user list, shared data and institute settings
- Display case name instead of case ID on clinVar submissions
- Changed icon of sample update in clinVar submissions


## [4.18]

### Added
- Filter cancer variants on cytoband coordinates
- Show dismiss reasons in a badge with hover for clinical variants
- Show an ellipsis if 10 cases or more to display with loqusdb matches
- A new blog post for version 4.17
- Tooltip to better describe Tumor and Normal columns in cancer variants
- Filter cancer SNVs and SVs by chromosome coordinates
- Default export of `Assertion method citation` to clinVar variants submission file
- Button to export up to 500 cancer variants, filtered or not
- Rename samples of a clinVar submission file

### Fixed
- Apply default gene panel on return to cancer variantS from variant view
- Revert to certificate checking when asking for Chanjo reports
- `scout download everything` command failing while downloading HPO terms

### Changed
- Turn tumor and normal allelic fraction to decimal numbers in tumor variants page
- Moved clinVar submissions code to the institutes blueprints
- Changed name of clinVar export files to FILENAME.Variant.csv and FILENAME.CaseData.csv
- Switched Google login libraries from Flask-OAuthlib to Authlib


## [4.17.1]

### Fixed
- Load cytobands for cases with chromosome build not "37" or "38"


## [4.17]

### Added
- COSMIC badge shown in cancer variants
- Default gene-panel in non-cancer structural view in url
- Filter SNVs and SVs by cytoband coordinates
- Filter cancer SNV variants by alt allele frequency in tumor
- Correct genome build in UCSC link from structural variant page



### Fixed
- Bug in clinVar form when variant has no gene
- Bug when sharing cases with the same institute twice
- Page crashing when removing causative variant tag
- Do not default to GATK caller when no caller info is provided for cancer SNVs


## [4.16.1]

### Fixed
- Fix the fix for handling of delivery reports for rerun cases

## [4.16]

### Added
- Adds possibility to add "lims_id" to cases. Currently only stored in database, not shown anywhere
- Adds verification comment box to SVs (previously only available for small variants)
- Scrollable pedigree panel

### Fixed
- Error caused by changes in WTForm (new release 2.3.x)
- Bug in OMIM case page form, causing the page to crash when a string was provided instead of a numerical OMIM id
- Fix Alamut link to work properly on hg38
- Better handling of delivery reports for rerun cases
- Small CodeFactor style issues: matchmaker results counting, a couple of incomplete tests and safer external xml
- Fix an issue with Phenomizer introduced by CodeFactor style changes

### Changed
- Updated the version of igv.js to 2.5.4

## [4.15.1]

### Added
- Display gene names in ClinVar submissions page
- Links to Varsome in variant transcripts table

### Fixed
- Small fixes to ClinVar submission form
- Gene panel page crash when old panel has no maintainers

## [4.15]

### Added
- Clinvar CNVs IGV track
- Gene panels can have maintainers
- Keep variant actions (dismissed, manual rank, mosaic, acmg, comments) upon variant re-upload
- Keep variant actions also on full case re-upload

### Fixed
- Fix the link to Ensembl for SV variants when genome build 38.
- Arrange information in columns on variant page
- Fix so that new cosmic identifier (COSV) is also acceptable #1304
- Fixed COSMIC tag in INFO (outside of CSQ) to be parses as well with `&` splitter.
- COSMIC stub URL changed to https://cancer.sanger.ac.uk/cosmic/search?q= instead.
- Updated to a version of IGV where bigBed tracks are visualized correctly
- Clinvar submission files are named according to the content (variant_data and case_data)
- Always show causatives from other cases in case overview
- Correct disease associations for gene symbol aliases that exist as separate genes
- Re-add "custom annotations" for SV variants
- The override ClinVar P/LP add-in in the Clinical Filter failed for new CSQ strings

### Changed
- Runs all CI checks in github actions

## [4.14.1]

### Fixed
- Error when variant found in loqusdb is not loaded for other case

## [4.14]

### Added
- Use github actions to run tests
- Adds CLI command to update individual alignments path
- Update HPO terms using downloaded definitions files
- Option to use alternative flask config when running `scout serve`
- Requirement to use loqusdb >= 2.5 if integrated

### Fixed
- Do not display Pedigree panel in cancer view
- Do not rely on internet connection and services available when running CI tests
- Variant loading assumes GATK if no caller set given and GATK filter status is seen in FILTER
- Pass genome build param all the way in order to get the right gene mappings for cases with build 38
- Parse correctly variants with zero frequency values
- Continue even if there are problems to create a region vcf
- STR and cancer variant navigation back to variants pages could fail

### Changed
- Improved code that sends requests to the external APIs
- Updates ranges for user ranks to fit todays usage
- Run coveralls on github actions instead of travis
- Run pip checks on github actions instead of coveralls
- For hg38 cases, change gnomAD link to point to version 3.0 (which is hg38 based)
- Show pinned or causative STR variants a bit more human readable

## [4.13.1]

### Added
### Fixed
- Typo that caused not all clinvar conflicting interpretations to be loaded no matter what
- Parse and retrieve clinvar annotations from VEP-annotated (VEP 97+) CSQ VCF field
- Variant clinvar significance shown as `not provided` whenever is `Uncertain significance`
- Phenomizer query crashing when case has no HPO terms assigned
- Fixed a bug affecting `All SNVs and INDELs` page when variants don't have canonical transcript
- Add gene name or id in cancer variant view

### Changed
- Cancer Variant view changed "Variant:Transcript:Exon:HGVS" to "Gene:Transcript:Exon:HGVS"

## [4.13]

### Added
- ClinVar SNVs track in IGV
- Add SMA view with SMN Copy Number data
- Easier to assign OMIM diagnoses from case page
- OMIM terms and specific OMIM term page

### Fixed
- Bug when adding a new gene to a panel
- Restored missing recent delivery reports
- Fixed style and links to other reports in case side panel
- Deleting cases using display_name and institute not deleting its variants
- Fixed bug that caused coordinates filter to override other filters
- Fixed a problem with finding some INS in loqusdb
- Layout on SV page when local observations without cases are present
- Make scout compatible with the new HPO definition files from `http://compbio.charite.de/jenkins/`
- General report visualization error when SNVs display names are very long


### Changed


## [4.12.4]

### Fixed
- Layout on SV page when local observations without cases are present

## [4.12.3]

### Fixed
- Case report when causative or pinned SVs have non null allele frequencies

## [4.12.2]

### Fixed
- SV variant links now take you to the SV variant page again
- Cancer variant view has cleaner table data entries for "N/A" data
- Pinned variant case level display hotfix for cancer and str - more on this later
- Cancer variants show correct alt/ref reads mirroring alt frequency now
- Always load all clinical STR variants even if a region load is attempted - index may be missing
- Same case repetition in variant local observations

## [4.12.1]

### Fixed
- Bug in variant.gene when gene has no HGVS description


## [4.12]

### Added
- Accepts `alignment_path` in load config to pass bam/cram files
- Display all phenotypes on variant page
- Display hgvs coordinates on pinned and causatives
- Clear panel pending changes
- Adds option to setup the database with static files
- Adds cli command to download the resources from CLI that scout needs
- Adds dummy files for merged somatic SV and CNV; as well as merged SNV, and INDEL part of #1279
- Allows for upload of OMIM-AUTO gene panel from static files without api-key

### Fixed
- Cancer case HPO panel variants link
- Fix so that some drop downs have correct size
- First IGV button in str variants page
- Cancer case activates on SNV variants
- Cases activate when STR variants are viewed
- Always calculate code coverage
- Pinned/Classification/comments in all types of variants pages
- Null values for panel's custom_inheritance_models
- Discrepancy between the manual disease transcripts and those in database in gene-edit page
- ACMG classification not showing for some causatives
- Fix bug which caused IGV.js to use hg19 reference files for hg38 data
- Bug when multiple bam files sources with non-null values are available


### Changed
- Renamed `requests` file to `scout_requests`
- Cancer variant view shows two, instead of four, decimals for allele and normal


## [4.11.1]

### Fixed
- Institute settings page
- Link institute settings to sharing institutes choices

## [4.11.0]

### Added
- Display locus name on STR variant page
- Alternative key `GNOMADAF_popmax` for Gnomad popmax allele frequency
- Automatic suggestions on how to improve the code on Pull Requests
- Parse GERP, phastCons and phyloP annotations from vep annotated CSQ fields
- Avoid flickering comment popovers in variant list
- Parse REVEL score from vep annotated CSQ fields
- Allow users to modify general institute settings
- Optionally format code automatically on commit
- Adds command to backup vital parts `scout export database`
- Parsing and displaying cancer SV variants from Manta annotated VCF files
- Dismiss cancer snv variants with cancer-specific options
- Add IGV.js UPD, RHO and TIDDIT coverage wig tracks.


### Fixed
- Slightly darker page background
- Fixed an issued with parsed conservation values from CSQ
- Clinvar submissions accessible to all users of an institute
- Header toolbar when on Clinvar page now shows institute name correctly
- Case should not always inactivate upon update
- Show dismissed snv cancer variants as grey on the cancer variants page
- Improved style of mappability link and local observations on variant page
- Convert all the GET requests to the igv view to POST request
- Error when updating gene panels using a file containing BOM chars
- Add/replace gene radio button not working in gene panels


## [4.10.1]

### Fixed
- Fixed issue with opening research variants
- Problem with coveralls not called by Travis CI
- Handle Biomart service down in tests


## [4.10.0]

### Added
- Rank score model in causatives page
- Exportable HPO terms from phenotypes page
- AMP guideline tiers for cancer variants
- Adds scroll for the transcript tab
- Added CLI option to query cases on time since case event was added
- Shadow clinical assessments also on research variants display
- Support for CRAM alignment files
- Improved str variants view : sorting by locus, grouped by allele.
- Delivery report PDF export
- New mosaicism tag option
- Add or modify individuals' age or tissue type from case page
- Display GC and allele depth in causatives table.
- Included primary reference transcript in general report
- Included partial causative variants in general report
- Remove dependency of loqusdb by utilising the CLI

### Fixed
- Fixed update OMIM command bug due to change in the header of the genemap2 file
- Removed Mosaic Tag from Cancer variants
- Fixes issue with unaligned table headers that comes with hidden Datatables
- Layout in general report PDF export
- Fixed issue on the case statistics view. The validation bars didn't show up when all institutes were selected. Now they do.
- Fixed missing path import by importing pathlib.Path
- Handle index inconsistencies in the update index functions
- Fixed layout problems


## [4.9.0]

### Added
- Improved MatchMaker pages, including visible patient contacts email address
- New badges for the github repo
- Links to [GENEMANIA](genemania.org)
- Sort gene panel list on case view.
- More automatic tests
- Allow loading of custom annotations in VCF using the SCOUT_CUSTOM info tag.

### Fixed
- Fix error when a gene is added to an empty dynamic gene panel
- Fix crash when attempting to add genes on incorrect format to dynamic gene panel
- Manual rank variant tags could be saved in a "Select a tag"-state, a problem in the variants view.
- Same case evaluations are no longer shown as gray previous evaluations on the variants page
- Stay on research pages, even if reset, next first buttons are pressed..
- Overlapping variants will now be visible on variant page again
- Fix missing classification comments and links in evaluations page
- All prioritized cases are shown on cases page


## [4.8.3]

### Added

### Fixed
- Bug when ordering sanger
- Improved scrolling over long list of genes/transcripts


## [4.8.2]

### Added

### Fixed
- Avoid opening extra tab for coverage report
- Fixed a problem when rank model version was saved as floats and not strings
- Fixed a problem with displaying dismiss variant reasons on the general report
- Disable load and delete filter buttons if there are no saved filters
- Fix problem with missing verifications
- Remove duplicate users and merge their data and activity


## [4.8.1]

### Added

### Fixed
- Prevent login fail for users with id defined by ObjectId and not email
- Prevent the app from crashing with `AttributeError: 'NoneType' object has no attribute 'message'`


## [4.8.0]

### Added
- Updated Scout to use Bootstrap 4.3
- New looks for Scout
- Improved dashboard using Chart.js
- Ask before inactivating a case where last assigned user leaves it
- Genes can be manually added to the dynamic gene list directly on the case page
- Dynamic gene panels can optionally be used with clinical filter, instead of default gene panel
- Dynamic gene panels get link out to chanjo-report for coverage report
- Load all clinvar variants with clinvar Pathogenic, Likely Pathogenic and Conflicting pathogenic
- Show transcripts with exon numbers for structural variants
- Case sort order can now be toggled between ascending and descending.
- Variants can be marked as partial causative if phenotype is available for case.
- Show a frequency tooltip hover for SV-variants.
- Added support for LDAP login system
- Search snv and structural variants by chromosomal coordinates
- Structural variants can be marked as partial causative if phenotype is available for case.
- Show normal and pathologic limits for STRs in the STR variants view.
- Institute level persistent variant filter settings that can be retrieved and used.
- export causative variants to Excel
- Add support for ROH, WIG and chromosome PNGs in case-view

### Fixed
- Fixed missing import for variants with comments
- Instructions on how to build docs
- Keep sanger order + verification when updating/reloading variants
- Fixed and moved broken filter actions (HPO gene panel and reset filter)
- Fixed string conversion to number
- UCSC links for structural variants are now separated per breakpoint (and whole variant where applicable)
- Reintroduced missing coverage report
- Fixed a bug preventing loading samples using the command line
- Better inheritance models customization for genes in gene panels
- STR variant page back to list button now does its one job.
- Allows to setup scout without a omim api key
- Fixed error causing "favicon not found" flash messages
- Removed flask --version from base cli
- Request rerun no longer changes case status. Active or archived cases inactivate on upload.
- Fixed missing tooltip on the cancer variants page
- Fixed weird Rank cell in variants page
- Next and first buttons order swap
- Added pagination (and POST capability) to cancer variants.
- Improves loading speed for variant page
- Problem with updating variant rank when no variants
- Improved Clinvar submission form
- General report crashing when dismissed variant has no valid dismiss code
- Also show collaborative case variants on the All variants view.
- Improved phenotype search using dataTables.js on phenotypes page
- Search and delete users with `email` instead of `_id`
- Fixed css styles so that multiselect options will all fit one column


## [4.7.3]

### Added
- RankScore can be used with VCFs for vcf_cancer files

### Fixed
- Fix issue with STR view next page button not doing its one job.

### Deleted
- Removed pileup as a bam viewing option. This is replaced by IGV


## [4.7.2]

### Added
- Show earlier ACMG classification in the variant list

### Fixed
- Fixed igv search not working due to igv.js dist 2.2.17
- Fixed searches for cases with a gene with variants pinned or marked causative.
- Load variant pages faster after fixing other causatives query
- Fixed mitochondrial report bug for variants without genes

## [4.7.1]

### Added

### Fixed
- Fixed bug on genes page


## [4.7.0]

### Added
- Export genes and gene panels in build GRCh38
- Search for cases with variants pinned or marked causative in a given gene.
- Search for cases phenotypically similar to a case also from WUI.
- Case variant searches can be limited to similar cases, matching HPO-terms,
  phenogroups and cohorts.
- De-archive reruns and flag them as 'inactive' if archived
- Sort cases by analysis_date, track or status
- Display cases in the following order: prioritized, active, inactive, archived, solved
- Assign case to user when user activates it or asks for rerun
- Case becomes inactive when it has no assignees
- Fetch refseq version from entrez and use it in clinvar form
- Load and export of exons for all genes, independent on refseq
- Documentation for loading/updating exons
- Showing SV variant annotations: SV cgh frequencies, gnomad-SV, local SV frequencies
- Showing transcripts mapping score in segmental duplications
- Handle requests to Ensembl Rest API
- Handle requests to Ensembl Rest Biomart
- STR variants view now displays GT and IGV link.
- Description field for gene panels
- Export exons in build 37 and 38 using the command line

### Fixed
- Fixes of and induced by build tests
- Fixed bug affecting variant observations in other cases
- Fixed a bug that showed wrong gene coverage in general panel PDF export
- MT report only shows variants occurring in the specific individual of the excel sheet
- Disable SSL certifcate verification in requests to chanjo
- Updates how intervaltree and pymongo is used to void deprecated functions
- Increased size of IGV sample tracks
- Optimized tests


## [4.6.1]

### Added

### Fixed
- Missing 'father' and 'mother' keys when parsing single individual cases


## [4.6.0]

### Added
- Description of Scout branching model in CONTRIBUTING doc
- Causatives in alphabetical order, display ACMG classification and filter by gene.
- Added 'external' to the list of analysis type options
- Adds functionality to display "Tissue type". Passed via load config.
- Update to IGV 2.

### Fixed
- Fixed alignment visualization and vcf2cytosure availability for demo case samples
- Fixed 3 bugs affecting SV pages visualization
- Reintroduced the --version cli option
- Fixed variants query by panel (hpo panel + gene panel).
- Downloaded MT report contains excel files with individuals' display name
- Refactored code in parsing of config files.


## [4.5.1]

### Added

### Fixed
- update requirement to use PyYaml version >= 5.1
- Safer code when loading config params in cli base


## [4.5.0]

### Added
- Search for similar cases from scout view CLI
- Scout cli is now invoked from the app object and works under the app context

### Fixed
- PyYaml dependency fixed to use version >= 5.1


## [4.4.1]

### Added
- Display SV rank model version when available

### Fixed
- Fixed upload of delivery report via API


## [4.4.0]

### Added
- Displaying more info on the Causatives page and hiding those not causative at the case level
- Add a comment text field to Sanger order request form, allowing a message to be included in the email
- MatchMaker Exchange integration
- List cases with empty synopsis, missing HPO terms and phenotype groups.
- Search for cases with open research list, or a given case status (active, inactive, archived)

### Fixed
- Variant query builder split into several functions
- Fixed delivery report load bug


## [4.3.3]

### Added
- Different individual table for cancer cases

### Fixed
- Dashboard collects validated variants from verification events instead of using 'sanger' field
- Cases shared with collaborators are visible again in cases page
- Force users to select a real institute to share cases with (actionbar select fix)


## [4.3.2]

### Added
- Dashboard data can be filtered using filters available in cases page
- Causatives for each institute are displayed on a dedicated page
- SNVs and and SVs are searchable across cases by gene and rank score
- A more complete report with validated variants is downloadable from dashboard

### Fixed
- Clinsig filter is fixed so clinsig numerical values are returned
- Split multi clinsig string values in different elements of clinsig array
- Regex to search in multi clinsig string values or multi revstat string values
- It works to upload vcf files with no variants now
- Combined Pileup and IGV alignments for SVs having variant start and stop on the same chromosome


## [4.3.1]

### Added
- Show calls from all callers even if call is not available
- Instructions to install cairo and pango libs from WeasyPrint page
- Display cases with number of variants from CLI
- Only display cases with number of variants above certain treshold. (Also CLI)
- Export of verified variants by CLI or from the dashboard
- Extend case level queries with default panels, cohorts and phenotype groups.
- Slice dashboard statistics display using case level queries
- Add a view where all variants for an institute can be searched across cases, filtering on gene and rank score. Allows searching research variants for cases that have research open.

### Fixed
- Fixed code to extract variant conservation (gerp, phyloP, phastCons)
- Visualization of PDF-exported gene panels
- Reintroduced the exon/intron number in variant verification email
- Sex and affected status is correctly displayed on general report
- Force number validation in SV filter by size
- Display ensembl transcripts when no refseq exists


## [4.3.0]

### Added
- Mosaicism tag on variants
- Show and filter on SweGen frequency for SVs
- Show annotations for STR variants
- Show all transcripts in verification email
- Added mitochondrial export
- Adds alternative to search for SVs shorter that the given length
- Look for 'bcftools' in the `set` field of VCFs
- Display digenic inheritance from OMIM
- Displays what refseq transcript that is primary in hgnc

### Fixed

- Archived panels displays the correct date (not retroactive change)
- Fixed problem with waiting times in gene panel exports
- Clinvar fiter not working with human readable clinsig values

## [4.2.2]

### Fixed
- Fixed gene panel create/modify from CSV file utf-8 decoding error
- Updating genes in gene panels now supports edit comments and entry version
- Gene panel export timeout error

## [4.2.1]

### Fixed
- Re-introduced gene name(s) in verification email subject
- Better PDF rendering for excluded variants in report
- Problem to access old case when `is_default` did not exist on a panel


## [4.2.0]

### Added
- New index on variant_id for events
- Display overlapping compounds on variants view

### Fixed
- Fixed broken clinical filter


## [4.1.4]

### Added
- Download of filtered SVs

### Fixed
- Fixed broken download of filtered variants
- Fixed visualization issue in gene panel PDF export
- Fixed bug when updating gene names in variant controller


## [4.1.3]

### Fixed
- Displays all primary transcripts


## [4.1.2]

### Added
- Option add/replace when updating a panel via CSV file
- More flexible versioning of the gene panels
- Printing coverage report on the bottom of the pdf case report
- Variant verification option for SVs
- Logs uri without pwd when connecting
- Disease-causing transcripts in case report
- Thicker lines in case report
- Supports HPO search for cases, both terms or if described in synopsis
- Adds sanger information to dashboard

### Fixed
- Use db name instead of **auth** as default for authentication
- Fixes so that reports can be generated even with many variants
- Fixed sanger validation popup to show individual variants queried by user and institute.
- Fixed problem with setting up scout
- Fixes problem when exac file is not available through broad ftp
- Fetch transcripts for correct build in `adapter.hgnc_gene`

## [4.1.1]
- Fix problem with institute authentication flash message in utils
- Fix problem with comments
- Fix problem with ensembl link


## [4.1.0]

### Added
- OMIM phenotypes to case report
- Command to download all panel app gene panels `scout load panel --panel-app`
- Links to genenames.org and omim on gene page
- Popup on gene at variants page with gene information
- reset sanger status to "Not validated" for pinned variants
- highlight cases with variants to be evaluated by Sanger on the cases page
- option to point to local reference files to the genome viewer pileup.js. Documented in `docs.admin-guide.server`
- option to export single variants in `scout export variants`
- option to load a multiqc report together with a case(add line in load config)
- added a view for searching HPO terms. It is accessed from the top left corner menu
- Updates the variants view for cancer variants. Adds a small cancer specific filter for known variants
- Adds hgvs information on cancer variants page
- Adds option to update phenotype groups from CLI

### Fixed
- Improved Clinvar to submit variants from different cases. Fixed HPO terms in casedata according to feedback
- Fixed broken link to case page from Sanger modal in cases view
- Now only cases with non empty lists of causative variants are returned in `adapter.case(has_causatives=True)`
- Can handle Tumor only samples
- Long lists of HGNC symbols are now possible. This was previously difficult with manual, uploaded or by HPO search when changing filter settings due to GET request limitations. Relevant pages now use POST requests. Adds the dynamic HPO panel as a selection on the gene panel dropdown.
- Variant filter defaults to default panels also on SV and Cancer variants pages.

## [4.0.0]

### WARNING ###

This is a major version update and will require that the backend of pre releases is updated.
Run commands:

```
$scout update genes
$scout update hpo
```

- Created a Clinvar submission tool, to speed up Clinvar submission of SNVs and SVs
- Added an analysis report page (html and PDF format) containing phenotype, gene panels and variants that are relevant to solve a case.

### Fixed
- Optimized evaluated variants to speed up creation of case report
- Moved igv and pileup viewer under a common folder
- Fixed MT alignment view pileup.js
- Fixed coordinates for SVs with start chromosome different from end chromosome
- Global comments shown across cases and institutes. Case-specific variant comments are shown only for that specific case.
- Links to clinvar submitted variants at the cases level
- Adapts clinvar parsing to new format
- Fixed problem in `scout update user` when the user object had no roles
- Makes pileup.js use online genome resources when viewing alignments. Now any instance of Scout can make use of this functionality.
- Fix ensembl link for structural variants
- Works even when cases does not have `'madeline_info'`
- Parses Polyphen in correct way again
- Fix problem with parsing gnomad from VEP

### Added
- Added a PDF export function for gene panels
- Added a "Filter and export" button to export custom-filtered SNVs to CSV file
- Dismiss SVs
- Added IGV alignments viewer
- Read delivery report path from case config or CLI command
- Filter for spidex scores
- All HPO terms are now added and fetched from the correct source (https://github.com/obophenotype/human-phenotype-ontology/blob/master/hp.obo)
- New command `scout update hpo`
- New command `scout update genes` will fetch all the latest information about genes and update them
- Load **all** variants found on chromosome **MT**
- Adds choice in cases overview do show as many cases as user like

### Removed
- pileup.min.js and pileup css are imported from a remote web location now
- All source files for HPO information, this is instead fetched directly from source
- All source files for gene information, this is instead fetched directly from source

## [3.0.0]
### Fixed
- hide pedigree panel unless it exists

## [1.5.1] - 2016-07-27
### Fixed
- look for both ".bam.bai" and ".bai" extensions

## [1.4.0] - 2016-03-22
### Added
- support for local frequency through loqusdb
- bunch of other stuff

## [1.3.0] - 2016-02-19
### Fixed
- Update query-phenomizer and add username/password

### Changed
- Update the way a case is checked for rerun-status

### Added
- Add new button to mark a case as "checked"
- Link to clinical variants _without_ 1000G annotation

## [1.2.2] - 2016-02-18
### Fixed
- avoid filtering out variants lacking ExAC and 1000G annotations

## [1.1.3] - 2015-10-01
### Fixed
- persist (clinical) filter when clicking load more
- fix #154 by robustly setting clinical filter func. terms

## [1.1.2] - 2015-09-07
### Fixed
- avoid replacing coverage report with none
- update SO terms, refactored

## [1.1.1] - 2015-08-20
### Fixed
- fetch case based on collaborator status (not owner)

## [1.1.0] - 2015-05-29
### Added
- link(s) to SNPedia based on RS-numbers
- new Jinja filter to "humanize" decimal numbers
- show gene panels in variant view
- new Jinja filter for decoding URL encoding
- add indicator to variants in list that have comments
- add variant number threshold and rank score threshold to load function
- add event methods to mongo adapter
- add tests for models
- show badge "old" if comment was written for a previous analysis

### Changed
- show cDNA change in transcript summary unless variant is exonic
- moved compounds table further up the page
- show dates for case uploads in ISO format
- moved variant comments higher up on page
- updated documentation for pages
- read in coverage report as blob in database and serve directly
- change ``OmimPhenotype`` to ``PhenotypeTerm``
- reorganize models sub-package
- move events (and comments) to separate collection
- only display prev/next links for the research list
- include variant type in breadcrumbs e.g. "Clinical variants"

### Removed
- drop dependency on moment.js

### Fixed
- show the same level of detail for all frequencies on all pages
- properly decode URL encoded symbols in amino acid/cDNA change strings
- fixed issue with wipe permissions in MongoDB
- include default gene lists in "variants" link in breadcrumbs

## [1.0.2] - 2015-05-20
### Changed
- update case fetching function

### Fixed
- handle multiple cases with same id

## [1.0.1] - 2015-04-28
### Fixed
- Fix building URL parameters in cases list Vue component

## [1.0.0] - 2015-04-12
Codename: Sara Lund

![Release 1.0](artwork/releases/release-1-0.jpg)

### Added
- Add email logging for unexpected errors
- New command line tool for deleting case

### Changed
- Much improved logging overall
- Updated documentation/usage guide
- Removed non-working IGV link

### Fixed
- Show sample display name in GT call
- Various small bug fixes
- Make it easier to hover over popups

## [0.0.2-rc1] - 2015-03-04
### Added
- add protein table for each variant
- add many more external links
- add coverage reports as PDFs

### Changed
- incorporate user feedback updates
- big refactor of load scripts

## [0.0.2-rc2] - 2015-03-04
### Changes
- add gene table with gene description
- reorganize inheritance models box

### Fixed
- avoid overwriting gene list on "research" load
- fix various bugs in external links

## [0.0.2-rc3] - 2015-03-05
### Added
- Activity log feed to variant view
- Adds protein change strings to ODM and Sanger email

### Changed
- Extract activity log component to macro

### Fixes
- Make Ensembl transcript links use archive website<|MERGE_RESOLUTION|>--- conflicted
+++ resolved
@@ -8,12 +8,9 @@
 ### Added
 - Introduced a `reset dismiss variant` verb
 - Button to reset all dismissed variants for a case
-<<<<<<< HEAD
-- Add additional information to SNV verification emails
-=======
 - Add black border to ideograms
 - Show ClinVar annotations on variantS page
->>>>>>> 9a854eba
+- Add additional information to SNV verification emails
 ### Fixed
 - Center initial igv view on variant start with SNV/indels
 - Don't set initial igv view to negative coordinates
