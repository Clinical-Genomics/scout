# Change Log
All notable changes to this project will be documented in this file.
This project adheres to [Semantic Versioning](http://semver.org/).

About changelog [here](https://keepachangelog.com/en/1.0.0/)


## [x.x.x]

### Added
- Updated Scout to use Bootstrap 4.3
- New looks for Scout
- Improved dashboard using Chart.js
- Ask before inactivating a case where last assigned user leaves it
- Genes can be manually added to the dynamic gene list directly on the case page
- Dynanmic gene panels can optionally be used with clinical filter, instead of default gene panel
- Load all clinvar variants with clinvar Pathogenic, Likely Pathogenic and Conflicting pathogenic
- Show transcripts with exon numbers for structural variants

### fixed

- Fixed missing import for variants with comments
- Instructions on how to build docs
- Keep sanger order + verification when updating/reloading variants
- Fixed and moved broken filter actions (HPO gene panel and reset filter)
<<<<<<< HEAD
- UCSC links for structural variants are now separated per breakpoint (and whole variant where applicable)
=======
- Fixed string conversion to number
>>>>>>> dee35c17

## [4.7.3]

### Added
- RankScore can be used with VCFs for vcf_cancer files

### Fixed
- Fix issue with STR view next page button not doing its one job.

### Deleted
- Removed pileup as a bam viewing option. This is replaced by IGV


## [4.7.2]

### Added
- Show earlier ACMG classification in the variant list

### Fixed
- Fixed igv search not working due to igv.js dist 2.2.17
- Fixed searches for cases with a gene with variants pinned or marked causative.
- Load variant pages faster after fixing other causatives query
- Fixed mitochondrial report bug for variants without genes

## [4.7.1]

### Added

### Fixed
- Fixed bug on genes page


## [4.7.0]

### Added
- Export genes and gene panels in build GRCh38
- Search for cases with variants pinned or marked causative in a given gene.
- Search for cases phenotypically similar to a case also from WUI.
- Case variant searches can be limited to similar cases, matching HPO-terms,
  phenogroups and cohorts.
- De-archive reruns and flag them as 'inactive' if archived
- Sort cases by analysis_date, track or status
- Display cases in the following order: prioritized, active, inactive, archived, solved
- Assign case to user when user activates it or asks for rerun
- Case becomes inactive when it has no assignees
- Fetch refseq version from entrez and use it in clinvar form
- Load and export of exons for all genes, independent on refseq
- Documentation for loading/updating exons
- Showing SV variant annotations: SV cgh frequencies, gnomad-SV, local SV frequencies
- Showing transcripts mapping score in segmental duplications
- Handle requests to Ensembl Rest API  
- Handle requests to Ensembl Rest Biomart
- STR variants view now displays GT and IGV link.
- Description field for gene panels
- Export exons in build 37 and 38 using the command line

### Fixed
- Fixes of and induced by build tests
- Fixed bug affecting variant observations in other cases
- Fixed a bug that showed wrong gene coverage in general panel PDF export
- MT report only shows variants occurring in the specific individual of the excel sheet
- Disable SSL certifcate verification in requests to chanjo
- Updates how intervaltree and pymongo is used to void deprecated functions
- Increased size of IGV sample tracks
- Optimized tests


## [4.6.1]

### Added

### Fixed
- Missing 'father' and 'mother' keys when parsing single individual cases


## [4.6.0]

### Added
- Description of Scout branching model in CONTRIBUTING doc
- Causatives in alphabetical order, display ACMG classification and filter by gene.
- Added 'external' to the list of analysis type options
- Adds functionality to display "Tissue type". Passed via load config.
- Update to IGV 2.

### Fixed
- Fixed alignment visualization and vcf2cytosure availability for demo case samples
- Fixed 3 bugs affecting SV pages visualization
- Reintroduced the --version cli option
- Fixed variants query by panel (hpo panel + gene panel).
- Downloaded MT report contains excel files with individuals' display name
- Refactored code in parsing of config files.


## [4.5.1]

### Added

### Fixed
- update requirement to use PyYaml version >= 5.1
- Safer code when loading config params in cli base


## [4.5.0]

### Added
- Search for similar cases from scout view CLI
- Scout cli is now invoked from the app object and works under the app context

### Fixed
- PyYaml dependency fixed to use version >= 5.1


## [4.4.1]

### Added
- Display SV rank model version when available

### Fixed
- Fixed upload of delivery report via API


## [4.4.0]

### Added
- Displaying more info on the Causatives page and hiding those not causative at the case level
- Add a comment text field to Sanger order request form, allowing a message to be included in the email
- MatchMaker Exchange integration
- List cases with empty synopsis, missing HPO terms and phenotype groups.
- Search for cases with open research list, or a given case status (active, inactive, archived)

### Fixed
- Variant query builder split into several functions
- Fixed delivery report load bug


## [4.3.3]

### Added
- Different individual table for cancer cases

### Fixed
- Dashboard collects validated variants from verification events instead of using 'sanger' field
- Cases shared with collaborators are visible again in cases page
- Force users to select a real institute to share cases with (actionbar select fix)


## [4.3.2]

### Added
- Dashboard data can be filtered using filters available in cases page
- Causatives for each institute are displayed on a dedicated page
- SNVs and and SVs are searchable across cases by gene and rank score
- A more complete report with validated variants is downloadable from dashboard

### Fixed
- Clinsig filter is fixed so clinsig numerical values are returned
- Split multi clinsig string values in different elements of clinsig array
- Regex to search in multi clinsig string values or multi revstat string values
- It works to upload vcf files with no variants now
- Combined Pileup and IGV alignments for SVs having variant start and stop on the same chromosome


## [4.3.1]

### Added
- Show calls from all callers even if call is not available
- Instructions to install cairo and pango libs from WeasyPrint page
- Display cases with number of variants from CLI
- Only display cases with number of variants above certain treshold. (Also CLI)
- Export of verified variants by CLI or from the dashboard
- Extend case level queries with default panels, cohorts and phenotype groups.
- Slice dashboard statistics display using case level queries
- Add a view where all variants for an institute can be searched across cases, filtering on gene and rank score. Allows searching research variants for cases that have research open.

### Fixed
- Fixed code to extract variant conservation (gerp, phyloP, phastCons)
- Visualization of PDF-exported gene panels
- Reintroduced the exon/intron number in variant verification email
- Sex and affected status is correctly displayed on general report
- Force number validation in SV filter by size
- Display ensembl transcripts when no refseq exists


## [4.3.0]

### Added
- Mosaicism tag on variants
- Show and filter on SweGen frequency for SVs
- Show annotations for STR variants
- Show all transcripts in verification email
- Added mitochondrial export
- Adds alternative to search for SVs shorter that the given length
- Look for 'bcftools' in the `set` field of VCFs
- Display digenic inheritance from OMIM
- Displays what refseq transcript that is primary in hgnc

### Fixed

- Archived panels displays the correct date (not retroactive change)
- Fixed problem with waiting times in gene panel exports
- Clinvar fiter not working with human readable clinsig values

## [4.2.2]

### Fixed
- Fixed gene panel create/modify from CSV file utf-8 decoding error
- Updating genes in gene panels now supports edit comments and entry version
- Gene panel export timeout error

## [4.2.1]

### Fixed
- Re-introduced gene name(s) in verification email subject
- Better PDF rendering for excluded variants in report
- Problem to access old case when `is_default` did not exist on a panel


## [4.2.0]

### Added
- New index on variant_id for events
- Display overlapping compounds on variants view

### Fixed
- Fixed broken clinical filter


## [4.1.4]

### Added
- Download of filtered SVs

### Fixed
- Fixed broken download of filtered variants
- Fixed visualization issue in gene panel PDF export
- Fixed bug when updating gene names in variant controller


## [4.1.3]

### Fixed
- Displays all primary transcripts


## [4.1.2]

### Added
- Option add/replace when updating a panel via CSV file
- More flexible versioning of the gene panels
- Printing coverage report on the bottom of the pdf case report
- Variant verification option for SVs
- Logs uri without pwd when connecting
- Disease-causing transcripts in case report
- Thicker lines in case report
- Supports HPO search for cases, both terms or if described in synopsis
- Adds sanger information to dashboard

### Fixed
- Use db name instead of **auth** as default for authentication
- Fixes so that reports can be generated even with many variants
- Fixed sanger validation popup to show individual variants queried by user and institute.
- Fixed problem with setting up scout
- Fixes problem when exac file is not available through broad ftp
- Fetch transcripts for correct build in `adapter.hgnc_gene`

## [4.1.1]
- Fix problem with institute authentication flash message in utils
- Fix problem with comments
- Fix problem with ensembl link


## [4.1.0]

### Added
- OMIM phenotypes to case report
- Command to download all panel app gene panels `scout load panel --panel-app`
- Links to genenames.org and omim on gene page
- Popup on gene at variants page with gene information
- reset sanger status to "Not validated" for pinned variants
- highlight cases with variants to be evaluated by Sanger on the cases page
- option to point to local reference files to the genome viewer pileup.js. Documented in `docs.admin-guide.server`
- option to export single variants in `scout export variants`
- option to load a multiqc report together with a case(add line in load config)
- added a view for searching HPO terms. It is accessed from the top left corner menu
- Updates the variants view for cancer variants. Adds a small cancer specific filter for known variants
- Adds hgvs information on cancer variants page
- Adds option to update phenotype groups from CLI

### Fixed
- Improved Clinvar to submit variants from different cases. Fixed HPO terms in casedata according to feedback
- Fixed broken link to case page from Sanger modal in cases view
- Now only cases with non empty lists of causative variants are returned in `adapter.case(has_causatives=True)`
- Can handle Tumor only samples
- Long lists of HGNC symbols are now possible. This was previously difficult with manual, uploaded or by HPO search when changing filter settings due to GET request limitations. Relevant pages now use POST requests. Adds the dynamic HPO panel as a selection on the gene panel dropdown.
- Variant filter defaults to default panels also on SV and Cancer variants pages.

## [4.0.0]

### WARNING ###

This is a major version update and will require that the backend of pre releases is updated.
Run commands:

```
$scout update genes
$scout update hpo
```

- Created a Clinvar submission tool, to speed up Clinvar submission of SNVs and SVs
- Added an analysis report page (html and PDF format) containing phenotype, gene panels and variants that are relevant to solve a case.

### Fixed
- Optimized evaluated variants to speed up creation of case report
- Moved igv and pileup viewer under a common folder
- Fixed MT alignment view pileup.js
- Fixed coordinates for SVs with start chromosome different from end chromosome
- Global comments shown across cases and institutes. Case-specific variant comments are shown only for that specific case.
- Links to clinvar submitted variants at the cases level
- Adapts clinvar parsing to new format
- Fixed problem in `scout update user` when the user object had no roles
- Makes pileup.js use online genome resources when viewing alignments. Now any instance of Scout can make use of this functionality.
- Fix ensembl link for structural variants
- Works even when cases does not have `'madeline_info'`
- Parses Polyphen in correct way again
- Fix problem with parsing gnomad from VEP

### Added
- Added a PDF export function for gene panels
- Added a "Filter and export" button to export custom-filtered SNVs to CSV file
- Dismiss SVs
- Added IGV alignments viewer
- Read delivery report path from case config or CLI command
- Filter for spidex scores
- All HPO terms are now added and fetched from the correct source (https://github.com/obophenotype/human-phenotype-ontology/blob/master/hp.obo)
- New command `scout update hpo`
- New command `scout update genes` will fetch all the latest information about genes and update them
- Load **all** variants found on chromosome **MT**
- Adds choice in cases overview do show as many cases as user like

### Removed
- pileup.min.js and pileup css are imported from a remote web location now
- All source files for HPO information, this is instead fetched directly from source
- All source files for gene information, this is instead fetched directly from source

## [3.0.0]
### Fixed
- hide pedigree panel unless it exists

## [1.5.1] - 2016-07-27
### Fixed
- look for both ".bam.bai" and ".bai" extensions

## [1.4.0] - 2016-03-22
### Added
- support for local frequency through loqusdb
- bunch of other stuff

## [1.3.0] - 2016-02-19
### Fixed
- Update query-phenomizer and add username/password

### Changed
- Update the way a case is checked for rerun-status

### Added
- Add new button to mark a case as "checked"
- Link to clinical variants _without_ 1000G annotation

## [1.2.2] - 2016-02-18
### Fixed
- avoid filtering out variants lacking ExAC and 1000G annotations

## [1.1.3] - 2015-10-01
### Fixed
- persist (clinical) filter when clicking load more
- fix #154 by robustly setting clinical filter func. terms

## [1.1.2] - 2015-09-07
### Fixed
- avoid replacing coverage report with none
- update SO terms, refactored

## [1.1.1] - 2015-08-20
### Fixed
- fetch case based on collaborator status (not owner)

## [1.1.0] - 2015-05-29
### Added
- link(s) to SNPedia based on RS-numbers
- new Jinja filter to "humanize" decimal numbers
- show gene panels in variant view
- new Jinja filter for decoding URL encoding
- add indicator to variants in list that have comments
- add variant number threshold and rank score threshold to load function
- add event methods to mongo adapter
- add tests for models
- show badge "old" if comment was written for a previous analysis

### Changed
- show cDNA change in transcript summary unless variant is exonic
- moved compounds table further up the page
- show dates for case uploads in ISO format
- moved variant comments higher up on page
- updated documentation for pages
- read in coverage report as blob in database and serve directly
- change ``OmimPhenotype`` to ``PhenotypeTerm``
- reorganize models sub-package
- move events (and comments) to separate collection
- only display prev/next links for the research list
- include variant type in breadcrumbs e.g. "Clinical variants"

### Removed
- drop dependency on moment.js

### Fixed
- show the same level of detail for all frequencies on all pages
- properly decode URL encoded symbols in amino acid/cDNA change strings
- fixed issue with wipe permissions in MongoDB
- include default gene lists in "variants" link in breadcrumbs

## [1.0.2] - 2015-05-20
### Changed
- update case fetching function

### Fixed
- handle multiple cases with same id

## [1.0.1] - 2015-04-28
### Fixed
- Fix building URL parameters in cases list Vue component

## [1.0.0] - 2015-04-12
Codename: Sara Lund

![Release 1.0](artwork/releases/release-1-0.jpg)

### Added
- Add email logging for unexpected errors
- New command line tool for deleting case

### Changed
- Much improved logging overall
- Updated documentation/usage guide
- Removed non-working IGV link

### Fixed
- Show sample display name in GT call
- Various small bug fixes
- Make it easier to hover over popups

## [0.0.2-rc1] - 2015-03-04
### Added
- add protein table for each variant
- add many more external links
- add coverage reports as PDFs

### Changed
- incorporate user feedback updates
- big refactor of load scripts

## [0.0.2-rc2] - 2015-03-04
### Changes
- add gene table with gene description
- reorganize inheritance models box

### Fixed
- avoid overwriting gene list on "research" load
- fix various bugs in external links

## [0.0.2-rc3] - 2015-03-05
### Added
- Activity log feed to variant view
- Adds protein change strings to ODM and Sanger email

### Changed
- Extract activity log component to macro

### Fixes
- Make Ensembl transcript links use archive website<|MERGE_RESOLUTION|>--- conflicted
+++ resolved
@@ -23,11 +23,9 @@
 - Instructions on how to build docs
 - Keep sanger order + verification when updating/reloading variants
 - Fixed and moved broken filter actions (HPO gene panel and reset filter)
-<<<<<<< HEAD
+- Fixed string conversion to number
 - UCSC links for structural variants are now separated per breakpoint (and whole variant where applicable)
-=======
-- Fixed string conversion to number
->>>>>>> dee35c17
+
 
 ## [4.7.3]
 
