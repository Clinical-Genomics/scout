--- conflicted
+++ resolved
@@ -4,20 +4,18 @@
 
 About changelog [here](https://keepachangelog.com/en/1.0.0/)
 
-<<<<<<< HEAD
 ## [unreleased]
 ### Added
 - A summary table of pinned variants on the cancer case general report
-=======
+
+
 ## [4.65.1]
->>>>>>> 00a508e8
 ### Fixed
 - Visibility of `Gene(s)` badges on SV VariantS page
 - Hide dismiss bar on SV page not working well
 - Delivery report PDF download
 - Saving Pipeline version file when loading a case
 - Backport compatible import of importlib metadata for old python versions (<3.8)
-
 
 ## [4.65]
 ### Added
