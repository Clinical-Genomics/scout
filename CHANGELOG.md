# Change Log
All notable changes to this project will be documented in this file.
This project adheres to [Semantic Versioning](http://semver.org/).

About changelog [here](https://keepachangelog.com/en/1.0.0/)

## [unreleased]
### Added
- Bulk dismiss STR variants from variantS page (#5774)
### Changed
- Refactored variantS pages to share an intermediate template (#5774)
<<<<<<< HEAD
- Render the case report's pedigree SVG to a temporary file without Cairo when exporting it to PDF (#5791)
=======
- Removed ClinVar submissions instructions from case pages - it's still present on the ClinVar submissions page (#5806)
>>>>>>> 7ef74594
### Fixed
- Filter `f` hotkey not working on cancer variantS pages (#5788)
- IGV.js updated to v3.5.4 (#5790)
- Broken ClinVar germline submission page when submission contains SVs (#5805)

## [4.105.2]
### Fixed
- Downgrade igv.js to 3.5.0 to restore alignment track popupData (#5783)
- CN profile button not to dim for visited links (#5787)
- Saving an SNV variant in a germline ClinVar submission object without specifying HGVS and transcript (#5804)

## [4.105.1]
### Fixed
- uv lockfile update (#5780)

## [4.105]
### Added
- Support for variants annotated with an unmodified ClinVar VCF (#5691)
- Parse and display copy number on SV page, genotype table (#5692)
- Bootstrap-based pagination on variantS pages (#5697)
- More transcript insights on variant summary for SV variants hitting max 5 genes (#5706)
- Button to export ACMG classifications to PDF (#5715)
- CLINSIG table on SV variant page (#5718)
- Search genes at breakpoint for larger SVs (#5722)
- Code for refreshing id token, if needed. To be used for authenticated requests to chanjo2 (#5532)
- Genotypes on `Search SNVs & SVs` page (#5737)
- Display the number of fusion variants on the variantS page, just like the other variant types (#5754)
- Keyboard shortcuts on the variantS pages - see the updated user guide for details (#5768)
### Changed
- Better access to ALT allele for SVs (#5694)
- Remove unused `variant_count` parameter from several functions involved with variant queries (#5700)
- Consolidated and simplified case handling tests (#5708)
- Authorize access to IGV.js track files at endpoint, instead of by session cookie. Allows huge case groups and many open IGV.js sessions. (#5712)
- On the variant page, the corresponding button opens the ACMG and CCV classification tools in a new tab (#5723)
- Fix CLI parameter typo --rank-treshold with backward-compatible alias and deprecation warning (#5720)
- Safer redirect to previous page for all views and controllers still using `redirect(request.referrer)`(#5721)
- Default paraphase igv.js track settings: color by YC, squish, extend visibility window, auto-height and place last in view. (#5724)
- Chanjo2 requests are sent with OIDC id token, if available (#5532)
- Refactored and simplified SV, cancer SV and MEI variants views (#5701)
- Replaced deprecated `flask-ldapconn` library with `flask-ldap3-login`. Modified LDAP login module accordingly (#5719)
- Update IGV.js to v3.5.3 (#5757)
- Specify in the MT report that Chanjo2 stats are based on full chromosomes MT and 14, not transcript intervals. (#5771)
### Fixed
- Typo in PR template (#5682)
- Highlight affected individuals/samples on `GT call` tables (#5683)
- Refactored and simplified the LoqusDB archived observations table. -1 is no longer shown for missing observations (#5680)
- Fix a parsing issue with VEP annotations done with `--check_existing` where the `CSQ` key `CLIN_SIG` would be prioritised over `CLINVAR` (#5691)
- Display variant rank score 0 (#5699)
- Show only IGV link to breakpoint1 for SVs of sub-category INS (#5694)
- Allow updating case owner on `scout load case -u` (#5681)
- Missing query results on STR variantS page (#5713)
- Links to variants with missing rank scores from Causatives and Verified pages (#5715)
- Clinical filter button on research variants, wrongly redirecting to respective clinical variants pages (#5725)
- Pagination to handle empty search results (#5727)
- Gene variants page to return all resulting variants again (#5727)
- Gene panel parsing if gene doesn't contain an identifier (#5733)
- Include both chanjo and chanjo2 stats on MT report (#5686)
- Institute cases filtering with Has ClinVar submissions checkbox (#5735)
- Display plain variant rank score also if norm rank score is missing (#5738)
- Missing cairo runtime dependency (#5750)
- Fix pagination for somatic SVs (#5746)
- Fix display of STR MC for cases with GT "./0" calls (#5749)
- Build full HGNC genes for STR variants with HGNCId on load (#5751)
- Use proper end position for large SVs when looking up edge genes (#5755)
- Fixed crash on the Gene Panel page when changes to the same panel version were applied from multiple browser tabs (#5762 and #5765)
- Sort STRs primarily by HGNC symbol, if available (#5763)
- Refresh login token on stale case pages before submitting chanjo2 forms (#5772)
- Safer code in gene panel parsing (#5778)

## [4.104]
### Added
- Parsing variant's`local_obs_cancer_somatic_panel_old` and `local_obs_cancer_somatic_panel_old_freq`from `Cancer_Somatic_Panel_Obs` and `Cancer_Somatic_Panel_Frq` INFO keys respectively (#5594)
- Filter cancer variants by archived number of cancer somatic panel observations (#5598)
- Export Managed Variants: CLI now supports `--category` to filter by one or more categories (snv, sv, cancer_snv, cancer_sv). Defaults to all. (#5608)
- New form to create/edit users on the general users page (visible to admin users only) (#5610 and #5613)
- Scout-Reviewer-Service endpoint to visualise PacBio trgt called expansions (#5611)
- Updated the documentation with instructions on how, as an admin, to add/edit/remove users from the main users page (#5625)
- Button to remove users from the main users page (visible to admins only) (#5612)
- New `"P-value`, `abs log₂FC` and `abs ΔΨ` WTS filters options (#5639)
- ESCAT tiers for cancer SNVs (#5660)
### Changed
- Avoid `utcnow()` deprecated code by installing Flask-Login from its main branch (#5592)
- Compute chanjo2 coverage on exons only when at least case individual has analysis_type=panel (#5601)
- Display conservation scores for PHAST, GERP and phyloP alongside "Conserved" or "NotConserved" (#5593)
- Exporting managed variants from the command line with the `--collaborator` option will return variants from the specified institute plus those not assigned to any institute (#5607)
- Safer redirect to previous page for variants views (#5599)
- Make whole caseS row clickable link for case page (#5620)
- Make whole variantS row clickable link for variant page (#5618)
- Refined the filtering logic for Clinical WTS variants. The clinical filter now selects variants with either `padjust` < 0.05 or (`p_adjust_gene` < 0.1 and abs(`delta_psi`) > 0.1), for OUTRIDER expression variants and FRASER splicing variants respectively (#5630)
- Removing git installers when building Docker images (#5644)
- Refactored the parsing of the app config file so there exists only one centralized loader for both cli and web app (#5638)
- Restrict gene-overlapping variants (DNA and WTS outliers) search to variants found in affected individuals (#5623, #5659)
- Update command: `scout export variants` now `scout export causatives` (backward-compatible) (#5654)
- Show estimated VAF% also for panel and WES SNVs, much as for MT variants (#5658)
### Fixed
- Treat -1 values as None values when parsing archived LoqusDB frequencies - works retroactively on variantS page, not on variant page yet (#5591)
- Links to SNVs and SVs from SMN CN page (#5600)
- Consistent panel display on variants pages for unselected "All" panels (#5600)
- Bump tj-actions-branch-names GitHub action to v9 (#5605)
- Missing variant key `tool_hits` causing fusion variants page to crash (#5614)
- Add/fix conflicts between ClinGen-CGC-VICC classification criteria to fix discrepancies to Horak et al (#5629)
- Fix display of gene symbols for TRGT loci on variantS page (#5634)
- Parse and store also SpliceAI, CADD scores where all scores are 0. (#5637)
- Git missing from docker bookworm slim image (#5642)
- Matching cancer_snv managed variants failure (#5647)
- Parsing of database name when provided on a .yaml config file (#5663)
- Export causatives command crashing on variants that have been removed (#5665)
- Don't follow row link for checkboxes or other input elements (#5668)
- Parse error on REViewer.trgt case load entries (#5672)
- Fix SpliceAI 0.0 score display (#5675)

## [4.103.3]
### Changed
- Sort institute multiselect alphabetically by display name on 'Search SNVs & SVs' page (#5584)
- Always display STRs sorted by ascending gene symbol (#5580)
### Fixed
- App filter `format_variant_canonical_transcripts` (used on `Search SNVs and SVs` page) crashing when a gene has no canonical transcript (#5582)
- STRs not displaying a repeat locus (#5587)

## [4.103.2]
### Changed
- Display number of available/displayed variants on variantS pages without having to expand search filters (#5571) with collapsing chevron (#5572)
- Update to IGV.js v3.4.1 (#5573)
- Allow autoscaling on IGV tracks, but group alignment scale (#5574)
### Fixed
- Fixed panel filename sanitization in download panel function (#5577)

## [4.103.1]
### Fixed
- Rounding of SV VQ with undefined value (#5568)

## [4.103]
### Added
- Add cancer SNVs to Oncogenicity ClinVar submissions (downloadable json document) (#5449)
- Fold changes values alongside Log2 fold changes values (l2fc) on WTS outliers page (#5536)
- REVEL and SpliceAI scores are now displayed as multi-colored, labeled badges on the variant and report pages (#5537, #5538)
- Filter results in `Search SNVs & SVs` page by one or more institutes (#5539)
- New exome CNV caller GATK CNV (#5557)
- Automatic ClinVar oncogenicity submissions via ClinVar API (#5510)
- Parse and show normalized rank scores (`RankScoreNormalized`) on SNVs (RD & cancer) and SVs (RD) pages (#5554)
- Add MuTect2 SNV caller (used in nf-core/raredisease MT calling) (#5558)
- Option to remove any role assigned to a user, not only the admin role (#5523)
### Changed
- Improved test that checks code collecting other categories of variants overlapping a variant (#5521)
- Enable insertion/deletion size display on IGV.js alignment tracks (#5547)
- LRS STR variant read support (TRGT SD) stored and displayed on variant as ref/alt depth (#5552)
- On `Search SNVs and SVs` page, display multiple HGVS descriptors when variant has more than one gene (#5513)
- Deprecated the `--remove-admin` flag in the update user command line (#5523)
### Fixed
- Instance badge class and config option documentation (#5500)
- Fix incorrect reference to non-existent pymongo.synchronous (#5517)
- More clearly dim cases for empty queries (#5507)
- Case search form enforces numeric input for number of results returned (`Limit` field) (#5519)
- Parsing of canonical transcript in variants genes when variant is outside the coding sequence (#5515)
- Download of a ClinVar submission's json file when observation data is no longer present in the database (#5520)
- Removed extra warnings for missing file types on case loading (#5525)
- Matchmaker Exchange submissions page crashing when one or more cases have no synopsis(#5534)
- Loading PathologicStruc from Stranger annotated TRGT STR files (#5542)
- Badge color for missing REVEL and SpliceAI scores (#5546)
- Truncate long STR RepeatUnit names, from loci missing formal RU just showing ref allele (#5551)
- Do not reorder Sanger sequencing for variants when case is re-uploaded. Just assign Sanger status = ordered to them. (#5504)
- Do not create new variant-associated events, when re-uploading a case. New variant inherits key/values from old evaluated variants (#5507)
- Increased bottom margin in ClinVar submission option on institute's sidebar (#5561)
- `Search SNVs & SVs` for cases which have been removed (#5563)
- SpliceAI label color when variant hits multiple genes (#5565)

## [4.102]
### Added
- ClinVar data with link to ClinVar for variants present on the general case report (#5478)
- Customise Scout instance color and name, by adding INSTANCE_NAME and INSTANCE_COLOR parameters in the app config file (#5479)
- Display local archived frequencies on general case report (#5492)
### Changed
- Refactored and simplified code that fetches case's genome build (#5443)
- On caseS page, dim cases only included from the always display cases with status option (#5464)
- Reuse the variant frequencies table from variant page on case reports (#5478)
- Loading of outliers files (Fraser and Outrider) do not raise error when path to these files is missing or wrong, just a warning (#5486)
- Updated libraries on uv lock file (#5495)
### Fixed
- Fix long STR variant pinned display on case page (#5455)
- Variant page crashing when Loqusdb instance is chosen on institute settings but is not found at the given URL (#5447)
- Show assignees in case list when user ID is different from email (#5460)
- When removing a germline variant from a ClinVar submission, make sure to remove also its associated observations from the database (#5463)
- Chanjo2 genes full coverage check when variant has no genes (#5468)
- Full Flask user logout blocked by session clear (#5470)
- SV page UCSC link for breakpoints did not detect genome build 38 (#5489)
- HPO term deep link URL updated to a working one (#5488)
- Add `str_trid` as a sorting criterion when selecting STRs. This fixes the sort order problem of STRs from cases with genome build 38 (#5491)
- Always use GitHub original for igv.js genomes.json config - it is intended as official backup URL already (#5496)
- Update igv.js to v3.3.0 (#5496)
- Introduced a function that checks redirect URLs to avoid redirection to external sites (#5458)
- Loading of missing outliers files should also not raise error if key exists but is unset (#5497)
- Do not add null references to HPO-associated genes when parsing errors occur (#5472)
- Possibility to change user immediately after logging out from Google Oauth or Keycloak (#5493)
- Trust hgnc_id for unique aliases for HPO-associated genes (#5498)

## [4.101]
### Changed
- Institutes are now sorted by ID on gene panels page (#5436)
- Simplified visualization of previous ACMG and CCV classifications for a variant on variantS page (#5439 & #5440)
- On ClinVar multistep submission form, skip fetching transcript versions for build 38 transcripts which are not MANE Select or MANE Plus Clinical (#5426)
### Fixed
- Malformatted table cell for analysis date on caseS page (#5438)
- Remove "Add to ClinVar submission" button for pinned MEI variants as submission is not supported at the moment (#5442)
- Clinical variant files could once again be read in arbitrary order on load (#5452)
- Fix test_sanger_validation test to be run with a mock app instantiated (#5453)

## [4.100.2]
### Fixed
- Keyerror 'ensembl_transcript_id' when loading transcripts from a pre-downloaded Ensembl transcripts file (#5435)

## [4.100.1]
### Fixed
- Removed an extra `x` from compounds functional annotation cells (#5432)

## [4.100]
### Added
- Button with link to cancerhotspots.org on variant page for cancer cases (#5359)
- Link to ClinGen ACMG CSPEC Criteria Specification Registry from ACMG classification page (#5364)
- Documentation on how to export data from the scout database using the command line (#5373)
- Filter cancer SNVs by ClinVar oncogenicity. OBS: since annotations are still sparse in ClinVar, relying solely on them could be too restrictive (#5367)
- Include eventual gene-matching WTS outliers on variantS page (Overlap column) and variant page (Gene overlapping non-SNVs table) (#5371)
- Minor Allele Frequency (HiFiCNV) IGV.js track for Nallo cases (#5401)
- A page showing all cases submitted to the Matchmaker Exchange, accessible from the institute's sidebar (#5378)
- Variants' loader progress bar (#5411)
### Changed
- Allow matching compounded subcategories from SV callers e.g. DUP:INV (#5360)
- Adjust the link to the chanjo2 gene coverage report to reflect the type of analyses used for the samples (#5368)
- Gene panels open in new tabs from case panels and display case name on the top of the page (#5369)
- When uploading research variants, use rank threshold defined in case settings, if available, otherwise use the default threshold of 8 (#5370)
- Display genome build version on case general report (#5381)
- On pull request template, fixed instructions on how to deploy a branch to the development server (#5382)
- On case general report, when a variant is classified (ACMG or CCV), tagged, commented and also dismissed, will only be displayed among the dismissed variants (#5377)
- If case is re-runned/re-uploaded with the `--keep-actions` tag, remember also previously assigned diseases, HPO terms, phenotype groups and HPO panels (#5365)
- Case load config alias and updated track label for TIDDIT coverage tracks to accommodate HiFiCNV dito (#5401)
- On variants page, compounds popup table, truncate the display name of compound variants with display name that exceeds 20 characters (#5404)
- Update dataTables js (#5407)
- Load variants command prints more clearly which categories of variants are being loaded (#5409)
- Tooltips instead of popovers (no click needed) for matching indicators on variantS page (#5419)
- Call chanjo2 coverage completeness indicator via API after window loading completes (#5366)
- On ClinVar multistep submission form, silence warnings coming from missing HGVS version using Entrez Eutils (#5424)
### Fixed
- Style of Alamut button on variant page (#5358)
- Scope of overlapping functions (#5385)
- Tests involving the variants controllers, which failed when not run in a specific order (#5391)
- Option to return to the previous step in each of the steps of the ClinVar submission form (#5393)
- chanjo2 MT report for cases in build 38 (#5397)
- Fixed some variantS view tests accessing database out of app context (#5415)
- Display of matching manual rank on the SV variant page (#5419)
- Broken `scout setup database` command (#5422)
- Collecting submission data for cases which have been removed (#5421)
- Speed up query for gene overlapping variants (#5413)
- Removing submission data for cases which have been removed (#5430)

## [4.99]
### Added
- De novo assembly alignment file load and display (#5284)
- Paraphase bam-let alignment file load and display (#5284)
- Parsing and showing ClinVar somatic oncogenicity anontations, when available (#5304)
- Gene overlapping variants (superset of compounds) for SVs (#5332)
- Gene overlapping variants for MEIs (#5332)
- Gene overlapping variants for cancer (and cancer_sv) (#5332)
- Tests for the Google login functionality (#5335)
- Support for login using Keycloak (#5337)
- Documentation on Keycloak login system integration (#5342)
- Integrity check for genes/transcripts/exons files downloaded from Ensembl (#5353)
- Options for custom ID/display name for PanelApp Green updates (#5355)
### Changed
- Allow ACMG criteria strength modification to Very strong/Stand-alone (#5297)
- Mocked the Ensembl liftover service in igv tracks tests (#5319)
- Refactored the login function into smaller functions, handling respectively: user consent, LDAP login, Google login, database login and user validation (#5331)
- Allow loading of mixed analysis type cases where some individuals are fully WTS and do not appear in DNA VCFs (#5327)
- Documentation available in dark mode, and expanded installation instructions (#5343)
### Fixed
- Re-enable display of case and individual specific tracks (pre-computed coverage, UPD, zygosity) (#5300)
- Disable 2-color mode in IGV.js by default, since it obscures variant proportion of reads. Can be manually enabled (#5311)
- Institute settings reset (#5309)
- Updated color scheme for variant assessment badges that were hard to see in light mode, notably Risk Factor (#5318)
- Avoid page timeout by skipping HGVS validations in ClinVar multistep submission for non-MANE transcripts from variants in build 38 (#5302)
- Sashimi view page displaying an error message when Ensembl REST API (LiftOver) is not available (#5322)
- Refactored the liftover functionality to avoid using the old Ensembl REST API (#5326)
- Downloading of Ensembl resources by fixing the URL to the schug server, pointing to the production instance instead of the staging one (#5348)
- Missing MT genes from the IGV track (#5339)
- Paraphase and de novo assembly tracks could mismatch alignment sample labels - refactor to case specific tracks (#5357)

## [4.98]
### Added
- Documentation on how to delete variants for one or more cases
- Document the option to collect green genes from any panel when updating the PanelApp green genes panel
- On the institute's filters page, display also any soft filters applied to institute's variants
### Fixed
- Case page patch for research cases without WTS outliers

## [4.97]
### Added
- Software version and link to the relative release on GitHub on the top left dropdown menu
- Option to sort WTS outliers by p_value, Δψ, ψ value, zscore or l2fc
- Display pLI score and LOEUF on rare diseases and cancer SNV pages
- Preselect MANE SELECT transcripts in the multi-step ClinVar variant add to submission process
- Allow updating case with WTS Fraser and Outrider research files
- Load research WTS outliers using the `scout load variants --outliers-research` command
- Chanjo2 gene coverage completeness indicator and report from variant page, summary card
- Enhanced SNV and SV filtering for cancer and rare disease cases, now supporting size thresholds (≥ or < a specified base pair length)
- Option to exclude ClinVar significance status in SNVs filters form
- Made HRD a config parameter and display it for cancer cases.
- Preset institute-level soft filters for variants (filtering based on "filters" values on variant documents). Settings editable by admins on the institute's settings page. Allows e.g. hiding tumor `in_normal` and `germline_risk` filter status variants.
- Load pedigree and sex check from Somalier, provided by e.g. the Nallo pipeline
- Expand the command line to remove more types of variants. Now supports: `cancer`, `cancer_sv`, `fusion`, `mei`, `outlier`, `snv`, `str`, and `sv`.
- New `prioritise_clinvar` checkbox on rare diseases cases, SNVs page, used by clinical filter or for expanding the search to always return variants that match the selected ClinVar conditions
- ClinVar CLNSIG Exclude option on cancer variantS filters
### Changed
- Do not show overlapping gene panels badge on variants from cases runned without gene panels
- Set case as research case if it contains any type of research variants
- Update igv.js to 3.2.0
- IGV DNA alignment track defaults to group by tag:HP and color by methylation (useful for LRS), and show soft-clips
- Update gnomAD constraint to v4.1
- HG38 genes track in igv.js browser, to correctly display gene names
- Refactored code for prioritizing the order of variant loading
- Modified the web pages body style to adapt content to smaller screens
- Refactored filters to filter variants by ClinVar significance, CLINSIG Confident and ClinVar hits at the same time
- Improved tooltips for ClinVar filter in SNVs filter form
- `showSoftClips` parameter in igv.js is set to false by default for WES and PANEL samples
- Updated dependencies in uv.lock file
### Fixed
- Don't save any "-1", "." or "0" frequency values for SNVs - same as for SVs
- Downloading and parsing of genes from Ensembl (including MT-TP)
- Don't parse SV frequencies for SNVs even if the name matches. Also accept "." as missing value for SV frequencies.
- HPO search on WTS Outliers page
- Stop using dynamic gene panel (HPO generated list) for clinical filter when the last gene is removed from the dynamic gene panel
- Return only variants with ClinVar annotation when `ClinVar hits` checkbox is checked on variants search form
- Legacy variant filter option `clinsig_confident_always_returned` on saved filters is remapped as `prioritised_clivar` and `clinvar_trusted_revstat`
- Variants queries excluding ClinVar tags without `prioritise_clinvar` checkbox checked
- Pedigree QC Somalier loading demo ancestry file and operator priority

## [4.96]
### Added
- Support case status assignment upon loading (by providing case status in the case config file)
- Severity predictions on general case report for SNVs and cancer SNVs
- Variant functional annotation on general case report for SNVs and cancer SNVs
- Version of Scout used when the case was loaded is displayed on case page and general report
### Removed
- Discontinue ClinVar submissions via CSV files and support only submission via API: removed buttons for downloading ClinVar submission objects as CSV files
### Changed
- Display STR variant filter status on corresponding variantS page
- Warning and reference to Biesecker et al when using PP1/BS4 and PP4 together in ACMG classifications
- Warning to not use PP4 criterion together with PS2/PM6 in ACMG classifications with reference to the SVI Recommendation for _de novo_ Criteria (PS2 & PM6)
- Button to directly remove accepted submissions from ClinVar
- Upgraded libs in uv.lock file
### Fixed
- Release docs to include instructions for upgrading dependencies
- Truncated long HGVS descriptions on cancer SNV and SNVs pages
- Avoid recurrent error by removing variant ranking settings in unranked demo case
- Actually re-raise exception after load aborts and has rolled back variant insertion

## [4.95]
### Added
- CCV score / temperature on case reports
- ACMG SNV classification form also accessible from SV variant page
- Simplify updating of the PanelApp Green panel from all source types in the command line interactive session
### Changed
- Clearer link to `Richards 2015` on ACMG classification section on SVs and cancer SVs variants pages
- Parse HGNC Ids directly from PanelApp when updating/downloading PanelApp panels
- Skip variant genotype matching check and just return True when matching causative is found in a case with only one individual/sample
- Reduced number of research MEI variants present in the demo case from 17K to 145 to speed up automatic tests
### Fixed
- ACMG temperature on case general report should respect term modifiers
- Missing inheritance, constraint info for genes with symbols matching other genes previous aliases with some lower case letters
- Loading of all PanelApp panels from command line
- Saving gene inheritance models when loading/updating specific/all PanelApp panels (doesn't apply to the `PanelApp Green Genes panel`)
- Save also complete penetrance status (in addition to incomplete) if available when loading specific/all PanelApp panels (does not apply to the `PanelApp Green Genes panel`)
- Variants and managed variants query by coordinates, which was returning all variants in the chromosome if start position was 0
- Compound loading matches also "chr"-containing compound variant names

## [4.94.1]
### Fixed
- Temporary directory generation for MT reports and pedigree file for case general report

## [4.94]
### Added
- Max-level provenance and Software Bill Of Materials (SBOM) to the Docker images pushed to Docker Hub
- ACMG VUS Bayesian score / temperature on case reports
- Button to filter and download case individuals/samples from institute's caseS page
### Changed
- On variant page, RefSeq transcripts panel, truncate very long protein change descriptions
- Build system changed to uv/hatchling, remove setuptools, version file, add project toml and associated files
- On variantS pages, display chromosome directly on start and end chromosome if different
- On cancer variantS pages, display allele counts and frequency the same way for SNVs and SVs (refactor macro)
- Stricter coordinate check in BND variants queries (affecting search results on SV variants page)
### Fixed
- UCSC hg38 links are updated
- Variants page tooltip errors
- Cancer variantS page had poor visibility of VAF and chromosome coordinate on causatives (green background)

## [4.93.1]
### Fixed
- Updated PyPi build GitHub action to explicitly include setuptools (for Python 3.12 distro)

## [4.93]
### Added
- ClinGen-CGC-VICC oncogenicity classification for cancer SNVs
- A warning to not to post sensitive or personal info when opening an issue
### Changed
- "Show more/less" button to toggle showing 50 (instead of 10) observed cases in LoqusDB observation panel
- Show customer id on share and revoke sharing case collapsible sidebar dialog
- Switch to python v.3.12 in Dockerfiles and automatic tests
### Fixed
- Limit the size of custom images displayed on case and variant pages and add a link to display them in full size in a new tab
- Classified variants not showing on case report when collaborator adds classification
- On variantS page, when a variant has more than one gene, then the gene panel badge reflect the panels each gene is actually in
- Updating genes on a gene panel using a file
- Link out to Horak 2020 from CCV classify page opens in new tab

## [4.92]
### Added
- PanelApp link on gene page and on gene panels description
- Add more filters to the delete variants command (institute ID and text file with list of case IDs)
### Changed
- Use the `clinicalgenomics/python3.11-venv:1.0` image everywhere in the Dockerfiles
### Fixed
- list/List typing issue on PanelApp extension module

## [4.91.2]
### Fixed
- Stranger TRGT parsing of `.` in `FORMAT.MC`
- Parse ClinVar low-penetrance info and display it alongside Pathogenic and likely pathogenic on SNVs pages
- Gene panel indexes to reflect the indexes used in production database
- Panel version check while editing the genes of a panel
- Display unknown filter tags as "danger" marked badges
- Open WTS variantS SNVs and SVs in new tabs
- PanelApp panels update documentation to reflect the latest changes in the command line
- Display panel IDs alongside panel display names on gene panels page
- Just one `Hide removed panels` checkbox for all panels on gene panels page
- Variant filters redecoration from multiple classifications crash on general case report

## [4.91.1]
### Fixed
- Update IGV.js to v3.1.0
- Columns/headings on SV variantS shifted

## [4.91]
### Added
- Variant link to Franklin in database buttons (different depending on rare or cancer track)
- MANE badges on list of variant's Genes/Transcripts/Proteins table, this way also SVs will display MANE annotations
- Export variant type and callers-related info fields when exporting variants from variantS pages
- Cases advanced search on the dashboard page
- Possibility to use only signed off panels when building the PanelApp GREEN panel
### Changed
- On genes panel page and gene panel PDF export, it's more evident which genes were newly introduced into the panel
- WTS outlier position copy button on WTS outliers page
- Update IGV.js to v3.0.9
- Managed variants VCF export more verbose on SVs
- `/api/v1/hpo-terms` returns pymongo OperationFailure errors when provided query string contains problematic characters
- When parsing variants, prioritise caller AF if set in FORMAT over recalculation from AD
- Expand the submissions information section on the ClinVar submissions page to fully display long text entries
- Jarvik et al for PP1 added to ACMG modification guidelines
- Display institute `_id` + display name on dashboard filters
- ClinVar category 8 has changed to "Conflicting classifications of pathogenicity" instead of "interpretations"
- Simplify always loading ClinVar `CLNSIG` P, LP and conflicting annotations slightly
- Increased visibility of variant callers's "Pass" or "Filtered" on the following pages: SNV variants (cancer cases), SV variants (both RD and cancer cases)
- Names on IGV buttons, including an overview level IGV MT button
- Cases query no longer accepts strings for the `name_query` parameter, only ImmutableMultiDict (form data)
- Refactor the loading of PanelApp panels to use the maintained API - Customised PanelApp GREEN panels
- Better layout for Consequence cell on cancer SNVs page
- Merged `Qual` and `Callers` cell on cancer SNVs page
### Fixed
- Empty custom_images dicts in case load config do not crash
- Tracks missing alignment files are skipped on generating IGV views
- ClinVar form to accept MedGen phenotypes
- Cancer SV variantS page spinner on variant export
- STRs variants export (do not allow null estimated variant size and repeat locus ID)
- STRs variants page when one or more variants have SweGen mean frequency but lack Short Tandem Repeat motif count
- ClinVar submission enquiry status for all submissions after the latest
- CLI scout update type hint error when running commands using Python 3.9
- Missing alignment files but present index files could crash the function creating alignment tracks for IGV display
- Fix missing "Repeat locus" info on STRs export

## [4.90.1]
### Fixed
- Parsing Matchmaker Exchange's matches dates

## [4.90]
### Added
- Link to chanjo2 MANE coverage overview on case page and panel page
- More SVI recommendation links on the ACMG page
- IGV buttons for SMN CN page
- Warnings on ACMG classifications for potentially conflicting classification pairs
- ACMG Bayesian foundation point scale after Tavtigian for variant heat profile
### Changed
- Variants query backend allows rank_score filtering
- Added script to tabulate causatives clinical filter rank
- Do not display inheritance models associated to ORPHA terms on variant page
- Moved edit and delete buttons close to gene names on gene panel page and other aesthetical fixes
- SNV VariantS page functional annotation and region annotation columns merged
- VariantS pages (not cancer) gene cells show OMIM inheritance pattern badges also without hover
- STR variantS page to show STR inheritance model without hover (fallback to OMIM for non-Stranger annotation)
- VariantS page local observation badges have counts visible also without hover
- On Matchmaker page, show number of matches together with matching attempt date
- Display all custom inheritance models, both standard and non-standard, as gathered from the gene panel information on the variant page
- Moved PanelApp-related code to distinct modules/extension
### Fixed
- Make BA1 fully stand-alone to Benign prediction
- Modifying Benign terms to "Moderate" has no effect under Richards. Ignored completely before, will retain unmodified significance now
- Extract all fields correctly when exporting a panel to file from gene panel page
- Custom updates to a gene in a panel
- Gene panel PDF export, including gene links
- Cancer SV, Fusion, MEI and Outlier filters are shown on the Institute Filters overview
- CaseS advanced search limit
- Visibility of Matchmaker Exchange matches on dark mode
- When creating a new gene panel from file, all gene fields are saved, including comments and manual inheritance models
- Downloading on gene names from EBI
- Links to gene panels on variant page, summary panel
- Exporting gene variants when one or more variants' genes are missing HGNC symbol

## [4.89.2]
## Fixed
- If OMIM gene panel gene symbols are not mapping to hgnc_id, allow fallback use of a unique gene alias

## [4.89.1]
### Fixed
- General case report crash when encountering STR variants without `source` tags
- Coloring and SV inheritance patterns on general case report

## [4.89]
### Added
- Button on SMN CN page to search variants within SMN1 and SMN2 genes
- Options for selectively updating OMICS variants (fraser, outrider) on a case
- Log users' activity to file by specifying `USERS_ACTIVITY_LOG_PATH` parameter in app config
- `Mean MT coverage`, `Mean chrom 14 coverage` and `Estimated mtDNA copy number` on MT coverage file from chanjo2 if available
- In ClinVar multistep form, preselect ACMG criteria according to the variant's ACMG classification, if available
- Subject id search from caseS page (supporting multiple sample types e.g.) - adding indexes to speed up caseS queries
- Advanced cases search to narrow down results using more than one search parameter
- Coverage report available for any case with samples containing d4 files, even if case has no associated gene panels
- RNA delivery reports
- Two new LRS SV callers (hificnv, severus)
### Changed
- Documentation for OMICS variants and updating a case
- Include both creation and deletion dates in gene panels pages
- Moved code to collect MT copy number stats for the MT report to the chanjo extension
- On the gene panelS page, show expanded gene panel version list in one column only
- IGV.js WTS loci default to zoom to a region around a variant instead of whole gene
- Refactored logging module
- Case general report no longer shows ORPHA inheritance models. OMIM models are shown colored.
- Chromosome alias tab files used in the igv.js browser, which now contain the alias for chromosome "M"
- Renamed "Comment on clinical significance" to "Comment on classification" in ClinVar multistep form
- Enable Gens CN button also for non-wgs cancer track cases
### Fixed
- Broken heading anchors in the documentation (`admin-guide/login-system.md` and `admin-guide/setup-scout.md` files)
- Avoid open login redirect attacks by always redirecting to cases page upon user login
- Stricter check of ID of gene panels to prevent file downloading vulnerability
- Removed link to the retired SPANR service. SPIDEX scores are still parsed and displayed if available from variant annotation.
- Omics variant view test coverage
- String pattern escape warnings
- Code creating Alamut links for variant genes without canonical_transcript set
- Variant delete button in ClinVar submissions page
- Broken search cases by case similarity
- Missing caller tag for TRGT

## [4.88.1]
### Fixed
- Patch update igv.js to 3.0.5

## [4.88]
### Added
- Added CoLoRSdb frequency to Pop Freq column on variantS page
- Hovertip to gene panel names with associated genes in SV variant view, when variant covers more than one gene
- RNA sample ID can be provided in case load config if different from sample_id
### Fixed
- Broken `scout setup database` command
- Update demo VCF header, adding missing keys found on variants
- Broken upload to Codecov step in Tests & Coverage GitHub action
- Tomte DROP column names have been updated (backwards compatibility preserved for main fields)
- WTS outlierS view to display correct individual IDs for cases with multiple individuals
- WTS outlierS not displayed on WTS outlierS view

## [4.87.1]
### Fixed
- Positioning and alignment of genes cell on variantS page

## [4.87]
### Added
- Option to configure RNA build on case load (default '38')
### Changed
- Tooltip on RNA alignments now shows RNA genome build version
- Updated igv.js to v3.0.4
### Fixed
- Style of "SNVs" and "SVs" buttons on WTS Outliers page
- Chromosome alias files for igv.js
- Genes track displayed also when RNA alignments are present without splice junctions track on igv browser
- Genes track displayed again when splice junction tracks are present

## [4.86.1]
### Fixed
- Loading and updating PanelApp panels, including PanelApp green

## [4.86]
### Added
- Display samples' name (tooltip) and affected status directly on caseS page
- Search SVs across all cases, in given genes
- `CLINVAR_API_URL` param can be specified in app settings to override the URL used to send ClinVar submissions to. Intended for testing.
- Support for loading and storing OMICS data
- Parse DROP Fraser and Outrider TSVs
- Display omics variants - wts outliers (Fraser, Outrider)
- Parse GNOMAD `gnomad_af` and `gnomad_popmax_af` keys from variants annotated with `echtvar`
- Make removed panel optionally visible to non-admin or non maintainers
- Parse CoLoRSdb frequencies annotated in the variant INFO field with the `colorsdb_af` key
- Download -omics variants using the `Filter and export button`
- Clickable COSMIC links on IGV tracks
- Possibility to un-audit previously audited filters
- Reverted table style and removed font awesome style from IGV template
- Case status tags displayed on dashboard case overview
### Changed
- Updated igv.js to v3.0.1
- Alphabetically sort IGV track available for custom selection
- Updated wokeignore to avoid unfixable warning
- Update Chart.js to v4.4.3
- Use tornado library version >= 6.4.1
- Fewer variants in the MEI demo file
- Switch to FontAwesome v.6 instead of using icons v.5 + kit with icons v.6
- Show time (hours and minutes) additionally to date on comments and activity panel
### Fixed
- Only add expected caller keys to variant (FOUND_IN or SVDB_ORIGIN)
- Splice junction merged track height offset in IGV.js
- Splice junction initiation crash with empty variant obj
- Splice junction variant routing for cases with WTS but without outlier data
- Variant links to ExAC, now pointing to gnomAD, since the ExAC browser is no longer available
- Style of HPO terms assigned to a case, now one phenotype per line
- RNA sashimi view rendering should work also if the gene track is user disabled
- Respect IGV tracks chosen by user in variant IGV settings

## [4.85]
### Added
- Load also genes which are missing Ensembl gene ID (72 in both builds), including immunoglobulins and fragile sites
### Changed
- Unfreeze werkzeug again
- Show "(Removed)" after removed panels in dropdown
- The REVEL score is collected as the maximum REVEL score from all of the variant's transcripts
- Parse GNOMAD POPMAX values only if they are numerical when loading variants
### Fixed
- Alphabetically sort "select default panels" dropdown menu options on case page
- Show gene panel removed status on case page
- Fixed visibility of the following buttons: remove assignee, remove pinned/causative, remove comment, remove case from group

## [4.84]
### Changed
- Clearer error message when a loqusdb query fails for an instance that initially connected
- Do not load chanjo-report module if not needed and more visible message when it fails loading
- Converted the HgncGene class into a Pydantic class
- Swap menu open and collapse indicator chevrons - down is now displayed-open, right hidden-closed
- Linters and actions now all use python 3.11
### Fixed
- Safer way to update variant genes and compounds that avoids saving temporary decorators into variants' database documents
- Link to HGNC gene report on gene page
- Case file load priority so that e.g. SNV get loaded before SV, or clinical before research, for consistent variant_id collisions

## [4.83]
### Added
- Edit ACMG classifications from variant page (only for classifications with criteria)
- Events for case CLI events (load case, update case, update individual)
- Support for loading and displaying local custom IGV tracks
- MANE IGV track to be used as a local track for igv.js (see scout demo config file)
- Optional separate MT VCFs, for `nf-core/raredisease`
### Changed
- Avoid passing verbs from CaseHandler - functions for case sample and individual in CaseEventHandler
- Hide mtDNA report and coverage report links on case sidebar for cases with WTS data only
- Modified OMIM-AUTO gene panel to include genes in both genome builds
- Moved chanjo code into a dedicated extension
- Optimise the function that collects "match-safe" genes for an institute by avoiding duplicated genes from different panels
- Users must actively select "show matching causatives/managed" on a case page to see matching numbers
- Upgraded python version from 3.8 to 3.11 in Docker images
### Fixed
- Fix several tests that relied on number of events after setup to be 0
- Removed unused load case function
- Artwork logo sync sketch with png and export svg
- Clearer exception handling on chanjo-report setup - fail early and visibly
- mtDNA report crashing when one or more samples from a case is not in the chanjo database
- Case page crashing on missing phenotype terms
- ACMG benign modifiers
- Speed up tests by caching python env correctly in Github action and adding two more test groups
- Agile issue templates were added globally to the CG-org. Adding custom issue templates to avoid exposing customers
- PanelApp panel not saving genes with empty `EnsembleGeneIds` list
- Speed up checking outdated gene panels
- Do not load research variants automatically when loading a case

## [4.82.2]
### Fixed
- Warning icon in case pages for individuals where `confirmed_sex` is false
- Show allele sizes form ExpansionHunter on STR variantS page again

## [4.82.1]
### Fixed
- Revert the installation of flask-ldapconn to use the version available on PyPI to be able to push new scout releases to PyPI

## [4.82]
### Added
- Tooltip for combined score in tables for compounds and overlapping variants
- Checkbox to filter variants by excluding genes listed in selected gene panels, files or provided as list
- STR variant information card with database links, replacing empty frequency panel
- Display paging and number of HPO terms available in the database on Phenotypes page
- On case page, typeahead hints when searching for a disease using substrings containing source ("OMIM:", "ORPHA:")
- Button to monitor the status of submissions on ClinVar Submissions page
- Option to filter cancer variants by number of observations in somatic and germline archived database
- Documentation for integrating chanjo2
- More up-to-date VEP CSQ dbNSFP frequency keys
- Parse PacBio TRGT (Tandem repeat genotyping tool) Short Tandem Repeat VCFs
### Changed
- In the case_report #panel-tables has a fixed width
- Updated IGV.js to 2.15.11
- Fusion variants in case report now contain same info as on fusion variantS page
- Block submission of somatic variants to ClinVar until we harmonise with their changed API
- Additional control on the format of conditions provided in ClinVar form
- Errors while loading managed variants from file are now displayed on the Managed Variants page
- Chanjo2 coverage button visible only when query will contain a list of HGNC gene IDs
- Use Python-Markdown directly instead of the unmaintained Flask-Markdown
- Use Markupsafe instead of long deprecated, now removed Flask Markup
- Prepare to unfreeze Werkzeug, but don't actually activate until chanjo can deal with the change
### Fixed
- Submit requests to Chanjo2 using HTML forms instead of JSON data
- `Research somatic variants` link name on caseS page
- Broken `Install the HTML 2 PDF renderer` step in a GitHub action
- Fix ClinVar form parsing to not include ":" in conditionType.id when condition conditionType.db is Orphanet
- Fix condition dropdown and pre-selection on ClinVar form for cases with associated ORPHA diagnoses
- Improved visibility of ClinVar form in dark mode
- End coordinates for indels in ClinVar form
- Diagnoses API search crashing with empty search string
- Variant's overlapping panels should show overlapping of variant genes against the latest version of the panel
- Case page crashing when case has both variants in a ClinVar submission and pinned not loaded variants
- Installation of git in second build stage of Dockerfile, allowing correct installation of libraries

## [4.81]
### Added
- Tag for somatic SV IGH-DUX4 detection samtools script
### Changed
- Upgraded Bootstrap version in reports from 4.3.1 to 5.1.3
### Fixed
- Buttons layout in HPO genes panel on case page
- Added back old variant rankscore index with different key order to help loading on demo instance
- Cancer case_report panel-table no longer contains inheritance information
- Case report pinned variants card now displays info text if all pinned variants are present in causatives
- Darkmode setting now applies to the comment-box accordion
- Typo in case report causing `cancer_rank_options is undefined` error

## [4.80]
### Added
- Support for .d4 files coverage using chanjo2 (Case page sidebar link) with test
- Link to chanjo2 coverage report and coverage gene overview on gene panel page
- Link to chanjo2 coverage report on Case page, HPO dynamic gene list
- Link to genes coverage overview report on Case page, HPO dynamic gene list
### Changed
- All links in disease table on diagnosis page now open in a new tab
- Dark mode settings applied to multi-selects on institute settings page
- Comments on case and variant pages can be viewed by expanding an accordion
- On case page information on pinned variants and variants submitted to ClinVar are displayed in the same table
- Demo case file paths are now stored as absolute paths
- Optimised indices to address slow queries
- On case page default panels are now found at the top of the table, and it can be sorted by this trait
### Fixed
- On variants page, search for variants in genes present only in build 38 returning no results
- Pin/unpin with API was not able to make event links
- A new field `Explanation for multiple conditions` is available in ClinVar for submitting variants with more than one associated condition
- Fusion genes with partners lacking gene HGNC id will still be fully loaded
- Fusion variantS export now contains fusion variant specific columns
- When Loqusdb observations count is one the table includes information on if observation was for the current or another case

## [4.79.1]
### Fixed
- Exporting variants without rank score causing page to crash
- Display custom annotations also on cancer variant page

## [4.79]
### Added
- Added tags for Sniffles and CNVpytor, two LRS SV callers
- Button on case page for displaying STR variants occurring in the dynamic HPO panel
- Display functional annotation relative to variant gene's MANE transcripts on variant summary, when available
- Links to ACMG structural variant pathogenicity classification guidelines
- Phenomodels checkboxes can now include orpha terms
- Add incidental finding to case tags
- Get an alert on caseS page when somebody validates variants you ordered Sanger sequencing for
### Changed
- In the diagnoses page genes associated with a disease are displayed using hgnc symbol instead of hgnc id
- Refactor view route to allow navigation directly to unique variant document id, improve permissions check
- Do not show MANE and MANE Plus Clinical transcripts annotated from VEP (saved in variants) but collect this info from the transcripts database collection
- Refactor view route to allow navigation directly to unique case id (in particular for gens)
- `Institutes to share cases with` on institute's settings page now displays institutes names and IDs
- View route with document id selects view template based on variant category
### Fixed
- Refactored code in cases blueprints and variant_events adapter (set diseases for partial causative variants) to use "disease" instead of "omim" to encompass also ORPHA terms
- Refactored code in `scout/parse/omim.py` and `scout/parse/disease_terms.py` to use "disease" instead of "phenotype" to differentiate from HPO terms
- Be more careful about checking access to variant on API access
- Show also ACMG VUS on general report (could be missing if not e.g. pinned)

## [4.78]
### Added
- Case status labels can be added, giving more finegrained details on a solved status (provisional, diagnostic, carrier, UPD, SMN, ...)
- New SO terms: `sequence_variant` and `coding_transcript_variant`
- More MEI specific annotation is shown on the variant page
- Parse and save MANE transcripts info when updating genes in build 38
- ClinVar submission can now be downloaded as a json file
- `Mane Select` and `Mane Plus Clinical` badges on Gene page, when available
- ClinVar submission can now be downloaded as a json file
- API endpoint to pin variant
- Display common/uncommon/rare on summary of mei variant page
### Changed
- In the ClinVar form, database and id of assertion criteria citation are now separate inputs
- Customise institute settings to be able to display all cases with a certain status on cases page (admin users)
- Renamed `Clinical Significance` to `Germline Classification` on multistep ClinVar form
- Changed the "x" in cases.utils.remove_form button text to red for better visibility in dark mode
- Update GitHub actions
- Default loglevel up to INFO, making logs with default start easier to read
- Add XTR region to PAR region definition
- Diagnoses can be searched on diagnoses page without waiting for load first
### Fixed
- Removed log info showing hgnc IDs used in variantS search
- Maintain Matchmaker Exchange and Beacon submission status when a case is re-uploaded
- Inheritance mode from ORPHA should not be confounded with the OMIM inheritance model
- Decipher link URL changes
- Refactored code in cases blueprints to use "disease" instead of "omim" to encompass also ORPHA terms

## [4.77]
### Added
- Orpha disease terms now include information on inheritance
- Case loading via .yaml config file accepts subject_id and phenotype_groups (if previously defined as constant default or added per institute)
- Possibility to submit variants associated with Orphanet conditions to ClinVar
- Option update path to .d4 files path for individuals of an existing case using the command line
- More constraint information is displayed per gene in addition to pLi: missense and LoF OE, CI (inluding LOEUF) and Z-score.
### Changed
- Introduce validation in the ClinVar multistep form to make sure users provide at least one variant-associated condition
- CLI scout update individual accepts subject_id
- Update ClinVar inheritance models to reflect changes in ClinVar submission API
- Handle variant-associated condition ID format in background when creating ClinVar submissions
- Replace the code that downloads Ensembl genes, transcripts and exons with the Schug web app
- Add more info to error log when transcript variant frequency parsing fails.
- GnomAD v4 constraint information replaces ExAC constraints (pLi).
### Fixed
- Text input of associated condition in ClinVar form now aligns to the left
- Alignment of contents in the case report has been updated
- Missing number of phenotypes and genes from case diagnoses
- Associate OMIM and/or ORPHA diagnoses with partial causatives
- Visualization of partial causatives' diagnoses on case page: style and links
- Revert style of pinned variants window on the case page
- Rename `Clinical significanc` to `Germline classification` in ClinVar submissions exported files
- Rename `Clinical significance citations` to `Classification citations` in ClinVar submissions exported files
- Rename `Comment on clinical significance` to `Comment on classification` in ClinVar submissions exported files
- Show matching partial causatives on variant page
- Matching causatives shown on case page consisting only of variant matching the default panels of the case - bug introduced since scout v4.72 (Oct 18, 2023)
- Missing somatic variant read depth leading to report division by zero

## [4.76]
### Added
- Orphacodes are visible in phenotype tables
- Pydantic validation of image paths provided in case load config file
- Info on the user which created a ClinVar submission, when available
- Associate .d4 files to case individuals when loading a case via config file
### Changed
- In diagnoses page the load of diseases are initiated by clicking a button
- Revel score, Revel rank score and SpliceAI values are also displayed in Causatives and Validated variants tables
- Remove unused functions and tests
- Analysis type and direct link from cases list for OGM cases
- Removed unused `case_obj` parameter from server/blueprints/variant/controllers/observations function
- Possibility to reset ClinVar submission ID
- Allow ClinVar submissions with custom API key for users registered as ClinVar submitters or when institute doesn't have a preset list of ClinVar submitters
- Ordered event verbs alphabetically and created ClinVar-related user events
- Removed the unused "no-variants" option from the load case command line
### Fixed
- All disease_terms have gene HGNC ids as integers when added to the scout database
- Disease_term identifiers are now prefixed with the name of the coding system
- Command line crashing with error when updating a user that doesn't exist
- Thaw coloredlogs - 15.0.1 restores errorhandler issue
- Thaw crypography - current base image and library version allow Docker builds
- Missing delete icons on phenomodels page
- Missing cryptography lib error while running Scout container on an ARM processor
- Round CADD values with many decimals on causatives and validated variants pages
- Dark-mode visibility of some fields on causatives and validated variants pages
- Clinvar submitters would be cleared when unprivileged users saved institute settings page
- Added a default empty string in cases search form to avoid None default value
- Page crashing when user tries to remove the same variant from a ClinVar submission in different browser tabs
- Update more GnomAD links to GnomAD v4 (v38 SNVs, MT vars, STRs)
- Empty cells for RNA fusion variants in Causatives and Verified variants page
- Submenu icons missing from collapsible actionbar
- The collapsible actionbar had some non-collapsing overly long entries
- Cancer observations for SVs not appearing in the variant details view
- Archived local observations not visible on cancer variantS page
- Empty Population Frequency column in the Cancer SV Variants view
- Capital letters in ClinVar events description shown on case page

## [4.75]
### Added
- Hovertip to gene panel names with associated genes in variant view, when variant covers more than one gene
- Tests for panel to genes
- Download of Orphadata en_product6 and en_product4 from CLI
- Parse and save `database_found` key/values for RNA fusion variants
- Added fusion_score, ffpm, split_reads, junction_reads and fusion_caller to the list of filters on RNA fusion variants page
- Renamed the function `get_mei_info` to `set_mei_info` to be consistent with the other functions
- Fixed removing None key/values from parsed variants
- Orphacodes are included in the database disease_terms
### Changed
- Allow use of projections when retrieving gene panels
- Do not save custom images as binary data into case and variant database documents
- Retrieve and display case and variant custom images using image's saved path
- Cases are activated by viewing FSHD and SMA reports
- Split multi-gene SNV variants into single genes when submitting to Matchmaker Exchange
- Alamut links also on the gene level, using transcript and HGVS: better for indels. Keep variant link for missing HGVS
- Thaw WTForms - explicitly coerce form decimal field entries when filters fetched from db
### Fixed
- Removed some extra characters from top of general report left over from FontAwsome fix
- Do not save fusion variants-specific key/values in other types of variants
- Alamut link for MT variants in build 38
- Convert RNA fusions variants `tool_hits` and `fusion_score` keys from string to numbers
- Fix genotype reference and alternative sequencing depths defaulting to -1 when values are 0
- DecimalFields were limited to two decimal places for several forms - lifting restrictions on AF, CADD etc.

## [4.74.1]
### Changed
- Parse and save into database also OMIM terms not associated to genes
### Fixed
- BioNano API FSHD report requests are GET in Access 1.8, were POST in 1.7
- Update more FontAwesome icons to avoid Pro icons
- Test if files still exist before attempting to load research variants
- Parsing of genotypes error, resulting in -1 values when alt or ref read depths are 0

## [4.74]
### Added
- SNVs and Indels, MEI and str variants genes have links to Decipher
- An `owner + case display name` index for cases database collection
- Test and fixtures for RNA fusion case page
- Load and display fusion variants from VCF files as the other variant types
- Option to update case document with path to mei variants (clinical and research)
### Changed
- Details on variant type and category for audit filters on case general report
- Enable Gens CN profile button also in somatic case view
- Fix case of analysis type check for Gens analysis button - only show for WGS
### Fixed
- loqusdb table no longer has empty row below each loqusid
- MatchMaker submission details page crashing because of change in date format returned by PatientMatcher
- Variant external links buttons style does not change color when visited
- Hide compounds with compounds follow filter for region or function would fail for variants in multiple genes
- Updated FontAwesome version to fix missing icons

## [4.73]
### Added
- Shortcut button for HPO panel MEI variants from case page
- Export managed variants from CLI
### Changed
- STRs visualization on case panel to emphasize abnormal repeat count and associated condition
- Removed cytoband column from STRs variant view on case report
- More long integers formatted with thin spaces, and copy to clipboard buttons added
### Fixed
- OMIM table is scrollable if higher than 700px on SV page
- Pinned variants validation badge is now red for false positives.
- Case display name defaulting to case ID when `family_name` or `display_name` are missing from case upload config file
- Expanded menu visible at screen sizes below 1000px now has background color
- The image in ClinVar howto-modal is now responsive
- Clicking on a case in case groups when case was already removed from group in another browser tab
- Page crashing when saving filters for mei variants
- Link visited color of images

## [4.72.4]
### Changed
- Automatic test mongod version increased to v7
### Fixed
- GnomAD now defaults to hg38 - change build 37 links accordingly

## [4.72.3]
### Fixed
- Somatic general case report small variant table can crash with unclassified variants

## [4.72.2]
### Changed
- A gunicorn maxrequests parameter for Docker server image - default to 1200
- STR export limit increased to 500, as for other variants
- Prevent long number wrapping and use thin spaces for separation, as per standards from SI, NIST, IUPAC, BIPM.
- Speed up case retrieval and lower memory use by projecting case queries
- Make relatedness check fails stand out a little more to new users
- Speed up case retrieval and lower memory use by projecting case queries
- Speed up variant pages by projecting only the necessary keys in disease collection query
### Fixed
- Huge memory use caused by cases and variants pages pulling complete disease documents from DB
- Do not include genes fetched from HPO terms when loading diseases
- Consider the renamed fields `Approved Symbol` -> `Approved Gene Symbol` and `Gene Symbols` -> `Gene/Locus And Other Related Symbols` when parsing OMIM terms from genemap2.txt file

## [4.72.1]
### Fixed
- Jinja filter that renders long integers
- Case cache when looking for causatives in other cases causing the server to hang

## [4.72]
### Added
- A GitHub action that checks for broken internal links in docs pages
- Link validation settings in mkdocs.yml file
- Load and display full RNA alignments on alignment viewer
- Genome build check when loading a case
- Extend event index to previous causative variants and always load them
### Fixed
- Documentation nav links for a few documents
- Slightly extended the BioNano Genomics Access integration docs
- Loading of SVs when VCF is missing the INFO.END field but has INFO.SVLEN field
- Escape protein sequence name (if available) in case general report to render special characters correctly
- CaseS HPO term searches for multiple terms works independent of order
- CaseS search regexp should not allow backslash
- CaseS cohort tags can contain whitespace and still match
- Remove diagnoses from cases even if OMIM term is not found in the database
- Parsing of disease-associated genes
- Removed an annoying warning while updating database's disease terms
- Displaying custom case images loaded with scout version <= 4.71
- Use pydantic version >=2 in requirements.txt file
### Changed
- Column width adjustment on caseS page
- Use Python 3.11 in tests
- Update some github actions
- Upgraded Pydantic to version 2
- Case validation fails on loading when associated files (alignments, VCFs and reports) are not present on disk
- Case validation fails on loading when custom images have format different then ["gif", "svg", "png", "jpg", "jpeg"]
- Custom images keys `case` and `str` in case config yaml file are renamed to `case_images` and `str_variants_images`
- Simplify and speed up case general report code
- Speed up case retrieval in case_matching_causatives
- Upgrade pymongo to version 4
- When updating disease terms, check that all terms are consistent with a DiseaseTerm model before dropping the old collection
- Better separation between modules loading HPO terms and diseases
- Deleted unused scout.build.phenotype module
- Stricter validation of mandatory genome build key when loading a case. Allowed values are ['37','38',37,38]
- Improved readability of variants length and coordinates on variantS pages

## [4.71]
### Added
- Added Balsamic keys for SweGen and loqusdb local archive frequecies, SNV and SV
- New filter option for Cancer variantS: local archive RD loqusdb
- Show annotated observations on SV variantS view, also for cancer somatic SVs
- Revel filter for variantS
- Show case default panel on caseS page
- CADD filter for Cancer Somatic SNV variantS - show score
- SpliceAI-lookup link (BROAD, shows SpliceAI and Pangolin) from variant page
- BioNano Access server API - check projects, samples and fetch FSHD reports
### Fixed
- Name of reference genome build for RNA for compatibility with IGV locus search change
- Howto to run the Docker image on Mac computers in `admin-guide/containers/container-deploy.md`
- Link to Weasyprint installation howto in README file
- Avoid filling up disk by creating a reduced VCF file for every variant that is visualized
- Remove legacy incorrectly formatted CODEOWNERS file
- Restrain variant_type requests to variantS views to "clinical" or "research"
- Visualization of cancer variants where cancer case has no affected individual
- ProteinPaint gene link (small StJude API change)
- Causative MEI variant link on causatives page
- Bionano access api settings commented out by default in Scout demo config file.
- Do not show FSHD button on freshly loaded cases without bionano_access individuals
- Truncate long variants' HGVS on causative/Clinically significant and pinned variants case panels
### Changed
- Remove function call that tracks users' browser version
- Include three more splice variant SO terms in clinical filter severe SO terms
- Drop old HPO term collection only after parsing and validation of new terms completes
- Move score to own column on Cancer Somatic SNV variantS page
- Refactored a few complex case operations, breaking out sub functionalities

## [4.70]
### Added
- Download a list of Gene Variants (max 500) resulting from SNVs and Indels search
- Variant PubMed link to search for gene symbol and any aliases
### Changed
- Clearer gnomAD values in Variants page
### Fixed
- CaseS page uniform column widths
- Include ClinVar variants into a scrollable div element on Case page
- `canonical_transcript` variable not initialized in get_hgvs function (server.blueprints.institutes.controllers.py)
- Catch and display any error while importing Phenopacket info
- Modified Docker files to use python:3.8-slim-bullseye to prevent gunicorn workers booting error

## [4.69]
### Added
- ClinVar submission howto available also on Case page
- Somatic score and filtering for somatic SV callers, if available
- Show caller as a tooltip on variantS list
### Fixed
- Crash when attempting to export phenotype from a case that had never had phenotypes
- Aesthetic fix to Causative and Pinned Variants on Case page
- Structural inconsistency for ClinVar Blueprint templates
- Updated igv.js to 2.15.8 to fix track default color bug
- Fixed release versions for actions.
- Freeze tornado below 6.3.0 for compatibility with livereload 2.6.3
- Force update variants count on case re-upload
- IGV locus search not working - add genome reference id
- Pin links to MEI variants should end up on MEI not SV variant view
- Load also matching MEI variants on forced region load
- Allow excluding MEI from case variant deletion
- Fixed the name of the assigned user when the internal user ID is different from the user email address
- Gene variantS should display gene function, region and full hgvs
### Changed
- FontAwesome integrity check fail (updated resource)
- Removed ClinVar API validation buttons in favour of direct API submission
- Improved layout of Institute settings page
- ClinVar API key and allowed submitters are set in the Institute settings page


## [4.68]
### Added
- Rare Disease Mobile Element Insertion variants view
### Changed
- Updated igv.js to 2.15.6
### Fixed
- Docker stage build pycairo.
- Restore SNV and SV rank models versions on Causatives and Verified pages
- Saving `REVEL_RANKSCORE` value in a field named `revel` in variants database documents

## [4.67]
### Added
- Prepare to filter local SV frequency
### Changed
- Speed up instituteS page loading by refactoring cases/institutes query
- Clinical Filter for SVs includes `splice_polypyrimidine_tract_variant` as a severe consequence
- Clinical Filter for SVs includes local variant frequency freeze ("old") for filtering, starting at 30 counts
- Speed up caseS page loading by adding status to index and refactoring totals count
- HPO file parsing is updated to reflect that HPO have changed a few downloadable file formats with their 230405 release.
### Fixed
- Page crashing when a user tries to edit a comment that was removed
- Warning instead of crashed page when attempting to retrieve a non-existent Phenopacket
- Fixed StJude ProteinPaint gene link (URL change)
- Freeze of werkzeug library to version<2.3 to avoid problems resulting from the consequential upgrade of the Flask lib
- Huge list of genes in case report for megabases-long structural variants.
- Fix displaying institutes without associated cases on institutes page
- Fix default panel selection on SVs in cancer case report

## [4.66]
### Changed
- Moved Phenomodels code under a dedicated blueprint
- Updated the instructions to load custom case report under admin guide
- Keep variants filter window collapsed except when user expands it to filter
### Added
- A summary table of pinned variants on the cancer case general report
- New openable matching causatives and managed variants lists for default gene panels only for convenience
### Fixed
- Gens structural variant page link individual id typo

## [4.65.2]
### Fixed
- Generating general case report with str variants containing comments

## [4.65.1]
### Fixed
- Visibility of `Gene(s)` badges on SV VariantS page
- Hide dismiss bar on SV page not working well
- Delivery report PDF download
- Saving Pipeline version file when loading a case
- Backport compatible import of importlib metadata for old python versions (<3.8)

## [4.65]
### Added
- Option to mark a ClinVar submission as submitted
- Docs on how to create/update the PanelApp green genes as a system admin
- `individual_id`-parameter to both Gens links
- Download a gene panel in TXT format from gene panel page
- Panel gene comments on variant page: genes in panels can have comments that describe the gene in a panel context
### Changed
- Always show each case category on caseS page, even if 0 cases in total or after current query
- Improved sorting of ClinVar submissions
- Pre-populate SV type select in ClinVar submission form, when possible
- Show comment badges in related comments tables on general report
- Updated version of several GitHub actions
- Migrate from deprecated `pkg_resources` lib to `importlib_resources`
- Dismiss bar on variantS pages is thinner.
- Dismiss bar on variantS pages can be toggled open or closed for the duration of a login session.
### Fixed
- Fixed Sanger order / Cancel order modal close buttons
- Visibility of SV type in ClinVar submission form
- Fixed a couple of creations where now was called twice, so updated_at and created_at could differ
- Deprecated Ubuntu version 18.04 in one GitHub action
- Panels that have been removed (hidden) should not be visible in views where overlapping gene panels for genes are shown
- Gene panel test pointing to the right function

## [4.64]
### Added
- Create/Update a gene panel containing all PanelApp green genes (`scout update panelapp-green -i <cust_id>`)
- Links for ACMG pathogenicity impact modification on the ACMG classification page
### Changed
- Open local observation matching cases in new windows
### Fixed
- Matching manual ranked variants are now shown also on the somatic variant page
- VarSome links to hg19/GRCh37
- Managed variants filter settings lost when navigating to additional pages
- Collect the right variant category after submitting filter form from research variantS page
- Beacon links are templated and support variants in genome build 38

## [4.63]
### Added
- Display data sharing info for ClinVar, Matchmaker Exchange and Beacon in a dedicated column on Cases page
- Test for `commands.download.omim.print_omim`
- Display dismissed variants comments on general case report
- Modify ACMG pathogenicity impact (most commonly PVS1, PS3) based on strength of evidence with lab director's professional judgement
- REViewer button on STR variant page
- Alamut institution parameter in institute settings for Alamut Visual Plus software
- Added Manual Ranks Risk Factor, Likely Risk Factor and Uncertain Risk Factor
- Display matching manual ranks from previous cases the user has access to on VariantS and Variant pages
- Link to gnomAD gene SVs v2.1 for SV variants with gnomAD frequency
- Support for nf-core/rnafusion reports
### Changed
- Display chrY for sex unknown
- Deprecate legacy scout_load() method API call.
- Message shown when variant tag is updated for a variant
- When all ACMG classifications are deleted from a variant, the current variant classification status is also reset.
- Refactored the functions that collect causative variants
- Removed `scripts/generate_test_data.py`
### Fixed
- Default IGV tracks (genes, ClinVar, ClinVar CNVs) showing even if user unselects them all
- Freeze Flask-Babel below v3.0 due to issue with a locale decorator
- Thaw Flask-Babel and fix according to v3 standard. Thank you @TkTech!
- Show matching causatives on somatic structural variant page
- Visibility of gene names and functional annotations on Causatives/Verified pages
- Panel version can be manually set to floating point numbers, when modified
- Causatives page showing also non-causative variants matching causatives in other cases
- ClinVar form submission for variants with no selected transcript and HGVS
- Validating and submitting ClinVar objects not containing both Variant and Casedata info

## [4.62.1]
### Fixed
- Case page crashing when adding a case to a group without providing a valid case name

## [4.62]
### Added
- Validate ClinVar submission objects using the ClinVar API
- Wrote tests for case and variant API endpoints
- Create ClinVar submissions from Scout using the ClinVar API
- Export Phenopacket for affected individual
- Import Phenopacket from JSON file or Phenopacket API backend server
- Use the new case name option for GENS requests
- Pre-validate refseq:HGVS items using VariantValidator in ClinVar submission form
### Fixed
- Fallback for empty alignment index for REViewer service
- Source link out for MIP 11.1 reference STR annotation
- Avoid duplicate causatives and pinned variants
- ClinVar clinical significance displays only the ACMG terms when user selects ACMG 2015 as assertion criteria
- Spacing between icon and text on Beacon and MatchMaker links on case page sidebar
- Truncate IDs and HGVS representations in ClinVar pages if longer than 25 characters
- Update ClinVar submission ID form
- Handle connection timeout when sending requests requests to external web services
- Validate any ClinVar submission regardless of its status
- Empty Phenopackets import crashes
- Stop Spinner on Phenopacket JSON download
### Changed
- Updated ClinVar submission instructions

## [4.61.1]
### Fixed
- Added `UMLS` as an option of `Condition ID type` in ClinVar Variant downloaded files
- Missing value for `Condition ID type` in ClinVar Variant downloaded files
- Possibility to open, close or delete a ClinVar submission even if it doesn't have an associated name
- Save SV type, ref and alt n. copies to exported ClinVar files
- Inner and outer start and stop SV coordinates not exported in ClinVar files
- ClinVar submissions page crashing when SV files don't contain breakpoint exact coordinates
- Align OMIM diagnoses with delete diagnosis button on case page
- In ClinVar form, reset condition list and customize help when condition ID changes

## [4.61]
### Added
- Filter case list by cases with variants in ClinVar submission
- Filter case list by cases containing RNA-seq data - gene_fusion_reports and sample-level tracks (splice junctions and RNA coverage)
- Additional case category `Ignored`, to be used for cases that don't fall in the existing 'inactive', 'archived', 'solved', 'prioritized' categories
- Display number of cases shown / total number of cases available for each category on Cases page
- Moved buttons to modify case status from sidebar to main case page
- Link to Mutalyzer Normalizer tool on variant's transcripts overview to retrieve official HVGS descriptions
- Option to manually load RNA MULTIQC report using the command `scout load report -t multiqc_rna`
- Load RNA MULTIQC automatically for a case if config file contains the `multiqc_rna` key/value
- Instructions in admin-guide on how to load case reports via the command line
- Possibility to filter RD variants by a specific genotype call
- Distinct colors for different inheritance models on RD Variant page
- Gene panels PDF export with case variants hits by variant type
- A couple of additional README badges for GitHub stats
- Upload and display of pipeline reference info and executable version yaml files as custom reports
- Testing CLI on hasta in PR template
### Changed
- Instructions on how to call dibs on scout-stage server in pull request template
- Deprecated CLI commands `scout load <delivery_report, gene_fusion_report, coverage_qc_report, cnv_report>` to replace them with command `scout load report -t <report type>`
- Refactored code to display and download custom case reports
- Do not export `Assertion method` and `Assertion method citation` to ClinVar submission files according to changes to ClinVar's submission spreadsheet templates.
- Simplified code to create and download ClinVar CSV files
- Colorize inheritance models badges by category on VariantS page
- `Safe variants matching` badge more visible on case page
### Fixed
- Non-admin users saving institute settings would clear loqusdb instance selection
- Layout of variant position, cytoband and type in SV variant summary
- Broken `Build Status - GitHub badge` on GitHub README page
- Visibility of text on grey badges in gene panels PDF exports
- Labels for dashboard search controls
- Dark mode visibility for ClinVar submission
- Whitespaces on outdated panel in extent report

## [4.60]
### Added
- Mitochondrial deletion signatures (mitosign) can be uploaded and shown with mtDNA report
- A `Type of analysis` column on Causatives and Validated variants pages
- List of "safe" gene panels available for matching causatives and managed variants in institute settings, to avoid secondary findings
- `svdb_origin` as a synonym for `FOUND_IN` to complement `set` for variants found by all callers
### Changed
- Hide removed gene panels by default in panels page
- Removed option for filtering cancer SVs by Tumor and Normal alt AF
- Hide links to coverage report from case dynamic HPO panel if cancer analysis
- Remove rerun emails and redirect users to the analysis order portal instead
- Updated clinical SVs igv.js track (dbVar) and added example of external track from `https://trackhubregistry.org/`
- Rewrote the ClinVar export module to simplify and add one variant at the time
- ClinVar submissions with phenotype conditions from: [OMIM, MedGen, Orphanet, MeSH, HP, MONDO]
### Fixed
- If trying to load a badly formatted .tsv file an error message is displayed.
- Avoid showing case as rerun when first attempt at case upload failed
- Dynamic autocomplete search not working on phenomodels page
- Callers added to variant when loading case
- Now possible to update managed variant from file without deleting it first
- Missing preselected chromosome when editing a managed variant
- Preselected variant type and subtype when editing a managed variant
- Typo in dbVar ClinVar track, hg19


## [4.59]
### Added
- Button to go directly to HPO SV filter variantS page from case
- `Scout-REViewer-Service` integration - show `REViewer` picture if available
- Link to HPO panel coverage overview on Case page
- Specify a confidence threshold (green|amber|red) when loading PanelApp panels
- Functional annotations in variants lists exports (all variants)
- Cancer/Normal VAFs and COSMIC ids in in variants lists exports (cancer variants)
### Changed
- Better visualization of regional annotation for long lists of genes in large SVs in Variants tables
- Order of cells in variants tables
- More evident links to gene coverage from Variant page
- Gene panels sorted by display name in the entire Case page
- Round CADD and GnomAD values in variants export files
### Fixed
- HPO filter button on SV variantS page
- Spacing between region|function cells in SVs lists
- Labels on gene panel Chanjo report
- Fixed ambiguous duplicated response headers when requesting a BAM file from /static
- Visited color link on gene coverage button (Variant page)

## [4.58.1]
### Fixed
- Case search with search strings that contain characters that can be escaped

## [4.58]
### Added
- Documentation on how to create/update PanelApp panels
- Add filter by local observations (archive) to structural variants filters
- Add more splicing consequences to SO term definitions
- Search for a specific gene in all gene panels
- Institute settings option to force show all variants on VariantS page for all cases of an institute
- Filter cases by validation pending status
- Link to The Clinical Knowledgebase (CKB) (https://ckb.jax.org/) in cancer variant's page
### Fixed
- Added a not-authorized `auto-login` fixture according to changes in Flask-Login 0.6.2
- Renamed `cache_timeout` param name of flask.send_file function to `max_age` (Flask 2.2 compliant)
- Replaced deprecated `app.config["JSON_SORT_KEYS"]` with app.json.sort_keys in app settings
- Bug in gene variants page (All SNVs and INDELs) when variant gene doesn't have a hgnc id that is found in the database
- Broken export of causatives table
- Query for genes in build 38 on `Search SNVs and INDELs` page
- Prevent typing special characters `^<>?!=\/` in case search form
- Search matching causatives also among research variants in other cases
- Links to variants in Verified variants page
- Broken filter institute cases by pinned gene
- Better visualization of long lists of genes in large SVs on Causative and Verified Variants page
- Reintroduced missing button to export Causative variants
- Better linking and display of matching causatives and managed variants
- Reduced code complexity in `scout/parse/variant/variant.py`
- Reduced complexity of code in `scout/build/variant/variant.py`

### Changed
- State that loqusdb observation is in current case if observations count is one and no cases are shown
- Better pagination and number of variants returned by queries in `Search SNVs and INDELs` page
- Refactored and simplified code used for collecting gene variants for `Search SNVs and INDELs` page
- Fix sidebar panel icons in Case view
- Fix panel spacing in Case view
- Removed unused database `sanger_ordered` and `case_id,category,rank_score` indexes (variant collection)
- Verified variants displayed in a dedicated page reachable from institute sidebar
- Unified stats in dashboard page
- Improved gene info for large SVs and cancer SVs
- Remove the unused `variant.str_variant` endpoint from variant views
- Easier editing of HPO gene panel on case page
- Assign phenotype panel less cramped on Case page
- Causatives and Verified variants pages to use the same template macro
- Allow hyphens in panel names
- Reduce resolution of example images
- Remove some animations in web gui which where rendered slow


## [4.57.4]
### Fixed
- Parsing of variant.FORMAT "DR" key in parse variant file

## [4.57.3]
### Fixed
- Export of STR verified variants
- Do not download as verified variants first verified and then reset to not validated
- Avoid duplicated lines in downloaded verified variants reflecting changes in variant validation status

## [4.57.2]
### Fixed
- Export of verified variants when variant gene has no transcripts
- HTTP 500 when visiting a the details page for a cancer variant that had been ranked with genmod

## [4.57.1]
### Fixed
- Updating/replacing a gene panel from file with a corrupted or malformed file

## [4.57]
### Added
- Display last 50 or 500 events for a user in a timeline
- Show dismiss count from other cases on matching variantS
- Save Beacon-related events in events collection
- Institute settings allow saving multiple loqusdb instances for one institute
- Display stats from multiple instances of loqusdb on variant page
- Display date and frequency of obs derived from count of local archive observations from MIP11 (requires fix in MIP)
### Changed
- Prior ACMG classifications view is no longer limited by pathogenicity
### Fixed
- Visibility of Sanger ordered badge on case page, light mode
- Some of the DataTables tables (Phenotypes and Diagnoses pages) got a bit dark in dark mode
- Remove all redundancies when displaying timeline events (some events are saved both as case-related and variant-related)
- Missing link in saved MatchMaker-related events
- Genes with mixed case gene symbols missing in PanelApp panels
- Alignment of elements on the Beacon submission modal window
- Locus info links from STR variantS page open in new browser tabs

## [4.56]
### Added
- Test for PanelApp panels loading
- `panel-umi` tag option when loading cancer analyses
### Changed
- Black text to make comments more visible in dark mode
- Loading PanelApp panels replaces pre-existing panels with same version
- Removed sidebar from Causatives page - navigation is available on the top bar for now
- Create ClinVar submissions from pinned variants list in case page
- Select which pinned variants will be included in ClinVar submission documents
### Fixed
- Remove a:visited css style from all buttons
- Update of HPO terms via command line
- Background color of `MIXED` and `PANEL-UMI` sequencing types on cases page
- Fixed regex error when searching for cases with query ending with `\ `
- Gene symbols on Causatives page lighter in dark mode
- SpliceAI tooltip of multigene variants

## [4.55]
### Changed
- Represent different tumor samples as vials in cases page
- Option to force-update the OMIM panel
### Fixed
- Low tumor purity badge alignment in cancer samples table on cancer case view
- VariantS comment popovers reactivate on hover
- Updating database genes in build 37
- ACMG classification summary hidden by sticky navbar
- Logo backgrounds fixed to white on welcome page
- Visited links turn purple again
- Style of link buttons and dropdown menus
- Update KUH and GMS logos
- Link color for Managed variants

## [4.54]
### Added
- Dark mode, using browser/OS media preference
- Allow marking case as solved without defining causative variants
- Admin users can create missing beacon datasets from the institute's settings page
- GenCC links on gene and variant pages
- Deprecation warnings when launching the app using a .yaml config file or loading cases using .ped files
### Changed
- Improved HTML syntax in case report template
- Modified message displayed when variant rank stats could not be calculated
- Expanded instructions on how to test on CG development server (cg-vm1)
- Added more somatic variant callers (Balsamic v9 SNV, develop SV)
### Fixed
- Remove load demo case command from docker-compose.yml
- Text elements being split across pages in PDF reports
- Made login password field of type `password` in LDAP login form
- Gene panels HTML select in institute's settings page
- Bootstrap upgraded to version 5
- Fix some Sourcery and SonarCloud suggestions
- Escape special characters in case search on institute and dashboard pages
- Broken case PDF reports when no Madeline pedigree image can be created
- Removed text-white links style that were invisible in new pages style
- Variants pagination after pressing "Filter variants" or "Clinical filter"
- Layout of buttons Matchmaker submission panel (case page)
- Removing cases from Matchmaker (simplified code and fixed functionality)
- Reintroduce check for missing alignment files purged from server

## [4.53]
### Added
### Changed
- Point Alamut API key docs link to new API version
- Parse dbSNP id from ID only if it says "rs", else use VEP CSQ fields
- Removed MarkupSafe from the dependencies
### Fixed
- Reintroduced loading of SVs for demo case 643595
- Successful parse of FOUND_IN should avoid GATK caller default
- All vulnerabilities flagged by SonarCloud

## [4.52]
### Added
- Demo cancer case gets loaded together with demo RD case in demo instance
- Parse REVEL_score alongside REVEL_rankscore from csq field and display it on SNV variant page
- Rank score results now show the ranking range
- cDNA and protein changes displayed on institute causatives pages
- Optional SESSION_TIMEOUT_MINUTES configuration in app config files
- Script to convert old OMIM case format (list of integers) to new format (list of dictionaries)
- Additional check for user logged in status before serving alignment files
- Download .cgh files from cancer samples table on cancer case page
- Number of documents and date of last update on genes page
### Changed
- Verify user before redirecting to IGV alignments and sashimi plots
- Build case IGV tracks starting from case and variant objects instead of passing all params in a form
- Unfreeze Werkzeug lib since Flask_login v.0.6 with bugfix has been released
- Sort gene panels by name (panelS and variant page)
- Removed unused `server.blueprints.alignviewers.unindexed_remote_static` endpoint
- User sessions to check files served by `server.blueprints.alignviewers.remote_static` endpoint
- Moved Beacon-related functions to a dedicated app extension
- Audit Filter now also loads filter displaying the variants for it
### Fixed
- Handle `attachment_filename` parameter renamed to `download_name` when Flask 2.2 will be released
- Removed cursor timeout param in cases find adapter function to avoid many code warnings
- Removed stream argument deprecation warning in tests
- Handle `no intervals found` warning in load_region test
- Beacon remove variants
- Protect remote_cors function in alignviewers view from Server-Side Request Forgery (SSRF)
- Check creation date of last document in gene collection to display when genes collection was updated last

## [4.51]
### Added
- Config file containing codecov settings for pull requests
- Add an IGV.js direct link button from case page
- Security policy file
- Hide/shade compound variants based on rank score on variantS from filter
- Chromograph legend documentation direct link
### Changed
- Updated deprecated Codecov GitHub action to v.2
- Simplified code of scout/adapter/mongo/variant
- Update IGV.js to v2.11.2
- Show summary number of variant gene panels on general report if more than 3
### Fixed
- Marrvel link for variants in genome build 38 (using liftover to build 37)
- Remove flags from codecov config file
- Fixed filter bug with high negative SPIDEX scores
- Renamed IARC TP53 button to to `TP53 Database`, modified also link since IARC has been moved to the US NCI: `https://tp53.isb-cgc.org/`
- Parsing new format of OMIM case info when exporting patients to Matchmaker
- Remove flask-debugtoolbar lib dependency that is using deprecated code and causes app to crash after new release of Jinja2 (3.1)
- Variant page crashing for cases with old OMIM terms structure (a list of integers instead of dictionary)
- Variant page crashing when creating MARRVEL link for cases with no genome build
- SpliceAI documentation link
- Fix deprecated `safe_str_cmp` import from `werkzeug.security` by freezing Werkzeug lib to v2.0 until Flask_login v.0.6 with bugfix is released
- List gene names densely in general report for SVs that contain more than 3 genes
- Show transcript ids on refseq genes on hg19 in IGV.js, using refgene source
- Display correct number of genes in general report for SVs that contain more than 32 genes
- Broken Google login after new major release of `lepture/authlib`
- Fix frequency and callers display on case general report

## [4.50.1]
### Fixed
- Show matching causative STR_repid for legacy str variants (pre Stranger hgnc_id)

## [4.50]
### Added
- Individual-specific OMIM terms
- OMIM disease descriptions in ClinVar submission form
- Add a toggle for melter rerun monitoring of cases
- Add a config option to show the rerun monitoring toggle
- Add a cli option to export cases with rerun monitoring enabled
- Add a link to STRipy for STR variants; shallow for ARX and HOXA13
- Hide by default variants only present in unaffected individuals in variants filters
- OMIM terms in general case report
- Individual-level info on OMIM and HPO terms in general case report
- PanelApp gene link among the external links on variant page
- Dashboard case filters fields help
- Filter cases by OMIM terms in cases and dashboard pages
### Fixed
- A malformed panel id request would crash with exception: now gives user warning flash with redirect
- Link to HPO resource file hosted on `http://purl.obolibrary.org`
- Gene search form when gene exists only in build 38
- Fixed odd redirect error and poor error message on missing column for gene panel csv upload
- Typo in parse variant transcripts function
- Modified keys name used to parse local observations (archived) frequencies to reflect change in MIP keys naming
- Better error handling for partly broken/timed out chanjo reports
- Broken javascript code when case Chromograph data is malformed
- Broader space for case synopsis in general report
- Show partial causatives on causatives and matching causatives panels
- Partial causative assignment in cases with no OMIM or HPO terms
- Partial causative OMIM select options in variant page
### Changed
- Slightly smaller and improved layout of content in case PDF report
- Relabel more cancer variant pages somatic for navigation
- Unify caseS nav links
- Removed unused `add_compounds` param from variant controllers function
- Changed default hg19 genome for IGV.js to legacy hg19_1kg_decoy to fix a few problematic loci
- Reduce code complexity (parse/ensembl.py)
- Silence certain fields in ClinVar export if prioritised ones exist (chrom-start-end if hgvs exist)
- Made phenotype non-mandatory when marking a variant as partial causative
- Only one phenotype condition type (OMIM or HPO) per variant is used in ClinVar submissions
- ClinVar submission variant condition prefers OMIM over HPO if available
- Use lighter version of gene objects in Omim MongoDB adapter, panels controllers, panels views and institute controllers
- Gene-variants table size is now adaptive
- Remove unused file upload on gene-variants page

## [4.49]
### Fixed
- Pydantic model types for genome_build, madeline_info, peddy_ped_check and peddy_sex_check, rank_model_version and sv_rank_model_version
- Replace `MatchMaker` with `Matchmaker` in all places visible by a user
- Save diagnosis labels along with OMIM terms in Matchmaker Exchange submission objects
- `libegl-mesa0_21.0.3-0ubuntu0.3~20.04.5_amd64.deb` lib not found by GitHub actions Docker build
- Remove unused `chromograph_image_files` and `chromograph_prefixes` keys saved when creating or updating an RD case
- Search managed variants by description and with ignore case
### Changed
- Introduced page margins on exported PDF reports
- Smaller gene fonts in downloaded HPO genes PDF reports
- Reintroduced gene coverage data in the PDF-exported general report of rare-disease cases
- Check for existence of case report files before creating sidebar links
- Better description of HPO and OMIM terms for patients submitted to Matchmaker Exchange
- Remove null non-mandatory key/values when updating a case
- Freeze WTForms<3 due to several form input rendering changes

## [4.48.1]
### Fixed
- General case PDF report for recent cases with no pedigree

## [4.48]
### Added
- Option to cancel a request for research variants in case page
### Changed
- Update igv.js to v2.10.5
- Updated example of a case delivery report
- Unfreeze cyvcf2
- Builder images used in Scout Dockerfiles
- Crash report email subject gives host name
- Export general case report to PDF using PDFKit instead of WeasyPrint
- Do not include coverage report in PDF case report since they might have different orientation
- Export cancer cases's "Coverage and QC report" to PDF using PDFKit instead of Weasyprint
- Updated cancer "Coverage and QC report" example
- Keep portrait orientation in PDF delivery report
- Export delivery report to PDF using PDFKit instead of Weasyprint
- PDF export of clinical and research HPO panels using PDFKit instead of Weasyprint
- Export gene panel report to PDF using PDFKit
- Removed WeasyPrint lib dependency

### Fixed
- Reintroduced missing links to Swegen and Beacon and dbSNP in RD variant page, summary section
- Demo delivery report orientation to fit new columns
- Missing delivery report in demo case
- Cast MNVs to SNV for test
- Export verified variants from all institutes when user is admin
- Cancer coverage and QC report not found for demo cancer case
- Pull request template instructions on how to deploy to test server
- PDF Delivery report not showing Swedac logo
- Fix code typos
- Disable codefactor raised by ESLint for javascript functions located on another file
- Loading spinner stuck after downloading a PDF gene panel report
- IGV browser crashing when file system with alignment files is not mounted

## [4.47]
### Added
- Added CADD, GnomAD and genotype calls to variantS export
### Changed
- Pull request template, to illustrate how to deploy pull request branches on cg-vm1 stage server
### Fixed
- Compiled Docker image contains a patched version (v4.9) of chanjo-report

## [4.46.1]
### Fixed
- Downloading of files generated within the app container (MT-report, verified variants, pedigrees, ..)

## [4.46]
### Added
- Created a Dockefile to be used to serve the dockerized app in production
- Modified the code to collect database params specified as env vars
- Created a GitHub action that pushes the Dockerfile-server image to Docker Hub (scout-server-stage) every time a PR is opened
- Created a GitHub action that pushes the Dockerfile-server image to Docker Hub (scout-server) every time a new release is created
- Reassign MatchMaker Exchange submission to another user when a Scout user is deleted
- Expose public API JSON gene panels endpoint, primarily to enable automated rerun checking for updates
- Add utils for dictionary type
- Filter institute cases using multiple HPO terms
- Vulture GitHub action to identify and remove unused variables and imports
### Changed
- Updated the python config file documentation in admin guide
- Case configuration parsing now uses Pydantic for improved typechecking and config handling
- Removed test matrices to speed up automatic testing of PRs
- Switch from Coveralls to Codecov to handle CI test coverage
- Speed-up CI tests by caching installation of libs and splitting tests into randomized groups using pytest-test-groups
- Improved LDAP login documentation
- Use lib flask-ldapconn instead of flask_ldap3_login> to handle ldap authentication
- Updated Managed variant documentation in user guide
- Fix and simplify creating and editing of gene panels
- Simplified gene variants search code
- Increased the height of the genes track in the IGV viewer
### Fixed
- Validate uploaded managed variant file lines, warning the user.
- Exporting validated variants with missing "genes" database key
- No results returned when searching for gene variants using a phenotype term
- Variants filtering by gene symbols file
- Make gene HGNC symbols field mandatory in gene variants page and run search only on form submit
- Make sure collaborator gene variants are still visible, even if HPO filter is used

## [4.45]
### Added
### Changed
- Start Scout also when loqusdbapi is not reachable
- Clearer definition of manual standard and custom inheritance models in gene panels
- Allow searching multiple chromosomes in filters
### Fixed
- Gene panel crashing on edit action

## [4.44]
### Added
### Changed
- Display Gene track beneath each sample track when displaying splice junctions in igv browser
- Check outdated gene symbols and update with aliases for both RD and cancer variantS
### Fixed
- Added query input check and fixed the Genes API endpoint to return a json formatted error when request is malformed
- Typo in ACMG BP6 tooltip

## [4.43.1]
### Added
- Added database index for OMIM disease term genes
### Changed
### Fixed
- Do not drop HPO terms collection when updating HPO terms via the command line
- Do not drop disease (OMIM) terms collection when updating diseases via the command line

## [4.43]
### Added
- Specify which collection(s) update/build indexes for
### Fixed
- Do not drop genes and transcripts collections when updating genes via the command line

## [4.42.1]
### Added
### Changed
### Fixed
- Freeze PyMongo lib to version<4.0 to keep supporting previous MongoDB versions
- Speed up gene panels creation and update by collecting only light gene info from database
- Avoid case page crash on Phenomizer queries timeout

## [4.42]
### Added
- Choose custom pinned variants to submit to MatchMaker Exchange
- Submit structural variant as genes to the MatchMaker Exchange
- Added function for maintainers and admins to remove gene panels
- Admins can restore deleted gene panels
- A development docker-compose file illustrating the scout/chanjo-report integration
- Show AD on variants view for cancer SV (tumor and normal)
- Cancer SV variants filter AD, AF (tumor and normal)
- Hiding the variants score column also from cancer SVs, as for the SNVs
### Changed
- Enforce same case _id and display_name when updating a case
- Enforce same individual ids, display names and affected status when updating a case
- Improved documentation for connecting to loqusdb instances (including loqusdbapi)
- Display and download HPO gene panels' gene symbols in italics
- A faster-built and lighter Docker image
- Reduce complexity of `panels` endpoint moving some code to the panels controllers
- Update requirements to use flask-ldap3-login>=0.9.17 instead of freezing WTForm
### Fixed
- Use of deprecated TextField after the upgrade of WTF to v3.0
- Freeze to WTForms to version < 3
- Remove the extra files (bed files and madeline.svg) introduced by mistake
- Cli command loading demo data in docker-compose when case custom images exist and is None
- Increased MongoDB connection serverSelectionTimeoutMS parameter to 30K (default value according to MongoDB documentation)
- Better differentiate old obs counts 0 vs N/A
- Broken cancer variants page when default gene panel was deleted
- Typo in tx_overview function in variant controllers file
- Fixed loqusdbapi SV search URL
- SV variants filtering using Decipher criterion
- Removing old gene panels that don't contain the `maintainer` key.

## [4.41.1]
### Fixed
- General reports crash for variant annotations with same variant on other cases

## [4.41]
### Added
- Extended the instructions for running the Scout Docker image (web app and cli).
- Enabled inclusion of custom images to STR variant view
### Fixed
- General case report sorting comments for variants with None genetic models
- Do not crash but redirect to variants page with error when a variant is not found for a case
- UCSC links coordinates for SV variants with start chromosome different than end chromosome
- Human readable variants name in case page for variants having start chromosome different from end chromosome
- Avoid always loading all transcripts when checking gene symbol: introduce gene captions
- Slow queries for evaluated variants on e.g. case page - use events instead
### Changed
- Rearrange variant page again, moving severity predictions down.
- More reactive layout width steps on variant page

## [4.40.1]
### Added
### Fixed
- Variants dismissed with inconsistent inheritance pattern can again be shown in general case report
- General report page for variants with genes=None
- General report crashing when variants have no panels
- Added other missing keys to case and variant dictionaries passed to general report
### Changed

## [4.40]
### Added
- A .cff citation file
- Phenotype search API endpoint
- Added pagination to phenotype API
- Extend case search to include internal MongoDB id
- Support for connecting to a MongoDB replica set (.py config files)
- Support for connecting to a MongoDB replica set (.yaml config files)
### Fixed
- Command to load the OMIM gene panel (`scout load panel --omim`)
- Unify style of pinned and causative variants' badges on case page
- Removed automatic spaces after punctuation in comments
- Remove the hardcoded number of total individuals from the variant's old observations panel
- Send delete requests to a connected Beacon using the DELETE method
- Layout of the SNV and SV variant page - move frequency up
### Changed
- Stop updating database indexes after loading exons via command line
- Display validation status badge also for not Sanger-sequenced variants
- Moved Frequencies, Severity and Local observations panels up in RD variants page
- Enabled Flask CORS to communicate CORS status to js apps
- Moved the code preparing the transcripts overview to the backend
- Refactored and filtered json data used in general case report
- Changed the database used in docker-compose file to use the official MongoDB v4.4 image
- Modified the Python (3.6, 3.8) and MongoDB (3.2, 4.4, 5.0) versions used in testing matrices (GitHub actions)
- Capitalize case search terms on institute and dashboard pages


## [4.39]
### Added
- COSMIC IDs collected from CSQ field named `COSMIC`
### Fixed
- Link to other causative variants on variant page
- Allow multiple COSMIC links for a cancer variant
- Fix floating text in severity box #2808
- Fixed MitoMap and HmtVar links for hg38 cases
- Do not open new browser tabs when downloading files
- Selectable IGV tracks on variant page
- Missing splice junctions button on variant page
- Refactor variantS representative gene selection, and use it also for cancer variant summary
### Changed
- Improve Javascript performance for displaying Chromograph images
- Make ClinVar classification more evident in cancer variant page

## [4.38]
### Added
- Option to hide Alamut button in the app config file
### Fixed
- Library deprecation warning fixed (insert is deprecated. Use insert_one or insert_many instead)
- Update genes command will not trigger an update of database indices any more
- Missing resources in temporary downloading directory when updating genes using the command line
- Restore previous variant ACMG classification in a scrollable div
- Loading spinner not stopping after downloading PDF case reports and variant list export
- Add extra Alamut links higher up on variant pages
- Improve UX for phenotypes in case page
- Filter and export of STR variants
- Update look of variants page navigation buttons
### Changed

## [4.37]
### Added
- Highlight and show version number for RefSeq MANE transcripts.
- Added integration to a rerunner service for toggling reanalysis with updated pedigree information
- SpliceAI display and parsing from VEP CSQ
- Display matching tiered variants for cancer variants
- Display a loading icon (spinner) until the page loads completely
- Display filter badges in cancer variants list
- Update genes from pre-downloaded file resources
- On login, OS, browser version and screen size are saved anonymously to understand how users are using Scout
- API returning institutes data for a given user: `/api/v1/institutes`
- API returning case data for a given institute: `/api/v1/institutes/<institute_id>/cases`
- Added GMS and Lund university hospital logos to login page
- Made display of Swedac logo configurable
- Support for displaying custom images in case view
- Individual-specific HPO terms
- Optional alamut_key in institute settings for Alamut Plus software
- Case report API endpoint
- Tooltip in case explaining that genes with genome build different than case genome build will not be added to dynamic HPO panel.
- Add DeepVariant as a caller
### Fixed
- Updated IGV to v2.8.5 to solve missing gene labels on some zoom levels
- Demo cancer case config file to load somatic SNVs and SVs only.
- Expand list of refseq trancripts in ClinVar submission form
- Renamed `All SNVs and INDELs` institute sidebar element to `Search SNVs and INDELs` and fixed its style.
- Add missing parameters to case load-config documentation
- Allow creating/editing gene panels and dynamic gene panels with genes present in genome build 38
- Bugfix broken Pytests
- Bulk dismissing variants error due to key conversion from string to integer
- Fix typo in index documentation
- Fixed crash in institute settings page if "collaborators" key is not set in database
- Don't stop Scout execution if LoqusDB call fails and print stacktrace to log
- Bug when case contains custom images with value `None`
- Bug introduced when fixing another bug in Scout-LoqusDB interaction
- Loading of OMIM diagnoses in Scout demo instance
- Remove the docker-compose with chanjo integration because it doesn't work yet.
- Fixed standard docker-compose with scout demo data and database
- Clinical variant assessments not present for pinned and causative variants on case page.
- MatchMaker matching one node at the time only
- Remove link from previously tiered variants badge in cancer variants page
- Typo in gene cell on cancer variants page
- Managed variants filter form
### Changed
- Better naming for variants buttons on cancer track (somatic, germline). Also show cancer research button if available.
- Load case with missing panels in config files, but show warning.
- Changing the (Female, Male) symbols to (F/M) letters in individuals_table and case-sma.
- Print stacktrace if case load command fails
- Added sort icon and a pointer to the cursor to all tables with sortable fields
- Moved variant, gene and panel info from the basic pane to summary panel for all variants.
- Renamed `Basics` panel to `Classify` on variant page.
- Revamped `Basics` panel to a panel dedicated to classify variants
- Revamped the summary panel to be more compact.
- Added dedicated template for cancer variants
- Removed Gene models, Gene annotations and Conservation panels for cancer variants
- Reorganized the orders of panels for variant and cancer variant views
- Added dedicated variant quality panel and removed relevant panes
- A more compact case page
- Removed OMIM genes panel
- Make genes panel, pinned variants panel, causative variants panel and ClinVar panel scrollable on case page
- Update to Scilifelab's 2020 logo
- Update Gens URL to support Gens v2.0 format
- Refactor tests for parsing case configurations
- Updated links to HPO downloadable resources
- Managed variants filtering defaults to all variant categories
- Changing the (Kind) drop-down according to (Category) drop-down in Managed variant add variant
- Moved Gens button to individuals table
- Check resource files availability before starting updating OMIM diagnoses
- Fix typo in `SHOW_OBSERVED_VARIANT_ARCHIVE` config param

## [4.36]
### Added
- Parse and save splice junction tracks from case config file
- Tooltip in observations panel, explaining that case variants with no link might be old variants, not uploaded after a case rerun
### Fixed
- Warning on overwriting variants with same position was no longer shown
- Increase the height of the dropdowns to 425px
- More indices for the case table as it grows, specifically for causatives queries
- Splice junction tracks not centered over variant genes
- Total number of research variants count
- Update variants stats in case documents every time new variants are loaded
- Bug in flashing warning messages when filtering variants
### Changed
- Clearer warning messages for genes and gene/gene-panels searches in variants filters

## [4.35]
### Added
- A new index for hgnc_symbol in the hgnc_gene collection
- A Pedigree panel in STR page
- Display Tier I and II variants in case view causatives card for cancer cases
### Fixed
- Send partial file data to igv.js when visualizing sashimi plots with splice junction tracks
- Research variants filtering by gene
- Do not attempt to populate annotations for not loaded pinned/causatives
- Add max-height to all dropdowns in filters
### Changed
- Switch off non-clinical gene warnings when filtering research variants
- Don't display OMIM disease card in case view for cancer cases
- Refactored Individuals and Causative card in case view for cancer cases
- Update and style STR case report

## [4.34]
### Added
- Saved filter lock and unlock
- Filters can optionally be marked audited, logging the filter name, user and date on the case events and general report.
- Added `ClinVar hits` and `Cosmic hits` in cancer SNVs filters
- Added `ClinVar hits` to variants filter (rare disease track)
- Load cancer demo case in docker-compose files (default and demo file)
- Inclusive-language check using [woke](https://github.com/get-woke/woke) github action
- Add link to HmtVar for mitochondrial variants (if VCF is annotated with HmtNote)
- Grey background for dismissed compounds in variants list and variant page
- Pin badge for pinned compounds in variants list and variant page
- Support LoqusDB REST API queries
- Add a docker-compose-matchmaker under scout/containers/development to test matchmaker locally
- Script to investigate consequences of symbol search bug
- Added GATK to list of SV and cancer SV callers
### Fixed
- Make MitoMap link work for hg38 again
- Export Variants feature crashing when one of the variants has no primary transcripts
- Redirect to last visited variantS page when dismissing variants from variants list
- Improved matching of SVs Loqus occurrences in other cases
- Remove padding from the list inside (Matching causatives from other cases) panel
- Pass None to get_app function in CLI base since passing script_info to app factory functions was deprecated in Flask 2.0
- Fixed failing tests due to Flask update to version 2.0
- Speed up user events view
- Causative view sort out of memory error
- Use hgnc_id for gene filter query
- Typo in case controllers displaying an error every time a patient is matched against external MatchMaker nodes
- Do not crash while attempting an update for variant documents that are too big (> 16 MB)
- Old STR causatives (and other variants) may not have HGNC symbols - fix sort lambda
- Check if gene_obj has primary_transcript before trying to access it
- Warn if a gene manually searched is in a clinical panel with an outdated name when filtering variants
- ChrPos split js not needed on STR page yet
### Changed
- Remove parsing of case `genome_version`, since it's not used anywhere downstream
- Introduce deprecation warning for Loqus configs that are not dictionaries
- SV clinical filter no longer filters out sub 100 nt variants
- Count cases in LoqusDB by variant type
- Commit pulse repo badge temporarily set to weekly
- Sort ClinVar submissions objects by ascending "Last evaluated" date
- Refactored the MatchMaker integration as an extension
- Replaced some sensitive words as suggested by woke linter
- Documentation for load-configuration rewritten.
- Add styles to MatchMaker matches table
- More detailed info on the data shared in MatchMaker submission form

## [4.33.1]
### Fixed
- Include markdown for release autodeploy docs
- Use standard inheritance model in ClinVar (https://ftp.ncbi.nlm.nih.gov/pub/GTR/standard_terms/Mode_of_inheritance.txt)
- Fix issue crash with variants that have been unflagged causative not being available in other causatives
### Added
### Changed

## [4.33]
### Fixed
- Command line crashing when updating an individual not found in database
- Dashboard page crashing when filters return no data
- Cancer variants filter by chromosome
- /api/v1/genes now searches for genes in all genome builds by default
- Upgraded igv.js to version 2.8.1 (Fixed Unparsable bed record error)
### Added
- Autodeploy docs on release
- Documentation for updating case individuals tracks
- Filter cases and dashboard stats by analysis track
### Changed
- Changed from deprecated db update method
- Pre-selected fields to run queries with in dashboard page
- Do not filter by any institute when first accessing the dashboard
- Removed OMIM panel in case view for cancer cases
- Display Tier I and II variants in case view causatives panel for cancer cases
- Refactored Individuals and Causative panels in case view for cancer cases

## [4.32.1]
### Fixed
- iSort lint check only
### Changed
- Institute cases page crashing when a case has track:Null
### Added

## [4.32]
### Added
- Load and show MITOMAP associated diseases from VCF (INFO field: MitomapAssociatedDiseases, via HmtNote)
- Show variant allele frequencies for mitochondrial variants (GRCh38 cases)
- Extend "public" json API with diseases (OMIM) and phenotypes (HPO)
- HPO gene list download now has option for clinical and non-clinical genes
- Display gene splice junctions data in sashimi plots
- Update case individuals with splice junctions tracks
- Simple Docker compose for development with local build
- Make Phenomodels subpanels collapsible
- User side documentation of cytogenomics features (Gens, Chromograph, vcf2cytosure, rhocall)
- iSort GitHub Action
- Support LoqusDB REST API queries
### Fixed
- Show other causative once, even if several events point to it
- Filtering variants by mitochondrial chromosome for cases with genome build=38
- HPO gene search button triggers any warnings for clinical / non-existing genes also on first search
- Fixed a bug in variants pages caused by MT variants without alt_frequency
- Tests for CADD score parsing function
- Fixed the look of IGV settings on SNV variant page
- Cases analyzed once shown as `rerun`
- Missing case track on case re-upload
- Fixed severity rank for SO term "regulatory region ablation"
### Changed
- Refactor according to CodeFactor - mostly reuse of duplicated code
- Phenomodels language adjustment
- Open variants in a new window (from variants page)
- Open overlapping and compound variants in a new window (from variant page)
- gnomAD link points to gnomAD v.3 (build GRCh38) for mitochondrial variants.
- Display only number of affected genes for dismissed SVs in general report
- Chromosome build check when populating the variants filter chromosome selection
- Display mitochondrial and rare diseases coverage report in cases with missing 'rare' track

## [4.31.1]
### Added
### Changed
- Remove mitochondrial and coverage report from cancer cases sidebar
### Fixed
- ClinVar page when dbSNP id is None

## [4.31]
### Added
- gnomAD annotation field in admin guide
- Export also dynamic panel genes not associated to an HPO term when downloading the HPO panel
- Primary HGNC transcript info in variant export files
- Show variant quality (QUAL field from vcf) in the variant summary
- Load/update PDF gene fusion reports (clinical and research) generated with Arriba
- Support new MANE annotations from VEP (both MANE Select and MANE Plus Clinical)
- Display on case activity the event of a user resetting all dismissed variants
- Support gnomAD population frequencies for mitochondrial variants
- Anchor links in Casedata ClinVar panels to redirect after renaming individuals
### Fixed
- Replace old docs link www.clinicalgenomics.se/scout with new https://clinical-genomics.github.io/scout
- Page formatting issues whenever case and variant comments contain extremely long strings with no spaces
- Chromograph images can be one column and have scrollbar. Removed legacy code.
- Column labels for ClinVar case submission
- Page crashing looking for LoqusDB observation when variant doesn't exist
- Missing inheritance models and custom inheritance models on newly created gene panels
- Accept only numbers in managed variants filter as position and end coordinates
- SNP id format and links in Variant page, ClinVar submission form and general report
- Case groups tooltip triggered only when mouse is on the panel header
- Loadable filters displayed in alphabetical order on variants page
### Changed
- A more compact case groups panel
- Added landscape orientation CSS style to cancer coverage and QC demo report
- Improve user documentation to create and save new gene panels
- Removed option to use space as separator when uploading gene panels
- Separating the columns of standard and custom inheritance models in gene panels
- Improved ClinVar instructions for users using non-English Excel

## [4.30.2]
### Added
### Fixed
- Use VEP RefSeq ID if RefSeq list is empty in RefSeq transcripts overview
- Bug creating variant links for variants with no end_chrom
### Changed

## [4.30.1]
### Added
### Fixed
- Cryptography dependency fixed to use version < 3.4
### Changed

## [4.30]
### Added
- Introduced a `reset dismiss variant` verb
- Button to reset all dismissed variants for a case
- Add black border to Chromograph ideograms
- Show ClinVar annotations on variantS page
- Added integration with GENS, copy number visualization tool
- Added a VUS label to the manual classification variant tags
- Add additional information to SNV verification emails
- Tooltips documenting manual annotations from default panels
- Case groups now show bam files from all cases on align view
### Fixed
- Center initial igv view on variant start with SNV/indels
- Don't set initial igv view to negative coordinates
- Display of GQ for SV and STR
- Parsing of AD and related info for STRs
- LoqusDB field in institute settings accepts only existing Loqus instances
- Fix DECIPHER link to work after DECIPHER migrated to GRCh38
- Removed visibility window param from igv.js genes track
- Updated HPO download URL
- Patch HPO download test correctly
- Reference size on STR hover not needed (also wrong)
- Introduced genome build check (allowed values: 37, 38, "37", "38") on case load
- Improve case searching by assignee full name
- Populating the LoqusDB select in institute settings
### Changed
- Cancer variants table header (pop freq etc)
- Only admin users can modify LoqusDB instance in Institute settings
- Style of case synopsis, variants and case comments
- Switched to igv.js 2.7.5
- Do not choke if case is missing research variants when research requested
- Count cases in LoqusDB by variant type
- Introduce deprecation warning for Loqus configs that are not dictionaries
- Improve create new gene panel form validation
- Make XM- transcripts less visible if they don't overlap with transcript refseq_id in variant page
- Color of gene panels and comments panels on cases and variant pages
- Do not choke if case is missing research variants when reserch requested

## [4.29.1]
### Added
### Fixed
- Always load STR variants regardless of RankScore threshold (hotfix)
### Changed

## [4.29]
### Added
- Added a page about migrating potentially breaking changes to the documentation
- markdown_include in development requirements file
- STR variants filter
- Display source, Z-score, inheritance pattern for STR annotations from Stranger (>0.6.1) if available
- Coverage and quality report to cancer view
### Fixed
- ACMG classification page crashing when trying to visualize a classification that was removed
- Pretty print HGVS on gene variants (URL-decode VEP)
- Broken or missing link in the documentation
- Multiple gene names in ClinVar submission form
- Inheritance model select field in ClinVar submission
- IGV.js >2.7.0 has an issue with the gene track zoom levels - temp freeze at 2.7.0
- Revert CORS-anywhere and introduce a local http proxy for cloud tracks
### Changed

## [4.28]
### Added
- Chromograph integration for displaying PNGs in case-page
- Add VAF to cancer case general report, and remove some of its unused fields
- Variants filter compatible with genome browser location strings
- Support for custom public igv tracks stored on the cloud
- Add tests to increase testing coverage
- Update case variants count after deleting variants
- Update IGV.js to latest (v2.7.4)
- Bypass igv.js CORS check using `https://github.com/Rob--W/cors-anywhere`
- Documentation on default and custom IGV.js tracks (admin docs)
- Lock phenomodels so they're editable by admins only
- Small case group assessment sharing
- Tutorial and files for deploying app on containers (Kubernetes pods)
- Canonical transcript and protein change of canonical transcript in exported variants excel sheet
- Support for Font Awesome version 6
- Submit to Beacon from case page sidebar
- Hide dismissed variants in variants pages and variants export function
- Systemd service files and instruction to deploy Scout using podman
### Fixed
- Bugfix: unused `chromgraph_prefix |tojson` removed
- Freeze coloredlogs temporarily
- Marrvel link
- Don't show TP53 link for silent or synonymous changes
- OMIM gene field accepts any custom number as OMIM gene
- Fix Pytest single quote vs double quote string
- Bug in gene variants search by similar cases and no similar case is found
- Delete unused file `userpanel.py`
- Primary transcripts in variant overview and general report
- Google OAuth2 login setup in README file
- Redirect to 'missing file'-icon if configured Chromograph file is missing
- Javascript error in case page
- Fix compound matching during variant loading for hg38
- Cancer variants view containing variants dismissed with cancer-specific reasons
- Zoom to SV variant length was missing IGV contig select
- Tooltips on case page when case has no default gene panels
### Changed
- Save case variants count in case document and not in sessions
- Style of gene panels multiselect on case page
- Collapse/expand main HPO checkboxes in phenomodel preview
- Replaced GQ (Genotype quality) with VAF (Variant allele frequency) in cancer variants GT table
- Allow loading of cancer cases with no tumor_purity field
- Truncate cDNA and protein changes in case report if longer than 20 characters


## [4.27]
### Added
- Exclude one or more variant categories when running variants delete command
### Fixed
### Changed

## [4.26.1]
### Added
### Fixed
- Links with 1-letter aa codes crash on frameshift etc
### Changed

## [4.26]
### Added
- Extend the delete variants command to print analysis date, track, institute, status and research status
- Delete variants by type of analysis (wgs|wes|panel)
- Links to cBioPortal, MutanTP53, IARC TP53, OncoKB, MyCancerGenome, CIViC
### Fixed
- Deleted variants count
### Changed
- Print output of variants delete command as a tab separated table

## [4.25]
### Added
- Command line function to remove variants from one or all cases
### Fixed
- Parse SMN None calls to None rather than False

## [4.24.1]
### Fixed
- Install requirements.txt via setup file

## [4.24]
### Added
- Institute-level phenotype models with sub-panels containing HPO and OMIM terms
- Runnable Docker demo
- Docker image build and push github action
- Makefile with shortcuts to docker commands
- Parse and save synopsis, phenotype and cohort terms from config files upon case upload
### Fixed
- Update dismissed variant status when variant dismissed key is missing
- Breakpoint two IGV button now shows correct chromosome when different from bp1
- Missing font lib in Docker image causing the PDF report download page to crash
- Sentieon Manta calls lack Somaticscore - load anyway
- ClinVar submissions crashing due to pinned variants that are not loaded
- Point ExAC pLI score to new gnomad server address
- Bug uploading cases missing phenotype terms in config file
- STRs loaded but not shown on browser page
- Bug when using adapter.variant.get_causatives with case_id without causatives
- Problem with fetching "solved" from scout export cases cli
- Better serialising of datetime and bson.ObjectId
- Added `volumes` folder to .gitignore
### Changed
- Make matching causative and managed variants foldable on case page
- Remove calls to PyMongo functions marked as deprecated in backend and frontend(as of version 3.7).
- Improved `scout update individual` command
- Export dynamic phenotypes with ordered gene lists as PDF


## [4.23]
### Added
- Save custom IGV track settings
- Show a flash message with clear info about non-valid genes when gene panel creation fails
- CNV report link in cancer case side navigation
- Return to comment section after editing, deleting or submitting a comment
- Managed variants
- MT vs 14 chromosome mean coverage stats if Scout is connected to Chanjo
### Fixed
- missing `vcf_cancer_sv` and `vcf_cancer_sv_research` to manual.
- Split ClinVar multiple clnsig values (slash-separated) and strip them of underscore for annotations without accession number
- Timeout of `All SNVs and INDELs` page when no valid gene is provided in the search
- Round CADD (MIPv9)
- Missing default panel value
- Invisible other causatives lines when other causatives lack gene symbols
### Changed
- Do not freeze mkdocs-material to version 4.6.1
- Remove pre-commit dependency

## [4.22]
### Added
- Editable cases comments
- Editable variants comments
### Fixed
- Empty variant activity panel
- STRs variants popover
- Split new ClinVar multiple significance terms for a variant
- Edit the selected comment, not the latest
### Changed
- Updated RELEASE docs.
- Pinned variants card style on the case page
- Merged `scout export exons` and `scout view exons` commands


## [4.21.2]
### Added
### Fixed
- Do not pre-filter research variants by (case-default) gene panels
- Show OMIM disease tooltip reliably
### Changed

## [4.21.1]
### Added
### Fixed
- Small change to Pop Freq column in variants ang gene panels to avoid strange text shrinking on small screens
- Direct use of HPO list for Clinical HPO SNV (and cancer SNV) filtering
- PDF coverage report redirecting to login page
### Changed
- Remove the option to dismiss single variants from all variants pages
- Bulk dismiss SNVs, SVs and cancer SNVs from variants pages

## [4.21]
### Added
- Support to configure LoqusDB per institute
- Highlight causative variants in the variants list
- Add tests. Mostly regarding building internal datatypes.
- Remove leading and trailing whitespaces from panel_name and display_name when panel is created
- Mark MANE transcript in list of transcripts in "Transcript overview" on variant page
- Show default panel name in case sidebar
- Previous buttons for variants pagination
- Adds a gh action that checks that the changelog is updated
- Adds a gh action that deploys new releases automatically to pypi
- Warn users if case default panels are outdated
- Define institute-specific gene panels for filtering in institute settings
- Use institute-specific gene panels in variants filtering
- Show somatic VAF for pinned and causative variants on case page

### Fixed
- Report pages redirect to login instead of crashing when session expires
- Variants filter loading in cancer variants page
- User, Causative and Cases tables not scaling to full page
- Improved docs for an initial production setup
- Compatibility with latest version of Black
- Fixed tests for Click>7
- Clinical filter required an extra click to Filter to return variants
- Restore pagination and shrink badges in the variants page tables
- Removing a user from the command line now inactivates the case only if user is last assignee and case is active
- Bugfix, LoqusDB per institute feature crashed when institute id was empty string
- Bugfix, LoqusDB calls where missing case count
- filter removal and upload for filters deleted from another page/other user
- Visualize outdated gene panels info in a popover instead of a tooltip in case page side panel

### Changed
- Highlight color on normal STRs in the variants table from green to blue
- Display breakpoints coordinates in verification emails only for structural variants


## [4.20]
### Added
- Display number of filtered variants vs number of total variants in variants page
- Search case by HPO terms
- Dismiss variant column in the variants tables
- Black and pre-commit packages to dev requirements

### Fixed
- Bug occurring when rerun is requested twice
- Peddy info fields in the demo config file
- Added load config safety check for multiple alignment files for one individual
- Formatting of cancer variants table
- Missing Score in SV variants table

### Changed
- Updated the documentation on how to create a new software release
- Genome build-aware cytobands coordinates
- Styling update of the Matchmaker card
- Select search type in case search form


## [4.19]

### Added
- Show internal ID for case
- Add internal ID for downloaded CGH files
- Export dynamic HPO gene list from case page
- Remove users as case assignees when their account is deleted
- Keep variants filters panel expanded when filters have been used

### Fixed
- Handle the ProxyFix ModuleNotFoundError when Werkzeug installed version is >1.0
- General report formatting issues whenever case and variant comments contain extremely long strings with no spaces

### Changed
- Created an institute wrapper page that contains list of cases, causatives, SNVs & Indels, user list, shared data and institute settings
- Display case name instead of case ID on clinVar submissions
- Changed icon of sample update in clinVar submissions


## [4.18]

### Added
- Filter cancer variants on cytoband coordinates
- Show dismiss reasons in a badge with hover for clinical variants
- Show an ellipsis if 10 cases or more to display with loqusdb matches
- A new blog post for version 4.17
- Tooltip to better describe Tumor and Normal columns in cancer variants
- Filter cancer SNVs and SVs by chromosome coordinates
- Default export of `Assertion method citation` to clinVar variants submission file
- Button to export up to 500 cancer variants, filtered or not
- Rename samples of a clinVar submission file

### Fixed
- Apply default gene panel on return to cancer variantS from variant view
- Revert to certificate checking when asking for Chanjo reports
- `scout download everything` command failing while downloading HPO terms

### Changed
- Turn tumor and normal allelic fraction to decimal numbers in tumor variants page
- Moved clinVar submissions code to the institutes blueprints
- Changed name of clinVar export files to FILENAME.Variant.csv and FILENAME.CaseData.csv
- Switched Google login libraries from Flask-OAuthlib to Authlib


## [4.17.1]

### Fixed
- Load cytobands for cases with chromosome build not "37" or "38"


## [4.17]

### Added
- COSMIC badge shown in cancer variants
- Default gene-panel in non-cancer structural view in url
- Filter SNVs and SVs by cytoband coordinates
- Filter cancer SNV variants by alt allele frequency in tumor
- Correct genome build in UCSC link from structural variant page



### Fixed
- Bug in clinVar form when variant has no gene
- Bug when sharing cases with the same institute twice
- Page crashing when removing causative variant tag
- Do not default to GATK caller when no caller info is provided for cancer SNVs


## [4.16.1]

### Fixed
- Fix the fix for handling of delivery reports for rerun cases

## [4.16]

### Added
- Adds possibility to add "lims_id" to cases. Currently only stored in database, not shown anywhere
- Adds verification comment box to SVs (previously only available for small variants)
- Scrollable pedigree panel

### Fixed
- Error caused by changes in WTForm (new release 2.3.x)
- Bug in OMIM case page form, causing the page to crash when a string was provided instead of a numerical OMIM id
- Fix Alamut link to work properly on hg38
- Better handling of delivery reports for rerun cases
- Small CodeFactor style issues: matchmaker results counting, a couple of incomplete tests and safer external xml
- Fix an issue with Phenomizer introduced by CodeFactor style changes

### Changed
- Updated the version of igv.js to 2.5.4

## [4.15.1]

### Added
- Display gene names in ClinVar submissions page
- Links to Varsome in variant transcripts table

### Fixed
- Small fixes to ClinVar submission form
- Gene panel page crash when old panel has no maintainers

## [4.15]

### Added
- Clinvar CNVs IGV track
- Gene panels can have maintainers
- Keep variant actions (dismissed, manual rank, mosaic, acmg, comments) upon variant re-upload
- Keep variant actions also on full case re-upload

### Fixed
- Fix the link to Ensembl for SV variants when genome build 38.
- Arrange information in columns on variant page
- Fix so that new cosmic identifier (COSV) is also acceptable #1304
- Fixed COSMIC tag in INFO (outside of CSQ) to be parses as well with `&` splitter.
- COSMIC stub URL changed to https://cancer.sanger.ac.uk/cosmic/search?q= instead.
- Updated to a version of IGV where bigBed tracks are visualized correctly
- Clinvar submission files are named according to the content (variant_data and case_data)
- Always show causatives from other cases in case overview
- Correct disease associations for gene symbol aliases that exist as separate genes
- Re-add "custom annotations" for SV variants
- The override ClinVar P/LP add-in in the Clinical Filter failed for new CSQ strings

### Changed
- Runs all CI checks in github actions

## [4.14.1]

### Fixed
- Error when variant found in loqusdb is not loaded for other case

## [4.14]

### Added
- Use github actions to run tests
- Adds CLI command to update individual alignments path
- Update HPO terms using downloaded definitions files
- Option to use alternative flask config when running `scout serve`
- Requirement to use loqusdb >= 2.5 if integrated

### Fixed
- Do not display Pedigree panel in cancer view
- Do not rely on internet connection and services available when running CI tests
- Variant loading assumes GATK if no caller set given and GATK filter status is seen in FILTER
- Pass genome build param all the way in order to get the right gene mappings for cases with build 38
- Parse correctly variants with zero frequency values
- Continue even if there are problems to create a region vcf
- STR and cancer variant navigation back to variants pages could fail

### Changed
- Improved code that sends requests to the external APIs
- Updates ranges for user ranks to fit todays usage
- Run coveralls on github actions instead of travis
- Run pip checks on github actions instead of coveralls
- For hg38 cases, change gnomAD link to point to version 3.0 (which is hg38 based)
- Show pinned or causative STR variants a bit more human readable

## [4.13.1]

### Added
### Fixed
- Typo that caused not all clinvar conflicting interpretations to be loaded no matter what
- Parse and retrieve clinvar annotations from VEP-annotated (VEP 97+) CSQ VCF field
- Variant clinvar significance shown as `not provided` whenever is `Uncertain significance`
- Phenomizer query crashing when case has no HPO terms assigned
- Fixed a bug affecting `All SNVs and INDELs` page when variants don't have canonical transcript
- Add gene name or id in cancer variant view

### Changed
- Cancer Variant view changed "Variant:Transcript:Exon:HGVS" to "Gene:Transcript:Exon:HGVS"

## [4.13]

### Added
- ClinVar SNVs track in IGV
- Add SMA view with SMN Copy Number data
- Easier to assign OMIM diagnoses from case page
- OMIM terms and specific OMIM term page

### Fixed
- Bug when adding a new gene to a panel
- Restored missing recent delivery reports
- Fixed style and links to other reports in case side panel
- Deleting cases using display_name and institute not deleting its variants
- Fixed bug that caused coordinates filter to override other filters
- Fixed a problem with finding some INS in loqusdb
- Layout on SV page when local observations without cases are present
- Make scout compatible with the new HPO definition files from `http://compbio.charite.de/jenkins/`
- General report visualization error when SNVs display names are very long


### Changed


## [4.12.4]

### Fixed
- Layout on SV page when local observations without cases are present

## [4.12.3]

### Fixed
- Case report when causative or pinned SVs have non null allele frequencies

## [4.12.2]

### Fixed
- SV variant links now take you to the SV variant page again
- Cancer variant view has cleaner table data entries for "N/A" data
- Pinned variant case level display hotfix for cancer and str - more on this later
- Cancer variants show correct alt/ref reads mirroring alt frequency now
- Always load all clinical STR variants even if a region load is attempted - index may be missing
- Same case repetition in variant local observations

## [4.12.1]

### Fixed
- Bug in variant.gene when gene has no HGVS description


## [4.12]

### Added
- Accepts `alignment_path` in load config to pass bam/cram files
- Display all phenotypes on variant page
- Display hgvs coordinates on pinned and causatives
- Clear panel pending changes
- Adds option to setup the database with static files
- Adds cli command to download the resources from CLI that scout needs
- Adds test files for merged somatic SV and CNV; as well as merged SNV, and INDEL part of #1279
- Allows for upload of OMIM-AUTO gene panel from static files without api-key

### Fixed
- Cancer case HPO panel variants link
- Fix so that some drop downs have correct size
- First IGV button in str variants page
- Cancer case activates on SNV variants
- Cases activate when STR variants are viewed
- Always calculate code coverage
- Pinned/Classification/comments in all types of variants pages
- Null values for panel's custom_inheritance_models
- Discrepancy between the manual disease transcripts and those in database in gene-edit page
- ACMG classification not showing for some causatives
- Fix bug which caused IGV.js to use hg19 reference files for hg38 data
- Bug when multiple bam files sources with non-null values are available


### Changed
- Renamed `requests` file to `scout_requests`
- Cancer variant view shows two, instead of four, decimals for allele and normal


## [4.11.1]

### Fixed
- Institute settings page
- Link institute settings to sharing institutes choices

## [4.11.0]

### Added
- Display locus name on STR variant page
- Alternative key `GNOMADAF_popmax` for Gnomad popmax allele frequency
- Automatic suggestions on how to improve the code on Pull Requests
- Parse GERP, phastCons and phyloP annotations from vep annotated CSQ fields
- Avoid flickering comment popovers in variant list
- Parse REVEL score from vep annotated CSQ fields
- Allow users to modify general institute settings
- Optionally format code automatically on commit
- Adds command to backup vital parts `scout export database`
- Parsing and displaying cancer SV variants from Manta annotated VCF files
- Dismiss cancer snv variants with cancer-specific options
- Add IGV.js UPD, RHO and TIDDIT coverage wig tracks.


### Fixed
- Slightly darker page background
- Fixed an issued with parsed conservation values from CSQ
- Clinvar submissions accessible to all users of an institute
- Header toolbar when on Clinvar page now shows institute name correctly
- Case should not always inactivate upon update
- Show dismissed snv cancer variants as grey on the cancer variants page
- Improved style of mappability link and local observations on variant page
- Convert all the GET requests to the igv view to POST request
- Error when updating gene panels using a file containing BOM chars
- Add/replace gene radio button not working in gene panels


## [4.10.1]

### Fixed
- Fixed issue with opening research variants
- Problem with coveralls not called by Travis CI
- Handle Biomart service down in tests


## [4.10.0]

### Added
- Rank score model in causatives page
- Exportable HPO terms from phenotypes page
- AMP guideline tiers for cancer variants
- Adds scroll for the transcript tab
- Added CLI option to query cases on time since case event was added
- Shadow clinical assessments also on research variants display
- Support for CRAM alignment files
- Improved str variants view : sorting by locus, grouped by allele.
- Delivery report PDF export
- New mosaicism tag option
- Add or modify individuals' age or tissue type from case page
- Display GC and allele depth in causatives table.
- Included primary reference transcript in general report
- Included partial causative variants in general report
- Remove dependency of loqusdb by utilising the CLI

### Fixed
- Fixed update OMIM command bug due to change in the header of the genemap2 file
- Removed Mosaic Tag from Cancer variants
- Fixes issue with unaligned table headers that comes with hidden Datatables
- Layout in general report PDF export
- Fixed issue on the case statistics view. The validation bars didn't show up when all institutes were selected. Now they do.
- Fixed missing path import by importing pathlib.Path
- Handle index inconsistencies in the update index functions
- Fixed layout problems


## [4.9.0]

### Added
- Improved MatchMaker pages, including visible patient contacts email address
- New badges for the github repo
- Links to [GENEMANIA](genemania.org)
- Sort gene panel list on case view.
- More automatic tests
- Allow loading of custom annotations in VCF using the SCOUT_CUSTOM info tag.

### Fixed
- Fix error when a gene is added to an empty dynamic gene panel
- Fix crash when attempting to add genes on incorrect format to dynamic gene panel
- Manual rank variant tags could be saved in a "Select a tag"-state, a problem in the variants view.
- Same case evaluations are no longer shown as gray previous evaluations on the variants page
- Stay on research pages, even if reset, next first buttons are pressed..
- Overlapping variants will now be visible on variant page again
- Fix missing classification comments and links in evaluations page
- All prioritized cases are shown on cases page


## [4.8.3]

### Added

### Fixed
- Bug when ordering sanger
- Improved scrolling over long list of genes/transcripts


## [4.8.2]

### Added

### Fixed
- Avoid opening extra tab for coverage report
- Fixed a problem when rank model version was saved as floats and not strings
- Fixed a problem with displaying dismiss variant reasons on the general report
- Disable load and delete filter buttons if there are no saved filters
- Fix problem with missing verifications
- Remove duplicate users and merge their data and activity


## [4.8.1]

### Added

### Fixed
- Prevent login fail for users with id defined by ObjectId and not email
- Prevent the app from crashing with `AttributeError: 'NoneType' object has no attribute 'message'`


## [4.8.0]

### Added
- Updated Scout to use Bootstrap 4.3
- New looks for Scout
- Improved dashboard using Chart.js
- Ask before inactivating a case where last assigned user leaves it
- Genes can be manually added to the dynamic gene list directly on the case page
- Dynamic gene panels can optionally be used with clinical filter, instead of default gene panel
- Dynamic gene panels get link out to chanjo-report for coverage report
- Load all clinvar variants with clinvar Pathogenic, Likely Pathogenic and Conflicting pathogenic
- Show transcripts with exon numbers for structural variants
- Case sort order can now be toggled between ascending and descending.
- Variants can be marked as partial causative if phenotype is available for case.
- Show a frequency tooltip hover for SV-variants.
- Added support for LDAP login system
- Search snv and structural variants by chromosomal coordinates
- Structural variants can be marked as partial causative if phenotype is available for case.
- Show normal and pathologic limits for STRs in the STR variants view.
- Institute level persistent variant filter settings that can be retrieved and used.
- export causative variants to Excel
- Add support for ROH, WIG and chromosome PNGs in case-view

### Fixed
- Fixed missing import for variants with comments
- Instructions on how to build docs
- Keep sanger order + verification when updating/reloading variants
- Fixed and moved broken filter actions (HPO gene panel and reset filter)
- Fixed string conversion to number
- UCSC links for structural variants are now separated per breakpoint (and whole variant where applicable)
- Reintroduced missing coverage report
- Fixed a bug preventing loading samples using the command line
- Better inheritance models customization for genes in gene panels
- STR variant page back to list button now does its one job.
- Allows to setup scout without a omim api key
- Fixed error causing "favicon not found" flash messages
- Removed flask --version from base cli
- Request rerun no longer changes case status. Active or archived cases inactivate on upload.
- Fixed missing tooltip on the cancer variants page
- Fixed weird Rank cell in variants page
- Next and first buttons order swap
- Added pagination (and POST capability) to cancer variants.
- Improves loading speed for variant page
- Problem with updating variant rank when no variants
- Improved Clinvar submission form
- General report crashing when dismissed variant has no valid dismiss code
- Also show collaborative case variants on the All variants view.
- Improved phenotype search using dataTables.js on phenotypes page
- Search and delete users with `email` instead of `_id`
- Fixed css styles so that multiselect options will all fit one column


## [4.7.3]

### Added
- RankScore can be used with VCFs for vcf_cancer files

### Fixed
- Fix issue with STR view next page button not doing its one job.

### Deleted
- Removed pileup as a bam viewing option. This is replaced by IGV


## [4.7.2]

### Added
- Show earlier ACMG classification in the variant list

### Fixed
- Fixed igv search not working due to igv.js dist 2.2.17
- Fixed searches for cases with a gene with variants pinned or marked causative.
- Load variant pages faster after fixing other causatives query
- Fixed mitochondrial report bug for variants without genes

## [4.7.1]

### Added

### Fixed
- Fixed bug on genes page


## [4.7.0]

### Added
- Export genes and gene panels in build GRCh38
- Search for cases with variants pinned or marked causative in a given gene.
- Search for cases phenotypically similar to a case also from WUI.
- Case variant searches can be limited to similar cases, matching HPO-terms,
  phenogroups and cohorts.
- De-archive reruns and flag them as 'inactive' if archived
- Sort cases by analysis_date, track or status
- Display cases in the following order: prioritized, active, inactive, archived, solved
- Assign case to user when user activates it or asks for rerun
- Case becomes inactive when it has no assignees
- Fetch refseq version from entrez and use it in clinvar form
- Load and export of exons for all genes, independent on refseq
- Documentation for loading/updating exons
- Showing SV variant annotations: SV cgh frequencies, gnomad-SV, local SV frequencies
- Showing transcripts mapping score in segmental duplications
- Handle requests to Ensembl Rest API
- Handle requests to Ensembl Rest Biomart
- STR variants view now displays GT and IGV link.
- Description field for gene panels
- Export exons in build 37 and 38 using the command line

### Fixed
- Fixes of and induced by build tests
- Fixed bug affecting variant observations in other cases
- Fixed a bug that showed wrong gene coverage in general panel PDF export
- MT report only shows variants occurring in the specific individual of the excel sheet
- Disable SSL certifcate verification in requests to chanjo
- Updates how intervaltree and pymongo is used to void deprecated functions
- Increased size of IGV sample tracks
- Optimized tests


## [4.6.1]

### Added

### Fixed
- Missing 'father' and 'mother' keys when parsing single individual cases


## [4.6.0]

### Added
- Description of Scout branching model in CONTRIBUTING doc
- Causatives in alphabetical order, display ACMG classification and filter by gene.
- Added 'external' to the list of analysis type options
- Adds functionality to display "Tissue type". Passed via load config.
- Update to IGV 2.

### Fixed
- Fixed alignment visualization and vcf2cytosure availability for demo case samples
- Fixed 3 bugs affecting SV pages visualization
- Reintroduced the --version cli option
- Fixed variants query by panel (hpo panel + gene panel).
- Downloaded MT report contains excel files with individuals' display name
- Refactored code in parsing of config files.


## [4.5.1]

### Added

### Fixed
- update requirement to use PyYaml version >= 5.1
- Safer code when loading config params in cli base


## [4.5.0]

### Added
- Search for similar cases from scout view CLI
- Scout cli is now invoked from the app object and works under the app context

### Fixed
- PyYaml dependency fixed to use version >= 5.1


## [4.4.1]

### Added
- Display SV rank model version when available

### Fixed
- Fixed upload of delivery report via API


## [4.4.0]

### Added
- Displaying more info on the Causatives page and hiding those not causative at the case level
- Add a comment text field to Sanger order request form, allowing a message to be included in the email
- MatchMaker Exchange integration
- List cases with empty synopsis, missing HPO terms and phenotype groups.
- Search for cases with open research list, or a given case status (active, inactive, archived)

### Fixed
- Variant query builder split into several functions
- Fixed delivery report load bug


## [4.3.3]

### Added
- Different individual table for cancer cases

### Fixed
- Dashboard collects validated variants from verification events instead of using 'sanger' field
- Cases shared with collaborators are visible again in cases page
- Force users to select a real institute to share cases with (actionbar select fix)


## [4.3.2]

### Added
- Dashboard data can be filtered using filters available in cases page
- Causatives for each institute are displayed on a dedicated page
- SNVs and and SVs are searchable across cases by gene and rank score
- A more complete report with validated variants is downloadable from dashboard

### Fixed
- Clinsig filter is fixed so clinsig numerical values are returned
- Split multi clinsig string values in different elements of clinsig array
- Regex to search in multi clinsig string values or multi revstat string values
- It works to upload vcf files with no variants now
- Combined Pileup and IGV alignments for SVs having variant start and stop on the same chromosome


## [4.3.1]

### Added
- Show calls from all callers even if call is not available
- Instructions to install cairo and pango libs from WeasyPrint page
- Display cases with number of variants from CLI
- Only display cases with number of variants above certain treshold. (Also CLI)
- Export of verified variants by CLI or from the dashboard
- Extend case level queries with default panels, cohorts and phenotype groups.
- Slice dashboard statistics display using case level queries
- Add a view where all variants for an institute can be searched across cases, filtering on gene and rank score. Allows searching research variants for cases that have research open.

### Fixed
- Fixed code to extract variant conservation (gerp, phyloP, phastCons)
- Visualization of PDF-exported gene panels
- Reintroduced the exon/intron number in variant verification email
- Sex and affected status is correctly displayed on general report
- Force number validation in SV filter by size
- Display ensembl transcripts when no refseq exists


## [4.3.0]

### Added
- Mosaicism tag on variants
- Show and filter on SweGen frequency for SVs
- Show annotations for STR variants
- Show all transcripts in verification email
- Added mitochondrial export
- Adds alternative to search for SVs shorter that the given length
- Look for 'bcftools' in the `set` field of VCFs
- Display digenic inheritance from OMIM
- Displays what refseq transcript that is primary in hgnc

### Fixed

- Archived panels displays the correct date (not retroactive change)
- Fixed problem with waiting times in gene panel exports
- Clinvar fiter not working with human readable clinsig values

## [4.2.2]

### Fixed
- Fixed gene panel create/modify from CSV file utf-8 decoding error
- Updating genes in gene panels now supports edit comments and entry version
- Gene panel export timeout error

## [4.2.1]

### Fixed
- Re-introduced gene name(s) in verification email subject
- Better PDF rendering for excluded variants in report
- Problem to access old case when `is_default` did not exist on a panel


## [4.2.0]

### Added
- New index on variant_id for events
- Display overlapping compounds on variants view

### Fixed
- Fixed broken clinical filter


## [4.1.4]

### Added
- Download of filtered SVs

### Fixed
- Fixed broken download of filtered variants
- Fixed visualization issue in gene panel PDF export
- Fixed bug when updating gene names in variant controller


## [4.1.3]

### Fixed
- Displays all primary transcripts


## [4.1.2]

### Added
- Option add/replace when updating a panel via CSV file
- More flexible versioning of the gene panels
- Printing coverage report on the bottom of the pdf case report
- Variant verification option for SVs
- Logs uri without pwd when connecting
- Disease-causing transcripts in case report
- Thicker lines in case report
- Supports HPO search for cases, both terms or if described in synopsis
- Adds sanger information to dashboard

### Fixed
- Use db name instead of **auth** as default for authentication
- Fixes so that reports can be generated even with many variants
- Fixed sanger validation popup to show individual variants queried by user and institute.
- Fixed problem with setting up scout
- Fixes problem when exac file is not available through broad ftp
- Fetch transcripts for correct build in `adapter.hgnc_gene`

## [4.1.1]
- Fix problem with institute authentication flash message in utils
- Fix problem with comments
- Fix problem with ensembl link


## [4.1.0]

### Added
- OMIM phenotypes to case report
- Command to download all panel app gene panels `scout load panel --panel-app`
- Links to genenames.org and omim on gene page
- Popup on gene at variants page with gene information
- reset sanger status to "Not validated" for pinned variants
- highlight cases with variants to be evaluated by Sanger on the cases page
- option to point to local reference files to the genome viewer pileup.js. Documented in `docs.admin-guide.server`
- option to export single variants in `scout export variants`
- option to load a multiqc report together with a case(add line in load config)
- added a view for searching HPO terms. It is accessed from the top left corner menu
- Updates the variants view for cancer variants. Adds a small cancer specific filter for known variants
- Adds hgvs information on cancer variants page
- Adds option to update phenotype groups from CLI

### Fixed
- Improved Clinvar to submit variants from different cases. Fixed HPO terms in casedata according to feedback
- Fixed broken link to case page from Sanger modal in cases view
- Now only cases with non empty lists of causative variants are returned in `adapter.case(has_causatives=True)`
- Can handle Tumor only samples
- Long lists of HGNC symbols are now possible. This was previously difficult with manual, uploaded or by HPO search when changing filter settings due to GET request limitations. Relevant pages now use POST requests. Adds the dynamic HPO panel as a selection on the gene panel dropdown.
- Variant filter defaults to default panels also on SV and Cancer variants pages.

## [4.0.0]

### WARNING ###

This is a major version update and will require that the backend of pre releases is updated.
Run commands:

```
$scout update genes
$scout update hpo
```

- Created a Clinvar submission tool, to speed up Clinvar submission of SNVs and SVs
- Added an analysis report page (html and PDF format) containing phenotype, gene panels and variants that are relevant to solve a case.

### Fixed
- Optimized evaluated variants to speed up creation of case report
- Moved igv and pileup viewer under a common folder
- Fixed MT alignment view pileup.js
- Fixed coordinates for SVs with start chromosome different from end chromosome
- Global comments shown across cases and institutes. Case-specific variant comments are shown only for that specific case.
- Links to clinvar submitted variants at the cases level
- Adapts clinvar parsing to new format
- Fixed problem in `scout update user` when the user object had no roles
- Makes pileup.js use online genome resources when viewing alignments. Now any instance of Scout can make use of this functionality.
- Fix ensembl link for structural variants
- Works even when cases does not have `'madeline_info'`
- Parses Polyphen in correct way again
- Fix problem with parsing gnomad from VEP

### Added
- Added a PDF export function for gene panels
- Added a "Filter and export" button to export custom-filtered SNVs to CSV file
- Dismiss SVs
- Added IGV alignments viewer
- Read delivery report path from case config or CLI command
- Filter for spidex scores
- All HPO terms are now added and fetched from the correct source (https://github.com/obophenotype/human-phenotype-ontology/blob/master/hp.obo)
- New command `scout update hpo`
- New command `scout update genes` will fetch all the latest information about genes and update them
- Load **all** variants found on chromosome **MT**
- Adds choice in cases overview do show as many cases as user like

### Removed
- pileup.min.js and pileup css are imported from a remote web location now
- All source files for HPO information, this is instead fetched directly from source
- All source files for gene information, this is instead fetched directly from source

## [3.0.0]
### Fixed
- hide pedigree panel unless it exists

## [1.5.1] - 2016-07-27
### Fixed
- look for both ".bam.bai" and ".bai" extensions

## [1.4.0] - 2016-03-22
### Added
- support for local frequency through loqusdb
- bunch of other stuff

## [1.3.0] - 2016-02-19
### Fixed
- Update query-phenomizer and add username/password

### Changed
- Update the way a case is checked for rerun-status

### Added
- Add new button to mark a case as "checked"
- Link to clinical variants _without_ 1000G annotation

## [1.2.2] - 2016-02-18
### Fixed
- avoid filtering out variants lacking ExAC and 1000G annotations

## [1.1.3] - 2015-10-01
### Fixed
- persist (clinical) filter when clicking load more
- fix #154 by robustly setting clinical filter func. terms

## [1.1.2] - 2015-09-07
### Fixed
- avoid replacing coverage report with none
- update SO terms, refactored

## [1.1.1] - 2015-08-20
### Fixed
- fetch case based on collaborator status (not owner)

## [1.1.0] - 2015-05-29
### Added
- link(s) to SNPedia based on RS-numbers
- new Jinja filter to "humanize" decimal numbers
- show gene panels in variant view
- new Jinja filter for decoding URL encoding
- add indicator to variants in list that have comments
- add variant number threshold and rank score threshold to load function
- add event methods to mongo adapter
- add tests for models
- show badge "old" if comment was written for a previous analysis

### Changed
- show cDNA change in transcript summary unless variant is exonic
- moved compounds table further up the page
- show dates for case uploads in ISO format
- moved variant comments higher up on page
- updated documentation for pages
- read in coverage report as blob in database and serve directly
- change ``OmimPhenotype`` to ``PhenotypeTerm``
- reorganize models sub-package
- move events (and comments) to separate collection
- only display prev/next links for the research list
- include variant type in breadcrumbs e.g. "Clinical variants"

### Removed
- drop dependency on moment.js

### Fixed
- show the same level of detail for all frequencies on all pages
- properly decode URL encoded symbols in amino acid/cDNA change strings
- fixed issue with wipe permissions in MongoDB
- include default gene lists in "variants" link in breadcrumbs

## [1.0.2] - 2015-05-20
### Changed
- update case fetching function

### Fixed
- handle multiple cases with same id

## [1.0.1] - 2015-04-28
### Fixed
- Fix building URL parameters in cases list Vue component

## [1.0.0] - 2015-04-12
Codename: Sara Lund

![Release 1.0](artwork/releases/release-1-0.jpg)

### Added
- Add email logging for unexpected errors
- New command line tool for deleting case

### Changed
- Much improved logging overall
- Updated documentation/usage guide
- Removed non-working IGV link

### Fixed
- Show sample display name in GT call
- Various small bug fixes
- Make it easier to hover over popups

## [0.0.2-rc1] - 2015-03-04
### Added
- add protein table for each variant
- add many more external links
- add coverage reports as PDFs

### Changed
- incorporate user feedback updates
- big refactor of load scripts

## [0.0.2-rc2] - 2015-03-04
### Changes
- add gene table with gene description
- reorganize inheritance models box

### Fixed
- avoid overwriting gene list on "research" load
- fix various bugs in external links

## [0.0.2-rc3] - 2015-03-05
### Added
- Activity log feed to variant view
- Adds protein change strings to ODM and Sanger email

### Changed
- Extract activity log component to macro

### Fixes
- Make Ensembl transcript links use archive website<|MERGE_RESOLUTION|>--- conflicted
+++ resolved
@@ -9,11 +9,8 @@
 - Bulk dismiss STR variants from variantS page (#5774)
 ### Changed
 - Refactored variantS pages to share an intermediate template (#5774)
-<<<<<<< HEAD
+- Removed ClinVar submissions instructions from case pages - it's still present on the ClinVar submissions page (#5806)
 - Render the case report's pedigree SVG to a temporary file without Cairo when exporting it to PDF (#5791)
-=======
-- Removed ClinVar submissions instructions from case pages - it's still present on the ClinVar submissions page (#5806)
->>>>>>> 7ef74594
 ### Fixed
 - Filter `f` hotkey not working on cancer variantS pages (#5788)
 - IGV.js updated to v3.5.4 (#5790)
