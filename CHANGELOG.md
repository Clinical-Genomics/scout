--- conflicted
+++ resolved
@@ -6,10 +6,8 @@
 
 ## [x.x.x]
 ### Added
-<<<<<<< HEAD
-=======
+- Save custom IGV track settings
 - Show a flash message with clear info about non-valid genes when gene panel creation fails
->>>>>>> 6c098b6c
 - CNV report link in cancer case side navigation
 ### Fixed
 - missing `vcf_cancer_sv` and `vcf_cancer_sv_research` to manual.
@@ -23,10 +21,6 @@
 ### Added
 - Editable cases comments
 - Editable variants comments
-<<<<<<< HEAD
-- Save custom IGV track settings
-=======
->>>>>>> 6c098b6c
 ### Fixed
 - Empty variant activity panel
 - STRs variants popover
