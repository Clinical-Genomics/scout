--- conflicted
+++ resolved
@@ -11,12 +11,9 @@
 - SpliceAI display and parsing from VEP CSQ
 - Display matching tiered variants for cancer variants
 - Display a loading icon (spinner) until the page loads completely
-<<<<<<< HEAD
-- Individual-specific HPO terms
-=======
 - Display filter badges in cancer variants list
 - Update genes from pre-downloaded file resources
->>>>>>> 7d8fdfc2
+- Individual-specific HPO terms
 ### Fixed
 - Updated IGV to v2.8.5 to solve missing gene labels on some zoom levels
 - Demo cancer case config file to load somatic SNVs and SVs only.
