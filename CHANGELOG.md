# Change Log
All notable changes to this project will be documented in this file.
This project adheres to [Semantic Versioning](http://semver.org/).

About changelog [here](https://keepachangelog.com/en/1.0.0/)


## [unreleased]
### Added
- Cases advanced search on the dashboard page
### Changed
- On genes panel page and gene panel PDF export, it's more evident which genes were newly introduced into the panel
- WTS outlier position copy button
- Update IGV.js to v3.0.9
- Managed variants VCF export more verbose on SVs
<<<<<<< HEAD
- cases query no longer accepts strings for the `name_query` parameter, only ImmutableMultiDict (form data)
=======
- `/api/v1/hpo-terms` returns pymongo OperationFailure errors when provided query string contains problematic characters
>>>>>>> 0f6d4f12
### Fixed
- Empty custom_images dicts in case load config do not crash
- Tracks missing alignment files are now properly skipped on generating IGV views

## [4.90.1]
### Fixed
- Parsing Matchmaker Exchange's matches dates

## [4.90]
### Added
- Link to chanjo2 MANE coverage overview on case page and panel page
- More SVI recommendation links on the ACMG page
- IGV buttons for SMN CN page
- Warnings on ACMG classifications for potentially conflicting classification pairs
- ACMG Bayesian foundation point scale after Tavtigian for variant heat profile
### Changed
- Variants query backend allows rank_score filtering
- Added script to tabulate causatives clinical filter rank
- Do not display inheritance models associated to ORPHA terms on variant page
- Moved edit and delete buttons close to gene names on gene panel page and other aesthetical fixes
- SNV VariantS page functional annotation and region annotation columns merged
- VariantS pages (not cancer) gene cells show OMIM inheritance pattern badges also without hover
- STR variantS page to show STR inheritance model without hover (fallback to OMIM for non-Stranger annotation)
- VariantS page local observation badges have counts visible also without hover
- On Matchmaker page, show number of matches together with matching attempt date
- Display all custom inheritance models, both standard and non-standard, as gathered from the gene panel information on the variant page
### Fixed
- Make BA1 fully stand-alone to Benign prediction
- Modifying Benign terms to "Moderate" has no effect under Richards. Ignored completely before, will retain unmodified significance now
- Extract all fields correctly when exporting a panel to file from gene panel page
- Custom updates to a gene in a panel
- Gene panel PDF export, including gene links
- Cancer SV, Fusion, MEI and Outlier filters are shown on the Institute Filters overview
- CaseS advanced search limit
- Visibility of Matchmaker Exchange matches on dark mode
- When creating a new gene panel from file, all gene fields are saved, including comments and manual inheritance models
- Downloading on gene names from EBI
- Links to gene panels on variant page, summary panel
- Exporting gene variants when one or more variants' genes are missing HGNC symbol

## [4.89.2]
## Fixed
- If OMIM gene panel gene symbols are not mapping to hgnc_id, allow fallback use of a unique gene alias

## [4.89.1]
### Fixed
- General case report crash when encountering STR variants without `source` tags
- Coloring and SV inheritance patterns on general case report

## [4.89]
### Added
- Button on SMN CN page to search variants within SMN1 and SMN2 genes
- Options for selectively updating OMICS variants (fraser, outrider) on a case
- Log users' activity to file by specifying `USERS_ACTIVITY_LOG_PATH` parameter in app config
- `Mean MT coverage`, `Mean chrom 14 coverage` and `Estimated mtDNA copy number` on MT coverage file from chanjo2 if available
- In ClinVar multistep form, preselect ACMG criteria according to the variant's ACMG classification, if available
- Subject id search from caseS page (supporting multiple sample types e.g.) - adding indexes to speed up caseS queries
- Advanced cases search to narrow down results using more than one search parameter
- Coverage report available for any case with samples containing d4 files, even if case has no associated gene panels
- RNA delivery reports
- Two new LRS SV callers (hificnv, severus)
### Changed
- Documentation for OMICS variants and updating a case
- Include both creation and deletion dates in gene panels pages
- Moved code to collect MT copy number stats for the MT report to the chanjo extension
- On the gene panelS page, show expanded gene panel version list in one column only
- IGV.js WTS loci default to zoom to a region around a variant instead of whole gene
- Refactored logging module
- Case general report no longer shows ORPHA inheritance models. OMIM models are shown colored.
- Chromosome alias tab files used in the igv.js browser, which now contain the alias for chromosome "M"
- Renamed "Comment on clinical significance" to "Comment on classification" in ClinVar multistep form
- Enable Gens CN button also for non-wgs cancer track cases
### Fixed
- Broken heading anchors in the documentation (`admin-guide/login-system.md` and `admin-guide/setup-scout.md` files)
- Avoid open login redirect attacks by always redirecting to cases page upon user login
- Stricter check of ID of gene panels to prevent file downloading vulnerability
- Removed link to the retired SPANR service. SPIDEX scores are still parsed and displayed if available from variant annotation.
- Omics variant view test coverage
- String pattern escape warnings
- Code creating Alamut links for variant genes without canonical_transcript set
- Variant delete button in ClinVar submissions page
- Broken search cases by case similarity
- Missing caller tag for TRGT

## [4.88.1]
### Fixed
- Patch update igv.js to 3.0.5

## [4.88]
### Added
- Added CoLoRSdb frequency to Pop Freq column on variantS page
- Hovertip to gene panel names with associated genes in SV variant view, when variant covers more than one gene
- RNA sample ID can be provided in case load config if different from sample_id
### Fixed
- Broken `scout setup database` command
- Update demo VCF header, adding missing keys found on variants
- Broken upload to Codecov step in Tests & Coverage GitHub action
- Tomte DROP column names have been updated (backwards compatibility preserved for main fields)
- WTS outlierS view to display correct individual IDs for cases with multiple individuals
- WTS outlierS not displayed on WTS outlierS view

## [4.87.1]
### Fixed
- Positioning and alignment of genes cell on variantS page

## [4.87]
### Added
- Option to configure RNA build on case load (default '38')
### Changed
- Tooltip on RNA alignments now shows RNA genome build version
- Updated igv.js to v3.0.4
### Fixed
- Style of "SNVs" and "SVs" buttons on WTS Outliers page
- Chromosome alias files for igv.js
- Genes track displayed also when RNA alignments are present without splice junctions track on igv browser
- Genes track displayed again when splice junction tracks are present

## [4.86.1]
### Fixed
- Loading and updating PanelApp panels, including PanelApp green

## [4.86]
### Added
- Display samples' name (tooltip) and affected status directly on caseS page
- Search SVs across all cases, in given genes
- `CLINVAR_API_URL` param can be specified in app settings to override the URL used to send ClinVar submissions to. Intended for testing.
- Support for loading and storing OMICS data
- Parse DROP Fraser and Outrider TSVs
- Display omics variants - wts outliers (Fraser, Outrider)
- Parse GNOMAD `gnomad_af` and `gnomad_popmax_af` keys from variants annotated with `echtvar`
- Make removed panel optionally visible to non-admin or non maintainers
- Parse CoLoRSdb frequencies annotated in the variant INFO field with the `colorsdb_af` key
- Download -omics variants using the `Filter and export button`
- Clickable COSMIC links on IGV tracks
- Possibility to un-audit previously audited filters
- Reverted table style and removed font awesome style from IGV template
- Case status tags displayed on dashboard case overview
### Changed
- Updated igv.js to v3.0.1
- Alphabetically sort IGV track available for custom selection
- Updated wokeignore to avoid unfixable warning
- Update Chart.js to v4.4.3
- Use tornado library version >= 6.4.1
- Fewer variants in the MEI demo file
- Switch to FontAwesome v.6 instead of using icons v.5 + kit with icons v.6
- Show time (hours and minutes) additionally to date on comments and activity panel
### Fixed
- Only add expected caller keys to variant (FOUND_IN or SVDB_ORIGIN)
- Splice junction merged track height offset in IGV.js
- Splice junction initiation crash with empty variant obj
- Splice junction variant routing for cases with WTS but without outlier data
- Variant links to ExAC, now pointing to gnomAD, since the ExAC browser is no longer available
- Style of HPO terms assigned to a case, now one phenotype per line
- RNA sashimi view rendering should work also if the gene track is user disabled
- Respect IGV tracks chosen by user in variant IGV settings

## [4.85]
### Added
- Load also genes which are missing Ensembl gene ID (72 in both builds), including immunoglobulins and fragile sites
### Changed
- Unfreeze werkzeug again
- Show "(Removed)" after removed panels in dropdown
- The REVEL score is collected as the maximum REVEL score from all of the variant's transcripts
- Parse GNOMAD POPMAX values only if they are numerical when loading variants
### Fixed
- Alphabetically sort "select default panels" dropdown menu options on case page
- Show gene panel removed status on case page
- Fixed visibility of the following buttons: remove assignee, remove pinned/causative, remove comment, remove case from group

## [4.84]
### Changed
- Clearer error message when a loqusdb query fails for an instance that initially connected
- Do not load chanjo-report module if not needed and more visible message when it fails loading
- Converted the HgncGene class into a Pydantic class
- Swap menu open and collapse indicator chevrons - down is now displayed-open, right hidden-closed
- Linters and actions now all use python 3.11
### Fixed
- Safer way to update variant genes and compounds that avoids saving temporary decorators into variants' database documents
- Link to HGNC gene report on gene page
- Case file load priority so that e.g. SNV get loaded before SV, or clinical before research, for consistent variant_id collisions

## [4.83]
### Added
- Edit ACMG classifications from variant page (only for classifications with criteria)
- Events for case CLI events (load case, update case, update individual)
- Support for loading and displaying local custom IGV tracks
- MANE IGV track to be used as a local track for igv.js (see scout demo config file)
- Optional separate MT VCFs, for `nf-core/raredisease`
### Changed
- Avoid passing verbs from CaseHandler - functions for case sample and individual in CaseEventHandler
- Hide mtDNA report and coverage report links on case sidebar for cases with WTS data only
- Modified OMIM-AUTO gene panel to include genes in both genome builds
- Moved chanjo code into a dedicated extension
- Optimise the function that collects "match-safe" genes for an institute by avoiding duplicated genes from different panels
- Users must actively select "show matching causatives/managed" on a case page to see matching numbers
- Upgraded python version from 3.8 to 3.11 in Docker images
### Fixed
- Fix several tests that relied on number of events after setup to be 0
- Removed unused load case function
- Artwork logo sync sketch with png and export svg
- Clearer exception handling on chanjo-report setup - fail early and visibly
- mtDNA report crashing when one or more samples from a case is not in the chanjo database
- Case page crashing on missing phenotype terms
- ACMG benign modifiers
- Speed up tests by caching python env correctly in Github action and adding two more test groups
- Agile issue templates were added globally to the CG-org. Adding custom issue templates to avoid exposing customers
- PanelApp panel not saving genes with empty `EnsembleGeneIds` list
- Speed up checking outdated gene panels
- Do not load research variants automatically when loading a case

## [4.82.2]
### Fixed
- Warning icon in case pages for individuals where `confirmed_sex` is false
- Show allele sizes form ExpansionHunter on STR variantS page again

## [4.82.1]
### Fixed
- Revert the installation of flask-ldapconn to use the version available on PyPI to be able to push new scout releases to PyPI

## [4.82]
### Added
- Tooltip for combined score in tables for compounds and overlapping variants
- Checkbox to filter variants by excluding genes listed in selected gene panels, files or provided as list
- STR variant information card with database links, replacing empty frequency panel
- Display paging and number of HPO terms available in the database on Phenotypes page
- On case page, typeahead hints when searching for a disease using substrings containing source ("OMIM:", "ORPHA:")
- Button to monitor the status of submissions on ClinVar Submissions page
- Option to filter cancer variants by number of observations in somatic and germline archived database
- Documentation for integrating chanjo2
- More up-to-date VEP CSQ dbNSFP frequency keys
- Parse PacBio TRGT (Tandem repeat genotyping tool) Short Tandem Repeat VCFs
### Changed
- In the case_report #panel-tables has a fixed width
- Updated IGV.js to 2.15.11
- Fusion variants in case report now contain same info as on fusion variantS page
- Block submission of somatic variants to ClinVar until we harmonise with their changed API
- Additional control on the format of conditions provided in ClinVar form
- Errors while loading managed variants from file are now displayed on the Managed Variants page
- Chanjo2 coverage button visible only when query will contain a list of HGNC gene IDs
- Use Python-Markdown directly instead of the unmaintained Flask-Markdown
- Use Markupsafe instead of long deprecated, now removed Flask Markup
- Prepare to unfreeze Werkzeug, but don't actually activate until chanjo can deal with the change
### Fixed
- Submit requests to Chanjo2 using HTML forms instead of JSON data
- `Research somatic variants` link name on caseS page
- Broken `Install the HTML 2 PDF renderer` step in a GitHub action
- Fix ClinVar form parsing to not include ":" in conditionType.id when condition conditionType.db is Orphanet
- Fix condition dropdown and pre-selection on ClinVar form for cases with associated ORPHA diagnoses
- Improved visibility of ClinVar form in dark mode
- End coordinates for indels in ClinVar form
- Diagnoses API search crashing with empty search string
- Variant's overlapping panels should show overlapping of variant genes against the latest version of the panel
- Case page crashing when case has both variants in a ClinVar submission and pinned not loaded variants
- Installation of git in second build stage of Dockerfile, allowing correct installation of libraries

## [4.81]
### Added
- Tag for somatic SV IGH-DUX4 detection samtools script
### Changed
- Upgraded Bootstrap version in reports from 4.3.1 to 5.1.3
### Fixed
- Buttons layout in HPO genes panel on case page
- Added back old variant rankscore index with different key order to help loading on demo instance
- Cancer case_report panel-table no longer contains inheritance information
- Case report pinned variants card now displays info text if all pinned variants are present in causatives
- Darkmode setting now applies to the comment-box accordion
- Typo in case report causing `cancer_rank_options is undefined` error

## [4.80]
### Added
- Support for .d4 files coverage using chanjo2 (Case page sidebar link) with test
- Link to chanjo2 coverage report and coverage gene overview on gene panel page
- Link to chanjo2 coverage report on Case page, HPO dynamic gene list
- Link to genes coverage overview report on Case page, HPO dynamic gene list
### Changed
- All links in disease table on diagnosis page now open in a new tab
- Dark mode settings applied to multi-selects on institute settings page
- Comments on case and variant pages can be viewed by expanding an accordion
- On case page information on pinned variants and variants submitted to ClinVar are displayed in the same table
- Demo case file paths are now stored as absolute paths
- Optimised indices to address slow queries
- On case page default panels are now found at the top of the table, and it can be sorted by this trait
### Fixed
- On variants page, search for variants in genes present only in build 38 returning no results
- Pin/unpin with API was not able to make event links
- A new field `Explanation for multiple conditions` is available in ClinVar for submitting variants with more than one associated condition
- Fusion genes with partners lacking gene HGNC id will still be fully loaded
- Fusion variantS export now contains fusion variant specific columns
- When Loqusdb observations count is one the table includes information on if observation was for the current or another case

## [4.79.1]
### Fixed
- Exporting variants without rank score causing page to crash
- Display custom annotations also on cancer variant page

## [4.79]
### Added
- Added tags for Sniffles and CNVpytor, two LRS SV callers
- Button on case page for displaying STR variants occurring in the dynamic HPO panel
- Display functional annotation relative to variant gene's MANE transcripts on variant summary, when available
- Links to ACMG structural variant pathogenicity classification guidelines
- Phenomodels checkboxes can now include orpha terms
- Add incidental finding to case tags
- Get an alert on caseS page when somebody validates variants you ordered Sanger sequencing for
### Changed
- In the diagnoses page genes associated with a disease are displayed using hgnc symbol instead of hgnc id
- Refactor view route to allow navigation directly to unique variant document id, improve permissions check
- Do not show MANE and MANE Plus Clinical transcripts annotated from VEP (saved in variants) but collect this info from the transcripts database collection
- Refactor view route to allow navigation directly to unique case id (in particular for gens)
- `Institutes to share cases with` on institute's settings page now displays institutes names and IDs
- View route with document id selects view template based on variant category
### Fixed
- Refactored code in cases blueprints and variant_events adapter (set diseases for partial causative variants) to use "disease" instead of "omim" to encompass also ORPHA terms
- Refactored code in `scout/parse/omim.py` and `scout/parse/disease_terms.py` to use "disease" instead of "phenotype" to differentiate from HPO terms
- Be more careful about checking access to variant on API access
- Show also ACMG VUS on general report (could be missing if not e.g. pinned)

## [4.78]
### Added
- Case status labels can be added, giving more finegrained details on a solved status (provisional, diagnostic, carrier, UPD, SMN, ...)
- New SO terms: `sequence_variant` and `coding_transcript_variant`
- More MEI specific annotation is shown on the variant page
- Parse and save MANE transcripts info when updating genes in build 38
- ClinVar submission can now be downloaded as a json file
- `Mane Select` and `Mane Plus Clinical` badges on Gene page, when available
- ClinVar submission can now be downloaded as a json file
- API endpoint to pin variant
- Display common/uncommon/rare on summary of mei variant page
### Changed
- In the ClinVar form, database and id of assertion criteria citation are now separate inputs
- Customise institute settings to be able to display all cases with a certain status on cases page (admin users)
- Renamed `Clinical Significance` to `Germline Classification` on multistep ClinVar form
- Changed the "x" in cases.utils.remove_form button text to red for better visibility in dark mode
- Update GitHub actions
- Default loglevel up to INFO, making logs with default start easier to read
- Add XTR region to PAR region definition
- Diagnoses can be searched on diagnoses page without waiting for load first
### Fixed
- Removed log info showing hgnc IDs used in variantS search
- Maintain Matchmaker Exchange and Beacon submission status when a case is re-uploaded
- Inheritance mode from ORPHA should not be confounded with the OMIM inheritance model
- Decipher link URL changes
- Refactored code in cases blueprints to use "disease" instead of "omim" to encompass also ORPHA terms

## [4.77]
### Added
- Orpha disease terms now include information on inheritance
- Case loading via .yaml config file accepts subject_id and phenotype_groups (if previously defined as constant default or added per institute)
- Possibility to submit variants associated with Orphanet conditions to ClinVar
- Option update path to .d4 files path for individuals of an existing case using the command line
- More constraint information is displayed per gene in addition to pLi: missense and LoF OE, CI (inluding LOEUF) and Z-score.
### Changed
- Introduce validation in the ClinVar multistep form to make sure users provide at least one variant-associated condition
- CLI scout update individual accepts subject_id
- Update ClinVar inheritance models to reflect changes in ClinVar submission API
- Handle variant-associated condition ID format in background when creating ClinVar submissions
- Replace the code that downloads Ensembl genes, transcripts and exons with the Schug web app
- Add more info to error log when transcript variant frequency parsing fails.
- GnomAD v4 constraint information replaces ExAC constraints (pLi).
### Fixed
- Text input of associated condition in ClinVar form now aligns to the left
- Alignment of contents in the case report has been updated
- Missing number of phenotypes and genes from case diagnoses
- Associate OMIM and/or ORPHA diagnoses with partial causatives
- Visualization of partial causatives' diagnoses on case page: style and links
- Revert style of pinned variants window on the case page
- Rename `Clinical significanc` to `Germline classification` in ClinVar submissions exported files
- Rename `Clinical significance citations` to `Classification citations` in ClinVar submissions exported files
- Rename `Comment on clinical significance` to `Comment on classification` in ClinVar submissions exported files
- Show matching partial causatives on variant page
- Matching causatives shown on case page consisting only of variant matching the default panels of the case - bug introduced since scout v4.72 (Oct 18, 2023)
- Missing somatic variant read depth leading to report division by zero

## [4.76]
### Added
- Orphacodes are visible in phenotype tables
- Pydantic validation of image paths provided in case load config file
- Info on the user which created a ClinVar submission, when available
- Associate .d4 files to case individuals when loading a case via config file
### Changed
- In diagnoses page the load of diseases are initiated by clicking a button
- Revel score, Revel rank score and SpliceAI values are also displayed in Causatives and Validated variants tables
- Remove unused functions and tests
- Analysis type and direct link from cases list for OGM cases
- Removed unused `case_obj` parameter from server/blueprints/variant/controllers/observations function
- Possibility to reset ClinVar submission ID
- Allow ClinVar submissions with custom API key for users registered as ClinVar submitters or when institute doesn't have a preset list of ClinVar submitters
- Ordered event verbs alphabetically and created ClinVar-related user events
- Removed the unused "no-variants" option from the load case command line
### Fixed
- All disease_terms have gene HGNC ids as integers when added to the scout database
- Disease_term identifiers are now prefixed with the name of the coding system
- Command line crashing with error when updating a user that doesn't exist
- Thaw coloredlogs - 15.0.1 restores errorhandler issue
- Thaw crypography - current base image and library version allow Docker builds
- Missing delete icons on phenomodels page
- Missing cryptography lib error while running Scout container on an ARM processor
- Round CADD values with many decimals on causatives and validated variants pages
- Dark-mode visibility of some fields on causatives and validated variants pages
- Clinvar submitters would be cleared when unprivileged users saved institute settings page
- Added a default empty string in cases search form to avoid None default value
- Page crashing when user tries to remove the same variant from a ClinVar submission in different browser tabs
- Update more GnomAD links to GnomAD v4 (v38 SNVs, MT vars, STRs)
- Empty cells for RNA fusion variants in Causatives and Verified variants page
- Submenu icons missing from collapsible actionbar
- The collapsible actionbar had some non-collapsing overly long entries
- Cancer observations for SVs not appearing in the variant details view
- Archived local observations not visible on cancer variantS page
- Empty Population Frequency column in the Cancer SV Variants view
- Capital letters in ClinVar events description shown on case page

## [4.75]
### Added
- Hovertip to gene panel names with associated genes in variant view, when variant covers more than one gene
- Tests for panel to genes
- Download of Orphadata en_product6 and en_product4 from CLI
- Parse and save `database_found` key/values for RNA fusion variants
- Added fusion_score, ffpm, split_reads, junction_reads and fusion_caller to the list of filters on RNA fusion variants page
- Renamed the function `get_mei_info` to `set_mei_info` to be consistent with the other functions
- Fixed removing None key/values from parsed variants
- Orphacodes are included in the database disease_terms
### Changed
- Allow use of projections when retrieving gene panels
- Do not save custom images as binary data into case and variant database documents
- Retrieve and display case and variant custom images using image's saved path
- Cases are activated by viewing FSHD and SMA reports
- Split multi-gene SNV variants into single genes when submitting to Matchmaker Exchange
- Alamut links also on the gene level, using transcript and HGVS: better for indels. Keep variant link for missing HGVS
- Thaw WTForms - explicitly coerce form decimal field entries when filters fetched from db
### Fixed
- Removed some extra characters from top of general report left over from FontAwsome fix
- Do not save fusion variants-specific key/values in other types of variants
- Alamut link for MT variants in build 38
- Convert RNA fusions variants `tool_hits` and `fusion_score` keys from string to numbers
- Fix genotype reference and alternative sequencing depths defaulting to -1 when values are 0
- DecimalFields were limited to two decimal places for several forms - lifting restrictions on AF, CADD etc.

## [4.74.1]
### Changed
- Parse and save into database also OMIM terms not associated to genes
### Fixed
- BioNano API FSHD report requests are GET in Access 1.8, were POST in 1.7
- Update more FontAwesome icons to avoid Pro icons
- Test if files still exist before attempting to load research variants
- Parsing of genotypes error, resulting in -1 values when alt or ref read depths are 0

## [4.74]
### Added
- SNVs and Indels, MEI and str variants genes have links to Decipher
- An `owner + case display name` index for cases database collection
- Test and fixtures for RNA fusion case page
- Load and display fusion variants from VCF files as the other variant types
- Option to update case document with path to mei variants (clinical and research)
### Changed
- Details on variant type and category for audit filters on case general report
- Enable Gens CN profile button also in somatic case view
- Fix case of analysis type check for Gens analysis button - only show for WGS
### Fixed
- loqusdb table no longer has empty row below each loqusid
- MatchMaker submission details page crashing because of change in date format returned by PatientMatcher
- Variant external links buttons style does not change color when visited
- Hide compounds with compounds follow filter for region or function would fail for variants in multiple genes
- Updated FontAwesome version to fix missing icons

## [4.73]
### Added
- Shortcut button for HPO panel MEI variants from case page
- Export managed variants from CLI
### Changed
- STRs visualization on case panel to emphasize abnormal repeat count and associated condition
- Removed cytoband column from STRs variant view on case report
- More long integers formatted with thin spaces, and copy to clipboard buttons added
### Fixed
- OMIM table is scrollable if higher than 700px on SV page
- Pinned variants validation badge is now red for false positives.
- Case display name defaulting to case ID when `family_name` or `display_name` are missing from case upload config file
- Expanded menu visible at screen sizes below 1000px now has background color
- The image in ClinVar howto-modal is now responsive
- Clicking on a case in case groups when case was already removed from group in another browser tab
- Page crashing when saving filters for mei variants
- Link visited color of images

## [4.72.4]
### Changed
- Automatic test mongod version increased to v7
### Fixed
- GnomAD now defaults to hg38 - change build 37 links accordingly

## [4.72.3]
### Fixed
- Somatic general case report small variant table can crash with unclassified variants

## [4.72.2]
### Changed
- A gunicorn maxrequests parameter for Docker server image - default to 1200
- STR export limit increased to 500, as for other variants
- Prevent long number wrapping and use thin spaces for separation, as per standards from SI, NIST, IUPAC, BIPM.
- Speed up case retrieval and lower memory use by projecting case queries
- Make relatedness check fails stand out a little more to new users
- Speed up case retrieval and lower memory use by projecting case queries
- Speed up variant pages by projecting only the necessary keys in disease collection query
### Fixed
- Huge memory use caused by cases and variants pages pulling complete disease documents from DB
- Do not include genes fetched from HPO terms when loading diseases
- Consider the renamed fields `Approved Symbol` -> `Approved Gene Symbol` and `Gene Symbols` -> `Gene/Locus And Other Related Symbols` when parsing OMIM terms from genemap2.txt file

## [4.72.1]
### Fixed
- Jinja filter that renders long integers
- Case cache when looking for causatives in other cases causing the server to hang

## [4.72]
### Added
- A GitHub action that checks for broken internal links in docs pages
- Link validation settings in mkdocs.yml file
- Load and display full RNA alignments on alignment viewer
- Genome build check when loading a case
- Extend event index to previous causative variants and always load them
### Fixed
- Documentation nav links for a few documents
- Slightly extended the BioNano Genomics Access integration docs
- Loading of SVs when VCF is missing the INFO.END field but has INFO.SVLEN field
- Escape protein sequence name (if available) in case general report to render special characters correctly
- CaseS HPO term searches for multiple terms works independent of order
- CaseS search regexp should not allow backslash
- CaseS cohort tags can contain whitespace and still match
- Remove diagnoses from cases even if OMIM term is not found in the database
- Parsing of disease-associated genes
- Removed an annoying warning while updating database's disease terms
- Displaying custom case images loaded with scout version <= 4.71
- Use pydantic version >=2 in requirements.txt file
### Changed
- Column width adjustment on caseS page
- Use Python 3.11 in tests
- Update some github actions
- Upgraded Pydantic to version 2
- Case validation fails on loading when associated files (alignments, VCFs and reports) are not present on disk
- Case validation fails on loading when custom images have format different then ["gif", "svg", "png", "jpg", "jpeg"]
- Custom images keys `case` and `str` in case config yaml file are renamed to `case_images` and `str_variants_images`
- Simplify and speed up case general report code
- Speed up case retrieval in case_matching_causatives
- Upgrade pymongo to version 4
- When updating disease terms, check that all terms are consistent with a DiseaseTerm model before dropping the old collection
- Better separation between modules loading HPO terms and diseases
- Deleted unused scout.build.phenotype module
- Stricter validation of mandatory genome build key when loading a case. Allowed values are ['37','38',37,38]
- Improved readability of variants length and coordinates on variantS pages

## [4.71]
### Added
- Added Balsamic keys for SweGen and loqusdb local archive frequecies, SNV and SV
- New filter option for Cancer variantS: local archive RD loqusdb
- Show annotated observations on SV variantS view, also for cancer somatic SVs
- Revel filter for variantS
- Show case default panel on caseS page
- CADD filter for Cancer Somatic SNV variantS - show score
- SpliceAI-lookup link (BROAD, shows SpliceAI and Pangolin) from variant page
- BioNano Access server API - check projects, samples and fetch FSHD reports
### Fixed
- Name of reference genome build for RNA for compatibility with IGV locus search change
- Howto to run the Docker image on Mac computers in `admin-guide/containers/container-deploy.md`
- Link to Weasyprint installation howto in README file
- Avoid filling up disk by creating a reduced VCF file for every variant that is visualized
- Remove legacy incorrectly formatted CODEOWNERS file
- Restrain variant_type requests to variantS views to "clinical" or "research"
- Visualization of cancer variants where cancer case has no affected individual
- ProteinPaint gene link (small StJude API change)
- Causative MEI variant link on causatives page
- Bionano access api settings commented out by default in Scout demo config file.
- Do not show FSHD button on freshly loaded cases without bionano_access individuals
- Truncate long variants' HGVS on causative/Clinically significant and pinned variants case panels
### Changed
- Remove function call that tracks users' browser version
- Include three more splice variant SO terms in clinical filter severe SO terms
- Drop old HPO term collection only after parsing and validation of new terms completes
- Move score to own column on Cancer Somatic SNV variantS page
- Refactored a few complex case operations, breaking out sub functionalities

## [4.70]
### Added
- Download a list of Gene Variants (max 500) resulting from SNVs and Indels search
- Variant PubMed link to search for gene symbol and any aliases
### Changed
- Clearer gnomAD values in Variants page
### Fixed
- CaseS page uniform column widths
- Include ClinVar variants into a scrollable div element on Case page
- `canonical_transcript` variable not initialized in get_hgvs function (server.blueprints.institutes.controllers.py)
- Catch and display any error while importing Phenopacket info
- Modified Docker files to use python:3.8-slim-bullseye to prevent gunicorn workers booting error

## [4.69]
### Added
- ClinVar submission howto available also on Case page
- Somatic score and filtering for somatic SV callers, if available
- Show caller as a tooltip on variantS list
### Fixed
- Crash when attempting to export phenotype from a case that had never had phenotypes
- Aesthetic fix to Causative and Pinned Variants on Case page
- Structural inconsistency for ClinVar Blueprint templates
- Updated igv.js to 2.15.8 to fix track default color bug
- Fixed release versions for actions.
- Freeze tornado below 6.3.0 for compatibility with livereload 2.6.3
- Force update variants count on case re-upload
- IGV locus search not working - add genome reference id
- Pin links to MEI variants should end up on MEI not SV variant view
- Load also matching MEI variants on forced region load
- Allow excluding MEI from case variant deletion
- Fixed the name of the assigned user when the internal user ID is different from the user email address
- Gene variantS should display gene function, region and full hgvs
### Changed
- FontAwesome integrity check fail (updated resource)
- Removed ClinVar API validation buttons in favour of direct API submission
- Improved layout of Institute settings page
- ClinVar API key and allowed submitters are set in the Institute settings page


## [4.68]
### Added
- Rare Disease Mobile Element Insertion variants view
### Changed
- Updated igv.js to 2.15.6
### Fixed
- Docker stage build pycairo.
- Restore SNV and SV rank models versions on Causatives and Verified pages
- Saving `REVEL_RANKSCORE` value in a field named `revel` in variants database documents

## [4.67]
### Added
- Prepare to filter local SV frequency
### Changed
- Speed up instituteS page loading by refactoring cases/institutes query
- Clinical Filter for SVs includes `splice_polypyrimidine_tract_variant` as a severe consequence
- Clinical Filter for SVs includes local variant frequency freeze ("old") for filtering, starting at 30 counts
- Speed up caseS page loading by adding status to index and refactoring totals count
- HPO file parsing is updated to reflect that HPO have changed a few downloadable file formats with their 230405 release.
### Fixed
- Page crashing when a user tries to edit a comment that was removed
- Warning instead of crashed page when attempting to retrieve a non-existent Phenopacket
- Fixed StJude ProteinPaint gene link (URL change)
- Freeze of werkzeug library to version<2.3 to avoid problems resulting from the consequential upgrade of the Flask lib
- Huge list of genes in case report for megabases-long structural variants.
- Fix displaying institutes without associated cases on institutes page
- Fix default panel selection on SVs in cancer case report

## [4.66]
### Changed
- Moved Phenomodels code under a dedicated blueprint
- Updated the instructions to load custom case report under admin guide
- Keep variants filter window collapsed except when user expands it to filter
### Added
- A summary table of pinned variants on the cancer case general report
- New openable matching causatives and managed variants lists for default gene panels only for convenience
### Fixed
- Gens structural variant page link individual id typo

## [4.65.2]
### Fixed
- Generating general case report with str variants containing comments

## [4.65.1]
### Fixed
- Visibility of `Gene(s)` badges on SV VariantS page
- Hide dismiss bar on SV page not working well
- Delivery report PDF download
- Saving Pipeline version file when loading a case
- Backport compatible import of importlib metadata for old python versions (<3.8)

## [4.65]
### Added
- Option to mark a ClinVar submission as submitted
- Docs on how to create/update the PanelApp green genes as a system admin
- `individual_id`-parameter to both Gens links
- Download a gene panel in TXT format from gene panel page
- Panel gene comments on variant page: genes in panels can have comments that describe the gene in a panel context
### Changed
- Always show each case category on caseS page, even if 0 cases in total or after current query
- Improved sorting of ClinVar submissions
- Pre-populate SV type select in ClinVar submission form, when possible
- Show comment badges in related comments tables on general report
- Updated version of several GitHub actions
- Migrate from deprecated `pkg_resources` lib to `importlib_resources`
- Dismiss bar on variantS pages is thinner.
- Dismiss bar on variantS pages can be toggled open or closed for the duration of a login session.
### Fixed
- Fixed Sanger order / Cancel order modal close buttons
- Visibility of SV type in ClinVar submission form
- Fixed a couple of creations where now was called twice, so updated_at and created_at could differ
- Deprecated Ubuntu version 18.04 in one GitHub action
- Panels that have been removed (hidden) should not be visible in views where overlapping gene panels for genes are shown
- Gene panel test pointing to the right function

## [4.64]
### Added
- Create/Update a gene panel containing all PanelApp green genes (`scout update panelapp-green -i <cust_id>`)
- Links for ACMG pathogenicity impact modification on the ACMG classification page
### Changed
- Open local observation matching cases in new windows
### Fixed
- Matching manual ranked variants are now shown also on the somatic variant page
- VarSome links to hg19/GRCh37
- Managed variants filter settings lost when navigating to additional pages
- Collect the right variant category after submitting filter form from research variantS page
- Beacon links are templated and support variants in genome build 38

## [4.63]
### Added
- Display data sharing info for ClinVar, Matchmaker Exchange and Beacon in a dedicated column on Cases page
- Test for `commands.download.omim.print_omim`
- Display dismissed variants comments on general case report
- Modify ACMG pathogenicity impact (most commonly PVS1, PS3) based on strength of evidence with lab director's professional judgement
- REViewer button on STR variant page
- Alamut institution parameter in institute settings for Alamut Visual Plus software
- Added Manual Ranks Risk Factor, Likely Risk Factor and Uncertain Risk Factor
- Display matching manual ranks from previous cases the user has access to on VariantS and Variant pages
- Link to gnomAD gene SVs v2.1 for SV variants with gnomAD frequency
- Support for nf-core/rnafusion reports
### Changed
- Display chrY for sex unknown
- Deprecate legacy scout_load() method API call.
- Message shown when variant tag is updated for a variant
- When all ACMG classifications are deleted from a variant, the current variant classification status is also reset.
- Refactored the functions that collect causative variants
- Removed `scripts/generate_test_data.py`
### Fixed
- Default IGV tracks (genes, ClinVar, ClinVar CNVs) showing even if user unselects them all
- Freeze Flask-Babel below v3.0 due to issue with a locale decorator
- Thaw Flask-Babel and fix according to v3 standard. Thank you @TkTech!
- Show matching causatives on somatic structural variant page
- Visibility of gene names and functional annotations on Causatives/Verified pages
- Panel version can be manually set to floating point numbers, when modified
- Causatives page showing also non-causative variants matching causatives in other cases
- ClinVar form submission for variants with no selected transcript and HGVS
- Validating and submitting ClinVar objects not containing both Variant and Casedata info

## [4.62.1]
### Fixed
- Case page crashing when adding a case to a group without providing a valid case name

## [4.62]
### Added
- Validate ClinVar submission objects using the ClinVar API
- Wrote tests for case and variant API endpoints
- Create ClinVar submissions from Scout using the ClinVar API
- Export Phenopacket for affected individual
- Import Phenopacket from JSON file or Phenopacket API backend server
- Use the new case name option for GENS requests
- Pre-validate refseq:HGVS items using VariantValidator in ClinVar submission form
### Fixed
- Fallback for empty alignment index for REViewer service
- Source link out for MIP 11.1 reference STR annotation
- Avoid duplicate causatives and pinned variants
- ClinVar clinical significance displays only the ACMG terms when user selects ACMG 2015 as assertion criteria
- Spacing between icon and text on Beacon and MatchMaker links on case page sidebar
- Truncate IDs and HGVS representations in ClinVar pages if longer than 25 characters
- Update ClinVar submission ID form
- Handle connection timeout when sending requests requests to external web services
- Validate any ClinVar submission regardless of its status
- Empty Phenopackets import crashes
- Stop Spinner on Phenopacket JSON download
### Changed
- Updated ClinVar submission instructions

## [4.61.1]
### Fixed
- Added `UMLS` as an option of `Condition ID type` in ClinVar Variant downloaded files
- Missing value for `Condition ID type` in ClinVar Variant downloaded files
- Possibility to open, close or delete a ClinVar submission even if it doesn't have an associated name
- Save SV type, ref and alt n. copies to exported ClinVar files
- Inner and outer start and stop SV coordinates not exported in ClinVar files
- ClinVar submissions page crashing when SV files don't contain breakpoint exact coordinates
- Align OMIM diagnoses with delete diagnosis button on case page
- In ClinVar form, reset condition list and customize help when condition ID changes

## [4.61]
### Added
- Filter case list by cases with variants in ClinVar submission
- Filter case list by cases containing RNA-seq data - gene_fusion_reports and sample-level tracks (splice junctions and RNA coverage)
- Additional case category `Ignored`, to be used for cases that don't fall in the existing 'inactive', 'archived', 'solved', 'prioritized' categories
- Display number of cases shown / total number of cases available for each category on Cases page
- Moved buttons to modify case status from sidebar to main case page
- Link to Mutalyzer Normalizer tool on variant's transcripts overview to retrieve official HVGS descriptions
- Option to manually load RNA MULTIQC report using the command `scout load report -t multiqc_rna`
- Load RNA MULTIQC automatically for a case if config file contains the `multiqc_rna` key/value
- Instructions in admin-guide on how to load case reports via the command line
- Possibility to filter RD variants by a specific genotype call
- Distinct colors for different inheritance models on RD Variant page
- Gene panels PDF export with case variants hits by variant type
- A couple of additional README badges for GitHub stats
- Upload and display of pipeline reference info and executable version yaml files as custom reports
- Testing CLI on hasta in PR template
### Changed
- Instructions on how to call dibs on scout-stage server in pull request template
- Deprecated CLI commands `scout load <delivery_report, gene_fusion_report, coverage_qc_report, cnv_report>` to replace them with command `scout load report -t <report type>`
- Refactored code to display and download custom case reports
- Do not export `Assertion method` and `Assertion method citation` to ClinVar submission files according to changes to ClinVar's submission spreadsheet templates.
- Simplified code to create and download ClinVar CSV files
- Colorize inheritance models badges by category on VariantS page
- `Safe variants matching` badge more visible on case page
### Fixed
- Non-admin users saving institute settings would clear loqusdb instance selection
- Layout of variant position, cytoband and type in SV variant summary
- Broken `Build Status - GitHub badge` on GitHub README page
- Visibility of text on grey badges in gene panels PDF exports
- Labels for dashboard search controls
- Dark mode visibility for ClinVar submission
- Whitespaces on outdated panel in extent report

## [4.60]
### Added
- Mitochondrial deletion signatures (mitosign) can be uploaded and shown with mtDNA report
- A `Type of analysis` column on Causatives and Validated variants pages
- List of "safe" gene panels available for matching causatives and managed variants in institute settings, to avoid secondary findings
- `svdb_origin` as a synonym for `FOUND_IN` to complement `set` for variants found by all callers
### Changed
- Hide removed gene panels by default in panels page
- Removed option for filtering cancer SVs by Tumor and Normal alt AF
- Hide links to coverage report from case dynamic HPO panel if cancer analysis
- Remove rerun emails and redirect users to the analysis order portal instead
- Updated clinical SVs igv.js track (dbVar) and added example of external track from `https://trackhubregistry.org/`
- Rewrote the ClinVar export module to simplify and add one variant at the time
- ClinVar submissions with phenotype conditions from: [OMIM, MedGen, Orphanet, MeSH, HP, MONDO]
### Fixed
- If trying to load a badly formatted .tsv file an error message is displayed.
- Avoid showing case as rerun when first attempt at case upload failed
- Dynamic autocomplete search not working on phenomodels page
- Callers added to variant when loading case
- Now possible to update managed variant from file without deleting it first
- Missing preselected chromosome when editing a managed variant
- Preselected variant type and subtype when editing a managed variant
- Typo in dbVar ClinVar track, hg19


## [4.59]
### Added
- Button to go directly to HPO SV filter variantS page from case
- `Scout-REViewer-Service` integration - show `REViewer` picture if available
- Link to HPO panel coverage overview on Case page
- Specify a confidence threshold (green|amber|red) when loading PanelApp panels
- Functional annotations in variants lists exports (all variants)
- Cancer/Normal VAFs and COSMIC ids in in variants lists exports (cancer variants)
### Changed
- Better visualization of regional annotation for long lists of genes in large SVs in Variants tables
- Order of cells in variants tables
- More evident links to gene coverage from Variant page
- Gene panels sorted by display name in the entire Case page
- Round CADD and GnomAD values in variants export files
### Fixed
- HPO filter button on SV variantS page
- Spacing between region|function cells in SVs lists
- Labels on gene panel Chanjo report
- Fixed ambiguous duplicated response headers when requesting a BAM file from /static
- Visited color link on gene coverage button (Variant page)

## [4.58.1]
### Fixed
- Case search with search strings that contain characters that can be escaped

## [4.58]
### Added
- Documentation on how to create/update PanelApp panels
- Add filter by local observations (archive) to structural variants filters
- Add more splicing consequences to SO term definitions
- Search for a specific gene in all gene panels
- Institute settings option to force show all variants on VariantS page for all cases of an institute
- Filter cases by validation pending status
- Link to The Clinical Knowledgebase (CKB) (https://ckb.jax.org/) in cancer variant's page
### Fixed
- Added a not-authorized `auto-login` fixture according to changes in Flask-Login 0.6.2
- Renamed `cache_timeout` param name of flask.send_file function to `max_age` (Flask 2.2 compliant)
- Replaced deprecated `app.config["JSON_SORT_KEYS"]` with app.json.sort_keys in app settings
- Bug in gene variants page (All SNVs and INDELs) when variant gene doesn't have a hgnc id that is found in the database
- Broken export of causatives table
- Query for genes in build 38 on `Search SNVs and INDELs` page
- Prevent typing special characters `^<>?!=\/` in case search form
- Search matching causatives also among research variants in other cases
- Links to variants in Verified variants page
- Broken filter institute cases by pinned gene
- Better visualization of long lists of genes in large SVs on Causative and Verified Variants page
- Reintroduced missing button to export Causative variants
- Better linking and display of matching causatives and managed variants
- Reduced code complexity in `scout/parse/variant/variant.py`
- Reduced complexity of code in `scout/build/variant/variant.py`

### Changed
- State that loqusdb observation is in current case if observations count is one and no cases are shown
- Better pagination and number of variants returned by queries in `Search SNVs and INDELs` page
- Refactored and simplified code used for collecting gene variants for `Search SNVs and INDELs` page
- Fix sidebar panel icons in Case view
- Fix panel spacing in Case view
- Removed unused database `sanger_ordered` and `case_id,category,rank_score` indexes (variant collection)
- Verified variants displayed in a dedicated page reachable from institute sidebar
- Unified stats in dashboard page
- Improved gene info for large SVs and cancer SVs
- Remove the unused `variant.str_variant` endpoint from variant views
- Easier editing of HPO gene panel on case page
- Assign phenotype panel less cramped on Case page
- Causatives and Verified variants pages to use the same template macro
- Allow hyphens in panel names
- Reduce resolution of example images
- Remove some animations in web gui which where rendered slow


## [4.57.4]
### Fixed
- Parsing of variant.FORMAT "DR" key in parse variant file

## [4.57.3]
### Fixed
- Export of STR verified variants
- Do not download as verified variants first verified and then reset to not validated
- Avoid duplicated lines in downloaded verified variants reflecting changes in variant validation status

## [4.57.2]
### Fixed
- Export of verified variants when variant gene has no transcripts
- HTTP 500 when visiting a the details page for a cancer variant that had been ranked with genmod

## [4.57.1]
### Fixed
- Updating/replacing a gene panel from file with a corrupted or malformed file

## [4.57]
### Added
- Display last 50 or 500 events for a user in a timeline
- Show dismiss count from other cases on matching variantS
- Save Beacon-related events in events collection
- Institute settings allow saving multiple loqusdb instances for one institute
- Display stats from multiple instances of loqusdb on variant page
- Display date and frequency of obs derived from count of local archive observations from MIP11 (requires fix in MIP)
### Changed
- Prior ACMG classifications view is no longer limited by pathogenicity
### Fixed
- Visibility of Sanger ordered badge on case page, light mode
- Some of the DataTables tables (Phenotypes and Diagnoses pages) got a bit dark in dark mode
- Remove all redundancies when displaying timeline events (some events are saved both as case-related and variant-related)
- Missing link in saved MatchMaker-related events
- Genes with mixed case gene symbols missing in PanelApp panels
- Alignment of elements on the Beacon submission modal window
- Locus info links from STR variantS page open in new browser tabs

## [4.56]
### Added
- Test for PanelApp panels loading
- `panel-umi` tag option when loading cancer analyses
### Changed
- Black text to make comments more visible in dark mode
- Loading PanelApp panels replaces pre-existing panels with same version
- Removed sidebar from Causatives page - navigation is available on the top bar for now
- Create ClinVar submissions from pinned variants list in case page
- Select which pinned variants will be included in ClinVar submission documents
### Fixed
- Remove a:visited css style from all buttons
- Update of HPO terms via command line
- Background color of `MIXED` and `PANEL-UMI` sequencing types on cases page
- Fixed regex error when searching for cases with query ending with `\ `
- Gene symbols on Causatives page lighter in dark mode
- SpliceAI tooltip of multigene variants

## [4.55]
### Changed
- Represent different tumor samples as vials in cases page
- Option to force-update the OMIM panel
### Fixed
- Low tumor purity badge alignment in cancer samples table on cancer case view
- VariantS comment popovers reactivate on hover
- Updating database genes in build 37
- ACMG classification summary hidden by sticky navbar
- Logo backgrounds fixed to white on welcome page
- Visited links turn purple again
- Style of link buttons and dropdown menus
- Update KUH and GMS logos
- Link color for Managed variants

## [4.54]
### Added
- Dark mode, using browser/OS media preference
- Allow marking case as solved without defining causative variants
- Admin users can create missing beacon datasets from the institute's settings page
- GenCC links on gene and variant pages
- Deprecation warnings when launching the app using a .yaml config file or loading cases using .ped files
### Changed
- Improved HTML syntax in case report template
- Modified message displayed when variant rank stats could not be calculated
- Expanded instructions on how to test on CG development server (cg-vm1)
- Added more somatic variant callers (Balsamic v9 SNV, develop SV)
### Fixed
- Remove load demo case command from docker-compose.yml
- Text elements being split across pages in PDF reports
- Made login password field of type `password` in LDAP login form
- Gene panels HTML select in institute's settings page
- Bootstrap upgraded to version 5
- Fix some Sourcery and SonarCloud suggestions
- Escape special characters in case search on institute and dashboard pages
- Broken case PDF reports when no Madeline pedigree image can be created
- Removed text-white links style that were invisible in new pages style
- Variants pagination after pressing "Filter variants" or "Clinical filter"
- Layout of buttons Matchmaker submission panel (case page)
- Removing cases from Matchmaker (simplified code and fixed functionality)
- Reintroduce check for missing alignment files purged from server

## [4.53]
### Added
### Changed
- Point Alamut API key docs link to new API version
- Parse dbSNP id from ID only if it says "rs", else use VEP CSQ fields
- Removed MarkupSafe from the dependencies
### Fixed
- Reintroduced loading of SVs for demo case 643595
- Successful parse of FOUND_IN should avoid GATK caller default
- All vulnerabilities flagged by SonarCloud

## [4.52]
### Added
- Demo cancer case gets loaded together with demo RD case in demo instance
- Parse REVEL_score alongside REVEL_rankscore from csq field and display it on SNV variant page
- Rank score results now show the ranking range
- cDNA and protein changes displayed on institute causatives pages
- Optional SESSION_TIMEOUT_MINUTES configuration in app config files
- Script to convert old OMIM case format (list of integers) to new format (list of dictionaries)
- Additional check for user logged in status before serving alignment files
- Download .cgh files from cancer samples table on cancer case page
- Number of documents and date of last update on genes page
### Changed
- Verify user before redirecting to IGV alignments and sashimi plots
- Build case IGV tracks starting from case and variant objects instead of passing all params in a form
- Unfreeze Werkzeug lib since Flask_login v.0.6 with bugfix has been released
- Sort gene panels by name (panelS and variant page)
- Removed unused `server.blueprints.alignviewers.unindexed_remote_static` endpoint
- User sessions to check files served by `server.blueprints.alignviewers.remote_static` endpoint
- Moved Beacon-related functions to a dedicated app extension
- Audit Filter now also loads filter displaying the variants for it
### Fixed
- Handle `attachment_filename` parameter renamed to `download_name` when Flask 2.2 will be released
- Removed cursor timeout param in cases find adapter function to avoid many code warnings
- Removed stream argument deprecation warning in tests
- Handle `no intervals found` warning in load_region test
- Beacon remove variants
- Protect remote_cors function in alignviewers view from Server-Side Request Forgery (SSRF)
- Check creation date of last document in gene collection to display when genes collection was updated last

## [4.51]
### Added
- Config file containing codecov settings for pull requests
- Add an IGV.js direct link button from case page
- Security policy file
- Hide/shade compound variants based on rank score on variantS from filter
- Chromograph legend documentation direct link
### Changed
- Updated deprecated Codecov GitHub action to v.2
- Simplified code of scout/adapter/mongo/variant
- Update IGV.js to v2.11.2
- Show summary number of variant gene panels on general report if more than 3
### Fixed
- Marrvel link for variants in genome build 38 (using liftover to build 37)
- Remove flags from codecov config file
- Fixed filter bug with high negative SPIDEX scores
- Renamed IARC TP53 button to to `TP53 Database`, modified also link since IARC has been moved to the US NCI: `https://tp53.isb-cgc.org/`
- Parsing new format of OMIM case info when exporting patients to Matchmaker
- Remove flask-debugtoolbar lib dependency that is using deprecated code and causes app to crash after new release of Jinja2 (3.1)
- Variant page crashing for cases with old OMIM terms structure (a list of integers instead of dictionary)
- Variant page crashing when creating MARRVEL link for cases with no genome build
- SpliceAI documentation link
- Fix deprecated `safe_str_cmp` import from `werkzeug.security` by freezing Werkzeug lib to v2.0 until Flask_login v.0.6 with bugfix is released
- List gene names densely in general report for SVs that contain more than 3 genes
- Show transcript ids on refseq genes on hg19 in IGV.js, using refgene source
- Display correct number of genes in general report for SVs that contain more than 32 genes
- Broken Google login after new major release of `lepture/authlib`
- Fix frequency and callers display on case general report

## [4.50.1]
### Fixed
- Show matching causative STR_repid for legacy str variants (pre Stranger hgnc_id)

## [4.50]
### Added
- Individual-specific OMIM terms
- OMIM disease descriptions in ClinVar submission form
- Add a toggle for melter rerun monitoring of cases
- Add a config option to show the rerun monitoring toggle
- Add a cli option to export cases with rerun monitoring enabled
- Add a link to STRipy for STR variants; shallow for ARX and HOXA13
- Hide by default variants only present in unaffected individuals in variants filters
- OMIM terms in general case report
- Individual-level info on OMIM and HPO terms in general case report
- PanelApp gene link among the external links on variant page
- Dashboard case filters fields help
- Filter cases by OMIM terms in cases and dashboard pages
### Fixed
- A malformed panel id request would crash with exception: now gives user warning flash with redirect
- Link to HPO resource file hosted on `http://purl.obolibrary.org`
- Gene search form when gene exists only in build 38
- Fixed odd redirect error and poor error message on missing column for gene panel csv upload
- Typo in parse variant transcripts function
- Modified keys name used to parse local observations (archived) frequencies to reflect change in MIP keys naming
- Better error handling for partly broken/timed out chanjo reports
- Broken javascript code when case Chromograph data is malformed
- Broader space for case synopsis in general report
- Show partial causatives on causatives and matching causatives panels
- Partial causative assignment in cases with no OMIM or HPO terms
- Partial causative OMIM select options in variant page
### Changed
- Slightly smaller and improved layout of content in case PDF report
- Relabel more cancer variant pages somatic for navigation
- Unify caseS nav links
- Removed unused `add_compounds` param from variant controllers function
- Changed default hg19 genome for IGV.js to legacy hg19_1kg_decoy to fix a few problematic loci
- Reduce code complexity (parse/ensembl.py)
- Silence certain fields in ClinVar export if prioritised ones exist (chrom-start-end if hgvs exist)
- Made phenotype non-mandatory when marking a variant as partial causative
- Only one phenotype condition type (OMIM or HPO) per variant is used in ClinVar submissions
- ClinVar submission variant condition prefers OMIM over HPO if available
- Use lighter version of gene objects in Omim MongoDB adapter, panels controllers, panels views and institute controllers
- Gene-variants table size is now adaptive
- Remove unused file upload on gene-variants page

## [4.49]
### Fixed
- Pydantic model types for genome_build, madeline_info, peddy_ped_check and peddy_sex_check, rank_model_version and sv_rank_model_version
- Replace `MatchMaker` with `Matchmaker` in all places visible by a user
- Save diagnosis labels along with OMIM terms in Matchmaker Exchange submission objects
- `libegl-mesa0_21.0.3-0ubuntu0.3~20.04.5_amd64.deb` lib not found by GitHub actions Docker build
- Remove unused `chromograph_image_files` and `chromograph_prefixes` keys saved when creating or updating an RD case
- Search managed variants by description and with ignore case
### Changed
- Introduced page margins on exported PDF reports
- Smaller gene fonts in downloaded HPO genes PDF reports
- Reintroduced gene coverage data in the PDF-exported general report of rare-disease cases
- Check for existence of case report files before creating sidebar links
- Better description of HPO and OMIM terms for patients submitted to Matchmaker Exchange
- Remove null non-mandatory key/values when updating a case
- Freeze WTForms<3 due to several form input rendering changes

## [4.48.1]
### Fixed
- General case PDF report for recent cases with no pedigree

## [4.48]
### Added
- Option to cancel a request for research variants in case page
### Changed
- Update igv.js to v2.10.5
- Updated example of a case delivery report
- Unfreeze cyvcf2
- Builder images used in Scout Dockerfiles
- Crash report email subject gives host name
- Export general case report to PDF using PDFKit instead of WeasyPrint
- Do not include coverage report in PDF case report since they might have different orientation
- Export cancer cases's "Coverage and QC report" to PDF using PDFKit instead of Weasyprint
- Updated cancer "Coverage and QC report" example
- Keep portrait orientation in PDF delivery report
- Export delivery report to PDF using PDFKit instead of Weasyprint
- PDF export of clinical and research HPO panels using PDFKit instead of Weasyprint
- Export gene panel report to PDF using PDFKit
- Removed WeasyPrint lib dependency

### Fixed
- Reintroduced missing links to Swegen and Beacon and dbSNP in RD variant page, summary section
- Demo delivery report orientation to fit new columns
- Missing delivery report in demo case
- Cast MNVs to SNV for test
- Export verified variants from all institutes when user is admin
- Cancer coverage and QC report not found for demo cancer case
- Pull request template instructions on how to deploy to test server
- PDF Delivery report not showing Swedac logo
- Fix code typos
- Disable codefactor raised by ESLint for javascript functions located on another file
- Loading spinner stuck after downloading a PDF gene panel report
- IGV browser crashing when file system with alignment files is not mounted

## [4.47]
### Added
- Added CADD, GnomAD and genotype calls to variantS export
### Changed
- Pull request template, to illustrate how to deploy pull request branches on cg-vm1 stage server
### Fixed
- Compiled Docker image contains a patched version (v4.9) of chanjo-report

## [4.46.1]
### Fixed
- Downloading of files generated within the app container (MT-report, verified variants, pedigrees, ..)

## [4.46]
### Added
- Created a Dockefile to be used to serve the dockerized app in production
- Modified the code to collect database params specified as env vars
- Created a GitHub action that pushes the Dockerfile-server image to Docker Hub (scout-server-stage) every time a PR is opened
- Created a GitHub action that pushes the Dockerfile-server image to Docker Hub (scout-server) every time a new release is created
- Reassign MatchMaker Exchange submission to another user when a Scout user is deleted
- Expose public API JSON gene panels endpoint, primarily to enable automated rerun checking for updates
- Add utils for dictionary type
- Filter institute cases using multiple HPO terms
- Vulture GitHub action to identify and remove unused variables and imports
### Changed
- Updated the python config file documentation in admin guide
- Case configuration parsing now uses Pydantic for improved typechecking and config handling
- Removed test matrices to speed up automatic testing of PRs
- Switch from Coveralls to Codecov to handle CI test coverage
- Speed-up CI tests by caching installation of libs and splitting tests into randomized groups using pytest-test-groups
- Improved LDAP login documentation
- Use lib flask-ldapconn instead of flask_ldap3_login> to handle ldap authentication
- Updated Managed variant documentation in user guide
- Fix and simplify creating and editing of gene panels
- Simplified gene variants search code
- Increased the height of the genes track in the IGV viewer
### Fixed
- Validate uploaded managed variant file lines, warning the user.
- Exporting validated variants with missing "genes" database key
- No results returned when searching for gene variants using a phenotype term
- Variants filtering by gene symbols file
- Make gene HGNC symbols field mandatory in gene variants page and run search only on form submit
- Make sure collaborator gene variants are still visible, even if HPO filter is used

## [4.45]
### Added
### Changed
- Start Scout also when loqusdbapi is not reachable
- Clearer definition of manual standard and custom inheritance models in gene panels
- Allow searching multiple chromosomes in filters
### Fixed
- Gene panel crashing on edit action

## [4.44]
### Added
### Changed
- Display Gene track beneath each sample track when displaying splice junctions in igv browser
- Check outdated gene symbols and update with aliases for both RD and cancer variantS
### Fixed
- Added query input check and fixed the Genes API endpoint to return a json formatted error when request is malformed
- Typo in ACMG BP6 tooltip

## [4.43.1]
### Added
- Added database index for OMIM disease term genes
### Changed
### Fixed
- Do not drop HPO terms collection when updating HPO terms via the command line
- Do not drop disease (OMIM) terms collection when updating diseases via the command line

## [4.43]
### Added
- Specify which collection(s) update/build indexes for
### Fixed
- Do not drop genes and transcripts collections when updating genes via the command line

## [4.42.1]
### Added
### Changed
### Fixed
- Freeze PyMongo lib to version<4.0 to keep supporting previous MongoDB versions
- Speed up gene panels creation and update by collecting only light gene info from database
- Avoid case page crash on Phenomizer queries timeout

## [4.42]
### Added
- Choose custom pinned variants to submit to MatchMaker Exchange
- Submit structural variant as genes to the MatchMaker Exchange
- Added function for maintainers and admins to remove gene panels
- Admins can restore deleted gene panels
- A development docker-compose file illustrating the scout/chanjo-report integration
- Show AD on variants view for cancer SV (tumor and normal)
- Cancer SV variants filter AD, AF (tumor and normal)
- Hiding the variants score column also from cancer SVs, as for the SNVs
### Changed
- Enforce same case _id and display_name when updating a case
- Enforce same individual ids, display names and affected status when updating a case
- Improved documentation for connecting to loqusdb instances (including loqusdbapi)
- Display and download HPO gene panels' gene symbols in italics
- A faster-built and lighter Docker image
- Reduce complexity of `panels` endpoint moving some code to the panels controllers
- Update requirements to use flask-ldap3-login>=0.9.17 instead of freezing WTForm
### Fixed
- Use of deprecated TextField after the upgrade of WTF to v3.0
- Freeze to WTForms to version < 3
- Remove the extra files (bed files and madeline.svg) introduced by mistake
- Cli command loading demo data in docker-compose when case custom images exist and is None
- Increased MongoDB connection serverSelectionTimeoutMS parameter to 30K (default value according to MongoDB documentation)
- Better differentiate old obs counts 0 vs N/A
- Broken cancer variants page when default gene panel was deleted
- Typo in tx_overview function in variant controllers file
- Fixed loqusdbapi SV search URL
- SV variants filtering using Decipher criterion
- Removing old gene panels that don't contain the `maintainer` key.

## [4.41.1]
### Fixed
- General reports crash for variant annotations with same variant on other cases

## [4.41]
### Added
- Extended the instructions for running the Scout Docker image (web app and cli).
- Enabled inclusion of custom images to STR variant view
### Fixed
- General case report sorting comments for variants with None genetic models
- Do not crash but redirect to variants page with error when a variant is not found for a case
- UCSC links coordinates for SV variants with start chromosome different than end chromosome
- Human readable variants name in case page for variants having start chromosome different from end chromosome
- Avoid always loading all transcripts when checking gene symbol: introduce gene captions
- Slow queries for evaluated variants on e.g. case page - use events instead
### Changed
- Rearrange variant page again, moving severity predictions down.
- More reactive layout width steps on variant page

## [4.40.1]
### Added
### Fixed
- Variants dismissed with inconsistent inheritance pattern can again be shown in general case report
- General report page for variants with genes=None
- General report crashing when variants have no panels
- Added other missing keys to case and variant dictionaries passed to general report
### Changed

## [4.40]
### Added
- A .cff citation file
- Phenotype search API endpoint
- Added pagination to phenotype API
- Extend case search to include internal MongoDB id
- Support for connecting to a MongoDB replica set (.py config files)
- Support for connecting to a MongoDB replica set (.yaml config files)
### Fixed
- Command to load the OMIM gene panel (`scout load panel --omim`)
- Unify style of pinned and causative variants' badges on case page
- Removed automatic spaces after punctuation in comments
- Remove the hardcoded number of total individuals from the variant's old observations panel
- Send delete requests to a connected Beacon using the DELETE method
- Layout of the SNV and SV variant page - move frequency up
### Changed
- Stop updating database indexes after loading exons via command line
- Display validation status badge also for not Sanger-sequenced variants
- Moved Frequencies, Severity and Local observations panels up in RD variants page
- Enabled Flask CORS to communicate CORS status to js apps
- Moved the code preparing the transcripts overview to the backend
- Refactored and filtered json data used in general case report
- Changed the database used in docker-compose file to use the official MongoDB v4.4 image
- Modified the Python (3.6, 3.8) and MongoDB (3.2, 4.4, 5.0) versions used in testing matrices (GitHub actions)
- Capitalize case search terms on institute and dashboard pages


## [4.39]
### Added
- COSMIC IDs collected from CSQ field named `COSMIC`
### Fixed
- Link to other causative variants on variant page
- Allow multiple COSMIC links for a cancer variant
- Fix floating text in severity box #2808
- Fixed MitoMap and HmtVar links for hg38 cases
- Do not open new browser tabs when downloading files
- Selectable IGV tracks on variant page
- Missing splice junctions button on variant page
- Refactor variantS representative gene selection, and use it also for cancer variant summary
### Changed
- Improve Javascript performance for displaying Chromograph images
- Make ClinVar classification more evident in cancer variant page

## [4.38]
### Added
- Option to hide Alamut button in the app config file
### Fixed
- Library deprecation warning fixed (insert is deprecated. Use insert_one or insert_many instead)
- Update genes command will not trigger an update of database indices any more
- Missing resources in temporary downloading directory when updating genes using the command line
- Restore previous variant ACMG classification in a scrollable div
- Loading spinner not stopping after downloading PDF case reports and variant list export
- Add extra Alamut links higher up on variant pages
- Improve UX for phenotypes in case page
- Filter and export of STR variants
- Update look of variants page navigation buttons
### Changed

## [4.37]
### Added
- Highlight and show version number for RefSeq MANE transcripts.
- Added integration to a rerunner service for toggling reanalysis with updated pedigree information
- SpliceAI display and parsing from VEP CSQ
- Display matching tiered variants for cancer variants
- Display a loading icon (spinner) until the page loads completely
- Display filter badges in cancer variants list
- Update genes from pre-downloaded file resources
- On login, OS, browser version and screen size are saved anonymously to understand how users are using Scout
- API returning institutes data for a given user: `/api/v1/institutes`
- API returning case data for a given institute: `/api/v1/institutes/<institute_id>/cases`
- Added GMS and Lund university hospital logos to login page
- Made display of Swedac logo configurable
- Support for displaying custom images in case view
- Individual-specific HPO terms
- Optional alamut_key in institute settings for Alamut Plus software
- Case report API endpoint
- Tooltip in case explaining that genes with genome build different than case genome build will not be added to dynamic HPO panel.
- Add DeepVariant as a caller
### Fixed
- Updated IGV to v2.8.5 to solve missing gene labels on some zoom levels
- Demo cancer case config file to load somatic SNVs and SVs only.
- Expand list of refseq trancripts in ClinVar submission form
- Renamed `All SNVs and INDELs` institute sidebar element to `Search SNVs and INDELs` and fixed its style.
- Add missing parameters to case load-config documentation
- Allow creating/editing gene panels and dynamic gene panels with genes present in genome build 38
- Bugfix broken Pytests
- Bulk dismissing variants error due to key conversion from string to integer
- Fix typo in index documentation
- Fixed crash in institute settings page if "collaborators" key is not set in database
- Don't stop Scout execution if LoqusDB call fails and print stacktrace to log
- Bug when case contains custom images with value `None`
- Bug introduced when fixing another bug in Scout-LoqusDB interaction
- Loading of OMIM diagnoses in Scout demo instance
- Remove the docker-compose with chanjo integration because it doesn't work yet.
- Fixed standard docker-compose with scout demo data and database
- Clinical variant assessments not present for pinned and causative variants on case page.
- MatchMaker matching one node at the time only
- Remove link from previously tiered variants badge in cancer variants page
- Typo in gene cell on cancer variants page
- Managed variants filter form
### Changed
- Better naming for variants buttons on cancer track (somatic, germline). Also show cancer research button if available.
- Load case with missing panels in config files, but show warning.
- Changing the (Female, Male) symbols to (F/M) letters in individuals_table and case-sma.
- Print stacktrace if case load command fails
- Added sort icon and a pointer to the cursor to all tables with sortable fields
- Moved variant, gene and panel info from the basic pane to summary panel for all variants.
- Renamed `Basics` panel to `Classify` on variant page.
- Revamped `Basics` panel to a panel dedicated to classify variants
- Revamped the summary panel to be more compact.
- Added dedicated template for cancer variants
- Removed Gene models, Gene annotations and Conservation panels for cancer variants
- Reorganized the orders of panels for variant and cancer variant views
- Added dedicated variant quality panel and removed relevant panes
- A more compact case page
- Removed OMIM genes panel
- Make genes panel, pinned variants panel, causative variants panel and ClinVar panel scrollable on case page
- Update to Scilifelab's 2020 logo
- Update Gens URL to support Gens v2.0 format
- Refactor tests for parsing case configurations
- Updated links to HPO downloadable resources
- Managed variants filtering defaults to all variant categories
- Changing the (Kind) drop-down according to (Category) drop-down in Managed variant add variant
- Moved Gens button to individuals table
- Check resource files availability before starting updating OMIM diagnoses
- Fix typo in `SHOW_OBSERVED_VARIANT_ARCHIVE` config param

## [4.36]
### Added
- Parse and save splice junction tracks from case config file
- Tooltip in observations panel, explaining that case variants with no link might be old variants, not uploaded after a case rerun
### Fixed
- Warning on overwriting variants with same position was no longer shown
- Increase the height of the dropdowns to 425px
- More indices for the case table as it grows, specifically for causatives queries
- Splice junction tracks not centered over variant genes
- Total number of research variants count
- Update variants stats in case documents every time new variants are loaded
- Bug in flashing warning messages when filtering variants
### Changed
- Clearer warning messages for genes and gene/gene-panels searches in variants filters

## [4.35]
### Added
- A new index for hgnc_symbol in the hgnc_gene collection
- A Pedigree panel in STR page
- Display Tier I and II variants in case view causatives card for cancer cases
### Fixed
- Send partial file data to igv.js when visualizing sashimi plots with splice junction tracks
- Research variants filtering by gene
- Do not attempt to populate annotations for not loaded pinned/causatives
- Add max-height to all dropdowns in filters
### Changed
- Switch off non-clinical gene warnings when filtering research variants
- Don't display OMIM disease card in case view for cancer cases
- Refactored Individuals and Causative card in case view for cancer cases
- Update and style STR case report

## [4.34]
### Added
- Saved filter lock and unlock
- Filters can optionally be marked audited, logging the filter name, user and date on the case events and general report.
- Added `ClinVar hits` and `Cosmic hits` in cancer SNVs filters
- Added `ClinVar hits` to variants filter (rare disease track)
- Load cancer demo case in docker-compose files (default and demo file)
- Inclusive-language check using [woke](https://github.com/get-woke/woke) github action
- Add link to HmtVar for mitochondrial variants (if VCF is annotated with HmtNote)
- Grey background for dismissed compounds in variants list and variant page
- Pin badge for pinned compounds in variants list and variant page
- Support LoqusDB REST API queries
- Add a docker-compose-matchmaker under scout/containers/development to test matchmaker locally
- Script to investigate consequences of symbol search bug
- Added GATK to list of SV and cancer SV callers
### Fixed
- Make MitoMap link work for hg38 again
- Export Variants feature crashing when one of the variants has no primary transcripts
- Redirect to last visited variantS page when dismissing variants from variants list
- Improved matching of SVs Loqus occurrences in other cases
- Remove padding from the list inside (Matching causatives from other cases) panel
- Pass None to get_app function in CLI base since passing script_info to app factory functions was deprecated in Flask 2.0
- Fixed failing tests due to Flask update to version 2.0
- Speed up user events view
- Causative view sort out of memory error
- Use hgnc_id for gene filter query
- Typo in case controllers displaying an error every time a patient is matched against external MatchMaker nodes
- Do not crash while attempting an update for variant documents that are too big (> 16 MB)
- Old STR causatives (and other variants) may not have HGNC symbols - fix sort lambda
- Check if gene_obj has primary_transcript before trying to access it
- Warn if a gene manually searched is in a clinical panel with an outdated name when filtering variants
- ChrPos split js not needed on STR page yet
### Changed
- Remove parsing of case `genome_version`, since it's not used anywhere downstream
- Introduce deprecation warning for Loqus configs that are not dictionaries
- SV clinical filter no longer filters out sub 100 nt variants
- Count cases in LoqusDB by variant type
- Commit pulse repo badge temporarily set to weekly
- Sort ClinVar submissions objects by ascending "Last evaluated" date
- Refactored the MatchMaker integration as an extension
- Replaced some sensitive words as suggested by woke linter
- Documentation for load-configuration rewritten.
- Add styles to MatchMaker matches table
- More detailed info on the data shared in MatchMaker submission form

## [4.33.1]
### Fixed
- Include markdown for release autodeploy docs
- Use standard inheritance model in ClinVar (https://ftp.ncbi.nlm.nih.gov/pub/GTR/standard_terms/Mode_of_inheritance.txt)
- Fix issue crash with variants that have been unflagged causative not being available in other causatives
### Added
### Changed

## [4.33]
### Fixed
- Command line crashing when updating an individual not found in database
- Dashboard page crashing when filters return no data
- Cancer variants filter by chromosome
- /api/v1/genes now searches for genes in all genome builds by default
- Upgraded igv.js to version 2.8.1 (Fixed Unparsable bed record error)
### Added
- Autodeploy docs on release
- Documentation for updating case individuals tracks
- Filter cases and dashboard stats by analysis track
### Changed
- Changed from deprecated db update method
- Pre-selected fields to run queries with in dashboard page
- Do not filter by any institute when first accessing the dashboard
- Removed OMIM panel in case view for cancer cases
- Display Tier I and II variants in case view causatives panel for cancer cases
- Refactored Individuals and Causative panels in case view for cancer cases

## [4.32.1]
### Fixed
- iSort lint check only
### Changed
- Institute cases page crashing when a case has track:Null
### Added

## [4.32]
### Added
- Load and show MITOMAP associated diseases from VCF (INFO field: MitomapAssociatedDiseases, via HmtNote)
- Show variant allele frequencies for mitochondrial variants (GRCh38 cases)
- Extend "public" json API with diseases (OMIM) and phenotypes (HPO)
- HPO gene list download now has option for clinical and non-clinical genes
- Display gene splice junctions data in sashimi plots
- Update case individuals with splice junctions tracks
- Simple Docker compose for development with local build
- Make Phenomodels subpanels collapsible
- User side documentation of cytogenomics features (Gens, Chromograph, vcf2cytosure, rhocall)
- iSort GitHub Action
- Support LoqusDB REST API queries
### Fixed
- Show other causative once, even if several events point to it
- Filtering variants by mitochondrial chromosome for cases with genome build=38
- HPO gene search button triggers any warnings for clinical / non-existing genes also on first search
- Fixed a bug in variants pages caused by MT variants without alt_frequency
- Tests for CADD score parsing function
- Fixed the look of IGV settings on SNV variant page
- Cases analyzed once shown as `rerun`
- Missing case track on case re-upload
- Fixed severity rank for SO term "regulatory region ablation"
### Changed
- Refactor according to CodeFactor - mostly reuse of duplicated code
- Phenomodels language adjustment
- Open variants in a new window (from variants page)
- Open overlapping and compound variants in a new window (from variant page)
- gnomAD link points to gnomAD v.3 (build GRCh38) for mitochondrial variants.
- Display only number of affected genes for dismissed SVs in general report
- Chromosome build check when populating the variants filter chromosome selection
- Display mitochondrial and rare diseases coverage report in cases with missing 'rare' track

## [4.31.1]
### Added
### Changed
- Remove mitochondrial and coverage report from cancer cases sidebar
### Fixed
- ClinVar page when dbSNP id is None

## [4.31]
### Added
- gnomAD annotation field in admin guide
- Export also dynamic panel genes not associated to an HPO term when downloading the HPO panel
- Primary HGNC transcript info in variant export files
- Show variant quality (QUAL field from vcf) in the variant summary
- Load/update PDF gene fusion reports (clinical and research) generated with Arriba
- Support new MANE annotations from VEP (both MANE Select and MANE Plus Clinical)
- Display on case activity the event of a user resetting all dismissed variants
- Support gnomAD population frequencies for mitochondrial variants
- Anchor links in Casedata ClinVar panels to redirect after renaming individuals
### Fixed
- Replace old docs link www.clinicalgenomics.se/scout with new https://clinical-genomics.github.io/scout
- Page formatting issues whenever case and variant comments contain extremely long strings with no spaces
- Chromograph images can be one column and have scrollbar. Removed legacy code.
- Column labels for ClinVar case submission
- Page crashing looking for LoqusDB observation when variant doesn't exist
- Missing inheritance models and custom inheritance models on newly created gene panels
- Accept only numbers in managed variants filter as position and end coordinates
- SNP id format and links in Variant page, ClinVar submission form and general report
- Case groups tooltip triggered only when mouse is on the panel header
### Changed
- A more compact case groups panel
- Added landscape orientation CSS style to cancer coverage and QC demo report
- Improve user documentation to create and save new gene panels
- Removed option to use space as separator when uploading gene panels
- Separating the columns of standard and custom inheritance models in gene panels
- Improved ClinVar instructions for users using non-English Excel

## [4.30.2]
### Added
### Fixed
- Use VEP RefSeq ID if RefSeq list is empty in RefSeq transcripts overview
- Bug creating variant links for variants with no end_chrom
### Changed

## [4.30.1]
### Added
### Fixed
- Cryptography dependency fixed to use version < 3.4
### Changed

## [4.30]
### Added
- Introduced a `reset dismiss variant` verb
- Button to reset all dismissed variants for a case
- Add black border to Chromograph ideograms
- Show ClinVar annotations on variantS page
- Added integration with GENS, copy number visualization tool
- Added a VUS label to the manual classification variant tags
- Add additional information to SNV verification emails
- Tooltips documenting manual annotations from default panels
- Case groups now show bam files from all cases on align view
### Fixed
- Center initial igv view on variant start with SNV/indels
- Don't set initial igv view to negative coordinates
- Display of GQ for SV and STR
- Parsing of AD and related info for STRs
- LoqusDB field in institute settings accepts only existing Loqus instances
- Fix DECIPHER link to work after DECIPHER migrated to GRCh38
- Removed visibility window param from igv.js genes track
- Updated HPO download URL
- Patch HPO download test correctly
- Reference size on STR hover not needed (also wrong)
- Introduced genome build check (allowed values: 37, 38, "37", "38") on case load
- Improve case searching by assignee full name
- Populating the LoqusDB select in institute settings
### Changed
- Cancer variants table header (pop freq etc)
- Only admin users can modify LoqusDB instance in Institute settings
- Style of case synopsis, variants and case comments
- Switched to igv.js 2.7.5
- Do not choke if case is missing research variants when research requested
- Count cases in LoqusDB by variant type
- Introduce deprecation warning for Loqus configs that are not dictionaries
- Improve create new gene panel form validation
- Make XM- transcripts less visible if they don't overlap with transcript refseq_id in variant page
- Color of gene panels and comments panels on cases and variant pages
- Do not choke if case is missing research variants when reserch requested

## [4.29.1]
### Added
### Fixed
- Always load STR variants regardless of RankScore threshold (hotfix)
### Changed

## [4.29]
### Added
- Added a page about migrating potentially breaking changes to the documentation
- markdown_include in development requirements file
- STR variants filter
- Display source, Z-score, inheritance pattern for STR annotations from Stranger (>0.6.1) if available
- Coverage and quality report to cancer view
### Fixed
- ACMG classification page crashing when trying to visualize a classification that was removed
- Pretty print HGVS on gene variants (URL-decode VEP)
- Broken or missing link in the documentation
- Multiple gene names in ClinVar submission form
- Inheritance model select field in ClinVar submission
- IGV.js >2.7.0 has an issue with the gene track zoom levels - temp freeze at 2.7.0
- Revert CORS-anywhere and introduce a local http proxy for cloud tracks
### Changed

## [4.28]
### Added
- Chromograph integration for displaying PNGs in case-page
- Add VAF to cancer case general report, and remove some of its unused fields
- Variants filter compatible with genome browser location strings
- Support for custom public igv tracks stored on the cloud
- Add tests to increase testing coverage
- Update case variants count after deleting variants
- Update IGV.js to latest (v2.7.4)
- Bypass igv.js CORS check using `https://github.com/Rob--W/cors-anywhere`
- Documentation on default and custom IGV.js tracks (admin docs)
- Lock phenomodels so they're editable by admins only
- Small case group assessment sharing
- Tutorial and files for deploying app on containers (Kubernetes pods)
- Canonical transcript and protein change of canonical transcript in exported variants excel sheet
- Support for Font Awesome version 6
- Submit to Beacon from case page sidebar
- Hide dismissed variants in variants pages and variants export function
- Systemd service files and instruction to deploy Scout using podman
### Fixed
- Bugfix: unused `chromgraph_prefix |tojson` removed
- Freeze coloredlogs temporarily
- Marrvel link
- Don't show TP53 link for silent or synonymous changes
- OMIM gene field accepts any custom number as OMIM gene
- Fix Pytest single quote vs double quote string
- Bug in gene variants search by similar cases and no similar case is found
- Delete unused file `userpanel.py`
- Primary transcripts in variant overview and general report
- Google OAuth2 login setup in README file
- Redirect to 'missing file'-icon if configured Chromograph file is missing
- Javascript error in case page
- Fix compound matching during variant loading for hg38
- Cancer variants view containing variants dismissed with cancer-specific reasons
- Zoom to SV variant length was missing IGV contig select
- Tooltips on case page when case has no default gene panels
### Changed
- Save case variants count in case document and not in sessions
- Style of gene panels multiselect on case page
- Collapse/expand main HPO checkboxes in phenomodel preview
- Replaced GQ (Genotype quality) with VAF (Variant allele frequency) in cancer variants GT table
- Allow loading of cancer cases with no tumor_purity field
- Truncate cDNA and protein changes in case report if longer than 20 characters


## [4.27]
### Added
- Exclude one or more variant categories when running variants delete command
### Fixed
### Changed

## [4.26.1]
### Added
### Fixed
- Links with 1-letter aa codes crash on frameshift etc
### Changed

## [4.26]
### Added
- Extend the delete variants command to print analysis date, track, institute, status and research status
- Delete variants by type of analysis (wgs|wes|panel)
- Links to cBioPortal, MutanTP53, IARC TP53, OncoKB, MyCancerGenome, CIViC
### Fixed
- Deleted variants count
### Changed
- Print output of variants delete command as a tab separated table

## [4.25]
### Added
- Command line function to remove variants from one or all cases
### Fixed
- Parse SMN None calls to None rather than False

## [4.24.1]
### Fixed
- Install requirements.txt via setup file

## [4.24]
### Added
- Institute-level phenotype models with sub-panels containing HPO and OMIM terms
- Runnable Docker demo
- Docker image build and push github action
- Makefile with shortcuts to docker commands
- Parse and save synopsis, phenotype and cohort terms from config files upon case upload
### Fixed
- Update dismissed variant status when variant dismissed key is missing
- Breakpoint two IGV button now shows correct chromosome when different from bp1
- Missing font lib in Docker image causing the PDF report download page to crash
- Sentieon Manta calls lack Somaticscore - load anyway
- ClinVar submissions crashing due to pinned variants that are not loaded
- Point ExAC pLI score to new gnomad server address
- Bug uploading cases missing phenotype terms in config file
- STRs loaded but not shown on browser page
- Bug when using adapter.variant.get_causatives with case_id without causatives
- Problem with fetching "solved" from scout export cases cli
- Better serialising of datetime and bson.ObjectId
- Added `volumes` folder to .gitignore
### Changed
- Make matching causative and managed variants foldable on case page
- Remove calls to PyMongo functions marked as deprecated in backend and frontend(as of version 3.7).
- Improved `scout update individual` command
- Export dynamic phenotypes with ordered gene lists as PDF


## [4.23]
### Added
- Save custom IGV track settings
- Show a flash message with clear info about non-valid genes when gene panel creation fails
- CNV report link in cancer case side navigation
- Return to comment section after editing, deleting or submitting a comment
- Managed variants
- MT vs 14 chromosome mean coverage stats if Scout is connected to Chanjo
### Fixed
- missing `vcf_cancer_sv` and `vcf_cancer_sv_research` to manual.
- Split ClinVar multiple clnsig values (slash-separated) and strip them of underscore for annotations without accession number
- Timeout of `All SNVs and INDELs` page when no valid gene is provided in the search
- Round CADD (MIPv9)
- Missing default panel value
- Invisible other causatives lines when other causatives lack gene symbols
### Changed
- Do not freeze mkdocs-material to version 4.6.1
- Remove pre-commit dependency

## [4.22]
### Added
- Editable cases comments
- Editable variants comments
### Fixed
- Empty variant activity panel
- STRs variants popover
- Split new ClinVar multiple significance terms for a variant
- Edit the selected comment, not the latest
### Changed
- Updated RELEASE docs.
- Pinned variants card style on the case page
- Merged `scout export exons` and `scout view exons` commands


## [4.21.2]
### Added
### Fixed
- Do not pre-filter research variants by (case-default) gene panels
- Show OMIM disease tooltip reliably
### Changed

## [4.21.1]
### Added
### Fixed
- Small change to Pop Freq column in variants ang gene panels to avoid strange text shrinking on small screens
- Direct use of HPO list for Clinical HPO SNV (and cancer SNV) filtering
- PDF coverage report redirecting to login page
### Changed
- Remove the option to dismiss single variants from all variants pages
- Bulk dismiss SNVs, SVs and cancer SNVs from variants pages

## [4.21]
### Added
- Support to configure LoqusDB per institute
- Highlight causative variants in the variants list
- Add tests. Mostly regarding building internal datatypes.
- Remove leading and trailing whitespaces from panel_name and display_name when panel is created
- Mark MANE transcript in list of transcripts in "Transcript overview" on variant page
- Show default panel name in case sidebar
- Previous buttons for variants pagination
- Adds a gh action that checks that the changelog is updated
- Adds a gh action that deploys new releases automatically to pypi
- Warn users if case default panels are outdated
- Define institute-specific gene panels for filtering in institute settings
- Use institute-specific gene panels in variants filtering
- Show somatic VAF for pinned and causative variants on case page

### Fixed
- Report pages redirect to login instead of crashing when session expires
- Variants filter loading in cancer variants page
- User, Causative and Cases tables not scaling to full page
- Improved docs for an initial production setup
- Compatibility with latest version of Black
- Fixed tests for Click>7
- Clinical filter required an extra click to Filter to return variants
- Restore pagination and shrink badges in the variants page tables
- Removing a user from the command line now inactivates the case only if user is last assignee and case is active
- Bugfix, LoqusDB per institute feature crashed when institute id was empty string
- Bugfix, LoqusDB calls where missing case count
- filter removal and upload for filters deleted from another page/other user
- Visualize outdated gene panels info in a popover instead of a tooltip in case page side panel

### Changed
- Highlight color on normal STRs in the variants table from green to blue
- Display breakpoints coordinates in verification emails only for structural variants


## [4.20]
### Added
- Display number of filtered variants vs number of total variants in variants page
- Search case by HPO terms
- Dismiss variant column in the variants tables
- Black and pre-commit packages to dev requirements

### Fixed
- Bug occurring when rerun is requested twice
- Peddy info fields in the demo config file
- Added load config safety check for multiple alignment files for one individual
- Formatting of cancer variants table
- Missing Score in SV variants table

### Changed
- Updated the documentation on how to create a new software release
- Genome build-aware cytobands coordinates
- Styling update of the Matchmaker card
- Select search type in case search form


## [4.19]

### Added
- Show internal ID for case
- Add internal ID for downloaded CGH files
- Export dynamic HPO gene list from case page
- Remove users as case assignees when their account is deleted
- Keep variants filters panel expanded when filters have been used

### Fixed
- Handle the ProxyFix ModuleNotFoundError when Werkzeug installed version is >1.0
- General report formatting issues whenever case and variant comments contain extremely long strings with no spaces

### Changed
- Created an institute wrapper page that contains list of cases, causatives, SNVs & Indels, user list, shared data and institute settings
- Display case name instead of case ID on clinVar submissions
- Changed icon of sample update in clinVar submissions


## [4.18]

### Added
- Filter cancer variants on cytoband coordinates
- Show dismiss reasons in a badge with hover for clinical variants
- Show an ellipsis if 10 cases or more to display with loqusdb matches
- A new blog post for version 4.17
- Tooltip to better describe Tumor and Normal columns in cancer variants
- Filter cancer SNVs and SVs by chromosome coordinates
- Default export of `Assertion method citation` to clinVar variants submission file
- Button to export up to 500 cancer variants, filtered or not
- Rename samples of a clinVar submission file

### Fixed
- Apply default gene panel on return to cancer variantS from variant view
- Revert to certificate checking when asking for Chanjo reports
- `scout download everything` command failing while downloading HPO terms

### Changed
- Turn tumor and normal allelic fraction to decimal numbers in tumor variants page
- Moved clinVar submissions code to the institutes blueprints
- Changed name of clinVar export files to FILENAME.Variant.csv and FILENAME.CaseData.csv
- Switched Google login libraries from Flask-OAuthlib to Authlib


## [4.17.1]

### Fixed
- Load cytobands for cases with chromosome build not "37" or "38"


## [4.17]

### Added
- COSMIC badge shown in cancer variants
- Default gene-panel in non-cancer structural view in url
- Filter SNVs and SVs by cytoband coordinates
- Filter cancer SNV variants by alt allele frequency in tumor
- Correct genome build in UCSC link from structural variant page



### Fixed
- Bug in clinVar form when variant has no gene
- Bug when sharing cases with the same institute twice
- Page crashing when removing causative variant tag
- Do not default to GATK caller when no caller info is provided for cancer SNVs


## [4.16.1]

### Fixed
- Fix the fix for handling of delivery reports for rerun cases

## [4.16]

### Added
- Adds possibility to add "lims_id" to cases. Currently only stored in database, not shown anywhere
- Adds verification comment box to SVs (previously only available for small variants)
- Scrollable pedigree panel

### Fixed
- Error caused by changes in WTForm (new release 2.3.x)
- Bug in OMIM case page form, causing the page to crash when a string was provided instead of a numerical OMIM id
- Fix Alamut link to work properly on hg38
- Better handling of delivery reports for rerun cases
- Small CodeFactor style issues: matchmaker results counting, a couple of incomplete tests and safer external xml
- Fix an issue with Phenomizer introduced by CodeFactor style changes

### Changed
- Updated the version of igv.js to 2.5.4

## [4.15.1]

### Added
- Display gene names in ClinVar submissions page
- Links to Varsome in variant transcripts table

### Fixed
- Small fixes to ClinVar submission form
- Gene panel page crash when old panel has no maintainers

## [4.15]

### Added
- Clinvar CNVs IGV track
- Gene panels can have maintainers
- Keep variant actions (dismissed, manual rank, mosaic, acmg, comments) upon variant re-upload
- Keep variant actions also on full case re-upload

### Fixed
- Fix the link to Ensembl for SV variants when genome build 38.
- Arrange information in columns on variant page
- Fix so that new cosmic identifier (COSV) is also acceptable #1304
- Fixed COSMIC tag in INFO (outside of CSQ) to be parses as well with `&` splitter.
- COSMIC stub URL changed to https://cancer.sanger.ac.uk/cosmic/search?q= instead.
- Updated to a version of IGV where bigBed tracks are visualized correctly
- Clinvar submission files are named according to the content (variant_data and case_data)
- Always show causatives from other cases in case overview
- Correct disease associations for gene symbol aliases that exist as separate genes
- Re-add "custom annotations" for SV variants
- The override ClinVar P/LP add-in in the Clinical Filter failed for new CSQ strings

### Changed
- Runs all CI checks in github actions

## [4.14.1]

### Fixed
- Error when variant found in loqusdb is not loaded for other case

## [4.14]

### Added
- Use github actions to run tests
- Adds CLI command to update individual alignments path
- Update HPO terms using downloaded definitions files
- Option to use alternative flask config when running `scout serve`
- Requirement to use loqusdb >= 2.5 if integrated

### Fixed
- Do not display Pedigree panel in cancer view
- Do not rely on internet connection and services available when running CI tests
- Variant loading assumes GATK if no caller set given and GATK filter status is seen in FILTER
- Pass genome build param all the way in order to get the right gene mappings for cases with build 38
- Parse correctly variants with zero frequency values
- Continue even if there are problems to create a region vcf
- STR and cancer variant navigation back to variants pages could fail

### Changed
- Improved code that sends requests to the external APIs
- Updates ranges for user ranks to fit todays usage
- Run coveralls on github actions instead of travis
- Run pip checks on github actions instead of coveralls
- For hg38 cases, change gnomAD link to point to version 3.0 (which is hg38 based)
- Show pinned or causative STR variants a bit more human readable

## [4.13.1]

### Added
### Fixed
- Typo that caused not all clinvar conflicting interpretations to be loaded no matter what
- Parse and retrieve clinvar annotations from VEP-annotated (VEP 97+) CSQ VCF field
- Variant clinvar significance shown as `not provided` whenever is `Uncertain significance`
- Phenomizer query crashing when case has no HPO terms assigned
- Fixed a bug affecting `All SNVs and INDELs` page when variants don't have canonical transcript
- Add gene name or id in cancer variant view

### Changed
- Cancer Variant view changed "Variant:Transcript:Exon:HGVS" to "Gene:Transcript:Exon:HGVS"

## [4.13]

### Added
- ClinVar SNVs track in IGV
- Add SMA view with SMN Copy Number data
- Easier to assign OMIM diagnoses from case page
- OMIM terms and specific OMIM term page

### Fixed
- Bug when adding a new gene to a panel
- Restored missing recent delivery reports
- Fixed style and links to other reports in case side panel
- Deleting cases using display_name and institute not deleting its variants
- Fixed bug that caused coordinates filter to override other filters
- Fixed a problem with finding some INS in loqusdb
- Layout on SV page when local observations without cases are present
- Make scout compatible with the new HPO definition files from `http://compbio.charite.de/jenkins/`
- General report visualization error when SNVs display names are very long


### Changed


## [4.12.4]

### Fixed
- Layout on SV page when local observations without cases are present

## [4.12.3]

### Fixed
- Case report when causative or pinned SVs have non null allele frequencies

## [4.12.2]

### Fixed
- SV variant links now take you to the SV variant page again
- Cancer variant view has cleaner table data entries for "N/A" data
- Pinned variant case level display hotfix for cancer and str - more on this later
- Cancer variants show correct alt/ref reads mirroring alt frequency now
- Always load all clinical STR variants even if a region load is attempted - index may be missing
- Same case repetition in variant local observations

## [4.12.1]

### Fixed
- Bug in variant.gene when gene has no HGVS description


## [4.12]

### Added
- Accepts `alignment_path` in load config to pass bam/cram files
- Display all phenotypes on variant page
- Display hgvs coordinates on pinned and causatives
- Clear panel pending changes
- Adds option to setup the database with static files
- Adds cli command to download the resources from CLI that scout needs
- Adds test files for merged somatic SV and CNV; as well as merged SNV, and INDEL part of #1279
- Allows for upload of OMIM-AUTO gene panel from static files without api-key

### Fixed
- Cancer case HPO panel variants link
- Fix so that some drop downs have correct size
- First IGV button in str variants page
- Cancer case activates on SNV variants
- Cases activate when STR variants are viewed
- Always calculate code coverage
- Pinned/Classification/comments in all types of variants pages
- Null values for panel's custom_inheritance_models
- Discrepancy between the manual disease transcripts and those in database in gene-edit page
- ACMG classification not showing for some causatives
- Fix bug which caused IGV.js to use hg19 reference files for hg38 data
- Bug when multiple bam files sources with non-null values are available


### Changed
- Renamed `requests` file to `scout_requests`
- Cancer variant view shows two, instead of four, decimals for allele and normal


## [4.11.1]

### Fixed
- Institute settings page
- Link institute settings to sharing institutes choices

## [4.11.0]

### Added
- Display locus name on STR variant page
- Alternative key `GNOMADAF_popmax` for Gnomad popmax allele frequency
- Automatic suggestions on how to improve the code on Pull Requests
- Parse GERP, phastCons and phyloP annotations from vep annotated CSQ fields
- Avoid flickering comment popovers in variant list
- Parse REVEL score from vep annotated CSQ fields
- Allow users to modify general institute settings
- Optionally format code automatically on commit
- Adds command to backup vital parts `scout export database`
- Parsing and displaying cancer SV variants from Manta annotated VCF files
- Dismiss cancer snv variants with cancer-specific options
- Add IGV.js UPD, RHO and TIDDIT coverage wig tracks.


### Fixed
- Slightly darker page background
- Fixed an issued with parsed conservation values from CSQ
- Clinvar submissions accessible to all users of an institute
- Header toolbar when on Clinvar page now shows institute name correctly
- Case should not always inactivate upon update
- Show dismissed snv cancer variants as grey on the cancer variants page
- Improved style of mappability link and local observations on variant page
- Convert all the GET requests to the igv view to POST request
- Error when updating gene panels using a file containing BOM chars
- Add/replace gene radio button not working in gene panels


## [4.10.1]

### Fixed
- Fixed issue with opening research variants
- Problem with coveralls not called by Travis CI
- Handle Biomart service down in tests


## [4.10.0]

### Added
- Rank score model in causatives page
- Exportable HPO terms from phenotypes page
- AMP guideline tiers for cancer variants
- Adds scroll for the transcript tab
- Added CLI option to query cases on time since case event was added
- Shadow clinical assessments also on research variants display
- Support for CRAM alignment files
- Improved str variants view : sorting by locus, grouped by allele.
- Delivery report PDF export
- New mosaicism tag option
- Add or modify individuals' age or tissue type from case page
- Display GC and allele depth in causatives table.
- Included primary reference transcript in general report
- Included partial causative variants in general report
- Remove dependency of loqusdb by utilising the CLI

### Fixed
- Fixed update OMIM command bug due to change in the header of the genemap2 file
- Removed Mosaic Tag from Cancer variants
- Fixes issue with unaligned table headers that comes with hidden Datatables
- Layout in general report PDF export
- Fixed issue on the case statistics view. The validation bars didn't show up when all institutes were selected. Now they do.
- Fixed missing path import by importing pathlib.Path
- Handle index inconsistencies in the update index functions
- Fixed layout problems


## [4.9.0]

### Added
- Improved MatchMaker pages, including visible patient contacts email address
- New badges for the github repo
- Links to [GENEMANIA](genemania.org)
- Sort gene panel list on case view.
- More automatic tests
- Allow loading of custom annotations in VCF using the SCOUT_CUSTOM info tag.

### Fixed
- Fix error when a gene is added to an empty dynamic gene panel
- Fix crash when attempting to add genes on incorrect format to dynamic gene panel
- Manual rank variant tags could be saved in a "Select a tag"-state, a problem in the variants view.
- Same case evaluations are no longer shown as gray previous evaluations on the variants page
- Stay on research pages, even if reset, next first buttons are pressed..
- Overlapping variants will now be visible on variant page again
- Fix missing classification comments and links in evaluations page
- All prioritized cases are shown on cases page


## [4.8.3]

### Added

### Fixed
- Bug when ordering sanger
- Improved scrolling over long list of genes/transcripts


## [4.8.2]

### Added

### Fixed
- Avoid opening extra tab for coverage report
- Fixed a problem when rank model version was saved as floats and not strings
- Fixed a problem with displaying dismiss variant reasons on the general report
- Disable load and delete filter buttons if there are no saved filters
- Fix problem with missing verifications
- Remove duplicate users and merge their data and activity


## [4.8.1]

### Added

### Fixed
- Prevent login fail for users with id defined by ObjectId and not email
- Prevent the app from crashing with `AttributeError: 'NoneType' object has no attribute 'message'`


## [4.8.0]

### Added
- Updated Scout to use Bootstrap 4.3
- New looks for Scout
- Improved dashboard using Chart.js
- Ask before inactivating a case where last assigned user leaves it
- Genes can be manually added to the dynamic gene list directly on the case page
- Dynamic gene panels can optionally be used with clinical filter, instead of default gene panel
- Dynamic gene panels get link out to chanjo-report for coverage report
- Load all clinvar variants with clinvar Pathogenic, Likely Pathogenic and Conflicting pathogenic
- Show transcripts with exon numbers for structural variants
- Case sort order can now be toggled between ascending and descending.
- Variants can be marked as partial causative if phenotype is available for case.
- Show a frequency tooltip hover for SV-variants.
- Added support for LDAP login system
- Search snv and structural variants by chromosomal coordinates
- Structural variants can be marked as partial causative if phenotype is available for case.
- Show normal and pathologic limits for STRs in the STR variants view.
- Institute level persistent variant filter settings that can be retrieved and used.
- export causative variants to Excel
- Add support for ROH, WIG and chromosome PNGs in case-view

### Fixed
- Fixed missing import for variants with comments
- Instructions on how to build docs
- Keep sanger order + verification when updating/reloading variants
- Fixed and moved broken filter actions (HPO gene panel and reset filter)
- Fixed string conversion to number
- UCSC links for structural variants are now separated per breakpoint (and whole variant where applicable)
- Reintroduced missing coverage report
- Fixed a bug preventing loading samples using the command line
- Better inheritance models customization for genes in gene panels
- STR variant page back to list button now does its one job.
- Allows to setup scout without a omim api key
- Fixed error causing "favicon not found" flash messages
- Removed flask --version from base cli
- Request rerun no longer changes case status. Active or archived cases inactivate on upload.
- Fixed missing tooltip on the cancer variants page
- Fixed weird Rank cell in variants page
- Next and first buttons order swap
- Added pagination (and POST capability) to cancer variants.
- Improves loading speed for variant page
- Problem with updating variant rank when no variants
- Improved Clinvar submission form
- General report crashing when dismissed variant has no valid dismiss code
- Also show collaborative case variants on the All variants view.
- Improved phenotype search using dataTables.js on phenotypes page
- Search and delete users with `email` instead of `_id`
- Fixed css styles so that multiselect options will all fit one column


## [4.7.3]

### Added
- RankScore can be used with VCFs for vcf_cancer files

### Fixed
- Fix issue with STR view next page button not doing its one job.

### Deleted
- Removed pileup as a bam viewing option. This is replaced by IGV


## [4.7.2]

### Added
- Show earlier ACMG classification in the variant list

### Fixed
- Fixed igv search not working due to igv.js dist 2.2.17
- Fixed searches for cases with a gene with variants pinned or marked causative.
- Load variant pages faster after fixing other causatives query
- Fixed mitochondrial report bug for variants without genes

## [4.7.1]

### Added

### Fixed
- Fixed bug on genes page


## [4.7.0]

### Added
- Export genes and gene panels in build GRCh38
- Search for cases with variants pinned or marked causative in a given gene.
- Search for cases phenotypically similar to a case also from WUI.
- Case variant searches can be limited to similar cases, matching HPO-terms,
  phenogroups and cohorts.
- De-archive reruns and flag them as 'inactive' if archived
- Sort cases by analysis_date, track or status
- Display cases in the following order: prioritized, active, inactive, archived, solved
- Assign case to user when user activates it or asks for rerun
- Case becomes inactive when it has no assignees
- Fetch refseq version from entrez and use it in clinvar form
- Load and export of exons for all genes, independent on refseq
- Documentation for loading/updating exons
- Showing SV variant annotations: SV cgh frequencies, gnomad-SV, local SV frequencies
- Showing transcripts mapping score in segmental duplications
- Handle requests to Ensembl Rest API
- Handle requests to Ensembl Rest Biomart
- STR variants view now displays GT and IGV link.
- Description field for gene panels
- Export exons in build 37 and 38 using the command line

### Fixed
- Fixes of and induced by build tests
- Fixed bug affecting variant observations in other cases
- Fixed a bug that showed wrong gene coverage in general panel PDF export
- MT report only shows variants occurring in the specific individual of the excel sheet
- Disable SSL certifcate verification in requests to chanjo
- Updates how intervaltree and pymongo is used to void deprecated functions
- Increased size of IGV sample tracks
- Optimized tests


## [4.6.1]

### Added

### Fixed
- Missing 'father' and 'mother' keys when parsing single individual cases


## [4.6.0]

### Added
- Description of Scout branching model in CONTRIBUTING doc
- Causatives in alphabetical order, display ACMG classification and filter by gene.
- Added 'external' to the list of analysis type options
- Adds functionality to display "Tissue type". Passed via load config.
- Update to IGV 2.

### Fixed
- Fixed alignment visualization and vcf2cytosure availability for demo case samples
- Fixed 3 bugs affecting SV pages visualization
- Reintroduced the --version cli option
- Fixed variants query by panel (hpo panel + gene panel).
- Downloaded MT report contains excel files with individuals' display name
- Refactored code in parsing of config files.


## [4.5.1]

### Added

### Fixed
- update requirement to use PyYaml version >= 5.1
- Safer code when loading config params in cli base


## [4.5.0]

### Added
- Search for similar cases from scout view CLI
- Scout cli is now invoked from the app object and works under the app context

### Fixed
- PyYaml dependency fixed to use version >= 5.1


## [4.4.1]

### Added
- Display SV rank model version when available

### Fixed
- Fixed upload of delivery report via API


## [4.4.0]

### Added
- Displaying more info on the Causatives page and hiding those not causative at the case level
- Add a comment text field to Sanger order request form, allowing a message to be included in the email
- MatchMaker Exchange integration
- List cases with empty synopsis, missing HPO terms and phenotype groups.
- Search for cases with open research list, or a given case status (active, inactive, archived)

### Fixed
- Variant query builder split into several functions
- Fixed delivery report load bug


## [4.3.3]

### Added
- Different individual table for cancer cases

### Fixed
- Dashboard collects validated variants from verification events instead of using 'sanger' field
- Cases shared with collaborators are visible again in cases page
- Force users to select a real institute to share cases with (actionbar select fix)


## [4.3.2]

### Added
- Dashboard data can be filtered using filters available in cases page
- Causatives for each institute are displayed on a dedicated page
- SNVs and and SVs are searchable across cases by gene and rank score
- A more complete report with validated variants is downloadable from dashboard

### Fixed
- Clinsig filter is fixed so clinsig numerical values are returned
- Split multi clinsig string values in different elements of clinsig array
- Regex to search in multi clinsig string values or multi revstat string values
- It works to upload vcf files with no variants now
- Combined Pileup and IGV alignments for SVs having variant start and stop on the same chromosome


## [4.3.1]

### Added
- Show calls from all callers even if call is not available
- Instructions to install cairo and pango libs from WeasyPrint page
- Display cases with number of variants from CLI
- Only display cases with number of variants above certain treshold. (Also CLI)
- Export of verified variants by CLI or from the dashboard
- Extend case level queries with default panels, cohorts and phenotype groups.
- Slice dashboard statistics display using case level queries
- Add a view where all variants for an institute can be searched across cases, filtering on gene and rank score. Allows searching research variants for cases that have research open.

### Fixed
- Fixed code to extract variant conservation (gerp, phyloP, phastCons)
- Visualization of PDF-exported gene panels
- Reintroduced the exon/intron number in variant verification email
- Sex and affected status is correctly displayed on general report
- Force number validation in SV filter by size
- Display ensembl transcripts when no refseq exists


## [4.3.0]

### Added
- Mosaicism tag on variants
- Show and filter on SweGen frequency for SVs
- Show annotations for STR variants
- Show all transcripts in verification email
- Added mitochondrial export
- Adds alternative to search for SVs shorter that the given length
- Look for 'bcftools' in the `set` field of VCFs
- Display digenic inheritance from OMIM
- Displays what refseq transcript that is primary in hgnc

### Fixed

- Archived panels displays the correct date (not retroactive change)
- Fixed problem with waiting times in gene panel exports
- Clinvar fiter not working with human readable clinsig values

## [4.2.2]

### Fixed
- Fixed gene panel create/modify from CSV file utf-8 decoding error
- Updating genes in gene panels now supports edit comments and entry version
- Gene panel export timeout error

## [4.2.1]

### Fixed
- Re-introduced gene name(s) in verification email subject
- Better PDF rendering for excluded variants in report
- Problem to access old case when `is_default` did not exist on a panel


## [4.2.0]

### Added
- New index on variant_id for events
- Display overlapping compounds on variants view

### Fixed
- Fixed broken clinical filter


## [4.1.4]

### Added
- Download of filtered SVs

### Fixed
- Fixed broken download of filtered variants
- Fixed visualization issue in gene panel PDF export
- Fixed bug when updating gene names in variant controller


## [4.1.3]

### Fixed
- Displays all primary transcripts


## [4.1.2]

### Added
- Option add/replace when updating a panel via CSV file
- More flexible versioning of the gene panels
- Printing coverage report on the bottom of the pdf case report
- Variant verification option for SVs
- Logs uri without pwd when connecting
- Disease-causing transcripts in case report
- Thicker lines in case report
- Supports HPO search for cases, both terms or if described in synopsis
- Adds sanger information to dashboard

### Fixed
- Use db name instead of **auth** as default for authentication
- Fixes so that reports can be generated even with many variants
- Fixed sanger validation popup to show individual variants queried by user and institute.
- Fixed problem with setting up scout
- Fixes problem when exac file is not available through broad ftp
- Fetch transcripts for correct build in `adapter.hgnc_gene`

## [4.1.1]
- Fix problem with institute authentication flash message in utils
- Fix problem with comments
- Fix problem with ensembl link


## [4.1.0]

### Added
- OMIM phenotypes to case report
- Command to download all panel app gene panels `scout load panel --panel-app`
- Links to genenames.org and omim on gene page
- Popup on gene at variants page with gene information
- reset sanger status to "Not validated" for pinned variants
- highlight cases with variants to be evaluated by Sanger on the cases page
- option to point to local reference files to the genome viewer pileup.js. Documented in `docs.admin-guide.server`
- option to export single variants in `scout export variants`
- option to load a multiqc report together with a case(add line in load config)
- added a view for searching HPO terms. It is accessed from the top left corner menu
- Updates the variants view for cancer variants. Adds a small cancer specific filter for known variants
- Adds hgvs information on cancer variants page
- Adds option to update phenotype groups from CLI

### Fixed
- Improved Clinvar to submit variants from different cases. Fixed HPO terms in casedata according to feedback
- Fixed broken link to case page from Sanger modal in cases view
- Now only cases with non empty lists of causative variants are returned in `adapter.case(has_causatives=True)`
- Can handle Tumor only samples
- Long lists of HGNC symbols are now possible. This was previously difficult with manual, uploaded or by HPO search when changing filter settings due to GET request limitations. Relevant pages now use POST requests. Adds the dynamic HPO panel as a selection on the gene panel dropdown.
- Variant filter defaults to default panels also on SV and Cancer variants pages.

## [4.0.0]

### WARNING ###

This is a major version update and will require that the backend of pre releases is updated.
Run commands:

```
$scout update genes
$scout update hpo
```

- Created a Clinvar submission tool, to speed up Clinvar submission of SNVs and SVs
- Added an analysis report page (html and PDF format) containing phenotype, gene panels and variants that are relevant to solve a case.

### Fixed
- Optimized evaluated variants to speed up creation of case report
- Moved igv and pileup viewer under a common folder
- Fixed MT alignment view pileup.js
- Fixed coordinates for SVs with start chromosome different from end chromosome
- Global comments shown across cases and institutes. Case-specific variant comments are shown only for that specific case.
- Links to clinvar submitted variants at the cases level
- Adapts clinvar parsing to new format
- Fixed problem in `scout update user` when the user object had no roles
- Makes pileup.js use online genome resources when viewing alignments. Now any instance of Scout can make use of this functionality.
- Fix ensembl link for structural variants
- Works even when cases does not have `'madeline_info'`
- Parses Polyphen in correct way again
- Fix problem with parsing gnomad from VEP

### Added
- Added a PDF export function for gene panels
- Added a "Filter and export" button to export custom-filtered SNVs to CSV file
- Dismiss SVs
- Added IGV alignments viewer
- Read delivery report path from case config or CLI command
- Filter for spidex scores
- All HPO terms are now added and fetched from the correct source (https://github.com/obophenotype/human-phenotype-ontology/blob/master/hp.obo)
- New command `scout update hpo`
- New command `scout update genes` will fetch all the latest information about genes and update them
- Load **all** variants found on chromosome **MT**
- Adds choice in cases overview do show as many cases as user like

### Removed
- pileup.min.js and pileup css are imported from a remote web location now
- All source files for HPO information, this is instead fetched directly from source
- All source files for gene information, this is instead fetched directly from source

## [3.0.0]
### Fixed
- hide pedigree panel unless it exists

## [1.5.1] - 2016-07-27
### Fixed
- look for both ".bam.bai" and ".bai" extensions

## [1.4.0] - 2016-03-22
### Added
- support for local frequency through loqusdb
- bunch of other stuff

## [1.3.0] - 2016-02-19
### Fixed
- Update query-phenomizer and add username/password

### Changed
- Update the way a case is checked for rerun-status

### Added
- Add new button to mark a case as "checked"
- Link to clinical variants _without_ 1000G annotation

## [1.2.2] - 2016-02-18
### Fixed
- avoid filtering out variants lacking ExAC and 1000G annotations

## [1.1.3] - 2015-10-01
### Fixed
- persist (clinical) filter when clicking load more
- fix #154 by robustly setting clinical filter func. terms

## [1.1.2] - 2015-09-07
### Fixed
- avoid replacing coverage report with none
- update SO terms, refactored

## [1.1.1] - 2015-08-20
### Fixed
- fetch case based on collaborator status (not owner)

## [1.1.0] - 2015-05-29
### Added
- link(s) to SNPedia based on RS-numbers
- new Jinja filter to "humanize" decimal numbers
- show gene panels in variant view
- new Jinja filter for decoding URL encoding
- add indicator to variants in list that have comments
- add variant number threshold and rank score threshold to load function
- add event methods to mongo adapter
- add tests for models
- show badge "old" if comment was written for a previous analysis

### Changed
- show cDNA change in transcript summary unless variant is exonic
- moved compounds table further up the page
- show dates for case uploads in ISO format
- moved variant comments higher up on page
- updated documentation for pages
- read in coverage report as blob in database and serve directly
- change ``OmimPhenotype`` to ``PhenotypeTerm``
- reorganize models sub-package
- move events (and comments) to separate collection
- only display prev/next links for the research list
- include variant type in breadcrumbs e.g. "Clinical variants"

### Removed
- drop dependency on moment.js

### Fixed
- show the same level of detail for all frequencies on all pages
- properly decode URL encoded symbols in amino acid/cDNA change strings
- fixed issue with wipe permissions in MongoDB
- include default gene lists in "variants" link in breadcrumbs

## [1.0.2] - 2015-05-20
### Changed
- update case fetching function

### Fixed
- handle multiple cases with same id

## [1.0.1] - 2015-04-28
### Fixed
- Fix building URL parameters in cases list Vue component

## [1.0.0] - 2015-04-12
Codename: Sara Lund

![Release 1.0](artwork/releases/release-1-0.jpg)

### Added
- Add email logging for unexpected errors
- New command line tool for deleting case

### Changed
- Much improved logging overall
- Updated documentation/usage guide
- Removed non-working IGV link

### Fixed
- Show sample display name in GT call
- Various small bug fixes
- Make it easier to hover over popups

## [0.0.2-rc1] - 2015-03-04
### Added
- add protein table for each variant
- add many more external links
- add coverage reports as PDFs

### Changed
- incorporate user feedback updates
- big refactor of load scripts

## [0.0.2-rc2] - 2015-03-04
### Changes
- add gene table with gene description
- reorganize inheritance models box

### Fixed
- avoid overwriting gene list on "research" load
- fix various bugs in external links

## [0.0.2-rc3] - 2015-03-05
### Added
- Activity log feed to variant view
- Adds protein change strings to ODM and Sanger email

### Changed
- Extract activity log component to macro

### Fixes
- Make Ensembl transcript links use archive website<|MERGE_RESOLUTION|>--- conflicted
+++ resolved
@@ -13,11 +13,8 @@
 - WTS outlier position copy button
 - Update IGV.js to v3.0.9
 - Managed variants VCF export more verbose on SVs
-<<<<<<< HEAD
+- `/api/v1/hpo-terms` returns pymongo OperationFailure errors when provided query string contains problematic characters
 - cases query no longer accepts strings for the `name_query` parameter, only ImmutableMultiDict (form data)
-=======
-- `/api/v1/hpo-terms` returns pymongo OperationFailure errors when provided query string contains problematic characters
->>>>>>> 0f6d4f12
 ### Fixed
 - Empty custom_images dicts in case load config do not crash
 - Tracks missing alignment files are now properly skipped on generating IGV views
