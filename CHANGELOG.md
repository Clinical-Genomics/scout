# Change Log
All notable changes to this project will be documented in this file.
This project adheres to [Semantic Versioning](http://semver.org/).

About changelog [here](https://keepachangelog.com/en/1.0.0/)

## [unreleased]
### Added
<<<<<<< HEAD
- Pre-Validate refseq:HGVS items using VariantValidator in ClinVar submission form


## [unreleased]
=======
- Added `UMLS` as an option of `Condition ID type` in ClinVar Variant downloaded files
### Fixed
- Missing value for `Condition ID type` in ClinVar Variant downloaded files

## [4.61]
>>>>>>> 0f579f54
### Added
- Filter case list by cases with variants in ClinVar submission
- Filter case list by cases containing RNA-seq data - gene_fusion_reports and sample-level tracks (splice junctions and RNA coverage)
- Additional case category `Ignored`, to be used for cases that don't fall in the existing 'inactive', 'archived', 'solved', 'prioritized' categories
- Display number of cases shown / total number of cases available for each category on Cases page
- Moved buttons to modify case status from sidebar to main case page
- Link to Mutalyzer Normalizer tool on variant's transcripts overview to retrieve official HVGS descriptions
- Option to manually load RNA MULTIQC report using the command `scout load report -t multiqc_rna`
- Load RNA MULTIQC automatically for a case if config file contains the `multiqc_rna` key/value
- Instructions in admin-guide on how to load case reports via the command line
- Possibility to filter RD variants by a specific genotype call
- Distinct colors for different inheritance models on RD Variant page
- Gene panels PDF export with case variants hits by variant type
- A couple of additional README badges for GitHub stats
- Upload and display of pipeline reference info and executable version yaml files as custom reports
- Testing CLI on hasta in PR template
### Changed
- Instructions on how to call dibs on scout-stage server in pull request template
- Deprecated CLI commands `scout load <delivery_report, gene_fusion_report, coverage_qc_report, cnv_report>` to replace them with command `scout load report -t <report type>`
- Refactored code to display and download custom case reports
- Do not export `Assertion method` and `Assertion method citation` to ClinVar submission files according to changes to ClinVar's submission spreadsheet templates.
- Simplified code to create and download ClinVar CSV files
- Colorize inheritance models badges by category on VariantS page
- `Safe variants matching` badge more visible on case page
### Fixed
- Non-admin users saving institute settings would clear loqusdb instance selection
- Layout of variant position, cytoband and type in SV variant summary
- Broken `Build Status - GitHub badge` on GitHub README page
- Visibility of text on grey badges in gene panels PDF exports
- Labels for dashboard search controls
- Dark mode visibility for ClinVar submission
- Whitespaces on outdated panel in extent report

## [4.60]
### Added
- Mitochondrial deletion signatures (mitosign) can be uploaded and shown with mtDNA report
- A `Type of analysis` column on Causatives and Validated variants pages
- List of "safe" gene panels available for matching causatives and managed variants in institute settings, to avoid secondary findings
- `svdb_origin` as a synonym for `FOUND_IN` to complement `set` for variants found by all callers
### Changed
- Hide removed gene panels by default in panels page
- Removed option for filtering cancer SVs by Tumor and Normal alt AF
- Hide links to coverage report from case dynamic HPO panel if cancer analysis
- Remove rerun emails and redirect users to the analysis order portal instead
- Updated clinical SVs igv.js track (dbVar) and added example of external track from `https://trackhubregistry.org/`
- Rewrote the ClinVar export module to simplify and add one variant at the time
- ClinVar submissions with phenotype conditions from: [OMIM, MedGen, Orphanet, MeSH, HP, MONDO]
### Fixed
- If trying to load a badly formatted .tsv file an error message is displayed.
- Avoid showing case as rerun when first attempt at case upload failed
- Dynamic autocomplete search not working on phenomodels page
- Callers added to variant when loading case
- Now possible to update managed variant from file without deleting it first
- Missing preselected chromosome when editing a managed variant
- Preselected variant type and subtype when editing a managed variant
- Typo in dbVar ClinVar track, hg19


## [4.59]
### Added
- Button to go directly to HPO SV filter variantS page from case
- `Scout-REViewer-Service` integration - show `REViewer` picture if available
- Link to HPO panel coverage overview on Case page
- Specify a confidence threshold (green|amber|red) when loading PanelApp panels
- Functional annotations in variants lists exports (all variants)
- Cancer/Normal VAFs and COSMIC ids in in variants lists exports (cancer variants)
### Changed
- Better visualization of regional annotation for long lists of genes in large SVs in Variants tables
- Order of cells in variants tables
- More evident links to gene coverage from Variant page
- Gene panels sorted by display name in the entire Case page
- Round CADD and GnomAD values in variants export files
### Fixed
- HPO filter button on SV variantS page
- Spacing between region|function cells in SVs lists
- Labels on gene panel Chanjo report
- Fixed ambiguous duplicated response headers when requesting a BAM file from /static
- Visited color link on gene coverage button (Variant page)

## [4.58.1]
### Fixed
- Case search with search strings that contain characters that can be escaped

## [4.58]
### Added
- Documentation on how to create/update PanelApp panels
- Add filter by local observations (archive) to structural variants filters
- Add more splicing consequences to SO term definitions
- Search for a specific gene in all gene panels
- Institute settings option to force show all variants on VariantS page for all cases of an institute
- Filter cases by validation pending status
- Link to The Clinical Knowledgebase (CKB) (https://ckb.jax.org/) in cancer variant's page
### Fixed
- Added a not-authorized `auto-login` fixture according to changes in Flask-Login 0.6.2
- Renamed `cache_timeout` param name of flask.send_file function to `max_age` (Flask 2.2 compliant)
- Replaced deprecated `app.config["JSON_SORT_KEYS"]` with app.json.sort_keys in app settings
- Bug in gene variants page (All SNVs and INDELs) when variant gene doesn't have a hgnc id that is found in the database
- Broken export of causatives table
- Query for genes in build 38 on `Search SNVs and INDELs` page
- Prevent typing special characters `^<>?!=\/` in case search form
- Search matching causatives also among research variants in other cases
- Links to variants in Verified variants page
- Broken filter institute cases by pinned gene
- Better visualization of long lists of genes in large SVs on Causative and Verified Variants page
- Reintroduced missing button to export Causative variants
- Better linking and display of matching causatives and managed variants
- Reduced code complexity in `scout/parse/variant/variant.py`
- Reduced complexity of code in `scout/build/variant/variant.py`

### Changed
- State that loqusdb observation is in current case if observations count is one and no cases are shown
- Better pagination and number of variants returned by queries in `Search SNVs and INDELs` page
- Refactored and simplified code used for collecting gene variants for `Search SNVs and INDELs` page
- Fix sidebar panel icons in Case view
- Fix panel spacing in Case view
- Removed unused database `sanger_ordered` and `case_id,category,rank_score` indexes (variant collection)
- Verified variants displayed in a dedicated page reachable from institute sidebar
- Unified stats in dashboard page
- Improved gene info for large SVs and cancer SVs
- Remove the unused `variant.str_variant` endpoint from variant views
- Easier editing of HPO gene panel on case page
- Assign phenotype panel less cramped on Case page
- Causatives and Verified variants pages to use the same template macro
- Allow hyphens in panel names
- Reduce resolution of example images
- Remove some animations in web gui which where rendered slow


## [4.57.4]
### Fixed
- Parsing of variant.FORMAT "DR" key in parse variant file

## [4.57.3]
### Fixed
- Export of STR verified variants
- Do not download as verified variants first verified and then reset to not validated
- Avoid duplicated lines in downloaded verified variants reflecting changes in variant validation status

## [4.57.2]
### Fixed
- Export of verified variants when variant gene has no transcripts
- HTTP 500 when visiting a the details page for a cancer variant that had been ranked with genmod

## [4.57.1]
### Fixed
- Updating/replacing a gene panel from file with a corrupted or malformed file

## [4.57]
### Added
- Display last 50 or 500 events for a user in a timeline
- Show dismiss count from other cases on matching variantS
- Save Beacon-related events in events collection
- Institute settings allow saving multiple loqusdb instances for one institute
- Display stats from multiple instances of loqusdb on variant page
- Display date and frequency of obs derived from count of local archive observations from MIP11 (requires fix in MIP)
### Changed
- Prior ACMG classifications view is no longer limited by pathogenicity
### Fixed
- Visibility of Sanger ordered badge on case page, light mode
- Some of the DataTables tables (Phenotypes and Diagnoses pages) got a bit dark in dark mode
- Remove all redundancies when displaying timeline events (some events are saved both as case-related and variant-related)
- Missing link in saved MatchMaker-related events
- Genes with mixed case gene symbols missing in PanelApp panels
- Alignment of elements on the Beacon submission modal window
- Locus info links from STR variantS page open in new browser tabs

## [4.56]
### Added
- Test for PanelApp panels loading
- `panel-umi` tag option when loading cancer analyses
### Changed
- Black text to make comments more visible in dark mode
- Loading PanelApp panels replaces pre-existing panels with same version
- Removed sidebar from Causatives page - navigation is available on the top bar for now
- Create ClinVar submissions from pinned variants list in case page
- Select which pinned variants will be included in ClinVar submission documents
### Fixed
- Remove a:visited css style from all buttons
- Update of HPO terms via command line
- Background color of `MIXED` and `PANEL-UMI` sequencing types on cases page
- Fixed regex error when searching for cases with query ending with `\ `
- Gene symbols on Causatives page lighter in dark mode
- SpliceAI tooltip of multigene variants

## [4.55]
### Changed
- Represent different tumor samples as vials in cases page
- Option to force-update the OMIM panel
### Fixed
- Low tumor purity badge alignment in cancer samples table on cancer case view
- VariantS comment popovers reactivate on hover
- Updating database genes in build 37
- ACMG classification summary hidden by sticky navbar
- Logo backgrounds fixed to white on welcome page
- Visited links turn purple again
- Style of link buttons and dropdown menus
- Update KUH and GMS logos
- Link color for Managed variants

## [4.54]
### Added
- Dark mode, using browser/OS media preference
- Allow marking case as solved without defining causative variants
- Admin users can create missing beacon datasets from the institute's settings page
- GenCC links on gene and variant pages
- Deprecation warnings when launching the app using a .yaml config file or loading cases using .ped files
### Changed
- Improved HTML syntax in case report template
- Modified message displayed when variant rank stats could not be calculated
- Expanded instructions on how to test on CG development server (cg-vm1)
- Added more somatic variant callers (Balsamic v9 SNV, develop SV)
### Fixed
- Remove load demo case command from docker-compose.yml
- Text elements being split across pages in PDF reports
- Made login password field of type `password` in LDAP login form
- Gene panels HTML select in institute's settings page
- Bootstrap upgraded to version 5
- Fix some Sourcery and SonarCloud suggestions
- Escape special characters in case search on institute and dashboard pages
- Broken case PDF reports when no Madeline pedigree image can be created
- Removed text-white links style that were invisible in new pages style
- Variants pagination after pressing "Filter variants" or "Clinical filter"
- Layout of buttons Matchmaker submission panel (case page)
- Removing cases from Matchmaker (simplified code and fixed functionality)
- Reintroduce check for missing alignment files purged from server

## [4.53]
### Added
### Changed
- Point Alamut API key docs link to new API version
- Parse dbSNP id from ID only if it says "rs", else use VEP CSQ fields
- Removed MarkupSafe from the dependencies
### Fixed
- Reintroduced loading of SVs for demo case 643595
- Successful parse of FOUND_IN should avoid GATK caller default
- All vulnerabilities flagged by SonarCloud

## [4.52]
### Added
- Demo cancer case gets loaded together with demo RD case in demo instance
- Parse REVEL_score alongside REVEL_rankscore from csq field and display it on SNV variant page
- Rank score results now show the ranking range
- cDNA and protein changes displayed on institute causatives pages
- Optional SESSION_TIMEOUT_MINUTES configuration in app config files
- Script to convert old OMIM case format (list of integers) to new format (list of dictionaries)
- Additional check for user logged in status before serving alignment files
- Download .cgh files from cancer samples table on cancer case page
- Number of documents and date of last update on genes page
### Changed
- Verify user before redirecting to IGV alignments and sashimi plots
- Build case IGV tracks starting from case and variant objects instead of passing all params in a form
- Unfreeze Werkzeug lib since Flask_login v.0.6 with bugfix has been released
- Sort gene panels by name (panelS and variant page)
- Removed unused `server.blueprints.alignviewers.unindexed_remote_static` endpoint
- User sessions to check files served by `server.blueprints.alignviewers.remote_static` endpoint
- Moved Beacon-related functions to a dedicated app extension
- Audit Filter now also loads filter displaying the variants for it
### Fixed
- Handle `attachment_filename` parameter renamed to `download_name` when Flask 2.2 will be released
- Removed cursor timeout param in cases find adapter function to avoid many code warnings
- Removed stream argument deprecation warning in tests
- Handle `no intervals found` warning in load_region test
- Beacon remove variants
- Protect remote_cors function in alignviewers view from Server-Side Request Forgery (SSRF)
- Check creation date of last document in gene collection to display when genes collection was updated last

## [4.51]
### Added
- Config file containing codecov settings for pull requests
- Add an IGV.js direct link button from case page
- Security policy file
- Hide/shade compound variants based on rank score on variantS from filter
- Chromograph legend documentation direct link
### Changed
- Updated deprecated Codecov GitHub action to v.2
- Simplified code of scout/adapter/mongo/variant
- Update IGV.js to v2.11.2
- Show summary number of variant gene panels on general report if more than 3
### Fixed
- Marrvel link for variants in genome build 38 (using liftover to build 37)
- Remove flags from codecov config file
- Fixed filter bug with high negative SPIDEX scores
- Renamed IARC TP53 button to to `TP53 Database`, modified also link since IARC has been moved to the US NCI: `https://tp53.isb-cgc.org/`
- Parsing new format of OMIM case info when exporting patients to Matchmaker
- Remove flask-debugtoolbar lib dependency that is using deprecated code and causes app to crash after new release of Jinja2 (3.1)
- Variant page crashing for cases with old OMIM terms structure (a list of integers instead of dictionary)
- Variant page crashing when creating MARRVEL link for cases with no genome build
- SpliceAI documentation link
- Fix deprecated `safe_str_cmp` import from `werkzeug.security` by freezing Werkzeug lib to v2.0 until Flask_login v.0.6 with bugfix is released
- List gene names densely in general report for SVs that contain more than 3 genes
- Show transcript ids on refseq genes on hg19 in IGV.js, using refgene source
- Display correct number of genes in general report for SVs that contain more than 32 genes
- Broken Google login after new major release of `lepture/authlib`
- Fix frequency and callers display on case general report

## [4.50.1]
### Fixed
- Show matching causative STR_repid for legacy str variants (pre Stranger hgnc_id)

## [4.50]
### Added
- Individual-specific OMIM terms
- OMIM disease descriptions in ClinVar submission form
- Add a toggle for melter rerun monitoring of cases
- Add a config option to show the rerun monitoring toggle
- Add a cli option to export cases with rerun monitoring enabled
- Add a link to STRipy for STR variants; shallow for ARX and HOXA13
- Hide by default variants only present in unaffected individuals in variants filters
- OMIM terms in general case report
- Individual-level info on OMIM and HPO terms in general case report
- PanelApp gene link among the external links on variant page
- Dashboard case filters fields help
- Filter cases by OMIM terms in cases and dashboard pages
### Fixed
- A malformed panel id request would crash with exception: now gives user warning flash with redirect
- Link to HPO resource file hosted on `http://purl.obolibrary.org`
- Gene search form when gene exists only in build 38
- Fixed odd redirect error and poor error message on missing column for gene panel csv upload
- Typo in parse variant transcripts function
- Modified keys name used to parse local observations (archived) frequencies to reflect change in MIP keys naming
- Better error handling for partly broken/timed out chanjo reports
- Broken javascript code when case Chromograph data is malformed
- Broader space for case synopsis in general report
- Show partial causatives on causatives and matching causatives panels
- Partial causative assignment in cases with no OMIM or HPO terms
- Partial causative OMIM select options in variant page
### Changed
- Slightly smaller and improved layout of content in case PDF report
- Relabel more cancer variant pages somatic for navigation
- Unify caseS nav links
- Removed unused `add_compounds` param from variant controllers function
- Changed default hg19 genome for IGV.js to legacy hg19_1kg_decoy to fix a few problematic loci
- Reduce code complexity (parse/ensembl.py)
- Silence certain fields in ClinVar export if prioritised ones exist (chrom-start-end if hgvs exist)
- Made phenotype non-mandatory when marking a variant as partial causative
- Only one phenotype condition type (OMIM or HPO) per variant is used in ClinVar submissions
- ClinVar submission variant condition prefers OMIM over HPO if available
- Use lighter version of gene objects in Omim MongoDB adapter, panels controllers, panels views and institute controllers
- Gene-variants table size is now adaptive
- Remove unused file upload on gene-variants page

## [4.49]
### Fixed
- Pydantic model types for genome_build, madeline_info, peddy_ped_check and peddy_sex_check, rank_model_version and sv_rank_model_version
- Replace `MatchMaker` with `Matchmaker` in all places visible by a user
- Save diagnosis labels along with OMIM terms in Matchmaker Exchange submission objects
- `libegl-mesa0_21.0.3-0ubuntu0.3~20.04.5_amd64.deb` lib not found by GitHub actions Docker build
- Remove unused `chromograph_image_files` and `chromograph_prefixes` keys saved when creating or updating an RD case
- Search managed variants by description and with ignore case
### Changed
- Introduced page margins on exported PDF reports
- Smaller gene fonts in downloaded HPO genes PDF reports
- Reintroduced gene coverage data in the PDF-exported general report of rare-disease cases
- Check for existence of case report files before creating sidebar links
- Better description of HPO and OMIM terms for patients submitted to Matchmaker Exchange
- Remove null non-mandatory key/values when updating a case
- Freeze WTForms<3 due to several form input rendering changes

## [4.48.1]
### Fixed
- General case PDF report for recent cases with no pedigree

## [4.48]
### Added
- Option to cancel a request for research variants in case page
### Changed
- Update igv.js to v2.10.5
- Updated example of a case delivery report
- Unfreeze cyvcf2
- Builder images used in Scout Dockerfiles
- Crash report email subject gives host name
- Export general case report to PDF using PDFKit instead of WeasyPrint
- Do not include coverage report in PDF case report since they might have different orientation
- Export cancer cases's "Coverage and QC report" to PDF using PDFKit instead of Weasyprint
- Updated cancer "Coverage and QC report" example
- Keep portrait orientation in PDF delivery report
- Export delivery report to PDF using PDFKit instead of Weasyprint
- PDF export of clinical and research HPO panels using PDFKit instead of Weasyprint
- Export gene panel report to PDF using PDFKit
- Removed WeasyPrint lib dependency

### Fixed
- Reintroduced missing links to Swegen and Beacon and dbSNP in RD variant page, summary section
- Demo delivery report orientation to fit new columns
- Missing delivery report in demo case
- Cast MNVs to SNV for test
- Export verified variants from all institutes when user is admin
- Cancer coverage and QC report not found for demo cancer case
- Pull request template instructions on how to deploy to test server
- PDF Delivery report not showing Swedac logo
- Fix code typos
- Disable codefactor raised by ESLint for javascript functions located on another file
- Loading spinner stuck after downloading a PDF gene panel report
- IGV browser crashing when file system with alignment files is not mounted

## [4.47]
### Added
- Added CADD, GnomAD and genotype calls to variantS export
### Changed
- Pull request template, to illustrate how to deploy pull request branches on cg-vm1 stage server
### Fixed
- Compiled Docker image contains a patched version (v4.9) of chanjo-report

## [4.46.1]
### Fixed
- Downloading of files generated within the app container (MT-report, verified variants, pedigrees, ..)

## [4.46]
### Added
- Created a Dockefile to be used to serve the dockerized app in production
- Modified the code to collect database params specified as env vars
- Created a GitHub action that pushes the Dockerfile-server image to Docker Hub (scout-server-stage) every time a PR is opened
- Created a GitHub action that pushes the Dockerfile-server image to Docker Hub (scout-server) every time a new release is created
- Reassign MatchMaker Exchange submission to another user when a Scout user is deleted
- Expose public API JSON gene panels endpoint, primarily to enable automated rerun checking for updates
- Add utils for dictionary type
- Filter institute cases using multiple HPO terms
- Vulture GitHub action to identify and remove unused variables and imports
### Changed
- Updated the python config file documentation in admin guide
- Case configuration parsing now uses Pydantic for improved typechecking and config handling
- Removed test matrices to speed up automatic testing of PRs
- Switch from Coveralls to Codecov to handle CI test coverage
- Speed-up CI tests by caching installation of libs and splitting tests into randomized groups using pytest-test-groups
- Improved LDAP login documentation
- Use lib flask-ldapconn instead of flask_ldap3_login> to handle ldap authentication
- Updated Managed variant documentation in user guide
- Fix and simplify creating and editing of gene panels
- Simplified gene variants search code
- Increased the height of the genes track in the IGV viewer
### Fixed
- Validate uploaded managed variant file lines, warning the user.
- Exporting validated variants with missing "genes" database key
- No results returned when searching for gene variants using a phenotype term
- Variants filtering by gene symbols file
- Make gene HGNC symbols field mandatory in gene variants page and run search only on form submit
- Make sure collaborator gene variants are still visible, even if HPO filter is used

## [4.45]
### Added
### Changed
- Start Scout also when loqusdbapi is not reachable
- Clearer definition of manual standard and custom inheritance models in gene panels
- Allow searching multiple chromosomes in filters
### Fixed
- Gene panel crashing on edit action

## [4.44]
### Added
### Changed
- Display Gene track beneath each sample track when displaying splice junctions in igv browser
- Check outdated gene symbols and update with aliases for both RD and cancer variantS
### Fixed
- Added query input check and fixed the Genes API endpoint to return a json formatted error when request is malformed
- Typo in ACMG BP6 tooltip

## [4.43.1]
### Added
- Added database index for OMIM disease term genes
### Changed
### Fixed
- Do not drop HPO terms collection when updating HPO terms via the command line
- Do not drop disease (OMIM) terms collection when updating diseases via the command line

## [4.43]
### Added
- Specify which collection(s) update/build indexes for
### Fixed
- Do not drop genes and transcripts collections when updating genes via the command line

## [4.42.1]
### Added
### Changed
### Fixed
- Freeze PyMongo lib to version<4.0 to keep supporting previous MongoDB versions
- Speed up gene panels creation and update by collecting only light gene info from database
- Avoid case page crash on Phenomizer queries timeout

## [4.42]
### Added
- Choose custom pinned variants to submit to MatchMaker Exchange
- Submit structural variant as genes to the MatchMaker Exchange
- Added function for maintainers and admins to remove gene panels
- Admins can restore deleted gene panels
- A development docker-compose file illustrating the scout/chanjo-report integration
- Show AD on variants view for cancer SV (tumor and normal)
- Cancer SV variants filter AD, AF (tumor and normal)
- Hiding the variants score column also from cancer SVs, as for the SNVs
### Changed
- Enforce same case _id and display_name when updating a case
- Enforce same individual ids, display names and affected status when updating a case
- Improved documentation for connecting to loqusdb instances (including loqusdbapi)
- Display and download HPO gene panels' gene symbols in italics
- A faster-built and lighter Docker image
- Reduce complexity of `panels` endpoint moving some code to the panels controllers
- Update requirements to use flask-ldap3-login>=0.9.17 instead of freezing WTForm
### Fixed
- Use of deprecated TextField after the upgrade of WTF to v3.0
- Freeze to WTForms to version < 3
- Remove the extra files (bed files and madeline.svg) introduced by mistake
- Cli command loading demo data in docker-compose when case custom images exist and is None
- Increased MongoDB connection serverSelectionTimeoutMS parameter to 30K (default value according to MongoDB documentation)
- Better differentiate old obs counts 0 vs N/A
- Broken cancer variants page when default gene panel was deleted
- Typo in tx_overview function in variant controllers file
- Fixed loqusdbapi SV search URL
- SV variants filtering using Decipher criterion
- Removing old gene panels that don't contain the `maintainer` key.

## [4.41.1]
### Fixed
- General reports crash for variant annotations with same variant on other cases

## [4.41]
### Added
- Extended the instructions for running the Scout Docker image (web app and cli).
- Enabled inclusion of custom images to STR variant view
### Fixed
- General case report sorting comments for variants with None genetic models
- Do not crash but redirect to variants page with error when a variant is not found for a case
- UCSC links coordinates for SV variants with start chromosome different than end chromosome
- Human readable variants name in case page for variants having start chromosome different from end chromosome
- Avoid always loading all transcripts when checking gene symbol: introduce gene captions
- Slow queries for evaluated variants on e.g. case page - use events instead
### Changed
- Rearrange variant page again, moving severity predictions down.
- More reactive layout width steps on variant page

## [4.40.1]
### Added
### Fixed
- Variants dismissed with inconsistent inheritance pattern can again be shown in general case report
- General report page for variants with genes=None
- General report crashing when variants have no panels
- Added other missing keys to case and variant dictionaries passed to general report
### Changed

## [4.40]
### Added
- A .cff citation file
- Phenotype search API endpoint
- Added pagination to phenotype API
- Extend case search to include internal MongoDB id
- Support for connecting to a MongoDB replica set (.py config files)
- Support for connecting to a MongoDB replica set (.yaml config files)
### Fixed
- Command to load the OMIM gene panel (`scout load panel --omim`)
- Unify style of pinned and causative variants' badges on case page
- Removed automatic spaces after punctuation in comments
- Remove the hardcoded number of total individuals from the variant's old observations panel
- Send delete requests to a connected Beacon using the DELETE method
- Layout of the SNV and SV variant page - move frequency up
### Changed
- Stop updating database indexes after loading exons via command line
- Display validation status badge also for not Sanger-sequenced variants
- Moved Frequencies, Severity and Local observations panels up in RD variants page
- Enabled Flask CORS to communicate CORS status to js apps
- Moved the code preparing the transcripts overview to the backend
- Refactored and filtered json data used in general case report
- Changed the database used in docker-compose file to use the official MongoDB v4.4 image
- Modified the Python (3.6, 3.8) and MongoDB (3.2, 4.4, 5.0) versions used in testing matrices (GitHub actions)
- Capitalize case search terms on institute and dashboard pages


## [4.39]
### Added
- COSMIC IDs collected from CSQ field named `COSMIC`
### Fixed
- Link to other causative variants on variant page
- Allow multiple COSMIC links for a cancer variant
- Fix floating text in severity box #2808
- Fixed MitoMap and HmtVar links for hg38 cases
- Do not open new browser tabs when downloading files
- Selectable IGV tracks on variant page
- Missing splice junctions button on variant page
- Refactor variantS representative gene selection, and use it also for cancer variant summary
### Changed
- Improve Javascript performance for displaying Chromograph images
- Make ClinVar classification more evident in cancer variant page

## [4.38]
### Added
- Option to hide Alamut button in the app config file
### Fixed
- Library deprecation warning fixed (insert is deprecated. Use insert_one or insert_many instead)
- Update genes command will not trigger an update of database indices any more
- Missing resources in temporary downloading directory when updating genes using the command line
- Restore previous variant ACMG classification in a scrollable div
- Loading spinner not stopping after downloading PDF case reports and variant list export
- Add extra Alamut links higher up on variant pages
- Improve UX for phenotypes in case page
- Filter and export of STR variants
- Update look of variants page navigation buttons
### Changed

## [4.37]
### Added
- Highlight and show version number for RefSeq MANE transcripts.
- Added integration to a rerunner service for toggling reanalysis with updated pedigree information
- SpliceAI display and parsing from VEP CSQ
- Display matching tiered variants for cancer variants
- Display a loading icon (spinner) until the page loads completely
- Display filter badges in cancer variants list
- Update genes from pre-downloaded file resources
- On login, OS, browser version and screen size are saved anonymously to understand how users are using Scout
- API returning institutes data for a given user: `/api/v1/institutes`
- API returning case data for a given institute: `/api/v1/institutes/<institute_id>/cases`
- Added GMS and Lund university hospital logos to login page
- Made display of Swedac logo configurable
- Support for displaying custom images in case view
- Individual-specific HPO terms
- Optional alamut_key in institute settings for Alamut Plus software
- Case report API endpoint
- Tooltip in case explaining that genes with genome build different than case genome build will not be added to dynamic HPO panel.
- Add DeepVariant as a caller
### Fixed
- Updated IGV to v2.8.5 to solve missing gene labels on some zoom levels
- Demo cancer case config file to load somatic SNVs and SVs only.
- Expand list of refseq trancripts in ClinVar submission form
- Renamed `All SNVs and INDELs` institute sidebar element to `Search SNVs and INDELs` and fixed its style.
- Add missing parameters to case load-config documentation
- Allow creating/editing gene panels and dynamic gene panels with genes present in genome build 38
- Bugfix broken Pytests
- Bulk dismissing variants error due to key conversion from string to integer
- Fix typo in index documentation
- Fixed crash in institute settings page if "collaborators" key is not set in database
- Don't stop Scout execution if LoqusDB call fails and print stacktrace to log
- Bug when case contains custom images with value `None`
- Bug introduced when fixing another bug in Scout-LoqusDB interaction
- Loading of OMIM diagnoses in Scout demo instance
- Remove the docker-compose with chanjo integration because it doesn't work yet.
- Fixed standard docker-compose with scout demo data and database
- Clinical variant assessments not present for pinned and causative variants on case page.
- MatchMaker matching one node at the time only
- Remove link from previously tiered variants badge in cancer variants page
- Typo in gene cell on cancer variants page
- Managed variants filter form
### Changed
- Better naming for variants buttons on cancer track (somatic, germline). Also show cancer research button if available.
- Load case with missing panels in config files, but show warning.
- Changing the (Female, Male) symbols to (F/M) letters in individuals_table and case-sma.
- Print stacktrace if case load command fails
- Added sort icon and a pointer to the cursor to all tables with sortable fields
- Moved variant, gene and panel info from the basic pane to summary panel for all variants.
- Renamed `Basics` panel to `Classify` on variant page.
- Revamped `Basics` panel to a panel dedicated to classify variants
- Revamped the summary panel to be more compact.
- Added dedicated template for cancer variants
- Removed Gene models, Gene annotations and Conservation panels for cancer variants
- Reorganized the orders of panels for variant and cancer variant views
- Added dedicated variant quality panel and removed relevant panes
- A more compact case page
- Removed OMIM genes panel
- Make genes panel, pinned variants panel, causative variants panel and ClinVar panel scrollable on case page
- Update to Scilifelab's 2020 logo
- Update Gens URL to support Gens v2.0 format
- Refactor tests for parsing case configurations
- Updated links to HPO downloadable resources
- Managed variants filtering defaults to all variant categories
- Changing the (Kind) drop-down according to (Category) drop-down in Managed variant add variant
- Moved Gens button to individuals table
- Check resource files availability before starting updating OMIM diagnoses
- Fix typo in `SHOW_OBSERVED_VARIANT_ARCHIVE` config param

## [4.36]
### Added
- Parse and save splice junction tracks from case config file
- Tooltip in observations panel, explaining that case variants with no link might be old variants, not uploaded after a case rerun
### Fixed
- Warning on overwriting variants with same position was no longer shown
- Increase the height of the dropdowns to 425px
- More indices for the case table as it grows, specifically for causatives queries
- Splice junction tracks not centered over variant genes
- Total number of research variants count
- Update variants stats in case documents every time new variants are loaded
- Bug in flashing warning messages when filtering variants
### Changed
- Clearer warning messages for genes and gene/gene-panels searches in variants filters

## [4.35]
### Added
- A new index for hgnc_symbol in the hgnc_gene collection
- A Pedigree panel in STR page
- Display Tier I and II variants in case view causatives card for cancer cases
### Fixed
- Send partial file data to igv.js when visualizing sashimi plots with splice junction tracks
- Research variants filtering by gene
- Do not attempt to populate annotations for not loaded pinned/causatives
- Add max-height to all dropdowns in filters
### Changed
- Switch off non-clinical gene warnings when filtering research variants
- Don't display OMIM disease card in case view for cancer cases
- Refactored Individuals and Causative card in case view for cancer cases
- Update and style STR case report

## [4.34]
### Added
- Saved filter lock and unlock
- Filters can optionally be marked audited, logging the filter name, user and date on the case events and general report.
- Added `ClinVar hits` and `Cosmic hits` in cancer SNVs filters
- Added `ClinVar hits` to variants filter (rare disease track)
- Load cancer demo case in docker-compose files (default and demo file)
- Inclusive-language check using [woke](https://github.com/get-woke/woke) github action
- Add link to HmtVar for mitochondrial variants (if VCF is annotated with HmtNote)
- Grey background for dismissed compounds in variants list and variant page
- Pin badge for pinned compounds in variants list and variant page
- Support LoqusDB REST API queries
- Add a docker-compose-matchmaker under scout/containers/development to test matchmaker locally
- Script to investigate consequences of symbol search bug
- Added GATK to list of SV and cancer SV callers
### Fixed
- Make MitoMap link work for hg38 again
- Export Variants feature crashing when one of the variants has no primary transcripts
- Redirect to last visited variantS page when dismissing variants from variants list
- Improved matching of SVs Loqus occurrences in other cases
- Remove padding from the list inside (Matching causatives from other cases) panel
- Pass None to get_app function in CLI base since passing script_info to app factory functions was deprecated in Flask 2.0
- Fixed failing tests due to Flask update to version 2.0
- Speed up user events view
- Causative view sort out of memory error
- Use hgnc_id for gene filter query
- Typo in case controllers displaying an error every time a patient is matched against external MatchMaker nodes
- Do not crash while attempting an update for variant documents that are too big (> 16 MB)
- Old STR causatives (and other variants) may not have HGNC symbols - fix sort lambda
- Check if gene_obj has primary_transcript before trying to access it
- Warn if a gene manually searched is in a clinical panel with an outdated name when filtering variants
- ChrPos split js not needed on STR page yet
### Changed
- Remove parsing of case `genome_version`, since it's not used anywhere downstream
- Introduce deprecation warning for Loqus configs that are not dictionaries
- SV clinical filter no longer filters out sub 100 nt variants
- Count cases in LoqusDB by variant type
- Commit pulse repo badge temporarily set to weekly
- Sort ClinVar submissions objects by ascending "Last evaluated" date
- Refactored the MatchMaker integration as an extension
- Replaced some sensitive words as suggested by woke linter
- Documentation for load-configuration rewritten.
- Add styles to MatchMaker matches table
- More detailed info on the data shared in MatchMaker submission form

## [4.33.1]
### Fixed
- Include markdown for release autodeploy docs
- Use standard inheritance model in ClinVar (https://ftp.ncbi.nlm.nih.gov/pub/GTR/standard_terms/Mode_of_inheritance.txt)
- Fix issue crash with variants that have been unflagged causative not being available in other causatives
### Added
### Changed

## [4.33]
### Fixed
- Command line crashing when updating an individual not found in database
- Dashboard page crashing when filters return no data
- Cancer variants filter by chromosome
- /api/v1/genes now searches for genes in all genome builds by default
- Upgraded igv.js to version 2.8.1 (Fixed Unparsable bed record error)
### Added
- Autodeploy docs on release
- Documentation for updating case individuals tracks
- Filter cases and dashboard stats by analysis track
### Changed
- Changed from deprecated db update method
- Pre-selected fields to run queries with in dashboard page
- Do not filter by any institute when first accessing the dashboard
- Removed OMIM panel in case view for cancer cases
- Display Tier I and II variants in case view causatives panel for cancer cases
- Refactored Individuals and Causative panels in case view for cancer cases

## [4.32.1]
### Fixed
- iSort lint check only
### Changed
- Institute cases page crashing when a case has track:Null
### Added

## [4.32]
### Added
- Load and show MITOMAP associated diseases from VCF (INFO field: MitomapAssociatedDiseases, via HmtNote)
- Show variant allele frequencies for mitochondrial variants (GRCh38 cases)
- Extend "public" json API with diseases (OMIM) and phenotypes (HPO)
- HPO gene list download now has option for clinical and non-clinical genes
- Display gene splice junctions data in sashimi plots
- Update case individuals with splice junctions tracks
- Simple Docker compose for development with local build
- Make Phenomodels subpanels collapsible
- User side documentation of cytogenomics features (Gens, Chromograph, vcf2cytosure, rhocall)
- iSort GitHub Action
- Support LoqusDB REST API queries
### Fixed
- Show other causative once, even if several events point to it
- Filtering variants by mitochondrial chromosome for cases with genome build=38
- HPO gene search button triggers any warnings for clinical / non-existing genes also on first search
- Fixed a bug in variants pages caused by MT variants without alt_frequency
- Tests for CADD score parsing function
- Fixed the look of IGV settings on SNV variant page
- Cases analyzed once shown as `rerun`
- Missing case track on case re-upload
- Fixed severity rank for SO term "regulatory region ablation"
### Changed
- Refactor according to CodeFactor - mostly reuse of duplicated code
- Phenomodels language adjustment
- Open variants in a new window (from variants page)
- Open overlapping and compound variants in a new window (from variant page)
- gnomAD link points to gnomAD v.3 (build GRCh38) for mitochondrial variants.
- Display only number of affected genes for dismissed SVs in general report
- Chromosome build check when populating the variants filter chromosome selection
- Display mitochondrial and rare diseases coverage report in cases with missing 'rare' track

## [4.31.1]
### Added
### Changed
- Remove mitochondrial and coverage report from cancer cases sidebar
### Fixed
- ClinVar page when dbSNP id is None

## [4.31]
### Added
- gnomAD annotation field in admin guide
- Export also dynamic panel genes not associated to an HPO term when downloading the HPO panel
- Primary HGNC transcript info in variant export files
- Show variant quality (QUAL field from vcf) in the variant summary
- Load/update PDF gene fusion reports (clinical and research) generated with Arriba
- Support new MANE annotations from VEP (both MANE Select and MANE Plus Clinical)
- Display on case activity the event of a user resetting all dismissed variants
- Support gnomAD population frequencies for mitochondrial variants
- Anchor links in Casedata ClinVar panels to redirect after renaming individuals
### Fixed
- Replace old docs link www.clinicalgenomics.se/scout with new https://clinical-genomics.github.io/scout
- Page formatting issues whenever case and variant comments contain extremely long strings with no spaces
- Chromograph images can be one column and have scrollbar. Removed legacy code.
- Column labels for ClinVar case submission
- Page crashing looking for LoqusDB observation when variant doesn't exist
- Missing inheritance models and custom inheritance models on newly created gene panels
- Accept only numbers in managed variants filter as position and end coordinates
- SNP id format and links in Variant page, ClinVar submission form and general report
- Case groups tooltip triggered only when mouse is on the panel header
### Changed
- A more compact case groups panel
- Added landscape orientation CSS style to cancer coverage and QC demo report
- Improve user documentation to create and save new gene panels
- Removed option to use space as separator when uploading gene panels
- Separating the columns of standard and custom inheritance models in gene panels
- Improved ClinVar instructions for users using non-English Excel

## [4.30.2]
### Added
### Fixed
- Use VEP RefSeq ID if RefSeq list is empty in RefSeq transcripts overview
- Bug creating variant links for variants with no end_chrom
### Changed

## [4.30.1]
### Added
### Fixed
- Cryptography dependency fixed to use version < 3.4
### Changed

## [4.30]
### Added
- Introduced a `reset dismiss variant` verb
- Button to reset all dismissed variants for a case
- Add black border to Chromograph ideograms
- Show ClinVar annotations on variantS page
- Added integration with GENS, copy number visualization tool
- Added a VUS label to the manual classification variant tags
- Add additional information to SNV verification emails
- Tooltips documenting manual annotations from default panels
- Case groups now show bam files from all cases on align view
### Fixed
- Center initial igv view on variant start with SNV/indels
- Don't set initial igv view to negative coordinates
- Display of GQ for SV and STR
- Parsing of AD and related info for STRs
- LoqusDB field in institute settings accepts only existing Loqus instances
- Fix DECIPHER link to work after DECIPHER migrated to GRCh38
- Removed visibility window param from igv.js genes track
- Updated HPO download URL
- Patch HPO download test correctly
- Reference size on STR hover not needed (also wrong)
- Introduced genome build check (allowed values: 37, 38, "37", "38") on case load
- Improve case searching by assignee full name
- Populating the LoqusDB select in institute settings
### Changed
- Cancer variants table header (pop freq etc)
- Only admin users can modify LoqusDB instance in Institute settings
- Style of case synopsis, variants and case comments
- Switched to igv.js 2.7.5
- Do not choke if case is missing research variants when research requested
- Count cases in LoqusDB by variant type
- Introduce deprecation warning for Loqus configs that are not dictionaries
- Improve create new gene panel form validation
- Make XM- transcripts less visible if they don't overlap with transcript refseq_id in variant page
- Color of gene panels and comments panels on cases and variant pages
- Do not choke if case is missing research variants when reserch requested

## [4.29.1]
### Added
### Fixed
- Always load STR variants regardless of RankScore threshold (hotfix)
### Changed

## [4.29]
### Added
- Added a page about migrating potentially breaking changes to the documentation
- markdown_include in development requirements file
- STR variants filter
- Display source, Z-score, inheritance pattern for STR annotations from Stranger (>0.6.1) if available
- Coverage and quality report to cancer view
### Fixed
- ACMG classification page crashing when trying to visualize a classification that was removed
- Pretty print HGVS on gene variants (URL-decode VEP)
- Broken or missing link in the documentation
- Multiple gene names in ClinVar submission form
- Inheritance model select field in ClinVar submission
- IGV.js >2.7.0 has an issue with the gene track zoom levels - temp freeze at 2.7.0
- Revert CORS-anywhere and introduce a local http proxy for cloud tracks
### Changed

## [4.28]
### Added
- Chromograph integration for displaying PNGs in case-page
- Add VAF to cancer case general report, and remove some of its unused fields
- Variants filter compatible with genome browser location strings
- Support for custom public igv tracks stored on the cloud
- Add tests to increase testing coverage
- Update case variants count after deleting variants
- Update IGV.js to latest (v2.7.4)
- Bypass igv.js CORS check using `https://github.com/Rob--W/cors-anywhere`
- Documentation on default and custom IGV.js tracks (admin docs)
- Lock phenomodels so they're editable by admins only
- Small case group assessment sharing
- Tutorial and files for deploying app on containers (Kubernetes pods)
- Canonical transcript and protein change of canonical transcript in exported variants excel sheet
- Support for Font Awesome version 6
- Submit to Beacon from case page sidebar
- Hide dismissed variants in variants pages and variants export function
- Systemd service files and instruction to deploy Scout using podman
### Fixed
- Bugfix: unused `chromgraph_prefix |tojson` removed
- Freeze coloredlogs temporarily
- Marrvel link
- Don't show TP53 link for silent or synonymous changes
- OMIM gene field accepts any custom number as OMIM gene
- Fix Pytest single quote vs double quote string
- Bug in gene variants search by similar cases and no similar case is found
- Delete unused file `userpanel.py`
- Primary transcripts in variant overview and general report
- Google OAuth2 login setup in README file
- Redirect to 'missing file'-icon if configured Chromograph file is missing
- Javascript error in case page
- Fix compound matching during variant loading for hg38
- Cancer variants view containing variants dismissed with cancer-specific reasons
- Zoom to SV variant length was missing IGV contig select
- Tooltips on case page when case has no default gene panels
### Changed
- Save case variants count in case document and not in sessions
- Style of gene panels multiselect on case page
- Collapse/expand main HPO checkboxes in phenomodel preview
- Replaced GQ (Genotype quality) with VAF (Variant allele frequency) in cancer variants GT table
- Allow loading of cancer cases with no tumor_purity field
- Truncate cDNA and protein changes in case report if longer than 20 characters


## [4.27]
### Added
- Exclude one or more variant categories when running variants delete command
### Fixed
### Changed

## [4.26.1]
### Added
### Fixed
- Links with 1-letter aa codes crash on frameshift etc
### Changed

## [4.26]
### Added
- Extend the delete variants command to print analysis date, track, institute, status and research status
- Delete variants by type of analysis (wgs|wes|panel)
- Links to cBioPortal, MutanTP53, IARC TP53, OncoKB, MyCancerGenome, CIViC
### Fixed
- Deleted variants count
### Changed
- Print output of variants delete command as a tab separated table

## [4.25]
### Added
- Command line function to remove variants from one or all cases
### Fixed
- Parse SMN None calls to None rather than False

## [4.24.1]
### Fixed
- Install requirements.txt via setup file

## [4.24]
### Added
- Institute-level phenotype models with sub-panels containing HPO and OMIM terms
- Runnable Docker demo
- Docker image build and push github action
- Makefile with shortcuts to docker commands
- Parse and save synopsis, phenotype and cohort terms from config files upon case upload
### Fixed
- Update dismissed variant status when variant dismissed key is missing
- Breakpoint two IGV button now shows correct chromosome when different from bp1
- Missing font lib in Docker image causing the PDF report download page to crash
- Sentieon Manta calls lack Somaticscore - load anyway
- ClinVar submissions crashing due to pinned variants that are not loaded
- Point ExAC pLI score to new gnomad server address
- Bug uploading cases missing phenotype terms in config file
- STRs loaded but not shown on browser page
- Bug when using adapter.variant.get_causatives with case_id without causatives
- Problem with fetching "solved" from scout export cases cli
- Better serialising of datetime and bson.ObjectId
- Added `volumes` folder to .gitignore
### Changed
- Make matching causative and managed variants foldable on case page
- Remove calls to PyMongo functions marked as deprecated in backend and frontend(as of version 3.7).
- Improved `scout update individual` command
- Export dynamic phenotypes with ordered gene lists as PDF


## [4.23]
### Added
- Save custom IGV track settings
- Show a flash message with clear info about non-valid genes when gene panel creation fails
- CNV report link in cancer case side navigation
- Return to comment section after editing, deleting or submitting a comment
- Managed variants
- MT vs 14 chromosome mean coverage stats if Scout is connected to Chanjo
### Fixed
- missing `vcf_cancer_sv` and `vcf_cancer_sv_research` to manual.
- Split ClinVar multiple clnsig values (slash-separated) and strip them of underscore for annotations without accession number
- Timeout of `All SNVs and INDELs` page when no valid gene is provided in the search
- Round CADD (MIPv9)
- Missing default panel value
- Invisible other causatives lines when other causatives lack gene symbols
### Changed
- Do not freeze mkdocs-material to version 4.6.1
- Remove pre-commit dependency

## [4.22]
### Added
- Editable cases comments
- Editable variants comments
### Fixed
- Empty variant activity panel
- STRs variants popover
- Split new ClinVar multiple significance terms for a variant
- Edit the selected comment, not the latest
### Changed
- Updated RELEASE docs.
- Pinned variants card style on the case page
- Merged `scout export exons` and `scout view exons` commands


## [4.21.2]
### Added
### Fixed
- Do not pre-filter research variants by (case-default) gene panels
- Show OMIM disease tooltip reliably
### Changed

## [4.21.1]
### Added
### Fixed
- Small change to Pop Freq column in variants ang gene panels to avoid strange text shrinking on small screens
- Direct use of HPO list for Clinical HPO SNV (and cancer SNV) filtering
- PDF coverage report redirecting to login page
### Changed
- Remove the option to dismiss single variants from all variants pages
- Bulk dismiss SNVs, SVs and cancer SNVs from variants pages

## [4.21]
### Added
- Support to configure LoqusDB per institute
- Highlight causative variants in the variants list
- Add tests. Mostly regarding building internal datatypes.
- Remove leading and trailing whitespaces from panel_name and display_name when panel is created
- Mark MANE transcript in list of transcripts in "Transcript overview" on variant page
- Show default panel name in case sidebar
- Previous buttons for variants pagination
- Adds a gh action that checks that the changelog is updated
- Adds a gh action that deploys new releases automatically to pypi
- Warn users if case default panels are outdated
- Define institute-specific gene panels for filtering in institute settings
- Use institute-specific gene panels in variants filtering
- Show somatic VAF for pinned and causative variants on case page

### Fixed
- Report pages redirect to login instead of crashing when session expires
- Variants filter loading in cancer variants page
- User, Causative and Cases tables not scaling to full page
- Improved docs for an initial production setup
- Compatibility with latest version of Black
- Fixed tests for Click>7
- Clinical filter required an extra click to Filter to return variants
- Restore pagination and shrink badges in the variants page tables
- Removing a user from the command line now inactivates the case only if user is last assignee and case is active
- Bugfix, LoqusDB per institute feature crashed when institute id was empty string
- Bugfix, LoqusDB calls where missing case count
- filter removal and upload for filters deleted from another page/other user
- Visualize outdated gene panels info in a popover instead of a tooltip in case page side panel

### Changed
- Highlight color on normal STRs in the variants table from green to blue
- Display breakpoints coordinates in verification emails only for structural variants


## [4.20]
### Added
- Display number of filtered variants vs number of total variants in variants page
- Search case by HPO terms
- Dismiss variant column in the variants tables
- Black and pre-commit packages to dev requirements

### Fixed
- Bug occurring when rerun is requested twice
- Peddy info fields in the demo config file
- Added load config safety check for multiple alignment files for one individual
- Formatting of cancer variants table
- Missing Score in SV variants table

### Changed
- Updated the documentation on how to create a new software release
- Genome build-aware cytobands coordinates
- Styling update of the Matchmaker card
- Select search type in case search form


## [4.19]

### Added
- Show internal ID for case
- Add internal ID for downloaded CGH files
- Export dynamic HPO gene list from case page
- Remove users as case assignees when their account is deleted
- Keep variants filters panel expanded when filters have been used

### Fixed
- Handle the ProxyFix ModuleNotFoundError when Werkzeug installed version is >1.0
- General report formatting issues whenever case and variant comments contain extremely long strings with no spaces

### Changed
- Created an institute wrapper page that contains list of cases, causatives, SNVs & Indels, user list, shared data and institute settings
- Display case name instead of case ID on clinVar submissions
- Changed icon of sample update in clinVar submissions


## [4.18]

### Added
- Filter cancer variants on cytoband coordinates
- Show dismiss reasons in a badge with hover for clinical variants
- Show an ellipsis if 10 cases or more to display with loqusdb matches
- A new blog post for version 4.17
- Tooltip to better describe Tumor and Normal columns in cancer variants
- Filter cancer SNVs and SVs by chromosome coordinates
- Default export of `Assertion method citation` to clinVar variants submission file
- Button to export up to 500 cancer variants, filtered or not
- Rename samples of a clinVar submission file

### Fixed
- Apply default gene panel on return to cancer variantS from variant view
- Revert to certificate checking when asking for Chanjo reports
- `scout download everything` command failing while downloading HPO terms

### Changed
- Turn tumor and normal allelic fraction to decimal numbers in tumor variants page
- Moved clinVar submissions code to the institutes blueprints
- Changed name of clinVar export files to FILENAME.Variant.csv and FILENAME.CaseData.csv
- Switched Google login libraries from Flask-OAuthlib to Authlib


## [4.17.1]

### Fixed
- Load cytobands for cases with chromosome build not "37" or "38"


## [4.17]

### Added
- COSMIC badge shown in cancer variants
- Default gene-panel in non-cancer structural view in url
- Filter SNVs and SVs by cytoband coordinates
- Filter cancer SNV variants by alt allele frequency in tumor
- Correct genome build in UCSC link from structural variant page



### Fixed
- Bug in clinVar form when variant has no gene
- Bug when sharing cases with the same institute twice
- Page crashing when removing causative variant tag
- Do not default to GATK caller when no caller info is provided for cancer SNVs


## [4.16.1]

### Fixed
- Fix the fix for handling of delivery reports for rerun cases

## [4.16]

### Added
- Adds possibility to add "lims_id" to cases. Currently only stored in database, not shown anywhere
- Adds verification comment box to SVs (previously only available for small variants)
- Scrollable pedigree panel

### Fixed
- Error caused by changes in WTForm (new release 2.3.x)
- Bug in OMIM case page form, causing the page to crash when a string was provided instead of a numerical OMIM id
- Fix Alamut link to work properly on hg38
- Better handling of delivery reports for rerun cases
- Small CodeFactor style issues: matchmaker results counting, a couple of incomplete tests and safer external xml
- Fix an issue with Phenomizer introduced by CodeFactor style changes

### Changed
- Updated the version of igv.js to 2.5.4

## [4.15.1]

### Added
- Display gene names in ClinVar submissions page
- Links to Varsome in variant transcripts table

### Fixed
- Small fixes to ClinVar submission form
- Gene panel page crash when old panel has no maintainers

## [4.15]

### Added
- Clinvar CNVs IGV track
- Gene panels can have maintainers
- Keep variant actions (dismissed, manual rank, mosaic, acmg, comments) upon variant re-upload
- Keep variant actions also on full case re-upload

### Fixed
- Fix the link to Ensembl for SV variants when genome build 38.
- Arrange information in columns on variant page
- Fix so that new cosmic identifier (COSV) is also acceptable #1304
- Fixed COSMIC tag in INFO (outside of CSQ) to be parses as well with `&` splitter.
- COSMIC stub URL changed to https://cancer.sanger.ac.uk/cosmic/search?q= instead.
- Updated to a version of IGV where bigBed tracks are visualized correctly
- Clinvar submission files are named according to the content (variant_data and case_data)
- Always show causatives from other cases in case overview
- Correct disease associations for gene symbol aliases that exist as separate genes
- Re-add "custom annotations" for SV variants
- The override ClinVar P/LP add-in in the Clinical Filter failed for new CSQ strings

### Changed
- Runs all CI checks in github actions

## [4.14.1]

### Fixed
- Error when variant found in loqusdb is not loaded for other case

## [4.14]

### Added
- Use github actions to run tests
- Adds CLI command to update individual alignments path
- Update HPO terms using downloaded definitions files
- Option to use alternative flask config when running `scout serve`
- Requirement to use loqusdb >= 2.5 if integrated

### Fixed
- Do not display Pedigree panel in cancer view
- Do not rely on internet connection and services available when running CI tests
- Variant loading assumes GATK if no caller set given and GATK filter status is seen in FILTER
- Pass genome build param all the way in order to get the right gene mappings for cases with build 38
- Parse correctly variants with zero frequency values
- Continue even if there are problems to create a region vcf
- STR and cancer variant navigation back to variants pages could fail

### Changed
- Improved code that sends requests to the external APIs
- Updates ranges for user ranks to fit todays usage
- Run coveralls on github actions instead of travis
- Run pip checks on github actions instead of coveralls
- For hg38 cases, change gnomAD link to point to version 3.0 (which is hg38 based)
- Show pinned or causative STR variants a bit more human readable

## [4.13.1]

### Added
### Fixed
- Typo that caused not all clinvar conflicting interpretations to be loaded no matter what
- Parse and retrieve clinvar annotations from VEP-annotated (VEP 97+) CSQ VCF field
- Variant clinvar significance shown as `not provided` whenever is `Uncertain significance`
- Phenomizer query crashing when case has no HPO terms assigned
- Fixed a bug affecting `All SNVs and INDELs` page when variants don't have canonical transcript
- Add gene name or id in cancer variant view

### Changed
- Cancer Variant view changed "Variant:Transcript:Exon:HGVS" to "Gene:Transcript:Exon:HGVS"

## [4.13]

### Added
- ClinVar SNVs track in IGV
- Add SMA view with SMN Copy Number data
- Easier to assign OMIM diagnoses from case page
- OMIM terms and specific OMIM term page

### Fixed
- Bug when adding a new gene to a panel
- Restored missing recent delivery reports
- Fixed style and links to other reports in case side panel
- Deleting cases using display_name and institute not deleting its variants
- Fixed bug that caused coordinates filter to override other filters
- Fixed a problem with finding some INS in loqusdb
- Layout on SV page when local observations without cases are present
- Make scout compatible with the new HPO definition files from `http://compbio.charite.de/jenkins/`
- General report visualization error when SNVs display names are very long


### Changed


## [4.12.4]

### Fixed
- Layout on SV page when local observations without cases are present

## [4.12.3]

### Fixed
- Case report when causative or pinned SVs have non null allele frequencies

## [4.12.2]

### Fixed
- SV variant links now take you to the SV variant page again
- Cancer variant view has cleaner table data entries for "N/A" data
- Pinned variant case level display hotfix for cancer and str - more on this later
- Cancer variants show correct alt/ref reads mirroring alt frequency now
- Always load all clinical STR variants even if a region load is attempted - index may be missing
- Same case repetition in variant local observations

## [4.12.1]

### Fixed
- Bug in variant.gene when gene has no HGVS description


## [4.12]

### Added
- Accepts `alignment_path` in load config to pass bam/cram files
- Display all phenotypes on variant page
- Display hgvs coordinates on pinned and causatives
- Clear panel pending changes
- Adds option to setup the database with static files
- Adds cli command to download the resources from CLI that scout needs
- Adds test files for merged somatic SV and CNV; as well as merged SNV, and INDEL part of #1279
- Allows for upload of OMIM-AUTO gene panel from static files without api-key

### Fixed
- Cancer case HPO panel variants link
- Fix so that some drop downs have correct size
- First IGV button in str variants page
- Cancer case activates on SNV variants
- Cases activate when STR variants are viewed
- Always calculate code coverage
- Pinned/Classification/comments in all types of variants pages
- Null values for panel's custom_inheritance_models
- Discrepancy between the manual disease transcripts and those in database in gene-edit page
- ACMG classification not showing for some causatives
- Fix bug which caused IGV.js to use hg19 reference files for hg38 data
- Bug when multiple bam files sources with non-null values are available


### Changed
- Renamed `requests` file to `scout_requests`
- Cancer variant view shows two, instead of four, decimals for allele and normal


## [4.11.1]

### Fixed
- Institute settings page
- Link institute settings to sharing institutes choices

## [4.11.0]

### Added
- Display locus name on STR variant page
- Alternative key `GNOMADAF_popmax` for Gnomad popmax allele frequency
- Automatic suggestions on how to improve the code on Pull Requests
- Parse GERP, phastCons and phyloP annotations from vep annotated CSQ fields
- Avoid flickering comment popovers in variant list
- Parse REVEL score from vep annotated CSQ fields
- Allow users to modify general institute settings
- Optionally format code automatically on commit
- Adds command to backup vital parts `scout export database`
- Parsing and displaying cancer SV variants from Manta annotated VCF files
- Dismiss cancer snv variants with cancer-specific options
- Add IGV.js UPD, RHO and TIDDIT coverage wig tracks.


### Fixed
- Slightly darker page background
- Fixed an issued with parsed conservation values from CSQ
- Clinvar submissions accessible to all users of an institute
- Header toolbar when on Clinvar page now shows institute name correctly
- Case should not always inactivate upon update
- Show dismissed snv cancer variants as grey on the cancer variants page
- Improved style of mappability link and local observations on variant page
- Convert all the GET requests to the igv view to POST request
- Error when updating gene panels using a file containing BOM chars
- Add/replace gene radio button not working in gene panels


## [4.10.1]

### Fixed
- Fixed issue with opening research variants
- Problem with coveralls not called by Travis CI
- Handle Biomart service down in tests


## [4.10.0]

### Added
- Rank score model in causatives page
- Exportable HPO terms from phenotypes page
- AMP guideline tiers for cancer variants
- Adds scroll for the transcript tab
- Added CLI option to query cases on time since case event was added
- Shadow clinical assessments also on research variants display
- Support for CRAM alignment files
- Improved str variants view : sorting by locus, grouped by allele.
- Delivery report PDF export
- New mosaicism tag option
- Add or modify individuals' age or tissue type from case page
- Display GC and allele depth in causatives table.
- Included primary reference transcript in general report
- Included partial causative variants in general report
- Remove dependency of loqusdb by utilising the CLI

### Fixed
- Fixed update OMIM command bug due to change in the header of the genemap2 file
- Removed Mosaic Tag from Cancer variants
- Fixes issue with unaligned table headers that comes with hidden Datatables
- Layout in general report PDF export
- Fixed issue on the case statistics view. The validation bars didn't show up when all institutes were selected. Now they do.
- Fixed missing path import by importing pathlib.Path
- Handle index inconsistencies in the update index functions
- Fixed layout problems


## [4.9.0]

### Added
- Improved MatchMaker pages, including visible patient contacts email address
- New badges for the github repo
- Links to [GENEMANIA](genemania.org)
- Sort gene panel list on case view.
- More automatic tests
- Allow loading of custom annotations in VCF using the SCOUT_CUSTOM info tag.

### Fixed
- Fix error when a gene is added to an empty dynamic gene panel
- Fix crash when attempting to add genes on incorrect format to dynamic gene panel
- Manual rank variant tags could be saved in a "Select a tag"-state, a problem in the variants view.
- Same case evaluations are no longer shown as gray previous evaluations on the variants page
- Stay on research pages, even if reset, next first buttons are pressed..
- Overlapping variants will now be visible on variant page again
- Fix missing classification comments and links in evaluations page
- All prioritized cases are shown on cases page


## [4.8.3]

### Added

### Fixed
- Bug when ordering sanger
- Improved scrolling over long list of genes/transcripts


## [4.8.2]

### Added

### Fixed
- Avoid opening extra tab for coverage report
- Fixed a problem when rank model version was saved as floats and not strings
- Fixed a problem with displaying dismiss variant reasons on the general report
- Disable load and delete filter buttons if there are no saved filters
- Fix problem with missing verifications
- Remove duplicate users and merge their data and activity


## [4.8.1]

### Added

### Fixed
- Prevent login fail for users with id defined by ObjectId and not email
- Prevent the app from crashing with `AttributeError: 'NoneType' object has no attribute 'message'`


## [4.8.0]

### Added
- Updated Scout to use Bootstrap 4.3
- New looks for Scout
- Improved dashboard using Chart.js
- Ask before inactivating a case where last assigned user leaves it
- Genes can be manually added to the dynamic gene list directly on the case page
- Dynamic gene panels can optionally be used with clinical filter, instead of default gene panel
- Dynamic gene panels get link out to chanjo-report for coverage report
- Load all clinvar variants with clinvar Pathogenic, Likely Pathogenic and Conflicting pathogenic
- Show transcripts with exon numbers for structural variants
- Case sort order can now be toggled between ascending and descending.
- Variants can be marked as partial causative if phenotype is available for case.
- Show a frequency tooltip hover for SV-variants.
- Added support for LDAP login system
- Search snv and structural variants by chromosomal coordinates
- Structural variants can be marked as partial causative if phenotype is available for case.
- Show normal and pathologic limits for STRs in the STR variants view.
- Institute level persistent variant filter settings that can be retrieved and used.
- export causative variants to Excel
- Add support for ROH, WIG and chromosome PNGs in case-view

### Fixed
- Fixed missing import for variants with comments
- Instructions on how to build docs
- Keep sanger order + verification when updating/reloading variants
- Fixed and moved broken filter actions (HPO gene panel and reset filter)
- Fixed string conversion to number
- UCSC links for structural variants are now separated per breakpoint (and whole variant where applicable)
- Reintroduced missing coverage report
- Fixed a bug preventing loading samples using the command line
- Better inheritance models customization for genes in gene panels
- STR variant page back to list button now does its one job.
- Allows to setup scout without a omim api key
- Fixed error causing "favicon not found" flash messages
- Removed flask --version from base cli
- Request rerun no longer changes case status. Active or archived cases inactivate on upload.
- Fixed missing tooltip on the cancer variants page
- Fixed weird Rank cell in variants page
- Next and first buttons order swap
- Added pagination (and POST capability) to cancer variants.
- Improves loading speed for variant page
- Problem with updating variant rank when no variants
- Improved Clinvar submission form
- General report crashing when dismissed variant has no valid dismiss code
- Also show collaborative case variants on the All variants view.
- Improved phenotype search using dataTables.js on phenotypes page
- Search and delete users with `email` instead of `_id`
- Fixed css styles so that multiselect options will all fit one column


## [4.7.3]

### Added
- RankScore can be used with VCFs for vcf_cancer files

### Fixed
- Fix issue with STR view next page button not doing its one job.

### Deleted
- Removed pileup as a bam viewing option. This is replaced by IGV


## [4.7.2]

### Added
- Show earlier ACMG classification in the variant list

### Fixed
- Fixed igv search not working due to igv.js dist 2.2.17
- Fixed searches for cases with a gene with variants pinned or marked causative.
- Load variant pages faster after fixing other causatives query
- Fixed mitochondrial report bug for variants without genes

## [4.7.1]

### Added

### Fixed
- Fixed bug on genes page


## [4.7.0]

### Added
- Export genes and gene panels in build GRCh38
- Search for cases with variants pinned or marked causative in a given gene.
- Search for cases phenotypically similar to a case also from WUI.
- Case variant searches can be limited to similar cases, matching HPO-terms,
  phenogroups and cohorts.
- De-archive reruns and flag them as 'inactive' if archived
- Sort cases by analysis_date, track or status
- Display cases in the following order: prioritized, active, inactive, archived, solved
- Assign case to user when user activates it or asks for rerun
- Case becomes inactive when it has no assignees
- Fetch refseq version from entrez and use it in clinvar form
- Load and export of exons for all genes, independent on refseq
- Documentation for loading/updating exons
- Showing SV variant annotations: SV cgh frequencies, gnomad-SV, local SV frequencies
- Showing transcripts mapping score in segmental duplications
- Handle requests to Ensembl Rest API
- Handle requests to Ensembl Rest Biomart
- STR variants view now displays GT and IGV link.
- Description field for gene panels
- Export exons in build 37 and 38 using the command line

### Fixed
- Fixes of and induced by build tests
- Fixed bug affecting variant observations in other cases
- Fixed a bug that showed wrong gene coverage in general panel PDF export
- MT report only shows variants occurring in the specific individual of the excel sheet
- Disable SSL certifcate verification in requests to chanjo
- Updates how intervaltree and pymongo is used to void deprecated functions
- Increased size of IGV sample tracks
- Optimized tests


## [4.6.1]

### Added

### Fixed
- Missing 'father' and 'mother' keys when parsing single individual cases


## [4.6.0]

### Added
- Description of Scout branching model in CONTRIBUTING doc
- Causatives in alphabetical order, display ACMG classification and filter by gene.
- Added 'external' to the list of analysis type options
- Adds functionality to display "Tissue type". Passed via load config.
- Update to IGV 2.

### Fixed
- Fixed alignment visualization and vcf2cytosure availability for demo case samples
- Fixed 3 bugs affecting SV pages visualization
- Reintroduced the --version cli option
- Fixed variants query by panel (hpo panel + gene panel).
- Downloaded MT report contains excel files with individuals' display name
- Refactored code in parsing of config files.


## [4.5.1]

### Added

### Fixed
- update requirement to use PyYaml version >= 5.1
- Safer code when loading config params in cli base


## [4.5.0]

### Added
- Search for similar cases from scout view CLI
- Scout cli is now invoked from the app object and works under the app context

### Fixed
- PyYaml dependency fixed to use version >= 5.1


## [4.4.1]

### Added
- Display SV rank model version when available

### Fixed
- Fixed upload of delivery report via API


## [4.4.0]

### Added
- Displaying more info on the Causatives page and hiding those not causative at the case level
- Add a comment text field to Sanger order request form, allowing a message to be included in the email
- MatchMaker Exchange integration
- List cases with empty synopsis, missing HPO terms and phenotype groups.
- Search for cases with open research list, or a given case status (active, inactive, archived)

### Fixed
- Variant query builder split into several functions
- Fixed delivery report load bug


## [4.3.3]

### Added
- Different individual table for cancer cases

### Fixed
- Dashboard collects validated variants from verification events instead of using 'sanger' field
- Cases shared with collaborators are visible again in cases page
- Force users to select a real institute to share cases with (actionbar select fix)


## [4.3.2]

### Added
- Dashboard data can be filtered using filters available in cases page
- Causatives for each institute are displayed on a dedicated page
- SNVs and and SVs are searchable across cases by gene and rank score
- A more complete report with validated variants is downloadable from dashboard

### Fixed
- Clinsig filter is fixed so clinsig numerical values are returned
- Split multi clinsig string values in different elements of clinsig array
- Regex to search in multi clinsig string values or multi revstat string values
- It works to upload vcf files with no variants now
- Combined Pileup and IGV alignments for SVs having variant start and stop on the same chromosome


## [4.3.1]

### Added
- Show calls from all callers even if call is not available
- Instructions to install cairo and pango libs from WeasyPrint page
- Display cases with number of variants from CLI
- Only display cases with number of variants above certain treshold. (Also CLI)
- Export of verified variants by CLI or from the dashboard
- Extend case level queries with default panels, cohorts and phenotype groups.
- Slice dashboard statistics display using case level queries
- Add a view where all variants for an institute can be searched across cases, filtering on gene and rank score. Allows searching research variants for cases that have research open.

### Fixed
- Fixed code to extract variant conservation (gerp, phyloP, phastCons)
- Visualization of PDF-exported gene panels
- Reintroduced the exon/intron number in variant verification email
- Sex and affected status is correctly displayed on general report
- Force number validation in SV filter by size
- Display ensembl transcripts when no refseq exists


## [4.3.0]

### Added
- Mosaicism tag on variants
- Show and filter on SweGen frequency for SVs
- Show annotations for STR variants
- Show all transcripts in verification email
- Added mitochondrial export
- Adds alternative to search for SVs shorter that the given length
- Look for 'bcftools' in the `set` field of VCFs
- Display digenic inheritance from OMIM
- Displays what refseq transcript that is primary in hgnc

### Fixed

- Archived panels displays the correct date (not retroactive change)
- Fixed problem with waiting times in gene panel exports
- Clinvar fiter not working with human readable clinsig values

## [4.2.2]

### Fixed
- Fixed gene panel create/modify from CSV file utf-8 decoding error
- Updating genes in gene panels now supports edit comments and entry version
- Gene panel export timeout error

## [4.2.1]

### Fixed
- Re-introduced gene name(s) in verification email subject
- Better PDF rendering for excluded variants in report
- Problem to access old case when `is_default` did not exist on a panel


## [4.2.0]

### Added
- New index on variant_id for events
- Display overlapping compounds on variants view

### Fixed
- Fixed broken clinical filter


## [4.1.4]

### Added
- Download of filtered SVs

### Fixed
- Fixed broken download of filtered variants
- Fixed visualization issue in gene panel PDF export
- Fixed bug when updating gene names in variant controller


## [4.1.3]

### Fixed
- Displays all primary transcripts


## [4.1.2]

### Added
- Option add/replace when updating a panel via CSV file
- More flexible versioning of the gene panels
- Printing coverage report on the bottom of the pdf case report
- Variant verification option for SVs
- Logs uri without pwd when connecting
- Disease-causing transcripts in case report
- Thicker lines in case report
- Supports HPO search for cases, both terms or if described in synopsis
- Adds sanger information to dashboard

### Fixed
- Use db name instead of **auth** as default for authentication
- Fixes so that reports can be generated even with many variants
- Fixed sanger validation popup to show individual variants queried by user and institute.
- Fixed problem with setting up scout
- Fixes problem when exac file is not available through broad ftp
- Fetch transcripts for correct build in `adapter.hgnc_gene`

## [4.1.1]
- Fix problem with institute authentication flash message in utils
- Fix problem with comments
- Fix problem with ensembl link


## [4.1.0]

### Added
- OMIM phenotypes to case report
- Command to download all panel app gene panels `scout load panel --panel-app`
- Links to genenames.org and omim on gene page
- Popup on gene at variants page with gene information
- reset sanger status to "Not validated" for pinned variants
- highlight cases with variants to be evaluated by Sanger on the cases page
- option to point to local reference files to the genome viewer pileup.js. Documented in `docs.admin-guide.server`
- option to export single variants in `scout export variants`
- option to load a multiqc report together with a case(add line in load config)
- added a view for searching HPO terms. It is accessed from the top left corner menu
- Updates the variants view for cancer variants. Adds a small cancer specific filter for known variants
- Adds hgvs information on cancer variants page
- Adds option to update phenotype groups from CLI

### Fixed
- Improved Clinvar to submit variants from different cases. Fixed HPO terms in casedata according to feedback
- Fixed broken link to case page from Sanger modal in cases view
- Now only cases with non empty lists of causative variants are returned in `adapter.case(has_causatives=True)`
- Can handle Tumor only samples
- Long lists of HGNC symbols are now possible. This was previously difficult with manual, uploaded or by HPO search when changing filter settings due to GET request limitations. Relevant pages now use POST requests. Adds the dynamic HPO panel as a selection on the gene panel dropdown.
- Variant filter defaults to default panels also on SV and Cancer variants pages.

## [4.0.0]

### WARNING ###

This is a major version update and will require that the backend of pre releases is updated.
Run commands:

```
$scout update genes
$scout update hpo
```

- Created a Clinvar submission tool, to speed up Clinvar submission of SNVs and SVs
- Added an analysis report page (html and PDF format) containing phenotype, gene panels and variants that are relevant to solve a case.

### Fixed
- Optimized evaluated variants to speed up creation of case report
- Moved igv and pileup viewer under a common folder
- Fixed MT alignment view pileup.js
- Fixed coordinates for SVs with start chromosome different from end chromosome
- Global comments shown across cases and institutes. Case-specific variant comments are shown only for that specific case.
- Links to clinvar submitted variants at the cases level
- Adapts clinvar parsing to new format
- Fixed problem in `scout update user` when the user object had no roles
- Makes pileup.js use online genome resources when viewing alignments. Now any instance of Scout can make use of this functionality.
- Fix ensembl link for structural variants
- Works even when cases does not have `'madeline_info'`
- Parses Polyphen in correct way again
- Fix problem with parsing gnomad from VEP

### Added
- Added a PDF export function for gene panels
- Added a "Filter and export" button to export custom-filtered SNVs to CSV file
- Dismiss SVs
- Added IGV alignments viewer
- Read delivery report path from case config or CLI command
- Filter for spidex scores
- All HPO terms are now added and fetched from the correct source (https://github.com/obophenotype/human-phenotype-ontology/blob/master/hp.obo)
- New command `scout update hpo`
- New command `scout update genes` will fetch all the latest information about genes and update them
- Load **all** variants found on chromosome **MT**
- Adds choice in cases overview do show as many cases as user like

### Removed
- pileup.min.js and pileup css are imported from a remote web location now
- All source files for HPO information, this is instead fetched directly from source
- All source files for gene information, this is instead fetched directly from source

## [3.0.0]
### Fixed
- hide pedigree panel unless it exists

## [1.5.1] - 2016-07-27
### Fixed
- look for both ".bam.bai" and ".bai" extensions

## [1.4.0] - 2016-03-22
### Added
- support for local frequency through loqusdb
- bunch of other stuff

## [1.3.0] - 2016-02-19
### Fixed
- Update query-phenomizer and add username/password

### Changed
- Update the way a case is checked for rerun-status

### Added
- Add new button to mark a case as "checked"
- Link to clinical variants _without_ 1000G annotation

## [1.2.2] - 2016-02-18
### Fixed
- avoid filtering out variants lacking ExAC and 1000G annotations

## [1.1.3] - 2015-10-01
### Fixed
- persist (clinical) filter when clicking load more
- fix #154 by robustly setting clinical filter func. terms

## [1.1.2] - 2015-09-07
### Fixed
- avoid replacing coverage report with none
- update SO terms, refactored

## [1.1.1] - 2015-08-20
### Fixed
- fetch case based on collaborator status (not owner)

## [1.1.0] - 2015-05-29
### Added
- link(s) to SNPedia based on RS-numbers
- new Jinja filter to "humanize" decimal numbers
- show gene panels in variant view
- new Jinja filter for decoding URL encoding
- add indicator to variants in list that have comments
- add variant number threshold and rank score threshold to load function
- add event methods to mongo adapter
- add tests for models
- show badge "old" if comment was written for a previous analysis

### Changed
- show cDNA change in transcript summary unless variant is exonic
- moved compounds table further up the page
- show dates for case uploads in ISO format
- moved variant comments higher up on page
- updated documentation for pages
- read in coverage report as blob in database and serve directly
- change ``OmimPhenotype`` to ``PhenotypeTerm``
- reorganize models sub-package
- move events (and comments) to separate collection
- only display prev/next links for the research list
- include variant type in breadcrumbs e.g. "Clinical variants"

### Removed
- drop dependency on moment.js

### Fixed
- show the same level of detail for all frequencies on all pages
- properly decode URL encoded symbols in amino acid/cDNA change strings
- fixed issue with wipe permissions in MongoDB
- include default gene lists in "variants" link in breadcrumbs

## [1.0.2] - 2015-05-20
### Changed
- update case fetching function

### Fixed
- handle multiple cases with same id

## [1.0.1] - 2015-04-28
### Fixed
- Fix building URL parameters in cases list Vue component

## [1.0.0] - 2015-04-12
Codename: Sara Lund

![Release 1.0](artwork/releases/release-1-0.jpg)

### Added
- Add email logging for unexpected errors
- New command line tool for deleting case

### Changed
- Much improved logging overall
- Updated documentation/usage guide
- Removed non-working IGV link

### Fixed
- Show sample display name in GT call
- Various small bug fixes
- Make it easier to hover over popups

## [0.0.2-rc1] - 2015-03-04
### Added
- add protein table for each variant
- add many more external links
- add coverage reports as PDFs

### Changed
- incorporate user feedback updates
- big refactor of load scripts

## [0.0.2-rc2] - 2015-03-04
### Changes
- add gene table with gene description
- reorganize inheritance models box

### Fixed
- avoid overwriting gene list on "research" load
- fix various bugs in external links

## [0.0.2-rc3] - 2015-03-05
### Added
- Activity log feed to variant view
- Adds protein change strings to ODM and Sanger email

### Changed
- Extract activity log component to macro

### Fixes
- Make Ensembl transcript links use archive website<|MERGE_RESOLUTION|>--- conflicted
+++ resolved
@@ -6,18 +6,12 @@
 
 ## [unreleased]
 ### Added
-<<<<<<< HEAD
+- Added `UMLS` as an option of `Condition ID type` in ClinVar Variant downloaded files
 - Pre-Validate refseq:HGVS items using VariantValidator in ClinVar submission form
-
-
-## [unreleased]
-=======
-- Added `UMLS` as an option of `Condition ID type` in ClinVar Variant downloaded files
 ### Fixed
 - Missing value for `Condition ID type` in ClinVar Variant downloaded files
 
 ## [4.61]
->>>>>>> 0f579f54
 ### Added
 - Filter case list by cases with variants in ClinVar submission
 - Filter case list by cases containing RNA-seq data - gene_fusion_reports and sample-level tracks (splice junctions and RNA coverage)
