# Change Log
All notable changes to this project will be documented in this file.
This project adheres to [Semantic Versioning](http://semver.org/).

About changelog [here](https://keepachangelog.com/en/1.0.0/)

<<<<<<< HEAD

## []
=======
## [4.56]
>>>>>>> 072b943a
### Added
- Test for PanelApp panels loading
- `panel-umi` tag option when loading cancer analyses
- Institute settings allow saving multiple loqusdb instances for one institute
- Display stats from multiple instances of loqusdb on variant page
### Changed
- Black text to make comments more visible in dark mode
- Loading PanelApp panels replaces pre-existing panels with same version
- Removed sidebar from Causatives page - navigation is available on the top bar for now
### Fixed
- Remove a:visited css style from all buttons
- Update of HPO terms via command line
- Background color of `MIXED` and `PANEL-UMI` sequencing types on cases page
- Fixed regex error when searching for cases with query ending with `\ `
- Gene symbols on Causatives page lighter in dark mode
- SpliceAI tooltip of multigene variants

## [4.55]
### Changed
- Represent different tumor samples as vials in cases page
- Option to force-update the OMIM panel
### Fixed
- Low tumor purity badge alignment in cancer samples table on cancer case view
- VariantS comment popovers reactivate on hover
- Updating database genes in build 37
- ACMG classification summary hidden by sticky navbar
- Logo backgrounds fixed to white on welcome page
- Visited links turn purple again
- Style of link buttons and dropdown menus
- Update KUH and GMS logos
- Link color for Managed variants

## [4.54]
### Added
- Dark mode, using browser/OS media preference
- Allow marking case as solved without defining causative variants
- Admin users can create missing beacon datasets from the institute's settings page
- GenCC links on gene and variant pages
- Deprecation warnings when launching the app using a .yaml config file or loading cases using .ped files
### Changed
- Improved HTML syntax in case report template
- Modified message displayed when variant rank stats could not be calculated
- Expanded instructions on how to test on CG development server (cg-vm1)
- Added more somatic variant callers (Balsamic v9 SNV, develop SV)
### Fixed
- Remove load demo case command from docker-compose.yml
- Text elements being split across pages in PDF reports
- Made login password field of type `password` in LDAP login form
- Gene panels HTML select in institute's settings page
- Bootstrap upgraded to version 5
- Fix some Sourcery and SonarCloud suggestions
- Escape special characters in case search on institute and dashboard pages
- Broken case PDF reports when no Madeline pedigree image can be created
- Removed text-white links style that were invisible in new pages style
- Variants pagination after pressing "Filter variants" or "Clinical filter"
- Layout of buttons Matchmaker submission panel (case page)
- Removing cases from Matchmaker (simplified code and fixed functionality)
- Reintroduce check for missing alignment files purged from server

## [4.53]
### Added
### Changed
- Point Alamut API key docs link to new API version
- Parse dbSNP id from ID only if it says "rs", else use VEP CSQ fields
- Removed MarkupSafe from the dependencies
### Fixed
- Reintroduced loading of SVs for demo case 643595
- Successful parse of FOUND_IN should avoid GATK caller default
- All vulnerabilities flagged by SonarCloud

## [4.52]
### Added
- Demo cancer case gets loaded together with demo RD case in demo instance
- Parse REVEL_score alongside REVEL_rankscore from csq field and display it on SNV variant page
- Rank score results now show the ranking range
- cDNA and protein changes displayed on institute causatives pages
- Optional SESSION_TIMEOUT_MINUTES configuration in app config files
- Script to convert old OMIM case format (list of integers) to new format (list of dictionaries)
- Additional check for user logged in status before serving alignment files
- Download .cgh files from cancer samples table on cancer case page
- Number of documents and date of last update on genes page
### Changed
- Verify user before redirecting to IGV alignments and sashimi plots
- Build case IGV tracks starting from case and variant objects instead of passing all params in a form
- Unfreeze Werkzeug lib since Flask_login v.0.6 with bugfix has been released
- Sort gene panels by name (panelS and variant page)
- Removed unused `server.blueprints.alignviewers.unindexed_remote_static` endpoint
- User sessions to check files served by `server.blueprints.alignviewers.remote_static` endpoint
- Moved Beacon-related functions to a dedicated app extension
- Audit Filter now also loads filter displaying the variants for it
### Fixed
- Handle `attachment_filename` parameter renamed to `download_name` when Flask 2.2 will be released
- Removed cursor timeout param in cases find adapter function to avoid many code warnings
- Removed stream argument deprecation warning in tests
- Handle `no intervals found` warning in load_region test
- Beacon remove variants
- Protect remote_cors function in alignviewers view from Server-Side Request Forgery (SSRF)
- Check creation date of last document in gene collection to display when genes collection was updated last

## [4.51]
### Added
- Config file containing codecov settings for pull requests
- Add an IGV.js direct link button from case page
- Security policy file
- Hide/shade compound variants based on rank score on variantS from filter
- Chromograph legend documentation direct link
### Changed
- Updated deprecated Codecov GitHub action to v.2
- Simplified code of scout/adapter/mongo/variant
- Update IGV.js to v2.11.2
- Show summary number of variant gene panels on general report if more than 3
### Fixed
- Marrvel link for variants in genome build 38 (using liftover to build 37)
- Remove flags from codecov config file
- Fixed filter bug with high negative SPIDEX scores
- Renamed IARC TP53 button to to `TP53 Database`, modified also link since IARC has been moved to the US NCI: `https://tp53.isb-cgc.org/`
- Parsing new format of OMIM case info when exporting patients to Matchmaker
- Remove flask-debugtoolbar lib dependency that is using deprecated code and causes app to crash after new release of Jinja2 (3.1)
- Variant page crashing for cases with old OMIM terms structure (a list of integers instead of dictionary)
- Variant page crashing when creating MARRVEL link for cases with no genome build
- SpliceAI documentation link
- Fix deprecated `safe_str_cmp` import from `werkzeug.security` by freezing Werkzeug lib to v2.0 until Flask_login v.0.6 with bugfix is released
- List gene names densely in general report for SVs that contain more than 3 genes
- Show transcript ids on refseq genes on hg19 in IGV.js, using refgene source
- Display correct number of genes in general report for SVs that contain more than 32 genes
- Broken Google login after new major release of `lepture/authlib`
- Fix frequency and callers display on case general report

## [4.50.1]
### Fixed
- Show matching causative STR_repid for legacy str variants (pre Stranger hgnc_id)

## [4.50]
### Added
- Individual-specific OMIM terms
- OMIM disease descriptions in ClinVar submission form
- Add a toggle for melter rerun monitoring of cases
- Add a config option to show the rerun monitoring toggle
- Add a cli option to export cases with rerun monitoring enabled
- Add a link to STRipy for STR variants; shallow for ARX and HOXA13
- Hide by default variants only present in unaffected individuals in variants filters
- OMIM terms in general case report
- Individual-level info on OMIM and HPO terms in general case report
- PanelApp gene link among the external links on variant page
- Dashboard case filters fields help
- Filter cases by OMIM terms in cases and dashboard pages
### Fixed
- A malformed panel id request would crash with exception: now gives user warning flash with redirect
- Link to HPO resource file hosted on `http://purl.obolibrary.org`
- Gene search form when gene exists only in build 38
- Fixed odd redirect error and poor error message on missing column for gene panel csv upload
- Typo in parse variant transcripts function
- Modified keys name used to parse local observations (archived) frequencies to reflect change in MIP keys naming
- Better error handling for partly broken/timed out chanjo reports
- Broken javascript code when case Chromograph data is malformed
- Broader space for case synopsis in general report
- Show partial causatives on causatives and matching causatives panels
- Partial causative assignment in cases with no OMIM or HPO terms
- Partial causative OMIM select options in variant page
### Changed
- Slightly smaller and improved layout of content in case PDF report
- Relabel more cancer variant pages somatic for navigation
- Unify caseS nav links
- Removed unused `add_compounds` param from variant controllers function
- Changed default hg19 genome for IGV.js to legacy hg19_1kg_decoy to fix a few problematic loci
- Reduce code complexity (parse/ensembl.py)
- Silence certain fields in ClinVar export if prioritised ones exist (chrom-start-end if hgvs exist)
- Made phenotype non-mandatory when marking a variant as partial causative
- Only one phenotype condition type (OMIM or HPO) per variant is used in ClinVar submissions
- ClinVar submission variant condition prefers OMIM over HPO if available
- Use lighter version of gene objects in Omim MongoDB adapter, panels controllers, panels views and institute controllers
- Gene-variants table size is now adaptive
- Remove unused file upload on gene-variants page

## [4.49]
### Fixed
- Pydantic model types for genome_build, madeline_info, peddy_ped_check and peddy_sex_check, rank_model_version and sv_rank_model_version
- Replace `MatchMaker` with `Matchmaker` in all places visible by a user
- Save diagnosis labels along with OMIM terms in Matchmaker Exchange submission objects
- `libegl-mesa0_21.0.3-0ubuntu0.3~20.04.5_amd64.deb` lib not found by GitHub actions Docker build
- Remove unused `chromograph_image_files` and `chromograph_prefixes` keys saved when creating or updating an RD case
- Search managed variants by description and with ignore case
### Changed
- Introduced page margins on exported PDF reports
- Smaller gene fonts in downloaded HPO genes PDF reports
- Reintroduced gene coverage data in the PDF-exported general report of rare-disease cases
- Check for existence of case report files before creating sidebar links
- Better description of HPO and OMIM terms for patients submitted to Matchmaker Exchange
- Remove null non-mandatory key/values when updating a case
- Freeze WTForms<3 due to several form input rendering changes

## [4.48.1]
### Fixed
- General case PDF report for recent cases with no pedigree

## [4.48]
### Added
- Option to cancel a request for research variants in case page
### Changed
- Update igv.js to v2.10.5
- Updated example of a case delivery report
- Unfreeze cyvcf2
- Builder images used in Scout Dockerfiles
- Crash report email subject gives host name
- Export general case report to PDF using PDFKit instead of WeasyPrint
- Do not include coverage report in PDF case report since they might have different orientation
- Export cancer cases's "Coverage and QC report" to PDF using PDFKit instead of Weasyprint
- Updated cancer "Coverage and QC report" example
- Keep portrait orientation in PDF delivery report
- Export delivery report to PDF using PDFKit instead of Weasyprint
- PDF export of clinical and research HPO panels using PDFKit instead of Weasyprint
- Export gene panel report to PDF using PDFKit
- Removed WeasyPrint lib dependency

### Fixed
- Reintroduced missing links to Swegen and Beacon and dbSNP in RD variant page, summary section
- Demo delivery report orientation to fit new columns
- Missing delivery report in demo case
- Cast MNVs to SNV for test
- Export verified variants from all institutes when user is admin
- Cancer coverage and QC report not found for demo cancer case
- Pull request template instructions on how to deploy to test server
- PDF Delivery report not showing Swedac logo
- Fix code typos
- Disable codefactor raised by ESLint for javascript functions located on another file
- Loading spinner stuck after downloading a PDF gene panel report
- IGV browser crashing when file system with alignment files is not mounted

## [4.47]
### Added
- Added CADD, GnomAD and genotype calls to variantS export
### Changed
- Pull request template, to illustrate how to deploy pull request branches on cg-vm1 stage server
### Fixed
- Compiled Docker image contains a patched version (v4.9) of chanjo-report

## [4.46.1]
### Fixed
- Downloading of files generated within the app container (MT-report, verified variants, pedigrees, ..)

## [4.46]
### Added
- Created a Dockefile to be used to serve the dockerized app in production
- Modified the code to collect database params specified as env vars
- Created a GitHub action that pushes the Dockerfile-server image to Docker Hub (scout-server-stage) every time a PR is opened
- Created a GitHub action that pushes the Dockerfile-server image to Docker Hub (scout-server) every time a new release is created
- Reassign MatchMaker Exchange submission to another user when a Scout user is deleted
- Expose public API JSON gene panels endpoint, primarily to enable automated rerun checking for updates
- Add utils for dictionary type
- Filter institute cases using multiple HPO terms
- Vulture GitHub action to identify and remove unused variables and imports
### Changed
- Updated the python config file documentation in admin guide
- Case configuration parsing now uses Pydantic for improved typechecking and config handling
- Removed test matrices to speed up automatic testing of PRs
- Switch from Coveralls to Codecov to handle CI test coverage
- Speed-up CI tests by caching installation of libs and splitting tests into randomized groups using pytest-test-groups
- Improved LDAP login documentation
- Use lib flask-ldapconn instead of flask_ldap3_login> to handle ldap authentication
- Updated Managed variant documentation in user guide
- Fix and simplify creating and editing of gene panels
- Simplified gene variants search code
- Increased the height of the genes track in the IGV viewer
### Fixed
- Validate uploaded managed variant file lines, warning the user.
- Exporting validated variants with missing "genes" database key
- No results returned when searching for gene variants using a phenotype term
- Variants filtering by gene symbols file
- Make gene HGNC symbols field mandatory in gene variants page and run search only on form submit
- Make sure collaborator gene variants are still visible, even if HPO filter is used

## [4.45]
### Added
### Changed
- Start Scout also when loqusdbapi is not reachable
- Clearer definition of manual standard and custom inheritance models in gene panels
- Allow searching multiple chromosomes in filters
### Fixed
- Gene panel crashing on edit action

## [4.44]
### Added
### Changed
- Display Gene track beneath each sample track when displaying splice junctions in igv browser
- Check outdated gene symbols and update with aliases for both RD and cancer variantS
### Fixed
- Added query input check and fixed the Genes API endpoint to return a json formatted error when request is malformed
- Typo in ACMG BP6 tooltip

## [4.43.1]
### Added
- Added database index for OMIM disease term genes
### Changed
### Fixed
- Do not drop HPO terms collection when updating HPO terms via the command line
- Do not drop disease (OMIM) terms collection when updating diseases via the command line

## [4.43]
### Added
- Specify which collection(s) update/build indexes for
### Fixed
- Do not drop genes and transcripts collections when updating genes via the command line

## [4.42.1]
### Added
### Changed
### Fixed
- Freeze PyMongo lib to version<4.0 to keep supporting previous MongoDB versions
- Speed up gene panels creation and update by collecting only light gene info from database
- Avoid case page crash on Phenomizer queries timeout

## [4.42]
### Added
- Choose custom pinned variants to submit to MatchMaker Exchange
- Submit structural variant as genes to the MatchMaker Exchange
- Added function for maintainers and admins to remove gene panels
- Admins can restore deleted gene panels
- A development docker-compose file illustrating the scout/chanjo-report integration
- Show AD on variants view for cancer SV (tumor and normal)
- Cancer SV variants filter AD, AF (tumor and normal)
- Hiding the variants score column also from cancer SVs, as for the SNVs
### Changed
- Enforce same case _id and display_name when updating a case
- Enforce same individual ids, display names and affected status when updating a case
- Improved documentation for connecting to loqusdb instances (including loqusdbapi)
- Display and download HPO gene panels' gene symbols in italics
- A faster-built and lighter Docker image
- Reduce complexity of `panels` endpoint moving some code to the panels controllers
- Update requirements to use flask-ldap3-login>=0.9.17 instead of freezing WTForm
### Fixed
- Use of deprecated TextField after the upgrade of WTF to v3.0
- Freeze to WTForms to version < 3
- Remove the extra files (bed files and madeline.svg) introduced by mistake
- Cli command loading demo data in docker-compose when case custom images exist and is None
- Increased MongoDB connection serverSelectionTimeoutMS parameter to 30K (default value according to MongoDB documentation)
- Better differentiate old obs counts 0 vs N/A
- Broken cancer variants page when default gene panel was deleted
- Typo in tx_overview function in variant controllers file
- Fixed loqusdbapi SV search URL
- SV variants filtering using Decipher criterion
- Removing old gene panels that don't contain the `maintainer` key.

## [4.41.1]
### Fixed
- General reports crash for variant annotations with same variant on other cases

## [4.41]
### Added
- Extended the instructions for running the Scout Docker image (web app and cli).
- Enabled inclusion of custom images to STR variant view
### Fixed
- General case report sorting comments for variants with None genetic models
- Do not crash but redirect to variants page with error when a variant is not found for a case
- UCSC links coordinates for SV variants with start chromosome different than end chromosome
- Human readable variants name in case page for variants having start chromosome different from end chromosome
- Avoid always loading all transcripts when checking gene symbol: introduce gene captions
- Slow queries for evaluated variants on e.g. case page - use events instead
### Changed
- Rearrange variant page again, moving severity predictions down.
- More reactive layout width steps on variant page

## [4.40.1]
### Added
### Fixed
- Variants dismissed with inconsistent inheritance pattern can again be shown in general case report
- General report page for variants with genes=None
- General report crashing when variants have no panels
- Added other missing keys to case and variant dictionaries passed to general report
### Changed

## [4.40]
### Added
- A .cff citation file
- Phenotype search API endpoint
- Added pagination to phenotype API
- Extend case search to include internal MongoDB id
- Support for connecting to a MongoDB replica set (.py config files)
- Support for connecting to a MongoDB replica set (.yaml config files)
### Fixed
- Command to load the OMIM gene panel (`scout load panel --omim`)
- Unify style of pinned and causative variants' badges on case page
- Removed automatic spaces after punctuation in comments
- Remove the hardcoded number of total individuals from the variant's old observations panel
- Send delete requests to a connected Beacon using the DELETE method
- Layout of the SNV and SV variant page - move frequency up
### Changed
- Stop updating database indexes after loading exons via command line
- Display validation status badge also for not Sanger-sequenced variants
- Moved Frequencies, Severity and Local observations panels up in RD variants page
- Enabled Flask CORS to communicate CORS status to js apps
- Moved the code preparing the transcripts overview to the backend
- Refactored and filtered json data used in general case report
- Changed the database used in docker-compose file to use the official MongoDB v4.4 image
- Modified the Python (3.6, 3.8) and MongoDB (3.2, 4.4, 5.0) versions used in testing matrices (GitHub actions)
- Capitalize case search terms on institute and dashboard pages


## [4.39]
### Added
- COSMIC IDs collected from CSQ field named `COSMIC`
### Fixed
- Link to other causative variants on variant page
- Allow multiple COSMIC links for a cancer variant
- Fix floating text in severity box #2808
- Fixed MitoMap and HmtVar links for hg38 cases
- Do not open new browser tabs when downloading files
- Selectable IGV tracks on variant page
- Missing splice junctions button on variant page
- Refactor variantS representative gene selection, and use it also for cancer variant summary
### Changed
- Improve Javascript performance for displaying Chromograph images
- Make ClinVar classification more evident in cancer variant page

## [4.38]
### Added
- Option to hide Alamut button in the app config file
### Fixed
- Library deprecation warning fixed (insert is deprecated. Use insert_one or insert_many instead)
- Update genes command will not trigger an update of database indices any more
- Missing resources in temporary downloading directory when updating genes using the command line
- Restore previous variant ACMG classification in a scrollable div
- Loading spinner not stopping after downloading PDF case reports and variant list export
- Add extra Alamut links higher up on variant pages
- Improve UX for phenotypes in case page
- Filter and export of STR variants
- Update look of variants page navigation buttons
### Changed

## [4.37]
### Added
- Highlight and show version number for RefSeq MANE transcripts.
- Added integration to a rerunner service for toggling reanalysis with updated pedigree information
- SpliceAI display and parsing from VEP CSQ
- Display matching tiered variants for cancer variants
- Display a loading icon (spinner) until the page loads completely
- Display filter badges in cancer variants list
- Update genes from pre-downloaded file resources
- On login, OS, browser version and screen size are saved anonymously to understand how users are using Scout
- API returning institutes data for a given user: `/api/v1/institutes`
- API returning case data for a given institute: `/api/v1/institutes/<institute_id>/cases`
- Added GMS and Lund university hospital logos to login page
- Made display of Swedac logo configurable
- Support for displaying custom images in case view
- Individual-specific HPO terms
- Optional alamut_key in institute settings for Alamut Plus software
- Case report API endpoint
- Tooltip in case explaining that genes with genome build different than case genome build will not be added to dynamic HPO panel.
- Add DeepVariant as a caller
### Fixed
- Updated IGV to v2.8.5 to solve missing gene labels on some zoom levels
- Demo cancer case config file to load somatic SNVs and SVs only.
- Expand list of refseq trancripts in ClinVar submission form
- Renamed `All SNVs and INDELs` institute sidebar element to `Search SNVs and INDELs` and fixed its style.
- Add missing parameters to case load-config documentation
- Allow creating/editing gene panels and dynamic gene panels with genes present in genome build 38
- Bugfix broken Pytests
- Bulk dismissing variants error due to key conversion from string to integer
- Fix typo in index documentation
- Fixed crash in institute settings page if "collaborators" key is not set in database
- Don't stop Scout execution if LoqusDB call fails and print stacktrace to log
- Bug when case contains custom images with value `None`
- Bug introduced when fixing another bug in Scout-LoqusDB interaction
- Loading of OMIM diagnoses in Scout demo instance
- Remove the docker-compose with chanjo integration because it doesn't work yet.
- Fixed standard docker-compose with scout demo data and database
- Clinical variant assessments not present for pinned and causative variants on case page.
- MatchMaker matching one node at the time only
- Remove link from previously tiered variants badge in cancer variants page
- Typo in gene cell on cancer variants page
- Managed variants filter form
### Changed
- Better naming for variants buttons on cancer track (somatic, germline). Also show cancer research button if available.
- Load case with missing panels in config files, but show warning.
- Changing the (Female, Male) symbols to (F/M) letters in individuals_table and case-sma.
- Print stacktrace if case load command fails
- Added sort icon and a pointer to the cursor to all tables with sortable fields
- Moved variant, gene and panel info from the basic pane to summary panel for all variants.
- Renamed `Basics` panel to `Classify` on variant page.
- Revamped `Basics` panel to a panel dedicated to classify variants
- Revamped the summary panel to be more compact.
- Added dedicated template for cancer variants
- Removed Gene models, Gene annotations and Conservation panels for cancer variants
- Reorganized the orders of panels for variant and cancer variant views
- Added dedicated variant quality panel and removed relevant panes
- A more compact case page
- Removed OMIM genes panel
- Make genes panel, pinned variants panel, causative variants panel and ClinVar panel scrollable on case page
- Update to Scilifelab's 2020 logo
- Update Gens URL to support Gens v2.0 format
- Refactor tests for parsing case configurations
- Updated links to HPO downloadable resources
- Managed variants filtering defaults to all variant categories
- Changing the (Kind) drop-down according to (Category) drop-down in Managed variant add variant
- Moved Gens button to individuals table
- Check resource files availability before starting updating OMIM diagnoses
- Fix typo in `SHOW_OBSERVED_VARIANT_ARCHIVE` config param

## [4.36]
### Added
- Parse and save splice junction tracks from case config file
- Tooltip in observations panel, explaining that case variants with no link might be old variants, not uploaded after a case rerun
### Fixed
- Warning on overwriting variants with same position was no longer shown
- Increase the height of the dropdowns to 425px
- More indices for the case table as it grows, specifically for causatives queries
- Splice junction tracks not centered over variant genes
- Total number of research variants count
- Update variants stats in case documents every time new variants are loaded
- Bug in flashing warning messages when filtering variants
### Changed
- Clearer warning messages for genes and gene/gene-panels searches in variants filters

## [4.35]
### Added
- A new index for hgnc_symbol in the hgnc_gene collection
- A Pedigree panel in STR page
- Display Tier I and II variants in case view causatives card for cancer cases
### Fixed
- Send partial file data to igv.js when visualizing sashimi plots with splice junction tracks
- Research variants filtering by gene
- Do not attempt to populate annotations for not loaded pinned/causatives
- Add max-height to all dropdowns in filters
### Changed
- Switch off non-clinical gene warnings when filtering research variants
- Don't display OMIM disease card in case view for cancer cases
- Refactored Individuals and Causative card in case view for cancer cases
- Update and style STR case report

## [4.34]
### Added
- Saved filter lock and unlock
- Filters can optionally be marked audited, logging the filter name, user and date on the case events and general report.
- Added `ClinVar hits` and `Cosmic hits` in cancer SNVs filters
- Added `ClinVar hits` to variants filter (rare disease track)
- Load cancer demo case in docker-compose files (default and demo file)
- Inclusive-language check using [woke](https://github.com/get-woke/woke) github action
- Add link to HmtVar for mitochondrial variants (if VCF is annotated with HmtNote)
- Grey background for dismissed compounds in variants list and variant page
- Pin badge for pinned compounds in variants list and variant page
- Support LoqusDB REST API queries
- Add a docker-compose-matchmaker under scout/containers/development to test matchmaker locally
- Script to investigate consequences of symbol search bug
- Added GATK to list of SV and cancer SV callers
### Fixed
- Make MitoMap link work for hg38 again
- Export Variants feature crashing when one of the variants has no primary transcripts
- Redirect to last visited variantS page when dismissing variants from variants list
- Improved matching of SVs Loqus occurrences in other cases
- Remove padding from the list inside (Matching causatives from other cases) panel
- Pass None to get_app function in CLI base since passing script_info to app factory functions was deprecated in Flask 2.0
- Fixed failing tests due to Flask update to version 2.0
- Speed up user events view
- Causative view sort out of memory error
- Use hgnc_id for gene filter query
- Typo in case controllers displaying an error every time a patient is matched against external MatchMaker nodes
- Do not crash while attempting an update for variant documents that are too big (> 16 MB)
- Old STR causatives (and other variants) may not have HGNC symbols - fix sort lambda
- Check if gene_obj has primary_transcript before trying to access it
- Warn if a gene manually searched is in a clinical panel with an outdated name when filtering variants
- ChrPos split js not needed on STR page yet
### Changed
- Remove parsing of case `genome_version`, since it's not used anywhere downstream
- Introduce deprecation warning for Loqus configs that are not dictionaries
- SV clinical filter no longer filters out sub 100 nt variants
- Count cases in LoqusDB by variant type
- Commit pulse repo badge temporarily set to weekly
- Sort ClinVar submissions objects by ascending "Last evaluated" date
- Refactored the MatchMaker integration as an extension
- Replaced some sensitive words as suggested by woke linter
- Documentation for load-configuration rewritten.
- Add styles to MatchMaker matches table
- More detailed info on the data shared in MatchMaker submission form

## [4.33.1]
### Fixed
- Include markdown for release autodeploy docs
- Use standard inheritance model in ClinVar (https://ftp.ncbi.nlm.nih.gov/pub/GTR/standard_terms/Mode_of_inheritance.txt)
- Fix issue crash with variants that have been unflagged causative not being available in other causatives
### Added
### Changed

## [4.33]
### Fixed
- Command line crashing when updating an individual not found in database
- Dashboard page crashing when filters return no data
- Cancer variants filter by chromosome
- /api/v1/genes now searches for genes in all genome builds by default
- Upgraded igv.js to version 2.8.1 (Fixed Unparsable bed record error)
### Added
- Autodeploy docs on release
- Documentation for updating case individuals tracks
- Filter cases and dashboard stats by analysis track
### Changed
- Changed from deprecated db update method
- Pre-selected fields to run queries with in dashboard page
- Do not filter by any institute when first accessing the dashboard
- Removed OMIM panel in case view for cancer cases
- Display Tier I and II variants in case view causatives panel for cancer cases
- Refactored Individuals and Causative panels in case view for cancer cases

## [4.32.1]
### Fixed
- iSort lint check only
### Changed
- Institute cases page crashing when a case has track:Null
### Added

## [4.32]
### Added
- Load and show MITOMAP associated diseases from VCF (INFO field: MitomapAssociatedDiseases, via HmtNote)
- Show variant allele frequencies for mitochondrial variants (GRCh38 cases)
- Extend "public" json API with diseases (OMIM) and phenotypes (HPO)
- HPO gene list download now has option for clinical and non-clinical genes
- Display gene splice junctions data in sashimi plots
- Update case individuals with splice junctions tracks
- Simple Docker compose for development with local build
- Make Phenomodels subpanels collapsible
- User side documentation of cytogenomics features (Gens, Chromograph, vcf2cytosure, rhocall)
- iSort GitHub Action
- Support LoqusDB REST API queries
### Fixed
- Show other causative once, even if several events point to it
- Filtering variants by mitochondrial chromosome for cases with genome build=38
- HPO gene search button triggers any warnings for clinical / non-existing genes also on first search
- Fixed a bug in variants pages caused by MT variants without alt_frequency
- Tests for CADD score parsing function
- Fixed the look of IGV settings on SNV variant page
- Cases analyzed once shown as `rerun`
- Missing case track on case re-upload
- Fixed severity rank for SO term "regulatory region ablation"
### Changed
- Refactor according to CodeFactor - mostly reuse of duplicated code
- Phenomodels language adjustment
- Open variants in a new window (from variants page)
- Open overlapping and compound variants in a new window (from variant page)
- gnomAD link points to gnomAD v.3 (build GRCh38) for mitochondrial variants.
- Display only number of affected genes for dismissed SVs in general report
- Chromosome build check when populating the variants filter chromosome selection
- Display mitochondrial and rare diseases coverage report in cases with missing 'rare' track

## [4.31.1]
### Added
### Changed
- Remove mitochondrial and coverage report from cancer cases sidebar
### Fixed
- ClinVar page when dbSNP id is None

## [4.31]
### Added
- gnomAD annotation field in admin guide
- Export also dynamic panel genes not associated to an HPO term when downloading the HPO panel
- Primary HGNC transcript info in variant export files
- Show variant quality (QUAL field from vcf) in the variant summary
- Load/update PDF gene fusion reports (clinical and research) generated with Arriba
- Support new MANE annotations from VEP (both MANE Select and MANE Plus Clinical)
- Display on case activity the event of a user resetting all dismissed variants
- Support gnomAD population frequencies for mitochondrial variants
- Anchor links in Casedata ClinVar panels to redirect after renaming individuals
### Fixed
- Replace old docs link www.clinicalgenomics.se/scout with new https://clinical-genomics.github.io/scout
- Page formatting issues whenever case and variant comments contain extremely long strings with no spaces
- Chromograph images can be one column and have scrollbar. Removed legacy code.
- Column labels for ClinVar case submission
- Page crashing looking for LoqusDB observation when variant doesn't exist
- Missing inheritance models and custom inheritance models on newly created gene panels
- Accept only numbers in managed variants filter as position and end coordinates
- SNP id format and links in Variant page, ClinVar submission form and general report
- Case groups tooltip triggered only when mouse is on the panel header
### Changed
- A more compact case groups panel
- Added landscape orientation CSS style to cancer coverage and QC demo report
- Improve user documentation to create and save new gene panels
- Removed option to use space as separator when uploading gene panels
- Separating the columns of standard and custom inheritance models in gene panels
- Improved ClinVar instructions for users using non-English Excel

## [4.30.2]
### Added
### Fixed
- Use VEP RefSeq ID if RefSeq list is empty in RefSeq transcripts overview
- Bug creating variant links for variants with no end_chrom
### Changed

## [4.30.1]
### Added
### Fixed
- Cryptography dependency fixed to use version < 3.4
### Changed

## [4.30]
### Added
- Introduced a `reset dismiss variant` verb
- Button to reset all dismissed variants for a case
- Add black border to Chromograph ideograms
- Show ClinVar annotations on variantS page
- Added integration with GENS, copy number visualization tool
- Added a VUS label to the manual classification variant tags
- Add additional information to SNV verification emails
- Tooltips documenting manual annotations from default panels
- Case groups now show bam files from all cases on align view
### Fixed
- Center initial igv view on variant start with SNV/indels
- Don't set initial igv view to negative coordinates
- Display of GQ for SV and STR
- Parsing of AD and related info for STRs
- LoqusDB field in institute settings accepts only existing Loqus instances
- Fix DECIPHER link to work after DECIPHER migrated to GRCh38
- Removed visibility window param from igv.js genes track
- Updated HPO download URL
- Patch HPO download test correctly
- Reference size on STR hover not needed (also wrong)
- Introduced genome build check (allowed values: 37, 38, "37", "38") on case load
- Improve case searching by assignee full name
- Populating the LoqusDB select in institute settings
### Changed
- Cancer variants table header (pop freq etc)
- Only admin users can modify LoqusDB instance in Institute settings
- Style of case synopsis, variants and case comments
- Switched to igv.js 2.7.5
- Do not choke if case is missing research variants when research requested
- Count cases in LoqusDB by variant type
- Introduce deprecation warning for Loqus configs that are not dictionaries
- Improve create new gene panel form validation
- Make XM- transcripts less visible if they don't overlap with transcript refseq_id in variant page
- Color of gene panels and comments panels on cases and variant pages
- Do not choke if case is missing research variants when reserch requested

## [4.29.1]
### Added
### Fixed
- Always load STR variants regardless of RankScore threshold (hotfix)
### Changed

## [4.29]
### Added
- Added a page about migrating potentially breaking changes to the documentation
- markdown_include in development requirements file
- STR variants filter
- Display source, Z-score, inheritance pattern for STR annotations from Stranger (>0.6.1) if available
- Coverage and quality report to cancer view
### Fixed
- ACMG classification page crashing when trying to visualize a classification that was removed
- Pretty print HGVS on gene variants (URL-decode VEP)
- Broken or missing link in the documentation
- Multiple gene names in ClinVar submission form
- Inheritance model select field in ClinVar submission
- IGV.js >2.7.0 has an issue with the gene track zoom levels - temp freeze at 2.7.0
- Revert CORS-anywhere and introduce a local http proxy for cloud tracks
### Changed

## [4.28]
### Added
- Chromograph integration for displaying PNGs in case-page
- Add VAF to cancer case general report, and remove some of its unused fields
- Variants filter compatible with genome browser location strings
- Support for custom public igv tracks stored on the cloud
- Add tests to increase testing coverage
- Update case variants count after deleting variants
- Update IGV.js to latest (v2.7.4)
- Bypass igv.js CORS check using `https://github.com/Rob--W/cors-anywhere`
- Documentation on default and custom IGV.js tracks (admin docs)
- Lock phenomodels so they're editable by admins only
- Small case group assessment sharing
- Tutorial and files for deploying app on containers (Kubernetes pods)
- Canonical transcript and protein change of canonical transcript in exported variants excel sheet
- Support for Font Awesome version 6
- Submit to Beacon from case page sidebar
- Hide dismissed variants in variants pages and variants export function
- Systemd service files and instruction to deploy Scout using podman
### Fixed
- Bugfix: unused `chromgraph_prefix |tojson` removed
- Freeze coloredlogs temporarily
- Marrvel link
- Don't show TP53 link for silent or synonymous changes
- OMIM gene field accepts any custom number as OMIM gene
- Fix Pytest single quote vs double quote string
- Bug in gene variants search by similar cases and no similar case is found
- Delete unused file `userpanel.py`
- Primary transcripts in variant overview and general report
- Google OAuth2 login setup in README file
- Redirect to 'missing file'-icon if configured Chromograph file is missing
- Javascript error in case page
- Fix compound matching during variant loading for hg38
- Cancer variants view containing variants dismissed with cancer-specific reasons
- Zoom to SV variant length was missing IGV contig select
- Tooltips on case page when case has no default gene panels
### Changed
- Save case variants count in case document and not in sessions
- Style of gene panels multiselect on case page
- Collapse/expand main HPO checkboxes in phenomodel preview
- Replaced GQ (Genotype quality) with VAF (Variant allele frequency) in cancer variants GT table
- Allow loading of cancer cases with no tumor_purity field
- Truncate cDNA and protein changes in case report if longer than 20 characters


## [4.27]
### Added
- Exclude one or more variant categories when running variants delete command
### Fixed
### Changed

## [4.26.1]
### Added
### Fixed
- Links with 1-letter aa codes crash on frameshift etc
### Changed

## [4.26]
### Added
- Extend the delete variants command to print analysis date, track, institute, status and research status
- Delete variants by type of analysis (wgs|wes|panel)
- Links to cBioPortal, MutanTP53, IARC TP53, OncoKB, MyCancerGenome, CIViC
### Fixed
- Deleted variants count
### Changed
- Print output of variants delete command as a tab separated table

## [4.25]
### Added
- Command line function to remove variants from one or all cases
### Fixed
- Parse SMN None calls to None rather than False

## [4.24.1]
### Fixed
- Install requirements.txt via setup file

## [4.24]
### Added
- Institute-level phenotype models with sub-panels containing HPO and OMIM terms
- Runnable Docker demo
- Docker image build and push github action
- Makefile with shortcuts to docker commands
- Parse and save synopsis, phenotype and cohort terms from config files upon case upload
### Fixed
- Update dismissed variant status when variant dismissed key is missing
- Breakpoint two IGV button now shows correct chromosome when different from bp1
- Missing font lib in Docker image causing the PDF report download page to crash
- Sentieon Manta calls lack Somaticscore - load anyway
- ClinVar submissions crashing due to pinned variants that are not loaded
- Point ExAC pLI score to new gnomad server address
- Bug uploading cases missing phenotype terms in config file
- STRs loaded but not shown on browser page
- Bug when using adapter.variant.get_causatives with case_id without causatives
- Problem with fetching "solved" from scout export cases cli
- Better serialising of datetime and bson.ObjectId
- Added `volumes` folder to .gitignore
### Changed
- Make matching causative and managed variants foldable on case page
- Remove calls to PyMongo functions marked as deprecated in backend and frontend(as of version 3.7).
- Improved `scout update individual` command
- Export dynamic phenotypes with ordered gene lists as PDF


## [4.23]
### Added
- Save custom IGV track settings
- Show a flash message with clear info about non-valid genes when gene panel creation fails
- CNV report link in cancer case side navigation
- Return to comment section after editing, deleting or submitting a comment
- Managed variants
- MT vs 14 chromosome mean coverage stats if Scout is connected to Chanjo
### Fixed
- missing `vcf_cancer_sv` and `vcf_cancer_sv_research` to manual.
- Split ClinVar multiple clnsig values (slash-separated) and strip them of underscore for annotations without accession number
- Timeout of `All SNVs and INDELs` page when no valid gene is provided in the search
- Round CADD (MIPv9)
- Missing default panel value
- Invisible other causatives lines when other causatives lack gene symbols
### Changed
- Do not freeze mkdocs-material to version 4.6.1
- Remove pre-commit dependency

## [4.22]
### Added
- Editable cases comments
- Editable variants comments
### Fixed
- Empty variant activity panel
- STRs variants popover
- Split new ClinVar multiple significance terms for a variant
- Edit the selected comment, not the latest
### Changed
- Updated RELEASE docs.
- Pinned variants card style on the case page
- Merged `scout export exons` and `scout view exons` commands


## [4.21.2]
### Added
### Fixed
- Do not pre-filter research variants by (case-default) gene panels
- Show OMIM disease tooltip reliably
### Changed

## [4.21.1]
### Added
### Fixed
- Small change to Pop Freq column in variants ang gene panels to avoid strange text shrinking on small screens
- Direct use of HPO list for Clinical HPO SNV (and cancer SNV) filtering
- PDF coverage report redirecting to login page
### Changed
- Remove the option to dismiss single variants from all variants pages
- Bulk dismiss SNVs, SVs and cancer SNVs from variants pages

## [4.21]
### Added
- Support to configure LoqusDB per institute
- Highlight causative variants in the variants list
- Add tests. Mostly regarding building internal datatypes.
- Remove leading and trailing whitespaces from panel_name and display_name when panel is created
- Mark MANE transcript in list of transcripts in "Transcript overview" on variant page
- Show default panel name in case sidebar
- Previous buttons for variants pagination
- Adds a gh action that checks that the changelog is updated
- Adds a gh action that deploys new releases automatically to pypi
- Warn users if case default panels are outdated
- Define institute-specific gene panels for filtering in institute settings
- Use institute-specific gene panels in variants filtering
- Show somatic VAF for pinned and causative variants on case page

### Fixed
- Report pages redirect to login instead of crashing when session expires
- Variants filter loading in cancer variants page
- User, Causative and Cases tables not scaling to full page
- Improved docs for an initial production setup
- Compatibility with latest version of Black
- Fixed tests for Click>7
- Clinical filter required an extra click to Filter to return variants
- Restore pagination and shrink badges in the variants page tables
- Removing a user from the command line now inactivates the case only if user is last assignee and case is active
- Bugfix, LoqusDB per institute feature crashed when institute id was empty string
- Bugfix, LoqusDB calls where missing case count
- filter removal and upload for filters deleted from another page/other user
- Visualize outdated gene panels info in a popover instead of a tooltip in case page side panel

### Changed
- Highlight color on normal STRs in the variants table from green to blue
- Display breakpoints coordinates in verification emails only for structural variants


## [4.20]
### Added
- Display number of filtered variants vs number of total variants in variants page
- Search case by HPO terms
- Dismiss variant column in the variants tables
- Black and pre-commit packages to dev requirements

### Fixed
- Bug occurring when rerun is requested twice
- Peddy info fields in the demo config file
- Added load config safety check for multiple alignment files for one individual
- Formatting of cancer variants table
- Missing Score in SV variants table

### Changed
- Updated the documentation on how to create a new software release
- Genome build-aware cytobands coordinates
- Styling update of the Matchmaker card
- Select search type in case search form


## [4.19]

### Added
- Show internal ID for case
- Add internal ID for downloaded CGH files
- Export dynamic HPO gene list from case page
- Remove users as case assignees when their account is deleted
- Keep variants filters panel expanded when filters have been used

### Fixed
- Handle the ProxyFix ModuleNotFoundError when Werkzeug installed version is >1.0
- General report formatting issues whenever case and variant comments contain extremely long strings with no spaces

### Changed
- Created an institute wrapper page that contains list of cases, causatives, SNVs & Indels, user list, shared data and institute settings
- Display case name instead of case ID on clinVar submissions
- Changed icon of sample update in clinVar submissions


## [4.18]

### Added
- Filter cancer variants on cytoband coordinates
- Show dismiss reasons in a badge with hover for clinical variants
- Show an ellipsis if 10 cases or more to display with loqusdb matches
- A new blog post for version 4.17
- Tooltip to better describe Tumor and Normal columns in cancer variants
- Filter cancer SNVs and SVs by chromosome coordinates
- Default export of `Assertion method citation` to clinVar variants submission file
- Button to export up to 500 cancer variants, filtered or not
- Rename samples of a clinVar submission file

### Fixed
- Apply default gene panel on return to cancer variantS from variant view
- Revert to certificate checking when asking for Chanjo reports
- `scout download everything` command failing while downloading HPO terms

### Changed
- Turn tumor and normal allelic fraction to decimal numbers in tumor variants page
- Moved clinVar submissions code to the institutes blueprints
- Changed name of clinVar export files to FILENAME.Variant.csv and FILENAME.CaseData.csv
- Switched Google login libraries from Flask-OAuthlib to Authlib


## [4.17.1]

### Fixed
- Load cytobands for cases with chromosome build not "37" or "38"


## [4.17]

### Added
- COSMIC badge shown in cancer variants
- Default gene-panel in non-cancer structural view in url
- Filter SNVs and SVs by cytoband coordinates
- Filter cancer SNV variants by alt allele frequency in tumor
- Correct genome build in UCSC link from structural variant page



### Fixed
- Bug in clinVar form when variant has no gene
- Bug when sharing cases with the same institute twice
- Page crashing when removing causative variant tag
- Do not default to GATK caller when no caller info is provided for cancer SNVs


## [4.16.1]

### Fixed
- Fix the fix for handling of delivery reports for rerun cases

## [4.16]

### Added
- Adds possibility to add "lims_id" to cases. Currently only stored in database, not shown anywhere
- Adds verification comment box to SVs (previously only available for small variants)
- Scrollable pedigree panel

### Fixed
- Error caused by changes in WTForm (new release 2.3.x)
- Bug in OMIM case page form, causing the page to crash when a string was provided instead of a numerical OMIM id
- Fix Alamut link to work properly on hg38
- Better handling of delivery reports for rerun cases
- Small CodeFactor style issues: matchmaker results counting, a couple of incomplete tests and safer external xml
- Fix an issue with Phenomizer introduced by CodeFactor style changes

### Changed
- Updated the version of igv.js to 2.5.4

## [4.15.1]

### Added
- Display gene names in ClinVar submissions page
- Links to Varsome in variant transcripts table

### Fixed
- Small fixes to ClinVar submission form
- Gene panel page crash when old panel has no maintainers

## [4.15]

### Added
- Clinvar CNVs IGV track
- Gene panels can have maintainers
- Keep variant actions (dismissed, manual rank, mosaic, acmg, comments) upon variant re-upload
- Keep variant actions also on full case re-upload

### Fixed
- Fix the link to Ensembl for SV variants when genome build 38.
- Arrange information in columns on variant page
- Fix so that new cosmic identifier (COSV) is also acceptable #1304
- Fixed COSMIC tag in INFO (outside of CSQ) to be parses as well with `&` splitter.
- COSMIC stub URL changed to https://cancer.sanger.ac.uk/cosmic/search?q= instead.
- Updated to a version of IGV where bigBed tracks are visualized correctly
- Clinvar submission files are named according to the content (variant_data and case_data)
- Always show causatives from other cases in case overview
- Correct disease associations for gene symbol aliases that exist as separate genes
- Re-add "custom annotations" for SV variants
- The override ClinVar P/LP add-in in the Clinical Filter failed for new CSQ strings

### Changed
- Runs all CI checks in github actions

## [4.14.1]

### Fixed
- Error when variant found in loqusdb is not loaded for other case

## [4.14]

### Added
- Use github actions to run tests
- Adds CLI command to update individual alignments path
- Update HPO terms using downloaded definitions files
- Option to use alternative flask config when running `scout serve`
- Requirement to use loqusdb >= 2.5 if integrated

### Fixed
- Do not display Pedigree panel in cancer view
- Do not rely on internet connection and services available when running CI tests
- Variant loading assumes GATK if no caller set given and GATK filter status is seen in FILTER
- Pass genome build param all the way in order to get the right gene mappings for cases with build 38
- Parse correctly variants with zero frequency values
- Continue even if there are problems to create a region vcf
- STR and cancer variant navigation back to variants pages could fail

### Changed
- Improved code that sends requests to the external APIs
- Updates ranges for user ranks to fit todays usage
- Run coveralls on github actions instead of travis
- Run pip checks on github actions instead of coveralls
- For hg38 cases, change gnomAD link to point to version 3.0 (which is hg38 based)
- Show pinned or causative STR variants a bit more human readable

## [4.13.1]

### Added
### Fixed
- Typo that caused not all clinvar conflicting interpretations to be loaded no matter what
- Parse and retrieve clinvar annotations from VEP-annotated (VEP 97+) CSQ VCF field
- Variant clinvar significance shown as `not provided` whenever is `Uncertain significance`
- Phenomizer query crashing when case has no HPO terms assigned
- Fixed a bug affecting `All SNVs and INDELs` page when variants don't have canonical transcript
- Add gene name or id in cancer variant view

### Changed
- Cancer Variant view changed "Variant:Transcript:Exon:HGVS" to "Gene:Transcript:Exon:HGVS"

## [4.13]

### Added
- ClinVar SNVs track in IGV
- Add SMA view with SMN Copy Number data
- Easier to assign OMIM diagnoses from case page
- OMIM terms and specific OMIM term page

### Fixed
- Bug when adding a new gene to a panel
- Restored missing recent delivery reports
- Fixed style and links to other reports in case side panel
- Deleting cases using display_name and institute not deleting its variants
- Fixed bug that caused coordinates filter to override other filters
- Fixed a problem with finding some INS in loqusdb
- Layout on SV page when local observations without cases are present
- Make scout compatible with the new HPO definition files from `http://compbio.charite.de/jenkins/`
- General report visualization error when SNVs display names are very long


### Changed


## [4.12.4]

### Fixed
- Layout on SV page when local observations without cases are present

## [4.12.3]

### Fixed
- Case report when causative or pinned SVs have non null allele frequencies

## [4.12.2]

### Fixed
- SV variant links now take you to the SV variant page again
- Cancer variant view has cleaner table data entries for "N/A" data
- Pinned variant case level display hotfix for cancer and str - more on this later
- Cancer variants show correct alt/ref reads mirroring alt frequency now
- Always load all clinical STR variants even if a region load is attempted - index may be missing
- Same case repetition in variant local observations

## [4.12.1]

### Fixed
- Bug in variant.gene when gene has no HGVS description


## [4.12]

### Added
- Accepts `alignment_path` in load config to pass bam/cram files
- Display all phenotypes on variant page
- Display hgvs coordinates on pinned and causatives
- Clear panel pending changes
- Adds option to setup the database with static files
- Adds cli command to download the resources from CLI that scout needs
- Adds test files for merged somatic SV and CNV; as well as merged SNV, and INDEL part of #1279
- Allows for upload of OMIM-AUTO gene panel from static files without api-key

### Fixed
- Cancer case HPO panel variants link
- Fix so that some drop downs have correct size
- First IGV button in str variants page
- Cancer case activates on SNV variants
- Cases activate when STR variants are viewed
- Always calculate code coverage
- Pinned/Classification/comments in all types of variants pages
- Null values for panel's custom_inheritance_models
- Discrepancy between the manual disease transcripts and those in database in gene-edit page
- ACMG classification not showing for some causatives
- Fix bug which caused IGV.js to use hg19 reference files for hg38 data
- Bug when multiple bam files sources with non-null values are available


### Changed
- Renamed `requests` file to `scout_requests`
- Cancer variant view shows two, instead of four, decimals for allele and normal


## [4.11.1]

### Fixed
- Institute settings page
- Link institute settings to sharing institutes choices

## [4.11.0]

### Added
- Display locus name on STR variant page
- Alternative key `GNOMADAF_popmax` for Gnomad popmax allele frequency
- Automatic suggestions on how to improve the code on Pull Requests
- Parse GERP, phastCons and phyloP annotations from vep annotated CSQ fields
- Avoid flickering comment popovers in variant list
- Parse REVEL score from vep annotated CSQ fields
- Allow users to modify general institute settings
- Optionally format code automatically on commit
- Adds command to backup vital parts `scout export database`
- Parsing and displaying cancer SV variants from Manta annotated VCF files
- Dismiss cancer snv variants with cancer-specific options
- Add IGV.js UPD, RHO and TIDDIT coverage wig tracks.


### Fixed
- Slightly darker page background
- Fixed an issued with parsed conservation values from CSQ
- Clinvar submissions accessible to all users of an institute
- Header toolbar when on Clinvar page now shows institute name correctly
- Case should not always inactivate upon update
- Show dismissed snv cancer variants as grey on the cancer variants page
- Improved style of mappability link and local observations on variant page
- Convert all the GET requests to the igv view to POST request
- Error when updating gene panels using a file containing BOM chars
- Add/replace gene radio button not working in gene panels


## [4.10.1]

### Fixed
- Fixed issue with opening research variants
- Problem with coveralls not called by Travis CI
- Handle Biomart service down in tests


## [4.10.0]

### Added
- Rank score model in causatives page
- Exportable HPO terms from phenotypes page
- AMP guideline tiers for cancer variants
- Adds scroll for the transcript tab
- Added CLI option to query cases on time since case event was added
- Shadow clinical assessments also on research variants display
- Support for CRAM alignment files
- Improved str variants view : sorting by locus, grouped by allele.
- Delivery report PDF export
- New mosaicism tag option
- Add or modify individuals' age or tissue type from case page
- Display GC and allele depth in causatives table.
- Included primary reference transcript in general report
- Included partial causative variants in general report
- Remove dependency of loqusdb by utilising the CLI

### Fixed
- Fixed update OMIM command bug due to change in the header of the genemap2 file
- Removed Mosaic Tag from Cancer variants
- Fixes issue with unaligned table headers that comes with hidden Datatables
- Layout in general report PDF export
- Fixed issue on the case statistics view. The validation bars didn't show up when all institutes were selected. Now they do.
- Fixed missing path import by importing pathlib.Path
- Handle index inconsistencies in the update index functions
- Fixed layout problems


## [4.9.0]

### Added
- Improved MatchMaker pages, including visible patient contacts email address
- New badges for the github repo
- Links to [GENEMANIA](genemania.org)
- Sort gene panel list on case view.
- More automatic tests
- Allow loading of custom annotations in VCF using the SCOUT_CUSTOM info tag.

### Fixed
- Fix error when a gene is added to an empty dynamic gene panel
- Fix crash when attempting to add genes on incorrect format to dynamic gene panel
- Manual rank variant tags could be saved in a "Select a tag"-state, a problem in the variants view.
- Same case evaluations are no longer shown as gray previous evaluations on the variants page
- Stay on research pages, even if reset, next first buttons are pressed..
- Overlapping variants will now be visible on variant page again
- Fix missing classification comments and links in evaluations page
- All prioritized cases are shown on cases page


## [4.8.3]

### Added

### Fixed
- Bug when ordering sanger
- Improved scrolling over long list of genes/transcripts


## [4.8.2]

### Added

### Fixed
- Avoid opening extra tab for coverage report
- Fixed a problem when rank model version was saved as floats and not strings
- Fixed a problem with displaying dismiss variant reasons on the general report
- Disable load and delete filter buttons if there are no saved filters
- Fix problem with missing verifications
- Remove duplicate users and merge their data and activity


## [4.8.1]

### Added

### Fixed
- Prevent login fail for users with id defined by ObjectId and not email
- Prevent the app from crashing with `AttributeError: 'NoneType' object has no attribute 'message'`


## [4.8.0]

### Added
- Updated Scout to use Bootstrap 4.3
- New looks for Scout
- Improved dashboard using Chart.js
- Ask before inactivating a case where last assigned user leaves it
- Genes can be manually added to the dynamic gene list directly on the case page
- Dynamic gene panels can optionally be used with clinical filter, instead of default gene panel
- Dynamic gene panels get link out to chanjo-report for coverage report
- Load all clinvar variants with clinvar Pathogenic, Likely Pathogenic and Conflicting pathogenic
- Show transcripts with exon numbers for structural variants
- Case sort order can now be toggled between ascending and descending.
- Variants can be marked as partial causative if phenotype is available for case.
- Show a frequency tooltip hover for SV-variants.
- Added support for LDAP login system
- Search snv and structural variants by chromosomal coordinates
- Structural variants can be marked as partial causative if phenotype is available for case.
- Show normal and pathologic limits for STRs in the STR variants view.
- Institute level persistent variant filter settings that can be retrieved and used.
- export causative variants to Excel
- Add support for ROH, WIG and chromosome PNGs in case-view

### Fixed
- Fixed missing import for variants with comments
- Instructions on how to build docs
- Keep sanger order + verification when updating/reloading variants
- Fixed and moved broken filter actions (HPO gene panel and reset filter)
- Fixed string conversion to number
- UCSC links for structural variants are now separated per breakpoint (and whole variant where applicable)
- Reintroduced missing coverage report
- Fixed a bug preventing loading samples using the command line
- Better inheritance models customization for genes in gene panels
- STR variant page back to list button now does its one job.
- Allows to setup scout without a omim api key
- Fixed error causing "favicon not found" flash messages
- Removed flask --version from base cli
- Request rerun no longer changes case status. Active or archived cases inactivate on upload.
- Fixed missing tooltip on the cancer variants page
- Fixed weird Rank cell in variants page
- Next and first buttons order swap
- Added pagination (and POST capability) to cancer variants.
- Improves loading speed for variant page
- Problem with updating variant rank when no variants
- Improved Clinvar submission form
- General report crashing when dismissed variant has no valid dismiss code
- Also show collaborative case variants on the All variants view.
- Improved phenotype search using dataTables.js on phenotypes page
- Search and delete users with `email` instead of `_id`
- Fixed css styles so that multiselect options will all fit one column


## [4.7.3]

### Added
- RankScore can be used with VCFs for vcf_cancer files

### Fixed
- Fix issue with STR view next page button not doing its one job.

### Deleted
- Removed pileup as a bam viewing option. This is replaced by IGV


## [4.7.2]

### Added
- Show earlier ACMG classification in the variant list

### Fixed
- Fixed igv search not working due to igv.js dist 2.2.17
- Fixed searches for cases with a gene with variants pinned or marked causative.
- Load variant pages faster after fixing other causatives query
- Fixed mitochondrial report bug for variants without genes

## [4.7.1]

### Added

### Fixed
- Fixed bug on genes page


## [4.7.0]

### Added
- Export genes and gene panels in build GRCh38
- Search for cases with variants pinned or marked causative in a given gene.
- Search for cases phenotypically similar to a case also from WUI.
- Case variant searches can be limited to similar cases, matching HPO-terms,
  phenogroups and cohorts.
- De-archive reruns and flag them as 'inactive' if archived
- Sort cases by analysis_date, track or status
- Display cases in the following order: prioritized, active, inactive, archived, solved
- Assign case to user when user activates it or asks for rerun
- Case becomes inactive when it has no assignees
- Fetch refseq version from entrez and use it in clinvar form
- Load and export of exons for all genes, independent on refseq
- Documentation for loading/updating exons
- Showing SV variant annotations: SV cgh frequencies, gnomad-SV, local SV frequencies
- Showing transcripts mapping score in segmental duplications
- Handle requests to Ensembl Rest API
- Handle requests to Ensembl Rest Biomart
- STR variants view now displays GT and IGV link.
- Description field for gene panels
- Export exons in build 37 and 38 using the command line

### Fixed
- Fixes of and induced by build tests
- Fixed bug affecting variant observations in other cases
- Fixed a bug that showed wrong gene coverage in general panel PDF export
- MT report only shows variants occurring in the specific individual of the excel sheet
- Disable SSL certifcate verification in requests to chanjo
- Updates how intervaltree and pymongo is used to void deprecated functions
- Increased size of IGV sample tracks
- Optimized tests


## [4.6.1]

### Added

### Fixed
- Missing 'father' and 'mother' keys when parsing single individual cases


## [4.6.0]

### Added
- Description of Scout branching model in CONTRIBUTING doc
- Causatives in alphabetical order, display ACMG classification and filter by gene.
- Added 'external' to the list of analysis type options
- Adds functionality to display "Tissue type". Passed via load config.
- Update to IGV 2.

### Fixed
- Fixed alignment visualization and vcf2cytosure availability for demo case samples
- Fixed 3 bugs affecting SV pages visualization
- Reintroduced the --version cli option
- Fixed variants query by panel (hpo panel + gene panel).
- Downloaded MT report contains excel files with individuals' display name
- Refactored code in parsing of config files.


## [4.5.1]

### Added

### Fixed
- update requirement to use PyYaml version >= 5.1
- Safer code when loading config params in cli base


## [4.5.0]

### Added
- Search for similar cases from scout view CLI
- Scout cli is now invoked from the app object and works under the app context

### Fixed
- PyYaml dependency fixed to use version >= 5.1


## [4.4.1]

### Added
- Display SV rank model version when available

### Fixed
- Fixed upload of delivery report via API


## [4.4.0]

### Added
- Displaying more info on the Causatives page and hiding those not causative at the case level
- Add a comment text field to Sanger order request form, allowing a message to be included in the email
- MatchMaker Exchange integration
- List cases with empty synopsis, missing HPO terms and phenotype groups.
- Search for cases with open research list, or a given case status (active, inactive, archived)

### Fixed
- Variant query builder split into several functions
- Fixed delivery report load bug


## [4.3.3]

### Added
- Different individual table for cancer cases

### Fixed
- Dashboard collects validated variants from verification events instead of using 'sanger' field
- Cases shared with collaborators are visible again in cases page
- Force users to select a real institute to share cases with (actionbar select fix)


## [4.3.2]

### Added
- Dashboard data can be filtered using filters available in cases page
- Causatives for each institute are displayed on a dedicated page
- SNVs and and SVs are searchable across cases by gene and rank score
- A more complete report with validated variants is downloadable from dashboard

### Fixed
- Clinsig filter is fixed so clinsig numerical values are returned
- Split multi clinsig string values in different elements of clinsig array
- Regex to search in multi clinsig string values or multi revstat string values
- It works to upload vcf files with no variants now
- Combined Pileup and IGV alignments for SVs having variant start and stop on the same chromosome


## [4.3.1]

### Added
- Show calls from all callers even if call is not available
- Instructions to install cairo and pango libs from WeasyPrint page
- Display cases with number of variants from CLI
- Only display cases with number of variants above certain treshold. (Also CLI)
- Export of verified variants by CLI or from the dashboard
- Extend case level queries with default panels, cohorts and phenotype groups.
- Slice dashboard statistics display using case level queries
- Add a view where all variants for an institute can be searched across cases, filtering on gene and rank score. Allows searching research variants for cases that have research open.

### Fixed
- Fixed code to extract variant conservation (gerp, phyloP, phastCons)
- Visualization of PDF-exported gene panels
- Reintroduced the exon/intron number in variant verification email
- Sex and affected status is correctly displayed on general report
- Force number validation in SV filter by size
- Display ensembl transcripts when no refseq exists


## [4.3.0]

### Added
- Mosaicism tag on variants
- Show and filter on SweGen frequency for SVs
- Show annotations for STR variants
- Show all transcripts in verification email
- Added mitochondrial export
- Adds alternative to search for SVs shorter that the given length
- Look for 'bcftools' in the `set` field of VCFs
- Display digenic inheritance from OMIM
- Displays what refseq transcript that is primary in hgnc

### Fixed

- Archived panels displays the correct date (not retroactive change)
- Fixed problem with waiting times in gene panel exports
- Clinvar fiter not working with human readable clinsig values

## [4.2.2]

### Fixed
- Fixed gene panel create/modify from CSV file utf-8 decoding error
- Updating genes in gene panels now supports edit comments and entry version
- Gene panel export timeout error

## [4.2.1]

### Fixed
- Re-introduced gene name(s) in verification email subject
- Better PDF rendering for excluded variants in report
- Problem to access old case when `is_default` did not exist on a panel


## [4.2.0]

### Added
- New index on variant_id for events
- Display overlapping compounds on variants view

### Fixed
- Fixed broken clinical filter


## [4.1.4]

### Added
- Download of filtered SVs

### Fixed
- Fixed broken download of filtered variants
- Fixed visualization issue in gene panel PDF export
- Fixed bug when updating gene names in variant controller


## [4.1.3]

### Fixed
- Displays all primary transcripts


## [4.1.2]

### Added
- Option add/replace when updating a panel via CSV file
- More flexible versioning of the gene panels
- Printing coverage report on the bottom of the pdf case report
- Variant verification option for SVs
- Logs uri without pwd when connecting
- Disease-causing transcripts in case report
- Thicker lines in case report
- Supports HPO search for cases, both terms or if described in synopsis
- Adds sanger information to dashboard

### Fixed
- Use db name instead of **auth** as default for authentication
- Fixes so that reports can be generated even with many variants
- Fixed sanger validation popup to show individual variants queried by user and institute.
- Fixed problem with setting up scout
- Fixes problem when exac file is not available through broad ftp
- Fetch transcripts for correct build in `adapter.hgnc_gene`

## [4.1.1]
- Fix problem with institute authentication flash message in utils
- Fix problem with comments
- Fix problem with ensembl link


## [4.1.0]

### Added
- OMIM phenotypes to case report
- Command to download all panel app gene panels `scout load panel --panel-app`
- Links to genenames.org and omim on gene page
- Popup on gene at variants page with gene information
- reset sanger status to "Not validated" for pinned variants
- highlight cases with variants to be evaluated by Sanger on the cases page
- option to point to local reference files to the genome viewer pileup.js. Documented in `docs.admin-guide.server`
- option to export single variants in `scout export variants`
- option to load a multiqc report together with a case(add line in load config)
- added a view for searching HPO terms. It is accessed from the top left corner menu
- Updates the variants view for cancer variants. Adds a small cancer specific filter for known variants
- Adds hgvs information on cancer variants page
- Adds option to update phenotype groups from CLI

### Fixed
- Improved Clinvar to submit variants from different cases. Fixed HPO terms in casedata according to feedback
- Fixed broken link to case page from Sanger modal in cases view
- Now only cases with non empty lists of causative variants are returned in `adapter.case(has_causatives=True)`
- Can handle Tumor only samples
- Long lists of HGNC symbols are now possible. This was previously difficult with manual, uploaded or by HPO search when changing filter settings due to GET request limitations. Relevant pages now use POST requests. Adds the dynamic HPO panel as a selection on the gene panel dropdown.
- Variant filter defaults to default panels also on SV and Cancer variants pages.

## [4.0.0]

### WARNING ###

This is a major version update and will require that the backend of pre releases is updated.
Run commands:

```
$scout update genes
$scout update hpo
```

- Created a Clinvar submission tool, to speed up Clinvar submission of SNVs and SVs
- Added an analysis report page (html and PDF format) containing phenotype, gene panels and variants that are relevant to solve a case.

### Fixed
- Optimized evaluated variants to speed up creation of case report
- Moved igv and pileup viewer under a common folder
- Fixed MT alignment view pileup.js
- Fixed coordinates for SVs with start chromosome different from end chromosome
- Global comments shown across cases and institutes. Case-specific variant comments are shown only for that specific case.
- Links to clinvar submitted variants at the cases level
- Adapts clinvar parsing to new format
- Fixed problem in `scout update user` when the user object had no roles
- Makes pileup.js use online genome resources when viewing alignments. Now any instance of Scout can make use of this functionality.
- Fix ensembl link for structural variants
- Works even when cases does not have `'madeline_info'`
- Parses Polyphen in correct way again
- Fix problem with parsing gnomad from VEP

### Added
- Added a PDF export function for gene panels
- Added a "Filter and export" button to export custom-filtered SNVs to CSV file
- Dismiss SVs
- Added IGV alignments viewer
- Read delivery report path from case config or CLI command
- Filter for spidex scores
- All HPO terms are now added and fetched from the correct source (https://github.com/obophenotype/human-phenotype-ontology/blob/master/hp.obo)
- New command `scout update hpo`
- New command `scout update genes` will fetch all the latest information about genes and update them
- Load **all** variants found on chromosome **MT**
- Adds choice in cases overview do show as many cases as user like

### Removed
- pileup.min.js and pileup css are imported from a remote web location now
- All source files for HPO information, this is instead fetched directly from source
- All source files for gene information, this is instead fetched directly from source

## [3.0.0]
### Fixed
- hide pedigree panel unless it exists

## [1.5.1] - 2016-07-27
### Fixed
- look for both ".bam.bai" and ".bai" extensions

## [1.4.0] - 2016-03-22
### Added
- support for local frequency through loqusdb
- bunch of other stuff

## [1.3.0] - 2016-02-19
### Fixed
- Update query-phenomizer and add username/password

### Changed
- Update the way a case is checked for rerun-status

### Added
- Add new button to mark a case as "checked"
- Link to clinical variants _without_ 1000G annotation

## [1.2.2] - 2016-02-18
### Fixed
- avoid filtering out variants lacking ExAC and 1000G annotations

## [1.1.3] - 2015-10-01
### Fixed
- persist (clinical) filter when clicking load more
- fix #154 by robustly setting clinical filter func. terms

## [1.1.2] - 2015-09-07
### Fixed
- avoid replacing coverage report with none
- update SO terms, refactored

## [1.1.1] - 2015-08-20
### Fixed
- fetch case based on collaborator status (not owner)

## [1.1.0] - 2015-05-29
### Added
- link(s) to SNPedia based on RS-numbers
- new Jinja filter to "humanize" decimal numbers
- show gene panels in variant view
- new Jinja filter for decoding URL encoding
- add indicator to variants in list that have comments
- add variant number threshold and rank score threshold to load function
- add event methods to mongo adapter
- add tests for models
- show badge "old" if comment was written for a previous analysis

### Changed
- show cDNA change in transcript summary unless variant is exonic
- moved compounds table further up the page
- show dates for case uploads in ISO format
- moved variant comments higher up on page
- updated documentation for pages
- read in coverage report as blob in database and serve directly
- change ``OmimPhenotype`` to ``PhenotypeTerm``
- reorganize models sub-package
- move events (and comments) to separate collection
- only display prev/next links for the research list
- include variant type in breadcrumbs e.g. "Clinical variants"

### Removed
- drop dependency on moment.js

### Fixed
- show the same level of detail for all frequencies on all pages
- properly decode URL encoded symbols in amino acid/cDNA change strings
- fixed issue with wipe permissions in MongoDB
- include default gene lists in "variants" link in breadcrumbs

## [1.0.2] - 2015-05-20
### Changed
- update case fetching function

### Fixed
- handle multiple cases with same id

## [1.0.1] - 2015-04-28
### Fixed
- Fix building URL parameters in cases list Vue component

## [1.0.0] - 2015-04-12
Codename: Sara Lund

![Release 1.0](artwork/releases/release-1-0.jpg)

### Added
- Add email logging for unexpected errors
- New command line tool for deleting case

### Changed
- Much improved logging overall
- Updated documentation/usage guide
- Removed non-working IGV link

### Fixed
- Show sample display name in GT call
- Various small bug fixes
- Make it easier to hover over popups

## [0.0.2-rc1] - 2015-03-04
### Added
- add protein table for each variant
- add many more external links
- add coverage reports as PDFs

### Changed
- incorporate user feedback updates
- big refactor of load scripts

## [0.0.2-rc2] - 2015-03-04
### Changes
- add gene table with gene description
- reorganize inheritance models box

### Fixed
- avoid overwriting gene list on "research" load
- fix various bugs in external links

## [0.0.2-rc3] - 2015-03-05
### Added
- Activity log feed to variant view
- Adds protein change strings to ODM and Sanger email

### Changed
- Extract activity log component to macro

### Fixes
- Make Ensembl transcript links use archive website<|MERGE_RESOLUTION|>--- conflicted
+++ resolved
@@ -4,17 +4,17 @@
 
 About changelog [here](https://keepachangelog.com/en/1.0.0/)
 
-<<<<<<< HEAD
+
 
 ## []
-=======
+## Added
+- Institute settings allow saving multiple loqusdb instances for one institute
+- Display stats from multiple instances of loqusdb on variant page
+
 ## [4.56]
->>>>>>> 072b943a
 ### Added
 - Test for PanelApp panels loading
 - `panel-umi` tag option when loading cancer analyses
-- Institute settings allow saving multiple loqusdb instances for one institute
-- Display stats from multiple instances of loqusdb on variant page
 ### Changed
 - Black text to make comments more visible in dark mode
 - Loading PanelApp panels replaces pre-existing panels with same version
