# Change Log
All notable changes to this project will be documented in this file.
This project adheres to [Semantic Versioning](http://semver.org/).

About changelog [here](https://keepachangelog.com/en/1.0.0/)


## [unreleased]
### Added
<<<<<<< HEAD
- Export variant type and callers-related info fields when exporting variants from variants pages
=======
- MANE badges on list of variant's Genes/Transcripts/Proteins table, this way also SVs will display MANE annotations
>>>>>>> 5107b994
### Changed
- On genes panel page and gene panel PDF export, it's more evident which genes were newly introduced into the panel
- WTS outlier position copy button
- Update IGV.js to v3.0.9
- Managed variants VCF export more verbose on SVs
- `/api/v1/hpo-terms` returns pymongo OperationFailure errors when provided query string contains problematic characters
- Prioritise caller AF if present
- Expand the submissions information section on the ClinVar submissions page to fully display long text entries
- Jarvik for PP1 added to ACMG modification guidelines
- Increased visibility of variant callers's "Pass" or "Filtered" on SNVs and SV variants pages (both RD and can
### Fixed
- Empty custom_images dicts in case load config do not crash
- Tracks missing alignment files are now properly skipped on generating IGV views
- ClinVar form to accept MedGen phenotypes
- Cancer SV variantS page spinner on variant export
- STRs variants export


## [4.90.1]
### Fixed
- Parsing Matchmaker Exchange's matches dates

## [4.90]
### Added
- Link to chanjo2 MANE coverage overview on case page and panel page
- More SVI recommendation links on the ACMG page
- IGV buttons for SMN CN page
- Warnings on ACMG classifications for potentially conflicting classification pairs
- ACMG Bayesian foundation point scale after Tavtigian for variant heat profile
### Changed
- Variants query backend allows rank_score filtering
- Added script to tabulate causatives clinical filter rank
- Do not display inheritance models associated to ORPHA terms on variant page
- Moved edit and delete buttons close to gene names on gene panel page and other aesthetical fixes
- SNV VariantS page functional annotation and region annotation columns merged
- VariantS pages (not cancer) gene cells show OMIM inheritance pattern badges also without hover
- STR variantS page to show STR inheritance model without hover (fallback to OMIM for non-Stranger annotation)
- VariantS page local observation badges have counts visible also without hover
- On Matchmaker page, show number of matches together with matching attempt date
- Display all custom inheritance models, both standard and non-standard, as gathered from the gene panel information on the variant page
### Fixed
- Make BA1 fully stand-alone to Benign prediction
- Modifying Benign terms to "Moderate" has no effect under Richards. Ignored completely before, will retain unmodified significance now
- Extract all fields correctly when exporting a panel to file from gene panel page
- Custom updates to a gene in a panel
- Gene panel PDF export, including gene links
- Cancer SV, Fusion, MEI and Outlier filters are shown on the Institute Filters overview
- CaseS advanced search limit
- Visibility of Matchmaker Exchange matches on dark mode
- When creating a new gene panel from file, all gene fields are saved, including comments and manual inheritance models
- Downloading on gene names from EBI
- Links to gene panels on variant page, summary panel
- Exporting gene variants when one or more variants' genes are missing HGNC symbol

## [4.89.2]
## Fixed
- If OMIM gene panel gene symbols are not mapping to hgnc_id, allow fallback use of a unique gene alias

## [4.89.1]
### Fixed
- General case report crash when encountering STR variants without `source` tags
- Coloring and SV inheritance patterns on general case report

## [4.89]
### Added
- Button on SMN CN page to search variants within SMN1 and SMN2 genes
- Options for selectively updating OMICS variants (fraser, outrider) on a case
- Log users' activity to file by specifying `USERS_ACTIVITY_LOG_PATH` parameter in app config
- `Mean MT coverage`, `Mean chrom 14 coverage` and `Estimated mtDNA copy number` on MT coverage file from chanjo2 if available
- In ClinVar multistep form, preselect ACMG criteria according to the variant's ACMG classification, if available
- Subject id search from caseS page (supporting multiple sample types e.g.) - adding indexes to speed up caseS queries
- Advanced cases search to narrow down results using more than one search parameter
- Coverage report available for any case with samples containing d4 files, even if case has no associated gene panels
- RNA delivery reports
- Two new LRS SV callers (hificnv, severus)
### Changed
- Documentation for OMICS variants and updating a case
- Include both creation and deletion dates in gene panels pages
- Moved code to collect MT copy number stats for the MT report to the chanjo extension
- On the gene panelS page, show expanded gene panel version list in one column only
- IGV.js WTS loci default to zoom to a region around a variant instead of whole gene
- Refactored logging module
- Case general report no longer shows ORPHA inheritance models. OMIM models are shown colored.
- Chromosome alias tab files used in the igv.js browser, which now contain the alias for chromosome "M"
- Renamed "Comment on clinical significance" to "Comment on classification" in ClinVar multistep form
- Enable Gens CN button also for non-wgs cancer track cases
### Fixed
- Broken heading anchors in the documentation (`admin-guide/login-system.md` and `admin-guide/setup-scout.md` files)
- Avoid open login redirect attacks by always redirecting to cases page upon user login
- Stricter check of ID of gene panels to prevent file downloading vulnerability
- Removed link to the retired SPANR service. SPIDEX scores are still parsed and displayed if available from variant annotation.
- Omics variant view test coverage
- String pattern escape warnings
- Code creating Alamut links for variant genes without canonical_transcript set
- Variant delete button in ClinVar submissions page
- Broken search cases by case similarity
- Missing caller tag for TRGT

## [4.88.1]
### Fixed
- Patch update igv.js to 3.0.5

## [4.88]
### Added
- Added CoLoRSdb frequency to Pop Freq column on variantS page
- Hovertip to gene panel names with associated genes in SV variant view, when variant covers more than one gene
- RNA sample ID can be provided in case load config if different from sample_id
### Fixed
- Broken `scout setup database` command
- Update demo VCF header, adding missing keys found on variants
- Broken upload to Codecov step in Tests & Coverage GitHub action
- Tomte DROP column names have been updated (backwards compatibility preserved for main fields)
- WTS outlierS view to display correct individual IDs for cases with multiple individuals
- WTS outlierS not displayed on WTS outlierS view

## [4.87.1]
### Fixed
- Positioning and alignment of genes cell on variantS page

## [4.87]
### Added
- Option to configure RNA build on case load (default '38')
### Changed
- Tooltip on RNA alignments now shows RNA genome build version
- Updated igv.js to v3.0.4
### Fixed
- Style of "SNVs" and "SVs" buttons on WTS Outliers page
- Chromosome alias files for igv.js
- Genes track displayed also when RNA alignments are present without splice junctions track on igv browser
- Genes track displayed again when splice junction tracks are present

## [4.86.1]
### Fixed
- Loading and updating PanelApp panels, including PanelApp green

## [4.86]
### Added
- Display samples' name (tooltip) and affected status directly on caseS page
- Search SVs across all cases, in given genes
- `CLINVAR_API_URL` param can be specified in app settings to override the URL used to send ClinVar submissions to. Intended for testing.
- Support for loading and storing OMICS data
- Parse DROP Fraser and Outrider TSVs
- Display omics variants - wts outliers (Fraser, Outrider)
- Parse GNOMAD `gnomad_af` and `gnomad_popmax_af` keys from variants annotated with `echtvar`
- Make removed panel optionally visible to non-admin or non maintainers
- Parse CoLoRSdb frequencies annotated in the variant INFO field with the `colorsdb_af` key
- Download -omics variants using the `Filter and export button`
- Clickable COSMIC links on IGV tracks
- Possibility to un-audit previously audited filters
- Reverted table style and removed font awesome style from IGV template
- Case status tags displayed on dashboard case overview
### Changed
- Updated igv.js to v3.0.1
- Alphabetically sort IGV track available for custom selection
- Updated wokeignore to avoid unfixable warning
- Update Chart.js to v4.4.3
- Use tornado library version >= 6.4.1
- Fewer variants in the MEI demo file
- Switch to FontAwesome v.6 instead of using icons v.5 + kit with icons v.6
- Show time (hours and minutes) additionally to date on comments and activity panel
### Fixed
- Only add expected caller keys to variant (FOUND_IN or SVDB_ORIGIN)
- Splice junction merged track height offset in IGV.js
- Splice junction initiation crash with empty variant obj
- Splice junction variant routing for cases with WTS but without outlier data
- Variant links to ExAC, now pointing to gnomAD, since the ExAC browser is no longer available
- Style of HPO terms assigned to a case, now one phenotype per line
- RNA sashimi view rendering should work also if the gene track is user disabled
- Respect IGV tracks chosen by user in variant IGV settings

## [4.85]
### Added
- Load also genes which are missing Ensembl gene ID (72 in both builds), including immunoglobulins and fragile sites
### Changed
- Unfreeze werkzeug again
- Show "(Removed)" after removed panels in dropdown
- The REVEL score is collected as the maximum REVEL score from all of the variant's transcripts
- Parse GNOMAD POPMAX values only if they are numerical when loading variants
### Fixed
- Alphabetically sort "select default panels" dropdown menu options on case page
- Show gene panel removed status on case page
- Fixed visibility of the following buttons: remove assignee, remove pinned/causative, remove comment, remove case from group

## [4.84]
### Changed
- Clearer error message when a loqusdb query fails for an instance that initially connected
- Do not load chanjo-report module if not needed and more visible message when it fails loading
- Converted the HgncGene class into a Pydantic class
- Swap menu open and collapse indicator chevrons - down is now displayed-open, right hidden-closed
- Linters and actions now all use python 3.11
### Fixed
- Safer way to update variant genes and compounds that avoids saving temporary decorators into variants' database documents
- Link to HGNC gene report on gene page
- Case file load priority so that e.g. SNV get loaded before SV, or clinical before research, for consistent variant_id collisions

## [4.83]
### Added
- Edit ACMG classifications from variant page (only for classifications with criteria)
- Events for case CLI events (load case, update case, update individual)
- Support for loading and displaying local custom IGV tracks
- MANE IGV track to be used as a local track for igv.js (see scout demo config file)
- Optional separate MT VCFs, for `nf-core/raredisease`
### Changed
- Avoid passing verbs from CaseHandler - functions for case sample and individual in CaseEventHandler
- Hide mtDNA report and coverage report links on case sidebar for cases with WTS data only
- Modified OMIM-AUTO gene panel to include genes in both genome builds
- Moved chanjo code into a dedicated extension
- Optimise the function that collects "match-safe" genes for an institute by avoiding duplicated genes from different panels
- Users must actively select "show matching causatives/managed" on a case page to see matching numbers
- Upgraded python version from 3.8 to 3.11 in Docker images
### Fixed
- Fix several tests that relied on number of events after setup to be 0
- Removed unused load case function
- Artwork logo sync sketch with png and export svg
- Clearer exception handling on chanjo-report setup - fail early and visibly
- mtDNA report crashing when one or more samples from a case is not in the chanjo database
- Case page crashing on missing phenotype terms
- ACMG benign modifiers
- Speed up tests by caching python env correctly in Github action and adding two more test groups
- Agile issue templates were added globally to the CG-org. Adding custom issue templates to avoid exposing customers
- PanelApp panel not saving genes with empty `EnsembleGeneIds` list
- Speed up checking outdated gene panels
- Do not load research variants automatically when loading a case

## [4.82.2]
### Fixed
- Warning icon in case pages for individuals where `confirmed_sex` is false
- Show allele sizes form ExpansionHunter on STR variantS page again

## [4.82.1]
### Fixed
- Revert the installation of flask-ldapconn to use the version available on PyPI to be able to push new scout releases to PyPI

## [4.82]
### Added
- Tooltip for combined score in tables for compounds and overlapping variants
- Checkbox to filter variants by excluding genes listed in selected gene panels, files or provided as list
- STR variant information card with database links, replacing empty frequency panel
- Display paging and number of HPO terms available in the database on Phenotypes page
- On case page, typeahead hints when searching for a disease using substrings containing source ("OMIM:", "ORPHA:")
- Button to monitor the status of submissions on ClinVar Submissions page
- Option to filter cancer variants by number of observations in somatic and germline archived database
- Documentation for integrating chanjo2
- More up-to-date VEP CSQ dbNSFP frequency keys
- Parse PacBio TRGT (Tandem repeat genotyping tool) Short Tandem Repeat VCFs
### Changed
- In the case_report #panel-tables has a fixed width
- Updated IGV.js to 2.15.11
- Fusion variants in case report now contain same info as on fusion variantS page
- Block submission of somatic variants to ClinVar until we harmonise with their changed API
- Additional control on the format of conditions provided in ClinVar form
- Errors while loading managed variants from file are now displayed on the Managed Variants page
- Chanjo2 coverage button visible only when query will contain a list of HGNC gene IDs
- Use Python-Markdown directly instead of the unmaintained Flask-Markdown
- Use Markupsafe instead of long deprecated, now removed Flask Markup
- Prepare to unfreeze Werkzeug, but don't actually activate until chanjo can deal with the change
### Fixed
- Submit requests to Chanjo2 using HTML forms instead of JSON data
- `Research somatic variants` link name on caseS page
- Broken `Install the HTML 2 PDF renderer` step in a GitHub action
- Fix ClinVar form parsing to not include ":" in conditionType.id when condition conditionType.db is Orphanet
- Fix condition dropdown and pre-selection on ClinVar form for cases with associated ORPHA diagnoses
- Improved visibility of ClinVar form in dark mode
- End coordinates for indels in ClinVar form
- Diagnoses API search crashing with empty search string
- Variant's overlapping panels should show overlapping of variant genes against the latest version of the panel
- Case page crashing when case has both variants in a ClinVar submission and pinned not loaded variants
- Installation of git in second build stage of Dockerfile, allowing correct installation of libraries

## [4.81]
### Added
- Tag for somatic SV IGH-DUX4 detection samtools script
### Changed
- Upgraded Bootstrap version in reports from 4.3.1 to 5.1.3
### Fixed
- Buttons layout in HPO genes panel on case page
- Added back old variant rankscore index with different key order to help loading on demo instance
- Cancer case_report panel-table no longer contains inheritance information
- Case report pinned variants card now displays info text if all pinned variants are present in causatives
- Darkmode setting now applies to the comment-box accordion
- Typo in case report causing `cancer_rank_options is undefined` error

## [4.80]
### Added
- Support for .d4 files coverage using chanjo2 (Case page sidebar link) with test
- Link to chanjo2 coverage report and coverage gene overview on gene panel page
- Link to chanjo2 coverage report on Case page, HPO dynamic gene list
- Link to genes coverage overview report on Case page, HPO dynamic gene list
### Changed
- All links in disease table on diagnosis page now open in a new tab
- Dark mode settings applied to multi-selects on institute settings page
- Comments on case and variant pages can be viewed by expanding an accordion
- On case page information on pinned variants and variants submitted to ClinVar are displayed in the same table
- Demo case file paths are now stored as absolute paths
- Optimised indices to address slow queries
- On case page default panels are now found at the top of the table, and it can be sorted by this trait
### Fixed
- On variants page, search for variants in genes present only in build 38 returning no results
- Pin/unpin with API was not able to make event links
- A new field `Explanation for multiple conditions` is available in ClinVar for submitting variants with more than one associated condition
- Fusion genes with partners lacking gene HGNC id will still be fully loaded
- Fusion variantS export now contains fusion variant specific columns
- When Loqusdb observations count is one the table includes information on if observation was for the current or another case

## [4.79.1]
### Fixed
- Exporting variants without rank score causing page to crash
- Display custom annotations also on cancer variant page

## [4.79]
### Added
- Added tags for Sniffles and CNVpytor, two LRS SV callers
- Button on case page for displaying STR variants occurring in the dynamic HPO panel
- Display functional annotation relative to variant gene's MANE transcripts on variant summary, when available
- Links to ACMG structural variant pathogenicity classification guidelines
- Phenomodels checkboxes can now include orpha terms
- Add incidental finding to case tags
- Get an alert on caseS page when somebody validates variants you ordered Sanger sequencing for
### Changed
- In the diagnoses page genes associated with a disease are displayed using hgnc symbol instead of hgnc id
- Refactor view route to allow navigation directly to unique variant document id, improve permissions check
- Do not show MANE and MANE Plus Clinical transcripts annotated from VEP (saved in variants) but collect this info from the transcripts database collection
- Refactor view route to allow navigation directly to unique case id (in particular for gens)
- `Institutes to share cases with` on institute's settings page now displays institutes names and IDs
- View route with document id selects view template based on variant category
### Fixed
- Refactored code in cases blueprints and variant_events adapter (set diseases for partial causative variants) to use "disease" instead of "omim" to encompass also ORPHA terms
- Refactored code in `scout/parse/omim.py` and `scout/parse/disease_terms.py` to use "disease" instead of "phenotype" to differentiate from HPO terms
- Be more careful about checking access to variant on API access
- Show also ACMG VUS on general report (could be missing if not e.g. pinned)

## [4.78]
### Added
- Case status labels can be added, giving more finegrained details on a solved status (provisional, diagnostic, carrier, UPD, SMN, ...)
- New SO terms: `sequence_variant` and `coding_transcript_variant`
- More MEI specific annotation is shown on the variant page
- Parse and save MANE transcripts info when updating genes in build 38
- ClinVar submission can now be downloaded as a json file
- `Mane Select` and `Mane Plus Clinical` badges on Gene page, when available
- ClinVar submission can now be downloaded as a json file
- API endpoint to pin variant
- Display common/uncommon/rare on summary of mei variant page
### Changed
- In the ClinVar form, database and id of assertion criteria citation are now separate inputs
- Customise institute settings to be able to display all cases with a certain status on cases page (admin users)
- Renamed `Clinical Significance` to `Germline Classification` on multistep ClinVar form
- Changed the "x" in cases.utils.remove_form button text to red for better visibility in dark mode
- Update GitHub actions
- Default loglevel up to INFO, making logs with default start easier to read
- Add XTR region to PAR region definition
- Diagnoses can be searched on diagnoses page without waiting for load first
### Fixed
- Removed log info showing hgnc IDs used in variantS search
- Maintain Matchmaker Exchange and Beacon submission status when a case is re-uploaded
- Inheritance mode from ORPHA should not be confounded with the OMIM inheritance model
- Decipher link URL changes
- Refactored code in cases blueprints to use "disease" instead of "omim" to encompass also ORPHA terms

## [4.77]
### Added
- Orpha disease terms now include information on inheritance
- Case loading via .yaml config file accepts subject_id and phenotype_groups (if previously defined as constant default or added per institute)
- Possibility to submit variants associated with Orphanet conditions to ClinVar
- Option update path to .d4 files path for individuals of an existing case using the command line
- More constraint information is displayed per gene in addition to pLi: missense and LoF OE, CI (inluding LOEUF) and Z-score.
### Changed
- Introduce validation in the ClinVar multistep form to make sure users provide at least one variant-associated condition
- CLI scout update individual accepts subject_id
- Update ClinVar inheritance models to reflect changes in ClinVar submission API
- Handle variant-associated condition ID format in background when creating ClinVar submissions
- Replace the code that downloads Ensembl genes, transcripts and exons with the Schug web app
- Add more info to error log when transcript variant frequency parsing fails.
- GnomAD v4 constraint information replaces ExAC constraints (pLi).
### Fixed
- Text input of associated condition in ClinVar form now aligns to the left
- Alignment of contents in the case report has been updated
- Missing number of phenotypes and genes from case diagnoses
- Associate OMIM and/or ORPHA diagnoses with partial causatives
- Visualization of partial causatives' diagnoses on case page: style and links
- Revert style of pinned variants window on the case page
- Rename `Clinical significanc` to `Germline classification` in ClinVar submissions exported files
- Rename `Clinical significance citations` to `Classification citations` in ClinVar submissions exported files
- Rename `Comment on clinical significance` to `Comment on classification` in ClinVar submissions exported files
- Show matching partial causatives on variant page
- Matching causatives shown on case page consisting only of variant matching the default panels of the case - bug introduced since scout v4.72 (Oct 18, 2023)
- Missing somatic variant read depth leading to report division by zero

## [4.76]
### Added
- Orphacodes are visible in phenotype tables
- Pydantic validation of image paths provided in case load config file
- Info on the user which created a ClinVar submission, when available
- Associate .d4 files to case individuals when loading a case via config file
### Changed
- In diagnoses page the load of diseases are initiated by clicking a button
- Revel score, Revel rank score and SpliceAI values are also displayed in Causatives and Validated variants tables
- Remove unused functions and tests
- Analysis type and direct link from cases list for OGM cases
- Removed unused `case_obj` parameter from server/blueprints/variant/controllers/observations function
- Possibility to reset ClinVar submission ID
- Allow ClinVar submissions with custom API key for users registered as ClinVar submitters or when institute doesn't have a preset list of ClinVar submitters
- Ordered event verbs alphabetically and created ClinVar-related user events
- Removed the unused "no-variants" option from the load case command line
### Fixed
- All disease_terms have gene HGNC ids as integers when added to the scout database
- Disease_term identifiers are now prefixed with the name of the coding system
- Command line crashing with error when updating a user that doesn't exist
- Thaw coloredlogs - 15.0.1 restores errorhandler issue
- Thaw crypography - current base image and library version allow Docker builds
- Missing delete icons on phenomodels page
- Missing cryptography lib error while running Scout container on an ARM processor
- Round CADD values with many decimals on causatives and validated variants pages
- Dark-mode visibility of some fields on causatives and validated variants pages
- Clinvar submitters would be cleared when unprivileged users saved institute settings page
- Added a default empty string in cases search form to avoid None default value
- Page crashing when user tries to remove the same variant from a ClinVar submission in different browser tabs
- Update more GnomAD links to GnomAD v4 (v38 SNVs, MT vars, STRs)
- Empty cells for RNA fusion variants in Causatives and Verified variants page
- Submenu icons missing from collapsible actionbar
- The collapsible actionbar had some non-collapsing overly long entries
- Cancer observations for SVs not appearing in the variant details view
- Archived local observations not visible on cancer variantS page
- Empty Population Frequency column in the Cancer SV Variants view
- Capital letters in ClinVar events description shown on case page

## [4.75]
### Added
- Hovertip to gene panel names with associated genes in variant view, when variant covers more than one gene
- Tests for panel to genes
- Download of Orphadata en_product6 and en_product4 from CLI
- Parse and save `database_found` key/values for RNA fusion variants
- Added fusion_score, ffpm, split_reads, junction_reads and fusion_caller to the list of filters on RNA fusion variants page
- Renamed the function `get_mei_info` to `set_mei_info` to be consistent with the other functions
- Fixed removing None key/values from parsed variants
- Orphacodes are included in the database disease_terms
### Changed
- Allow use of projections when retrieving gene panels
- Do not save custom images as binary data into case and variant database documents
- Retrieve and display case and variant custom images using image's saved path
- Cases are activated by viewing FSHD and SMA reports
- Split multi-gene SNV variants into single genes when submitting to Matchmaker Exchange
- Alamut links also on the gene level, using transcript and HGVS: better for indels. Keep variant link for missing HGVS
- Thaw WTForms - explicitly coerce form decimal field entries when filters fetched from db
### Fixed
- Removed some extra characters from top of general report left over from FontAwsome fix
- Do not save fusion variants-specific key/values in other types of variants
- Alamut link for MT variants in build 38
- Convert RNA fusions variants `tool_hits` and `fusion_score` keys from string to numbers
- Fix genotype reference and alternative sequencing depths defaulting to -1 when values are 0
- DecimalFields were limited to two decimal places for several forms - lifting restrictions on AF, CADD etc.

## [4.74.1]
### Changed
- Parse and save into database also OMIM terms not associated to genes
### Fixed
- BioNano API FSHD report requests are GET in Access 1.8, were POST in 1.7
- Update more FontAwesome icons to avoid Pro icons
- Test if files still exist before attempting to load research variants
- Parsing of genotypes error, resulting in -1 values when alt or ref read depths are 0

## [4.74]
### Added
- SNVs and Indels, MEI and str variants genes have links to Decipher
- An `owner + case display name` index for cases database collection
- Test and fixtures for RNA fusion case page
- Load and display fusion variants from VCF files as the other variant types
- Option to update case document with path to mei variants (clinical and research)
### Changed
- Details on variant type and category for audit filters on case general report
- Enable Gens CN profile button also in somatic case view
- Fix case of analysis type check for Gens analysis button - only show for WGS
### Fixed
- loqusdb table no longer has empty row below each loqusid
- MatchMaker submission details page crashing because of change in date format returned by PatientMatcher
- Variant external links buttons style does not change color when visited
- Hide compounds with compounds follow filter for region or function would fail for variants in multiple genes
- Updated FontAwesome version to fix missing icons

## [4.73]
### Added
- Shortcut button for HPO panel MEI variants from case page
- Export managed variants from CLI
### Changed
- STRs visualization on case panel to emphasize abnormal repeat count and associated condition
- Removed cytoband column from STRs variant view on case report
- More long integers formatted with thin spaces, and copy to clipboard buttons added
### Fixed
- OMIM table is scrollable if higher than 700px on SV page
- Pinned variants validation badge is now red for false positives.
- Case display name defaulting to case ID when `family_name` or `display_name` are missing from case upload config file
- Expanded menu visible at screen sizes below 1000px now has background color
- The image in ClinVar howto-modal is now responsive
- Clicking on a case in case groups when case was already removed from group in another browser tab
- Page crashing when saving filters for mei variants
- Link visited color of images

## [4.72.4]
### Changed
- Automatic test mongod version increased to v7
### Fixed
- GnomAD now defaults to hg38 - change build 37 links accordingly

## [4.72.3]
### Fixed
- Somatic general case report small variant table can crash with unclassified variants

## [4.72.2]
### Changed
- A gunicorn maxrequests parameter for Docker server image - default to 1200
- STR export limit increased to 500, as for other variants
- Prevent long number wrapping and use thin spaces for separation, as per standards from SI, NIST, IUPAC, BIPM.
- Speed up case retrieval and lower memory use by projecting case queries
- Make relatedness check fails stand out a little more to new users
- Speed up case retrieval and lower memory use by projecting case queries
- Speed up variant pages by projecting only the necessary keys in disease collection query
### Fixed
- Huge memory use caused by cases and variants pages pulling complete disease documents from DB
- Do not include genes fetched from HPO terms when loading diseases
- Consider the renamed fields `Approved Symbol` -> `Approved Gene Symbol` and `Gene Symbols` -> `Gene/Locus And Other Related Symbols` when parsing OMIM terms from genemap2.txt file

## [4.72.1]
### Fixed
- Jinja filter that renders long integers
- Case cache when looking for causatives in other cases causing the server to hang

## [4.72]
### Added
- A GitHub action that checks for broken internal links in docs pages
- Link validation settings in mkdocs.yml file
- Load and display full RNA alignments on alignment viewer
- Genome build check when loading a case
- Extend event index to previous causative variants and always load them
### Fixed
- Documentation nav links for a few documents
- Slightly extended the BioNano Genomics Access integration docs
- Loading of SVs when VCF is missing the INFO.END field but has INFO.SVLEN field
- Escape protein sequence name (if available) in case general report to render special characters correctly
- CaseS HPO term searches for multiple terms works independent of order
- CaseS search regexp should not allow backslash
- CaseS cohort tags can contain whitespace and still match
- Remove diagnoses from cases even if OMIM term is not found in the database
- Parsing of disease-associated genes
- Removed an annoying warning while updating database's disease terms
- Displaying custom case images loaded with scout version <= 4.71
- Use pydantic version >=2 in requirements.txt file
### Changed
- Column width adjustment on caseS page
- Use Python 3.11 in tests
- Update some github actions
- Upgraded Pydantic to version 2
- Case validation fails on loading when associated files (alignments, VCFs and reports) are not present on disk
- Case validation fails on loading when custom images have format different then ["gif", "svg", "png", "jpg", "jpeg"]
- Custom images keys `case` and `str` in case config yaml file are renamed to `case_images` and `str_variants_images`
- Simplify and speed up case general report code
- Speed up case retrieval in case_matching_causatives
- Upgrade pymongo to version 4
- When updating disease terms, check that all terms are consistent with a DiseaseTerm model before dropping the old collection
- Better separation between modules loading HPO terms and diseases
- Deleted unused scout.build.phenotype module
- Stricter validation of mandatory genome build key when loading a case. Allowed values are ['37','38',37,38]
- Improved readability of variants length and coordinates on variantS pages

## [4.71]
### Added
- Added Balsamic keys for SweGen and loqusdb local archive frequecies, SNV and SV
- New filter option for Cancer variantS: local archive RD loqusdb
- Show annotated observations on SV variantS view, also for cancer somatic SVs
- Revel filter for variantS
- Show case default panel on caseS page
- CADD filter for Cancer Somatic SNV variantS - show score
- SpliceAI-lookup link (BROAD, shows SpliceAI and Pangolin) from variant page
- BioNano Access server API - check projects, samples and fetch FSHD reports
### Fixed
- Name of reference genome build for RNA for compatibility with IGV locus search change
- Howto to run the Docker image on Mac computers in `admin-guide/containers/container-deploy.md`
- Link to Weasyprint installation howto in README file
- Avoid filling up disk by creating a reduced VCF file for every variant that is visualized
- Remove legacy incorrectly formatted CODEOWNERS file
- Restrain variant_type requests to variantS views to "clinical" or "research"
- Visualization of cancer variants where cancer case has no affected individual
- ProteinPaint gene link (small StJude API change)
- Causative MEI variant link on causatives page
- Bionano access api settings commented out by default in Scout demo config file.
- Do not show FSHD button on freshly loaded cases without bionano_access individuals
- Truncate long variants' HGVS on causative/Clinically significant and pinned variants case panels
### Changed
- Remove function call that tracks users' browser version
- Include three more splice variant SO terms in clinical filter severe SO terms
- Drop old HPO term collection only after parsing and validation of new terms completes
- Move score to own column on Cancer Somatic SNV variantS page
- Refactored a few complex case operations, breaking out sub functionalities

## [4.70]
### Added
- Download a list of Gene Variants (max 500) resulting from SNVs and Indels search
- Variant PubMed link to search for gene symbol and any aliases
### Changed
- Clearer gnomAD values in Variants page
### Fixed
- CaseS page uniform column widths
- Include ClinVar variants into a scrollable div element on Case page
- `canonical_transcript` variable not initialized in get_hgvs function (server.blueprints.institutes.controllers.py)
- Catch and display any error while importing Phenopacket info
- Modified Docker files to use python:3.8-slim-bullseye to prevent gunicorn workers booting error

## [4.69]
### Added
- ClinVar submission howto available also on Case page
- Somatic score and filtering for somatic SV callers, if available
- Show caller as a tooltip on variantS list
### Fixed
- Crash when attempting to export phenotype from a case that had never had phenotypes
- Aesthetic fix to Causative and Pinned Variants on Case page
- Structural inconsistency for ClinVar Blueprint templates
- Updated igv.js to 2.15.8 to fix track default color bug
- Fixed release versions for actions.
- Freeze tornado below 6.3.0 for compatibility with livereload 2.6.3
- Force update variants count on case re-upload
- IGV locus search not working - add genome reference id
- Pin links to MEI variants should end up on MEI not SV variant view
- Load also matching MEI variants on forced region load
- Allow excluding MEI from case variant deletion
- Fixed the name of the assigned user when the internal user ID is different from the user email address
- Gene variantS should display gene function, region and full hgvs
### Changed
- FontAwesome integrity check fail (updated resource)
- Removed ClinVar API validation buttons in favour of direct API submission
- Improved layout of Institute settings page
- ClinVar API key and allowed submitters are set in the Institute settings page


## [4.68]
### Added
- Rare Disease Mobile Element Insertion variants view
### Changed
- Updated igv.js to 2.15.6
### Fixed
- Docker stage build pycairo.
- Restore SNV and SV rank models versions on Causatives and Verified pages
- Saving `REVEL_RANKSCORE` value in a field named `revel` in variants database documents

## [4.67]
### Added
- Prepare to filter local SV frequency
### Changed
- Speed up instituteS page loading by refactoring cases/institutes query
- Clinical Filter for SVs includes `splice_polypyrimidine_tract_variant` as a severe consequence
- Clinical Filter for SVs includes local variant frequency freeze ("old") for filtering, starting at 30 counts
- Speed up caseS page loading by adding status to index and refactoring totals count
- HPO file parsing is updated to reflect that HPO have changed a few downloadable file formats with their 230405 release.
### Fixed
- Page crashing when a user tries to edit a comment that was removed
- Warning instead of crashed page when attempting to retrieve a non-existent Phenopacket
- Fixed StJude ProteinPaint gene link (URL change)
- Freeze of werkzeug library to version<2.3 to avoid problems resulting from the consequential upgrade of the Flask lib
- Huge list of genes in case report for megabases-long structural variants.
- Fix displaying institutes without associated cases on institutes page
- Fix default panel selection on SVs in cancer case report

## [4.66]
### Changed
- Moved Phenomodels code under a dedicated blueprint
- Updated the instructions to load custom case report under admin guide
- Keep variants filter window collapsed except when user expands it to filter
### Added
- A summary table of pinned variants on the cancer case general report
- New openable matching causatives and managed variants lists for default gene panels only for convenience
### Fixed
- Gens structural variant page link individual id typo

## [4.65.2]
### Fixed
- Generating general case report with str variants containing comments

## [4.65.1]
### Fixed
- Visibility of `Gene(s)` badges on SV VariantS page
- Hide dismiss bar on SV page not working well
- Delivery report PDF download
- Saving Pipeline version file when loading a case
- Backport compatible import of importlib metadata for old python versions (<3.8)

## [4.65]
### Added
- Option to mark a ClinVar submission as submitted
- Docs on how to create/update the PanelApp green genes as a system admin
- `individual_id`-parameter to both Gens links
- Download a gene panel in TXT format from gene panel page
- Panel gene comments on variant page: genes in panels can have comments that describe the gene in a panel context
### Changed
- Always show each case category on caseS page, even if 0 cases in total or after current query
- Improved sorting of ClinVar submissions
- Pre-populate SV type select in ClinVar submission form, when possible
- Show comment badges in related comments tables on general report
- Updated version of several GitHub actions
- Migrate from deprecated `pkg_resources` lib to `importlib_resources`
- Dismiss bar on variantS pages is thinner.
- Dismiss bar on variantS pages can be toggled open or closed for the duration of a login session.
### Fixed
- Fixed Sanger order / Cancel order modal close buttons
- Visibility of SV type in ClinVar submission form
- Fixed a couple of creations where now was called twice, so updated_at and created_at could differ
- Deprecated Ubuntu version 18.04 in one GitHub action
- Panels that have been removed (hidden) should not be visible in views where overlapping gene panels for genes are shown
- Gene panel test pointing to the right function

## [4.64]
### Added
- Create/Update a gene panel containing all PanelApp green genes (`scout update panelapp-green -i <cust_id>`)
- Links for ACMG pathogenicity impact modification on the ACMG classification page
### Changed
- Open local observation matching cases in new windows
### Fixed
- Matching manual ranked variants are now shown also on the somatic variant page
- VarSome links to hg19/GRCh37
- Managed variants filter settings lost when navigating to additional pages
- Collect the right variant category after submitting filter form from research variantS page
- Beacon links are templated and support variants in genome build 38

## [4.63]
### Added
- Display data sharing info for ClinVar, Matchmaker Exchange and Beacon in a dedicated column on Cases page
- Test for `commands.download.omim.print_omim`
- Display dismissed variants comments on general case report
- Modify ACMG pathogenicity impact (most commonly PVS1, PS3) based on strength of evidence with lab director's professional judgement
- REViewer button on STR variant page
- Alamut institution parameter in institute settings for Alamut Visual Plus software
- Added Manual Ranks Risk Factor, Likely Risk Factor and Uncertain Risk Factor
- Display matching manual ranks from previous cases the user has access to on VariantS and Variant pages
- Link to gnomAD gene SVs v2.1 for SV variants with gnomAD frequency
- Support for nf-core/rnafusion reports
### Changed
- Display chrY for sex unknown
- Deprecate legacy scout_load() method API call.
- Message shown when variant tag is updated for a variant
- When all ACMG classifications are deleted from a variant, the current variant classification status is also reset.
- Refactored the functions that collect causative variants
- Removed `scripts/generate_test_data.py`
### Fixed
- Default IGV tracks (genes, ClinVar, ClinVar CNVs) showing even if user unselects them all
- Freeze Flask-Babel below v3.0 due to issue with a locale decorator
- Thaw Flask-Babel and fix according to v3 standard. Thank you @TkTech!
- Show matching causatives on somatic structural variant page
- Visibility of gene names and functional annotations on Causatives/Verified pages
- Panel version can be manually set to floating point numbers, when modified
- Causatives page showing also non-causative variants matching causatives in other cases
- ClinVar form submission for variants with no selected transcript and HGVS
- Validating and submitting ClinVar objects not containing both Variant and Casedata info

## [4.62.1]
### Fixed
- Case page crashing when adding a case to a group without providing a valid case name

## [4.62]
### Added
- Validate ClinVar submission objects using the ClinVar API
- Wrote tests for case and variant API endpoints
- Create ClinVar submissions from Scout using the ClinVar API
- Export Phenopacket for affected individual
- Import Phenopacket from JSON file or Phenopacket API backend server
- Use the new case name option for GENS requests
- Pre-validate refseq:HGVS items using VariantValidator in ClinVar submission form
### Fixed
- Fallback for empty alignment index for REViewer service
- Source link out for MIP 11.1 reference STR annotation
- Avoid duplicate causatives and pinned variants
- ClinVar clinical significance displays only the ACMG terms when user selects ACMG 2015 as assertion criteria
- Spacing between icon and text on Beacon and MatchMaker links on case page sidebar
- Truncate IDs and HGVS representations in ClinVar pages if longer than 25 characters
- Update ClinVar submission ID form
- Handle connection timeout when sending requests requests to external web services
- Validate any ClinVar submission regardless of its status
- Empty Phenopackets import crashes
- Stop Spinner on Phenopacket JSON download
### Changed
- Updated ClinVar submission instructions

## [4.61.1]
### Fixed
- Added `UMLS` as an option of `Condition ID type` in ClinVar Variant downloaded files
- Missing value for `Condition ID type` in ClinVar Variant downloaded files
- Possibility to open, close or delete a ClinVar submission even if it doesn't have an associated name
- Save SV type, ref and alt n. copies to exported ClinVar files
- Inner and outer start and stop SV coordinates not exported in ClinVar files
- ClinVar submissions page crashing when SV files don't contain breakpoint exact coordinates
- Align OMIM diagnoses with delete diagnosis button on case page
- In ClinVar form, reset condition list and customize help when condition ID changes

## [4.61]
### Added
- Filter case list by cases with variants in ClinVar submission
- Filter case list by cases containing RNA-seq data - gene_fusion_reports and sample-level tracks (splice junctions and RNA coverage)
- Additional case category `Ignored`, to be used for cases that don't fall in the existing 'inactive', 'archived', 'solved', 'prioritized' categories
- Display number of cases shown / total number of cases available for each category on Cases page
- Moved buttons to modify case status from sidebar to main case page
- Link to Mutalyzer Normalizer tool on variant's transcripts overview to retrieve official HVGS descriptions
- Option to manually load RNA MULTIQC report using the command `scout load report -t multiqc_rna`
- Load RNA MULTIQC automatically for a case if config file contains the `multiqc_rna` key/value
- Instructions in admin-guide on how to load case reports via the command line
- Possibility to filter RD variants by a specific genotype call
- Distinct colors for different inheritance models on RD Variant page
- Gene panels PDF export with case variants hits by variant type
- A couple of additional README badges for GitHub stats
- Upload and display of pipeline reference info and executable version yaml files as custom reports
- Testing CLI on hasta in PR template
### Changed
- Instructions on how to call dibs on scout-stage server in pull request template
- Deprecated CLI commands `scout load <delivery_report, gene_fusion_report, coverage_qc_report, cnv_report>` to replace them with command `scout load report -t <report type>`
- Refactored code to display and download custom case reports
- Do not export `Assertion method` and `Assertion method citation` to ClinVar submission files according to changes to ClinVar's submission spreadsheet templates.
- Simplified code to create and download ClinVar CSV files
- Colorize inheritance models badges by category on VariantS page
- `Safe variants matching` badge more visible on case page
### Fixed
- Non-admin users saving institute settings would clear loqusdb instance selection
- Layout of variant position, cytoband and type in SV variant summary
- Broken `Build Status - GitHub badge` on GitHub README page
- Visibility of text on grey badges in gene panels PDF exports
- Labels for dashboard search controls
- Dark mode visibility for ClinVar submission
- Whitespaces on outdated panel in extent report

## [4.60]
### Added
- Mitochondrial deletion signatures (mitosign) can be uploaded and shown with mtDNA report
- A `Type of analysis` column on Causatives and Validated variants pages
- List of "safe" gene panels available for matching causatives and managed variants in institute settings, to avoid secondary findings
- `svdb_origin` as a synonym for `FOUND_IN` to complement `set` for variants found by all callers
### Changed
- Hide removed gene panels by default in panels page
- Removed option for filtering cancer SVs by Tumor and Normal alt AF
- Hide links to coverage report from case dynamic HPO panel if cancer analysis
- Remove rerun emails and redirect users to the analysis order portal instead
- Updated clinical SVs igv.js track (dbVar) and added example of external track from `https://trackhubregistry.org/`
- Rewrote the ClinVar export module to simplify and add one variant at the time
- ClinVar submissions with phenotype conditions from: [OMIM, MedGen, Orphanet, MeSH, HP, MONDO]
### Fixed
- If trying to load a badly formatted .tsv file an error message is displayed.
- Avoid showing case as rerun when first attempt at case upload failed
- Dynamic autocomplete search not working on phenomodels page
- Callers added to variant when loading case
- Now possible to update managed variant from file without deleting it first
- Missing preselected chromosome when editing a managed variant
- Preselected variant type and subtype when editing a managed variant
- Typo in dbVar ClinVar track, hg19


## [4.59]
### Added
- Button to go directly to HPO SV filter variantS page from case
- `Scout-REViewer-Service` integration - show `REViewer` picture if available
- Link to HPO panel coverage overview on Case page
- Specify a confidence threshold (green|amber|red) when loading PanelApp panels
- Functional annotations in variants lists exports (all variants)
- Cancer/Normal VAFs and COSMIC ids in in variants lists exports (cancer variants)
### Changed
- Better visualization of regional annotation for long lists of genes in large SVs in Variants tables
- Order of cells in variants tables
- More evident links to gene coverage from Variant page
- Gene panels sorted by display name in the entire Case page
- Round CADD and GnomAD values in variants export files
### Fixed
- HPO filter button on SV variantS page
- Spacing between region|function cells in SVs lists
- Labels on gene panel Chanjo report
- Fixed ambiguous duplicated response headers when requesting a BAM file from /static
- Visited color link on gene coverage button (Variant page)

## [4.58.1]
### Fixed
- Case search with search strings that contain characters that can be escaped

## [4.58]
### Added
- Documentation on how to create/update PanelApp panels
- Add filter by local observations (archive) to structural variants filters
- Add more splicing consequences to SO term definitions
- Search for a specific gene in all gene panels
- Institute settings option to force show all variants on VariantS page for all cases of an institute
- Filter cases by validation pending status
- Link to The Clinical Knowledgebase (CKB) (https://ckb.jax.org/) in cancer variant's page
### Fixed
- Added a not-authorized `auto-login` fixture according to changes in Flask-Login 0.6.2
- Renamed `cache_timeout` param name of flask.send_file function to `max_age` (Flask 2.2 compliant)
- Replaced deprecated `app.config["JSON_SORT_KEYS"]` with app.json.sort_keys in app settings
- Bug in gene variants page (All SNVs and INDELs) when variant gene doesn't have a hgnc id that is found in the database
- Broken export of causatives table
- Query for genes in build 38 on `Search SNVs and INDELs` page
- Prevent typing special characters `^<>?!=\/` in case search form
- Search matching causatives also among research variants in other cases
- Links to variants in Verified variants page
- Broken filter institute cases by pinned gene
- Better visualization of long lists of genes in large SVs on Causative and Verified Variants page
- Reintroduced missing button to export Causative variants
- Better linking and display of matching causatives and managed variants
- Reduced code complexity in `scout/parse/variant/variant.py`
- Reduced complexity of code in `scout/build/variant/variant.py`

### Changed
- State that loqusdb observation is in current case if observations count is one and no cases are shown
- Better pagination and number of variants returned by queries in `Search SNVs and INDELs` page
- Refactored and simplified code used for collecting gene variants for `Search SNVs and INDELs` page
- Fix sidebar panel icons in Case view
- Fix panel spacing in Case view
- Removed unused database `sanger_ordered` and `case_id,category,rank_score` indexes (variant collection)
- Verified variants displayed in a dedicated page reachable from institute sidebar
- Unified stats in dashboard page
- Improved gene info for large SVs and cancer SVs
- Remove the unused `variant.str_variant` endpoint from variant views
- Easier editing of HPO gene panel on case page
- Assign phenotype panel less cramped on Case page
- Causatives and Verified variants pages to use the same template macro
- Allow hyphens in panel names
- Reduce resolution of example images
- Remove some animations in web gui which where rendered slow


## [4.57.4]
### Fixed
- Parsing of variant.FORMAT "DR" key in parse variant file

## [4.57.3]
### Fixed
- Export of STR verified variants
- Do not download as verified variants first verified and then reset to not validated
- Avoid duplicated lines in downloaded verified variants reflecting changes in variant validation status

## [4.57.2]
### Fixed
- Export of verified variants when variant gene has no transcripts
- HTTP 500 when visiting a the details page for a cancer variant that had been ranked with genmod

## [4.57.1]
### Fixed
- Updating/replacing a gene panel from file with a corrupted or malformed file

## [4.57]
### Added
- Display last 50 or 500 events for a user in a timeline
- Show dismiss count from other cases on matching variantS
- Save Beacon-related events in events collection
- Institute settings allow saving multiple loqusdb instances for one institute
- Display stats from multiple instances of loqusdb on variant page
- Display date and frequency of obs derived from count of local archive observations from MIP11 (requires fix in MIP)
### Changed
- Prior ACMG classifications view is no longer limited by pathogenicity
### Fixed
- Visibility of Sanger ordered badge on case page, light mode
- Some of the DataTables tables (Phenotypes and Diagnoses pages) got a bit dark in dark mode
- Remove all redundancies when displaying timeline events (some events are saved both as case-related and variant-related)
- Missing link in saved MatchMaker-related events
- Genes with mixed case gene symbols missing in PanelApp panels
- Alignment of elements on the Beacon submission modal window
- Locus info links from STR variantS page open in new browser tabs

## [4.56]
### Added
- Test for PanelApp panels loading
- `panel-umi` tag option when loading cancer analyses
### Changed
- Black text to make comments more visible in dark mode
- Loading PanelApp panels replaces pre-existing panels with same version
- Removed sidebar from Causatives page - navigation is available on the top bar for now
- Create ClinVar submissions from pinned variants list in case page
- Select which pinned variants will be included in ClinVar submission documents
### Fixed
- Remove a:visited css style from all buttons
- Update of HPO terms via command line
- Background color of `MIXED` and `PANEL-UMI` sequencing types on cases page
- Fixed regex error when searching for cases with query ending with `\ `
- Gene symbols on Causatives page lighter in dark mode
- SpliceAI tooltip of multigene variants

## [4.55]
### Changed
- Represent different tumor samples as vials in cases page
- Option to force-update the OMIM panel
### Fixed
- Low tumor purity badge alignment in cancer samples table on cancer case view
- VariantS comment popovers reactivate on hover
- Updating database genes in build 37
- ACMG classification summary hidden by sticky navbar
- Logo backgrounds fixed to white on welcome page
- Visited links turn purple again
- Style of link buttons and dropdown menus
- Update KUH and GMS logos
- Link color for Managed variants

## [4.54]
### Added
- Dark mode, using browser/OS media preference
- Allow marking case as solved without defining causative variants
- Admin users can create missing beacon datasets from the institute's settings page
- GenCC links on gene and variant pages
- Deprecation warnings when launching the app using a .yaml config file or loading cases using .ped files
### Changed
- Improved HTML syntax in case report template
- Modified message displayed when variant rank stats could not be calculated
- Expanded instructions on how to test on CG development server (cg-vm1)
- Added more somatic variant callers (Balsamic v9 SNV, develop SV)
### Fixed
- Remove load demo case command from docker-compose.yml
- Text elements being split across pages in PDF reports
- Made login password field of type `password` in LDAP login form
- Gene panels HTML select in institute's settings page
- Bootstrap upgraded to version 5
- Fix some Sourcery and SonarCloud suggestions
- Escape special characters in case search on institute and dashboard pages
- Broken case PDF reports when no Madeline pedigree image can be created
- Removed text-white links style that were invisible in new pages style
- Variants pagination after pressing "Filter variants" or "Clinical filter"
- Layout of buttons Matchmaker submission panel (case page)
- Removing cases from Matchmaker (simplified code and fixed functionality)
- Reintroduce check for missing alignment files purged from server

## [4.53]
### Added
### Changed
- Point Alamut API key docs link to new API version
- Parse dbSNP id from ID only if it says "rs", else use VEP CSQ fields
- Removed MarkupSafe from the dependencies
### Fixed
- Reintroduced loading of SVs for demo case 643595
- Successful parse of FOUND_IN should avoid GATK caller default
- All vulnerabilities flagged by SonarCloud

## [4.52]
### Added
- Demo cancer case gets loaded together with demo RD case in demo instance
- Parse REVEL_score alongside REVEL_rankscore from csq field and display it on SNV variant page
- Rank score results now show the ranking range
- cDNA and protein changes displayed on institute causatives pages
- Optional SESSION_TIMEOUT_MINUTES configuration in app config files
- Script to convert old OMIM case format (list of integers) to new format (list of dictionaries)
- Additional check for user logged in status before serving alignment files
- Download .cgh files from cancer samples table on cancer case page
- Number of documents and date of last update on genes page
### Changed
- Verify user before redirecting to IGV alignments and sashimi plots
- Build case IGV tracks starting from case and variant objects instead of passing all params in a form
- Unfreeze Werkzeug lib since Flask_login v.0.6 with bugfix has been released
- Sort gene panels by name (panelS and variant page)
- Removed unused `server.blueprints.alignviewers.unindexed_remote_static` endpoint
- User sessions to check files served by `server.blueprints.alignviewers.remote_static` endpoint
- Moved Beacon-related functions to a dedicated app extension
- Audit Filter now also loads filter displaying the variants for it
### Fixed
- Handle `attachment_filename` parameter renamed to `download_name` when Flask 2.2 will be released
- Removed cursor timeout param in cases find adapter function to avoid many code warnings
- Removed stream argument deprecation warning in tests
- Handle `no intervals found` warning in load_region test
- Beacon remove variants
- Protect remote_cors function in alignviewers view from Server-Side Request Forgery (SSRF)
- Check creation date of last document in gene collection to display when genes collection was updated last

## [4.51]
### Added
- Config file containing codecov settings for pull requests
- Add an IGV.js direct link button from case page
- Security policy file
- Hide/shade compound variants based on rank score on variantS from filter
- Chromograph legend documentation direct link
### Changed
- Updated deprecated Codecov GitHub action to v.2
- Simplified code of scout/adapter/mongo/variant
- Update IGV.js to v2.11.2
- Show summary number of variant gene panels on general report if more than 3
### Fixed
- Marrvel link for variants in genome build 38 (using liftover to build 37)
- Remove flags from codecov config file
- Fixed filter bug with high negative SPIDEX scores
- Renamed IARC TP53 button to to `TP53 Database`, modified also link since IARC has been moved to the US NCI: `https://tp53.isb-cgc.org/`
- Parsing new format of OMIM case info when exporting patients to Matchmaker
- Remove flask-debugtoolbar lib dependency that is using deprecated code and causes app to crash after new release of Jinja2 (3.1)
- Variant page crashing for cases with old OMIM terms structure (a list of integers instead of dictionary)
- Variant page crashing when creating MARRVEL link for cases with no genome build
- SpliceAI documentation link
- Fix deprecated `safe_str_cmp` import from `werkzeug.security` by freezing Werkzeug lib to v2.0 until Flask_login v.0.6 with bugfix is released
- List gene names densely in general report for SVs that contain more than 3 genes
- Show transcript ids on refseq genes on hg19 in IGV.js, using refgene source
- Display correct number of genes in general report for SVs that contain more than 32 genes
- Broken Google login after new major release of `lepture/authlib`
- Fix frequency and callers display on case general report

## [4.50.1]
### Fixed
- Show matching causative STR_repid for legacy str variants (pre Stranger hgnc_id)

## [4.50]
### Added
- Individual-specific OMIM terms
- OMIM disease descriptions in ClinVar submission form
- Add a toggle for melter rerun monitoring of cases
- Add a config option to show the rerun monitoring toggle
- Add a cli option to export cases with rerun monitoring enabled
- Add a link to STRipy for STR variants; shallow for ARX and HOXA13
- Hide by default variants only present in unaffected individuals in variants filters
- OMIM terms in general case report
- Individual-level info on OMIM and HPO terms in general case report
- PanelApp gene link among the external links on variant page
- Dashboard case filters fields help
- Filter cases by OMIM terms in cases and dashboard pages
### Fixed
- A malformed panel id request would crash with exception: now gives user warning flash with redirect
- Link to HPO resource file hosted on `http://purl.obolibrary.org`
- Gene search form when gene exists only in build 38
- Fixed odd redirect error and poor error message on missing column for gene panel csv upload
- Typo in parse variant transcripts function
- Modified keys name used to parse local observations (archived) frequencies to reflect change in MIP keys naming
- Better error handling for partly broken/timed out chanjo reports
- Broken javascript code when case Chromograph data is malformed
- Broader space for case synopsis in general report
- Show partial causatives on causatives and matching causatives panels
- Partial causative assignment in cases with no OMIM or HPO terms
- Partial causative OMIM select options in variant page
### Changed
- Slightly smaller and improved layout of content in case PDF report
- Relabel more cancer variant pages somatic for navigation
- Unify caseS nav links
- Removed unused `add_compounds` param from variant controllers function
- Changed default hg19 genome for IGV.js to legacy hg19_1kg_decoy to fix a few problematic loci
- Reduce code complexity (parse/ensembl.py)
- Silence certain fields in ClinVar export if prioritised ones exist (chrom-start-end if hgvs exist)
- Made phenotype non-mandatory when marking a variant as partial causative
- Only one phenotype condition type (OMIM or HPO) per variant is used in ClinVar submissions
- ClinVar submission variant condition prefers OMIM over HPO if available
- Use lighter version of gene objects in Omim MongoDB adapter, panels controllers, panels views and institute controllers
- Gene-variants table size is now adaptive
- Remove unused file upload on gene-variants page

## [4.49]
### Fixed
- Pydantic model types for genome_build, madeline_info, peddy_ped_check and peddy_sex_check, rank_model_version and sv_rank_model_version
- Replace `MatchMaker` with `Matchmaker` in all places visible by a user
- Save diagnosis labels along with OMIM terms in Matchmaker Exchange submission objects
- `libegl-mesa0_21.0.3-0ubuntu0.3~20.04.5_amd64.deb` lib not found by GitHub actions Docker build
- Remove unused `chromograph_image_files` and `chromograph_prefixes` keys saved when creating or updating an RD case
- Search managed variants by description and with ignore case
### Changed
- Introduced page margins on exported PDF reports
- Smaller gene fonts in downloaded HPO genes PDF reports
- Reintroduced gene coverage data in the PDF-exported general report of rare-disease cases
- Check for existence of case report files before creating sidebar links
- Better description of HPO and OMIM terms for patients submitted to Matchmaker Exchange
- Remove null non-mandatory key/values when updating a case
- Freeze WTForms<3 due to several form input rendering changes

## [4.48.1]
### Fixed
- General case PDF report for recent cases with no pedigree

## [4.48]
### Added
- Option to cancel a request for research variants in case page
### Changed
- Update igv.js to v2.10.5
- Updated example of a case delivery report
- Unfreeze cyvcf2
- Builder images used in Scout Dockerfiles
- Crash report email subject gives host name
- Export general case report to PDF using PDFKit instead of WeasyPrint
- Do not include coverage report in PDF case report since they might have different orientation
- Export cancer cases's "Coverage and QC report" to PDF using PDFKit instead of Weasyprint
- Updated cancer "Coverage and QC report" example
- Keep portrait orientation in PDF delivery report
- Export delivery report to PDF using PDFKit instead of Weasyprint
- PDF export of clinical and research HPO panels using PDFKit instead of Weasyprint
- Export gene panel report to PDF using PDFKit
- Removed WeasyPrint lib dependency

### Fixed
- Reintroduced missing links to Swegen and Beacon and dbSNP in RD variant page, summary section
- Demo delivery report orientation to fit new columns
- Missing delivery report in demo case
- Cast MNVs to SNV for test
- Export verified variants from all institutes when user is admin
- Cancer coverage and QC report not found for demo cancer case
- Pull request template instructions on how to deploy to test server
- PDF Delivery report not showing Swedac logo
- Fix code typos
- Disable codefactor raised by ESLint for javascript functions located on another file
- Loading spinner stuck after downloading a PDF gene panel report
- IGV browser crashing when file system with alignment files is not mounted

## [4.47]
### Added
- Added CADD, GnomAD and genotype calls to variantS export
### Changed
- Pull request template, to illustrate how to deploy pull request branches on cg-vm1 stage server
### Fixed
- Compiled Docker image contains a patched version (v4.9) of chanjo-report

## [4.46.1]
### Fixed
- Downloading of files generated within the app container (MT-report, verified variants, pedigrees, ..)

## [4.46]
### Added
- Created a Dockefile to be used to serve the dockerized app in production
- Modified the code to collect database params specified as env vars
- Created a GitHub action that pushes the Dockerfile-server image to Docker Hub (scout-server-stage) every time a PR is opened
- Created a GitHub action that pushes the Dockerfile-server image to Docker Hub (scout-server) every time a new release is created
- Reassign MatchMaker Exchange submission to another user when a Scout user is deleted
- Expose public API JSON gene panels endpoint, primarily to enable automated rerun checking for updates
- Add utils for dictionary type
- Filter institute cases using multiple HPO terms
- Vulture GitHub action to identify and remove unused variables and imports
### Changed
- Updated the python config file documentation in admin guide
- Case configuration parsing now uses Pydantic for improved typechecking and config handling
- Removed test matrices to speed up automatic testing of PRs
- Switch from Coveralls to Codecov to handle CI test coverage
- Speed-up CI tests by caching installation of libs and splitting tests into randomized groups using pytest-test-groups
- Improved LDAP login documentation
- Use lib flask-ldapconn instead of flask_ldap3_login> to handle ldap authentication
- Updated Managed variant documentation in user guide
- Fix and simplify creating and editing of gene panels
- Simplified gene variants search code
- Increased the height of the genes track in the IGV viewer
### Fixed
- Validate uploaded managed variant file lines, warning the user.
- Exporting validated variants with missing "genes" database key
- No results returned when searching for gene variants using a phenotype term
- Variants filtering by gene symbols file
- Make gene HGNC symbols field mandatory in gene variants page and run search only on form submit
- Make sure collaborator gene variants are still visible, even if HPO filter is used

## [4.45]
### Added
### Changed
- Start Scout also when loqusdbapi is not reachable
- Clearer definition of manual standard and custom inheritance models in gene panels
- Allow searching multiple chromosomes in filters
### Fixed
- Gene panel crashing on edit action

## [4.44]
### Added
### Changed
- Display Gene track beneath each sample track when displaying splice junctions in igv browser
- Check outdated gene symbols and update with aliases for both RD and cancer variantS
### Fixed
- Added query input check and fixed the Genes API endpoint to return a json formatted error when request is malformed
- Typo in ACMG BP6 tooltip

## [4.43.1]
### Added
- Added database index for OMIM disease term genes
### Changed
### Fixed
- Do not drop HPO terms collection when updating HPO terms via the command line
- Do not drop disease (OMIM) terms collection when updating diseases via the command line

## [4.43]
### Added
- Specify which collection(s) update/build indexes for
### Fixed
- Do not drop genes and transcripts collections when updating genes via the command line

## [4.42.1]
### Added
### Changed
### Fixed
- Freeze PyMongo lib to version<4.0 to keep supporting previous MongoDB versions
- Speed up gene panels creation and update by collecting only light gene info from database
- Avoid case page crash on Phenomizer queries timeout

## [4.42]
### Added
- Choose custom pinned variants to submit to MatchMaker Exchange
- Submit structural variant as genes to the MatchMaker Exchange
- Added function for maintainers and admins to remove gene panels
- Admins can restore deleted gene panels
- A development docker-compose file illustrating the scout/chanjo-report integration
- Show AD on variants view for cancer SV (tumor and normal)
- Cancer SV variants filter AD, AF (tumor and normal)
- Hiding the variants score column also from cancer SVs, as for the SNVs
### Changed
- Enforce same case _id and display_name when updating a case
- Enforce same individual ids, display names and affected status when updating a case
- Improved documentation for connecting to loqusdb instances (including loqusdbapi)
- Display and download HPO gene panels' gene symbols in italics
- A faster-built and lighter Docker image
- Reduce complexity of `panels` endpoint moving some code to the panels controllers
- Update requirements to use flask-ldap3-login>=0.9.17 instead of freezing WTForm
### Fixed
- Use of deprecated TextField after the upgrade of WTF to v3.0
- Freeze to WTForms to version < 3
- Remove the extra files (bed files and madeline.svg) introduced by mistake
- Cli command loading demo data in docker-compose when case custom images exist and is None
- Increased MongoDB connection serverSelectionTimeoutMS parameter to 30K (default value according to MongoDB documentation)
- Better differentiate old obs counts 0 vs N/A
- Broken cancer variants page when default gene panel was deleted
- Typo in tx_overview function in variant controllers file
- Fixed loqusdbapi SV search URL
- SV variants filtering using Decipher criterion
- Removing old gene panels that don't contain the `maintainer` key.

## [4.41.1]
### Fixed
- General reports crash for variant annotations with same variant on other cases

## [4.41]
### Added
- Extended the instructions for running the Scout Docker image (web app and cli).
- Enabled inclusion of custom images to STR variant view
### Fixed
- General case report sorting comments for variants with None genetic models
- Do not crash but redirect to variants page with error when a variant is not found for a case
- UCSC links coordinates for SV variants with start chromosome different than end chromosome
- Human readable variants name in case page for variants having start chromosome different from end chromosome
- Avoid always loading all transcripts when checking gene symbol: introduce gene captions
- Slow queries for evaluated variants on e.g. case page - use events instead
### Changed
- Rearrange variant page again, moving severity predictions down.
- More reactive layout width steps on variant page

## [4.40.1]
### Added
### Fixed
- Variants dismissed with inconsistent inheritance pattern can again be shown in general case report
- General report page for variants with genes=None
- General report crashing when variants have no panels
- Added other missing keys to case and variant dictionaries passed to general report
### Changed

## [4.40]
### Added
- A .cff citation file
- Phenotype search API endpoint
- Added pagination to phenotype API
- Extend case search to include internal MongoDB id
- Support for connecting to a MongoDB replica set (.py config files)
- Support for connecting to a MongoDB replica set (.yaml config files)
### Fixed
- Command to load the OMIM gene panel (`scout load panel --omim`)
- Unify style of pinned and causative variants' badges on case page
- Removed automatic spaces after punctuation in comments
- Remove the hardcoded number of total individuals from the variant's old observations panel
- Send delete requests to a connected Beacon using the DELETE method
- Layout of the SNV and SV variant page - move frequency up
### Changed
- Stop updating database indexes after loading exons via command line
- Display validation status badge also for not Sanger-sequenced variants
- Moved Frequencies, Severity and Local observations panels up in RD variants page
- Enabled Flask CORS to communicate CORS status to js apps
- Moved the code preparing the transcripts overview to the backend
- Refactored and filtered json data used in general case report
- Changed the database used in docker-compose file to use the official MongoDB v4.4 image
- Modified the Python (3.6, 3.8) and MongoDB (3.2, 4.4, 5.0) versions used in testing matrices (GitHub actions)
- Capitalize case search terms on institute and dashboard pages


## [4.39]
### Added
- COSMIC IDs collected from CSQ field named `COSMIC`
### Fixed
- Link to other causative variants on variant page
- Allow multiple COSMIC links for a cancer variant
- Fix floating text in severity box #2808
- Fixed MitoMap and HmtVar links for hg38 cases
- Do not open new browser tabs when downloading files
- Selectable IGV tracks on variant page
- Missing splice junctions button on variant page
- Refactor variantS representative gene selection, and use it also for cancer variant summary
### Changed
- Improve Javascript performance for displaying Chromograph images
- Make ClinVar classification more evident in cancer variant page

## [4.38]
### Added
- Option to hide Alamut button in the app config file
### Fixed
- Library deprecation warning fixed (insert is deprecated. Use insert_one or insert_many instead)
- Update genes command will not trigger an update of database indices any more
- Missing resources in temporary downloading directory when updating genes using the command line
- Restore previous variant ACMG classification in a scrollable div
- Loading spinner not stopping after downloading PDF case reports and variant list export
- Add extra Alamut links higher up on variant pages
- Improve UX for phenotypes in case page
- Filter and export of STR variants
- Update look of variants page navigation buttons
### Changed

## [4.37]
### Added
- Highlight and show version number for RefSeq MANE transcripts.
- Added integration to a rerunner service for toggling reanalysis with updated pedigree information
- SpliceAI display and parsing from VEP CSQ
- Display matching tiered variants for cancer variants
- Display a loading icon (spinner) until the page loads completely
- Display filter badges in cancer variants list
- Update genes from pre-downloaded file resources
- On login, OS, browser version and screen size are saved anonymously to understand how users are using Scout
- API returning institutes data for a given user: `/api/v1/institutes`
- API returning case data for a given institute: `/api/v1/institutes/<institute_id>/cases`
- Added GMS and Lund university hospital logos to login page
- Made display of Swedac logo configurable
- Support for displaying custom images in case view
- Individual-specific HPO terms
- Optional alamut_key in institute settings for Alamut Plus software
- Case report API endpoint
- Tooltip in case explaining that genes with genome build different than case genome build will not be added to dynamic HPO panel.
- Add DeepVariant as a caller
### Fixed
- Updated IGV to v2.8.5 to solve missing gene labels on some zoom levels
- Demo cancer case config file to load somatic SNVs and SVs only.
- Expand list of refseq trancripts in ClinVar submission form
- Renamed `All SNVs and INDELs` institute sidebar element to `Search SNVs and INDELs` and fixed its style.
- Add missing parameters to case load-config documentation
- Allow creating/editing gene panels and dynamic gene panels with genes present in genome build 38
- Bugfix broken Pytests
- Bulk dismissing variants error due to key conversion from string to integer
- Fix typo in index documentation
- Fixed crash in institute settings page if "collaborators" key is not set in database
- Don't stop Scout execution if LoqusDB call fails and print stacktrace to log
- Bug when case contains custom images with value `None`
- Bug introduced when fixing another bug in Scout-LoqusDB interaction
- Loading of OMIM diagnoses in Scout demo instance
- Remove the docker-compose with chanjo integration because it doesn't work yet.
- Fixed standard docker-compose with scout demo data and database
- Clinical variant assessments not present for pinned and causative variants on case page.
- MatchMaker matching one node at the time only
- Remove link from previously tiered variants badge in cancer variants page
- Typo in gene cell on cancer variants page
- Managed variants filter form
### Changed
- Better naming for variants buttons on cancer track (somatic, germline). Also show cancer research button if available.
- Load case with missing panels in config files, but show warning.
- Changing the (Female, Male) symbols to (F/M) letters in individuals_table and case-sma.
- Print stacktrace if case load command fails
- Added sort icon and a pointer to the cursor to all tables with sortable fields
- Moved variant, gene and panel info from the basic pane to summary panel for all variants.
- Renamed `Basics` panel to `Classify` on variant page.
- Revamped `Basics` panel to a panel dedicated to classify variants
- Revamped the summary panel to be more compact.
- Added dedicated template for cancer variants
- Removed Gene models, Gene annotations and Conservation panels for cancer variants
- Reorganized the orders of panels for variant and cancer variant views
- Added dedicated variant quality panel and removed relevant panes
- A more compact case page
- Removed OMIM genes panel
- Make genes panel, pinned variants panel, causative variants panel and ClinVar panel scrollable on case page
- Update to Scilifelab's 2020 logo
- Update Gens URL to support Gens v2.0 format
- Refactor tests for parsing case configurations
- Updated links to HPO downloadable resources
- Managed variants filtering defaults to all variant categories
- Changing the (Kind) drop-down according to (Category) drop-down in Managed variant add variant
- Moved Gens button to individuals table
- Check resource files availability before starting updating OMIM diagnoses
- Fix typo in `SHOW_OBSERVED_VARIANT_ARCHIVE` config param

## [4.36]
### Added
- Parse and save splice junction tracks from case config file
- Tooltip in observations panel, explaining that case variants with no link might be old variants, not uploaded after a case rerun
### Fixed
- Warning on overwriting variants with same position was no longer shown
- Increase the height of the dropdowns to 425px
- More indices for the case table as it grows, specifically for causatives queries
- Splice junction tracks not centered over variant genes
- Total number of research variants count
- Update variants stats in case documents every time new variants are loaded
- Bug in flashing warning messages when filtering variants
### Changed
- Clearer warning messages for genes and gene/gene-panels searches in variants filters

## [4.35]
### Added
- A new index for hgnc_symbol in the hgnc_gene collection
- A Pedigree panel in STR page
- Display Tier I and II variants in case view causatives card for cancer cases
### Fixed
- Send partial file data to igv.js when visualizing sashimi plots with splice junction tracks
- Research variants filtering by gene
- Do not attempt to populate annotations for not loaded pinned/causatives
- Add max-height to all dropdowns in filters
### Changed
- Switch off non-clinical gene warnings when filtering research variants
- Don't display OMIM disease card in case view for cancer cases
- Refactored Individuals and Causative card in case view for cancer cases
- Update and style STR case report

## [4.34]
### Added
- Saved filter lock and unlock
- Filters can optionally be marked audited, logging the filter name, user and date on the case events and general report.
- Added `ClinVar hits` and `Cosmic hits` in cancer SNVs filters
- Added `ClinVar hits` to variants filter (rare disease track)
- Load cancer demo case in docker-compose files (default and demo file)
- Inclusive-language check using [woke](https://github.com/get-woke/woke) github action
- Add link to HmtVar for mitochondrial variants (if VCF is annotated with HmtNote)
- Grey background for dismissed compounds in variants list and variant page
- Pin badge for pinned compounds in variants list and variant page
- Support LoqusDB REST API queries
- Add a docker-compose-matchmaker under scout/containers/development to test matchmaker locally
- Script to investigate consequences of symbol search bug
- Added GATK to list of SV and cancer SV callers
### Fixed
- Make MitoMap link work for hg38 again
- Export Variants feature crashing when one of the variants has no primary transcripts
- Redirect to last visited variantS page when dismissing variants from variants list
- Improved matching of SVs Loqus occurrences in other cases
- Remove padding from the list inside (Matching causatives from other cases) panel
- Pass None to get_app function in CLI base since passing script_info to app factory functions was deprecated in Flask 2.0
- Fixed failing tests due to Flask update to version 2.0
- Speed up user events view
- Causative view sort out of memory error
- Use hgnc_id for gene filter query
- Typo in case controllers displaying an error every time a patient is matched against external MatchMaker nodes
- Do not crash while attempting an update for variant documents that are too big (> 16 MB)
- Old STR causatives (and other variants) may not have HGNC symbols - fix sort lambda
- Check if gene_obj has primary_transcript before trying to access it
- Warn if a gene manually searched is in a clinical panel with an outdated name when filtering variants
- ChrPos split js not needed on STR page yet
### Changed
- Remove parsing of case `genome_version`, since it's not used anywhere downstream
- Introduce deprecation warning for Loqus configs that are not dictionaries
- SV clinical filter no longer filters out sub 100 nt variants
- Count cases in LoqusDB by variant type
- Commit pulse repo badge temporarily set to weekly
- Sort ClinVar submissions objects by ascending "Last evaluated" date
- Refactored the MatchMaker integration as an extension
- Replaced some sensitive words as suggested by woke linter
- Documentation for load-configuration rewritten.
- Add styles to MatchMaker matches table
- More detailed info on the data shared in MatchMaker submission form

## [4.33.1]
### Fixed
- Include markdown for release autodeploy docs
- Use standard inheritance model in ClinVar (https://ftp.ncbi.nlm.nih.gov/pub/GTR/standard_terms/Mode_of_inheritance.txt)
- Fix issue crash with variants that have been unflagged causative not being available in other causatives
### Added
### Changed

## [4.33]
### Fixed
- Command line crashing when updating an individual not found in database
- Dashboard page crashing when filters return no data
- Cancer variants filter by chromosome
- /api/v1/genes now searches for genes in all genome builds by default
- Upgraded igv.js to version 2.8.1 (Fixed Unparsable bed record error)
### Added
- Autodeploy docs on release
- Documentation for updating case individuals tracks
- Filter cases and dashboard stats by analysis track
### Changed
- Changed from deprecated db update method
- Pre-selected fields to run queries with in dashboard page
- Do not filter by any institute when first accessing the dashboard
- Removed OMIM panel in case view for cancer cases
- Display Tier I and II variants in case view causatives panel for cancer cases
- Refactored Individuals and Causative panels in case view for cancer cases

## [4.32.1]
### Fixed
- iSort lint check only
### Changed
- Institute cases page crashing when a case has track:Null
### Added

## [4.32]
### Added
- Load and show MITOMAP associated diseases from VCF (INFO field: MitomapAssociatedDiseases, via HmtNote)
- Show variant allele frequencies for mitochondrial variants (GRCh38 cases)
- Extend "public" json API with diseases (OMIM) and phenotypes (HPO)
- HPO gene list download now has option for clinical and non-clinical genes
- Display gene splice junctions data in sashimi plots
- Update case individuals with splice junctions tracks
- Simple Docker compose for development with local build
- Make Phenomodels subpanels collapsible
- User side documentation of cytogenomics features (Gens, Chromograph, vcf2cytosure, rhocall)
- iSort GitHub Action
- Support LoqusDB REST API queries
### Fixed
- Show other causative once, even if several events point to it
- Filtering variants by mitochondrial chromosome for cases with genome build=38
- HPO gene search button triggers any warnings for clinical / non-existing genes also on first search
- Fixed a bug in variants pages caused by MT variants without alt_frequency
- Tests for CADD score parsing function
- Fixed the look of IGV settings on SNV variant page
- Cases analyzed once shown as `rerun`
- Missing case track on case re-upload
- Fixed severity rank for SO term "regulatory region ablation"
### Changed
- Refactor according to CodeFactor - mostly reuse of duplicated code
- Phenomodels language adjustment
- Open variants in a new window (from variants page)
- Open overlapping and compound variants in a new window (from variant page)
- gnomAD link points to gnomAD v.3 (build GRCh38) for mitochondrial variants.
- Display only number of affected genes for dismissed SVs in general report
- Chromosome build check when populating the variants filter chromosome selection
- Display mitochondrial and rare diseases coverage report in cases with missing 'rare' track

## [4.31.1]
### Added
### Changed
- Remove mitochondrial and coverage report from cancer cases sidebar
### Fixed
- ClinVar page when dbSNP id is None

## [4.31]
### Added
- gnomAD annotation field in admin guide
- Export also dynamic panel genes not associated to an HPO term when downloading the HPO panel
- Primary HGNC transcript info in variant export files
- Show variant quality (QUAL field from vcf) in the variant summary
- Load/update PDF gene fusion reports (clinical and research) generated with Arriba
- Support new MANE annotations from VEP (both MANE Select and MANE Plus Clinical)
- Display on case activity the event of a user resetting all dismissed variants
- Support gnomAD population frequencies for mitochondrial variants
- Anchor links in Casedata ClinVar panels to redirect after renaming individuals
### Fixed
- Replace old docs link www.clinicalgenomics.se/scout with new https://clinical-genomics.github.io/scout
- Page formatting issues whenever case and variant comments contain extremely long strings with no spaces
- Chromograph images can be one column and have scrollbar. Removed legacy code.
- Column labels for ClinVar case submission
- Page crashing looking for LoqusDB observation when variant doesn't exist
- Missing inheritance models and custom inheritance models on newly created gene panels
- Accept only numbers in managed variants filter as position and end coordinates
- SNP id format and links in Variant page, ClinVar submission form and general report
- Case groups tooltip triggered only when mouse is on the panel header
### Changed
- A more compact case groups panel
- Added landscape orientation CSS style to cancer coverage and QC demo report
- Improve user documentation to create and save new gene panels
- Removed option to use space as separator when uploading gene panels
- Separating the columns of standard and custom inheritance models in gene panels
- Improved ClinVar instructions for users using non-English Excel

## [4.30.2]
### Added
### Fixed
- Use VEP RefSeq ID if RefSeq list is empty in RefSeq transcripts overview
- Bug creating variant links for variants with no end_chrom
### Changed

## [4.30.1]
### Added
### Fixed
- Cryptography dependency fixed to use version < 3.4
### Changed

## [4.30]
### Added
- Introduced a `reset dismiss variant` verb
- Button to reset all dismissed variants for a case
- Add black border to Chromograph ideograms
- Show ClinVar annotations on variantS page
- Added integration with GENS, copy number visualization tool
- Added a VUS label to the manual classification variant tags
- Add additional information to SNV verification emails
- Tooltips documenting manual annotations from default panels
- Case groups now show bam files from all cases on align view
### Fixed
- Center initial igv view on variant start with SNV/indels
- Don't set initial igv view to negative coordinates
- Display of GQ for SV and STR
- Parsing of AD and related info for STRs
- LoqusDB field in institute settings accepts only existing Loqus instances
- Fix DECIPHER link to work after DECIPHER migrated to GRCh38
- Removed visibility window param from igv.js genes track
- Updated HPO download URL
- Patch HPO download test correctly
- Reference size on STR hover not needed (also wrong)
- Introduced genome build check (allowed values: 37, 38, "37", "38") on case load
- Improve case searching by assignee full name
- Populating the LoqusDB select in institute settings
### Changed
- Cancer variants table header (pop freq etc)
- Only admin users can modify LoqusDB instance in Institute settings
- Style of case synopsis, variants and case comments
- Switched to igv.js 2.7.5
- Do not choke if case is missing research variants when research requested
- Count cases in LoqusDB by variant type
- Introduce deprecation warning for Loqus configs that are not dictionaries
- Improve create new gene panel form validation
- Make XM- transcripts less visible if they don't overlap with transcript refseq_id in variant page
- Color of gene panels and comments panels on cases and variant pages
- Do not choke if case is missing research variants when reserch requested

## [4.29.1]
### Added
### Fixed
- Always load STR variants regardless of RankScore threshold (hotfix)
### Changed

## [4.29]
### Added
- Added a page about migrating potentially breaking changes to the documentation
- markdown_include in development requirements file
- STR variants filter
- Display source, Z-score, inheritance pattern for STR annotations from Stranger (>0.6.1) if available
- Coverage and quality report to cancer view
### Fixed
- ACMG classification page crashing when trying to visualize a classification that was removed
- Pretty print HGVS on gene variants (URL-decode VEP)
- Broken or missing link in the documentation
- Multiple gene names in ClinVar submission form
- Inheritance model select field in ClinVar submission
- IGV.js >2.7.0 has an issue with the gene track zoom levels - temp freeze at 2.7.0
- Revert CORS-anywhere and introduce a local http proxy for cloud tracks
### Changed

## [4.28]
### Added
- Chromograph integration for displaying PNGs in case-page
- Add VAF to cancer case general report, and remove some of its unused fields
- Variants filter compatible with genome browser location strings
- Support for custom public igv tracks stored on the cloud
- Add tests to increase testing coverage
- Update case variants count after deleting variants
- Update IGV.js to latest (v2.7.4)
- Bypass igv.js CORS check using `https://github.com/Rob--W/cors-anywhere`
- Documentation on default and custom IGV.js tracks (admin docs)
- Lock phenomodels so they're editable by admins only
- Small case group assessment sharing
- Tutorial and files for deploying app on containers (Kubernetes pods)
- Canonical transcript and protein change of canonical transcript in exported variants excel sheet
- Support for Font Awesome version 6
- Submit to Beacon from case page sidebar
- Hide dismissed variants in variants pages and variants export function
- Systemd service files and instruction to deploy Scout using podman
### Fixed
- Bugfix: unused `chromgraph_prefix |tojson` removed
- Freeze coloredlogs temporarily
- Marrvel link
- Don't show TP53 link for silent or synonymous changes
- OMIM gene field accepts any custom number as OMIM gene
- Fix Pytest single quote vs double quote string
- Bug in gene variants search by similar cases and no similar case is found
- Delete unused file `userpanel.py`
- Primary transcripts in variant overview and general report
- Google OAuth2 login setup in README file
- Redirect to 'missing file'-icon if configured Chromograph file is missing
- Javascript error in case page
- Fix compound matching during variant loading for hg38
- Cancer variants view containing variants dismissed with cancer-specific reasons
- Zoom to SV variant length was missing IGV contig select
- Tooltips on case page when case has no default gene panels
### Changed
- Save case variants count in case document and not in sessions
- Style of gene panels multiselect on case page
- Collapse/expand main HPO checkboxes in phenomodel preview
- Replaced GQ (Genotype quality) with VAF (Variant allele frequency) in cancer variants GT table
- Allow loading of cancer cases with no tumor_purity field
- Truncate cDNA and protein changes in case report if longer than 20 characters


## [4.27]
### Added
- Exclude one or more variant categories when running variants delete command
### Fixed
### Changed

## [4.26.1]
### Added
### Fixed
- Links with 1-letter aa codes crash on frameshift etc
### Changed

## [4.26]
### Added
- Extend the delete variants command to print analysis date, track, institute, status and research status
- Delete variants by type of analysis (wgs|wes|panel)
- Links to cBioPortal, MutanTP53, IARC TP53, OncoKB, MyCancerGenome, CIViC
### Fixed
- Deleted variants count
### Changed
- Print output of variants delete command as a tab separated table

## [4.25]
### Added
- Command line function to remove variants from one or all cases
### Fixed
- Parse SMN None calls to None rather than False

## [4.24.1]
### Fixed
- Install requirements.txt via setup file

## [4.24]
### Added
- Institute-level phenotype models with sub-panels containing HPO and OMIM terms
- Runnable Docker demo
- Docker image build and push github action
- Makefile with shortcuts to docker commands
- Parse and save synopsis, phenotype and cohort terms from config files upon case upload
### Fixed
- Update dismissed variant status when variant dismissed key is missing
- Breakpoint two IGV button now shows correct chromosome when different from bp1
- Missing font lib in Docker image causing the PDF report download page to crash
- Sentieon Manta calls lack Somaticscore - load anyway
- ClinVar submissions crashing due to pinned variants that are not loaded
- Point ExAC pLI score to new gnomad server address
- Bug uploading cases missing phenotype terms in config file
- STRs loaded but not shown on browser page
- Bug when using adapter.variant.get_causatives with case_id without causatives
- Problem with fetching "solved" from scout export cases cli
- Better serialising of datetime and bson.ObjectId
- Added `volumes` folder to .gitignore
### Changed
- Make matching causative and managed variants foldable on case page
- Remove calls to PyMongo functions marked as deprecated in backend and frontend(as of version 3.7).
- Improved `scout update individual` command
- Export dynamic phenotypes with ordered gene lists as PDF


## [4.23]
### Added
- Save custom IGV track settings
- Show a flash message with clear info about non-valid genes when gene panel creation fails
- CNV report link in cancer case side navigation
- Return to comment section after editing, deleting or submitting a comment
- Managed variants
- MT vs 14 chromosome mean coverage stats if Scout is connected to Chanjo
### Fixed
- missing `vcf_cancer_sv` and `vcf_cancer_sv_research` to manual.
- Split ClinVar multiple clnsig values (slash-separated) and strip them of underscore for annotations without accession number
- Timeout of `All SNVs and INDELs` page when no valid gene is provided in the search
- Round CADD (MIPv9)
- Missing default panel value
- Invisible other causatives lines when other causatives lack gene symbols
### Changed
- Do not freeze mkdocs-material to version 4.6.1
- Remove pre-commit dependency

## [4.22]
### Added
- Editable cases comments
- Editable variants comments
### Fixed
- Empty variant activity panel
- STRs variants popover
- Split new ClinVar multiple significance terms for a variant
- Edit the selected comment, not the latest
### Changed
- Updated RELEASE docs.
- Pinned variants card style on the case page
- Merged `scout export exons` and `scout view exons` commands


## [4.21.2]
### Added
### Fixed
- Do not pre-filter research variants by (case-default) gene panels
- Show OMIM disease tooltip reliably
### Changed

## [4.21.1]
### Added
### Fixed
- Small change to Pop Freq column in variants ang gene panels to avoid strange text shrinking on small screens
- Direct use of HPO list for Clinical HPO SNV (and cancer SNV) filtering
- PDF coverage report redirecting to login page
### Changed
- Remove the option to dismiss single variants from all variants pages
- Bulk dismiss SNVs, SVs and cancer SNVs from variants pages

## [4.21]
### Added
- Support to configure LoqusDB per institute
- Highlight causative variants in the variants list
- Add tests. Mostly regarding building internal datatypes.
- Remove leading and trailing whitespaces from panel_name and display_name when panel is created
- Mark MANE transcript in list of transcripts in "Transcript overview" on variant page
- Show default panel name in case sidebar
- Previous buttons for variants pagination
- Adds a gh action that checks that the changelog is updated
- Adds a gh action that deploys new releases automatically to pypi
- Warn users if case default panels are outdated
- Define institute-specific gene panels for filtering in institute settings
- Use institute-specific gene panels in variants filtering
- Show somatic VAF for pinned and causative variants on case page

### Fixed
- Report pages redirect to login instead of crashing when session expires
- Variants filter loading in cancer variants page
- User, Causative and Cases tables not scaling to full page
- Improved docs for an initial production setup
- Compatibility with latest version of Black
- Fixed tests for Click>7
- Clinical filter required an extra click to Filter to return variants
- Restore pagination and shrink badges in the variants page tables
- Removing a user from the command line now inactivates the case only if user is last assignee and case is active
- Bugfix, LoqusDB per institute feature crashed when institute id was empty string
- Bugfix, LoqusDB calls where missing case count
- filter removal and upload for filters deleted from another page/other user
- Visualize outdated gene panels info in a popover instead of a tooltip in case page side panel

### Changed
- Highlight color on normal STRs in the variants table from green to blue
- Display breakpoints coordinates in verification emails only for structural variants


## [4.20]
### Added
- Display number of filtered variants vs number of total variants in variants page
- Search case by HPO terms
- Dismiss variant column in the variants tables
- Black and pre-commit packages to dev requirements

### Fixed
- Bug occurring when rerun is requested twice
- Peddy info fields in the demo config file
- Added load config safety check for multiple alignment files for one individual
- Formatting of cancer variants table
- Missing Score in SV variants table

### Changed
- Updated the documentation on how to create a new software release
- Genome build-aware cytobands coordinates
- Styling update of the Matchmaker card
- Select search type in case search form


## [4.19]

### Added
- Show internal ID for case
- Add internal ID for downloaded CGH files
- Export dynamic HPO gene list from case page
- Remove users as case assignees when their account is deleted
- Keep variants filters panel expanded when filters have been used

### Fixed
- Handle the ProxyFix ModuleNotFoundError when Werkzeug installed version is >1.0
- General report formatting issues whenever case and variant comments contain extremely long strings with no spaces

### Changed
- Created an institute wrapper page that contains list of cases, causatives, SNVs & Indels, user list, shared data and institute settings
- Display case name instead of case ID on clinVar submissions
- Changed icon of sample update in clinVar submissions


## [4.18]

### Added
- Filter cancer variants on cytoband coordinates
- Show dismiss reasons in a badge with hover for clinical variants
- Show an ellipsis if 10 cases or more to display with loqusdb matches
- A new blog post for version 4.17
- Tooltip to better describe Tumor and Normal columns in cancer variants
- Filter cancer SNVs and SVs by chromosome coordinates
- Default export of `Assertion method citation` to clinVar variants submission file
- Button to export up to 500 cancer variants, filtered or not
- Rename samples of a clinVar submission file

### Fixed
- Apply default gene panel on return to cancer variantS from variant view
- Revert to certificate checking when asking for Chanjo reports
- `scout download everything` command failing while downloading HPO terms

### Changed
- Turn tumor and normal allelic fraction to decimal numbers in tumor variants page
- Moved clinVar submissions code to the institutes blueprints
- Changed name of clinVar export files to FILENAME.Variant.csv and FILENAME.CaseData.csv
- Switched Google login libraries from Flask-OAuthlib to Authlib


## [4.17.1]

### Fixed
- Load cytobands for cases with chromosome build not "37" or "38"


## [4.17]

### Added
- COSMIC badge shown in cancer variants
- Default gene-panel in non-cancer structural view in url
- Filter SNVs and SVs by cytoband coordinates
- Filter cancer SNV variants by alt allele frequency in tumor
- Correct genome build in UCSC link from structural variant page



### Fixed
- Bug in clinVar form when variant has no gene
- Bug when sharing cases with the same institute twice
- Page crashing when removing causative variant tag
- Do not default to GATK caller when no caller info is provided for cancer SNVs


## [4.16.1]

### Fixed
- Fix the fix for handling of delivery reports for rerun cases

## [4.16]

### Added
- Adds possibility to add "lims_id" to cases. Currently only stored in database, not shown anywhere
- Adds verification comment box to SVs (previously only available for small variants)
- Scrollable pedigree panel

### Fixed
- Error caused by changes in WTForm (new release 2.3.x)
- Bug in OMIM case page form, causing the page to crash when a string was provided instead of a numerical OMIM id
- Fix Alamut link to work properly on hg38
- Better handling of delivery reports for rerun cases
- Small CodeFactor style issues: matchmaker results counting, a couple of incomplete tests and safer external xml
- Fix an issue with Phenomizer introduced by CodeFactor style changes

### Changed
- Updated the version of igv.js to 2.5.4

## [4.15.1]

### Added
- Display gene names in ClinVar submissions page
- Links to Varsome in variant transcripts table

### Fixed
- Small fixes to ClinVar submission form
- Gene panel page crash when old panel has no maintainers

## [4.15]

### Added
- Clinvar CNVs IGV track
- Gene panels can have maintainers
- Keep variant actions (dismissed, manual rank, mosaic, acmg, comments) upon variant re-upload
- Keep variant actions also on full case re-upload

### Fixed
- Fix the link to Ensembl for SV variants when genome build 38.
- Arrange information in columns on variant page
- Fix so that new cosmic identifier (COSV) is also acceptable #1304
- Fixed COSMIC tag in INFO (outside of CSQ) to be parses as well with `&` splitter.
- COSMIC stub URL changed to https://cancer.sanger.ac.uk/cosmic/search?q= instead.
- Updated to a version of IGV where bigBed tracks are visualized correctly
- Clinvar submission files are named according to the content (variant_data and case_data)
- Always show causatives from other cases in case overview
- Correct disease associations for gene symbol aliases that exist as separate genes
- Re-add "custom annotations" for SV variants
- The override ClinVar P/LP add-in in the Clinical Filter failed for new CSQ strings

### Changed
- Runs all CI checks in github actions

## [4.14.1]

### Fixed
- Error when variant found in loqusdb is not loaded for other case

## [4.14]

### Added
- Use github actions to run tests
- Adds CLI command to update individual alignments path
- Update HPO terms using downloaded definitions files
- Option to use alternative flask config when running `scout serve`
- Requirement to use loqusdb >= 2.5 if integrated

### Fixed
- Do not display Pedigree panel in cancer view
- Do not rely on internet connection and services available when running CI tests
- Variant loading assumes GATK if no caller set given and GATK filter status is seen in FILTER
- Pass genome build param all the way in order to get the right gene mappings for cases with build 38
- Parse correctly variants with zero frequency values
- Continue even if there are problems to create a region vcf
- STR and cancer variant navigation back to variants pages could fail

### Changed
- Improved code that sends requests to the external APIs
- Updates ranges for user ranks to fit todays usage
- Run coveralls on github actions instead of travis
- Run pip checks on github actions instead of coveralls
- For hg38 cases, change gnomAD link to point to version 3.0 (which is hg38 based)
- Show pinned or causative STR variants a bit more human readable

## [4.13.1]

### Added
### Fixed
- Typo that caused not all clinvar conflicting interpretations to be loaded no matter what
- Parse and retrieve clinvar annotations from VEP-annotated (VEP 97+) CSQ VCF field
- Variant clinvar significance shown as `not provided` whenever is `Uncertain significance`
- Phenomizer query crashing when case has no HPO terms assigned
- Fixed a bug affecting `All SNVs and INDELs` page when variants don't have canonical transcript
- Add gene name or id in cancer variant view

### Changed
- Cancer Variant view changed "Variant:Transcript:Exon:HGVS" to "Gene:Transcript:Exon:HGVS"

## [4.13]

### Added
- ClinVar SNVs track in IGV
- Add SMA view with SMN Copy Number data
- Easier to assign OMIM diagnoses from case page
- OMIM terms and specific OMIM term page

### Fixed
- Bug when adding a new gene to a panel
- Restored missing recent delivery reports
- Fixed style and links to other reports in case side panel
- Deleting cases using display_name and institute not deleting its variants
- Fixed bug that caused coordinates filter to override other filters
- Fixed a problem with finding some INS in loqusdb
- Layout on SV page when local observations without cases are present
- Make scout compatible with the new HPO definition files from `http://compbio.charite.de/jenkins/`
- General report visualization error when SNVs display names are very long


### Changed


## [4.12.4]

### Fixed
- Layout on SV page when local observations without cases are present

## [4.12.3]

### Fixed
- Case report when causative or pinned SVs have non null allele frequencies

## [4.12.2]

### Fixed
- SV variant links now take you to the SV variant page again
- Cancer variant view has cleaner table data entries for "N/A" data
- Pinned variant case level display hotfix for cancer and str - more on this later
- Cancer variants show correct alt/ref reads mirroring alt frequency now
- Always load all clinical STR variants even if a region load is attempted - index may be missing
- Same case repetition in variant local observations

## [4.12.1]

### Fixed
- Bug in variant.gene when gene has no HGVS description


## [4.12]

### Added
- Accepts `alignment_path` in load config to pass bam/cram files
- Display all phenotypes on variant page
- Display hgvs coordinates on pinned and causatives
- Clear panel pending changes
- Adds option to setup the database with static files
- Adds cli command to download the resources from CLI that scout needs
- Adds test files for merged somatic SV and CNV; as well as merged SNV, and INDEL part of #1279
- Allows for upload of OMIM-AUTO gene panel from static files without api-key

### Fixed
- Cancer case HPO panel variants link
- Fix so that some drop downs have correct size
- First IGV button in str variants page
- Cancer case activates on SNV variants
- Cases activate when STR variants are viewed
- Always calculate code coverage
- Pinned/Classification/comments in all types of variants pages
- Null values for panel's custom_inheritance_models
- Discrepancy between the manual disease transcripts and those in database in gene-edit page
- ACMG classification not showing for some causatives
- Fix bug which caused IGV.js to use hg19 reference files for hg38 data
- Bug when multiple bam files sources with non-null values are available


### Changed
- Renamed `requests` file to `scout_requests`
- Cancer variant view shows two, instead of four, decimals for allele and normal


## [4.11.1]

### Fixed
- Institute settings page
- Link institute settings to sharing institutes choices

## [4.11.0]

### Added
- Display locus name on STR variant page
- Alternative key `GNOMADAF_popmax` for Gnomad popmax allele frequency
- Automatic suggestions on how to improve the code on Pull Requests
- Parse GERP, phastCons and phyloP annotations from vep annotated CSQ fields
- Avoid flickering comment popovers in variant list
- Parse REVEL score from vep annotated CSQ fields
- Allow users to modify general institute settings
- Optionally format code automatically on commit
- Adds command to backup vital parts `scout export database`
- Parsing and displaying cancer SV variants from Manta annotated VCF files
- Dismiss cancer snv variants with cancer-specific options
- Add IGV.js UPD, RHO and TIDDIT coverage wig tracks.


### Fixed
- Slightly darker page background
- Fixed an issued with parsed conservation values from CSQ
- Clinvar submissions accessible to all users of an institute
- Header toolbar when on Clinvar page now shows institute name correctly
- Case should not always inactivate upon update
- Show dismissed snv cancer variants as grey on the cancer variants page
- Improved style of mappability link and local observations on variant page
- Convert all the GET requests to the igv view to POST request
- Error when updating gene panels using a file containing BOM chars
- Add/replace gene radio button not working in gene panels


## [4.10.1]

### Fixed
- Fixed issue with opening research variants
- Problem with coveralls not called by Travis CI
- Handle Biomart service down in tests


## [4.10.0]

### Added
- Rank score model in causatives page
- Exportable HPO terms from phenotypes page
- AMP guideline tiers for cancer variants
- Adds scroll for the transcript tab
- Added CLI option to query cases on time since case event was added
- Shadow clinical assessments also on research variants display
- Support for CRAM alignment files
- Improved str variants view : sorting by locus, grouped by allele.
- Delivery report PDF export
- New mosaicism tag option
- Add or modify individuals' age or tissue type from case page
- Display GC and allele depth in causatives table.
- Included primary reference transcript in general report
- Included partial causative variants in general report
- Remove dependency of loqusdb by utilising the CLI

### Fixed
- Fixed update OMIM command bug due to change in the header of the genemap2 file
- Removed Mosaic Tag from Cancer variants
- Fixes issue with unaligned table headers that comes with hidden Datatables
- Layout in general report PDF export
- Fixed issue on the case statistics view. The validation bars didn't show up when all institutes were selected. Now they do.
- Fixed missing path import by importing pathlib.Path
- Handle index inconsistencies in the update index functions
- Fixed layout problems


## [4.9.0]

### Added
- Improved MatchMaker pages, including visible patient contacts email address
- New badges for the github repo
- Links to [GENEMANIA](genemania.org)
- Sort gene panel list on case view.
- More automatic tests
- Allow loading of custom annotations in VCF using the SCOUT_CUSTOM info tag.

### Fixed
- Fix error when a gene is added to an empty dynamic gene panel
- Fix crash when attempting to add genes on incorrect format to dynamic gene panel
- Manual rank variant tags could be saved in a "Select a tag"-state, a problem in the variants view.
- Same case evaluations are no longer shown as gray previous evaluations on the variants page
- Stay on research pages, even if reset, next first buttons are pressed..
- Overlapping variants will now be visible on variant page again
- Fix missing classification comments and links in evaluations page
- All prioritized cases are shown on cases page


## [4.8.3]

### Added

### Fixed
- Bug when ordering sanger
- Improved scrolling over long list of genes/transcripts


## [4.8.2]

### Added

### Fixed
- Avoid opening extra tab for coverage report
- Fixed a problem when rank model version was saved as floats and not strings
- Fixed a problem with displaying dismiss variant reasons on the general report
- Disable load and delete filter buttons if there are no saved filters
- Fix problem with missing verifications
- Remove duplicate users and merge their data and activity


## [4.8.1]

### Added

### Fixed
- Prevent login fail for users with id defined by ObjectId and not email
- Prevent the app from crashing with `AttributeError: 'NoneType' object has no attribute 'message'`


## [4.8.0]

### Added
- Updated Scout to use Bootstrap 4.3
- New looks for Scout
- Improved dashboard using Chart.js
- Ask before inactivating a case where last assigned user leaves it
- Genes can be manually added to the dynamic gene list directly on the case page
- Dynamic gene panels can optionally be used with clinical filter, instead of default gene panel
- Dynamic gene panels get link out to chanjo-report for coverage report
- Load all clinvar variants with clinvar Pathogenic, Likely Pathogenic and Conflicting pathogenic
- Show transcripts with exon numbers for structural variants
- Case sort order can now be toggled between ascending and descending.
- Variants can be marked as partial causative if phenotype is available for case.
- Show a frequency tooltip hover for SV-variants.
- Added support for LDAP login system
- Search snv and structural variants by chromosomal coordinates
- Structural variants can be marked as partial causative if phenotype is available for case.
- Show normal and pathologic limits for STRs in the STR variants view.
- Institute level persistent variant filter settings that can be retrieved and used.
- export causative variants to Excel
- Add support for ROH, WIG and chromosome PNGs in case-view

### Fixed
- Fixed missing import for variants with comments
- Instructions on how to build docs
- Keep sanger order + verification when updating/reloading variants
- Fixed and moved broken filter actions (HPO gene panel and reset filter)
- Fixed string conversion to number
- UCSC links for structural variants are now separated per breakpoint (and whole variant where applicable)
- Reintroduced missing coverage report
- Fixed a bug preventing loading samples using the command line
- Better inheritance models customization for genes in gene panels
- STR variant page back to list button now does its one job.
- Allows to setup scout without a omim api key
- Fixed error causing "favicon not found" flash messages
- Removed flask --version from base cli
- Request rerun no longer changes case status. Active or archived cases inactivate on upload.
- Fixed missing tooltip on the cancer variants page
- Fixed weird Rank cell in variants page
- Next and first buttons order swap
- Added pagination (and POST capability) to cancer variants.
- Improves loading speed for variant page
- Problem with updating variant rank when no variants
- Improved Clinvar submission form
- General report crashing when dismissed variant has no valid dismiss code
- Also show collaborative case variants on the All variants view.
- Improved phenotype search using dataTables.js on phenotypes page
- Search and delete users with `email` instead of `_id`
- Fixed css styles so that multiselect options will all fit one column


## [4.7.3]

### Added
- RankScore can be used with VCFs for vcf_cancer files

### Fixed
- Fix issue with STR view next page button not doing its one job.

### Deleted
- Removed pileup as a bam viewing option. This is replaced by IGV


## [4.7.2]

### Added
- Show earlier ACMG classification in the variant list

### Fixed
- Fixed igv search not working due to igv.js dist 2.2.17
- Fixed searches for cases with a gene with variants pinned or marked causative.
- Load variant pages faster after fixing other causatives query
- Fixed mitochondrial report bug for variants without genes

## [4.7.1]

### Added

### Fixed
- Fixed bug on genes page


## [4.7.0]

### Added
- Export genes and gene panels in build GRCh38
- Search for cases with variants pinned or marked causative in a given gene.
- Search for cases phenotypically similar to a case also from WUI.
- Case variant searches can be limited to similar cases, matching HPO-terms,
  phenogroups and cohorts.
- De-archive reruns and flag them as 'inactive' if archived
- Sort cases by analysis_date, track or status
- Display cases in the following order: prioritized, active, inactive, archived, solved
- Assign case to user when user activates it or asks for rerun
- Case becomes inactive when it has no assignees
- Fetch refseq version from entrez and use it in clinvar form
- Load and export of exons for all genes, independent on refseq
- Documentation for loading/updating exons
- Showing SV variant annotations: SV cgh frequencies, gnomad-SV, local SV frequencies
- Showing transcripts mapping score in segmental duplications
- Handle requests to Ensembl Rest API
- Handle requests to Ensembl Rest Biomart
- STR variants view now displays GT and IGV link.
- Description field for gene panels
- Export exons in build 37 and 38 using the command line

### Fixed
- Fixes of and induced by build tests
- Fixed bug affecting variant observations in other cases
- Fixed a bug that showed wrong gene coverage in general panel PDF export
- MT report only shows variants occurring in the specific individual of the excel sheet
- Disable SSL certifcate verification in requests to chanjo
- Updates how intervaltree and pymongo is used to void deprecated functions
- Increased size of IGV sample tracks
- Optimized tests


## [4.6.1]

### Added

### Fixed
- Missing 'father' and 'mother' keys when parsing single individual cases


## [4.6.0]

### Added
- Description of Scout branching model in CONTRIBUTING doc
- Causatives in alphabetical order, display ACMG classification and filter by gene.
- Added 'external' to the list of analysis type options
- Adds functionality to display "Tissue type". Passed via load config.
- Update to IGV 2.

### Fixed
- Fixed alignment visualization and vcf2cytosure availability for demo case samples
- Fixed 3 bugs affecting SV pages visualization
- Reintroduced the --version cli option
- Fixed variants query by panel (hpo panel + gene panel).
- Downloaded MT report contains excel files with individuals' display name
- Refactored code in parsing of config files.


## [4.5.1]

### Added

### Fixed
- update requirement to use PyYaml version >= 5.1
- Safer code when loading config params in cli base


## [4.5.0]

### Added
- Search for similar cases from scout view CLI
- Scout cli is now invoked from the app object and works under the app context

### Fixed
- PyYaml dependency fixed to use version >= 5.1


## [4.4.1]

### Added
- Display SV rank model version when available

### Fixed
- Fixed upload of delivery report via API


## [4.4.0]

### Added
- Displaying more info on the Causatives page and hiding those not causative at the case level
- Add a comment text field to Sanger order request form, allowing a message to be included in the email
- MatchMaker Exchange integration
- List cases with empty synopsis, missing HPO terms and phenotype groups.
- Search for cases with open research list, or a given case status (active, inactive, archived)

### Fixed
- Variant query builder split into several functions
- Fixed delivery report load bug


## [4.3.3]

### Added
- Different individual table for cancer cases

### Fixed
- Dashboard collects validated variants from verification events instead of using 'sanger' field
- Cases shared with collaborators are visible again in cases page
- Force users to select a real institute to share cases with (actionbar select fix)


## [4.3.2]

### Added
- Dashboard data can be filtered using filters available in cases page
- Causatives for each institute are displayed on a dedicated page
- SNVs and and SVs are searchable across cases by gene and rank score
- A more complete report with validated variants is downloadable from dashboard

### Fixed
- Clinsig filter is fixed so clinsig numerical values are returned
- Split multi clinsig string values in different elements of clinsig array
- Regex to search in multi clinsig string values or multi revstat string values
- It works to upload vcf files with no variants now
- Combined Pileup and IGV alignments for SVs having variant start and stop on the same chromosome


## [4.3.1]

### Added
- Show calls from all callers even if call is not available
- Instructions to install cairo and pango libs from WeasyPrint page
- Display cases with number of variants from CLI
- Only display cases with number of variants above certain treshold. (Also CLI)
- Export of verified variants by CLI or from the dashboard
- Extend case level queries with default panels, cohorts and phenotype groups.
- Slice dashboard statistics display using case level queries
- Add a view where all variants for an institute can be searched across cases, filtering on gene and rank score. Allows searching research variants for cases that have research open.

### Fixed
- Fixed code to extract variant conservation (gerp, phyloP, phastCons)
- Visualization of PDF-exported gene panels
- Reintroduced the exon/intron number in variant verification email
- Sex and affected status is correctly displayed on general report
- Force number validation in SV filter by size
- Display ensembl transcripts when no refseq exists


## [4.3.0]

### Added
- Mosaicism tag on variants
- Show and filter on SweGen frequency for SVs
- Show annotations for STR variants
- Show all transcripts in verification email
- Added mitochondrial export
- Adds alternative to search for SVs shorter that the given length
- Look for 'bcftools' in the `set` field of VCFs
- Display digenic inheritance from OMIM
- Displays what refseq transcript that is primary in hgnc

### Fixed

- Archived panels displays the correct date (not retroactive change)
- Fixed problem with waiting times in gene panel exports
- Clinvar fiter not working with human readable clinsig values

## [4.2.2]

### Fixed
- Fixed gene panel create/modify from CSV file utf-8 decoding error
- Updating genes in gene panels now supports edit comments and entry version
- Gene panel export timeout error

## [4.2.1]

### Fixed
- Re-introduced gene name(s) in verification email subject
- Better PDF rendering for excluded variants in report
- Problem to access old case when `is_default` did not exist on a panel


## [4.2.0]

### Added
- New index on variant_id for events
- Display overlapping compounds on variants view

### Fixed
- Fixed broken clinical filter


## [4.1.4]

### Added
- Download of filtered SVs

### Fixed
- Fixed broken download of filtered variants
- Fixed visualization issue in gene panel PDF export
- Fixed bug when updating gene names in variant controller


## [4.1.3]

### Fixed
- Displays all primary transcripts


## [4.1.2]

### Added
- Option add/replace when updating a panel via CSV file
- More flexible versioning of the gene panels
- Printing coverage report on the bottom of the pdf case report
- Variant verification option for SVs
- Logs uri without pwd when connecting
- Disease-causing transcripts in case report
- Thicker lines in case report
- Supports HPO search for cases, both terms or if described in synopsis
- Adds sanger information to dashboard

### Fixed
- Use db name instead of **auth** as default for authentication
- Fixes so that reports can be generated even with many variants
- Fixed sanger validation popup to show individual variants queried by user and institute.
- Fixed problem with setting up scout
- Fixes problem when exac file is not available through broad ftp
- Fetch transcripts for correct build in `adapter.hgnc_gene`

## [4.1.1]
- Fix problem with institute authentication flash message in utils
- Fix problem with comments
- Fix problem with ensembl link


## [4.1.0]

### Added
- OMIM phenotypes to case report
- Command to download all panel app gene panels `scout load panel --panel-app`
- Links to genenames.org and omim on gene page
- Popup on gene at variants page with gene information
- reset sanger status to "Not validated" for pinned variants
- highlight cases with variants to be evaluated by Sanger on the cases page
- option to point to local reference files to the genome viewer pileup.js. Documented in `docs.admin-guide.server`
- option to export single variants in `scout export variants`
- option to load a multiqc report together with a case(add line in load config)
- added a view for searching HPO terms. It is accessed from the top left corner menu
- Updates the variants view for cancer variants. Adds a small cancer specific filter for known variants
- Adds hgvs information on cancer variants page
- Adds option to update phenotype groups from CLI

### Fixed
- Improved Clinvar to submit variants from different cases. Fixed HPO terms in casedata according to feedback
- Fixed broken link to case page from Sanger modal in cases view
- Now only cases with non empty lists of causative variants are returned in `adapter.case(has_causatives=True)`
- Can handle Tumor only samples
- Long lists of HGNC symbols are now possible. This was previously difficult with manual, uploaded or by HPO search when changing filter settings due to GET request limitations. Relevant pages now use POST requests. Adds the dynamic HPO panel as a selection on the gene panel dropdown.
- Variant filter defaults to default panels also on SV and Cancer variants pages.

## [4.0.0]

### WARNING ###

This is a major version update and will require that the backend of pre releases is updated.
Run commands:

```
$scout update genes
$scout update hpo
```

- Created a Clinvar submission tool, to speed up Clinvar submission of SNVs and SVs
- Added an analysis report page (html and PDF format) containing phenotype, gene panels and variants that are relevant to solve a case.

### Fixed
- Optimized evaluated variants to speed up creation of case report
- Moved igv and pileup viewer under a common folder
- Fixed MT alignment view pileup.js
- Fixed coordinates for SVs with start chromosome different from end chromosome
- Global comments shown across cases and institutes. Case-specific variant comments are shown only for that specific case.
- Links to clinvar submitted variants at the cases level
- Adapts clinvar parsing to new format
- Fixed problem in `scout update user` when the user object had no roles
- Makes pileup.js use online genome resources when viewing alignments. Now any instance of Scout can make use of this functionality.
- Fix ensembl link for structural variants
- Works even when cases does not have `'madeline_info'`
- Parses Polyphen in correct way again
- Fix problem with parsing gnomad from VEP

### Added
- Added a PDF export function for gene panels
- Added a "Filter and export" button to export custom-filtered SNVs to CSV file
- Dismiss SVs
- Added IGV alignments viewer
- Read delivery report path from case config or CLI command
- Filter for spidex scores
- All HPO terms are now added and fetched from the correct source (https://github.com/obophenotype/human-phenotype-ontology/blob/master/hp.obo)
- New command `scout update hpo`
- New command `scout update genes` will fetch all the latest information about genes and update them
- Load **all** variants found on chromosome **MT**
- Adds choice in cases overview do show as many cases as user like

### Removed
- pileup.min.js and pileup css are imported from a remote web location now
- All source files for HPO information, this is instead fetched directly from source
- All source files for gene information, this is instead fetched directly from source

## [3.0.0]
### Fixed
- hide pedigree panel unless it exists

## [1.5.1] - 2016-07-27
### Fixed
- look for both ".bam.bai" and ".bai" extensions

## [1.4.0] - 2016-03-22
### Added
- support for local frequency through loqusdb
- bunch of other stuff

## [1.3.0] - 2016-02-19
### Fixed
- Update query-phenomizer and add username/password

### Changed
- Update the way a case is checked for rerun-status

### Added
- Add new button to mark a case as "checked"
- Link to clinical variants _without_ 1000G annotation

## [1.2.2] - 2016-02-18
### Fixed
- avoid filtering out variants lacking ExAC and 1000G annotations

## [1.1.3] - 2015-10-01
### Fixed
- persist (clinical) filter when clicking load more
- fix #154 by robustly setting clinical filter func. terms

## [1.1.2] - 2015-09-07
### Fixed
- avoid replacing coverage report with none
- update SO terms, refactored

## [1.1.1] - 2015-08-20
### Fixed
- fetch case based on collaborator status (not owner)

## [1.1.0] - 2015-05-29
### Added
- link(s) to SNPedia based on RS-numbers
- new Jinja filter to "humanize" decimal numbers
- show gene panels in variant view
- new Jinja filter for decoding URL encoding
- add indicator to variants in list that have comments
- add variant number threshold and rank score threshold to load function
- add event methods to mongo adapter
- add tests for models
- show badge "old" if comment was written for a previous analysis

### Changed
- show cDNA change in transcript summary unless variant is exonic
- moved compounds table further up the page
- show dates for case uploads in ISO format
- moved variant comments higher up on page
- updated documentation for pages
- read in coverage report as blob in database and serve directly
- change ``OmimPhenotype`` to ``PhenotypeTerm``
- reorganize models sub-package
- move events (and comments) to separate collection
- only display prev/next links for the research list
- include variant type in breadcrumbs e.g. "Clinical variants"

### Removed
- drop dependency on moment.js

### Fixed
- show the same level of detail for all frequencies on all pages
- properly decode URL encoded symbols in amino acid/cDNA change strings
- fixed issue with wipe permissions in MongoDB
- include default gene lists in "variants" link in breadcrumbs

## [1.0.2] - 2015-05-20
### Changed
- update case fetching function

### Fixed
- handle multiple cases with same id

## [1.0.1] - 2015-04-28
### Fixed
- Fix building URL parameters in cases list Vue component

## [1.0.0] - 2015-04-12
Codename: Sara Lund

![Release 1.0](artwork/releases/release-1-0.jpg)

### Added
- Add email logging for unexpected errors
- New command line tool for deleting case

### Changed
- Much improved logging overall
- Updated documentation/usage guide
- Removed non-working IGV link

### Fixed
- Show sample display name in GT call
- Various small bug fixes
- Make it easier to hover over popups

## [0.0.2-rc1] - 2015-03-04
### Added
- add protein table for each variant
- add many more external links
- add coverage reports as PDFs

### Changed
- incorporate user feedback updates
- big refactor of load scripts

## [0.0.2-rc2] - 2015-03-04
### Changes
- add gene table with gene description
- reorganize inheritance models box

### Fixed
- avoid overwriting gene list on "research" load
- fix various bugs in external links

## [0.0.2-rc3] - 2015-03-05
### Added
- Activity log feed to variant view
- Adds protein change strings to ODM and Sanger email

### Changed
- Extract activity log component to macro

### Fixes
- Make Ensembl transcript links use archive website<|MERGE_RESOLUTION|>--- conflicted
+++ resolved
@@ -7,11 +7,8 @@
 
 ## [unreleased]
 ### Added
-<<<<<<< HEAD
+- MANE badges on list of variant's Genes/Transcripts/Proteins table, this way also SVs will display MANE annotations
 - Export variant type and callers-related info fields when exporting variants from variants pages
-=======
-- MANE badges on list of variant's Genes/Transcripts/Proteins table, this way also SVs will display MANE annotations
->>>>>>> 5107b994
 ### Changed
 - On genes panel page and gene panel PDF export, it's more evident which genes were newly introduced into the panel
 - WTS outlier position copy button
