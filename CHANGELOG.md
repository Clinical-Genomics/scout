--- conflicted
+++ resolved
@@ -12,11 +12,8 @@
 - Load and display fusion variants from VCF files as the other variant types
 - Option to update case document with path to mei variants (clinical and research)
 - Details on variant type and category for audit filters on case general report
-<<<<<<< HEAD
+- Enable Gens CN profile button also in somatic case view
 - Parallelize variant loading for each chromosome
-=======
-- Enable Gens CN profile button also in somatic case view
->>>>>>> 83509c84
 ### Fixed
 - loqusdb table no longer has empty row below each loqusid
 - MatchMaker submission details page crashing because of change in date format returned by PatientMatcher
