--- conflicted
+++ resolved
@@ -4,13 +4,11 @@
 
 About changelog [here](https://keepachangelog.com/en/1.0.0/)
 
-<<<<<<< HEAD
 ## [unreleased]
 ### Added
 - Hovertip to gene panel names with associated genes in SV variant view, when variant covers more than one gene
-=======
+
 ## [4.86.1]
->>>>>>> c3b42769
 ### Fixed
 - Loading and updating PanelApp panels, including PanelApp green
 
